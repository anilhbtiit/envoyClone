--- conflicted
+++ resolved
@@ -831,13 +831,8 @@
 }
 
 int ClientConnectionImpl::onHeadersComplete(HeaderMapImplPtr&& headers) {
-<<<<<<< HEAD
   ENVOY_CONN_LOG(trace, "Client: onHeadersComplete size={}", connection_, headers->size());
-
-  headers->insertStatus().value(parser_.status_code);
-=======
   headers->setStatus(parser_.status_code);
->>>>>>> 953155d1
 
   // Handle the case where the client is closing a kept alive connection (by sending a 408
   // with a 'Connection: close' header). In this case we just let response flush out followed
