--- conflicted
+++ resolved
@@ -54,16 +54,13 @@
 class ConfigurationImplTest : public testing::Test {
 protected:
   ConfigurationImplTest()
-<<<<<<< HEAD
       : api_(Api::createApiForTest()),
         http_context_(new Http::ContextImpl),
-=======
-      : api_(Api::createApiForTest(stats_store_)),
->>>>>>> d265c7cb
         cluster_manager_factory_(server_.runtime(), server_.stats(), server_.threadLocal(),
                                  server_.random(), server_.dnsResolver(),
                                  server_.sslContextManager(), server_.dispatcher(),
-                                 server_.localInfo(), server_.secretManager(), *api_, *http_context_) {}
+                                 server_.localInfo(), server_.secretManager(), *api_,
+                                 *http_context_) {}
 
   Stats::IsolatedStoreImpl stats_store_;
   Api::ApiPtr api_;
