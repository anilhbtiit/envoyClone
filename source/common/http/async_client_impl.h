--- conflicted
+++ resolved
@@ -311,13 +311,10 @@
     // filter which uses this function for buffering.
     ASSERT(buffered_body_ != nullptr);
   }
-<<<<<<< HEAD
   MetadataMapVector& addDecodedMetadata() override { NOT_IMPLEMENTED_GCOVR_EXCL_LINE; }
-=======
   void injectDecodedDataToFilterChain(Buffer::Instance&, bool) override {
     NOT_IMPLEMENTED_GCOVR_EXCL_LINE;
   }
->>>>>>> 22a9b8c5
   const Buffer::Instance* decodingBuffer() override { return buffered_body_.get(); }
   void modifyDecodingBuffer(std::function<void(Buffer::Instance&)>) override {
     NOT_IMPLEMENTED_GCOVR_EXCL_LINE;
