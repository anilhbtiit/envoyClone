--- conflicted
+++ resolved
@@ -114,11 +114,6 @@
     - source/common/formatter/substitution_format_string.h
     - source/common/stats/tag_extractor_impl.cc
     - source/common/http/http2/codec_impl.cc
-<<<<<<< HEAD
-    - source/common/http/async_client_impl.cc
-    - source/common/http/hash_policy.cc
-=======
->>>>>>> 92118595
     - source/common/http/conn_manager_utility.cc
     - source/common/protobuf/yaml_utility.cc
     - source/common/protobuf/utility.cc
