--- conflicted
+++ resolved
@@ -45,13 +45,9 @@
    * Static worker for createNetworkFilterFactoryList() that can be used directly in tests.
    */
   static std::vector<Network::FilterFactoryCb> createNetworkFilterFactoryList_(
-<<<<<<< HEAD
-      const Protobuf::RepeatedPtrField<envoy::api::v2::listener::Filter>& filters,
+      const Protobuf::RepeatedPtrField<envoy::config::listener::v3alpha::Filter>& filters,
       Configuration::FilterChainFactoryContext& filter_chain_factory_context);
-=======
-      const Protobuf::RepeatedPtrField<envoy::config::listener::v3alpha::Filter>& filters,
-      Configuration::FactoryContext& context);
->>>>>>> 21aa1a72
+
   /**
    * Static worker for createListenerFilterFactoryList() that can be used directly in tests.
    */
@@ -73,15 +69,9 @@
         server_.listenerManager(), server_.messageValidationContext().dynamicValidationVisitor());
   }
   std::vector<Network::FilterFactoryCb> createNetworkFilterFactoryList(
-<<<<<<< HEAD
-      const Protobuf::RepeatedPtrField<envoy::api::v2::listener::Filter>& filters,
+      const Protobuf::RepeatedPtrField<envoy::config::listener::v3alpha::Filter>& filters,
       Server::Configuration::FilterChainFactoryContext& filter_chain_factory_context) override {
     return createNetworkFilterFactoryList_(filters, filter_chain_factory_context);
-=======
-      const Protobuf::RepeatedPtrField<envoy::config::listener::v3alpha::Filter>& filters,
-      Configuration::FactoryContext& context) override {
-    return createNetworkFilterFactoryList_(filters, context);
->>>>>>> 21aa1a72
   }
   std::vector<Network::ListenerFilterFactoryCb> createListenerFilterFactoryList(
       const Protobuf::RepeatedPtrField<envoy::config::listener::v3alpha::ListenerFilter>& filters,
@@ -255,7 +245,6 @@
 public:
   ListenerFilterChainFactoryBuilder(
       ListenerImpl& listener, Configuration::TransportSocketFactoryContextImpl& factory_context);
-<<<<<<< HEAD
 
   ListenerFilterChainFactoryBuilder(
       ProtobufMessage::ValidationVisitor& validator,
@@ -263,16 +252,12 @@
       Server::Configuration::TransportSocketFactoryContextImpl& factory_context);
 
   std::unique_ptr<Network::FilterChain>
-  buildFilterChain(const ::envoy::api::v2::listener::FilterChain& filter_chain,
+  buildFilterChain(const envoy::config::listener::v3alpha::FilterChain& filter_chain,
                    FilterChainFactoryContextCallback& callback) const override;
-=======
-  std::unique_ptr<Network::FilterChain> buildFilterChain(
-      const envoy::config::listener::v3alpha::FilterChain& filter_chain) const override;
->>>>>>> 21aa1a72
 
 private:
   std::unique_ptr<Network::FilterChain>
-  buildFilterChainInternal(const ::envoy::api::v2::listener::FilterChain& filter_chain,
+  buildFilterChainInternal(const envoy::config::listener::v3alpha::FilterChain& filter_chain,
                            std::shared_ptr<Configuration::FilterChainFactoryContext>&
                                filter_chain_factory_context) const;
 
