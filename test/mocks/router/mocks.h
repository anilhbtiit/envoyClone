--- conflicted
+++ resolved
@@ -429,15 +429,11 @@
   MOCK_CONST_METHOD0(configInfo, absl::optional<ConfigInfo>());
   MOCK_CONST_METHOD0(lastUpdated, SystemTime());
   MOCK_METHOD0(onConfigUpdate, void());
-<<<<<<< HEAD
-  MOCK_CONST_METHOD1(validateConfig, void(const envoy::api::v2::RouteConfiguration&));
+  MOCK_CONST_METHOD1(validateConfig,
+                     void(const envoy::config::route::v3alpha::RouteConfiguration&));
   MOCK_METHOD3(requestVirtualHostsUpdate,
                void(const std::string&, Event::Dispatcher&,
                     Http::RouteConfigUpdatedCallbackSharedPtr route_config_updated_cb));
-=======
-  MOCK_CONST_METHOD1(validateConfig,
-                     void(const envoy::config::route::v3alpha::RouteConfiguration&));
->>>>>>> a60f6853
 
   std::shared_ptr<NiceMock<MockConfig>> route_config_{new NiceMock<MockConfig>()};
 };
