--- conflicted
+++ resolved
@@ -303,1689 +303,1692 @@
       cluster_load_report_stat_names_(stats.symbolTable()),
       cluster_circuit_breakers_stat_names_(stats.symbolTable()),
       cluster_request_response_size_stat_names_(stats.symbolTable()),
-<<<<<<< HEAD
-      cluster_timeout_budget_stat_names_(stats.symbolTable()),
-      subscription_factory_(local_info, main_thread_dispatcher, *this,
-                            validation_context.dynamicValidationVisitor(), api, server),
       multiplexed_subscription_factory_(local_info, main_thread_dispatcher, *this,
                                         validation_context.dynamicValidationVisitor(), api,
                                         server) {
-=======
-      cluster_timeout_budget_stat_names_(stats.symbolTable()) {
->>>>>>> 255af425
-  async_client_manager_ = std::make_unique<Grpc::AsyncClientManagerImpl>(
-      *this, tls, time_source_, api, grpc_context.statNames());
-  const auto& cm_config = bootstrap.cluster_manager();
-  if (cm_config.has_outlier_detection()) {
-    const std::string event_log_file_path = cm_config.outlier_detection().event_log_path();
-    if (!event_log_file_path.empty()) {
-      outlier_event_logger_ = std::make_shared<Outlier::EventLoggerImpl>(
-          log_manager, event_log_file_path, time_source_);
-    }
-  }
-
-  // We need to know whether we're zone aware early on, so make sure we do this lookup
-  // before we load any clusters.
-  if (!cm_config.local_cluster_name().empty()) {
-    local_cluster_name_ = cm_config.local_cluster_name();
-  }
-
-  // Initialize the XdsResourceDelegate extension, if set on the bootstrap config.
-  if (bootstrap.has_xds_delegate_extension()) {
-    auto& factory = Config::Utility::getAndCheckFactory<Config::XdsResourcesDelegateFactory>(
-        bootstrap.xds_delegate_extension());
-    xds_resources_delegate_ =
-        factory.createXdsResourcesDelegate(bootstrap.xds_delegate_extension().typed_config(),
-                                           validation_context.dynamicValidationVisitor(), api);
-  }
-
-  subscription_factory_ = std::make_unique<Config::SubscriptionFactoryImpl>(
-      local_info, main_thread_dispatcher, *this, validation_context.dynamicValidationVisitor(), api,
-      server, makeOptRefFromPtr(xds_resources_delegate_.get()));
-
-  const auto& dyn_resources = bootstrap.dynamic_resources();
-
-  // Cluster loading happens in two phases: first all the primary clusters are loaded, and then all
-  // the secondary clusters are loaded. As it currently stands all non-EDS clusters and EDS which
-  // load endpoint definition from file are primary and
-  // (REST,GRPC,DELTA_GRPC) EDS clusters are secondary. This two phase
-  // loading is done because in v2 configuration each EDS cluster individually sets up a
-  // subscription. When this subscription is an API source the cluster will depend on a non-EDS
-  // cluster, so the non-EDS clusters must be loaded first.
-  auto is_primary_cluster = [](const envoy::config::cluster::v3::Cluster& cluster) -> bool {
-    return cluster.type() != envoy::config::cluster::v3::Cluster::EDS ||
-           (cluster.type() == envoy::config::cluster::v3::Cluster::EDS &&
-            Config::SubscriptionFactory::isPathBasedConfigSource(
-                cluster.eds_cluster_config().eds_config().config_source_specifier_case()));
-  };
-  // Build book-keeping for which clusters are primary. This is useful when we
-  // invoke loadCluster() below and it needs the complete set of primaries.
-  for (const auto& cluster : bootstrap.static_resources().clusters()) {
-    if (is_primary_cluster(cluster)) {
-      primary_clusters_.insert(cluster.name());
-    }
-  }
-  // Load all the primary clusters.
-  for (const auto& cluster : bootstrap.static_resources().clusters()) {
-    if (is_primary_cluster(cluster)) {
-      loadCluster(cluster, MessageUtil::hash(cluster), "", false, active_clusters_);
-    }
-  }
-
-  // Now setup ADS if needed, this might rely on a primary cluster.
-  // This is the only point where distinction between delta ADS and state-of-the-world ADS is made.
-  // After here, we just have a GrpcMux interface held in ads_mux_, which hides
-  // whether the backing implementation is delta or SotW.
-  if (dyn_resources.has_ads_config()) {
-    Config::CustomConfigValidatorsPtr custom_config_validators =
-        std::make_unique<Config::CustomConfigValidatorsImpl>(
-            validation_context.dynamicValidationVisitor(), server,
-            dyn_resources.ads_config().config_validators());
-
-    if (dyn_resources.ads_config().api_type() ==
-        envoy::config::core::v3::ApiConfigSource::DELTA_GRPC) {
-      Config::Utility::checkTransportVersion(dyn_resources.ads_config());
-      if (Runtime::runtimeFeatureEnabled("envoy.reloadable_features.unified_mux")) {
-        ads_mux_ = std::make_shared<Config::XdsMux::GrpcMuxDelta>(
-            Config::Utility::factoryForGrpcApiConfigSource(*async_client_manager_,
-                                                           dyn_resources.ads_config(), stats, false)
-                ->createUncachedRawAsyncClient(),
-            main_thread_dispatcher,
-            *Protobuf::DescriptorPool::generated_pool()->FindMethodByName(
-                "envoy.service.discovery.v3.AggregatedDiscoveryService."
-                "DeltaAggregatedResources"),
-            random_, stats_,
-            Envoy::Config::Utility::parseRateLimitSettings(dyn_resources.ads_config()), local_info,
-            dyn_resources.ads_config().set_node_on_first_message_only(),
-            std::move(custom_config_validators));
+  cluster_timeout_budget_stat_names_(stats.symbolTable()) {
+    async_client_manager_ = std::make_unique<Grpc::AsyncClientManagerImpl>(
+        *this, tls, time_source_, api, grpc_context.statNames());
+    const auto& cm_config = bootstrap.cluster_manager();
+    if (cm_config.has_outlier_detection()) {
+      const std::string event_log_file_path = cm_config.outlier_detection().event_log_path();
+      if (!event_log_file_path.empty()) {
+        outlier_event_logger_ = std::make_shared<Outlier::EventLoggerImpl>(
+            log_manager, event_log_file_path, time_source_);
+      }
+    }
+
+    // We need to know whether we're zone aware early on, so make sure we do this lookup
+    // before we load any clusters.
+    if (!cm_config.local_cluster_name().empty()) {
+      local_cluster_name_ = cm_config.local_cluster_name();
+    }
+
+    // Initialize the XdsResourceDelegate extension, if set on the bootstrap config.
+    if (bootstrap.has_xds_delegate_extension()) {
+      auto& factory = Config::Utility::getAndCheckFactory<Config::XdsResourcesDelegateFactory>(
+          bootstrap.xds_delegate_extension());
+      xds_resources_delegate_ =
+          factory.createXdsResourcesDelegate(bootstrap.xds_delegate_extension().typed_config(),
+                                             validation_context.dynamicValidationVisitor(), api);
+    }
+
+    subscription_factory_ = std::make_unique<Config::SubscriptionFactoryImpl>(
+        local_info, main_thread_dispatcher, *this, validation_context.dynamicValidationVisitor(),
+        api, server, makeOptRefFromPtr(xds_resources_delegate_.get()));
+
+    const auto& dyn_resources = bootstrap.dynamic_resources();
+
+    // Cluster loading happens in two phases: first all the primary clusters are loaded, and then
+    // all the secondary clusters are loaded. As it currently stands all non-EDS clusters and EDS
+    // which load endpoint definition from file are primary and (REST,GRPC,DELTA_GRPC) EDS clusters
+    // are secondary. This two phase loading is done because in v2 configuration each EDS cluster
+    // individually sets up a subscription. When this subscription is an API source the cluster will
+    // depend on a non-EDS cluster, so the non-EDS clusters must be loaded first.
+    auto is_primary_cluster = [](const envoy::config::cluster::v3::Cluster& cluster) -> bool {
+      return cluster.type() != envoy::config::cluster::v3::Cluster::EDS ||
+             (cluster.type() == envoy::config::cluster::v3::Cluster::EDS &&
+              Config::SubscriptionFactory::isPathBasedConfigSource(
+                  cluster.eds_cluster_config().eds_config().config_source_specifier_case()));
+    };
+    // Build book-keeping for which clusters are primary. This is useful when we
+    // invoke loadCluster() below and it needs the complete set of primaries.
+    for (const auto& cluster : bootstrap.static_resources().clusters()) {
+      if (is_primary_cluster(cluster)) {
+        primary_clusters_.insert(cluster.name());
+      }
+    }
+    // Load all the primary clusters.
+    for (const auto& cluster : bootstrap.static_resources().clusters()) {
+      if (is_primary_cluster(cluster)) {
+        loadCluster(cluster, MessageUtil::hash(cluster), "", false, active_clusters_);
+      }
+    }
+
+    // Now setup ADS if needed, this might rely on a primary cluster.
+    // This is the only point where distinction between delta ADS and state-of-the-world ADS is
+    // made. After here, we just have a GrpcMux interface held in ads_mux_, which hides whether the
+    // backing implementation is delta or SotW.
+    if (dyn_resources.has_ads_config()) {
+      Config::CustomConfigValidatorsPtr custom_config_validators =
+          std::make_unique<Config::CustomConfigValidatorsImpl>(
+              validation_context.dynamicValidationVisitor(), server,
+              dyn_resources.ads_config().config_validators());
+
+      if (dyn_resources.ads_config().api_type() ==
+          envoy::config::core::v3::ApiConfigSource::DELTA_GRPC) {
+        Config::Utility::checkTransportVersion(dyn_resources.ads_config());
+        if (Runtime::runtimeFeatureEnabled("envoy.reloadable_features.unified_mux")) {
+          ads_mux_ = std::make_shared<Config::XdsMux::GrpcMuxDelta>(
+              Config::Utility::factoryForGrpcApiConfigSource(
+                  *async_client_manager_, dyn_resources.ads_config(), stats, false)
+                  ->createUncachedRawAsyncClient(),
+              main_thread_dispatcher,
+              *Protobuf::DescriptorPool::generated_pool()->FindMethodByName(
+                  "envoy.service.discovery.v3.AggregatedDiscoveryService."
+                  "DeltaAggregatedResources"),
+              random_, stats_,
+              Envoy::Config::Utility::parseRateLimitSettings(dyn_resources.ads_config()),
+              local_info, dyn_resources.ads_config().set_node_on_first_message_only(),
+              std::move(custom_config_validators));
+        } else {
+          ads_mux_ = std::make_shared<Config::NewGrpcMuxImpl>(
+              Config::Utility::factoryForGrpcApiConfigSource(
+                  *async_client_manager_, dyn_resources.ads_config(), stats, false)
+                  ->createUncachedRawAsyncClient(),
+              main_thread_dispatcher,
+              *Protobuf::DescriptorPool::generated_pool()->FindMethodByName(
+                  "envoy.service.discovery.v3.AggregatedDiscoveryService.DeltaAggregatedResources"),
+              random_, stats_,
+              Envoy::Config::Utility::parseRateLimitSettings(dyn_resources.ads_config()),
+              local_info, std::move(custom_config_validators));
+        }
       } else {
-        ads_mux_ = std::make_shared<Config::NewGrpcMuxImpl>(
-            Config::Utility::factoryForGrpcApiConfigSource(*async_client_manager_,
-                                                           dyn_resources.ads_config(), stats, false)
-                ->createUncachedRawAsyncClient(),
-            main_thread_dispatcher,
-            *Protobuf::DescriptorPool::generated_pool()->FindMethodByName(
-                "envoy.service.discovery.v3.AggregatedDiscoveryService.DeltaAggregatedResources"),
-            random_, stats_,
-            Envoy::Config::Utility::parseRateLimitSettings(dyn_resources.ads_config()), local_info,
-            std::move(custom_config_validators));
+        Config::Utility::checkTransportVersion(dyn_resources.ads_config());
+        if (Runtime::runtimeFeatureEnabled("envoy.reloadable_features.unified_mux")) {
+          ads_mux_ = std::make_shared<Config::XdsMux::GrpcMuxSotw>(
+              Config::Utility::factoryForGrpcApiConfigSource(
+                  *async_client_manager_, dyn_resources.ads_config(), stats, false)
+                  ->createUncachedRawAsyncClient(),
+              main_thread_dispatcher,
+              *Protobuf::DescriptorPool::generated_pool()->FindMethodByName(
+                  "envoy.service.discovery.v3.AggregatedDiscoveryService."
+                  "StreamAggregatedResources"),
+              random_, stats_,
+              Envoy::Config::Utility::parseRateLimitSettings(dyn_resources.ads_config()),
+              local_info,
+              bootstrap.dynamic_resources().ads_config().set_node_on_first_message_only(),
+              std::move(custom_config_validators));
+        } else {
+          ads_mux_ = std::make_shared<Config::GrpcMuxImpl>(
+              local_info,
+              Config::Utility::factoryForGrpcApiConfigSource(
+                  *async_client_manager_, dyn_resources.ads_config(), stats, false)
+                  ->createUncachedRawAsyncClient(),
+              main_thread_dispatcher,
+              *Protobuf::DescriptorPool::generated_pool()->FindMethodByName(
+                  "envoy.service.discovery.v3.AggregatedDiscoveryService."
+                  "StreamAggregatedResources"),
+              random_, stats_,
+              Envoy::Config::Utility::parseRateLimitSettings(dyn_resources.ads_config()),
+              bootstrap.dynamic_resources().ads_config().set_node_on_first_message_only(),
+              std::move(custom_config_validators), makeOptRefFromPtr(xds_resources_delegate_.get()),
+              Config::Utility::getGrpcControlPlane(dyn_resources.ads_config()).value_or(""));
+        }
       }
     } else {
-      Config::Utility::checkTransportVersion(dyn_resources.ads_config());
-      if (Runtime::runtimeFeatureEnabled("envoy.reloadable_features.unified_mux")) {
-        ads_mux_ = std::make_shared<Config::XdsMux::GrpcMuxSotw>(
-            Config::Utility::factoryForGrpcApiConfigSource(*async_client_manager_,
-                                                           dyn_resources.ads_config(), stats, false)
-                ->createUncachedRawAsyncClient(),
-            main_thread_dispatcher,
-            *Protobuf::DescriptorPool::generated_pool()->FindMethodByName(
-                "envoy.service.discovery.v3.AggregatedDiscoveryService."
-                "StreamAggregatedResources"),
-            random_, stats_,
-            Envoy::Config::Utility::parseRateLimitSettings(dyn_resources.ads_config()), local_info,
-            bootstrap.dynamic_resources().ads_config().set_node_on_first_message_only(),
-            std::move(custom_config_validators));
-      } else {
-        ads_mux_ = std::make_shared<Config::GrpcMuxImpl>(
-            local_info,
-            Config::Utility::factoryForGrpcApiConfigSource(*async_client_manager_,
-                                                           dyn_resources.ads_config(), stats, false)
-                ->createUncachedRawAsyncClient(),
-            main_thread_dispatcher,
-            *Protobuf::DescriptorPool::generated_pool()->FindMethodByName(
-                "envoy.service.discovery.v3.AggregatedDiscoveryService.StreamAggregatedResources"),
-            random_, stats_,
-            Envoy::Config::Utility::parseRateLimitSettings(dyn_resources.ads_config()),
-            bootstrap.dynamic_resources().ads_config().set_node_on_first_message_only(),
-            std::move(custom_config_validators), makeOptRefFromPtr(xds_resources_delegate_.get()),
-            Config::Utility::getGrpcControlPlane(dyn_resources.ads_config()).value_or(""));
-      }
-    }
-  } else {
-    ads_mux_ = std::make_unique<Config::NullGrpcMuxImpl>();
-  }
-
-  // After ADS is initialized, load EDS static clusters as EDS config may potentially need ADS.
-  for (const auto& cluster : bootstrap.static_resources().clusters()) {
-    // Now load all the secondary clusters.
-    if (cluster.type() == envoy::config::cluster::v3::Cluster::EDS &&
-        !Config::SubscriptionFactory::isPathBasedConfigSource(
-            cluster.eds_cluster_config().eds_config().config_source_specifier_case())) {
-      loadCluster(cluster, MessageUtil::hash(cluster), "", false, active_clusters_);
-    }
-  }
-
-  cm_stats_.cluster_added_.add(bootstrap.static_resources().clusters().size());
-  updateClusterCounts();
-
-  absl::optional<ThreadLocalClusterManagerImpl::LocalClusterParams> local_cluster_params;
-  if (local_cluster_name_) {
-    auto local_cluster = active_clusters_.find(local_cluster_name_.value());
-    if (local_cluster == active_clusters_.end()) {
+      ads_mux_ = std::make_unique<Config::NullGrpcMuxImpl>();
+    }
+
+    // After ADS is initialized, load EDS static clusters as EDS config may potentially need ADS.
+    for (const auto& cluster : bootstrap.static_resources().clusters()) {
+      // Now load all the secondary clusters.
+      if (cluster.type() == envoy::config::cluster::v3::Cluster::EDS &&
+          !Config::SubscriptionFactory::isPathBasedConfigSource(
+              cluster.eds_cluster_config().eds_config().config_source_specifier_case())) {
+        loadCluster(cluster, MessageUtil::hash(cluster), "", false, active_clusters_);
+      }
+    }
+
+    cm_stats_.cluster_added_.add(bootstrap.static_resources().clusters().size());
+    updateClusterCounts();
+
+    absl::optional<ThreadLocalClusterManagerImpl::LocalClusterParams> local_cluster_params;
+    if (local_cluster_name_) {
+      auto local_cluster = active_clusters_.find(local_cluster_name_.value());
+      if (local_cluster == active_clusters_.end()) {
+        throw EnvoyException(
+            fmt::format("local cluster '{}' must be defined", local_cluster_name_.value()));
+      }
+      local_cluster_params.emplace();
+      local_cluster_params->info_ = local_cluster->second->cluster().info();
+      local_cluster_params->load_balancer_factory_ = local_cluster->second->loadBalancerFactory();
+      local_cluster->second->setAddedOrUpdated();
+    }
+
+    // Once the initial set of static bootstrap clusters are created (including the local cluster),
+    // we can instantiate the thread local cluster manager.
+    tls_.set([this, local_cluster_params](Event::Dispatcher& dispatcher) {
+      return std::make_shared<ThreadLocalClusterManagerImpl>(*this, dispatcher,
+                                                             local_cluster_params);
+    });
+
+    // We can now potentially create the CDS API once the backing cluster exists.
+    if (dyn_resources.has_cds_config() || !dyn_resources.cds_resources_locator().empty()) {
+      std::unique_ptr<xds::core::v3::ResourceLocator> cds_resources_locator;
+      if (!dyn_resources.cds_resources_locator().empty()) {
+        cds_resources_locator = std::make_unique<xds::core::v3::ResourceLocator>(
+            Config::XdsResourceIdentifier::decodeUrl(dyn_resources.cds_resources_locator()));
+      }
+      cds_api_ = factory_.createCds(dyn_resources.cds_config(), cds_resources_locator.get(), *this);
+      init_helper_.setCds(cds_api_.get());
+    } else {
+      init_helper_.setCds(nullptr);
+    }
+
+    // Proceed to add all static bootstrap clusters to the init manager. This will immediately
+    // initialize any primary clusters. Post-init processing further initializes any thread
+    // aware load balancer and sets up the per-worker host set updates.
+    for (auto& cluster : active_clusters_) {
+      init_helper_.addCluster(*cluster.second);
+    }
+
+    // Potentially move to secondary initialization on the static bootstrap clusters if all primary
+    // clusters have already initialized. (E.g., if all static).
+    init_helper_.onStaticLoadComplete();
+
+    ads_mux_->start();
+  }
+
+  void ClusterManagerImpl::initializeSecondaryClusters(
+      const envoy::config::bootstrap::v3::Bootstrap& bootstrap) {
+    init_helper_.startInitializingSecondaryClusters();
+
+    const auto& cm_config = bootstrap.cluster_manager();
+    if (cm_config.has_load_stats_config()) {
+      const auto& load_stats_config = cm_config.load_stats_config();
+
+      Config::Utility::checkTransportVersion(load_stats_config);
+      load_stats_reporter_ = std::make_unique<LoadStatsReporter>(
+          local_info_, *this, stats_,
+          Config::Utility::factoryForGrpcApiConfigSource(*async_client_manager_, load_stats_config,
+                                                         stats_, false)
+              ->createUncachedRawAsyncClient(),
+          dispatcher_);
+    }
+  }
+
+  ClusterManagerStats ClusterManagerImpl::generateStats(Stats::Scope & scope) {
+    const std::string final_prefix = "cluster_manager.";
+    return {ALL_CLUSTER_MANAGER_STATS(POOL_COUNTER_PREFIX(scope, final_prefix),
+                                      POOL_GAUGE_PREFIX(scope, final_prefix))};
+  }
+
+  void ClusterManagerImpl::onClusterInit(ClusterManagerCluster & cm_cluster) {
+    // This routine is called when a cluster has finished initializing. The cluster has not yet
+    // been setup for cross-thread updates to avoid needless updates during initialization. The
+    // order of operations here is important. We start by initializing the thread aware load
+    // balancer if needed. This must happen first so cluster updates are heard first by the load
+    // balancer. Also, it assures that all of clusters which this function is called should be
+    // always active.
+    auto& cluster = cm_cluster.cluster();
+    auto cluster_data = warming_clusters_.find(cluster.info()->name());
+    // We have a situation that clusters will be immediately active, such as static and primary
+    // cluster. So we must have this prevention logic here.
+    if (cluster_data != warming_clusters_.end()) {
+      clusterWarmingToActive(cluster.info()->name());
+      updateClusterCounts();
+    }
+    cluster_data = active_clusters_.find(cluster.info()->name());
+
+    if (cluster_data->second->thread_aware_lb_ != nullptr) {
+      cluster_data->second->thread_aware_lb_->initialize();
+    }
+
+    // Now setup for cross-thread updates.
+    cluster_data->second->member_update_cb_ = cluster.prioritySet().addMemberUpdateCb(
+        [&cluster, this](const HostVector&, const HostVector& hosts_removed) -> void {
+          if (cluster.info()->lbConfig().close_connections_on_host_set_change()) {
+            for (const auto& host_set : cluster.prioritySet().hostSetsPerPriority()) {
+              // This will drain all tcp and http connection pools.
+              postThreadLocalRemoveHosts(cluster, host_set->hosts());
+            }
+          } else {
+            // TODO(snowp): Should this be subject to merge windows?
+
+            // Whenever hosts are removed from the cluster, we make each TLS cluster drain it's
+            // connection pools for the removed hosts. If `close_connections_on_host_set_change` is
+            // enabled, this case will be covered by first `if` statement, where all
+            // connection pools are drained.
+            if (!hosts_removed.empty()) {
+              postThreadLocalRemoveHosts(cluster, hosts_removed);
+            }
+          }
+        });
+
+    cluster_data->second->priority_update_cb_ = cluster.prioritySet().addPriorityUpdateCb(
+        [&cm_cluster, this](uint32_t priority, const HostVector& hosts_added,
+                            const HostVector& hosts_removed) {
+          // This fires when a cluster is about to have an updated member set. We need to send this
+          // out to all of the thread local configurations.
+
+          // Should we save this update and merge it with other updates?
+          //
+          // Note that we can only _safely_ merge updates that have no added/removed hosts. That is,
+          // only those updates that signal a change in host healthcheck state, weight or metadata.
+          //
+          // We've discussed merging updates related to hosts being added/removed, but it's really
+          // tricky to merge those given that downstream consumers of these updates expect to see
+          // the full list of updates, not a condensed one. This is because they use the broadcasted
+          // HostSharedPtrs within internal maps to track hosts. If we fail to broadcast the entire
+          // list of removals, these maps will leak those HostSharedPtrs.
+          //
+          // See https://github.com/envoyproxy/envoy/pull/3941 for more context.
+          bool scheduled = false;
+          const auto merge_timeout = PROTOBUF_GET_MS_OR_DEFAULT(
+              cm_cluster.cluster().info()->lbConfig(), update_merge_window, 1000);
+          // Remember: we only merge updates with no adds/removes — just hc/weight/metadata changes.
+          const bool is_mergeable = hosts_added.empty() && hosts_removed.empty();
+
+          if (merge_timeout > 0) {
+            // If this is not mergeable, we should cancel any scheduled updates since
+            // we'll deliver it immediately.
+            scheduled = scheduleUpdate(cm_cluster, priority, is_mergeable, merge_timeout);
+          }
+
+          // If an update was not scheduled for later, deliver it immediately.
+          if (!scheduled) {
+            cm_stats_.cluster_updated_.inc();
+            postThreadLocalClusterUpdate(
+                cm_cluster, ThreadLocalClusterUpdateParams(priority, hosts_added, hosts_removed));
+          }
+        });
+
+    // Finally, post updates cross-thread so the per-thread load balancers are ready. First we
+    // populate any update information that may be available after cluster init.
+    ThreadLocalClusterUpdateParams params;
+    for (auto& host_set : cluster.prioritySet().hostSetsPerPriority()) {
+      if (host_set->hosts().empty()) {
+        continue;
+      }
+      params.per_priority_update_params_.emplace_back(host_set->priority(), host_set->hosts(),
+                                                      HostVector{});
+    }
+    // NOTE: In all cases *other* than the local cluster, this is when a cluster is added/updated
+    // The local cluster must currently be statically defined and must exist prior to other
+    // clusters being added/updated. We could gate the below update on hosts being available on
+    // the cluster or the cluster not already existing, but the special logic is not worth it.
+    postThreadLocalClusterUpdate(cm_cluster, std::move(params));
+  }
+
+  bool ClusterManagerImpl::scheduleUpdate(ClusterManagerCluster & cluster, uint32_t priority,
+                                          bool mergeable, const uint64_t timeout) {
+    // Find pending updates for this cluster.
+    auto& updates_by_prio = updates_map_[cluster.cluster().info()->name()];
+    if (!updates_by_prio) {
+      updates_by_prio = std::make_unique<PendingUpdatesByPriorityMap>();
+    }
+
+    // Find pending updates for this priority.
+    auto& updates = (*updates_by_prio)[priority];
+    if (!updates) {
+      updates = std::make_unique<PendingUpdates>();
+    }
+
+    // Has an update_merge_window gone by since the last update? If so, don't schedule
+    // the update so it can be applied immediately. Ditto if this is not a mergeable update.
+    const auto delta = time_source_.monotonicTime() - updates->last_updated_;
+    const uint64_t delta_ms = std::chrono::duration_cast<std::chrono::milliseconds>(delta).count();
+    const bool out_of_merge_window = delta_ms > timeout;
+    if (out_of_merge_window || !mergeable) {
+      // If there was a pending update, we cancel the pending merged update.
+      //
+      // Note: it's possible that even though we are outside of a merge window (delta_ms > timeout),
+      // a timer is enabled. This race condition is fine, since we'll disable the timer here and
+      // deliver the update immediately.
+
+      // Why wasn't the update scheduled for later delivery? We keep some stats that are helpful
+      // to understand why merging did not happen. There's 2 things we are tracking here:
+
+      // 1) Was this update out of a merge window?
+      if (mergeable && out_of_merge_window) {
+        cm_stats_.update_out_of_merge_window_.inc();
+      }
+
+      // 2) Were there previous updates that we are cancelling (and delivering immediately)?
+      if (updates->disableTimer()) {
+        cm_stats_.update_merge_cancelled_.inc();
+      }
+
+      updates->last_updated_ = time_source_.monotonicTime();
+      return false;
+    }
+
+    // If there's no timer, create one.
+    if (updates->timer_ == nullptr) {
+      updates->timer_ = dispatcher_.createTimer([this, &cluster, priority, &updates]() -> void {
+        applyUpdates(cluster, priority, *updates);
+      });
+    }
+
+    // Ensure there's a timer set to deliver these updates.
+    if (!updates->timer_->enabled()) {
+      updates->enableTimer(timeout);
+    }
+
+    return true;
+  }
+
+  void ClusterManagerImpl::applyUpdates(ClusterManagerCluster & cluster, uint32_t priority,
+                                        PendingUpdates & updates) {
+    // Deliver pending updates.
+
+    // Remember that these merged updates are _only_ for updates related to
+    // HC/weight/metadata changes. That's why added/removed are empty. All
+    // adds/removals were already immediately broadcasted.
+    static const HostVector hosts_added;
+    static const HostVector hosts_removed;
+
+    postThreadLocalClusterUpdate(
+        cluster, ThreadLocalClusterUpdateParams(priority, hosts_added, hosts_removed));
+
+    cm_stats_.cluster_updated_via_merge_.inc();
+    updates.last_updated_ = time_source_.monotonicTime();
+  }
+
+  bool ClusterManagerImpl::addOrUpdateCluster(const envoy::config::cluster::v3::Cluster& cluster,
+                                              const std::string& version_info) {
+    // First we need to see if this new config is new or an update to an existing dynamic cluster.
+    // We don't allow updates to statically configured clusters in the main configuration. We check
+    // both the warming clusters and the active clusters to see if we need an update or the update
+    // should be blocked.
+    const std::string& cluster_name = cluster.name();
+    const auto existing_active_cluster = active_clusters_.find(cluster_name);
+    const auto existing_warming_cluster = warming_clusters_.find(cluster_name);
+    const uint64_t new_hash = MessageUtil::hash(cluster);
+    if (existing_warming_cluster != warming_clusters_.end()) {
+      // If the cluster is the same as the warming cluster of the same name, block the update.
+      if (existing_warming_cluster->second->blockUpdate(new_hash)) {
+        return false;
+      }
+      // NB: https://github.com/envoyproxy/envoy/issues/14598
+      // Always proceed if the cluster is different from the existing warming cluster.
+    } else if (existing_active_cluster != active_clusters_.end() &&
+               existing_active_cluster->second->blockUpdate(new_hash)) {
+      // If there's no warming cluster of the same name, and if the cluster is the same as the
+      // active cluster of the same name, block the update.
+      return false;
+    }
+
+    if (existing_active_cluster != active_clusters_.end() ||
+        existing_warming_cluster != warming_clusters_.end()) {
+      if (existing_active_cluster != active_clusters_.end()) {
+        // The following init manager remove call is a NOP in the case we are already initialized.
+        // It's just kept here to avoid additional logic.
+        init_helper_.removeCluster(*existing_active_cluster->second);
+      }
+      cm_stats_.cluster_modified_.inc();
+    } else {
+      cm_stats_.cluster_added_.inc();
+    }
+
+    // There are two discrete paths here depending on when we are adding/updating a cluster.
+    // 1) During initial server load we use the init manager which handles complex logic related to
+    //    primary/secondary init, static/CDS init, warming all clusters, etc.
+    // 2) After initial server load, we handle warming independently for each cluster in the warming
+    //    map.
+    // Note: It's likely possible that all warming logic could be centralized in the init manager,
+    // but
+    //       a decision was made to split the logic given how complex the init manager already is.
+    //       In the future we may decide to undergo a refactor to unify the logic but the
+    //       effort/risk to do that right now does not seem worth it given that the logic is
+    //       generally pretty clean and easy to understand.
+    const bool all_clusters_initialized =
+        init_helper_.state() == ClusterManagerInitHelper::State::AllClustersInitialized;
+    // Preserve the previous cluster data to avoid early destroy. The same cluster should be added
+    // before destroy to avoid early initialization complete.
+    const auto previous_cluster =
+        loadCluster(cluster, new_hash, version_info, true, warming_clusters_);
+    auto& cluster_entry = warming_clusters_.at(cluster_name);
+    if (!all_clusters_initialized) {
+      ENVOY_LOG(debug, "add/update cluster {} during init", cluster_name);
+      init_helper_.addCluster(*cluster_entry);
+    } else {
+      ENVOY_LOG(debug, "add/update cluster {} starting warming", cluster_name);
+      cluster_entry->cluster_->initialize([this, cluster_name] {
+        ENVOY_LOG(debug, "warming cluster {} complete", cluster_name);
+        auto state_changed_cluster_entry = warming_clusters_.find(cluster_name);
+        onClusterInit(*state_changed_cluster_entry->second);
+      });
+    }
+
+    return true;
+  }
+
+  void ClusterManagerImpl::clusterWarmingToActive(const std::string& cluster_name) {
+    auto warming_it = warming_clusters_.find(cluster_name);
+    ASSERT(warming_it != warming_clusters_.end());
+
+    // If the cluster is being updated, we need to cancel any pending merged updates.
+    // Otherwise, applyUpdates() will fire with a dangling cluster reference.
+    updates_map_.erase(cluster_name);
+
+    active_clusters_[cluster_name] = std::move(warming_it->second);
+    warming_clusters_.erase(warming_it);
+  }
+
+  bool ClusterManagerImpl::removeCluster(const std::string& cluster_name) {
+    bool removed = false;
+    auto existing_active_cluster = active_clusters_.find(cluster_name);
+    if (existing_active_cluster != active_clusters_.end() &&
+        existing_active_cluster->second->added_via_api_) {
+      removed = true;
+      init_helper_.removeCluster(*existing_active_cluster->second);
+      active_clusters_.erase(existing_active_cluster);
+
+      ENVOY_LOG(debug, "removing cluster {}", cluster_name);
+      tls_.runOnAllThreads([cluster_name](OptRef<ThreadLocalClusterManagerImpl> cluster_manager) {
+        ASSERT(cluster_manager->thread_local_clusters_.count(cluster_name) == 1);
+        ENVOY_LOG(debug, "removing TLS cluster {}", cluster_name);
+        for (auto& cb : cluster_manager->update_callbacks_) {
+          cb->onClusterRemoval(cluster_name);
+        }
+        cluster_manager->thread_local_clusters_.erase(cluster_name);
+      });
+    }
+
+    auto existing_warming_cluster = warming_clusters_.find(cluster_name);
+    if (existing_warming_cluster != warming_clusters_.end() &&
+        existing_warming_cluster->second->added_via_api_) {
+      removed = true;
+      init_helper_.removeCluster(*existing_warming_cluster->second);
+      warming_clusters_.erase(existing_warming_cluster);
+      ENVOY_LOG(info, "removing warming cluster {}", cluster_name);
+    }
+
+    if (removed) {
+      cm_stats_.cluster_removed_.inc();
+      updateClusterCounts();
+      // Cancel any pending merged updates.
+      updates_map_.erase(cluster_name);
+    }
+
+    return removed;
+  }
+
+  ClusterManagerImpl::ClusterDataPtr ClusterManagerImpl::loadCluster(
+      const envoy::config::cluster::v3::Cluster& cluster, const uint64_t cluster_hash,
+      const std::string& version_info, bool added_via_api, ClusterMap& cluster_map) {
+    std::pair<ClusterSharedPtr, ThreadAwareLoadBalancerPtr> new_cluster_pair =
+        factory_.clusterFromProto(cluster, *this, outlier_event_logger_, added_via_api);
+    auto& new_cluster = new_cluster_pair.first;
+    Cluster& cluster_reference = *new_cluster;
+
+    if (!added_via_api) {
+      if (cluster_map.find(new_cluster->info()->name()) != cluster_map.end()) {
+        throw EnvoyException(
+            fmt::format("cluster manager: duplicate cluster '{}'", new_cluster->info()->name()));
+      }
+    }
+
+    if (cluster_reference.info()->lbType() == LoadBalancerType::ClusterProvided &&
+        new_cluster_pair.second == nullptr) {
+      throw EnvoyException(fmt::format("cluster manager: cluster provided LB specified but cluster "
+                                       "'{}' did not provide one. Check cluster documentation.",
+                                       new_cluster->info()->name()));
+    }
+
+    if (cluster_reference.info()->lbType() != LoadBalancerType::ClusterProvided &&
+        new_cluster_pair.second != nullptr) {
       throw EnvoyException(
-          fmt::format("local cluster '{}' must be defined", local_cluster_name_.value()));
-    }
-    local_cluster_params.emplace();
-    local_cluster_params->info_ = local_cluster->second->cluster().info();
-    local_cluster_params->load_balancer_factory_ = local_cluster->second->loadBalancerFactory();
-    local_cluster->second->setAddedOrUpdated();
-  }
-
-  // Once the initial set of static bootstrap clusters are created (including the local cluster),
-  // we can instantiate the thread local cluster manager.
-  tls_.set([this, local_cluster_params](Event::Dispatcher& dispatcher) {
-    return std::make_shared<ThreadLocalClusterManagerImpl>(*this, dispatcher, local_cluster_params);
-  });
-
-  // We can now potentially create the CDS API once the backing cluster exists.
-  if (dyn_resources.has_cds_config() || !dyn_resources.cds_resources_locator().empty()) {
-    std::unique_ptr<xds::core::v3::ResourceLocator> cds_resources_locator;
-    if (!dyn_resources.cds_resources_locator().empty()) {
-      cds_resources_locator = std::make_unique<xds::core::v3::ResourceLocator>(
-          Config::XdsResourceIdentifier::decodeUrl(dyn_resources.cds_resources_locator()));
-    }
-    cds_api_ = factory_.createCds(dyn_resources.cds_config(), cds_resources_locator.get(), *this);
-    init_helper_.setCds(cds_api_.get());
-  } else {
-    init_helper_.setCds(nullptr);
-  }
-
-  // Proceed to add all static bootstrap clusters to the init manager. This will immediately
-  // initialize any primary clusters. Post-init processing further initializes any thread
-  // aware load balancer and sets up the per-worker host set updates.
-  for (auto& cluster : active_clusters_) {
-    init_helper_.addCluster(*cluster.second);
-  }
-
-  // Potentially move to secondary initialization on the static bootstrap clusters if all primary
-  // clusters have already initialized. (E.g., if all static).
-  init_helper_.onStaticLoadComplete();
-
-  ads_mux_->start();
-}
-
-void ClusterManagerImpl::initializeSecondaryClusters(
-    const envoy::config::bootstrap::v3::Bootstrap& bootstrap) {
-  init_helper_.startInitializingSecondaryClusters();
-
-  const auto& cm_config = bootstrap.cluster_manager();
-  if (cm_config.has_load_stats_config()) {
-    const auto& load_stats_config = cm_config.load_stats_config();
-
-    Config::Utility::checkTransportVersion(load_stats_config);
-    load_stats_reporter_ = std::make_unique<LoadStatsReporter>(
-        local_info_, *this, stats_,
-        Config::Utility::factoryForGrpcApiConfigSource(*async_client_manager_, load_stats_config,
-                                                       stats_, false)
-            ->createUncachedRawAsyncClient(),
-        dispatcher_);
-  }
-}
-
-ClusterManagerStats ClusterManagerImpl::generateStats(Stats::Scope& scope) {
-  const std::string final_prefix = "cluster_manager.";
-  return {ALL_CLUSTER_MANAGER_STATS(POOL_COUNTER_PREFIX(scope, final_prefix),
-                                    POOL_GAUGE_PREFIX(scope, final_prefix))};
-}
-
-void ClusterManagerImpl::onClusterInit(ClusterManagerCluster& cm_cluster) {
-  // This routine is called when a cluster has finished initializing. The cluster has not yet
-  // been setup for cross-thread updates to avoid needless updates during initialization. The order
-  // of operations here is important. We start by initializing the thread aware load balancer if
-  // needed. This must happen first so cluster updates are heard first by the load balancer.
-  // Also, it assures that all of clusters which this function is called should be always active.
-  auto& cluster = cm_cluster.cluster();
-  auto cluster_data = warming_clusters_.find(cluster.info()->name());
-  // We have a situation that clusters will be immediately active, such as static and primary
-  // cluster. So we must have this prevention logic here.
-  if (cluster_data != warming_clusters_.end()) {
-    clusterWarmingToActive(cluster.info()->name());
-    updateClusterCounts();
-  }
-  cluster_data = active_clusters_.find(cluster.info()->name());
-
-  if (cluster_data->second->thread_aware_lb_ != nullptr) {
-    cluster_data->second->thread_aware_lb_->initialize();
-  }
-
-  // Now setup for cross-thread updates.
-  cluster_data->second->member_update_cb_ = cluster.prioritySet().addMemberUpdateCb(
-      [&cluster, this](const HostVector&, const HostVector& hosts_removed) -> void {
-        if (cluster.info()->lbConfig().close_connections_on_host_set_change()) {
-          for (const auto& host_set : cluster.prioritySet().hostSetsPerPriority()) {
-            // This will drain all tcp and http connection pools.
-            postThreadLocalRemoveHosts(cluster, host_set->hosts());
-          }
-        } else {
-          // TODO(snowp): Should this be subject to merge windows?
-
-          // Whenever hosts are removed from the cluster, we make each TLS cluster drain it's
-          // connection pools for the removed hosts. If `close_connections_on_host_set_change` is
-          // enabled, this case will be covered by first `if` statement, where all
-          // connection pools are drained.
-          if (!hosts_removed.empty()) {
-            postThreadLocalRemoveHosts(cluster, hosts_removed);
-          }
+          fmt::format("cluster manager: cluster provided LB not specified but cluster "
+                      "'{}' provided one. Check cluster documentation.",
+                      new_cluster->info()->name()));
+    }
+
+    if (new_cluster->healthChecker() != nullptr) {
+      new_cluster->healthChecker()->addHostCheckCompleteCb(
+          [this](HostSharedPtr host, HealthTransition changed_state) {
+            if (changed_state == HealthTransition::Changed &&
+                host->healthFlagGet(Host::HealthFlag::FAILED_ACTIVE_HC)) {
+              postThreadLocalHealthFailure(host);
+            }
+          });
+    }
+
+    if (new_cluster->outlierDetector() != nullptr) {
+      new_cluster->outlierDetector()->addChangedStateCb([this](HostSharedPtr host) {
+        if (host->healthFlagGet(Host::HealthFlag::FAILED_OUTLIER_CHECK)) {
+          ENVOY_LOG_EVENT(debug, "outlier_detection_ejection",
+                          "host {} in cluster {} was ejected by the outlier detector",
+                          host->address(), host->cluster().name());
+          postThreadLocalHealthFailure(host);
         }
       });
-
-  cluster_data->second->priority_update_cb_ = cluster.prioritySet().addPriorityUpdateCb(
-      [&cm_cluster, this](uint32_t priority, const HostVector& hosts_added,
-                          const HostVector& hosts_removed) {
-        // This fires when a cluster is about to have an updated member set. We need to send this
-        // out to all of the thread local configurations.
-
-        // Should we save this update and merge it with other updates?
-        //
-        // Note that we can only _safely_ merge updates that have no added/removed hosts. That is,
-        // only those updates that signal a change in host healthcheck state, weight or metadata.
-        //
-        // We've discussed merging updates related to hosts being added/removed, but it's really
-        // tricky to merge those given that downstream consumers of these updates expect to see the
-        // full list of updates, not a condensed one. This is because they use the broadcasted
-        // HostSharedPtrs within internal maps to track hosts. If we fail to broadcast the entire
-        // list of removals, these maps will leak those HostSharedPtrs.
-        //
-        // See https://github.com/envoyproxy/envoy/pull/3941 for more context.
-        bool scheduled = false;
-        const auto merge_timeout = PROTOBUF_GET_MS_OR_DEFAULT(
-            cm_cluster.cluster().info()->lbConfig(), update_merge_window, 1000);
-        // Remember: we only merge updates with no adds/removes — just hc/weight/metadata changes.
-        const bool is_mergeable = hosts_added.empty() && hosts_removed.empty();
-
-        if (merge_timeout > 0) {
-          // If this is not mergeable, we should cancel any scheduled updates since
-          // we'll deliver it immediately.
-          scheduled = scheduleUpdate(cm_cluster, priority, is_mergeable, merge_timeout);
-        }
-
-        // If an update was not scheduled for later, deliver it immediately.
-        if (!scheduled) {
-          cm_stats_.cluster_updated_.inc();
-          postThreadLocalClusterUpdate(
-              cm_cluster, ThreadLocalClusterUpdateParams(priority, hosts_added, hosts_removed));
-        }
-      });
-
-  // Finally, post updates cross-thread so the per-thread load balancers are ready. First we
-  // populate any update information that may be available after cluster init.
-  ThreadLocalClusterUpdateParams params;
-  for (auto& host_set : cluster.prioritySet().hostSetsPerPriority()) {
-    if (host_set->hosts().empty()) {
-      continue;
-    }
-    params.per_priority_update_params_.emplace_back(host_set->priority(), host_set->hosts(),
-                                                    HostVector{});
-  }
-  // NOTE: In all cases *other* than the local cluster, this is when a cluster is added/updated
-  // The local cluster must currently be statically defined and must exist prior to other
-  // clusters being added/updated. We could gate the below update on hosts being available on
-  // the cluster or the cluster not already existing, but the special logic is not worth it.
-  postThreadLocalClusterUpdate(cm_cluster, std::move(params));
-}
-
-bool ClusterManagerImpl::scheduleUpdate(ClusterManagerCluster& cluster, uint32_t priority,
-                                        bool mergeable, const uint64_t timeout) {
-  // Find pending updates for this cluster.
-  auto& updates_by_prio = updates_map_[cluster.cluster().info()->name()];
-  if (!updates_by_prio) {
-    updates_by_prio = std::make_unique<PendingUpdatesByPriorityMap>();
-  }
-
-  // Find pending updates for this priority.
-  auto& updates = (*updates_by_prio)[priority];
-  if (!updates) {
-    updates = std::make_unique<PendingUpdates>();
-  }
-
-  // Has an update_merge_window gone by since the last update? If so, don't schedule
-  // the update so it can be applied immediately. Ditto if this is not a mergeable update.
-  const auto delta = time_source_.monotonicTime() - updates->last_updated_;
-  const uint64_t delta_ms = std::chrono::duration_cast<std::chrono::milliseconds>(delta).count();
-  const bool out_of_merge_window = delta_ms > timeout;
-  if (out_of_merge_window || !mergeable) {
-    // If there was a pending update, we cancel the pending merged update.
+    }
+    ClusterDataPtr result;
+    auto cluster_entry_it = cluster_map.find(cluster_reference.info()->name());
+    if (cluster_entry_it != cluster_map.end()) {
+      result = std::exchange(cluster_entry_it->second,
+                             std::make_unique<ClusterData>(cluster, cluster_hash, version_info,
+                                                           added_via_api, std::move(new_cluster),
+                                                           time_source_));
+    } else {
+      bool inserted = false;
+      std::tie(cluster_entry_it, inserted) = cluster_map.emplace(
+          cluster_reference.info()->name(),
+          std::make_unique<ClusterData>(cluster, cluster_hash, version_info, added_via_api,
+                                        std::move(new_cluster), time_source_));
+      ASSERT(inserted);
+    }
+    // If an LB is thread aware, create it here. The LB is not initialized until cluster pre-init
+    // finishes. For RingHash/Maglev don't create the LB here if subset balancing is enabled,
+    // because the thread_aware_lb_ field takes precedence over the subset lb).
+    if (cluster_reference.info()->lbType() == LoadBalancerType::RingHash) {
+      if (!cluster_reference.info()->lbSubsetInfo().isEnabled()) {
+        cluster_entry_it->second->thread_aware_lb_ = std::make_unique<RingHashLoadBalancer>(
+            cluster_reference.prioritySet(), cluster_reference.info()->stats(),
+            cluster_reference.info()->statsScope(), runtime_, random_,
+            cluster_reference.info()->lbRingHashConfig(), cluster_reference.info()->lbConfig());
+      }
+    } else if (cluster_reference.info()->lbType() == LoadBalancerType::Maglev) {
+      if (!cluster_reference.info()->lbSubsetInfo().isEnabled()) {
+        cluster_entry_it->second->thread_aware_lb_ = std::make_unique<MaglevLoadBalancer>(
+            cluster_reference.prioritySet(), cluster_reference.info()->stats(),
+            cluster_reference.info()->statsScope(), runtime_, random_,
+            cluster_reference.info()->lbMaglevConfig(), cluster_reference.info()->lbConfig());
+      }
+    } else if (cluster_reference.info()->lbType() == LoadBalancerType::ClusterProvided) {
+      cluster_entry_it->second->thread_aware_lb_ = std::move(new_cluster_pair.second);
+    } else if (cluster_reference.info()->lbType() == LoadBalancerType::LoadBalancingPolicyConfig) {
+      const auto& policy = cluster_reference.info()->loadBalancingPolicy();
+      TypedLoadBalancerFactory* typed_lb_factory = cluster_reference.info()->loadBalancerFactory();
+      RELEASE_ASSERT(typed_lb_factory != nullptr, "ClusterInfo should contain a valid factory");
+      cluster_entry_it->second->thread_aware_lb_ = typed_lb_factory->create(
+          cluster_reference.prioritySet(), cluster_reference.info()->stats(),
+          cluster_reference.info()->statsScope(), runtime_, random_, policy);
+    }
+
+    updateClusterCounts();
+    return result;
+  }
+
+  void ClusterManagerImpl::updateClusterCounts() {
+    // This if/else block implements a control flow mechanism that can be used by an ADS
+    // implementation to properly sequence CDS and RDS updates. It is not enforcing on ADS. ADS can
+    // use it to detect when a previously sent cluster becomes warm before sending routes that
+    // depend on it. This can improve incidence of HTTP 503 responses from Envoy when a route is
+    // used before it's supporting cluster is ready.
     //
-    // Note: it's possible that even though we are outside of a merge window (delta_ms > timeout),
-    // a timer is enabled. This race condition is fine, since we'll disable the timer here and
-    // deliver the update immediately.
-
-    // Why wasn't the update scheduled for later delivery? We keep some stats that are helpful
-    // to understand why merging did not happen. There's 2 things we are tracking here:
-
-    // 1) Was this update out of a merge window?
-    if (mergeable && out_of_merge_window) {
-      cm_stats_.update_out_of_merge_window_.inc();
-    }
-
-    // 2) Were there previous updates that we are cancelling (and delivering immediately)?
-    if (updates->disableTimer()) {
-      cm_stats_.update_merge_cancelled_.inc();
-    }
-
-    updates->last_updated_ = time_source_.monotonicTime();
-    return false;
-  }
-
-  // If there's no timer, create one.
-  if (updates->timer_ == nullptr) {
-    updates->timer_ = dispatcher_.createTimer([this, &cluster, priority, &updates]() -> void {
-      applyUpdates(cluster, priority, *updates);
-    });
-  }
-
-  // Ensure there's a timer set to deliver these updates.
-  if (!updates->timer_->enabled()) {
-    updates->enableTimer(timeout);
-  }
-
-  return true;
-}
-
-void ClusterManagerImpl::applyUpdates(ClusterManagerCluster& cluster, uint32_t priority,
-                                      PendingUpdates& updates) {
-  // Deliver pending updates.
-
-  // Remember that these merged updates are _only_ for updates related to
-  // HC/weight/metadata changes. That's why added/removed are empty. All
-  // adds/removals were already immediately broadcasted.
-  static const HostVector hosts_added;
-  static const HostVector hosts_removed;
-
-  postThreadLocalClusterUpdate(
-      cluster, ThreadLocalClusterUpdateParams(priority, hosts_added, hosts_removed));
-
-  cm_stats_.cluster_updated_via_merge_.inc();
-  updates.last_updated_ = time_source_.monotonicTime();
-}
-
-bool ClusterManagerImpl::addOrUpdateCluster(const envoy::config::cluster::v3::Cluster& cluster,
-                                            const std::string& version_info) {
-  // First we need to see if this new config is new or an update to an existing dynamic cluster.
-  // We don't allow updates to statically configured clusters in the main configuration. We check
-  // both the warming clusters and the active clusters to see if we need an update or the update
-  // should be blocked.
-  const std::string& cluster_name = cluster.name();
-  const auto existing_active_cluster = active_clusters_.find(cluster_name);
-  const auto existing_warming_cluster = warming_clusters_.find(cluster_name);
-  const uint64_t new_hash = MessageUtil::hash(cluster);
-  if (existing_warming_cluster != warming_clusters_.end()) {
-    // If the cluster is the same as the warming cluster of the same name, block the update.
-    if (existing_warming_cluster->second->blockUpdate(new_hash)) {
-      return false;
-    }
-    // NB: https://github.com/envoyproxy/envoy/issues/14598
-    // Always proceed if the cluster is different from the existing warming cluster.
-  } else if (existing_active_cluster != active_clusters_.end() &&
-             existing_active_cluster->second->blockUpdate(new_hash)) {
-    // If there's no warming cluster of the same name, and if the cluster is the same as the active
-    // cluster of the same name, block the update.
-    return false;
-  }
-
-  if (existing_active_cluster != active_clusters_.end() ||
-      existing_warming_cluster != warming_clusters_.end()) {
-    if (existing_active_cluster != active_clusters_.end()) {
-      // The following init manager remove call is a NOP in the case we are already initialized.
-      // It's just kept here to avoid additional logic.
-      init_helper_.removeCluster(*existing_active_cluster->second);
-    }
-    cm_stats_.cluster_modified_.inc();
-  } else {
-    cm_stats_.cluster_added_.inc();
-  }
-
-  // There are two discrete paths here depending on when we are adding/updating a cluster.
-  // 1) During initial server load we use the init manager which handles complex logic related to
-  //    primary/secondary init, static/CDS init, warming all clusters, etc.
-  // 2) After initial server load, we handle warming independently for each cluster in the warming
-  //    map.
-  // Note: It's likely possible that all warming logic could be centralized in the init manager, but
-  //       a decision was made to split the logic given how complex the init manager already is. In
-  //       the future we may decide to undergo a refactor to unify the logic but the effort/risk to
-  //       do that right now does not seem worth it given that the logic is generally pretty clean
-  //       and easy to understand.
-  const bool all_clusters_initialized =
-      init_helper_.state() == ClusterManagerInitHelper::State::AllClustersInitialized;
-  // Preserve the previous cluster data to avoid early destroy. The same cluster should be added
-  // before destroy to avoid early initialization complete.
-  const auto previous_cluster =
-      loadCluster(cluster, new_hash, version_info, true, warming_clusters_);
-  auto& cluster_entry = warming_clusters_.at(cluster_name);
-  if (!all_clusters_initialized) {
-    ENVOY_LOG(debug, "add/update cluster {} during init", cluster_name);
-    init_helper_.addCluster(*cluster_entry);
-  } else {
-    ENVOY_LOG(debug, "add/update cluster {} starting warming", cluster_name);
-    cluster_entry->cluster_->initialize([this, cluster_name] {
-      ENVOY_LOG(debug, "warming cluster {} complete", cluster_name);
-      auto state_changed_cluster_entry = warming_clusters_.find(cluster_name);
-      onClusterInit(*state_changed_cluster_entry->second);
-    });
-  }
-
-  return true;
-}
-
-void ClusterManagerImpl::clusterWarmingToActive(const std::string& cluster_name) {
-  auto warming_it = warming_clusters_.find(cluster_name);
-  ASSERT(warming_it != warming_clusters_.end());
-
-  // If the cluster is being updated, we need to cancel any pending merged updates.
-  // Otherwise, applyUpdates() will fire with a dangling cluster reference.
-  updates_map_.erase(cluster_name);
-
-  active_clusters_[cluster_name] = std::move(warming_it->second);
-  warming_clusters_.erase(warming_it);
-}
-
-bool ClusterManagerImpl::removeCluster(const std::string& cluster_name) {
-  bool removed = false;
-  auto existing_active_cluster = active_clusters_.find(cluster_name);
-  if (existing_active_cluster != active_clusters_.end() &&
-      existing_active_cluster->second->added_via_api_) {
-    removed = true;
-    init_helper_.removeCluster(*existing_active_cluster->second);
-    active_clusters_.erase(existing_active_cluster);
-
-    ENVOY_LOG(debug, "removing cluster {}", cluster_name);
-    tls_.runOnAllThreads([cluster_name](OptRef<ThreadLocalClusterManagerImpl> cluster_manager) {
-      ASSERT(cluster_manager->thread_local_clusters_.count(cluster_name) == 1);
-      ENVOY_LOG(debug, "removing TLS cluster {}", cluster_name);
-      for (auto& cb : cluster_manager->update_callbacks_) {
-        cb->onClusterRemoval(cluster_name);
-      }
-      cluster_manager->thread_local_clusters_.erase(cluster_name);
-    });
-  }
-
-  auto existing_warming_cluster = warming_clusters_.find(cluster_name);
-  if (existing_warming_cluster != warming_clusters_.end() &&
-      existing_warming_cluster->second->added_via_api_) {
-    removed = true;
-    init_helper_.removeCluster(*existing_warming_cluster->second);
-    warming_clusters_.erase(existing_warming_cluster);
-    ENVOY_LOG(info, "removing warming cluster {}", cluster_name);
-  }
-
-  if (removed) {
-    cm_stats_.cluster_removed_.inc();
-    updateClusterCounts();
-    // Cancel any pending merged updates.
-    updates_map_.erase(cluster_name);
-  }
-
-  return removed;
-}
-
-ClusterManagerImpl::ClusterDataPtr
-ClusterManagerImpl::loadCluster(const envoy::config::cluster::v3::Cluster& cluster,
-                                const uint64_t cluster_hash, const std::string& version_info,
-                                bool added_via_api, ClusterMap& cluster_map) {
-  std::pair<ClusterSharedPtr, ThreadAwareLoadBalancerPtr> new_cluster_pair =
-      factory_.clusterFromProto(cluster, *this, outlier_event_logger_, added_via_api);
-  auto& new_cluster = new_cluster_pair.first;
-  Cluster& cluster_reference = *new_cluster;
-
-  if (!added_via_api) {
-    if (cluster_map.find(new_cluster->info()->name()) != cluster_map.end()) {
-      throw EnvoyException(
-          fmt::format("cluster manager: duplicate cluster '{}'", new_cluster->info()->name()));
-    }
-  }
-
-  if (cluster_reference.info()->lbType() == LoadBalancerType::ClusterProvided &&
-      new_cluster_pair.second == nullptr) {
-    throw EnvoyException(fmt::format("cluster manager: cluster provided LB specified but cluster "
-                                     "'{}' did not provide one. Check cluster documentation.",
-                                     new_cluster->info()->name()));
-  }
-
-  if (cluster_reference.info()->lbType() != LoadBalancerType::ClusterProvided &&
-      new_cluster_pair.second != nullptr) {
-    throw EnvoyException(
-        fmt::format("cluster manager: cluster provided LB not specified but cluster "
-                    "'{}' provided one. Check cluster documentation.",
-                    new_cluster->info()->name()));
-  }
-
-  if (new_cluster->healthChecker() != nullptr) {
-    new_cluster->healthChecker()->addHostCheckCompleteCb(
-        [this](HostSharedPtr host, HealthTransition changed_state) {
-          if (changed_state == HealthTransition::Changed &&
-              host->healthFlagGet(Host::HealthFlag::FAILED_ACTIVE_HC)) {
-            postThreadLocalHealthFailure(host);
+    // We achieve that by leaving CDS in the paused state as long as there is at least
+    // one cluster in the warming state. This prevents CDS ACK from being sent to ADS.
+    // Once cluster is warmed up, CDS is resumed, and ACK is sent to ADS, providing a
+    // signal to ADS to proceed with RDS updates.
+    // If we're in the middle of shutting down (ads_mux_ already gone) then this is irrelevant.
+    const bool all_clusters_initialized =
+        init_helper_.state() == ClusterManagerInitHelper::State::AllClustersInitialized;
+    if (all_clusters_initialized && ads_mux_) {
+      const auto type_url = Config::getTypeUrl<envoy::config::cluster::v3::Cluster>();
+      const uint64_t previous_warming = cm_stats_.warming_clusters_.value();
+      if (previous_warming == 0 && !warming_clusters_.empty()) {
+        resume_cds_ = ads_mux_->pause(type_url);
+      } else if (previous_warming > 0 && warming_clusters_.empty()) {
+        ASSERT(resume_cds_ != nullptr);
+        resume_cds_.reset();
+      }
+    }
+    cm_stats_.active_clusters_.set(active_clusters_.size());
+    cm_stats_.warming_clusters_.set(warming_clusters_.size());
+  }
+
+  ThreadLocalCluster* ClusterManagerImpl::getThreadLocalCluster(absl::string_view cluster) {
+    ThreadLocalClusterManagerImpl& cluster_manager = *tls_;
+
+    auto entry = cluster_manager.thread_local_clusters_.find(cluster);
+    if (entry != cluster_manager.thread_local_clusters_.end()) {
+      return entry->second.get();
+    } else {
+      return nullptr;
+    }
+  }
+
+  void ClusterManagerImpl::maybePreconnect(
+      ThreadLocalClusterManagerImpl::ClusterEntry & cluster_entry,
+      const ClusterConnectivityState& state,
+      std::function<ConnectionPool::Instance*()> pick_preconnect_pool) {
+    auto peekahead_ratio = cluster_entry.info()->peekaheadRatio();
+    if (peekahead_ratio <= 1.0) {
+      return;
+    }
+
+    // 3 here is arbitrary. Just as in ConnPoolImplBase::tryCreateNewConnections
+    // we want to limit the work which can be done on any given preconnect attempt.
+    for (int i = 0; i < 3; ++i) {
+      // See if adding this one new connection
+      // would put the cluster over desired capacity. If so, stop preconnecting.
+      //
+      // We anticipate the incoming stream here, because maybePreconnect is called
+      // before a new stream is established.
+      if (!ConnectionPool::ConnPoolImplBase::shouldConnect(
+              state.pending_streams_, state.active_streams_,
+              state.connecting_and_connected_stream_capacity_, peekahead_ratio, true)) {
+        return;
+      }
+      ConnectionPool::Instance* preconnect_pool = pick_preconnect_pool();
+      if (!preconnect_pool || !preconnect_pool->maybePreconnect(peekahead_ratio)) {
+        // Given that the next preconnect pick may be entirely different, we could
+        // opt to try again even if the first preconnect fails. Err on the side of
+        // caution and wait for the next attempt.
+        return;
+      }
+    }
+  }
+
+  absl::optional<HttpPoolData>
+  ClusterManagerImpl::ThreadLocalClusterManagerImpl::ClusterEntry::httpConnPool(
+      ResourcePriority priority, absl::optional<Http::Protocol> protocol,
+      LoadBalancerContext * context) {
+    // Select a host and create a connection pool for it if it does not already exist.
+    auto pool = httpConnPoolImpl(priority, protocol, context, false);
+    if (pool == nullptr) {
+      return absl::nullopt;
+    }
+
+    HttpPoolData data(
+        [this, priority, protocol, context]() -> void {
+          // Now that a new stream is being established, attempt to preconnect.
+          maybePreconnect(*this, parent_.cluster_manager_state_,
+                          [this, &priority, &protocol, &context]() {
+                            return httpConnPoolImpl(priority, protocol, context, true);
+                          });
+        },
+        pool);
+    return data;
+  }
+
+  absl::optional<TcpPoolData>
+  ClusterManagerImpl::ThreadLocalClusterManagerImpl::ClusterEntry::tcpConnPool(
+      ResourcePriority priority, LoadBalancerContext * context) {
+    // Select a host and create a connection pool for it if it does not already exist.
+    auto pool = tcpConnPoolImpl(priority, context, false);
+    if (pool == nullptr) {
+      return absl::nullopt;
+    }
+
+    TcpPoolData data(
+        [this, priority, context]() -> void {
+          maybePreconnect(*this, parent_.cluster_manager_state_, [this, &priority, &context]() {
+            return tcpConnPoolImpl(priority, context, true);
+          });
+        },
+        pool);
+    return data;
+  }
+
+  void ClusterManagerImpl::drainConnections(const std::string& cluster,
+                                            DrainConnectionsHostPredicate predicate) {
+    ENVOY_LOG_EVENT(debug, "drain_connections_call", "drainConnections called for cluster {}",
+                    cluster);
+
+    tls_.runOnAllThreads(
+        [cluster, predicate](OptRef<ThreadLocalClusterManagerImpl> cluster_manager) {
+          auto cluster_entry = cluster_manager->thread_local_clusters_.find(cluster);
+          if (cluster_entry != cluster_manager->thread_local_clusters_.end()) {
+            cluster_entry->second->drainAllConnPools(predicate);
           }
         });
   }
 
-  if (new_cluster->outlierDetector() != nullptr) {
-    new_cluster->outlierDetector()->addChangedStateCb([this](HostSharedPtr host) {
-      if (host->healthFlagGet(Host::HealthFlag::FAILED_OUTLIER_CHECK)) {
-        ENVOY_LOG_EVENT(debug, "outlier_detection_ejection",
-                        "host {} in cluster {} was ejected by the outlier detector",
-                        host->address(), host->cluster().name());
-        postThreadLocalHealthFailure(host);
+  void ClusterManagerImpl::drainConnections(DrainConnectionsHostPredicate predicate) {
+    ENVOY_LOG_EVENT(debug, "drain_connections_call_for_all_clusters",
+                    "drainConnections called for all clusters");
+
+    tls_.runOnAllThreads([predicate](OptRef<ThreadLocalClusterManagerImpl> cluster_manager) {
+      for (const auto& cluster_entry : cluster_manager->thread_local_clusters_) {
+        cluster_entry.second->drainAllConnPools(predicate);
       }
     });
   }
-  ClusterDataPtr result;
-  auto cluster_entry_it = cluster_map.find(cluster_reference.info()->name());
-  if (cluster_entry_it != cluster_map.end()) {
-    result = std::exchange(cluster_entry_it->second,
-                           std::make_unique<ClusterData>(cluster, cluster_hash, version_info,
-                                                         added_via_api, std::move(new_cluster),
-                                                         time_source_));
-  } else {
-    bool inserted = false;
-    std::tie(cluster_entry_it, inserted) = cluster_map.emplace(
-        cluster_reference.info()->name(),
-        std::make_unique<ClusterData>(cluster, cluster_hash, version_info, added_via_api,
-                                      std::move(new_cluster), time_source_));
-    ASSERT(inserted);
-  }
-  // If an LB is thread aware, create it here. The LB is not initialized until cluster pre-init
-  // finishes. For RingHash/Maglev don't create the LB here if subset balancing is enabled,
-  // because the thread_aware_lb_ field takes precedence over the subset lb).
-  if (cluster_reference.info()->lbType() == LoadBalancerType::RingHash) {
-    if (!cluster_reference.info()->lbSubsetInfo().isEnabled()) {
-      cluster_entry_it->second->thread_aware_lb_ = std::make_unique<RingHashLoadBalancer>(
-          cluster_reference.prioritySet(), cluster_reference.info()->stats(),
-          cluster_reference.info()->statsScope(), runtime_, random_,
-          cluster_reference.info()->lbRingHashConfig(), cluster_reference.info()->lbConfig());
-    }
-  } else if (cluster_reference.info()->lbType() == LoadBalancerType::Maglev) {
-    if (!cluster_reference.info()->lbSubsetInfo().isEnabled()) {
-      cluster_entry_it->second->thread_aware_lb_ = std::make_unique<MaglevLoadBalancer>(
-          cluster_reference.prioritySet(), cluster_reference.info()->stats(),
-          cluster_reference.info()->statsScope(), runtime_, random_,
-          cluster_reference.info()->lbMaglevConfig(), cluster_reference.info()->lbConfig());
-    }
-  } else if (cluster_reference.info()->lbType() == LoadBalancerType::ClusterProvided) {
-    cluster_entry_it->second->thread_aware_lb_ = std::move(new_cluster_pair.second);
-  } else if (cluster_reference.info()->lbType() == LoadBalancerType::LoadBalancingPolicyConfig) {
-    const auto& policy = cluster_reference.info()->loadBalancingPolicy();
-    TypedLoadBalancerFactory* typed_lb_factory = cluster_reference.info()->loadBalancerFactory();
-    RELEASE_ASSERT(typed_lb_factory != nullptr, "ClusterInfo should contain a valid factory");
-    cluster_entry_it->second->thread_aware_lb_ =
-        typed_lb_factory->create(cluster_reference.prioritySet(), cluster_reference.info()->stats(),
-                                 cluster_reference.info()->statsScope(), runtime_, random_, policy);
-  }
-
-  updateClusterCounts();
-  return result;
-}
-
-void ClusterManagerImpl::updateClusterCounts() {
-  // This if/else block implements a control flow mechanism that can be used by an ADS
-  // implementation to properly sequence CDS and RDS updates. It is not enforcing on ADS. ADS can
-  // use it to detect when a previously sent cluster becomes warm before sending routes that depend
-  // on it. This can improve incidence of HTTP 503 responses from Envoy when a route is used before
-  // it's supporting cluster is ready.
-  //
-  // We achieve that by leaving CDS in the paused state as long as there is at least
-  // one cluster in the warming state. This prevents CDS ACK from being sent to ADS.
-  // Once cluster is warmed up, CDS is resumed, and ACK is sent to ADS, providing a
-  // signal to ADS to proceed with RDS updates.
-  // If we're in the middle of shutting down (ads_mux_ already gone) then this is irrelevant.
-  const bool all_clusters_initialized =
-      init_helper_.state() == ClusterManagerInitHelper::State::AllClustersInitialized;
-  if (all_clusters_initialized && ads_mux_) {
-    const auto type_url = Config::getTypeUrl<envoy::config::cluster::v3::Cluster>();
-    const uint64_t previous_warming = cm_stats_.warming_clusters_.value();
-    if (previous_warming == 0 && !warming_clusters_.empty()) {
-      resume_cds_ = ads_mux_->pause(type_url);
-    } else if (previous_warming > 0 && warming_clusters_.empty()) {
-      ASSERT(resume_cds_ != nullptr);
-      resume_cds_.reset();
-    }
-  }
-  cm_stats_.active_clusters_.set(active_clusters_.size());
-  cm_stats_.warming_clusters_.set(warming_clusters_.size());
-}
-
-ThreadLocalCluster* ClusterManagerImpl::getThreadLocalCluster(absl::string_view cluster) {
-  ThreadLocalClusterManagerImpl& cluster_manager = *tls_;
-
-  auto entry = cluster_manager.thread_local_clusters_.find(cluster);
-  if (entry != cluster_manager.thread_local_clusters_.end()) {
-    return entry->second.get();
-  } else {
-    return nullptr;
-  }
-}
-
-void ClusterManagerImpl::maybePreconnect(
-    ThreadLocalClusterManagerImpl::ClusterEntry& cluster_entry,
-    const ClusterConnectivityState& state,
-    std::function<ConnectionPool::Instance*()> pick_preconnect_pool) {
-  auto peekahead_ratio = cluster_entry.info()->peekaheadRatio();
-  if (peekahead_ratio <= 1.0) {
-    return;
-  }
-
-  // 3 here is arbitrary. Just as in ConnPoolImplBase::tryCreateNewConnections
-  // we want to limit the work which can be done on any given preconnect attempt.
-  for (int i = 0; i < 3; ++i) {
-    // See if adding this one new connection
-    // would put the cluster over desired capacity. If so, stop preconnecting.
-    //
-    // We anticipate the incoming stream here, because maybePreconnect is called
-    // before a new stream is established.
-    if (!ConnectionPool::ConnPoolImplBase::shouldConnect(
-            state.pending_streams_, state.active_streams_,
-            state.connecting_and_connected_stream_capacity_, peekahead_ratio, true)) {
-      return;
-    }
-    ConnectionPool::Instance* preconnect_pool = pick_preconnect_pool();
-    if (!preconnect_pool || !preconnect_pool->maybePreconnect(peekahead_ratio)) {
-      // Given that the next preconnect pick may be entirely different, we could
-      // opt to try again even if the first preconnect fails. Err on the side of
-      // caution and wait for the next attempt.
-      return;
-    }
-  }
-}
-
-absl::optional<HttpPoolData>
-ClusterManagerImpl::ThreadLocalClusterManagerImpl::ClusterEntry::httpConnPool(
-    ResourcePriority priority, absl::optional<Http::Protocol> protocol,
-    LoadBalancerContext* context) {
-  // Select a host and create a connection pool for it if it does not already exist.
-  auto pool = httpConnPoolImpl(priority, protocol, context, false);
-  if (pool == nullptr) {
-    return absl::nullopt;
-  }
-
-  HttpPoolData data(
-      [this, priority, protocol, context]() -> void {
-        // Now that a new stream is being established, attempt to preconnect.
-        maybePreconnect(*this, parent_.cluster_manager_state_,
-                        [this, &priority, &protocol, &context]() {
-                          return httpConnPoolImpl(priority, protocol, context, true);
-                        });
-      },
-      pool);
-  return data;
-}
-
-absl::optional<TcpPoolData>
-ClusterManagerImpl::ThreadLocalClusterManagerImpl::ClusterEntry::tcpConnPool(
-    ResourcePriority priority, LoadBalancerContext* context) {
-  // Select a host and create a connection pool for it if it does not already exist.
-  auto pool = tcpConnPoolImpl(priority, context, false);
-  if (pool == nullptr) {
-    return absl::nullopt;
-  }
-
-  TcpPoolData data(
-      [this, priority, context]() -> void {
-        maybePreconnect(*this, parent_.cluster_manager_state_, [this, &priority, &context]() {
-          return tcpConnPoolImpl(priority, context, true);
+
+  void ClusterManagerImpl::checkActiveStaticCluster(const std::string& cluster) {
+    const auto& it = active_clusters_.find(cluster);
+    if (it == active_clusters_.end()) {
+      throw EnvoyException(fmt::format("Unknown gRPC client cluster '{}'", cluster));
+    }
+    if (it->second->added_via_api_) {
+      throw EnvoyException(fmt::format("gRPC client cluster '{}' is not static", cluster));
+    }
+  }
+
+  void ClusterManagerImpl::postThreadLocalRemoveHosts(const Cluster& cluster,
+                                                      const HostVector& hosts_removed) {
+    tls_.runOnAllThreads([name = cluster.info()->name(),
+                          hosts_removed](OptRef<ThreadLocalClusterManagerImpl> cluster_manager) {
+      cluster_manager->removeHosts(name, hosts_removed);
+    });
+  }
+
+  void ClusterManagerImpl::postThreadLocalClusterUpdate(ClusterManagerCluster & cm_cluster,
+                                                        ThreadLocalClusterUpdateParams && params) {
+    bool add_or_update_cluster = false;
+    if (!cm_cluster.addedOrUpdated()) {
+      add_or_update_cluster = true;
+      cm_cluster.setAddedOrUpdated();
+    }
+
+    LoadBalancerFactorySharedPtr load_balancer_factory;
+    if (add_or_update_cluster) {
+      load_balancer_factory = cm_cluster.loadBalancerFactory();
+    }
+
+    for (auto& per_priority : params.per_priority_update_params_) {
+      const auto& host_set =
+          cm_cluster.cluster().prioritySet().hostSetsPerPriority()[per_priority.priority_];
+      per_priority.update_hosts_params_ = HostSetImpl::updateHostsParams(*host_set);
+      per_priority.locality_weights_ = host_set->localityWeights();
+      per_priority.overprovisioning_factor_ = host_set->overprovisioningFactor();
+    }
+
+    HostMapConstSharedPtr host_map = cm_cluster.cluster().prioritySet().crossPriorityHostMap();
+
+    pending_cluster_creations_.erase(cm_cluster.cluster().info()->name());
+    tls_.runOnAllThreads([info = cm_cluster.cluster().info(), params = std::move(params),
+                          add_or_update_cluster, load_balancer_factory, map = std::move(host_map)](
+                             OptRef<ThreadLocalClusterManagerImpl> cluster_manager) {
+      ThreadLocalClusterManagerImpl::ClusterEntry* new_cluster = nullptr;
+      if (add_or_update_cluster) {
+        if (cluster_manager->thread_local_clusters_.count(info->name()) > 0) {
+          ENVOY_LOG(debug, "updating TLS cluster {}", info->name());
+        } else {
+          ENVOY_LOG(debug, "adding TLS cluster {}", info->name());
+        }
+
+        new_cluster = new ThreadLocalClusterManagerImpl::ClusterEntry(*cluster_manager, info,
+                                                                      load_balancer_factory);
+        cluster_manager->thread_local_clusters_[info->name()].reset(new_cluster);
+      }
+
+      for (const auto& per_priority : params.per_priority_update_params_) {
+        cluster_manager->updateClusterMembership(
+            info->name(), per_priority.priority_, per_priority.update_hosts_params_,
+            per_priority.locality_weights_, per_priority.hosts_added_, per_priority.hosts_removed_,
+            per_priority.overprovisioning_factor_, map);
+      }
+
+      if (new_cluster != nullptr) {
+        for (auto& cb : cluster_manager->update_callbacks_) {
+          cb->onClusterAddOrUpdate(*new_cluster);
+        }
+      }
+    });
+  }
+
+  void ClusterManagerImpl::postThreadLocalHealthFailure(const HostSharedPtr& host) {
+    tls_.runOnAllThreads([host](OptRef<ThreadLocalClusterManagerImpl> cluster_manager) {
+      cluster_manager->onHostHealthFailure(host);
+    });
+  }
+
+  Host::CreateConnectionData
+  ClusterManagerImpl::ThreadLocalClusterManagerImpl::ClusterEntry::tcpConn(LoadBalancerContext *
+                                                                           context) {
+    HostConstSharedPtr logical_host = lb_->chooseHost(context);
+    if (logical_host) {
+      auto conn_info = logical_host->createConnection(
+          parent_.thread_local_dispatcher_, nullptr,
+          context == nullptr ? nullptr : context->upstreamTransportSocketOptions());
+      if ((cluster_info_->features() &
+           ClusterInfo::Features::CLOSE_CONNECTIONS_ON_HOST_HEALTH_FAILURE) &&
+          conn_info.connection_ != nullptr) {
+        auto& conn_map = parent_.host_tcp_conn_map_[logical_host];
+        conn_map.emplace(conn_info.connection_.get(),
+                         std::make_unique<ThreadLocalClusterManagerImpl::TcpConnContainer>(
+                             parent_, logical_host, *conn_info.connection_));
+      }
+      return conn_info;
+    } else {
+      cluster_info_->stats().upstream_cx_none_healthy_.inc();
+      return {nullptr, nullptr};
+    }
+  }
+
+  Http::AsyncClient&
+  ClusterManagerImpl::ThreadLocalClusterManagerImpl::ClusterEntry::httpAsyncClient() {
+    if (lazy_http_async_client_ == nullptr) {
+      lazy_http_async_client_ = std::make_unique<Http::AsyncClientImpl>(
+          cluster_info_, parent_.parent_.stats_, parent_.thread_local_dispatcher_,
+          parent_.parent_.local_info_, parent_.parent_, parent_.parent_.runtime_,
+          parent_.parent_.random_,
+          Router::ShadowWriterPtr{new Router::ShadowWriterImpl(parent_.parent_)},
+          parent_.parent_.http_context_, parent_.parent_.router_context_);
+    }
+    return *lazy_http_async_client_;
+  }
+
+  void ClusterManagerImpl::ThreadLocalClusterManagerImpl::ClusterEntry::updateHosts(
+      const std::string& name, uint32_t priority,
+      PrioritySet::UpdateHostsParams&& update_hosts_params,
+      LocalityWeightsConstSharedPtr locality_weights, const HostVector& hosts_added,
+      const HostVector& hosts_removed, absl::optional<uint32_t> overprovisioning_factor,
+      HostMapConstSharedPtr cross_priority_host_map) {
+    ENVOY_LOG(debug, "membership update for TLS cluster {} added {} removed {}", name,
+              hosts_added.size(), hosts_removed.size());
+    priority_set_.updateHosts(priority, std::move(update_hosts_params), std::move(locality_weights),
+                              hosts_added, hosts_removed, overprovisioning_factor,
+                              std::move(cross_priority_host_map));
+    // If an LB is thread aware, create a new worker local LB on membership changes.
+    if (lb_factory_ != nullptr) {
+      ENVOY_LOG(debug, "re-creating local LB for TLS cluster {}", name);
+      lb_ = lb_factory_->create();
+    }
+  }
+
+  void ClusterManagerImpl::ThreadLocalClusterManagerImpl::ClusterEntry::drainConnPools(
+      const HostVector& hosts_removed) {
+    parent_.drainConnPools(hosts_removed);
+  }
+
+  ClusterUpdateCallbacksHandlePtr ClusterManagerImpl::addThreadLocalClusterUpdateCallbacks(
+      ClusterUpdateCallbacks & cb) {
+    ThreadLocalClusterManagerImpl& cluster_manager = *tls_;
+    return cluster_manager.addClusterUpdateCallbacks(cb);
+  }
+
+  OdCdsApiHandlePtr ClusterManagerImpl::allocateOdCdsApi(
+      const envoy::config::core::v3::ConfigSource& odcds_config,
+      OptRef<xds::core::v3::ResourceLocator> odcds_resources_locator,
+      ProtobufMessage::ValidationVisitor& validation_visitor) {
+    // TODO(krnowak): Instead of creating a new handle every time, store the handles internally and
+    // return an already existing one if the config or locator matches. Note that this may need a
+    // way to clean up the unused handles, so we can close the unnecessary connections.
+    auto odcds = OdCdsApiImpl::create(odcds_config, odcds_resources_locator, *this, *this, stats_,
+                                      validation_visitor);
+    return OdCdsApiHandleImpl::create(*this, std::move(odcds));
+  }
+
+  ClusterDiscoveryCallbackHandlePtr ClusterManagerImpl::requestOnDemandClusterDiscovery(
+      OdCdsApiSharedPtr odcds, std::string name, ClusterDiscoveryCallbackPtr callback,
+      std::chrono::milliseconds timeout) {
+    ThreadLocalClusterManagerImpl& cluster_manager = *tls_;
+
+    auto [handle, discovery_in_progress, invoker] =
+        cluster_manager.cdm_.addCallback(name, std::move(callback));
+    // This check will catch requests for discoveries from this thread only. If other thread
+    // requested the same discovery, we will detect it in the main thread later.
+    if (discovery_in_progress) {
+      ENVOY_LOG(
+          debug,
+          "cm odcds: on-demand discovery for cluster {} is already in progress, something else "
+          "in thread {} has already requested it",
+          name, cluster_manager.thread_local_dispatcher_.name());
+      // This worker thread has already requested a discovery of a cluster with this name, so
+      // nothing more left to do here.
+      //
+      // We can't "just" return handle here, because handle is a part of the structured binding done
+      // above. So it's not really a ClusterDiscoveryCallbackHandlePtr, but more like
+      // ClusterDiscoveryCallbackHandlePtr&, so named return value optimization does not apply here
+      // - it needs to be moved.
+      return std::move(handle);
+    }
+    ENVOY_LOG(
+        debug,
+        "cm odcds: forwarding the on-demand discovery request for cluster {} to the main thread",
+        name);
+    // This seems to be the first request for discovery of this cluster in this worker thread. Rest
+    // of the process may only happen in the main thread.
+    dispatcher_.post([this, odcds = std::move(odcds), timeout, name = std::move(name),
+                      invoker = std::move(invoker),
+                      &thread_local_dispatcher = cluster_manager.thread_local_dispatcher_] {
+      // Check for the cluster here too. It might have been added between the time when this closure
+      // was posted and when it is being executed.
+      if (getThreadLocalCluster(name) != nullptr) {
+        ENVOY_LOG(
+            debug,
+            "cm odcds: the requested cluster {} is already known, posting the callback back to {}",
+            name, thread_local_dispatcher.name());
+        thread_local_dispatcher.post([invoker = std::move(invoker)] {
+          invoker.invokeCallback(ClusterDiscoveryStatus::Available);
         });
-      },
-      pool);
-  return data;
-}
-
-void ClusterManagerImpl::drainConnections(const std::string& cluster,
-                                          DrainConnectionsHostPredicate predicate) {
-  ENVOY_LOG_EVENT(debug, "drain_connections_call", "drainConnections called for cluster {}",
-                  cluster);
-
-  tls_.runOnAllThreads([cluster, predicate](OptRef<ThreadLocalClusterManagerImpl> cluster_manager) {
-    auto cluster_entry = cluster_manager->thread_local_clusters_.find(cluster);
-    if (cluster_entry != cluster_manager->thread_local_clusters_.end()) {
-      cluster_entry->second->drainAllConnPools(predicate);
-    }
-  });
-}
-
-void ClusterManagerImpl::drainConnections(DrainConnectionsHostPredicate predicate) {
-  ENVOY_LOG_EVENT(debug, "drain_connections_call_for_all_clusters",
-                  "drainConnections called for all clusters");
-
-  tls_.runOnAllThreads([predicate](OptRef<ThreadLocalClusterManagerImpl> cluster_manager) {
-    for (const auto& cluster_entry : cluster_manager->thread_local_clusters_) {
-      cluster_entry.second->drainAllConnPools(predicate);
-    }
-  });
-}
-
-void ClusterManagerImpl::checkActiveStaticCluster(const std::string& cluster) {
-  const auto& it = active_clusters_.find(cluster);
-  if (it == active_clusters_.end()) {
-    throw EnvoyException(fmt::format("Unknown gRPC client cluster '{}'", cluster));
-  }
-  if (it->second->added_via_api_) {
-    throw EnvoyException(fmt::format("gRPC client cluster '{}' is not static", cluster));
-  }
-}
-
-void ClusterManagerImpl::postThreadLocalRemoveHosts(const Cluster& cluster,
-                                                    const HostVector& hosts_removed) {
-  tls_.runOnAllThreads([name = cluster.info()->name(),
-                        hosts_removed](OptRef<ThreadLocalClusterManagerImpl> cluster_manager) {
-    cluster_manager->removeHosts(name, hosts_removed);
-  });
-}
-
-void ClusterManagerImpl::postThreadLocalClusterUpdate(ClusterManagerCluster& cm_cluster,
-                                                      ThreadLocalClusterUpdateParams&& params) {
-  bool add_or_update_cluster = false;
-  if (!cm_cluster.addedOrUpdated()) {
-    add_or_update_cluster = true;
-    cm_cluster.setAddedOrUpdated();
-  }
-
-  LoadBalancerFactorySharedPtr load_balancer_factory;
-  if (add_or_update_cluster) {
-    load_balancer_factory = cm_cluster.loadBalancerFactory();
-  }
-
-  for (auto& per_priority : params.per_priority_update_params_) {
-    const auto& host_set =
-        cm_cluster.cluster().prioritySet().hostSetsPerPriority()[per_priority.priority_];
-    per_priority.update_hosts_params_ = HostSetImpl::updateHostsParams(*host_set);
-    per_priority.locality_weights_ = host_set->localityWeights();
-    per_priority.overprovisioning_factor_ = host_set->overprovisioningFactor();
-  }
-
-  HostMapConstSharedPtr host_map = cm_cluster.cluster().prioritySet().crossPriorityHostMap();
-
-  pending_cluster_creations_.erase(cm_cluster.cluster().info()->name());
-  tls_.runOnAllThreads([info = cm_cluster.cluster().info(), params = std::move(params),
-                        add_or_update_cluster, load_balancer_factory, map = std::move(host_map)](
-                           OptRef<ThreadLocalClusterManagerImpl> cluster_manager) {
-    ThreadLocalClusterManagerImpl::ClusterEntry* new_cluster = nullptr;
-    if (add_or_update_cluster) {
-      if (cluster_manager->thread_local_clusters_.count(info->name()) > 0) {
-        ENVOY_LOG(debug, "updating TLS cluster {}", info->name());
-      } else {
-        ENVOY_LOG(debug, "adding TLS cluster {}", info->name());
-      }
-
-      new_cluster = new ThreadLocalClusterManagerImpl::ClusterEntry(*cluster_manager, info,
-                                                                    load_balancer_factory);
-      cluster_manager->thread_local_clusters_[info->name()].reset(new_cluster);
-    }
-
-    for (const auto& per_priority : params.per_priority_update_params_) {
-      cluster_manager->updateClusterMembership(
-          info->name(), per_priority.priority_, per_priority.update_hosts_params_,
-          per_priority.locality_weights_, per_priority.hosts_added_, per_priority.hosts_removed_,
-          per_priority.overprovisioning_factor_, map);
-    }
-
-    if (new_cluster != nullptr) {
-      for (auto& cb : cluster_manager->update_callbacks_) {
-        cb->onClusterAddOrUpdate(*new_cluster);
-      }
-    }
-  });
-}
-
-void ClusterManagerImpl::postThreadLocalHealthFailure(const HostSharedPtr& host) {
-  tls_.runOnAllThreads([host](OptRef<ThreadLocalClusterManagerImpl> cluster_manager) {
-    cluster_manager->onHostHealthFailure(host);
-  });
-}
-
-Host::CreateConnectionData ClusterManagerImpl::ThreadLocalClusterManagerImpl::ClusterEntry::tcpConn(
-    LoadBalancerContext* context) {
-  HostConstSharedPtr logical_host = lb_->chooseHost(context);
-  if (logical_host) {
-    auto conn_info = logical_host->createConnection(
-        parent_.thread_local_dispatcher_, nullptr,
-        context == nullptr ? nullptr : context->upstreamTransportSocketOptions());
-    if ((cluster_info_->features() &
-         ClusterInfo::Features::CLOSE_CONNECTIONS_ON_HOST_HEALTH_FAILURE) &&
-        conn_info.connection_ != nullptr) {
-      auto& conn_map = parent_.host_tcp_conn_map_[logical_host];
-      conn_map.emplace(conn_info.connection_.get(),
-                       std::make_unique<ThreadLocalClusterManagerImpl::TcpConnContainer>(
-                           parent_, logical_host, *conn_info.connection_));
-    }
-    return conn_info;
-  } else {
-    cluster_info_->stats().upstream_cx_none_healthy_.inc();
-    return {nullptr, nullptr};
-  }
-}
-
-Http::AsyncClient&
-ClusterManagerImpl::ThreadLocalClusterManagerImpl::ClusterEntry::httpAsyncClient() {
-  if (lazy_http_async_client_ == nullptr) {
-    lazy_http_async_client_ = std::make_unique<Http::AsyncClientImpl>(
-        cluster_info_, parent_.parent_.stats_, parent_.thread_local_dispatcher_,
-        parent_.parent_.local_info_, parent_.parent_, parent_.parent_.runtime_,
-        parent_.parent_.random_,
-        Router::ShadowWriterPtr{new Router::ShadowWriterImpl(parent_.parent_)},
-        parent_.parent_.http_context_, parent_.parent_.router_context_);
-  }
-  return *lazy_http_async_client_;
-}
-
-void ClusterManagerImpl::ThreadLocalClusterManagerImpl::ClusterEntry::updateHosts(
-    const std::string& name, uint32_t priority,
-    PrioritySet::UpdateHostsParams&& update_hosts_params,
-    LocalityWeightsConstSharedPtr locality_weights, const HostVector& hosts_added,
-    const HostVector& hosts_removed, absl::optional<uint32_t> overprovisioning_factor,
-    HostMapConstSharedPtr cross_priority_host_map) {
-  ENVOY_LOG(debug, "membership update for TLS cluster {} added {} removed {}", name,
-            hosts_added.size(), hosts_removed.size());
-  priority_set_.updateHosts(priority, std::move(update_hosts_params), std::move(locality_weights),
-                            hosts_added, hosts_removed, overprovisioning_factor,
-                            std::move(cross_priority_host_map));
-  // If an LB is thread aware, create a new worker local LB on membership changes.
-  if (lb_factory_ != nullptr) {
-    ENVOY_LOG(debug, "re-creating local LB for TLS cluster {}", name);
-    lb_ = lb_factory_->create();
-  }
-}
-
-void ClusterManagerImpl::ThreadLocalClusterManagerImpl::ClusterEntry::drainConnPools(
-    const HostVector& hosts_removed) {
-  parent_.drainConnPools(hosts_removed);
-}
-
-ClusterUpdateCallbacksHandlePtr
-ClusterManagerImpl::addThreadLocalClusterUpdateCallbacks(ClusterUpdateCallbacks& cb) {
-  ThreadLocalClusterManagerImpl& cluster_manager = *tls_;
-  return cluster_manager.addClusterUpdateCallbacks(cb);
-}
-
-OdCdsApiHandlePtr
-ClusterManagerImpl::allocateOdCdsApi(const envoy::config::core::v3::ConfigSource& odcds_config,
-                                     OptRef<xds::core::v3::ResourceLocator> odcds_resources_locator,
-                                     ProtobufMessage::ValidationVisitor& validation_visitor) {
-  // TODO(krnowak): Instead of creating a new handle every time, store the handles internally and
-  // return an already existing one if the config or locator matches. Note that this may need a way
-  // to clean up the unused handles, so we can close the unnecessary connections.
-  auto odcds = OdCdsApiImpl::create(odcds_config, odcds_resources_locator, *this, *this, stats_,
-                                    validation_visitor);
-  return OdCdsApiHandleImpl::create(*this, std::move(odcds));
-}
-
-ClusterDiscoveryCallbackHandlePtr
-ClusterManagerImpl::requestOnDemandClusterDiscovery(OdCdsApiSharedPtr odcds, std::string name,
-                                                    ClusterDiscoveryCallbackPtr callback,
-                                                    std::chrono::milliseconds timeout) {
-  ThreadLocalClusterManagerImpl& cluster_manager = *tls_;
-
-  auto [handle, discovery_in_progress, invoker] =
-      cluster_manager.cdm_.addCallback(name, std::move(callback));
-  // This check will catch requests for discoveries from this thread only. If other thread requested
-  // the same discovery, we will detect it in the main thread later.
-  if (discovery_in_progress) {
-    ENVOY_LOG(debug,
-              "cm odcds: on-demand discovery for cluster {} is already in progress, something else "
-              "in thread {} has already requested it",
-              name, cluster_manager.thread_local_dispatcher_.name());
-    // This worker thread has already requested a discovery of a cluster with this name, so nothing
-    // more left to do here.
-    //
+        return;
+      }
+
+      if (auto it = pending_cluster_creations_.find(name); it != pending_cluster_creations_.end()) {
+        ENVOY_LOG(debug, "cm odcds: on-demand discovery for cluster {} is already in progress",
+                  name);
+        // We already began the discovery process for this cluster, nothing to do. If we got here,
+        // it means that it was other worker thread that requested the discovery.
+        return;
+      }
+      // Start the discovery. If the cluster gets discovered, cluster manager will warm it up and
+      // invoke the cluster lifecycle callbacks, that will in turn invoke our callback.
+      odcds->updateOnDemand(name);
+      // Setup the discovery timeout timer to avoid keeping callbacks indefinitely.
+      auto timer = dispatcher_.createTimer([this, name] { notifyExpiredDiscovery(name); });
+      timer->enableTimer(timeout);
+      // Keep odcds handle alive for the duration of the discovery process.
+      pending_cluster_creations_.insert(
+          {std::move(name), ClusterCreation{std::move(odcds), std::move(timer)}});
+    });
+
     // We can't "just" return handle here, because handle is a part of the structured binding done
     // above. So it's not really a ClusterDiscoveryCallbackHandlePtr, but more like
     // ClusterDiscoveryCallbackHandlePtr&, so named return value optimization does not apply here -
     // it needs to be moved.
     return std::move(handle);
   }
-  ENVOY_LOG(
-      debug,
-      "cm odcds: forwarding the on-demand discovery request for cluster {} to the main thread",
-      name);
-  // This seems to be the first request for discovery of this cluster in this worker thread. Rest of
-  // the process may only happen in the main thread.
-  dispatcher_.post([this, odcds = std::move(odcds), timeout, name = std::move(name),
-                    invoker = std::move(invoker),
-                    &thread_local_dispatcher = cluster_manager.thread_local_dispatcher_] {
-    // Check for the cluster here too. It might have been added between the time when this closure
-    // was posted and when it is being executed.
-    if (getThreadLocalCluster(name) != nullptr) {
+
+  void ClusterManagerImpl::notifyMissingCluster(absl::string_view name) {
+    ENVOY_LOG(debug, "cm odcds: cluster {} not found during on-demand discovery", name);
+    notifyClusterDiscoveryStatus(name, ClusterDiscoveryStatus::Missing);
+  }
+
+  void ClusterManagerImpl::notifyExpiredDiscovery(absl::string_view name) {
+    ENVOY_LOG(debug, "cm odcds: on-demand discovery for cluster {} timed out", name);
+    notifyClusterDiscoveryStatus(name, ClusterDiscoveryStatus::Timeout);
+  }
+
+  void ClusterManagerImpl::notifyClusterDiscoveryStatus(absl::string_view name,
+                                                        ClusterDiscoveryStatus status) {
+    auto map_node_handle = pending_cluster_creations_.extract(name);
+    if (map_node_handle.empty()) {
+      // Not a cluster we are interested in. This may happen when ODCDS
+      // receives some cluster name in removed resources field and
+      // notifies the cluster manager about it.
+      return;
+    }
+    // Let all the worker threads know that the discovery timed out.
+    tls_.runOnAllThreads([name = std::string(name),
+                          status](OptRef<ThreadLocalClusterManagerImpl> cluster_manager) {
       ENVOY_LOG(
-          debug,
-          "cm odcds: the requested cluster {} is already known, posting the callback back to {}",
-          name, thread_local_dispatcher.name());
-      thread_local_dispatcher.post([invoker = std::move(invoker)] {
-        invoker.invokeCallback(ClusterDiscoveryStatus::Available);
-      });
-      return;
-    }
-
-    if (auto it = pending_cluster_creations_.find(name); it != pending_cluster_creations_.end()) {
-      ENVOY_LOG(debug, "cm odcds: on-demand discovery for cluster {} is already in progress", name);
-      // We already began the discovery process for this cluster, nothing to do. If we got here, it
-      // means that it was other worker thread that requested the discovery.
-      return;
-    }
-    // Start the discovery. If the cluster gets discovered, cluster manager will warm it up and
-    // invoke the cluster lifecycle callbacks, that will in turn invoke our callback.
-    odcds->updateOnDemand(name);
-    // Setup the discovery timeout timer to avoid keeping callbacks indefinitely.
-    auto timer = dispatcher_.createTimer([this, name] { notifyExpiredDiscovery(name); });
-    timer->enableTimer(timeout);
-    // Keep odcds handle alive for the duration of the discovery process.
-    pending_cluster_creations_.insert(
-        {std::move(name), ClusterCreation{std::move(odcds), std::move(timer)}});
-  });
-
-  // We can't "just" return handle here, because handle is a part of the structured binding done
-  // above. So it's not really a ClusterDiscoveryCallbackHandlePtr, but more like
-  // ClusterDiscoveryCallbackHandlePtr&, so named return value optimization does not apply here - it
-  // needs to be moved.
-  return std::move(handle);
-}
-
-void ClusterManagerImpl::notifyMissingCluster(absl::string_view name) {
-  ENVOY_LOG(debug, "cm odcds: cluster {} not found during on-demand discovery", name);
-  notifyClusterDiscoveryStatus(name, ClusterDiscoveryStatus::Missing);
-}
-
-void ClusterManagerImpl::notifyExpiredDiscovery(absl::string_view name) {
-  ENVOY_LOG(debug, "cm odcds: on-demand discovery for cluster {} timed out", name);
-  notifyClusterDiscoveryStatus(name, ClusterDiscoveryStatus::Timeout);
-}
-
-void ClusterManagerImpl::notifyClusterDiscoveryStatus(absl::string_view name,
-                                                      ClusterDiscoveryStatus status) {
-  auto map_node_handle = pending_cluster_creations_.extract(name);
-  if (map_node_handle.empty()) {
-    // Not a cluster we are interested in. This may happen when ODCDS
-    // receives some cluster name in removed resources field and
-    // notifies the cluster manager about it.
-    return;
-  }
-  // Let all the worker threads know that the discovery timed out.
-  tls_.runOnAllThreads(
-      [name = std::string(name), status](OptRef<ThreadLocalClusterManagerImpl> cluster_manager) {
-        ENVOY_LOG(
-            trace,
-            "cm cdm: starting processing cluster name {} (status {}) from the expired timer in {}",
-            name, enumToInt(status), cluster_manager->thread_local_dispatcher_.name());
-        cluster_manager->cdm_.processClusterName(name, status);
-      });
-}
-
-ClusterDiscoveryManager
-ClusterManagerImpl::createAndSwapClusterDiscoveryManager(std::string thread_name) {
-  ThreadLocalClusterManagerImpl& cluster_manager = *tls_;
-  ClusterDiscoveryManager cdm(std::move(thread_name), cluster_manager);
-
-  cluster_manager.cdm_.swap(cdm);
-
-  return cdm;
-}
-
-ProtobufTypes::MessagePtr
-ClusterManagerImpl::dumpClusterConfigs(const Matchers::StringMatcher& name_matcher) {
-  auto config_dump = std::make_unique<envoy::admin::v3::ClustersConfigDump>();
-  config_dump->set_version_info(cds_api_ != nullptr ? cds_api_->versionInfo() : "");
-  for (const auto& active_cluster_pair : active_clusters_) {
-    const auto& cluster = *active_cluster_pair.second;
-    if (!name_matcher.match(cluster.cluster_config_.name())) {
-      continue;
-    }
-    if (!cluster.added_via_api_) {
-      auto& static_cluster = *config_dump->mutable_static_clusters()->Add();
-      static_cluster.mutable_cluster()->PackFrom(cluster.cluster_config_);
-      TimestampUtil::systemClockToTimestamp(cluster.last_updated_,
-                                            *(static_cluster.mutable_last_updated()));
-    } else {
-      auto& dynamic_cluster = *config_dump->mutable_dynamic_active_clusters()->Add();
+          trace,
+          "cm cdm: starting processing cluster name {} (status {}) from the expired timer in {}",
+          name, enumToInt(status), cluster_manager->thread_local_dispatcher_.name());
+      cluster_manager->cdm_.processClusterName(name, status);
+    });
+  }
+
+  ClusterDiscoveryManager ClusterManagerImpl::createAndSwapClusterDiscoveryManager(
+      std::string thread_name) {
+    ThreadLocalClusterManagerImpl& cluster_manager = *tls_;
+    ClusterDiscoveryManager cdm(std::move(thread_name), cluster_manager);
+
+    cluster_manager.cdm_.swap(cdm);
+
+    return cdm;
+  }
+
+  ProtobufTypes::MessagePtr ClusterManagerImpl::dumpClusterConfigs(
+      const Matchers::StringMatcher& name_matcher) {
+    auto config_dump = std::make_unique<envoy::admin::v3::ClustersConfigDump>();
+    config_dump->set_version_info(cds_api_ != nullptr ? cds_api_->versionInfo() : "");
+    for (const auto& active_cluster_pair : active_clusters_) {
+      const auto& cluster = *active_cluster_pair.second;
+      if (!name_matcher.match(cluster.cluster_config_.name())) {
+        continue;
+      }
+      if (!cluster.added_via_api_) {
+        auto& static_cluster = *config_dump->mutable_static_clusters()->Add();
+        static_cluster.mutable_cluster()->PackFrom(cluster.cluster_config_);
+        TimestampUtil::systemClockToTimestamp(cluster.last_updated_,
+                                              *(static_cluster.mutable_last_updated()));
+      } else {
+        auto& dynamic_cluster = *config_dump->mutable_dynamic_active_clusters()->Add();
+        dynamic_cluster.set_version_info(cluster.version_info_);
+        dynamic_cluster.mutable_cluster()->PackFrom(cluster.cluster_config_);
+        TimestampUtil::systemClockToTimestamp(cluster.last_updated_,
+                                              *(dynamic_cluster.mutable_last_updated()));
+      }
+    }
+
+    for (const auto& warming_cluster_pair : warming_clusters_) {
+      const auto& cluster = *warming_cluster_pair.second;
+      if (!name_matcher.match(cluster.cluster_config_.name())) {
+        continue;
+      }
+      auto& dynamic_cluster = *config_dump->mutable_dynamic_warming_clusters()->Add();
       dynamic_cluster.set_version_info(cluster.version_info_);
       dynamic_cluster.mutable_cluster()->PackFrom(cluster.cluster_config_);
       TimestampUtil::systemClockToTimestamp(cluster.last_updated_,
                                             *(dynamic_cluster.mutable_last_updated()));
     }
-  }
-
-  for (const auto& warming_cluster_pair : warming_clusters_) {
-    const auto& cluster = *warming_cluster_pair.second;
-    if (!name_matcher.match(cluster.cluster_config_.name())) {
-      continue;
-    }
-    auto& dynamic_cluster = *config_dump->mutable_dynamic_warming_clusters()->Add();
-    dynamic_cluster.set_version_info(cluster.version_info_);
-    dynamic_cluster.mutable_cluster()->PackFrom(cluster.cluster_config_);
-    TimestampUtil::systemClockToTimestamp(cluster.last_updated_,
-                                          *(dynamic_cluster.mutable_last_updated()));
-  }
-
-  return config_dump;
-}
-
-ClusterManagerImpl::ThreadLocalClusterManagerImpl::ThreadLocalClusterManagerImpl(
-    ClusterManagerImpl& parent, Event::Dispatcher& dispatcher,
-    const absl::optional<LocalClusterParams>& local_cluster_params)
-    : parent_(parent), thread_local_dispatcher_(dispatcher), cdm_(dispatcher.name(), *this) {
-  // If local cluster is defined then we need to initialize it first.
-  if (local_cluster_params.has_value()) {
-    const auto& local_cluster_name = local_cluster_params->info_->name();
-    ENVOY_LOG(debug, "adding TLS local cluster {}", local_cluster_name);
-    thread_local_clusters_[local_cluster_name] = std::make_unique<ClusterEntry>(
-        *this, local_cluster_params->info_, local_cluster_params->load_balancer_factory_);
-    local_priority_set_ = &thread_local_clusters_[local_cluster_name]->prioritySet();
-  }
-}
-
-ClusterManagerImpl::ThreadLocalClusterManagerImpl::~ThreadLocalClusterManagerImpl() {
-  // Clear out connection pools as well as the thread local cluster map so that we release all
-  // cluster pointers. Currently we have to free all non-local clusters before we free
-  // the local cluster. This is because non-local clusters with a zone aware load balancer have a
-  // member update callback registered with the local cluster.
-  ENVOY_LOG(debug, "shutting down thread local cluster manager");
-  destroying_ = true;
-  host_http_conn_pool_map_.clear();
-  host_tcp_conn_pool_map_.clear();
-  ASSERT(host_tcp_conn_map_.empty());
-  for (auto& cluster : thread_local_clusters_) {
-    if (&cluster.second->prioritySet() != local_priority_set_) {
-      cluster.second.reset();
-    }
-  }
-  thread_local_clusters_.clear();
-
-  // Ensure that all pools are completely destructed.
-  thread_local_dispatcher_.clearDeferredDeleteList();
-}
-
-void ClusterManagerImpl::ThreadLocalClusterManagerImpl::drainConnPools(const HostVector& hosts) {
-  for (const HostSharedPtr& host : hosts) {
+
+    return config_dump;
+  }
+
+  ClusterManagerImpl::ThreadLocalClusterManagerImpl::ThreadLocalClusterManagerImpl(
+      ClusterManagerImpl & parent, Event::Dispatcher & dispatcher,
+      const absl::optional<LocalClusterParams>& local_cluster_params)
+      : parent_(parent), thread_local_dispatcher_(dispatcher), cdm_(dispatcher.name(), *this) {
+    // If local cluster is defined then we need to initialize it first.
+    if (local_cluster_params.has_value()) {
+      const auto& local_cluster_name = local_cluster_params->info_->name();
+      ENVOY_LOG(debug, "adding TLS local cluster {}", local_cluster_name);
+      thread_local_clusters_[local_cluster_name] = std::make_unique<ClusterEntry>(
+          *this, local_cluster_params->info_, local_cluster_params->load_balancer_factory_);
+      local_priority_set_ = &thread_local_clusters_[local_cluster_name]->prioritySet();
+    }
+  }
+
+  ClusterManagerImpl::ThreadLocalClusterManagerImpl::~ThreadLocalClusterManagerImpl() {
+    // Clear out connection pools as well as the thread local cluster map so that we release all
+    // cluster pointers. Currently we have to free all non-local clusters before we free
+    // the local cluster. This is because non-local clusters with a zone aware load balancer have a
+    // member update callback registered with the local cluster.
+    ENVOY_LOG(debug, "shutting down thread local cluster manager");
+    destroying_ = true;
+    host_http_conn_pool_map_.clear();
+    host_tcp_conn_pool_map_.clear();
+    ASSERT(host_tcp_conn_map_.empty());
+    for (auto& cluster : thread_local_clusters_) {
+      if (&cluster.second->prioritySet() != local_priority_set_) {
+        cluster.second.reset();
+      }
+    }
+    thread_local_clusters_.clear();
+
+    // Ensure that all pools are completely destructed.
+    thread_local_dispatcher_.clearDeferredDeleteList();
+  }
+
+  void ClusterManagerImpl::ThreadLocalClusterManagerImpl::drainConnPools(const HostVector& hosts) {
+    for (const HostSharedPtr& host : hosts) {
+      {
+        auto container = getHttpConnPoolsContainer(host);
+        if (container != nullptr) {
+          drainConnPools(host, *container);
+        }
+      }
+      {
+        auto container = host_tcp_conn_pool_map_.find(host);
+        if (container != host_tcp_conn_pool_map_.end()) {
+          drainTcpConnPools(container->second);
+        }
+      }
+    }
+  }
+
+  void ClusterManagerImpl::ThreadLocalClusterManagerImpl::drainConnPools(
+      HostSharedPtr old_host, ConnPoolsContainer & container) {
+    // Make a copy to protect against erasure in the callback.
+    std::shared_ptr<ConnPoolsContainer::ConnPools> pools = container.pools_;
+    container.draining_ = true;
+
+    // We need to hold off on actually emptying out the container until we have finished processing
+    // `addIdleCallback`. If we do not, then it's possible that the container could be erased in
+    // the middle of its iteration, which leads to undefined behaviour. We handle that case by
+    // guarding deletion with `do_not_delete_` in the registered idle callback, and then checking
+    // afterwards whether it is empty and deleting it if necessary.
+    container.do_not_delete_ = true;
+    pools->drainConnections(Envoy::ConnectionPool::DrainBehavior::DrainAndDelete);
+    container.do_not_delete_ = false;
+
+    if (container.pools_->empty()) {
+      host_http_conn_pool_map_.erase(old_host);
+    }
+  }
+
+  void ClusterManagerImpl::ThreadLocalClusterManagerImpl::drainTcpConnPools(TcpConnPoolsContainer &
+                                                                            container) {
+
+    // Copy the pools so that it is safe for the completion callback to mutate `container.pools_`.
+    // `container` may be invalid after all calls to `startDrain()`.
+    std::vector<Tcp::ConnectionPool::Instance*> pools;
+    for (const auto& pair : container.pools_) {
+      pools.push_back(pair.second.get());
+    }
+
+    container.draining_ = true;
+    for (auto pool : pools) {
+      pool->drainConnections(Envoy::ConnectionPool::DrainBehavior::DrainAndDelete);
+    }
+  }
+
+  void ClusterManagerImpl::ThreadLocalClusterManagerImpl::removeTcpConn(
+      const HostConstSharedPtr& host, Network::ClientConnection& connection) {
+    auto host_tcp_conn_map_it = host_tcp_conn_map_.find(host);
+    ASSERT(host_tcp_conn_map_it != host_tcp_conn_map_.end());
+    TcpConnectionsMap& connections_map = host_tcp_conn_map_it->second;
+    auto it = connections_map.find(&connection);
+    ASSERT(it != connections_map.end());
+    connection.dispatcher().deferredDelete(std::move(it->second));
+    connections_map.erase(it);
+    if (connections_map.empty()) {
+      host_tcp_conn_map_.erase(host_tcp_conn_map_it);
+    }
+  }
+
+  void ClusterManagerImpl::ThreadLocalClusterManagerImpl::removeHosts(
+      const std::string& name, const HostVector& hosts_removed) {
+    ASSERT(thread_local_clusters_.find(name) != thread_local_clusters_.end());
+    const auto& cluster_entry = thread_local_clusters_[name];
+    ENVOY_LOG(debug, "removing hosts for TLS cluster {} removed {}", name, hosts_removed.size());
+
+    // We need to go through and purge any connection pools for hosts that got deleted.
+    // Even if two hosts actually point to the same address this will be safe, since if a
+    // host is readded it will be a different physical HostSharedPtr.
+    cluster_entry->drainConnPools(hosts_removed);
+  }
+
+  void ClusterManagerImpl::ThreadLocalClusterManagerImpl::updateClusterMembership(
+      const std::string& name, uint32_t priority,
+      PrioritySet::UpdateHostsParams update_hosts_params,
+      LocalityWeightsConstSharedPtr locality_weights, const HostVector& hosts_added,
+      const HostVector& hosts_removed, uint64_t overprovisioning_factor,
+      HostMapConstSharedPtr cross_priority_host_map) {
+    ASSERT(thread_local_clusters_.find(name) != thread_local_clusters_.end());
+    const auto& cluster_entry = thread_local_clusters_[name];
+    cluster_entry->updateHosts(name, priority, std::move(update_hosts_params),
+                               std::move(locality_weights), hosts_added, hosts_removed,
+                               overprovisioning_factor, std::move(cross_priority_host_map));
+  }
+
+  void ClusterManagerImpl::ThreadLocalClusterManagerImpl::onHostHealthFailure(
+      const HostSharedPtr& host) {
+
+    // Drain all HTTP and TCP connection pool connections in the case of a host health failure. If
+    // outlier/ health is due to `ECMP` flow hashing issues for example, a new set of connections
+    // might do better.
+    // TODO(mattklein123): This function is currently very specific, but in the future when we do
+    // more granular host set changes, we should be able to capture single host changes and make
+    // them more targeted.
+    drainAllConnPoolsWorker(host);
+
+    if (host->cluster().features() &
+        ClusterInfo::Features::CLOSE_CONNECTIONS_ON_HOST_HEALTH_FAILURE) {
+      // Close non connection pool TCP connections obtained from tcpConn()
+      //
+      // TODO(jono): The only remaining user of the non-pooled connections seems to be the statsd
+      // TCP client. Perhaps it could be rewritten to use a connection pool, and this code deleted.
+      //
+      // Each connection will remove itself from the TcpConnectionsMap when it closes, via its
+      // Network::ConnectionCallbacks. The last removed tcp conn will remove the TcpConnectionsMap
+      // from host_tcp_conn_map_, so do not cache it between iterations.
+      //
+      // TODO(ggreenway) PERF: If there are a large number of connections, this could take a long
+      // time and halt other useful work. Consider breaking up this work. Note that this behavior is
+      // noted in the configuration documentation in cluster setting
+      // "close_connections_on_host_health_failure". Update the docs if this if this changes.
+      while (true) {
+        const auto& it = host_tcp_conn_map_.find(host);
+        if (it == host_tcp_conn_map_.end()) {
+          break;
+        }
+        TcpConnectionsMap& container = it->second;
+        container.begin()->first->close(Network::ConnectionCloseType::NoFlush);
+      }
+    }
+  }
+
+  ClusterManagerImpl::ThreadLocalClusterManagerImpl::ConnPoolsContainer*
+  ClusterManagerImpl::ThreadLocalClusterManagerImpl::getHttpConnPoolsContainer(
+      const HostConstSharedPtr& host, bool allocate) {
+    auto container_iter = host_http_conn_pool_map_.find(host);
+    if (container_iter == host_http_conn_pool_map_.end()) {
+      if (!allocate) {
+        return nullptr;
+      }
+      ConnPoolsContainer container{thread_local_dispatcher_, host};
+      container_iter = host_http_conn_pool_map_.emplace(host, std::move(container)).first;
+    }
+
+    return &container_iter->second;
+  }
+
+  ClusterUpdateCallbacksHandlePtr
+  ClusterManagerImpl::ThreadLocalClusterManagerImpl::addClusterUpdateCallbacks(
+      ClusterUpdateCallbacks & cb) {
+    return std::make_unique<ClusterUpdateCallbacksHandleImpl>(cb, update_callbacks_);
+  }
+
+  ClusterManagerImpl::ThreadLocalClusterManagerImpl::ClusterEntry::ClusterEntry(
+      ThreadLocalClusterManagerImpl & parent, ClusterInfoConstSharedPtr cluster,
+      const LoadBalancerFactorySharedPtr& lb_factory)
+      : parent_(parent), lb_factory_(lb_factory), cluster_info_(cluster) {
+    priority_set_.getOrCreateHostSet(0);
+
+    // TODO(mattklein123): Consider converting other LBs over to thread local. All of them could
+    // benefit given the healthy panic, locality, and priority calculations that take place.
+    if (cluster->lbSubsetInfo().isEnabled()) {
+      lb_ = std::make_unique<SubsetLoadBalancer>(
+          cluster->lbType(), priority_set_, parent_.local_priority_set_, cluster->stats(),
+          cluster->statsScope(), parent.parent_.runtime_, parent.parent_.random_,
+          cluster->lbSubsetInfo(), cluster->lbRingHashConfig(), cluster->lbMaglevConfig(),
+          cluster->lbRoundRobinConfig(), cluster->lbLeastRequestConfig(), cluster->lbConfig(),
+          parent_.thread_local_dispatcher_.timeSource());
+    } else {
+      switch (cluster->lbType()) {
+      case LoadBalancerType::LeastRequest: {
+        ASSERT(lb_factory_ == nullptr);
+        lb_ = std::make_unique<LeastRequestLoadBalancer>(
+            priority_set_, parent_.local_priority_set_, cluster->stats(), parent.parent_.runtime_,
+            parent.parent_.random_, cluster->lbConfig(), cluster->lbLeastRequestConfig(),
+            parent.thread_local_dispatcher_.timeSource());
+        break;
+      }
+      case LoadBalancerType::Random: {
+        ASSERT(lb_factory_ == nullptr);
+        lb_ = std::make_unique<RandomLoadBalancer>(priority_set_, parent_.local_priority_set_,
+                                                   cluster->stats(), parent.parent_.runtime_,
+                                                   parent.parent_.random_, cluster->lbConfig());
+        break;
+      }
+      case LoadBalancerType::RoundRobin: {
+        ASSERT(lb_factory_ == nullptr);
+        lb_ = std::make_unique<RoundRobinLoadBalancer>(
+            priority_set_, parent_.local_priority_set_, cluster->stats(), parent.parent_.runtime_,
+            parent.parent_.random_, cluster->lbConfig(), cluster->lbRoundRobinConfig(),
+            parent.thread_local_dispatcher_.timeSource());
+        break;
+      }
+      case LoadBalancerType::ClusterProvided:
+      case LoadBalancerType::LoadBalancingPolicyConfig:
+      case LoadBalancerType::RingHash:
+      case LoadBalancerType::Maglev:
+      case LoadBalancerType::OriginalDst: {
+        ASSERT(lb_factory_ != nullptr);
+        lb_ = lb_factory_->create();
+        break;
+      }
+      }
+    }
+  }
+
+  void ClusterManagerImpl::ThreadLocalClusterManagerImpl::ClusterEntry::drainConnPools() {
+    for (auto& host_set : priority_set_.hostSetsPerPriority()) {
+      parent_.drainConnPools(host_set->hosts());
+    }
+  }
+
+  void ClusterManagerImpl::ThreadLocalClusterManagerImpl::ClusterEntry::drainAllConnPools(
+      DrainConnectionsHostPredicate predicate) {
+    for (auto& host_set : priority_set_.hostSetsPerPriority()) {
+      for (const HostSharedPtr& host : host_set->hosts()) {
+        if (predicate != nullptr && !predicate(*host)) {
+          continue;
+        }
+
+        parent_.drainAllConnPoolsWorker(host);
+      }
+    }
+  }
+
+  void ClusterManagerImpl::ThreadLocalClusterManagerImpl::drainAllConnPoolsWorker(
+      const HostSharedPtr& host) {
+    // Drain or close any HTTP connection pool for the host. Draining an HTTP pool only leads to
+    // idle connections being closed. Non-idle connections are marked as draining and prevents new
+    // streams to go through them, causing new connections to be opened.
     {
-      auto container = getHttpConnPoolsContainer(host);
+      const auto container = getHttpConnPoolsContainer(host);
       if (container != nullptr) {
-        drainConnPools(host, *container);
+        container->do_not_delete_ = true;
+        container->pools_->drainConnections(
+            Envoy::ConnectionPool::DrainBehavior::DrainExistingConnections);
+        container->do_not_delete_ = false;
+
+        if (container->pools_->empty()) {
+          host_http_conn_pool_map_.erase(host);
+        }
       }
     }
     {
-      auto container = host_tcp_conn_pool_map_.find(host);
+      // Drain or close any TCP connection pool for the host. Draining a TCP pool doesn't lead to
+      // connections being closed, it only prevents new connections through the pool. The
+      // CLOSE_CONNECTIONS_ON_HOST_HEALTH_FAILURE can be used to make the pool close any
+      // active connections.
+      const auto& container = host_tcp_conn_pool_map_.find(host);
       if (container != host_tcp_conn_pool_map_.end()) {
-        drainTcpConnPools(container->second);
-      }
-    }
-  }
-}
-
-void ClusterManagerImpl::ThreadLocalClusterManagerImpl::drainConnPools(
-    HostSharedPtr old_host, ConnPoolsContainer& container) {
-  // Make a copy to protect against erasure in the callback.
-  std::shared_ptr<ConnPoolsContainer::ConnPools> pools = container.pools_;
-  container.draining_ = true;
-
-  // We need to hold off on actually emptying out the container until we have finished processing
-  // `addIdleCallback`. If we do not, then it's possible that the container could be erased in
-  // the middle of its iteration, which leads to undefined behaviour. We handle that case by
-  // guarding deletion with `do_not_delete_` in the registered idle callback, and then checking
-  // afterwards whether it is empty and deleting it if necessary.
-  container.do_not_delete_ = true;
-  pools->drainConnections(Envoy::ConnectionPool::DrainBehavior::DrainAndDelete);
-  container.do_not_delete_ = false;
-
-  if (container.pools_->empty()) {
-    host_http_conn_pool_map_.erase(old_host);
-  }
-}
-
-void ClusterManagerImpl::ThreadLocalClusterManagerImpl::drainTcpConnPools(
-    TcpConnPoolsContainer& container) {
-
-  // Copy the pools so that it is safe for the completion callback to mutate `container.pools_`.
-  // `container` may be invalid after all calls to `startDrain()`.
-  std::vector<Tcp::ConnectionPool::Instance*> pools;
-  for (const auto& pair : container.pools_) {
-    pools.push_back(pair.second.get());
-  }
-
-  container.draining_ = true;
-  for (auto pool : pools) {
-    pool->drainConnections(Envoy::ConnectionPool::DrainBehavior::DrainAndDelete);
-  }
-}
-
-void ClusterManagerImpl::ThreadLocalClusterManagerImpl::removeTcpConn(
-    const HostConstSharedPtr& host, Network::ClientConnection& connection) {
-  auto host_tcp_conn_map_it = host_tcp_conn_map_.find(host);
-  ASSERT(host_tcp_conn_map_it != host_tcp_conn_map_.end());
-  TcpConnectionsMap& connections_map = host_tcp_conn_map_it->second;
-  auto it = connections_map.find(&connection);
-  ASSERT(it != connections_map.end());
-  connection.dispatcher().deferredDelete(std::move(it->second));
-  connections_map.erase(it);
-  if (connections_map.empty()) {
-    host_tcp_conn_map_.erase(host_tcp_conn_map_it);
-  }
-}
-
-void ClusterManagerImpl::ThreadLocalClusterManagerImpl::removeHosts(
-    const std::string& name, const HostVector& hosts_removed) {
-  ASSERT(thread_local_clusters_.find(name) != thread_local_clusters_.end());
-  const auto& cluster_entry = thread_local_clusters_[name];
-  ENVOY_LOG(debug, "removing hosts for TLS cluster {} removed {}", name, hosts_removed.size());
-
-  // We need to go through and purge any connection pools for hosts that got deleted.
-  // Even if two hosts actually point to the same address this will be safe, since if a
-  // host is readded it will be a different physical HostSharedPtr.
-  cluster_entry->drainConnPools(hosts_removed);
-}
-
-void ClusterManagerImpl::ThreadLocalClusterManagerImpl::updateClusterMembership(
-    const std::string& name, uint32_t priority, PrioritySet::UpdateHostsParams update_hosts_params,
-    LocalityWeightsConstSharedPtr locality_weights, const HostVector& hosts_added,
-    const HostVector& hosts_removed, uint64_t overprovisioning_factor,
-    HostMapConstSharedPtr cross_priority_host_map) {
-  ASSERT(thread_local_clusters_.find(name) != thread_local_clusters_.end());
-  const auto& cluster_entry = thread_local_clusters_[name];
-  cluster_entry->updateHosts(name, priority, std::move(update_hosts_params),
-                             std::move(locality_weights), hosts_added, hosts_removed,
-                             overprovisioning_factor, std::move(cross_priority_host_map));
-}
-
-void ClusterManagerImpl::ThreadLocalClusterManagerImpl::onHostHealthFailure(
-    const HostSharedPtr& host) {
-
-  // Drain all HTTP and TCP connection pool connections in the case of a host health failure. If
-  // outlier/ health is due to `ECMP` flow hashing issues for example, a new set of connections
-  // might do better.
-  // TODO(mattklein123): This function is currently very specific, but in the future when we do
-  // more granular host set changes, we should be able to capture single host changes and make them
-  // more targeted.
-  drainAllConnPoolsWorker(host);
-
-  if (host->cluster().features() &
-      ClusterInfo::Features::CLOSE_CONNECTIONS_ON_HOST_HEALTH_FAILURE) {
-    // Close non connection pool TCP connections obtained from tcpConn()
+        // Draining pools or closing connections can cause pool deletion if it becomes
+        // idle. Copy `pools_` so that we aren't iterating through a container that
+        // gets mutated by callbacks deleting from it.
+        std::vector<Tcp::ConnectionPool::Instance*> pools;
+        for (const auto& pair : container->second.pools_) {
+          pools.push_back(pair.second.get());
+        }
+
+        for (auto* pool : pools) {
+          if (host->cluster().features() &
+              ClusterInfo::Features::CLOSE_CONNECTIONS_ON_HOST_HEALTH_FAILURE) {
+            pool->closeConnections();
+          } else {
+            pool->drainConnections(Envoy::ConnectionPool::DrainBehavior::DrainExistingConnections);
+          }
+        }
+      }
+    }
+  }
+
+  ClusterManagerImpl::ThreadLocalClusterManagerImpl::ClusterEntry::~ClusterEntry() {
+    // We need to drain all connection pools for the cluster being removed. Then we can remove the
+    // cluster.
     //
-    // TODO(jono): The only remaining user of the non-pooled connections seems to be the statsd
-    // TCP client. Perhaps it could be rewritten to use a connection pool, and this code deleted.
-    //
-    // Each connection will remove itself from the TcpConnectionsMap when it closes, via its
-    // Network::ConnectionCallbacks. The last removed tcp conn will remove the TcpConnectionsMap
-    // from host_tcp_conn_map_, so do not cache it between iterations.
-    //
-    // TODO(ggreenway) PERF: If there are a large number of connections, this could take a long time
-    // and halt other useful work. Consider breaking up this work. Note that this behavior is noted
-    // in the configuration documentation in cluster setting
-    // "close_connections_on_host_health_failure". Update the docs if this if this changes.
-    while (true) {
-      const auto& it = host_tcp_conn_map_.find(host);
-      if (it == host_tcp_conn_map_.end()) {
-        break;
-      }
-      TcpConnectionsMap& container = it->second;
-      container.begin()->first->close(Network::ConnectionCloseType::NoFlush);
-    }
-  }
-}
-
-ClusterManagerImpl::ThreadLocalClusterManagerImpl::ConnPoolsContainer*
-ClusterManagerImpl::ThreadLocalClusterManagerImpl::getHttpConnPoolsContainer(
-    const HostConstSharedPtr& host, bool allocate) {
-  auto container_iter = host_http_conn_pool_map_.find(host);
-  if (container_iter == host_http_conn_pool_map_.end()) {
-    if (!allocate) {
+    // TODO(mattklein123): Optimally, we would just fire member changed callbacks and remove all of
+    // the hosts inside of the HostImpl destructor. That is a change with wide implications, so we
+    // are going with a more targeted approach for now.
+    drainConnPools();
+  }
+
+  Http::ConnectionPool::Instance*
+  ClusterManagerImpl::ThreadLocalClusterManagerImpl::ClusterEntry::httpConnPoolImpl(
+      ResourcePriority priority, absl::optional<Http::Protocol> downstream_protocol,
+      LoadBalancerContext * context, bool peek) {
+    HostConstSharedPtr host = (peek ? lb_->peekAnotherHost(context) : lb_->chooseHost(context));
+    if (!host) {
+      if (!peek) {
+        ENVOY_LOG(debug, "no healthy host for HTTP connection pool");
+        cluster_info_->stats().upstream_cx_none_healthy_.inc();
+      }
       return nullptr;
     }
-    ConnPoolsContainer container{thread_local_dispatcher_, host};
-    container_iter = host_http_conn_pool_map_.emplace(host, std::move(container)).first;
-  }
-
-  return &container_iter->second;
-}
-
-ClusterUpdateCallbacksHandlePtr
-ClusterManagerImpl::ThreadLocalClusterManagerImpl::addClusterUpdateCallbacks(
-    ClusterUpdateCallbacks& cb) {
-  return std::make_unique<ClusterUpdateCallbacksHandleImpl>(cb, update_callbacks_);
-}
-
-ClusterManagerImpl::ThreadLocalClusterManagerImpl::ClusterEntry::ClusterEntry(
-    ThreadLocalClusterManagerImpl& parent, ClusterInfoConstSharedPtr cluster,
-    const LoadBalancerFactorySharedPtr& lb_factory)
-    : parent_(parent), lb_factory_(lb_factory), cluster_info_(cluster) {
-  priority_set_.getOrCreateHostSet(0);
-
-  // TODO(mattklein123): Consider converting other LBs over to thread local. All of them could
-  // benefit given the healthy panic, locality, and priority calculations that take place.
-  if (cluster->lbSubsetInfo().isEnabled()) {
-    lb_ = std::make_unique<SubsetLoadBalancer>(
-        cluster->lbType(), priority_set_, parent_.local_priority_set_, cluster->stats(),
-        cluster->statsScope(), parent.parent_.runtime_, parent.parent_.random_,
-        cluster->lbSubsetInfo(), cluster->lbRingHashConfig(), cluster->lbMaglevConfig(),
-        cluster->lbRoundRobinConfig(), cluster->lbLeastRequestConfig(), cluster->lbConfig(),
-        parent_.thread_local_dispatcher_.timeSource());
-  } else {
-    switch (cluster->lbType()) {
-    case LoadBalancerType::LeastRequest: {
-      ASSERT(lb_factory_ == nullptr);
-      lb_ = std::make_unique<LeastRequestLoadBalancer>(
-          priority_set_, parent_.local_priority_set_, cluster->stats(), parent.parent_.runtime_,
-          parent.parent_.random_, cluster->lbConfig(), cluster->lbLeastRequestConfig(),
-          parent.thread_local_dispatcher_.timeSource());
-      break;
-    }
-    case LoadBalancerType::Random: {
-      ASSERT(lb_factory_ == nullptr);
-      lb_ = std::make_unique<RandomLoadBalancer>(priority_set_, parent_.local_priority_set_,
-                                                 cluster->stats(), parent.parent_.runtime_,
-                                                 parent.parent_.random_, cluster->lbConfig());
-      break;
-    }
-    case LoadBalancerType::RoundRobin: {
-      ASSERT(lb_factory_ == nullptr);
-      lb_ = std::make_unique<RoundRobinLoadBalancer>(
-          priority_set_, parent_.local_priority_set_, cluster->stats(), parent.parent_.runtime_,
-          parent.parent_.random_, cluster->lbConfig(), cluster->lbRoundRobinConfig(),
-          parent.thread_local_dispatcher_.timeSource());
-      break;
-    }
-    case LoadBalancerType::ClusterProvided:
-    case LoadBalancerType::LoadBalancingPolicyConfig:
-    case LoadBalancerType::RingHash:
-    case LoadBalancerType::Maglev:
-    case LoadBalancerType::OriginalDst: {
-      ASSERT(lb_factory_ != nullptr);
-      lb_ = lb_factory_->create();
-      break;
-    }
-    }
-  }
-}
-
-void ClusterManagerImpl::ThreadLocalClusterManagerImpl::ClusterEntry::drainConnPools() {
-  for (auto& host_set : priority_set_.hostSetsPerPriority()) {
-    parent_.drainConnPools(host_set->hosts());
-  }
-}
-
-void ClusterManagerImpl::ThreadLocalClusterManagerImpl::ClusterEntry::drainAllConnPools(
-    DrainConnectionsHostPredicate predicate) {
-  for (auto& host_set : priority_set_.hostSetsPerPriority()) {
-    for (const HostSharedPtr& host : host_set->hosts()) {
-      if (predicate != nullptr && !predicate(*host)) {
-        continue;
-      }
-
-      parent_.drainAllConnPoolsWorker(host);
-    }
-  }
-}
-
-void ClusterManagerImpl::ThreadLocalClusterManagerImpl::drainAllConnPoolsWorker(
-    const HostSharedPtr& host) {
-  // Drain or close any HTTP connection pool for the host. Draining an HTTP pool only leads to
-  // idle connections being closed. Non-idle connections are marked as draining and prevents new
-  // streams to go through them, causing new connections to be opened.
-  {
-    const auto container = getHttpConnPoolsContainer(host);
-    if (container != nullptr) {
-      container->do_not_delete_ = true;
-      container->pools_->drainConnections(
-          Envoy::ConnectionPool::DrainBehavior::DrainExistingConnections);
-      container->do_not_delete_ = false;
-
-      if (container->pools_->empty()) {
-        host_http_conn_pool_map_.erase(host);
-      }
-    }
-  }
-  {
-    // Drain or close any TCP connection pool for the host. Draining a TCP pool doesn't lead to
-    // connections being closed, it only prevents new connections through the pool. The
-    // CLOSE_CONNECTIONS_ON_HOST_HEALTH_FAILURE can be used to make the pool close any
-    // active connections.
-    const auto& container = host_tcp_conn_pool_map_.find(host);
-    if (container != host_tcp_conn_pool_map_.end()) {
-      // Draining pools or closing connections can cause pool deletion if it becomes
-      // idle. Copy `pools_` so that we aren't iterating through a container that
-      // gets mutated by callbacks deleting from it.
-      std::vector<Tcp::ConnectionPool::Instance*> pools;
-      for (const auto& pair : container->second.pools_) {
-        pools.push_back(pair.second.get());
-      }
-
-      for (auto* pool : pools) {
-        if (host->cluster().features() &
-            ClusterInfo::Features::CLOSE_CONNECTIONS_ON_HOST_HEALTH_FAILURE) {
-          pool->closeConnections();
-        } else {
-          pool->drainConnections(Envoy::ConnectionPool::DrainBehavior::DrainExistingConnections);
-        }
-      }
-    }
-  }
-}
-
-ClusterManagerImpl::ThreadLocalClusterManagerImpl::ClusterEntry::~ClusterEntry() {
-  // We need to drain all connection pools for the cluster being removed. Then we can remove the
-  // cluster.
-  //
-  // TODO(mattklein123): Optimally, we would just fire member changed callbacks and remove all of
-  // the hosts inside of the HostImpl destructor. That is a change with wide implications, so we are
-  // going with a more targeted approach for now.
-  drainConnPools();
-}
-
-Http::ConnectionPool::Instance*
-ClusterManagerImpl::ThreadLocalClusterManagerImpl::ClusterEntry::httpConnPoolImpl(
-    ResourcePriority priority, absl::optional<Http::Protocol> downstream_protocol,
-    LoadBalancerContext* context, bool peek) {
-  HostConstSharedPtr host = (peek ? lb_->peekAnotherHost(context) : lb_->chooseHost(context));
-  if (!host) {
-    if (!peek) {
-      ENVOY_LOG(debug, "no healthy host for HTTP connection pool");
-      cluster_info_->stats().upstream_cx_none_healthy_.inc();
-    }
-    return nullptr;
-  }
-
-  // Right now, HTTP, HTTP/2 and ALPN pools are considered separate.
-  // We could do better here, and always use the ALPN pool and simply make sure
-  // we end up on a connection of the correct protocol, but for simplicity we're
-  // starting with something simpler.
-  auto upstream_protocols = host->cluster().upstreamHttpProtocol(downstream_protocol);
-  std::vector<uint8_t> hash_key;
-  hash_key.reserve(upstream_protocols.size());
-  for (auto protocol : upstream_protocols) {
-    hash_key.push_back(uint8_t(protocol));
-  }
-
-  absl::optional<envoy::config::core::v3::AlternateProtocolsCacheOptions>
-      alternate_protocol_options = host->cluster().alternateProtocolsCacheOptions();
-  Network::Socket::OptionsSharedPtr upstream_options(std::make_shared<Network::Socket::Options>());
-  if (context) {
+
+    // Right now, HTTP, HTTP/2 and ALPN pools are considered separate.
+    // We could do better here, and always use the ALPN pool and simply make sure
+    // we end up on a connection of the correct protocol, but for simplicity we're
+    // starting with something simpler.
+    auto upstream_protocols = host->cluster().upstreamHttpProtocol(downstream_protocol);
+    std::vector<uint8_t> hash_key;
+    hash_key.reserve(upstream_protocols.size());
+    for (auto protocol : upstream_protocols) {
+      hash_key.push_back(uint8_t(protocol));
+    }
+
+    absl::optional<envoy::config::core::v3::AlternateProtocolsCacheOptions>
+        alternate_protocol_options = host->cluster().alternateProtocolsCacheOptions();
+    Network::Socket::OptionsSharedPtr upstream_options(
+        std::make_shared<Network::Socket::Options>());
+    if (context) {
+      // Inherit socket options from downstream connection, if set.
+      if (context->downstreamConnection()) {
+        addOptionsIfNotNull(upstream_options, context->downstreamConnection()->socketOptions());
+      }
+      addOptionsIfNotNull(upstream_options, context->upstreamSocketOptions());
+    }
+
+    // Use the socket options for computing connection pool hash key, if any.
+    // This allows socket options to control connection pooling so that connections with
+    // different options are not pooled together.
+    for (const auto& option : *upstream_options) {
+      option->hashKey(hash_key);
+    }
+
+    bool have_transport_socket_options = false;
+    if (context && context->upstreamTransportSocketOptions()) {
+      host->transportSocketFactory().hashKey(hash_key, context->upstreamTransportSocketOptions());
+      have_transport_socket_options = true;
+    }
+
+    // If configured, use the downstream connection id in pool hash key
+    if (cluster_info_->connectionPoolPerDownstreamConnection() && context &&
+        context->downstreamConnection()) {
+      context->downstreamConnection()->hashKey(hash_key);
+    }
+
+    ConnPoolsContainer& container = *parent_.getHttpConnPoolsContainer(host, true);
+
+    // Note: to simplify this, we assume that the factory is only called in the scope of this
+    // function. Otherwise, we'd need to capture a few of these variables by value.
+    ConnPoolsContainer::ConnPools::PoolOptRef pool =
+        container.pools_->getPool(priority, hash_key, [&]() {
+          auto pool = parent_.parent_.factory_.allocateConnPool(
+              parent_.thread_local_dispatcher_, host, priority, upstream_protocols,
+              alternate_protocol_options, !upstream_options->empty() ? upstream_options : nullptr,
+              have_transport_socket_options ? context->upstreamTransportSocketOptions() : nullptr,
+              parent_.parent_.time_source_, parent_.cluster_manager_state_, quic_info_);
+
+          pool->addIdleCallback([&parent = parent_, host, priority, hash_key]() {
+            parent.httpConnPoolIsIdle(host, priority, hash_key);
+          });
+
+          return pool;
+        });
+
+    if (pool.has_value()) {
+      return &(pool.value().get());
+    } else {
+      return nullptr;
+    }
+  }
+
+  void ClusterManagerImpl::ThreadLocalClusterManagerImpl::httpConnPoolIsIdle(
+      HostConstSharedPtr host, ResourcePriority priority, const std::vector<uint8_t>& hash_key) {
+    if (destroying_) {
+      // If the Cluster is being destroyed, this pool will be cleaned up by that
+      // process.
+      return;
+    }
+
+    ConnPoolsContainer* container = getHttpConnPoolsContainer(host);
+    if (container == nullptr) {
+      // This could happen if we have cleaned out the host before iterating through every
+      // connection pool. Handle it by just continuing.
+      return;
+    }
+
+    ENVOY_LOG(trace, "Erasing idle pool for host {}", host);
+    container->pools_->erasePool(priority, hash_key);
+
+    // Guard deletion of the container with `do_not_delete_` to avoid deletion while
+    // iterating through the container in `container->pools_->startDrain()`. See
+    // comment in `ClusterManagerImpl::ThreadLocalClusterManagerImpl::drainConnPools`.
+    if (!container->do_not_delete_ && container->pools_->empty()) {
+      ENVOY_LOG(trace, "Pool container empty for host {}, erasing host entry", host);
+      host_http_conn_pool_map_.erase(
+          host); // NOTE: `container` is erased after this point in the lambda.
+    }
+  }
+
+  Tcp::ConnectionPool::Instance*
+  ClusterManagerImpl::ThreadLocalClusterManagerImpl::ClusterEntry::tcpConnPoolImpl(
+      ResourcePriority priority, LoadBalancerContext * context, bool peek) {
+    HostConstSharedPtr host = (peek ? lb_->peekAnotherHost(context) : lb_->chooseHost(context));
+    if (!host) {
+      if (!peek) {
+        ENVOY_LOG(debug, "no healthy host for TCP connection pool");
+        cluster_info_->stats().upstream_cx_none_healthy_.inc();
+      }
+      return nullptr;
+    }
+
     // Inherit socket options from downstream connection, if set.
-    if (context->downstreamConnection()) {
-      addOptionsIfNotNull(upstream_options, context->downstreamConnection()->socketOptions());
-    }
-    addOptionsIfNotNull(upstream_options, context->upstreamSocketOptions());
-  }
-
-  // Use the socket options for computing connection pool hash key, if any.
-  // This allows socket options to control connection pooling so that connections with
-  // different options are not pooled together.
-  for (const auto& option : *upstream_options) {
-    option->hashKey(hash_key);
-  }
-
-  bool have_transport_socket_options = false;
-  if (context && context->upstreamTransportSocketOptions()) {
-    host->transportSocketFactory().hashKey(hash_key, context->upstreamTransportSocketOptions());
-    have_transport_socket_options = true;
-  }
-
-  // If configured, use the downstream connection id in pool hash key
-  if (cluster_info_->connectionPoolPerDownstreamConnection() && context &&
-      context->downstreamConnection()) {
-    context->downstreamConnection()->hashKey(hash_key);
-  }
-
-  ConnPoolsContainer& container = *parent_.getHttpConnPoolsContainer(host, true);
-
-  // Note: to simplify this, we assume that the factory is only called in the scope of this
-  // function. Otherwise, we'd need to capture a few of these variables by value.
-  ConnPoolsContainer::ConnPools::PoolOptRef pool =
-      container.pools_->getPool(priority, hash_key, [&]() {
-        auto pool = parent_.parent_.factory_.allocateConnPool(
-            parent_.thread_local_dispatcher_, host, priority, upstream_protocols,
-            alternate_protocol_options, !upstream_options->empty() ? upstream_options : nullptr,
-            have_transport_socket_options ? context->upstreamTransportSocketOptions() : nullptr,
-            parent_.parent_.time_source_, parent_.cluster_manager_state_, quic_info_);
-
-        pool->addIdleCallback([&parent = parent_, host, priority, hash_key]() {
-          parent.httpConnPoolIsIdle(host, priority, hash_key);
-        });
-
-        return pool;
-      });
-
-  if (pool.has_value()) {
-    return &(pool.value().get());
-  } else {
-    return nullptr;
-  }
-}
-
-void ClusterManagerImpl::ThreadLocalClusterManagerImpl::httpConnPoolIsIdle(
-    HostConstSharedPtr host, ResourcePriority priority, const std::vector<uint8_t>& hash_key) {
-  if (destroying_) {
-    // If the Cluster is being destroyed, this pool will be cleaned up by that
-    // process.
-    return;
-  }
-
-  ConnPoolsContainer* container = getHttpConnPoolsContainer(host);
-  if (container == nullptr) {
-    // This could happen if we have cleaned out the host before iterating through every
-    // connection pool. Handle it by just continuing.
-    return;
-  }
-
-  ENVOY_LOG(trace, "Erasing idle pool for host {}", host);
-  container->pools_->erasePool(priority, hash_key);
-
-  // Guard deletion of the container with `do_not_delete_` to avoid deletion while
-  // iterating through the container in `container->pools_->startDrain()`. See
-  // comment in `ClusterManagerImpl::ThreadLocalClusterManagerImpl::drainConnPools`.
-  if (!container->do_not_delete_ && container->pools_->empty()) {
-    ENVOY_LOG(trace, "Pool container empty for host {}, erasing host entry", host);
-    host_http_conn_pool_map_.erase(
-        host); // NOTE: `container` is erased after this point in the lambda.
-  }
-}
-
-Tcp::ConnectionPool::Instance*
-ClusterManagerImpl::ThreadLocalClusterManagerImpl::ClusterEntry::tcpConnPoolImpl(
-    ResourcePriority priority, LoadBalancerContext* context, bool peek) {
-  HostConstSharedPtr host = (peek ? lb_->peekAnotherHost(context) : lb_->chooseHost(context));
-  if (!host) {
-    if (!peek) {
-      ENVOY_LOG(debug, "no healthy host for TCP connection pool");
-      cluster_info_->stats().upstream_cx_none_healthy_.inc();
-    }
-    return nullptr;
-  }
-
-  // Inherit socket options from downstream connection, if set.
-  std::vector<uint8_t> hash_key = {uint8_t(priority)};
-
-  // Use downstream connection socket options for computing connection pool hash key, if any.
-  // This allows socket options to control connection pooling so that connections with
-  // different options are not pooled together.
-  Network::Socket::OptionsSharedPtr upstream_options(std::make_shared<Network::Socket::Options>());
-  if (context) {
-    if (context->downstreamConnection()) {
-      addOptionsIfNotNull(upstream_options, context->downstreamConnection()->socketOptions());
-    }
-    addOptionsIfNotNull(upstream_options, context->upstreamSocketOptions());
-  }
-
-  for (const auto& option : *upstream_options) {
-    option->hashKey(hash_key);
-  }
-
-  bool have_transport_socket_options = false;
-  if (context != nullptr && context->upstreamTransportSocketOptions() != nullptr) {
-    have_transport_socket_options = true;
-    host->transportSocketFactory().hashKey(hash_key, context->upstreamTransportSocketOptions());
-  }
-
-  TcpConnPoolsContainer& container = parent_.host_tcp_conn_pool_map_[host];
-  auto pool_iter = container.pools_.find(hash_key);
-  if (pool_iter == container.pools_.end()) {
-    bool inserted;
-    std::tie(pool_iter, inserted) = container.pools_.emplace(
-        hash_key,
-        parent_.parent_.factory_.allocateTcpConnPool(
-            parent_.thread_local_dispatcher_, host, priority,
-            !upstream_options->empty() ? upstream_options : nullptr,
-            have_transport_socket_options ? context->upstreamTransportSocketOptions() : nullptr,
-            parent_.cluster_manager_state_));
-    ASSERT(inserted);
-    pool_iter->second->addIdleCallback(
-        [&parent = parent_, host, hash_key]() { parent.tcpConnPoolIsIdle(host, hash_key); });
-  }
-
-  return pool_iter->second.get();
-}
-
-void ClusterManagerImpl::ThreadLocalClusterManagerImpl::tcpConnPoolIsIdle(
-    HostConstSharedPtr host, const std::vector<uint8_t>& hash_key) {
-  if (destroying_) {
-    // If the Cluster is being destroyed, this pool will be cleaned up by that process.
-    return;
-  }
-
-  auto it = host_tcp_conn_pool_map_.find(host);
-  if (it != host_tcp_conn_pool_map_.end()) {
-    TcpConnPoolsContainer& container = it->second;
-
-    auto erase_iter = container.pools_.find(hash_key);
-    if (erase_iter != container.pools_.end()) {
-      ENVOY_LOG(trace, "Idle pool, erasing pool for host {}", host);
-      thread_local_dispatcher_.deferredDelete(std::move(erase_iter->second));
-      container.pools_.erase(erase_iter);
-    }
-
-    if (container.pools_.empty()) {
-      host_tcp_conn_pool_map_.erase(
-          host); // NOTE: `container` is erased after this point in the lambda.
-    }
-  }
-}
-
-ClusterManagerPtr ProdClusterManagerFactory::clusterManagerFromProto(
-    const envoy::config::bootstrap::v3::Bootstrap& bootstrap) {
-  return ClusterManagerPtr{new ClusterManagerImpl(
-      bootstrap, *this, stats_, tls_, context_.runtime(), context_.localInfo(), log_manager_,
-      context_.mainThreadDispatcher(), context_.admin(), validation_context_, context_.api(),
-      http_context_, grpc_context_, router_context_, server_)};
-}
-
-Http::ConnectionPool::InstancePtr ProdClusterManagerFactory::allocateConnPool(
-    Event::Dispatcher& dispatcher, HostConstSharedPtr host, ResourcePriority priority,
-    std::vector<Http::Protocol>& protocols,
-    const absl::optional<envoy::config::core::v3::AlternateProtocolsCacheOptions>&
-        alternate_protocol_options,
-    const Network::ConnectionSocket::OptionsSharedPtr& options,
-    const Network::TransportSocketOptionsConstSharedPtr& transport_socket_options,
-    TimeSource& source, ClusterConnectivityState& state, Http::PersistentQuicInfoPtr& quic_info) {
-
-  Http::HttpServerPropertiesCacheSharedPtr alternate_protocols_cache;
-  if (alternate_protocol_options.has_value()) {
-    // If there is configuration for an alternate protocols cache, always create one.
-    alternate_protocols_cache = alternate_protocols_cache_manager_->getCache(
-        alternate_protocol_options.value(), dispatcher);
-  } else if (!alternate_protocol_options.has_value() &&
-             (protocols.size() == 2 ||
-              (protocols.size() == 1 && protocols[0] == Http::Protocol::Http2)) &&
-             Runtime::runtimeFeatureEnabled(
-                 "envoy.reloadable_features.allow_concurrency_for_alpn_pool")) {
-    // If there is no configuration for an alternate protocols cache, still
-    // create one if there's an HTTP/2 upstream (either explicitly, or for mixed
-    // HTTP/1.1 and HTTP/2 pools) to track the max concurrent streams across
-    // connections.
-    envoy::config::core::v3::AlternateProtocolsCacheOptions default_options;
-    default_options.set_name(host->cluster().name());
-    alternate_protocols_cache =
-        alternate_protocols_cache_manager_->getCache(default_options, dispatcher);
-  }
-
-  absl::optional<Http::HttpServerPropertiesCache::Origin> origin =
-      getOrigin(transport_socket_options, host);
-  if (protocols.size() == 3 &&
-      context_.runtime().snapshot().featureEnabled("upstream.use_http3", 100)) {
-    ASSERT(contains(protocols,
-                    {Http::Protocol::Http11, Http::Protocol::Http2, Http::Protocol::Http3}));
-    ASSERT(alternate_protocol_options.has_value());
-    ASSERT(alternate_protocols_cache);
-#ifdef ENVOY_ENABLE_QUIC
-    Envoy::Http::ConnectivityGrid::ConnectivityOptions coptions{protocols};
-    if (quic_info == nullptr) {
-      quic_info = Quic::createPersistentQuicInfoForCluster(dispatcher, host->cluster());
-    }
-    return std::make_unique<Http::ConnectivityGrid>(
-        dispatcher, context_.api().randomGenerator(), host, priority, options,
-        transport_socket_options, state, source, alternate_protocols_cache, coptions,
-        quic_stat_names_, stats_, *quic_info);
-#else
-    (void)quic_info;
-    // Should be blocked by configuration checking at an earlier point.
-    PANIC("unexpected");
-#endif
-  }
-  if (protocols.size() >= 2) {
-    if (Runtime::runtimeFeatureEnabled(
-            "envoy.reloadable_features.allow_concurrency_for_alpn_pool") &&
-        origin.has_value()) {
-      ENVOY_BUG(origin.has_value(), "Unable to determine origin for host ");
+    std::vector<uint8_t> hash_key = {uint8_t(priority)};
+
+    // Use downstream connection socket options for computing connection pool hash key, if any.
+    // This allows socket options to control connection pooling so that connections with
+    // different options are not pooled together.
+    Network::Socket::OptionsSharedPtr upstream_options(
+        std::make_shared<Network::Socket::Options>());
+    if (context) {
+      if (context->downstreamConnection()) {
+        addOptionsIfNotNull(upstream_options, context->downstreamConnection()->socketOptions());
+      }
+      addOptionsIfNotNull(upstream_options, context->upstreamSocketOptions());
+    }
+
+    for (const auto& option : *upstream_options) {
+      option->hashKey(hash_key);
+    }
+
+    bool have_transport_socket_options = false;
+    if (context != nullptr && context->upstreamTransportSocketOptions() != nullptr) {
+      have_transport_socket_options = true;
+      host->transportSocketFactory().hashKey(hash_key, context->upstreamTransportSocketOptions());
+    }
+
+    TcpConnPoolsContainer& container = parent_.host_tcp_conn_pool_map_[host];
+    auto pool_iter = container.pools_.find(hash_key);
+    if (pool_iter == container.pools_.end()) {
+      bool inserted;
+      std::tie(pool_iter, inserted) = container.pools_.emplace(
+          hash_key,
+          parent_.parent_.factory_.allocateTcpConnPool(
+              parent_.thread_local_dispatcher_, host, priority,
+              !upstream_options->empty() ? upstream_options : nullptr,
+              have_transport_socket_options ? context->upstreamTransportSocketOptions() : nullptr,
+              parent_.cluster_manager_state_));
+      ASSERT(inserted);
+      pool_iter->second->addIdleCallback(
+          [&parent = parent_, host, hash_key]() { parent.tcpConnPoolIsIdle(host, hash_key); });
+    }
+
+    return pool_iter->second.get();
+  }
+
+  void ClusterManagerImpl::ThreadLocalClusterManagerImpl::tcpConnPoolIsIdle(
+      HostConstSharedPtr host, const std::vector<uint8_t>& hash_key) {
+    if (destroying_) {
+      // If the Cluster is being destroyed, this pool will be cleaned up by that process.
+      return;
+    }
+
+    auto it = host_tcp_conn_pool_map_.find(host);
+    if (it != host_tcp_conn_pool_map_.end()) {
+      TcpConnPoolsContainer& container = it->second;
+
+      auto erase_iter = container.pools_.find(hash_key);
+      if (erase_iter != container.pools_.end()) {
+        ENVOY_LOG(trace, "Idle pool, erasing pool for host {}", host);
+        thread_local_dispatcher_.deferredDelete(std::move(erase_iter->second));
+        container.pools_.erase(erase_iter);
+      }
+
+      if (container.pools_.empty()) {
+        host_tcp_conn_pool_map_.erase(
+            host); // NOTE: `container` is erased after this point in the lambda.
+      }
+    }
+  }
+
+  ClusterManagerPtr ProdClusterManagerFactory::clusterManagerFromProto(
+      const envoy::config::bootstrap::v3::Bootstrap& bootstrap) {
+    return ClusterManagerPtr{new ClusterManagerImpl(
+        bootstrap, *this, stats_, tls_, context_.runtime(), context_.localInfo(), log_manager_,
+        context_.mainThreadDispatcher(), context_.admin(), validation_context_, context_.api(),
+        http_context_, grpc_context_, router_context_, server_)};
+  }
+
+  Http::ConnectionPool::InstancePtr ProdClusterManagerFactory::allocateConnPool(
+      Event::Dispatcher & dispatcher, HostConstSharedPtr host, ResourcePriority priority,
+      std::vector<Http::Protocol> & protocols,
+      const absl::optional<envoy::config::core::v3::AlternateProtocolsCacheOptions>&
+          alternate_protocol_options,
+      const Network::ConnectionSocket::OptionsSharedPtr& options,
+      const Network::TransportSocketOptionsConstSharedPtr& transport_socket_options,
+      TimeSource& source, ClusterConnectivityState& state, Http::PersistentQuicInfoPtr& quic_info) {
+
+    Http::HttpServerPropertiesCacheSharedPtr alternate_protocols_cache;
+    if (alternate_protocol_options.has_value()) {
+      // If there is configuration for an alternate protocols cache, always create one.
+      alternate_protocols_cache = alternate_protocols_cache_manager_->getCache(
+          alternate_protocol_options.value(), dispatcher);
+    } else if (!alternate_protocol_options.has_value() &&
+               (protocols.size() == 2 ||
+                (protocols.size() == 1 && protocols[0] == Http::Protocol::Http2)) &&
+               Runtime::runtimeFeatureEnabled(
+                   "envoy.reloadable_features.allow_concurrency_for_alpn_pool")) {
+      // If there is no configuration for an alternate protocols cache, still
+      // create one if there's an HTTP/2 upstream (either explicitly, or for mixed
+      // HTTP/1.1 and HTTP/2 pools) to track the max concurrent streams across
+      // connections.
       envoy::config::core::v3::AlternateProtocolsCacheOptions default_options;
       default_options.set_name(host->cluster().name());
       alternate_protocols_cache =
           alternate_protocols_cache_manager_->getCache(default_options, dispatcher);
     }
 
-    ASSERT(contains(protocols, {Http::Protocol::Http11, Http::Protocol::Http2}));
-    return std::make_unique<Http::HttpConnPoolImplMixed>(
-        dispatcher, context_.api().randomGenerator(), host, priority, options,
-        transport_socket_options, state, origin, alternate_protocols_cache);
-  }
-  if (protocols.size() == 1 && protocols[0] == Http::Protocol::Http2 &&
-      context_.runtime().snapshot().featureEnabled("upstream.use_http2", 100)) {
-    return Http::Http2::allocateConnPool(dispatcher, context_.api().randomGenerator(), host,
-                                         priority, options, transport_socket_options, state, origin,
-                                         alternate_protocols_cache);
-  }
-  if (protocols.size() == 1 && protocols[0] == Http::Protocol::Http3 &&
-      context_.runtime().snapshot().featureEnabled("upstream.use_http3", 100)) {
+    absl::optional<Http::HttpServerPropertiesCache::Origin> origin =
+        getOrigin(transport_socket_options, host);
+    if (protocols.size() == 3 &&
+        context_.runtime().snapshot().featureEnabled("upstream.use_http3", 100)) {
+      ASSERT(contains(protocols,
+                      {Http::Protocol::Http11, Http::Protocol::Http2, Http::Protocol::Http3}));
+      ASSERT(alternate_protocol_options.has_value());
+      ASSERT(alternate_protocols_cache);
 #ifdef ENVOY_ENABLE_QUIC
-    if (quic_info == nullptr) {
-      quic_info = Quic::createPersistentQuicInfoForCluster(dispatcher, host->cluster());
-    }
-    return Http::Http3::allocateConnPool(dispatcher, context_.api().randomGenerator(), host,
-                                         priority, options, transport_socket_options, state,
-                                         quic_stat_names_, {}, stats_, {}, *quic_info);
+      Envoy::Http::ConnectivityGrid::ConnectivityOptions coptions{protocols};
+      if (quic_info == nullptr) {
+        quic_info = Quic::createPersistentQuicInfoForCluster(dispatcher, host->cluster());
+      }
+      return std::make_unique<Http::ConnectivityGrid>(
+          dispatcher, context_.api().randomGenerator(), host, priority, options,
+          transport_socket_options, state, source, alternate_protocols_cache, coptions,
+          quic_stat_names_, stats_, *quic_info);
 #else
-    UNREFERENCED_PARAMETER(source);
-    // Should be blocked by configuration checking at an earlier point.
-    PANIC("unexpected");
+      (void)quic_info;
+      // Should be blocked by configuration checking at an earlier point.
+      PANIC("unexpected");
 #endif
-  }
-  ASSERT(protocols.size() == 1 && protocols[0] == Http::Protocol::Http11);
-  return Http::Http1::allocateConnPool(dispatcher, context_.api().randomGenerator(), host, priority,
-                                       options, transport_socket_options, state);
-}
-
-Tcp::ConnectionPool::InstancePtr ProdClusterManagerFactory::allocateTcpConnPool(
-    Event::Dispatcher& dispatcher, HostConstSharedPtr host, ResourcePriority priority,
-    const Network::ConnectionSocket::OptionsSharedPtr& options,
-    Network::TransportSocketOptionsConstSharedPtr transport_socket_options,
-    ClusterConnectivityState& state) {
-  ENVOY_LOG_MISC(debug, "Allocating TCP conn pool");
-  return std::make_unique<Tcp::ConnPoolImpl>(dispatcher, host, priority, options,
-                                             transport_socket_options, state);
-}
-
-std::pair<ClusterSharedPtr, ThreadAwareLoadBalancerPtr> ProdClusterManagerFactory::clusterFromProto(
-    const envoy::config::cluster::v3::Cluster& cluster, ClusterManager& cm,
-    Outlier::EventLoggerSharedPtr outlier_event_logger, bool added_via_api) {
-  return ClusterFactoryImplBase::create(
-      server_context_, cluster, cm, stats_, tls_, dns_resolver_, ssl_context_manager_,
-      context_.runtime(), context_.mainThreadDispatcher(), log_manager_, context_.localInfo(),
-      admin_, singleton_manager_, outlier_event_logger, added_via_api,
-      added_via_api ? validation_context_.dynamicValidationVisitor()
-                    : validation_context_.staticValidationVisitor(),
-      context_.api(), context_.options());
-}
-
-CdsApiPtr
-ProdClusterManagerFactory::createCds(const envoy::config::core::v3::ConfigSource& cds_config,
-                                     const xds::core::v3::ResourceLocator* cds_resources_locator,
-                                     ClusterManager& cm) {
-  // TODO(htuch): Differentiate static vs. dynamic validation visitors.
-  return CdsApiImpl::create(cds_config, cds_resources_locator, cm, stats_,
-                            validation_context_.dynamicValidationVisitor());
-}
+    }
+    if (protocols.size() >= 2) {
+      if (Runtime::runtimeFeatureEnabled(
+              "envoy.reloadable_features.allow_concurrency_for_alpn_pool") &&
+          origin.has_value()) {
+        ENVOY_BUG(origin.has_value(), "Unable to determine origin for host ");
+        envoy::config::core::v3::AlternateProtocolsCacheOptions default_options;
+        default_options.set_name(host->cluster().name());
+        alternate_protocols_cache =
+            alternate_protocols_cache_manager_->getCache(default_options, dispatcher);
+      }
+
+      ASSERT(contains(protocols, {Http::Protocol::Http11, Http::Protocol::Http2}));
+      return std::make_unique<Http::HttpConnPoolImplMixed>(
+          dispatcher, context_.api().randomGenerator(), host, priority, options,
+          transport_socket_options, state, origin, alternate_protocols_cache);
+    }
+    if (protocols.size() == 1 && protocols[0] == Http::Protocol::Http2 &&
+        context_.runtime().snapshot().featureEnabled("upstream.use_http2", 100)) {
+      return Http::Http2::allocateConnPool(dispatcher, context_.api().randomGenerator(), host,
+                                           priority, options, transport_socket_options, state,
+                                           origin, alternate_protocols_cache);
+    }
+    if (protocols.size() == 1 && protocols[0] == Http::Protocol::Http3 &&
+        context_.runtime().snapshot().featureEnabled("upstream.use_http3", 100)) {
+#ifdef ENVOY_ENABLE_QUIC
+      if (quic_info == nullptr) {
+        quic_info = Quic::createPersistentQuicInfoForCluster(dispatcher, host->cluster());
+      }
+      return Http::Http3::allocateConnPool(dispatcher, context_.api().randomGenerator(), host,
+                                           priority, options, transport_socket_options, state,
+                                           quic_stat_names_, {}, stats_, {}, *quic_info);
+#else
+      UNREFERENCED_PARAMETER(source);
+      // Should be blocked by configuration checking at an earlier point.
+      PANIC("unexpected");
+#endif
+    }
+    ASSERT(protocols.size() == 1 && protocols[0] == Http::Protocol::Http11);
+    return Http::Http1::allocateConnPool(dispatcher, context_.api().randomGenerator(), host,
+                                         priority, options, transport_socket_options, state);
+  }
+
+  Tcp::ConnectionPool::InstancePtr ProdClusterManagerFactory::allocateTcpConnPool(
+      Event::Dispatcher & dispatcher, HostConstSharedPtr host, ResourcePriority priority,
+      const Network::ConnectionSocket::OptionsSharedPtr& options,
+      Network::TransportSocketOptionsConstSharedPtr transport_socket_options,
+      ClusterConnectivityState& state) {
+    ENVOY_LOG_MISC(debug, "Allocating TCP conn pool");
+    return std::make_unique<Tcp::ConnPoolImpl>(dispatcher, host, priority, options,
+                                               transport_socket_options, state);
+  }
+
+  std::pair<ClusterSharedPtr, ThreadAwareLoadBalancerPtr>
+  ProdClusterManagerFactory::clusterFromProto(
+      const envoy::config::cluster::v3::Cluster& cluster, ClusterManager& cm,
+      Outlier::EventLoggerSharedPtr outlier_event_logger, bool added_via_api) {
+    return ClusterFactoryImplBase::create(
+        server_context_, cluster, cm, stats_, tls_, dns_resolver_, ssl_context_manager_,
+        context_.runtime(), context_.mainThreadDispatcher(), log_manager_, context_.localInfo(),
+        admin_, singleton_manager_, outlier_event_logger, added_via_api,
+        added_via_api ? validation_context_.dynamicValidationVisitor()
+                      : validation_context_.staticValidationVisitor(),
+        context_.api(), context_.options());
+  }
+
+  CdsApiPtr ProdClusterManagerFactory::createCds(
+      const envoy::config::core::v3::ConfigSource& cds_config,
+      const xds::core::v3::ResourceLocator* cds_resources_locator, ClusterManager& cm) {
+    // TODO(htuch): Differentiate static vs. dynamic validation visitors.
+    return CdsApiImpl::create(cds_config, cds_resources_locator, cm, stats_,
+                              validation_context_.dynamicValidationVisitor());
+  }
 
 } // namespace Upstream
 } // namespace Envoy