--- conflicted
+++ resolved
@@ -65,22 +65,6 @@
     : filter_(std::move(filter)), config_(config),
       grpc_access_log_streamer_(grpc_access_log_streamer) {}
 
-<<<<<<< HEAD
-void HttpGrpcAccessLog::addressToAccessLogAddress(
-    envoy::api::v2::core::Address& proto_address,
-    const Network::Address::Instance& network_address) {
-  if (network_address.type() == Network::Address::Type::Pipe) {
-    proto_address.mutable_pipe()->set_path(network_address.asString());
-  } else {
-    ASSERT(network_address.type() == Network::Address::Type::Ip);
-    auto* socket_address = proto_address.mutable_socket_address();
-    socket_address->set_address(network_address.ip()->addressAsString());
-    socket_address->set_port_value(network_address.ip()->port());
-  }
-}
-
-=======
->>>>>>> ea4c1bc3
 void HttpGrpcAccessLog::responseFlagsToAccessLogResponseFlags(
     envoy::config::filter::accesslog::v2::AccessLogCommon& common_access_log,
     const RequestInfo::RequestInfo& request_info) {
