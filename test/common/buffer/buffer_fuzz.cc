#include "test/common/buffer/buffer_fuzz.h"

#include <fcntl.h>

#include "envoy/common/platform.h"

#include "source/common/buffer/buffer_impl.h"
#include "source/common/common/assert.h"
#include "source/common/common/logger.h"
#include "source/common/memory/stats.h"
#include "source/common/network/io_socket_handle_impl.h"

#include "test/fuzz/utility.h"

#include "absl/container/fixed_array.h"
#include "absl/strings/match.h"
#include "gtest/gtest.h"

namespace Envoy {

namespace {

// The number of buffers tracked. Each buffer fuzzer action references one or
// more of these. We don't need a ton of buffers to capture the range of
// possible behaviors, at least two to properly model move operations, let's
// assume only 3 for now.
constexpr uint32_t BufferCount = 3;

// These data are exogenous to the buffer, we don't need to worry about their
// deallocation, just keep them around until the fuzz run is over.
struct Context {
  std::vector<std::unique_ptr<Buffer::BufferFragmentImpl>> fragments_;
};

// Bound the maximum allocation size per action. We want this to be able to at
// least cover the span of multiple internal chunks. It looks like both
// the new OwnedImpl and libevent have minimum chunks in O(a few kilobytes).
// This makes sense in general, since you need to to minimize data structure
// overhead. If we make this number too big, we risk spending a lot of time in
// memcpy/memcmp and slowing down the fuzzer execution rate. The number below is
// our current best compromise.
constexpr uint32_t MaxAllocation = 16 * 1024;

// Hard bound on total bytes allocated across the trace.
constexpr uint32_t TotalMaxAllocation = 4 * MaxAllocation;

uint32_t clampSize(uint32_t size, uint32_t max_alloc) {
  return std::min(size, std::min(MaxAllocation, max_alloc));
}

void releaseFragmentAllocation(const void* p, size_t, const Buffer::BufferFragmentImpl*) {
  ::free(const_cast<void*>(p));
}

// Test implementation of Buffer. Conceptually, this is just a string that we
// can append/prepend to and consume bytes from the front of. However, naive
// implementations with std::string involve lots of copying to support this, and
// even std::stringbuf doesn't support cheap linearization. Instead we use a
// flat array that takes advantage of the fact that the total number of bytes
// allocated during fuzzing will be bounded by TotalMaxAllocation.
//
// The data structure is built around the concept of a large flat array of size
// 2 * TotalMaxAllocation, with the initial start position set to the middle.
// The goal is to make every mutating operation linear time, including
// add() and prepend(), as well as supporting O(1) linearization (critical to
// making it cheaper to compare results with the real buffer implementation).
// We maintain a (start, length) pair and ensure via assertions that we never
// walk off the edge; the caller should be guaranteeing this.
class StringBuffer : public Buffer::Instance {
public:
  void addDrainTracker(std::function<void()> drain_tracker) override {
    // Not implemented well.
    ASSERT(false);
    drain_tracker();
  }

  void bindAccount(Buffer::BufferMemoryAccountSharedPtr) override {
    // Not implemented.
    ASSERT(false);
  }

  void add(const void* data, uint64_t size) override {
    FUZZ_ASSERT(start_ + size_ + size <= data_.size());
    ::memcpy(mutableEnd(), data, size);
    size_ += size;
  }

  void addBufferFragment(Buffer::BufferFragment& fragment) override {
    add(fragment.data(), fragment.size());
    fragment.done();
  }

  void add(absl::string_view data) override { add(data.data(), data.size()); }

  void add(const Buffer::Instance& data) override {
    const StringBuffer& src = dynamic_cast<const StringBuffer&>(data);
    add(src.start(), src.size_);
  }

  void prepend(absl::string_view data) override {
    FUZZ_ASSERT(start_ >= data.size());
    start_ -= data.size();
    size_ += data.size();
    ::memcpy(mutableStart(), data.data(), data.size());
  }

  void prepend(Instance& data) override {
    StringBuffer& src = dynamic_cast<StringBuffer&>(data);
    prepend(src.asStringView());
    src.size_ = 0;
  }

  void copyOut(size_t start, uint64_t size, void* data) const override {
    ::memcpy(data, this->start() + start, size);
  }

<<<<<<< HEAD
  uint64_t copyOutToSlices(uint64_t, Buffer::RawSlice*, uint64_t) const override {
    PANIC("not implemented");
=======
  uint64_t copyOutToSlices(uint64_t length, Buffer::RawSlice* slices,
                           uint64_t num_slices) const override {
    uint64_t size_copied = 0;
    uint64_t num_slices_copied = 0;
    while (size_copied < length && num_slices_copied < num_slices) {
      auto copy_length = std::min((length - size_copied), slices[num_slices_copied].len_);
      ::memcpy(slices[num_slices_copied].mem_, this->start(), copy_length);
      size_copied += copy_length;
      if (copy_length == slices[num_slices_copied].len_) {
        num_slices_copied++;
      }
    }
    return size_copied;
>>>>>>> de5fd3a8
  }

  void drain(uint64_t size) override {
    FUZZ_ASSERT(size <= size_);
    start_ += size;
    size_ -= size;
  }

  Buffer::RawSliceVector
  getRawSlices(absl::optional<uint64_t> max_slices = absl::nullopt) const override {
    ASSERT(!max_slices.has_value() || max_slices.value() >= 1);
    return {{const_cast<char*>(start()), size_}};
  }

  Buffer::RawSlice frontSlice() const override { return {const_cast<char*>(start()), size_}; }

  uint64_t length() const override { return size_; }

  void* linearize(uint32_t /*size*/) override {
    // Sketchy, but probably will work for test purposes.
    return mutableStart();
  }

  Buffer::SliceDataPtr extractMutableFrontSlice() override { PANIC("not implemented"); }

  void move(Buffer::Instance& rhs) override { move(rhs, rhs.length()); }

  void move(Buffer::Instance& rhs, uint64_t length) override {
    StringBuffer& src = dynamic_cast<StringBuffer&>(rhs);
    add(src.start(), length);
    src.start_ += length;
    src.size_ -= length;
  }

  Buffer::Reservation reserveForRead() override {
    auto reservation = Buffer::Reservation::bufferImplUseOnlyConstruct(*this);
    Buffer::RawSlice slice;
    slice.mem_ = mutableEnd();
    slice.len_ = data_.size() - (start_ + size_);
    reservation.bufferImplUseOnlySlices().push_back(slice);
    reservation.bufferImplUseOnlySetLength(slice.len_);

    return reservation;
  }

  Buffer::ReservationSingleSlice reserveSingleSlice(uint64_t length, bool separate_slice) override {
    ASSERT(!separate_slice);
    FUZZ_ASSERT(start_ + size_ + length <= data_.size());

    auto reservation = Buffer::ReservationSingleSlice::bufferImplUseOnlyConstruct(*this);
    Buffer::RawSlice slice;
    slice.mem_ = mutableEnd();
    slice.len_ = length;
    reservation.bufferImplUseOnlySlice() = slice;

    return reservation;
  }

  void commit(uint64_t length, absl::Span<Buffer::RawSlice>,
              Buffer::ReservationSlicesOwnerPtr) override {
    FUZZ_ASSERT(start_ + size_ + length <= data_.size());
    size_ += length;
  }

  ssize_t search(const void* data, uint64_t size, size_t start, size_t length) const override {
    UNREFERENCED_PARAMETER(length);
    return asStringView().find({static_cast<const char*>(data), size}, start);
  }

  bool startsWith(absl::string_view data) const override {
    return absl::StartsWith(asStringView(), data);
  }

  std::string toString() const override { return std::string(data_.data() + start_, size_); }

  size_t addFragments(absl::Span<const absl::string_view> fragments) override {
    size_t total_size_to_write = 0;

    for (const auto& fragment : fragments) {
      total_size_to_write += fragment.size();
      add(fragment.data(), fragment.size());
    }
    return total_size_to_write;
  }

  void setWatermarks(uint32_t) override {
    // Not implemented.
    // TODO(antoniovicente) Implement and add fuzz coverage as we merge the Buffer::OwnedImpl and
    // WatermarkBuffer implementations.
    ASSERT(false);
  }

  uint32_t highWatermark() const override { return 0; }
  bool highWatermarkTriggered() const override { return false; }

  absl::string_view asStringView() const { return {start(), size_}; }

  char* mutableStart() { return data_.data() + start_; }

  const char* start() const { return data_.data() + start_; }

  char* mutableEnd() { return mutableStart() + size_; }

  const char* end() const { return start() + size_; }

  std::array<char, 2 * TotalMaxAllocation> data_;
  uint32_t start_{TotalMaxAllocation};
  uint32_t size_{0};
};

using BufferList = std::vector<std::unique_ptr<Buffer::Instance>>;

// Process a single buffer operation.
uint32_t bufferAction(Context& ctxt, char insert_value, uint32_t max_alloc, BufferList& buffers,
                      const test::common::buffer::Action& action) {
  const uint32_t target_index = action.target_index() % BufferCount;
  Buffer::Instance& target_buffer = *buffers[target_index];
  uint32_t allocated = 0;

  switch (action.action_selector_case()) {
  case test::common::buffer::Action::kAddBufferFragment: {
    const uint32_t size = clampSize(action.add_buffer_fragment(), max_alloc);
    allocated += size;
    void* p = ::malloc(size);
    FUZZ_ASSERT(p != nullptr);
    ::memset(p, insert_value, size);
    auto fragment =
        std::make_unique<Buffer::BufferFragmentImpl>(p, size, releaseFragmentAllocation);
    ctxt.fragments_.emplace_back(std::move(fragment));
    target_buffer.addBufferFragment(*ctxt.fragments_.back());
    break;
  }
  case test::common::buffer::Action::kAddString: {
    const uint32_t size = clampSize(action.add_string(), max_alloc);
    allocated += size;
    const std::string data(size, insert_value);
    target_buffer.add(data);
    break;
  }
  case test::common::buffer::Action::kAddBuffer: {
    const uint32_t source_index = action.add_buffer() % BufferCount;
    if (target_index == source_index) {
      break;
    }
    Buffer::Instance& source_buffer = *buffers[source_index];
    if (source_buffer.length() > max_alloc) {
      break;
    }
    allocated += source_buffer.length();
    target_buffer.add(source_buffer);
    break;
  }
  case test::common::buffer::Action::kPrependString: {
    const uint32_t size = clampSize(action.prepend_string(), max_alloc);
    allocated += size;
    const std::string data(size, insert_value);
    target_buffer.prepend(data);
    break;
  }
  case test::common::buffer::Action::kPrependBuffer: {
    const uint32_t source_index = action.prepend_buffer() % BufferCount;
    if (target_index == source_index) {
      break;
    }
    Buffer::Instance& source_buffer = *buffers[source_index];
    if (source_buffer.length() > max_alloc) {
      break;
    }
    allocated += source_buffer.length();
    target_buffer.prepend(source_buffer);
    break;
  }
  case test::common::buffer::Action::kReserveCommit: {
    const uint32_t reserve_length = clampSize(action.reserve_commit().reserve_length(), max_alloc);
    allocated += reserve_length;
    if (reserve_length == 0) {
      break;
    }
    if (reserve_length < 16384) {
      auto reservation = target_buffer.reserveSingleSlice(reserve_length);
      ::memset(reservation.slice().mem_, insert_value, reservation.slice().len_);
      reservation.commit(
          std::min<uint64_t>(action.reserve_commit().commit_length(), reservation.length()));
    } else {
      Buffer::Reservation reservation = target_buffer.reserveForRead();
      for (uint32_t i = 0; i < reservation.numSlices(); ++i) {
        ::memset(reservation.slices()[i].mem_, insert_value, reservation.slices()[i].len_);
      }
      const uint32_t target_length =
          std::min<uint32_t>(reservation.length(), action.reserve_commit().commit_length());
      reservation.commit(target_length);
    }
    break;
  }
  case test::common::buffer::Action::kCopyOut: {
    const uint32_t start =
        std::min(action.copy_out().start(), static_cast<uint32_t>(target_buffer.length()));
    const uint32_t length =
        std::min(static_cast<uint32_t>(target_buffer.length() - start), action.copy_out().length());
    // Make this static to avoid potential continuous ASAN inspired allocation.
    static uint8_t copy_buffer[TotalMaxAllocation];
    target_buffer.copyOut(start, length, copy_buffer);
    const std::string data = target_buffer.toString();
    FUZZ_ASSERT(::memcmp(copy_buffer, data.data() + start, length) == 0);
    break;
  }
  case test::common::buffer::Action::kCopyOutToSlices: {
    const uint32_t length =
        std::min(static_cast<uint32_t>(target_buffer.length()), action.copy_out_to_slices());
    Buffer::OwnedImpl buffer;
    auto reservation = buffer.reserveForRead();
    auto rc = target_buffer.copyOutToSlices(length, reservation.slices(), reservation.numSlices());
    reservation.commit(rc);
    const std::string data = buffer.toString();
    const std::string target_data = target_buffer.toString();
    FUZZ_ASSERT(::memcmp(data.data(), target_data.data(), reservation.length()) == 0);
    break;
  }
  case test::common::buffer::Action::kDrain: {
    const uint32_t previous_length = target_buffer.length();
    const uint32_t drain_length =
        std::min(static_cast<uint32_t>(target_buffer.length()), action.drain());
    target_buffer.drain(drain_length);
    FUZZ_ASSERT(previous_length - drain_length == target_buffer.length());
    break;
  }
  case test::common::buffer::Action::kLinearize: {
    const uint32_t linearize_size =
        std::min(static_cast<uint32_t>(target_buffer.length()), action.linearize());
    target_buffer.linearize(linearize_size);
    break;
  }
  case test::common::buffer::Action::kMove: {
    const uint32_t source_index = action.move().source_index() % BufferCount;
    if (target_index == source_index) {
      break;
    }
    Buffer::Instance& source_buffer = *buffers[source_index];
    if (action.move().length() == 0) {
      if (source_buffer.length() > max_alloc) {
        break;
      }
      allocated += source_buffer.length();
      target_buffer.move(source_buffer);
    } else {
      const uint32_t source_length =
          std::min(static_cast<uint32_t>(source_buffer.length()), action.move().length());
      const uint32_t move_length = clampSize(max_alloc, source_length);
      if (move_length == 0) {
        break;
      }
      target_buffer.move(source_buffer, move_length);
      allocated += move_length;
    }
    break;
  }
  case test::common::buffer::Action::kRead: {
    const uint32_t max_length = clampSize(action.read(), max_alloc);
    allocated += max_length;
    if (max_length == 0) {
      break;
    }
    int pipe_fds[2] = {0, 0};
    FUZZ_ASSERT(::pipe(pipe_fds) == 0);
    Network::IoSocketHandleImpl io_handle(pipe_fds[0]);
    FUZZ_ASSERT(::fcntl(pipe_fds[0], F_SETFL, O_NONBLOCK) == 0);
    FUZZ_ASSERT(::fcntl(pipe_fds[1], F_SETFL, O_NONBLOCK) == 0);
    std::string data(max_length, insert_value);
    const ssize_t rc = ::write(pipe_fds[1], data.data(), max_length);
    FUZZ_ASSERT(rc > 0);
    Api::IoCallUint64Result result = io_handle.read(target_buffer, max_length);
    FUZZ_ASSERT(result.return_value_ == static_cast<uint64_t>(rc));
    FUZZ_ASSERT(::close(pipe_fds[1]) == 0);
    break;
  }
  case test::common::buffer::Action::kWrite: {
    int pipe_fds[2] = {0, 0};
    FUZZ_ASSERT(::pipe(pipe_fds) == 0);
    Network::IoSocketHandleImpl io_handle(pipe_fds[1]);
    FUZZ_ASSERT(::fcntl(pipe_fds[0], F_SETFL, O_NONBLOCK) == 0);
    FUZZ_ASSERT(::fcntl(pipe_fds[1], F_SETFL, O_NONBLOCK) == 0);
    uint64_t return_value;
    do {
      const bool empty = target_buffer.length() == 0;
      const std::string previous_data = target_buffer.toString();
      const auto result = io_handle.write(target_buffer);
      FUZZ_ASSERT(result.ok());
      return_value = result.return_value_;
      ENVOY_LOG_MISC(trace, "Write return_value: {} errno: {}", return_value,
                     result.err_ != nullptr ? result.err_->getErrorDetails() : "-");
      if (empty) {
        FUZZ_ASSERT(return_value == 0);
      } else {
        auto buf = std::make_unique<char[]>(return_value);
        FUZZ_ASSERT(static_cast<uint64_t>(::read(pipe_fds[0], buf.get(), return_value)) ==
                    return_value);
        FUZZ_ASSERT(::memcmp(buf.get(), previous_data.data(), return_value) == 0);
      }
    } while (return_value > 0);
    FUZZ_ASSERT(::close(pipe_fds[0]) == 0);
    break;
  }
  case test::common::buffer::Action::kGetRawSlices: {
    const uint64_t slices_needed = target_buffer.getRawSlices().size();
    const uint64_t slices_tested =
        std::min(slices_needed, static_cast<uint64_t>(action.get_raw_slices()));
    if (slices_tested == 0) {
      break;
    }
    Buffer::RawSliceVector raw_slices = target_buffer.getRawSlices(/*max_slices=*/slices_tested);
    const uint64_t slices_obtained = raw_slices.size();
    FUZZ_ASSERT(slices_obtained <= slices_needed);
    uint64_t offset = 0;
    const std::string data = target_buffer.toString();
    for (const auto& raw_slices : raw_slices) {
      FUZZ_ASSERT(::memcmp(raw_slices.mem_, data.data() + offset, raw_slices.len_) == 0);
      offset += raw_slices.len_;
    }
    FUZZ_ASSERT(slices_needed != slices_tested || offset == target_buffer.length());
    break;
  }
  case test::common::buffer::Action::kSearch: {
    const std::string& content = action.search().content();
    const uint32_t offset = action.search().offset();
    const std::string data = target_buffer.toString();
    FUZZ_ASSERT(target_buffer.search(content.data(), content.size(), offset) ==
                static_cast<ssize_t>(target_buffer.toString().find(content, offset)));
    break;
  }
  case test::common::buffer::Action::kStartsWith: {
    const std::string data = target_buffer.toString();
    FUZZ_ASSERT(target_buffer.startsWith(action.starts_with()) ==
                (data.find(action.starts_with()) == 0));
    break;
  }
  default:
    // Maybe nothing is set?
    break;
  }

  return allocated;
}

} // namespace

void executeActions(const test::common::buffer::BufferFuzzTestCase& input, BufferList& buffers,
                    BufferList& linear_buffers, Context& ctxt) {
  // Soft bound on the available memory for allocation to avoid OOMs and
  // timeouts.
  uint32_t available_alloc = 2 * MaxAllocation;
  constexpr auto max_actions = 128;
  for (int i = 0; i < std::min(max_actions, input.actions().size()); ++i) {
    const char insert_value = 'a' + i % 26;
    const auto& action = input.actions(i);
    ENVOY_LOG_MISC(debug, "Action {}", action.DebugString());
    const uint32_t allocated = bufferAction(ctxt, insert_value, available_alloc, buffers, action);
    const uint32_t linear_allocated =
        bufferAction(ctxt, insert_value, available_alloc, linear_buffers, action);
    FUZZ_ASSERT(allocated == linear_allocated);
    FUZZ_ASSERT(allocated <= available_alloc);
    available_alloc -= allocated;
    // When tracing, dump everything.
    for (uint32_t j = 0; j < BufferCount; ++j) {
      ENVOY_LOG_MISC(trace, "Buffer at index {}", j);
      ENVOY_LOG_MISC(trace, "B: {}", buffers[j]->toString());
      ENVOY_LOG_MISC(trace, "L: {}", linear_buffers[j]->toString());
    }
    // Verification pass, only non-mutating methods for buffers.
    uint64_t current_allocated_bytes = 0;
    for (uint32_t j = 0; j < BufferCount; ++j) {
      // As an optimization, since we know that StringBuffer is just going to
      // return the pointer to its std::string array, we can avoid the
      // toString() copy here.
      const uint64_t linear_buffer_length = linear_buffers[j]->length();
      // We may have spilled over TotalMaxAllocation at this point. Only compare up to
      // TotalMaxAllocation.
      if (absl::string_view(
              static_cast<const char*>(linear_buffers[j]->linearize(linear_buffer_length)),
              linear_buffer_length)
              .compare(buffers[j]->toString().substr(0, TotalMaxAllocation)) != 0) {
        ENVOY_LOG_MISC(debug, "Mismatched buffers at index {}", j);
        ENVOY_LOG_MISC(debug, "B: {}", buffers[j]->toString());
        ENVOY_LOG_MISC(debug, "L: {}", linear_buffers[j]->toString());
        FUZZ_ASSERT(false);
      }
      FUZZ_ASSERT(std::min(TotalMaxAllocation, static_cast<uint32_t>(buffers[j]->length())) ==
                  linear_buffer_length);
      current_allocated_bytes += linear_buffer_length;
    }
    ENVOY_LOG_MISC(debug, "[{} MB allocated total]", current_allocated_bytes / (1024.0 * 1024));
    // We bail out if buffers get too big, otherwise we will OOM the sanitizer.
    // We can't use Memory::Stats::totalCurrentlyAllocated() here as we don't
    // have tcmalloc in ASAN builds, so just do a simple count.
    if (current_allocated_bytes >= TotalMaxAllocation) {
      ENVOY_LOG_MISC(debug, "Terminating early with total buffer length {} to avoid OOM",
                     current_allocated_bytes);
      break;
    }
  }
}

void BufferFuzz::bufferFuzz(const test::common::buffer::BufferFuzzTestCase& input) {
  Context ctxt;
  // Fuzzed buffers.
  BufferList buffers;
  // Shadow buffers based on StringBuffer.
  BufferList linear_buffers;
  for (uint32_t i = 0; i < BufferCount; ++i) {
    buffers.emplace_back(new Buffer::OwnedImpl());
    linear_buffers.emplace_back(new StringBuffer());
  }
  executeActions(input, buffers, linear_buffers, ctxt);
}

} // namespace Envoy<|MERGE_RESOLUTION|>--- conflicted
+++ resolved
@@ -114,10 +114,6 @@
     ::memcpy(data, this->start() + start, size);
   }
 
-<<<<<<< HEAD
-  uint64_t copyOutToSlices(uint64_t, Buffer::RawSlice*, uint64_t) const override {
-    PANIC("not implemented");
-=======
   uint64_t copyOutToSlices(uint64_t length, Buffer::RawSlice* slices,
                            uint64_t num_slices) const override {
     uint64_t size_copied = 0;
@@ -131,7 +127,6 @@
       }
     }
     return size_copied;
->>>>>>> de5fd3a8
   }
 
   void drain(uint64_t size) override {
