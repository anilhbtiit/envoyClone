date: Pending

behavior_changes:
# *Changes that are expected to cause an incompatibility if applicable; deployment changes are likely required*
- area: listener
  change: |
    Previously a listener update with different :ref:`transparent <envoy_v3_api_field_config.listener.v3.Listener.transparent>`, :ref:`freebind <envoy_v3_api_field_config.listener.v3.Listener.freebind>`,
    :ref:`tcp_fast_open_queue_length <envoy_v3_api_field_config.listener.v3.Listener.tcp_fast_open_queue_length>` or :ref:`socket_options <envoy_v3_api_field_config.listener.v3.Listener.socket_options>` was ignored.
    Now, when those fields are updated, a new socket will be created for
    the listener and the new value of those fields applied to it. This only happens when :ref:`enable_reuse_port <envoy_v3_api_field_config.listener.v3.Listener.enable_reuse_port>` is true.
    Otherwise if those fields change the update is rejected.
    New runtime flag ``envoy.reloadable_features.enable_update_listener_socket_options`` can be used for revert this behavior.
- area: build
  change: |
    removed the cares and apple resolvers as required extensions. Envoy now only creates DNS resolvers when necessary (e.g. for logical DNS cluster) so does not require cares to always be included. If your Envoys do DNS resolution and you override extensions_build_config you will need to include cares explicitly.
- area: listener
  change: |
    Previously a listener update with different :ref:`enable_reuse_port <envoy_v3_api_field_config.listener.v3.Listener.enable_reuse_port>` value will be ignored. Now,
    this kind of update will be rejected. The runtime flag ``envoy.reloadable_features.enable_update_listener_socket_options`` can be used for revert this behavior.
- area: build
  change: |
    moved the strict_dns, original_dst, logical_dns, static, and eds clusters to extensions. If you use these clusters and override extensions_build_config.bzl you will now need to include it explicitly.
- area: stats http ext_authz
  change: |
    Fixed ext_authz metric tag extraction so that :ref:`stat_prefix <envoy_v3_api_msg_extensions.filters.http.ext_authz.v3.ExtAuthz>`
    is properly extracted. This changes the Prometheus name from
    envoy_http_ext_authz_prefixval_denied{} to envoy_http_ext_authz_denied{envoy_ext_authz_prefix="prefixval"}.
    envoy_cluster_X_ext_authz_Y_denied follows the same pattern.
- area: loadbalancing
  change: |
    When active HC is enabled per cluster, slow start calculation now starts after first passing HC. Cluster membership duration condition is dropped from slow start calculation.
    Endpoint can now re-enter slow start if active HC is configured per cluster, on each "unhealthy -> healthy" state transition.

minor_behavior_changes:
# *Changes that may cause incompatibilities for some users, but should not for most*
- area: tls
  change: |
    added support for intermediate CA as trusted ca. The peer certificate issued by an intermediate CA will be trusted by
    building valid partial chain. In old days, it can not be verified without trusting its ancestor root CA and building
    a full chain.
    :ref:`trust_ca<envoy_v3_api_field_extensions.transport_sockets.tls.v3.CertificateValidationContext.trusted_ca>`.
    This change can be reverted via the ``envoy.reloadable_features.enable_intermediate_ca``.

- area: cache_filter
  change: |
    add a completion callback to updateHeaders interface. Any external cache implementations will need to update to match this new interface. See changes to simple_http_cache in PR#23666 for example.
- area: cache_filter
  change: |
    api path of work-in-progress extension changed from ``api/extensions/cache/simple_http_cache`` to ``api/extensions/http/cache/simple_http_cache``, and source code moved, to match extension category.
- area: http filters
  change: |
    change ``StreamEncoderFilter::encode1xxHeaders`` to use its own enum class ``Http::Filter1xxHeadersStatus``. Previously we shared the same enum class for general headers, but the implementation did not support most of them. We also fixed ``StreamEncoderFilter::encode1xxHeaders`` to send local replies without trailing 1xx headers afterward.
- area: oauth2
  change: |
    Requests which match the passthrough header now have their own metric ``oauth_passthrough`` and aren't included in ``oauth_success`` anymore.
- area: upstream
  change: |
    detailed health status is used for override host selection. This behavior can be reverted by setting runtime flag ``envoy.reloadable_features.validate_detailed_override_host_statuses`` to false.
- area: rate_limit
  change: |
    add ``MONTH`` and ``YEAR`` to the unit of time for rate limit.
- area: router
  change: |
    Virtual cluster statistics are no longer created for routes without any ``virtual_clusters``. Previously statistics for a ``catch all`` virtual cluster were created, but never updated.
- area: jwt_authn
  change: |
    adjust the refetch time for remote_jwks async_fetch feature. For a good fetch, refetch 5 seconds before jwks cache duration. For a failed fetch, refetch time can be specified by :ref:`failed_refetch_duration <envoy_v3_api_field_extensions.filters.http.jwt_authn.v3.JwksAsyncFetch.failed_refetch_duration>` with default 1 second.
- area: http
  change: |
    reverting the behavioral change to have ``CONNECT`` and upgrade requests over HTTP/1.1 not delay close.  One can reinstate
    delay close for upgrades by setting ``envoy.reloadable_features.no_delay_close_for_upgrades`` to ``true``.

bug_fixes:
# *Changes expected to improve the state of the world and are unlikely to have negative effects*
- area: aws_lambda
  change: |
    fix a bug when :ref:`PerRouteConfig <envoy_v3_api_msg_extensions.filters.http.aws_lambda.v3.PerRouteConfig>` is defined and was routing to a target cluster's AWS Lambda endpoint
    in a region that is different from the region obtained in :ref:`arn <envoy_v3_api_field_extensions.filters.http.aws_lambda.v3.Config.arn>` of aws_lambda http_filter configuration
    then the authorization header included in the request towards AWS Lambda was not signed with the region specified in PerRouteConfig.
- area: grpc_json_transcoder
  change: |
    fix a bug when using http2, request body has google.api.HttpBody and the size is < 16KB, it will cause EOF from the backend grpc server.
- area: router
  change: |
    fixed a bug that incorrectly rewrote the path when using ``regex_rewrite`` for redirects matched on prefix.
- area: oauth2
  change: |
    fixed a bug when passthrough header was matched, envoy would always remove the authorization header. This behavioral change can be temporarily reverted by setting runtime guard ``envoy.reloadable_features.oauth_header_passthrough_fix`` to false.
- area: generic_proxy
  change: |
    fixed a bug that encoder filters and decoder filters of generic proxy will be executed in the same order. The encoder filters' execuate order should be the reverse of decoder filters' in the generic proxy.
- area: quic
  change: |
    reject configs that specify require_client_certificate with QUIC since clients certificates are currently unsupported in QUIC. This behavioral change can be temporarily reverted by setting runtime guard ``envoy.reloadable_features.reject_require_client_certificate_with_quic`` to false.
- area: http
  change: |
    fixed a bug where Utility::PercentEncoding::encode() encodes some characters incorrectly because it was treating the value as negative.
- area: upstream
  change: |
    fixed a bug that only coarse health status is used for override host selection.
- area: validation
  change: |
    fixed a crash which could happen when optional ``engine_type`` is not provided in regex.
- area: upstream
  change: |
    fixed a bug when specify both a single address in bootstrap and cluster upstream binding config but with a different IP version. It should be allowed but it is rejected.
- area: jwt_authn
  change: |
    fix a bug that jwt_cache breaks the :ref:`provider_and_audiences <envoy_v3_api_field_extensions.filters.http.jwt_authn.v3.JwtRequirement.provider_and_audiences>` JWT requirement.

removed_config_or_runtime:
# *Normally occurs at the end of the* :ref:`deprecation period <deprecated>`
- area: eds
  change: |
    removed ``envoy.reloadable_features.support_locality_update_on_eds_cluster_endpoints`` and legacy code paths.
- area: listener
  change: |
    removed ``envoy.reloadable_features.strict_check_on_ipv4_compat`` and legacy code paths.
- area: http
  change: |
    removed ``envoy.reloadable_features.deprecate_global_ints`` and legacy code paths.
- area: http
  change: |
    removed ``envoy.reloadable_features.allow_adding_content_type_in_local_replies`` and legacy code paths.
- area: http
  change: |
    removed ``envoy.reloadable_features.allow_upstream_inline_write`` and legacy code paths.
- area: http
  change: |
    removed ``envoy.reloadable_features.append_or_truncate`` and legacy code paths.
- area: http
  change: |
    removed ``envoy.reloadable_features.use_new_codec_wrapper`` and legacy code paths.
    removed ``envoy.reloadable_features.append_to_accept_content_encoding_only_once`` and legacy code paths.
    removed ``envoy.reloadable_features.http1_lazy_read_disable`` and legacy code paths.
- area: http
  change: |
    removed ``envoy.reloadable_features.http_100_continue_case_insensitive`` and legacy code paths.
    removed ``envoy.reloadable_features.override_request_timeout_by_gateway_timeout`` and legacy code paths.
- area: ecds
  change: |
    removed ``envoy.reloadable_features.top_level_ecds_stats`` and legacy code paths.
- area: http
  change: |
    removed ``envoy.reloadable_features.skip_delay_close`` and legacy code paths.
- area: router
  change: |
    removed ``envoy.reloadable_features.do_not_await_headers_on_upstream_timeout_to_emit_stats`` and legacy code paths.

new_features:
- area: build
  change: |
    added an option ``--define=library_autolink=disabled`` to disable autolinking libraries.
- area: compression
  change: |
    added :ref:`CompressorPerRoute proto <envoy_v3_api_msg_extensions.filters.http.compressor.v3.CompressorPerRoute>` for per-route configuration.
- area: generic_proxy
  change: |
    added :ref:`dubbo codec support <envoy_v3_api_msg_extensions.filters.network.generic_proxy.codecs.dubbo.v3.DubboCodecConfig>` to the
    :ref:`generic_proxy filter <envoy_v3_api_msg_extensions.filters.network.generic_proxy.v3.GenericProxy>`.
- area: custom response http filter
  change: |
    added :ref:`custom response http filter <config_http_filters_custom_response>` which adds the ability to customize responses sent to downstreams using local or remote sources.
- area: upstream
  change: |
    added a new field :ref:`socket_options <envoy_v3_api_field_config.core.v3.ExtraSourceAddress.socket_options>` to the ExtraSourceAddress, allowing specifying discrete socket options for each source address.
- area: access_log
  change: |
    added a new field :ref:`intermediate_log_entry <envoy_v3_api_field_data.accesslog.v3.AccessLogCommon.intermediate_log_entry>` to detect if the gRPC log entry is an intermediate log entry or not and added
    support to flush TCP log entries periodly according to the configured :ref:`inteval <envoy_v3_api_field_extensions.filters.network.tcp_proxy.v3.TcpProxy.access_log_flush_interval>`.
- area: access_log
  change: |
    added support for :ref:`%STREAM_ID% <config_access_log_format_stream_id>` for stream unique identifier.
- area: thrift
  change: |
    added payload to metadata filter which matches a given payload field's value would be extracted and attached to the request as dynamic metadata.
- area: http
  change: |
    allowing the dynamic forward proxy cluster to :ref:`allow_coalesced_connections <envoy_v3_api_field_extensions.clusters.dynamic_forward_proxy.v3.ClusterConfig.allow_coalesced_connections>`  for HTTP/2 and HTTP/3 connections.
- area: generic_proxy
  change: |
    added :ref:`generic rds support <envoy_v3_api_field_extensions.filters.network.generic_proxy.v3.GenericProxy.generic_rds>`.
- area: listener
  change: |
    added a new field :ref:`socket_options <envoy_v3_api_field_config.listener.v3.AdditionalAddress.socket_options>` to the AdditionalAddress, allowing specifying discrete socket options for each listen address.
- area: listener
  change: |
    added ``continueFilterChain()`` and ``dispatcher()`` methods to the ``ListenerFilterCallback``. This allows listener filters to continue listener filter iteration after stopping iteration e.g. if the listener filter depends on an async process.
- area: thrift_proxy
  change: |
    added ``envoy.reloadable_features.thrift_allow_negative_field_ids`` to support negative field ids for legacy thrift service.
- area: udp_proxy
  change: |
    added support for :ref:`proxy_access_log <envoy_v3_api_field_extensions.filters.udp.udp_proxy.v3.UdpProxyConfig.proxy_access_log>`.
- area: tcp_proxy
  change: |
    added new config :ref:`post_path field <envoy_v3_api_field_extensions.filters.network.tcp_proxy.v3.TcpProxy.TunnelingConfig.post_path>` to specifiy a custom path for HTTP tunneling with POST method.
- area: health_check
  change: |
    added an optional bool flag :ref:`disable_active_health_check <envoy_v3_api_field_config.endpoint.v3.Endpoint.HealthCheckConfig.disable_active_health_check>` to disable the active health check for the endpoint.
- area: mobile
  change: |
    started merging the Envoy mobile library into the main Envoy repo.
- area: matching
  change: |
    support filter chain selection based on the dynamic metadata and the filter state using :ref:`formatter actions <extension_envoy.matching.actions.format_string>`.
- area: postgres
  change: |
    added support for upstream SSL.
- area: redis
  change: |
    extended :ref:`cluster support <arch_overview_redis_cluster_support>` by adding a :ref:`dns_cache_config <envoy_v3_api_field_extensions.filters.network.redis_proxy.v3.RedisProxy.ConnPoolSettings.dns_cache_config>` option that can be used to resolve hostnames returned by MOVED/ASK responses.
- area: gcp_authn
  change: |
    added support for configuring header that holds token fetched from GCE metadata server in new field :ref:`token_header <envoy_v3_api_field_extensions.filters.http.gcp_authn.v3.GcpAuthnFilterConfig.token_header>`.
- area: tracing
  change: |
    added support for setting the hostname used when sending spans to a Datadog collector using the :ref:`collector_hostname <envoy_v3_api_field_config.trace.v3.DatadogConfig.collector_hostname>` field.
- area: jwt_authn
  change: |
    added support for copying jwt claims to http headers.
- area: generic_proxy
  change: |
    added drain support to generic proxy to doing graceful closes on connections when possible.
- area: http
  change: |
    added :ref:`append_x_forwarded_port <envoy_v3_api_field_extensions.filters.network.http_connection_manager.v3.HttpConnectionManager.append_x_forwarded_port>` to append the ``x-forwarded-port`` header to HTTP upstream requests.
<<<<<<< HEAD
- area: tcp
  change: |
    added :ref:`idle_timeout <envoy_v3_api_field_extensions.upstreams.tcp.v3.TcpProtocolOptions.idle_timeout>` to support per client idle timeout for tcp connection pool. The timeout is guarded by ``envoy.reloadable_features.envoy_reloadable_features_tcp_pool_idle_timeout`` and timeout defaults to 10 minutes if runtime flag is enabled.
=======

>>>>>>> da9962b6
- area: ext_authz
  change: |
    added support to allowlist headers included in the check request to gRPC authorization server (previously only available for HTTP authorization server).
    Pre-existing field :ref:`allowed_headers <envoy_v3_api_field_extensions.filters.http.ext_authz.v3.AuthorizationRequest.allowed_headers>` is deprecated in favour
    of the new field :ref:`allowed_headers <envoy_v3_api_field_extensions.filters.http.ext_authz.v3.ExtAuthz.allowed_headers>`.
- area: router
  change: |
    added :ref:`RouteList <envoy_v3_api_msg_config.route.v3.RouteList>` to support route list in :ref:`VirtualHost.matcher <envoy_v3_api_field_config.route.v3.VirtualHost.matcher>`.
- area: upstream
  change: |
    allow configuring :ref:`cluster bind config <envoy_v3_api_field_config.cluster.v3.Cluster.upstream_bind_config>` and
    :ref:`cluster manager bind config <envoy_v3_api_field_config.bootstrap.v3.ClusterManager.upstream_bind_config>` without specifying a
    :ref:`source_address <envoy_v3_api_field_config.core.v3.BindConfig.source_address>`. This allows setting
    :ref:`socket options <envoy_v3_api_field_config.core.v3.BindConfig.socket_options>` when using the default unspecified bind address
    is desired.

deprecated:<|MERGE_RESOLUTION|>--- conflicted
+++ resolved
@@ -225,13 +225,10 @@
 - area: http
   change: |
     added :ref:`append_x_forwarded_port <envoy_v3_api_field_extensions.filters.network.http_connection_manager.v3.HttpConnectionManager.append_x_forwarded_port>` to append the ``x-forwarded-port`` header to HTTP upstream requests.
-<<<<<<< HEAD
 - area: tcp
   change: |
     added :ref:`idle_timeout <envoy_v3_api_field_extensions.upstreams.tcp.v3.TcpProtocolOptions.idle_timeout>` to support per client idle timeout for tcp connection pool. The timeout is guarded by ``envoy.reloadable_features.envoy_reloadable_features_tcp_pool_idle_timeout`` and timeout defaults to 10 minutes if runtime flag is enabled.
-=======
-
->>>>>>> da9962b6
+
 - area: ext_authz
   change: |
     added support to allowlist headers included in the check request to gRPC authorization server (previously only available for HTTP authorization server).
