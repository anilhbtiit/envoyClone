--- conflicted
+++ resolved
@@ -15,19 +15,11 @@
   MockLocalInfo();
   ~MockLocalInfo() override;
 
-<<<<<<< HEAD
   MOCK_METHOD(Network::Address::InstanceConstSharedPtr, address, (), (const));
   MOCK_METHOD(const std::string&, zoneName, (), (const));
   MOCK_METHOD(const std::string&, clusterName, (), (const));
   MOCK_METHOD(const std::string&, nodeName, (), (const));
-  MOCK_METHOD(envoy::config::core::v3alpha::Node&, node, (), (const));
-=======
-  MOCK_CONST_METHOD0(address, Network::Address::InstanceConstSharedPtr());
-  MOCK_CONST_METHOD0(zoneName, const std::string&());
-  MOCK_CONST_METHOD0(clusterName, const std::string&());
-  MOCK_CONST_METHOD0(nodeName, const std::string&());
-  MOCK_CONST_METHOD0(node, envoy::config::core::v3::Node&());
->>>>>>> 9b6260fc
+  MOCK_METHOD(envoy::config::core::v3::Node&, node, (), (const));
 
   Network::Address::InstanceConstSharedPtr address_;
   // TODO(htuch): Make this behave closer to the real implementation, with the various property
