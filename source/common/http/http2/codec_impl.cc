--- conflicted
+++ resolved
@@ -60,9 +60,8 @@
   }
 }
 
-<<<<<<< HEAD
 ConnectionImpl::StreamImpl::~StreamImpl() { ASSERT(unconsumed_bytes_ == 0); }
-=======
+
 static void insertHeader(std::vector<nghttp2_nv>& headers, const HeaderEntry& header) {
   uint8_t flags = 0;
   if (header.key().type() == HeaderString::Type::Static) {
@@ -75,7 +74,6 @@
                      remove_const<uint8_t>(header.value().c_str()), header.key().size(),
                      header.value().size(), flags});
 }
->>>>>>> 4640fc02
 
 void ConnectionImpl::StreamImpl::buildHeaders(std::vector<nghttp2_nv>& final_headers,
                                               const HeaderMap& headers) {
@@ -137,9 +135,9 @@
   ENVOY_CONN_LOG(debug, "Stream {} disabled: disable {}, unconsumed_bytes {}", parent_.connection_,
                  stream_id_, disable, unconsumed_bytes_);
   if (disable) {
-    ++buffers_overrun_;
+    ++read_disable_count_;
   } else {
-    --buffers_overrun_;
+    --read_disable_count_;
     if (!buffers_overrun()) {
       nghttp2_session_consume(parent_.session_, stream_id_, unconsumed_bytes_);
       unconsumed_bytes_ = 0;
@@ -310,7 +308,11 @@
 
 int ConnectionImpl::onData(int32_t stream_id, const uint8_t* data, size_t len) {
   StreamImpl* stream = getStream(stream_id);
+  // If this results in buffering too much data, the watermark buffer will call
+  // pendingRecvBufferHighWatermark, resulting in ++read_disable_count_
   stream->pending_recv_data_.add(data, len);
+  // Update the window to the peer unless some consumer of this stream's data has hit a flow control
+  // limit and disabled reads on this stream
   if (!stream->buffers_overrun()) {
     nghttp2_session_consume(session_, stream_id, len);
   } else {
