#include <cstdlib>

#pragma GCC diagnostic push
// QUICHE allows unused parameters.
#pragma GCC diagnostic ignored "-Wunused-parameter"
// QUICHE uses offsetof().
#pragma GCC diagnostic ignored "-Winvalid-offsetof"

#include <memory>

#include "envoy/config/core/v3/base.pb.h"
#include "envoy/config/core/v3/base.pb.validate.h"

#include "quiche/quic/core/crypto/crypto_protocol.h"
#include "quiche/quic/test_tools/crypto_test_utils.h"
#include "quiche/quic/test_tools/quic_dispatcher_peer.h"
#include "quiche/quic/test_tools/quic_test_utils.h"

#pragma GCC diagnostic pop

#include "server/configuration_impl.h"
#include "common/common/logger.h"
#include "common/network/listen_socket_impl.h"
#include "common/network/socket_option_factory.h"
#include "extensions/quic_listeners/quiche/active_quic_listener.h"
#include "test/test_common/simulated_time_system.h"
#include "test/test_common/environment.h"
#include "test/mocks/network/mocks.h"
#include "test/mocks/runtime/mocks.h"
#include "test/test_common/utility.h"
#include "test/test_common/network_utility.h"
#include "absl/time/time.h"
#include "gtest/gtest.h"
#include "gmock/gmock.h"
#include "extensions/quic_listeners/quiche/platform/envoy_quic_clock.h"
#include "extensions/quic_listeners/quiche/envoy_quic_utils.h"

using testing::Return;
using testing::ReturnRef;

namespace Envoy {
namespace Quic {

class ActiveQuicListenerPeer {
public:
  static EnvoyQuicDispatcher* quic_dispatcher(ActiveQuicListener& listener) {
    return listener.quic_dispatcher_.get();
  }

  static quic::QuicCryptoServerConfig& crypto_config(ActiveQuicListener& listener) {
    return *listener.crypto_config_;
  }
};

class ActiveQuicListenerTest : public testing::TestWithParam<Network::Address::IpVersion> {
protected:
  using Socket = Network::NetworkListenSocket<
      Network::NetworkSocketTrait<Network::Address::SocketType::Datagram>>;

  ActiveQuicListenerTest()
      : version_(GetParam()), api_(Api::createApiForTest(simulated_time_system_)),
        dispatcher_(api_->allocateDispatcher("test_thread")), clock_(*dispatcher_),
        local_address_(Network::Test::getCanonicalLoopbackAddress(version_)),
<<<<<<< HEAD
        connection_handler_(*dispatcher_, "test_thread") {
    Runtime::LoaderSingleton::initialize(&runtime_);
  }
=======
        connection_handler_(*dispatcher_) {}
>>>>>>> b5f19313

  void SetUp() override {
    listen_socket_ =
        std::make_shared<Network::UdpListenSocket>(local_address_, nullptr, /*bind*/ true);
    listen_socket_->addOptions(Network::SocketOptionFactory::buildIpPacketInfoOptions());
    listen_socket_->addOptions(Network::SocketOptionFactory::buildRxQueueOverFlowOptions());

    quic_listener_ = std::make_unique<ActiveQuicListener>(*dispatcher_, connection_handler_,
                                                          listen_socket_, listener_config_,
                                                          quic_config_, nullptr, enabledFlag());
    quic_dispatcher_ = std::make_unique<EnvoyQuicDispatcher>(
        ActiveQuicListenerPeer::quic_dispatcher(*quic_listener_));
    simulated_time_system_.advanceTimeWait(std::chrono::milliseconds(100));
  }

  void configureQuicRuntimeFlag(bool runtime_enabled) {
    EXPECT_CALL(runtime_.snapshot_, getBoolean("quic.enabled", true))
        .WillRepeatedly(Return(runtime_enabled));
  }

  void configureMocks(int connection_count) {
    EXPECT_CALL(listener_config_, filterChainManager())
        .Times(connection_count)
        .WillRepeatedly(ReturnRef(filter_chain_manager_));
    EXPECT_CALL(listener_config_, filterChainFactory()).Times(connection_count);
    EXPECT_CALL(listener_config_.filter_chain_factory_, createNetworkFilterChain(_, _))
        .Times(connection_count)
        .WillRepeatedly(Invoke([](Network::Connection& connection,
                                  const std::vector<Network::FilterFactoryCb>& filter_factories) {
          EXPECT_EQ(1u, filter_factories.size());
          Server::Configuration::FilterChainUtility::buildFilterChain(connection, filter_factories);
          return true;
        }));
    EXPECT_CALL(network_connection_callbacks_, onEvent(Network::ConnectionEvent::Connected))
        .Times(connection_count);
    EXPECT_CALL(network_connection_callbacks_, onEvent(Network::ConnectionEvent::LocalClose))
        .Times(connection_count);

    testing::Sequence seq;
    for (int i = 0; i < connection_count; ++i) {
      auto read_filter = std::make_shared<Network::MockReadFilter>();
      filter_factories_.push_back(
          {Network::FilterFactoryCb([read_filter, this](Network::FilterManager& filter_manager) {
            filter_manager.addReadFilter(read_filter);
            read_filter->callbacks_->connection().addConnectionCallbacks(
                network_connection_callbacks_);
          })});
      // Stop iteration to avoid calling getRead/WriteBuffer().
      EXPECT_CALL(*read_filter, onNewConnection())
          .WillOnce(Return(Network::FilterStatus::StopIteration));
      read_filters_.push_back(std::move(read_filter));

      filter_chains_.emplace_back();
      EXPECT_CALL(filter_chains_.back(), networkFilterFactories())
          .WillOnce(ReturnRef(filter_factories_.back()));

      // A Sequence must be used to allow multiple EXPECT_CALL().WillOnce()
      // calls for the same object.
      EXPECT_CALL(filter_chain_manager_, findFilterChain(_))
          .InSequence(seq)
          .WillOnce(Return(&filter_chains_.back()));
    }
  }

  // TODO(bencebeky): Factor out parts common with
  // EnvoyQuicDispatcherTest::createFullChloPacket() to test_utils.
  void sendFullCHLO(quic::QuicConnectionId connection_id) {
    client_sockets_.push_back(std::make_unique<Socket>(local_address_, nullptr, /*bind*/ false));
    quic::CryptoHandshakeMessage chlo = quic::test::crypto_test_utils::GenerateDefaultInchoateCHLO(
        &clock_, quic::AllSupportedVersions()[0].transport_version,
        &ActiveQuicListenerPeer::crypto_config(*quic_listener_));
    chlo.SetVector(quic::kCOPT, quic::QuicTagVector{quic::kREJ});
    quic::CryptoHandshakeMessage full_chlo;
    quic::QuicReferenceCountedPointer<quic::QuicSignedServerConfig> signed_config(
        new quic::QuicSignedServerConfig);
    quic::QuicCompressedCertsCache cache(
        quic::QuicCompressedCertsCache::kQuicCompressedCertsCacheSize);
    quic::test::crypto_test_utils::GenerateFullCHLO(
        chlo, &ActiveQuicListenerPeer::crypto_config(*quic_listener_),
        envoyAddressInstanceToQuicSocketAddress(local_address_),
        envoyAddressInstanceToQuicSocketAddress(local_address_),
        quic::AllSupportedVersions()[0].transport_version, &clock_, signed_config, &cache,
        &full_chlo);
    // Overwrite version label to highest current supported version.
    full_chlo.SetVersion(quic::kVER, quic::CurrentSupportedVersions()[0]);
    quic::QuicConfig quic_config;
    quic_config.ToHandshakeMessage(&full_chlo,
                                   quic::CurrentSupportedVersions()[0].transport_version);

    std::string packet_content(full_chlo.GetSerialized().AsStringPiece());
    auto encrypted_packet = std::unique_ptr<quic::QuicEncryptedPacket>(
        quic::test::ConstructEncryptedPacket(connection_id, quic::EmptyQuicConnectionId(),
                                             /*version_flag=*/true, /*reset_flag*/ false,
                                             /*packet_number=*/1, packet_content));

    Buffer::RawSlice first_slice{
        reinterpret_cast<void*>(const_cast<char*>(encrypted_packet->data())),
        encrypted_packet->length()};
    // Send a full CHLO to finish 0-RTT handshake.
    auto send_rc = Network::Utility::writeToSocket(client_sockets_.back()->ioHandle(), &first_slice,
                                                   1, nullptr, *listen_socket_->localAddress());
    ASSERT_EQ(encrypted_packet->length(), send_rc.rc_);
  }

  void ReadFromClientSockets() {
    for (auto& client_socket : client_sockets_) {
      Buffer::InstancePtr result_buffer(new Buffer::OwnedImpl());
      const uint64_t bytes_to_read = 11;
      uint64_t bytes_read = 0;
      int retry = 0;

      do {
        Api::IoCallUint64Result result =
            result_buffer->read(client_socket->ioHandle(), bytes_to_read - bytes_read);

        if (result.ok()) {
          bytes_read += result.rc_;
        } else if (retry == 10 || result.err_->getErrorCode() != Api::IoError::IoErrorCode::Again) {
          break;
        }

        if (bytes_read == bytes_to_read) {
          break;
        }

        retry++;
        absl::SleepFor(absl::Milliseconds(10));
      } while (true);
    }
  }

  void TearDown() override {
    quic_listener_->onListenerShutdown();
    // Trigger alarm to fire before listener destruction.
    dispatcher_->run(Event::Dispatcher::RunType::NonBlock);
    Runtime::LoaderSingleton::clear();
  }

protected:
  envoy::config::core::v3::RuntimeFeatureFlag enabledFlag() const {
    envoy::config::core::v3::RuntimeFeatureFlag enabled_proto;
    std::string yaml(R"EOF(
runtime_key: "quic.enabled"
default_value: true
)EOF");
    TestUtility::loadFromYamlAndValidate(yaml, enabled_proto);
    return enabled_proto;
  }

  Network::Address::IpVersion version_;
  Event::SimulatedTimeSystemHelper simulated_time_system_;
  Api::ApiPtr api_;
  Event::DispatcherPtr dispatcher_;
  EnvoyQuicClock clock_;
  Network::Address::InstanceConstSharedPtr local_address_;
  Network::SocketSharedPtr listen_socket_;
  Network::SocketPtr client_socket_;
  std::shared_ptr<Network::MockReadFilter> read_filter_;
  Network::MockConnectionCallbacks network_connection_callbacks_;
  NiceMock<Network::MockListenerConfig> listener_config_;
  quic::QuicConfig quic_config_;
  Server::ConnectionHandlerImpl connection_handler_;
  std::unique_ptr<ActiveQuicListener> quic_listener_;
  std::unique_ptr<EnvoyQuicDispatcher> quic_dispatcher_;
  NiceMock<Runtime::MockLoader> runtime_;

  std::list<std::unique_ptr<Socket>> client_sockets_;
  std::list<std::shared_ptr<Network::MockReadFilter>> read_filters_;
  Network::MockFilterChainManager filter_chain_manager_;
  // The following two containers must guarantee pointer stability as addresses
  // of elements are saved in expectations before new elements are added.
  std::list<std::vector<Network::FilterFactoryCb>> filter_factories_;
  std::list<Network::MockFilterChain> filter_chains_;
};

INSTANTIATE_TEST_SUITE_P(IpVersions, ActiveQuicListenerTest,
                         testing::ValuesIn(TestEnvironment::getIpVersionsForTest()),
                         TestUtility::ipTestParamsToString);

TEST_P(ActiveQuicListenerTest, FailSocketOptionUponCreation) {
  auto option = std::make_unique<Network::MockSocketOption>();
  EXPECT_CALL(*option, setOption(_, envoy::config::core::v3::SocketOption::STATE_BOUND))
      .WillOnce(Return(false));
  auto options = std::make_shared<std::vector<Network::Socket::OptionConstSharedPtr>>();
  options->emplace_back(std::move(option));
  EXPECT_THROW_WITH_REGEX(
      std::make_unique<ActiveQuicListener>(*dispatcher_, connection_handler_, listen_socket_,
                                           listener_config_, quic_config_, options, enabledFlag()),
      EnvoyException, "Failed to apply socket options.");
}

TEST_P(ActiveQuicListenerTest, ReceiveFullQuicCHLO) {
  quic::QuicBufferedPacketStore* const buffered_packets =
      quic::test::QuicDispatcherPeer::GetBufferedPackets(quic_dispatcher_.get());
  configureQuicRuntimeFlag(/* runtime_enabled = */ true);
  configureMocks(/* connection_count = */ 1);
  sendFullCHLO(quic::test::TestConnectionId(1));
  dispatcher_->run(Event::Dispatcher::RunType::NonBlock);
  EXPECT_FALSE(buffered_packets->HasChlosBuffered());
  EXPECT_FALSE(quic_dispatcher_->session_map().empty());
  ReadFromClientSockets();
}

/* Not configuring runtime key for `quic.enabled`
and checking that quic processing is enabled by default. */
TEST_P(ActiveQuicListenerTest, ReceiveFullChloQuicEnabledByDefault) {
  quic::QuicBufferedPacketStore* const buffered_packets =
      quic::test::QuicDispatcherPeer::GetBufferedPackets(quic_dispatcher_.get());
  configureMocks(/* connection_count = */ 1);
  sendFullCHLO(quic::test::TestConnectionId(1));
  dispatcher_->run(Event::Dispatcher::RunType::NonBlock);
  EXPECT_FALSE(buffered_packets->HasChlosBuffered());
  EXPECT_FALSE(quic_dispatcher_->session_map().empty());
  ReadFromClientSockets();
}

TEST_P(ActiveQuicListenerTest, ProcessBufferedChlos) {
  quic::QuicBufferedPacketStore* const buffered_packets =
      quic::test::QuicDispatcherPeer::GetBufferedPackets(quic_dispatcher_.get());
  configureQuicRuntimeFlag(/* runtime_enabled = */ true);
  configureMocks(ActiveQuicListener::kNumSessionsToCreatePerLoop + 2);

  // Generate one more CHLO than can be processed immediately.
  for (size_t i = 1; i <= ActiveQuicListener::kNumSessionsToCreatePerLoop + 1; ++i) {
    sendFullCHLO(quic::test::TestConnectionId(i));
  }
  dispatcher_->run(Event::Dispatcher::RunType::NonBlock);

  // The first kNumSessionsToCreatePerLoop CHLOs are processed,
  // the last one is buffered.
  for (size_t i = 1; i <= ActiveQuicListener::kNumSessionsToCreatePerLoop; ++i) {
    EXPECT_FALSE(buffered_packets->HasBufferedPackets(quic::test::TestConnectionId(i)));
  }
  EXPECT_TRUE(buffered_packets->HasBufferedPackets(
      quic::test::TestConnectionId(ActiveQuicListener::kNumSessionsToCreatePerLoop + 1)));
  EXPECT_TRUE(buffered_packets->HasChlosBuffered());
  EXPECT_FALSE(quic_dispatcher_->session_map().empty());

  // Generate more data to trigger a socket read during the next event loop.
  sendFullCHLO(quic::test::TestConnectionId(ActiveQuicListener::kNumSessionsToCreatePerLoop + 2));
  dispatcher_->run(Event::Dispatcher::RunType::NonBlock);

  // The socket read results in processing all CHLOs.
  for (size_t i = 1; i <= ActiveQuicListener::kNumSessionsToCreatePerLoop + 2; ++i) {
    EXPECT_FALSE(buffered_packets->HasBufferedPackets(quic::test::TestConnectionId(i)));
  }
  EXPECT_FALSE(buffered_packets->HasChlosBuffered());

  ReadFromClientSockets();
}

TEST_P(ActiveQuicListenerTest, QuicProcessingDisabled) {
  configureQuicRuntimeFlag(/* runtime_enabled = */ false);
  sendFullCHLO(quic::test::TestConnectionId(1));
  dispatcher_->run(Event::Dispatcher::RunType::NonBlock);
  // If listener was enabled, there should have been session created for active connection.
  EXPECT_TRUE(quic_dispatcher_->session_map().empty());
}

} // namespace Quic
} // namespace Envoy<|MERGE_RESOLUTION|>--- conflicted
+++ resolved
@@ -61,13 +61,9 @@
       : version_(GetParam()), api_(Api::createApiForTest(simulated_time_system_)),
         dispatcher_(api_->allocateDispatcher("test_thread")), clock_(*dispatcher_),
         local_address_(Network::Test::getCanonicalLoopbackAddress(version_)),
-<<<<<<< HEAD
-        connection_handler_(*dispatcher_, "test_thread") {
+        connection_handler_(*dispatcher_) {
     Runtime::LoaderSingleton::initialize(&runtime_);
   }
-=======
-        connection_handler_(*dispatcher_) {}
->>>>>>> b5f19313
 
   void SetUp() override {
     listen_socket_ =
@@ -78,7 +74,7 @@
     quic_listener_ = std::make_unique<ActiveQuicListener>(*dispatcher_, connection_handler_,
                                                           listen_socket_, listener_config_,
                                                           quic_config_, nullptr, enabledFlag());
-    quic_dispatcher_ = std::make_unique<EnvoyQuicDispatcher>(
+    quic_dispatcher_ = std::unique_ptr<EnvoyQuicDispatcher>(
         ActiveQuicListenerPeer::quic_dispatcher(*quic_listener_));
     simulated_time_system_.advanceTimeWait(std::chrono::milliseconds(100));
   }
