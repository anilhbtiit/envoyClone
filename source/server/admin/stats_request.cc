--- conflicted
+++ resolved
@@ -1,4 +1,8 @@
 #include "source/server/admin/stats_request.h"
+
+#ifdef ENVOY_ADMIN_HTML
+#include "source/server/admin/stats_html_render.h"
+#endif
 
 namespace Envoy {
 namespace Server {
@@ -8,37 +12,13 @@
     Stats::Store& stats, const StatsParams& params, UrlHandlerFn url_handler_fn)
     : params_(params), url_handler_fn_(url_handler_fn), stats_(stats) {}
 
-<<<<<<< HEAD
-Http::Code StatsRequest::start(Http::ResponseHeaderMap& response_headers) {
-  if (params_.active_html_) {
-    auto html_render = std::make_unique<StatsHtmlRender>(response_headers, response_, params_);
-    html_render->setupStatsPage(url_handler_fn_(), params_, response_);
-    render_ = std::move(html_render);
-    return Http::Code::OK;
-  }
-
-  switch (params_.format_) {
-  case StatsFormat::Json:
-    render_ = std::make_unique<StatsJsonRender>(response_headers, response_, params_);
-    break;
-  case StatsFormat::Text:
-    render_ = std::make_unique<StatsTextRender>(params_);
-    break;
-#ifdef ENVOY_ADMIN_HTML
-  case StatsFormat::Html: {
-    auto html_render = std::make_unique<StatsHtmlRender>(response_headers, response_, params_);
-    html_render->setupStatsPage(url_handler_fn_(), params_, response_);
-    render_ = std::move(html_render);
-    break;
-=======
 template <class TextReadoutTyoe, class CounterType, class GaugeType, class HistogramType>
 Http::Code StatsRequest<TextReadoutTyoe, CounterType, GaugeType, HistogramType>::start(
     Http::ResponseHeaderMap& response_headers) {
   setRenderPtr(response_headers);
 #ifdef ENVOY_ADMIN_HTML
-  if (params_.format_ == StatsFormat::ActiveHtml) {
+  if (params_.active_html_) {
     return Http::Code::OK;
->>>>>>> 6301fefe
   }
 #endif
 
@@ -141,28 +121,6 @@
   }
 }
 
-<<<<<<< HEAD
-void StatsRequest::populateStatsForCurrentPhase(const ScopeVec& scope_vec) {
-  switch (phase_) {
-  case Phase::TextReadouts:
-    if (params_.type_ == StatsType::TextReadouts || params_.type_ == StatsType::All) {
-      populateStatsFromScopes<Stats::TextReadout>(scope_vec);
-      break;
-    }
-  case Phase::CountersAndGauges:
-    if (params_.type_ == StatsType::Counters || params_.type_ == StatsType::All) {
-      populateStatsFromScopes<Stats::Counter>(scope_vec);
-    }
-    if (params_.type_ == StatsType::Gauges || params_.type_ == StatsType::All) {
-      populateStatsFromScopes<Stats::Gauge>(scope_vec);
-    }
-    break;
-  case Phase::Histograms:
-    if (params_.type_ == StatsType::Histograms || params_.type_ == StatsType::All) {
-      populateStatsFromScopes<Stats::Histogram>(scope_vec);
-      break;
-    }
-=======
 template <class TextReadoutTyoe, class CounterType, class GaugeType, class HistogramType>
 void StatsRequest<TextReadoutTyoe, CounterType, GaugeType,
                   HistogramType>::populateStatsForCurrentPhase(const ScopeVec& scope_vec) {
@@ -190,7 +148,6 @@
       scope->iterate(saveMatchingStatForHistogram());
       break;
     }
->>>>>>> 6301fefe
   }
 }
 
@@ -202,4 +159,53 @@
     std::vector<Stats::GaugeSharedPtr>, std::vector<Stats::HistogramSharedPtr>>;
 
 } // namespace Server
-} // namespace Envoy+} // namespace Envoy
+
+
+#if 0
+void StatsRequest::populateStatsForCurrentPhase(const ScopeVec& scope_vec) {
+  switch (phase_) {
+  case Phase::TextReadouts:
+    if (params_.type_ == StatsType::TextReadouts || params_.type_ == StatsType::All) {
+      populateStatsFromScopes<Stats::TextReadout>(scope_vec);
+      break;
+    }
+  case Phase::CountersAndGauges:
+    if (params_.type_ == StatsType::Counters || params_.type_ == StatsType::All) {
+      populateStatsFromScopes<Stats::Counter>(scope_vec);
+    }
+    if (params_.type_ == StatsType::Gauges || params_.type_ == StatsType::All) {
+      populateStatsFromScopes<Stats::Gauge>(scope_vec);
+    }
+    break;
+  case Phase::Histograms:
+    if (params_.type_ == StatsType::Histograms || params_.type_ == StatsType::All) {
+      populateStatsFromScopes<Stats::Histogram>(scope_vec);
+      break;
+    }
+  }
+}
+
+template <class StatType> void StatsRequest::populateStatsFromScopes(const ScopeVec& scope_vec) {
+  Stats::IterateFn<StatType> check_stat = [this](const Stats::RefcountPtr<StatType>& stat) -> bool {
+    if (params_.used_only_ && !stat->used()) {
+      return true;
+    }
+
+    // Capture the name if we did not early-exit due to used_only -- we'll use
+    // the name for both filtering and for capturing the stat in the map.
+    // stat->name() takes a symbol table lock and builds a string, so we only
+    // want to call it once.
+    //
+    // This duplicates logic in shouldShowMetric in prometheus_stats.cc, but
+    // differs in that Prometheus only uses stat->name() for filtering, not
+    // rendering, so it only grab the name if there's a filter.
+    std::string name = stat->name();
+    if (params_.re2_filter_ != nullptr && !re2::RE2::PartialMatch(name, *params_.re2_filter_)) {
+      return true;
+    }
+    stat_map_[name] = stat;
+    return true;
+  };
+}
+#endif