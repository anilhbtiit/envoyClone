--- conflicted
+++ resolved
@@ -1095,14 +1095,9 @@
     for (std::vector<Network::Address::InstanceConstSharedPtr>::size_type i = 0;
          i < listener.addresses().size(); i++) {
       listener.addSocketFactory(std::make_unique<ListenSocketFactoryImpl>(
-<<<<<<< HEAD
-          *factory_, address, socket_type, listener.listenSocketOptions(), listener.name(),
-          listener.tcpBacklogSize(), bind_type, creation_options, server_.options().concurrency()));
-=======
-          factory_, listener.addresses()[i], socket_type, listener.listenSocketOptions(i),
+          *factory_, listener.addresses()[i], socket_type, listener.listenSocketOptions(i),
           listener.name(), listener.tcpBacklogSize(), bind_type, creation_options,
           server_.options().concurrency()));
->>>>>>> 3752119b
     }
   }
   END_TRY
