--- conflicted
+++ resolved
@@ -66,13 +66,11 @@
   // The host's weight. If not configured, the value defaults to 1.
   uint32 weight = 5;
 
-<<<<<<< HEAD
-  // The host's priority. If not configured, the value defaults to 0 (highest priority).
-  uint32 priority = 6;
-=======
   // The hostname of the host, if applicable.
   string hostname = 6;
->>>>>>> aeb3e95f
+
+  // The host's priority. If not configured, the value defaults to 0 (highest priority).
+  uint32 priority = 7;
 }
 
 // Health status for a host.
