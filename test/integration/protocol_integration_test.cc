--- conflicted
+++ resolved
@@ -134,14 +134,10 @@
 }
 
 // Add a route which redirects HTTP to HTTPS, and verify Envoy sends a 301
-<<<<<<< HEAD
 TEST_P(DownstreamProtocolIntegrationTest, RouterRedirectHttpRequest) {
   autonomous_upstream_ = true;
-=======
-TEST_P(DownstreamProtocolIntegrationTest, RouterRedirect) {
   useAccessLog("%DOWNSTREAM_WIRE_BYTES_SENT% %DOWNSTREAM_WIRE_BYTES_RECEIVED% "
                "%DOWNSTREAM_HEADER_BYTES_SENT% %DOWNSTREAM_HEADER_BYTES_RECEIVED%");
->>>>>>> 9eeee36d
   auto host = config_helper_.createVirtualHost("www.redirect.com", "/");
   host.set_require_tls(envoy::config::route::v3::VirtualHost::ALL);
   config_helper_.addVirtualHost(host);
@@ -150,23 +146,17 @@
   BufferingStreamDecoderPtr response = IntegrationUtil::makeSingleRequest(
       lookupPort("http"), "GET", "/foo", "", downstream_protocol_, version_, "www.redirect.com");
   ASSERT_TRUE(response->complete());
-<<<<<<< HEAD
   if (downstream_protocol_ <= Http::CodecType::HTTP2) {
     EXPECT_EQ("301", response->headers().getStatusValue());
     EXPECT_EQ("https://www.redirect.com/foo",
               response->headers().get(Http::Headers::get().Location)[0]->value().getStringView());
+    expectDownstreamBytesSentAndReceived(BytesCountExpectation(145, 45, 111, 23),
+                                         BytesCountExpectation(0, 30, 0, 30));
   } else {
     // All QUIC requests use https, and should not be redirected. (Even those sent with http scheme
     // will be overridden to https by HCM.)
     EXPECT_EQ("200", response->headers().getStatusValue());
   }
-=======
-  EXPECT_EQ("301", response->headers().getStatusValue());
-  EXPECT_EQ("https://www.redirect.com/foo",
-            response->headers().get(Http::Headers::get().Location)[0]->value().getStringView());
-  expectDownstreamBytesSentAndReceived(BytesCountExpectation(145, 45, 111, 23),
-                                       BytesCountExpectation(0, 30, 0, 30));
->>>>>>> 9eeee36d
 }
 
 TEST_P(ProtocolIntegrationTest, UnknownResponsecode) {
@@ -819,8 +809,11 @@
   EXPECT_EQ(find_histo_sample_count("cluster.cluster_0.upstream_rq_headers_size"), 2);
   EXPECT_EQ(find_histo_sample_count("cluster.cluster_0.upstream_rs_headers_size"), 2);
 
-  expectUpstreamBytesSentAndReceived(BytesCountExpectation(2550, 635, 414, 54),
-                                     BytesCountExpectation(2262, 548, 184, 27));
+  // The two requests are sent with https scheme rather than http for QUIC downstream.
+  const size_t quic_https_extra_bytes = (downstreamProtocol() == Http::CodecType::HTTP3 ? 2u : 0u);
+  expectUpstreamBytesSentAndReceived(
+      BytesCountExpectation(2550 + quic_https_extra_bytes, 635, 414 + quic_https_extra_bytes, 54),
+      BytesCountExpectation(2262, 548, 184, 27));
 }
 
 TEST_P(ProtocolIntegrationTest, RetryStreaming) {
