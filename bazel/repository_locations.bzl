REPOSITORY_LOCATIONS = dict(
    bazel_gazelle = dict(
        sha256 = "7949fc6cc17b5b191103e97481cf8889217263acf52e00b560683413af204fcb",
        urls = ["https://github.com/bazelbuild/bazel-gazelle/releases/download/0.16.0/bazel-gazelle-0.16.0.tar.gz"],
    ),
    boringssl = dict(
        # Use commits from branch "chromium-stable-with-bazel"
        sha256 = "de3fc9ff61e2fa736681b401ac94ea016f6ff522da419c312eca6aec60ad6f50",
        strip_prefix = "boringssl-a7d9ef75919900bf4dca947ad3d5d03f0dee3f2a",
        # chromium-72.0.3626.81
        urls = ["https://github.com/google/boringssl/archive/a7d9ef75919900bf4dca947ad3d5d03f0dee3f2a.tar.gz"],
    ),
    boringssl_fips = dict(
        sha256 = "b12ad676ee533824f698741bd127f6fbc82c46344398a6d78d25e62c6c418c73",
        # fips-20180730
        urls = ["https://commondatastorage.googleapis.com/chromium-boringssl-docs/fips/boringssl-66005f41fbc3529ffe8d007708756720529da20d.tar.xz"],
    ),
    com_google_absl = dict(
        sha256 = "e35082e88b9da04f4d68094c05ba112502a5063712f3021adfa465306d238c76",
        strip_prefix = "abseil-cpp-cc8dcd307b76a575d2e3e0958a4fe4c7193c2f68",
        # 2018-10-31
        urls = ["https://github.com/abseil/abseil-cpp/archive/cc8dcd307b76a575d2e3e0958a4fe4c7193c2f68.tar.gz"],
    ),
    com_github_apache_thrift = dict(
        sha256 = "7d59ac4fdcb2c58037ebd4a9da5f9a49e3e034bf75b3f26d9fe48ba3d8806e6b",
        strip_prefix = "thrift-0.11.0",
        urls = ["https://files.pythonhosted.org/packages/c6/b4/510617906f8e0c5660e7d96fbc5585113f83ad547a3989b80297ac72a74c/thrift-0.11.0.tar.gz"],
    ),
<<<<<<< HEAD
=======
    com_github_bombela_backward = dict(
        sha256 = "ad73be31c5cfcbffbde7d34dba18158a42043a109e7f41946f0b0abd589ed55e",
        strip_prefix = "backward-cpp-1.4",
        urls = ["https://github.com/bombela/backward-cpp/archive/v1.4.tar.gz"],
    ),
    com_github_c_ares_c_ares = dict(
        sha256 = "7deb7872cbd876c29036d5f37e30c4cbc3cc068d59d8b749ef85bb0736649f04",
        strip_prefix = "c-ares-cares-1_15_0",
        urls = ["https://github.com/c-ares/c-ares/archive/cares-1_15_0.tar.gz"],
    ),
>>>>>>> b4ef2022
    com_github_circonus_labs_libcircllhist = dict(
        sha256 = "9949e2864b8ad00ee5c3e9c1c3c01e51b6b68bb442a919652fc66b9776477987",
        strip_prefix = "libcircllhist-fd8a14463739d247b414825cc56ca3946792a3b9",
        # 2018-09-17
        urls = ["https://github.com/circonus-labs/libcircllhist/archive/fd8a14463739d247b414825cc56ca3946792a3b9.tar.gz"],
    ),
    com_github_cyan4973_xxhash = dict(
        sha256 = "19030315f4fc1b4b2cdb9d7a317069a109f90e39d1fe4c9159b7aaa39030eb95",
        strip_prefix = "xxHash-0.6.5",
        urls = ["https://github.com/Cyan4973/xxHash/archive/v0.6.5.tar.gz"],
    ),
    com_github_envoyproxy_sqlparser = dict(
        sha256 = "425dfee0c4fe9aff8acf2365cde3dd2ba7fb878d2ba37562d33920e34c40c05e",
        strip_prefix = "sql-parser-5f50c68bdf5f107692bb027d1c568f67597f4d7f",
        urls = ["https://github.com/envoyproxy/sql-parser/archive/5f50c68bdf5f107692bb027d1c568f67597f4d7f.tar.gz"],
    ),
    com_github_eile_tclap = dict(
        sha256 = "f0ede0721dddbb5eba3a47385a6e8681b14f155e1129dd39d1a959411935098f",
        strip_prefix = "tclap-tclap-1-2-1-release-final",
        urls = ["https://github.com/eile/tclap/archive/tclap-1-2-1-release-final.tar.gz"],
    ),
    com_github_fmtlib_fmt = dict(
        sha256 = "4c0741e10183f75d7d6f730b8708a99b329b2f942dad5a9da3385ab92bb4a15c",
        strip_prefix = "fmt-5.3.0",
        urls = ["https://github.com/fmtlib/fmt/releases/download/5.3.0/fmt-5.3.0.zip"],
    ),
    com_github_gabime_spdlog = dict(
        sha256 = "78786c641ca278388107e30f1f0fa0307e7e98e1c5279c3d29f71a143f9176b6",
        strip_prefix = "spdlog-1.3.0",
        urls = ["https://github.com/gabime/spdlog/archive/v1.3.0.tar.gz"],
    ),
    com_github_gcovr_gcovr = dict(
        sha256 = "8a60ba6242d67a58320e9e16630d80448ef6d5284fda5fb3eff927b63c8b04a2",
        strip_prefix = "gcovr-3.3",
        urls = ["https://github.com/gcovr/gcovr/archive/3.3.tar.gz"],
    ),
    com_github_google_libprotobuf_mutator = dict(
        sha256 = "97b3639630040f41c45f45838ab00b78909e6b4cb69c8028e01302bea5b79495",
        strip_prefix = "libprotobuf-mutator-c3d2faf04a1070b0b852b0efdef81e1a81ba925e",
        # 2018-03-06
        urls = ["https://github.com/google/libprotobuf-mutator/archive/c3d2faf04a1070b0b852b0efdef81e1a81ba925e.tar.gz"],
    ),
    com_github_grpc_grpc = dict(
        sha256 = "a5342629fe1b689eceb3be4d4f167b04c70a84b9d61cf8b555e968bc500bdb5a",
        strip_prefix = "grpc-1.16.1",
        urls = ["https://github.com/grpc/grpc/archive/v1.16.1.tar.gz"],
    ),
    com_github_nanopb_nanopb = dict(
        sha256 = "b8dd5cb0d184d424ddfea13ddee3f7b0920354334cbb44df434d55e5f0086b12",
        strip_prefix = "nanopb-0.3.9.2",
        urls = ["https://github.com/nanopb/nanopb/archive/0.3.9.2.tar.gz"],
    ),
    com_github_nghttp2_nghttp2 = dict(
        sha256 = "cb70261634c33dc5adbe780afcfc5dab17838ee303631a02b983c6a217bc16ba",
        strip_prefix = "nghttp2-1.35.1",
        urls = ["https://github.com/nghttp2/nghttp2/releases/download/v1.35.1/nghttp2-1.35.1.tar.gz"],
    ),
    io_opentracing_cpp = dict(
        sha256 = "015c4187f7a6426a2b5196f0ccd982aa87f010cf61f507ae3ce5c90523f92301",
        strip_prefix = "opentracing-cpp-1.5.1",
        urls = ["https://github.com/opentracing/opentracing-cpp/archive/v1.5.1.tar.gz"],
    ),
    com_lightstep_tracer_cpp = dict(
        sha256 = "defbf471facfebde6523ca1177529b63784893662d4ef2c60db074be8aef0634",
        strip_prefix = "lightstep-tracer-cpp-0.8.0",
        urls = ["https://github.com/lightstep/lightstep-tracer-cpp/archive/v0.8.0.tar.gz"],
    ),
    lightstep_vendored_googleapis = dict(
        sha256 = "d1ef4f790eeaa805e7b364de05b91f9eed66bd6ae46f1483bbf49c33d86998e5",
        strip_prefix = "googleapis-d6f78d948c53f3b400bb46996eb3084359914f9b",
        # From: https://github.com/lightstep/lightstep-tracer-cpp/blob/v0.8.0/lightstep-tracer-common/third_party/googleapis/README.lightstep-tracer-common#L6
        urls = ["https://github.com/googleapis/googleapis/archive/d6f78d948c53f3b400bb46996eb3084359914f9b.tar.gz"],
    ),
    com_github_datadog_dd_opentracing_cpp = dict(
        sha256 = "a3d1c03e7af570fa64c01df259e6e9bb78637a6bd9c65c6bf7e8703e466dc22f",
        strip_prefix = "dd-opentracing-cpp-0.4.2",
        urls = ["https://github.com/DataDog/dd-opentracing-cpp/archive/v0.4.2.tar.gz"],
    ),
    com_github_google_benchmark = dict(
        # TODO (moderation) change back to tarball method on next benchmark release
        sha256 = "0de43b6eaddd356f1d6cd164f73f37faf2f6c96fd684e1f7ea543ce49c1d144e",
        strip_prefix = "benchmark-505be96ab23056580a3a2315abba048f4428b04e",
        urls = ["https://github.com/google/benchmark/archive/505be96ab23056580a3a2315abba048f4428b04e.tar.gz"],
    ),
    com_github_libevent_libevent = dict(
        sha256 = "316ddb401745ac5d222d7c529ef1eada12f58f6376a66c1118eee803cb70f83d",
        strip_prefix = "libevent-release-2.1.8-stable",
        urls = ["https://github.com/libevent/libevent/archive/release-2.1.8-stable.tar.gz"],
    ),
    com_github_madler_zlib = dict(
        sha256 = "629380c90a77b964d896ed37163f5c3a34f6e6d897311f1df2a7016355c45eff",
        strip_prefix = "zlib-1.2.11",
        urls = ["https://github.com/madler/zlib/archive/v1.2.11.tar.gz"],
    ),
    com_github_jbeder_yaml_cpp = dict(
        sha256 = "53dcffd55f3433b379fcc694f45c54898711c0e29159a7bd02e82a3e0253bac3",
        strip_prefix = "yaml-cpp-0f9a586ca1dc29c2ecb8dd715a315b93e3f40f79",
        urls = ["https://github.com/jbeder/yaml-cpp/archive/0f9a586ca1dc29c2ecb8dd715a315b93e3f40f79.tar.gz"],
    ),
    com_github_msgpack_msgpack_c = dict(
        sha256 = "bda49f996a73d2c6080ff0523e7b535917cd28c8a79c3a5da54fc29332d61d1e",
        strip_prefix = "msgpack-c-cpp-3.1.1",
        urls = ["https://github.com/msgpack/msgpack-c/archive/cpp-3.1.1.tar.gz"],
    ),
    com_github_google_jwt_verify = dict(
        sha256 = "700be26170c1917e83d1319b88a2112dccd1179cd78c5672940483e7c45ca6ae",
        strip_prefix = "jwt_verify_lib-85cf0edf1f1bc507ff7d96a8d6a9bc20307b0fcf",
        # 2018-12-01
        urls = ["https://github.com/google/jwt_verify_lib/archive/85cf0edf1f1bc507ff7d96a8d6a9bc20307b0fcf.tar.gz"],
    ),
    com_github_nodejs_http_parser = dict(
        sha256 = "ef26268c54c8084d17654ba2ed5140bffeffd2a040a895ffb22a6cca3f6c613f",
        strip_prefix = "http-parser-2.9.0",
        urls = ["https://github.com/nodejs/http-parser/archive/v2.9.0.tar.gz"],
    ),
    com_github_pallets_jinja = dict(
        sha256 = "f84be1bb0040caca4cea721fcbbbbd61f9be9464ca236387158b0feea01914a4",
        strip_prefix = "Jinja2-2.10",
        urls = ["https://github.com/pallets/jinja/releases/download/2.10/Jinja2-2.10.tar.gz"],
    ),
    com_github_pallets_markupsafe = dict(
        sha256 = "62f6154071d1ceac8d7dfb5ed7a21dc502cc12e2348c032e5a1cedd018548381",
        strip_prefix = "markupsafe-1.1.0/src",
        urls = ["https://github.com/pallets/markupsafe/archive/1.1.0.tar.gz"],
    ),
    com_github_tencent_rapidjson = dict(
        sha256 = "bf7ced29704a1e696fbccf2a2b4ea068e7774fa37f6d7dd4039d0787f8bed98e",
        strip_prefix = "rapidjson-1.1.0",
        urls = ["https://github.com/Tencent/rapidjson/archive/v1.1.0.tar.gz"],
    ),
    com_github_twitter_common_lang = dict(
        sha256 = "56d1d266fd4767941d11c27061a57bc1266a3342e551bde3780f9e9eb5ad0ed1",
        strip_prefix = "twitter.common.lang-0.3.9/src",
        urls = ["https://files.pythonhosted.org/packages/08/bc/d6409a813a9dccd4920a6262eb6e5889e90381453a5f58938ba4cf1d9420/twitter.common.lang-0.3.9.tar.gz"],
    ),
    com_github_twitter_common_rpc = dict(
        sha256 = "0792b63fb2fb32d970c2e9a409d3d00633190a22eb185145fe3d9067fdaa4514",
        strip_prefix = "twitter.common.rpc-0.3.9/src",
        urls = ["https://files.pythonhosted.org/packages/be/97/f5f701b703d0f25fbf148992cd58d55b4d08d3db785aad209255ee67e2d0/twitter.common.rpc-0.3.9.tar.gz"],
    ),
    com_github_twitter_common_finagle_thrift = dict(
        sha256 = "1e3a57d11f94f58745e6b83348ecd4fa74194618704f45444a15bc391fde497a",
        strip_prefix = "twitter.common.finagle-thrift-0.3.9/src",
        urls = ["https://files.pythonhosted.org/packages/f9/e7/4f80d582578f8489226370762d2cf6bc9381175d1929eba1754e03f70708/twitter.common.finagle-thrift-0.3.9.tar.gz"],
    ),
    com_google_googletest = dict(
        sha256 = "a4cb4b0c3ebb191b798594aca674ad47eee255dcb4c26885cf7f49777703484f",
        strip_prefix = "googletest-eb9225ce361affe561592e0912320b9db84985d0",
        # TODO(akonradi): Switch this back to a released version later than 1.8.1 once there is
        # one available.
        urls = ["https://github.com/google/googletest/archive/eb9225ce361affe561592e0912320b9db84985d0.tar.gz"],
    ),
    com_google_protobuf = dict(
        sha256 = "46f1da3a6a6db66dd240cf95a5553198f7c6e98e6ac942fceb8a1cf03291d96e",
        strip_prefix = "protobuf-7492b5681231c79f0265793fa57dc780ae2481d6",
        # TODO(htuch): Switch back to released versions for protobuf when a release > 3.6.0 happens
        # that includes:
        # - https://github.com/protocolbuffers/protobuf/commit/f35669b8d3f46f7f1236bd21f14d744bba251e60
        # - https://github.com/protocolbuffers/protobuf/commit/6a4fec616ec4b20f54d5fb530808b855cb664390
        # - https://github.com/protocolbuffers/protobuf/commit/fa252ec2a54acb24ddc87d48fed1ecfd458445fd
        # - https://github.com/protocolbuffers/protobuf/commit/7492b5681231c79f0265793fa57dc780ae2481d6
        urls = ["https://github.com/protocolbuffers/protobuf/archive/7492b5681231c79f0265793fa57dc780ae2481d6.tar.gz"],
    ),
    grpc_httpjson_transcoding = dict(
        sha256 = "dedd76b0169eb8c72e479529301a1d9b914a4ccb4d2b5ddb4ebe92d63a7b2152",
        strip_prefix = "grpc-httpjson-transcoding-64d6ac985360b624d8e95105701b64a3814794cd",
        # 2018-12-19
        urls = ["https://github.com/grpc-ecosystem/grpc-httpjson-transcoding/archive/64d6ac985360b624d8e95105701b64a3814794cd.tar.gz"],
    ),
    com_github_golang_protobuf = dict(
        # TODO(sesmith177): Remove this dependency when both:
        #   1. There's a release of golang/protobuf that includes
        #      https://github.com/golang/protobuf/commit/31e0d063dd98c052257e5b69eeb006818133f45c
        #   2. That release is included in rules_go
        sha256 = "4cbd5303a5cf85791b3c310a50a479027c035d75091bb90c482ba67b0a2cf5b4",
        strip_prefix = "protobuf-31e0d063dd98c052257e5b69eeb006818133f45c",
        urls = ["https://github.com/golang/protobuf/archive/31e0d063dd98c052257e5b69eeb006818133f45c.tar.gz"],
    ),
    io_bazel_rules_go = dict(
        sha256 = "7be7dc01f1e0afdba6c8eb2b43d2fa01c743be1b9273ab1eaf6c233df078d705",
        urls = ["https://github.com/bazelbuild/rules_go/releases/download/0.16.5/rules_go-0.16.5.tar.gz"],
    ),
    rules_foreign_cc = dict(
        sha256 = "78cbd1a8134b2f0ead8e637228d8ac1ac7c0ab3f0fbcd149a85e55330697d9a3",
        strip_prefix = "rules_foreign_cc-216ded8acb95d81e312b228dce3c39872c7a7c34",
        urls = ["https://github.com/bazelbuild/rules_foreign_cc/archive/216ded8acb95d81e312b228dce3c39872c7a7c34.tar.gz"],
    ),
    six_archive = dict(
        sha256 = "105f8d68616f8248e24bf0e9372ef04d3cc10104f1980f54d57b2ce73a5ad56a",
        urls = ["https://pypi.python.org/packages/source/s/six/six-1.10.0.tar.gz#md5=34eed507548117b2ab523ab14b2f8b55"],
    ),
    # I'd love to name this `com_github_google_subpar`, but something in the Subpar
    # code assumes its repository name is just `subpar`.
    subpar = dict(
        sha256 = "eddbfc920e9cd565500370114316757848b672deba06dc2336acfa81b4ac0e6d",
        strip_prefix = "subpar-1.3.0",
        urls = ["https://github.com/google/subpar/archive/1.3.0.tar.gz"],
    ),
    com_googlesource_quiche = dict(
        # Static snapshot of https://quiche.googlesource.com/quiche/+archive/c9b2cecd1d005893114a03c101532017ddfa12cb.tar.gz
        sha256 = "c8faea835132103d574cc2769a58e244bee3de02669471330a174f2ffae6fcc3",
        urls = ["https://storage.googleapis.com/quiche-envoy-integration/c9b2cecd1d005893114a03c101532017ddfa12cb.tar.gz"],
    ),
)<|MERGE_RESOLUTION|>--- conflicted
+++ resolved
@@ -26,19 +26,11 @@
         strip_prefix = "thrift-0.11.0",
         urls = ["https://files.pythonhosted.org/packages/c6/b4/510617906f8e0c5660e7d96fbc5585113f83ad547a3989b80297ac72a74c/thrift-0.11.0.tar.gz"],
     ),
-<<<<<<< HEAD
-=======
-    com_github_bombela_backward = dict(
-        sha256 = "ad73be31c5cfcbffbde7d34dba18158a42043a109e7f41946f0b0abd589ed55e",
-        strip_prefix = "backward-cpp-1.4",
-        urls = ["https://github.com/bombela/backward-cpp/archive/v1.4.tar.gz"],
-    ),
     com_github_c_ares_c_ares = dict(
         sha256 = "7deb7872cbd876c29036d5f37e30c4cbc3cc068d59d8b749ef85bb0736649f04",
         strip_prefix = "c-ares-cares-1_15_0",
         urls = ["https://github.com/c-ares/c-ares/archive/cares-1_15_0.tar.gz"],
     ),
->>>>>>> b4ef2022
     com_github_circonus_labs_libcircllhist = dict(
         sha256 = "9949e2864b8ad00ee5c3e9c1c3c01e51b6b68bb442a919652fc66b9776477987",
         strip_prefix = "libcircllhist-fd8a14463739d247b414825cc56ca3946792a3b9",
