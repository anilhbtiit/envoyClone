syntax = "proto3";

package envoy.api.v2;

option java_outer_classname = "CdsProto";
option java_multiple_files = true;
option java_package = "io.envoyproxy.envoy.api.v2";

option java_generic_services = true;

import "envoy/api/v2/core/address.proto";
import "envoy/api/v2/auth/cert.proto";
import "envoy/api/v2/core/base.proto";
import "envoy/api/v2/core/config_source.proto";
import "envoy/api/v2/discovery.proto";
import "envoy/api/v2/core/health_check.proto";
import "envoy/api/v2/core/protocol.proto";
import "envoy/api/v2/cluster/circuit_breaker.proto";
import "envoy/api/v2/cluster/filter.proto";
import "envoy/api/v2/cluster/outlier_detection.proto";
import "envoy/api/v2/eds.proto";
import "envoy/type/percent.proto";

import "google/api/annotations.proto";
import "google/protobuf/any.proto";
import "google/protobuf/duration.proto";
import "google/protobuf/struct.proto";
import "google/protobuf/wrappers.proto";

import "validate/validate.proto";
import "gogoproto/gogo.proto";

option (gogoproto.equal_all) = true;
option (gogoproto.stable_marshaler_all) = true;

// Return list of all clusters this proxy will load balance to.
service ClusterDiscoveryService {
  rpc StreamClusters(stream DiscoveryRequest) returns (stream DiscoveryResponse) {
  }

  rpc DeltaClusters(stream DeltaDiscoveryRequest) returns (stream DeltaDiscoveryResponse) {
  }

  rpc FetchClusters(DiscoveryRequest) returns (DiscoveryResponse) {
    option (google.api.http) = {
      post: "/v2/discovery:clusters"
      body: "*"
    };
  }
}

// [#protodoc-title: Clusters]

// Configuration for a single upstream cluster.
// [#comment:next free field: 42]
message Cluster {
  // Supplies the name of the cluster which must be unique across all clusters.
  // The cluster name is used when emitting
  // :ref:`statistics <config_cluster_manager_cluster_stats>` if :ref:`alt_stat_name
  // <envoy_api_field_Cluster.alt_stat_name>` is not provided.
  // Any ``:`` in the cluster name will be converted to ``_`` when emitting statistics.
  string name = 1 [(validate.rules).string.min_bytes = 1];

  // An optional alternative to the cluster name to be used while emitting stats.
  // Any ``:`` in the name will be converted to ``_`` when emitting statistics. This should not be
  // confused with :ref:`Router Filter Header
  // <config_http_filters_router_x-envoy-upstream-alt-stat-name>`.
  string alt_stat_name = 28;

  // Refer to :ref:`service discovery type <arch_overview_service_discovery_types>`
  // for an explanation on each type.
  enum DiscoveryType {
    // Refer to the :ref:`static discovery type<arch_overview_service_discovery_types_static>`
    // for an explanation.
    STATIC = 0;

    // Refer to the :ref:`strict DNS discovery
    // type<arch_overview_service_discovery_types_strict_dns>`
    // for an explanation.
    STRICT_DNS = 1;

    // Refer to the :ref:`logical DNS discovery
    // type<arch_overview_service_discovery_types_logical_dns>`
    // for an explanation.
    LOGICAL_DNS = 2;

    // Refer to the :ref:`service discovery type<arch_overview_service_discovery_types_eds>`
    // for an explanation.
    EDS = 3;

    // Refer to the :ref:`original destination discovery
    // type<arch_overview_service_discovery_types_original_destination>`
    // for an explanation.
    ORIGINAL_DST = 4;
  }

  // Extended cluster type.
  message CustomClusterType {
    // The type of the cluster to instantiate. The name must match a supported cluster type.
    string name = 1 [(validate.rules).string.min_bytes = 1];

    // Cluster specific configuration which depends on the cluster being instantiated.
    // See the supported cluster for further documentation.
    google.protobuf.Any typed_config = 2;
  }

  oneof cluster_discovery_type {
    // The :ref:`service discovery type <arch_overview_service_discovery_types>`
    // to use for resolving the cluster.
    DiscoveryType type = 2 [(validate.rules).enum.defined_only = true];

    // The custom cluster type.
    CustomClusterType cluster_type = 38;
  }

  // Only valid when discovery type is EDS.
  message EdsClusterConfig {
    // Configuration for the source of EDS updates for this Cluster.
    core.ConfigSource eds_config = 1;

    // Optional alternative to cluster name to present to EDS. This does not
    // have the same restrictions as cluster name, i.e. it may be arbitrary
    // length.
    string service_name = 2;
  }
  // Configuration to use for EDS updates for the Cluster.
  EdsClusterConfig eds_cluster_config = 3;

  // The timeout for new network connections to hosts in the cluster.
  google.protobuf.Duration connect_timeout = 4
      [(validate.rules).duration.gt = {}, (gogoproto.stdduration) = true];

  // Soft limit on size of the cluster’s connections read and write buffers. If
  // unspecified, an implementation defined default is applied (1MiB).
  google.protobuf.UInt32Value per_connection_buffer_limit_bytes = 5;

  // Refer to :ref:`load balancer type <arch_overview_load_balancing_types>` architecture
  // overview section for information on each type.
  enum LbPolicy {
    // Refer to the :ref:`round robin load balancing
    // policy<arch_overview_load_balancing_types_round_robin>`
    // for an explanation.
    ROUND_ROBIN = 0;

    // Refer to the :ref:`least request load balancing
    // policy<arch_overview_load_balancing_types_least_request>`
    // for an explanation.
    LEAST_REQUEST = 1;

    // Refer to the :ref:`ring hash load balancing
    // policy<arch_overview_load_balancing_types_ring_hash>`
    // for an explanation.
    RING_HASH = 2;

    // Refer to the :ref:`random load balancing
    // policy<arch_overview_load_balancing_types_random>`
    // for an explanation.
    RANDOM = 3;

    // Refer to the :ref:`original destination load balancing
    // policy<arch_overview_load_balancing_types_original_destination>`
    // for an explanation.
    //
    // .. attention::
    //
    //   **This load balancing policy is deprecated**. Use CLUSTER_PROVIDED instead.
    //
    ORIGINAL_DST_LB = 4 [deprecated = true];

    // Refer to the :ref:`Maglev load balancing policy<arch_overview_load_balancing_types_maglev>`
    // for an explanation.
    MAGLEV = 5;

    // This load balancer type must be specified if the configured cluster provides a cluster
    // specific load balancer. Consult the configured cluster's documentation for whether to set
    // this option or not.
    CLUSTER_PROVIDED = 6;

    // [#not-implemented-hide:] Use the new :ref:`load_balancing_policy
    // <envoy_api_field_Cluster.load_balancing_policy>` field to determine the LB policy.
    // [#next-major-version: In the v3 API, we should consider deprecating the lb_policy field
    // and instead using the new load_balancing_policy field as the one and only mechanism for
    // configuring this.]
    LOAD_BALANCING_POLICY_CONFIG = 7;
  }
  // The :ref:`load balancer type <arch_overview_load_balancing_types>` to use
  // when picking a host in the cluster.
  LbPolicy lb_policy = 6 [(validate.rules).enum.defined_only = true];

  // If the service discovery type is
  // :ref:`STATIC<envoy_api_enum_value_Cluster.DiscoveryType.STATIC>`,
  // :ref:`STRICT_DNS<envoy_api_enum_value_Cluster.DiscoveryType.STRICT_DNS>`
  // or :ref:`LOGICAL_DNS<envoy_api_enum_value_Cluster.DiscoveryType.LOGICAL_DNS>`,
  // then hosts is required.
  //
  // .. attention::
  //
  //   **This field is deprecated**. Set the
  //   :ref:`load_assignment<envoy_api_field_Cluster.load_assignment>` field instead.
  //
  repeated core.Address hosts = 7;

  // Setting this is required for specifying members of
  // :ref:`STATIC<envoy_api_enum_value_Cluster.DiscoveryType.STATIC>`,
  // :ref:`STRICT_DNS<envoy_api_enum_value_Cluster.DiscoveryType.STRICT_DNS>`
  // or :ref:`LOGICAL_DNS<envoy_api_enum_value_Cluster.DiscoveryType.LOGICAL_DNS>` clusters.
  // This field supersedes :ref:`hosts<envoy_api_field_Cluster.hosts>` field.
  // [#comment:TODO(dio): Deprecate the hosts field and add it to :ref:`deprecated log<deprecated>`
  // once load_assignment is implemented.]
  //
  // .. attention::
  //
  //   Setting this allows non-EDS cluster types to contain embedded EDS equivalent
  //   :ref:`endpoint assignments<envoy_api_msg_ClusterLoadAssignment>`.
  //   Setting this overrides :ref:`hosts<envoy_api_field_Cluster.hosts>` values.
  //
  ClusterLoadAssignment load_assignment = 33;

  // Optional :ref:`active health checking <arch_overview_health_checking>`
  // configuration for the cluster. If no
  // configuration is specified no health checking will be done and all cluster
  // members will be considered healthy at all times.
  repeated core.HealthCheck health_checks = 8;

  // Optional maximum requests for a single upstream connection. This parameter
  // is respected by both the HTTP/1.1 and HTTP/2 connection pool
  // implementations. If not specified, there is no limit. Setting this
  // parameter to 1 will effectively disable keep alive.
  google.protobuf.UInt32Value max_requests_per_connection = 9;

  // Optional :ref:`circuit breaking <arch_overview_circuit_break>` for the cluster.
  cluster.CircuitBreakers circuit_breakers = 10;

  // The TLS configuration for connections to the upstream cluster. If no TLS
  // configuration is specified, TLS will not be used for new connections.
  //
  // .. attention::
  //
  //   Server certificate verification is not enabled by default. Configure
  //   :ref:`trusted_ca<envoy_api_field_auth.CertificateValidationContext.trusted_ca>` to enable
  //   verification.
  auth.UpstreamTlsContext tls_context = 11;

  reserved 12;

  // Additional options when handling HTTP requests. These options will be applicable to both
  // HTTP1 and HTTP2 requests.
  core.HttpProtocolOptions common_http_protocol_options = 29;

  // Additional options when handling HTTP1 requests.
  core.Http1ProtocolOptions http_protocol_options = 13;

  // Even if default HTTP2 protocol options are desired, this field must be
  // set so that Envoy will assume that the upstream supports HTTP/2 when
  // making new HTTP connection pool connections. Currently, Envoy only
  // supports prior knowledge for upstream connections. Even if TLS is used
  // with ALPN, `http2_protocol_options` must be specified. As an aside this allows HTTP/2
  // connections to happen over plain text.
  core.Http2ProtocolOptions http2_protocol_options = 14;

  // The extension_protocol_options field is used to provide extension-specific protocol options
  // for upstream connections. The key should match the extension filter name, such as
  // "envoy.filters.network.thrift_proxy". See the extension's documentation for details on
  // specific options.
  map<string, google.protobuf.Struct> extension_protocol_options = 35;

  // The extension_protocol_options field is used to provide extension-specific protocol options
  // for upstream connections. The key should match the extension filter name, such as
  // "envoy.filters.network.thrift_proxy". See the extension's documentation for details on
  // specific options.
  map<string, google.protobuf.Any> typed_extension_protocol_options = 36;

  reserved 15;

  // If the DNS refresh rate is specified and the cluster type is either
  // :ref:`STRICT_DNS<envoy_api_enum_value_Cluster.DiscoveryType.STRICT_DNS>`,
  // or :ref:`LOGICAL_DNS<envoy_api_enum_value_Cluster.DiscoveryType.LOGICAL_DNS>`,
  // this value is used as the cluster’s DNS refresh
  // rate. If this setting is not specified, the value defaults to 5000ms. For
  // cluster types other than
  // :ref:`STRICT_DNS<envoy_api_enum_value_Cluster.DiscoveryType.STRICT_DNS>`
  // and :ref:`LOGICAL_DNS<envoy_api_enum_value_Cluster.DiscoveryType.LOGICAL_DNS>`
  // this setting is ignored.
  google.protobuf.Duration dns_refresh_rate = 16
      [(validate.rules).duration.gt = {}, (gogoproto.stdduration) = true];

  // Optional configuration for setting cluster's DNS refresh rate. If the value is set to true,
  // cluster's DNS refresh rate will be set to resource record's TTL which comes from DNS
  // resolution.
  bool respect_dns_ttl = 39;

  // When V4_ONLY is selected, the DNS resolver will only perform a lookup for
  // addresses in the IPv4 family. If V6_ONLY is selected, the DNS resolver will
  // only perform a lookup for addresses in the IPv6 family. If AUTO is
  // specified, the DNS resolver will first perform a lookup for addresses in
  // the IPv6 family and fallback to a lookup for addresses in the IPv4 family.
  // For cluster types other than
  // :ref:`STRICT_DNS<envoy_api_enum_value_Cluster.DiscoveryType.STRICT_DNS>` and
  // :ref:`LOGICAL_DNS<envoy_api_enum_value_Cluster.DiscoveryType.LOGICAL_DNS>`,
  // this setting is
  // ignored.
  enum DnsLookupFamily {
    AUTO = 0;
    V4_ONLY = 1;
    V6_ONLY = 2;
  }

  // The DNS IP address resolution policy. If this setting is not specified, the
  // value defaults to
  // :ref:`AUTO<envoy_api_enum_value_Cluster.DnsLookupFamily.AUTO>`.
  DnsLookupFamily dns_lookup_family = 17 [(validate.rules).enum.defined_only = true];

  // If DNS resolvers are specified and the cluster type is either
  // :ref:`STRICT_DNS<envoy_api_enum_value_Cluster.DiscoveryType.STRICT_DNS>`,
  // or :ref:`LOGICAL_DNS<envoy_api_enum_value_Cluster.DiscoveryType.LOGICAL_DNS>`,
  // this value is used to specify the cluster’s dns resolvers.
  // If this setting is not specified, the value defaults to the default
  // resolver, which uses /etc/resolv.conf for configuration. For cluster types
  // other than
  // :ref:`STRICT_DNS<envoy_api_enum_value_Cluster.DiscoveryType.STRICT_DNS>`
  // and :ref:`LOGICAL_DNS<envoy_api_enum_value_Cluster.DiscoveryType.LOGICAL_DNS>`
  // this setting is ignored.
  repeated core.Address dns_resolvers = 18;

  // If specified, outlier detection will be enabled for this upstream cluster.
  // Each of the configuration values can be overridden via
  // :ref:`runtime values <config_cluster_manager_cluster_runtime_outlier_detection>`.
  cluster.OutlierDetection outlier_detection = 19;

  // The interval for removing stale hosts from a cluster type
  // :ref:`ORIGINAL_DST<envoy_api_enum_value_Cluster.DiscoveryType.ORIGINAL_DST>`.
  // Hosts are considered stale if they have not been used
  // as upstream destinations during this interval. New hosts are added
  // to original destination clusters on demand as new connections are
  // redirected to Envoy, causing the number of hosts in the cluster to
  // grow over time. Hosts that are not stale (they are actively used as
  // destinations) are kept in the cluster, which allows connections to
  // them remain open, saving the latency that would otherwise be spent
  // on opening new connections. If this setting is not specified, the
  // value defaults to 5000ms. For cluster types other than
  // :ref:`ORIGINAL_DST<envoy_api_enum_value_Cluster.DiscoveryType.ORIGINAL_DST>`
  // this setting is ignored.
  google.protobuf.Duration cleanup_interval = 20
      [(validate.rules).duration.gt = {}, (gogoproto.stdduration) = true];

  // Optional configuration used to bind newly established upstream connections.
  // This overrides any bind_config specified in the bootstrap proto.
  // If the address and port are empty, no bind will be performed.
  core.BindConfig upstream_bind_config = 21;

  // Optionally divide the endpoints in this cluster into subsets defined by
  // endpoint metadata and selected by route and weighted cluster metadata.
  message LbSubsetConfig {

    // If NO_FALLBACK is selected, a result
    // equivalent to no healthy hosts is reported. If ANY_ENDPOINT is selected,
    // any cluster endpoint may be returned (subject to policy, health checks,
    // etc). If DEFAULT_SUBSET is selected, load balancing is performed over the
    // endpoints matching the values from the default_subset field.
    enum LbSubsetFallbackPolicy {
      NO_FALLBACK = 0;
      ANY_ENDPOINT = 1;
      DEFAULT_SUBSET = 2;
    }

    // The behavior used when no endpoint subset matches the selected route's
    // metadata. The value defaults to
    // :ref:`NO_FALLBACK<envoy_api_enum_value_Cluster.LbSubsetConfig.LbSubsetFallbackPolicy.NO_FALLBACK>`.
    LbSubsetFallbackPolicy fallback_policy = 1 [(validate.rules).enum.defined_only = true];

    // Specifies the default subset of endpoints used during fallback if
    // fallback_policy is
    // :ref:`DEFAULT_SUBSET<envoy_api_enum_value_Cluster.LbSubsetConfig.LbSubsetFallbackPolicy.DEFAULT_SUBSET>`.
    // Each field in default_subset is
    // compared to the matching LbEndpoint.Metadata under the *envoy.lb*
    // namespace. It is valid for no hosts to match, in which case the behavior
    // is the same as a fallback_policy of
    // :ref:`NO_FALLBACK<envoy_api_enum_value_Cluster.LbSubsetConfig.LbSubsetFallbackPolicy.NO_FALLBACK>`.
    google.protobuf.Struct default_subset = 2;

    // Specifications for subsets.
    message LbSubsetSelector {
      // List of keys to match with the weighted cluster metadata.
      repeated string keys = 1;
      // The behavior used when no endpoint subset matches the selected route's
      // metadata.
      LbSubsetSelectorFallbackPolicy fallback_policy = 2
          [(validate.rules).enum.defined_only = true];

      // Allows to override top level fallback policy per selector.
      enum LbSubsetSelectorFallbackPolicy {
        // If NOT_DEFINED top level config fallback policy is used instead.
        NOT_DEFINED = 0;
        // If NO_FALLBACK is selected, a result equivalent to no healthy hosts is reported.
        NO_FALLBACK = 1;
        // If ANY_ENDPOINT is selected, any cluster endpoint may be returned
        // (subject to policy, health checks, etc).
        ANY_ENDPOINT = 2;
        // If DEFAULT_SUBSET is selected, load balancing is performed over the
        // endpoints matching the values from the default_subset field.
        DEFAULT_SUBSET = 3;
      }
    }

    // For each entry, LbEndpoint.Metadata's
    // *envoy.lb* namespace is traversed and a subset is created for each unique
    // combination of key and value. For example:
    //
    // .. code-block:: json
    //
    //   { "subset_selectors": [
    //       { "keys": [ "version" ] },
    //       { "keys": [ "stage", "hardware_type" ] }
    //   ]}
    //
    // A subset is matched when the metadata from the selected route and
    // weighted cluster contains the same keys and values as the subset's
    // metadata. The same host may appear in multiple subsets.
    repeated LbSubsetSelector subset_selectors = 3;

    // If true, routing to subsets will take into account the localities and locality weights of the
    // endpoints when making the routing decision.
    //
    // There are some potential pitfalls associated with enabling this feature, as the resulting
    // traffic split after applying both a subset match and locality weights might be undesirable.
    //
    // Consider for example a situation in which you have 50/50 split across two localities X/Y
    // which have 100 hosts each without subsetting. If the subset LB results in X having only 1
    // host selected but Y having 100, then a lot more load is being dumped on the single host in X
    // than originally anticipated in the load balancing assignment delivered via EDS.
    bool locality_weight_aware = 4;

    // When used with locality_weight_aware, scales the weight of each locality by the ratio
    // of hosts in the subset vs hosts in the original subset. This aims to even out the load
    // going to an individual locality if said locality is disproportionally affected by the
    // subset predicate.
    bool scale_locality_weight = 5;

    // If true, when a fallback policy is configured and its corresponding subset fails to find
    // a host this will cause any host to be selected instead.
    //
    // This is useful when using the default subset as the fallback policy, given the default
    // subset might become empty. With this option enabled, if that happens the LB will attempt
    // to select a host from the entire cluster.
    bool panic_mode_any = 6;

    // If true, metadata specified for a metadata key will be matched against the corresponding
    // endpoint metadata if the endpoint metadata matches the value exactly OR it is a list value
    // and any of the elements in the list matches the criteria.
    bool list_as_any = 7;
  }

  // Configuration for load balancing subsetting.
  LbSubsetConfig lb_subset_config = 22;

  // Specific configuration for the LeastRequest load balancing policy.
  message LeastRequestLbConfig {
    // The number of random healthy hosts from which the host with the fewest active requests will
    // be chosen. Defaults to 2 so that we perform two-choice selection if the field is not set.
    google.protobuf.UInt32Value choice_count = 1 [(validate.rules).uint32.gte = 2];
  }

  // Specific configuration for the :ref:`RingHash<arch_overview_load_balancing_types_ring_hash>`
  // load balancing policy.
  message RingHashLbConfig {
    // Minimum hash ring size. The larger the ring is (that is, the more hashes there are for each
    // provided host) the better the request distribution will reflect the desired weights. Defaults
    // to 1024 entries, and limited to 8M entries. See also
    // :ref:`maximum_ring_size<envoy_api_field_Cluster.RingHashLbConfig.maximum_ring_size>`.
    google.protobuf.UInt64Value minimum_ring_size = 1 [(validate.rules).uint64.lte = 8388608];

    reserved 2;

    // The hash function used to hash hosts onto the ketama ring.
    enum HashFunction {
      // Use `xxHash <https://github.com/Cyan4973/xxHash>`_, this is the default hash function.
      XX_HASH = 0;
      // Use `MurmurHash2 <https://sites.google.com/site/murmurhash/>`_, this is compatible with
      // std:hash<string> in GNU libstdc++ 3.4.20 or above. This is typically the case when compiled
      // on Linux and not macOS.
      MURMUR_HASH_2 = 1;
    }

    // The hash function used to hash hosts onto the ketama ring. The value defaults to
    // :ref:`XX_HASH<envoy_api_enum_value_Cluster.RingHashLbConfig.HashFunction.XX_HASH>`.
    HashFunction hash_function = 3 [(validate.rules).enum.defined_only = true];

    // Maximum hash ring size. Defaults to 8M entries, and limited to 8M entries, but can be lowered
    // to further constrain resource use. See also
    // :ref:`minimum_ring_size<envoy_api_field_Cluster.RingHashLbConfig.minimum_ring_size>`.
    google.protobuf.UInt64Value maximum_ring_size = 4 [(validate.rules).uint64.lte = 8388608];
  }

  // Specific configuration for the
  // :ref:`Original Destination <arch_overview_load_balancing_types_original_destination>`
  // load balancing policy.
  message OriginalDstLbConfig {
    // When true, :ref:`x-envoy-original-dst-host
    // <config_http_conn_man_headers_x-envoy-original-dst-host>` can be used to override destination
    // address.
    //
    // .. attention::
    //
    //   This header isn't sanitized by default, so enabling this feature allows HTTP clients to
    //   route traffic to arbitrary hosts and/or ports, which may have serious security
    //   consequences.
    bool use_http_header = 1;
  }

  // Optional configuration for the load balancing algorithm selected by
  // LbPolicy. Currently only
  // :ref:`RING_HASH<envoy_api_enum_value_Cluster.LbPolicy.RING_HASH>` and
  // :ref:`LEAST_REQUEST<envoy_api_enum_value_Cluster.LbPolicy.LEAST_REQUEST>`
  // has additional configuration options.
  // Specifying ring_hash_lb_config or least_request_lb_config without setting the corresponding
  // LbPolicy will generate an error at runtime.
  oneof lb_config {
    // Optional configuration for the Ring Hash load balancing policy.
    RingHashLbConfig ring_hash_lb_config = 23;
    // Optional configuration for the Original Destination load balancing policy.
    OriginalDstLbConfig original_dst_lb_config = 34;
    // Optional configuration for the LeastRequest load balancing policy.
    LeastRequestLbConfig least_request_lb_config = 37;
  }

  // Common configuration for all load balancer implementations.
  message CommonLbConfig {
    // Configures the :ref:`healthy panic threshold <arch_overview_load_balancing_panic_threshold>`.
    // If not specified, the default is 50%.
    // To disable panic mode, set to 0%.
    //
    // .. note::
    //   The specified percent will be truncated to the nearest 1%.
    envoy.type.Percent healthy_panic_threshold = 1;
    // Configuration for :ref:`zone aware routing
    // <arch_overview_load_balancing_zone_aware_routing>`.
    message ZoneAwareLbConfig {
      // Configures percentage of requests that will be considered for zone aware routing
      // if zone aware routing is configured. If not specified, the default is 100%.
      // * :ref:`runtime values <config_cluster_manager_cluster_runtime_zone_routing>`.
      // * :ref:`Zone aware routing support <arch_overview_load_balancing_zone_aware_routing>`.
      envoy.type.Percent routing_enabled = 1;
      // Configures minimum upstream cluster size required for zone aware routing
      // If upstream cluster size is less than specified, zone aware routing is not performed
      // even if zone aware routing is configured. If not specified, the default is 6.
      // * :ref:`runtime values <config_cluster_manager_cluster_runtime_zone_routing>`.
      // * :ref:`Zone aware routing support <arch_overview_load_balancing_zone_aware_routing>`.
      google.protobuf.UInt64Value min_cluster_size = 2;
    }
    // Configuration for :ref:`locality weighted load balancing
    // <arch_overview_load_balancing_locality_weighted_lb>`
    message LocalityWeightedLbConfig {
    }
    oneof locality_config_specifier {
      ZoneAwareLbConfig zone_aware_lb_config = 2;
      LocalityWeightedLbConfig locality_weighted_lb_config = 3;
    }
    // If set, all health check/weight/metadata updates that happen within this duration will be
    // merged and delivered in one shot when the duration expires. The start of the duration is when
    // the first update happens. This is useful for big clusters, with potentially noisy deploys
    // that might trigger excessive CPU usage due to a constant stream of healthcheck state changes
    // or metadata updates. The first set of updates to be seen apply immediately (e.g.: a new
    // cluster). Please always keep in mind that the use of sandbox technologies may change this
    // behavior.
    //
    // If this is not set, we default to a merge window of 1000ms. To disable it, set the merge
    // window to 0.
    //
    // Note: merging does not apply to cluster membership changes (e.g.: adds/removes); this is
    // because merging those updates isn't currently safe. See
    // https://github.com/envoyproxy/envoy/pull/3941.
    google.protobuf.Duration update_merge_window = 4;

    // If set to true, Envoy will not consider new hosts when computing load balancing weights until
    // they have been health checked for the first time. This will have no effect unless
    // active health checking is also configured.
    //
    // Ignoring a host means that for any load balancing calculations that adjust weights based
    // on the ratio of eligible hosts and total hosts (priority spillover, locality weighting and
    // panic mode) Envoy will exclude these hosts in the denominator.
    //
    // For example, with hosts in two priorities P0 and P1, where P0 looks like
    // {healthy, unhealthy (new), unhealthy (new)}
    // and where P1 looks like
    // {healthy, healthy}
    // all traffic will still hit P0, as 1 / (3 - 2) = 1.
    //
    // Enabling this will allow scaling up the number of hosts for a given cluster without entering
    // panic mode or triggering priority spillover, assuming the hosts pass the first health check.
    //
    // If panic mode is triggered, new hosts are still eligible for traffic; they simply do not
    // contribute to the calculation when deciding whether panic mode is enabled or not.
    bool ignore_new_hosts_until_first_hc = 5;

    // If set to `true`, the cluster manager will drain all existing
    // connections to upstream hosts whenever hosts are added or removed from the cluster.
    bool close_connections_on_host_set_change = 6;
  }

  // Common configuration for all load balancer implementations.
  CommonLbConfig common_lb_config = 27;

  // Optional custom transport socket implementation to use for upstream connections.
  core.TransportSocket transport_socket = 24;

  // The Metadata field can be used to provide additional information about the
  // cluster. It can be used for stats, logging, and varying filter behavior.
  // Fields should use reverse DNS notation to denote which entity within Envoy
  // will need the information. For instance, if the metadata is intended for
  // the Router filter, the filter name should be specified as *envoy.router*.
  core.Metadata metadata = 25;

  enum ClusterProtocolSelection {
    // Cluster can only operate on one of the possible upstream protocols (HTTP1.1, HTTP2).
    // If :ref:`http2_protocol_options <envoy_api_field_Cluster.http2_protocol_options>` are
    // present, HTTP2 will be used, otherwise HTTP1.1 will be used.
    USE_CONFIGURED_PROTOCOL = 0;
    // Use HTTP1.1 or HTTP2, depending on which one is used on the downstream connection.
    USE_DOWNSTREAM_PROTOCOL = 1;
  }

  // Determines how Envoy selects the protocol used to speak to upstream hosts.
  ClusterProtocolSelection protocol_selection = 26;

  // Optional options for upstream connections.
  envoy.api.v2.UpstreamConnectionOptions upstream_connection_options = 30;

  // If an upstream host becomes unhealthy (as determined by the configured health checks
  // or outlier detection), immediately close all connections to the failed host.
  //
  // .. note::
  //
  //   This is currently only supported for connections created by tcp_proxy.
  //
  // .. note::
  //
  //   The current implementation of this feature closes all connections immediately when
  //   the unhealthy status is detected. If there are a large number of connections open
  //   to an upstream host that becomes unhealthy, Envoy may spend a substantial amount of
  //   time exclusively closing these connections, and not processing any other traffic.
  bool close_connections_on_host_health_failure = 31;

  // If this cluster uses EDS or STRICT_DNS to configure its hosts, immediately drain
  // connections from any hosts that are removed from service discovery.
  //
  // This only affects behavior for hosts that are being actively health checked.
  // If this flag is not set to true, Envoy will wait until the hosts fail active health
  // checking before removing it from the cluster.
  bool drain_connections_on_host_removal = 32;

  // An optional list of network filters that make up the filter chain for
  // outgoing connections made by the cluster. Order matters as the filters are
  // processed sequentially as connection events happen.
  repeated cluster.Filter filters = 40;

<<<<<<< HEAD
  // If present, tells the client where to send load reports via LRS.
  //
  // If multiple clusters are configured to use the same LRS server,
  // then the data for all of those clusters may be sent on the same LRS
  // stream.
  //
  // Note that if LRS is configured this way, then there is no need for
  // the LRS server to send LoadStatsResponse messages on the LRS
  // stream, because the data it would have sent is already configured
  // here.
  message LoadReportConfig {
    // A management server endpoint to stream load stats to via
    // *StreamLoadStats*. This must have :ref:`api_type
    // <envoy_api_field_core.ApiConfigSource.api_type>` :ref:`GRPC
    // <envoy_api_enum_value_core.ApiConfigSource.ApiType.GRPC>`.
    core.ApiConfigSource lrs_server = 1;
    // The minimum time interval to collect stats over. This is only a
    // minimum for two reasons:
    // 1. There may be some delay between when the timer fires and when
    //    stats sampling occurs.
    // 2. Whenever the load reporting interval for the cluster changes, any
    //    traffic that is observed since the last load report for the
    //    cluster will be included in the next load report. This avoids
    //    a period of inobservability for the cluster.
    google.protobuf.Duration load_reporting_interval = 2;
    // If set to *true*, the client should generate endpoint-granularity
    // load reports. Otherwise, load reports should be at locality granularity.
    bool report_endpoint_granularity = 3;
  }
  LoadReportConfig load_report_config = 41;
=======
  // [#not-implemented-hide:] New mechanism for LB policy configuration. Used only if the
  // :ref:`lb_policy<envoy_api_field_Cluster.lb_policy>` field has the value
  // :ref:`LOAD_BALANCING_POLICY_CONFIG<envoy_api_enum_value_Cluster.LbPolicy.LOAD_BALANCING_POLICY_CONFIG>`.
  LoadBalancingPolicy load_balancing_policy = 41;
}

// [#not-implemented-hide:] Extensible load balancing policy configuration.
//
// Every LB policy defined via this mechanism will be identified via a unique name using reverse
// DNS notation. If the policy needs configuration parameters, it must define a message for its
// own configuration, which will be stored in the config field. The name of the policy will tell
// clients which type of message they should expect to see in the config field.
//
// Note that there are cases where it is useful to be able to independently select LB policies
// for choosing a locality and for choosing an endpoint within that locality. For example, a
// given deployment may always use the same policy to choose the locality, but for choosing the
// endpoint within the locality, some clusters may use weighted-round-robin, while others may
// use some sort of session-based balancing.
//
// This can be accomplished via hierarchical LB policies, where the parent LB policy creates a
// child LB policy for each locality. For each request, the parent chooses the locality and then
// delegates to the child policy for that locality to choose the endpoint within the locality.
//
// To facilitate this, the config message for the top-level LB policy may include a field of
// type LoadBalancingPolicy that specifies the child policy.
//
// [#proto-status: experimental]
message LoadBalancingPolicy {
  message Policy {
    // Required. The name of the LB policy.
    string name = 1;
    // Optional config for the LB policy.
    // No more than one of these two fields may be populated.
    google.protobuf.Struct config = 2;
    google.protobuf.Any typed_config = 3;
  }
  // Each client will iterate over the list in order and stop at the first policy that it
  // supports. This provides a mechanism for starting to use new LB policies that are not yet
  // supported by all clients.
  repeated Policy policies = 1;
>>>>>>> d21d92ca
}

// An extensible structure containing the address Envoy should bind to when
// establishing upstream connections.
message UpstreamBindConfig {
  // The address Envoy should bind to when establishing upstream connections.
  core.Address source_address = 1;
}

message UpstreamConnectionOptions {
  // If set then set SO_KEEPALIVE on the socket to enable TCP Keepalives.
  core.TcpKeepalive tcp_keepalive = 1;
}<|MERGE_RESOLUTION|>--- conflicted
+++ resolved
@@ -52,7 +52,7 @@
 // [#protodoc-title: Clusters]
 
 // Configuration for a single upstream cluster.
-// [#comment:next free field: 42]
+// [#comment:next free field: 43]
 message Cluster {
   // Supplies the name of the cluster which must be unique across all clusters.
   // The cluster name is used when emitting
@@ -653,17 +653,19 @@
   // processed sequentially as connection events happen.
   repeated cluster.Filter filters = 40;
 
-<<<<<<< HEAD
-  // If present, tells the client where to send load reports via LRS.
-  //
-  // If multiple clusters are configured to use the same LRS server,
-  // then the data for all of those clusters may be sent on the same LRS
-  // stream.
-  //
-  // Note that if LRS is configured this way, then there is no need for
-  // the LRS server to send LoadStatsResponse messages on the LRS
-  // stream, because the data it would have sent is already configured
-  // here.
+  // [#not-implemented-hide:] New mechanism for LB policy configuration. Used only if the
+  // :ref:`lb_policy<envoy_api_field_Cluster.lb_policy>` field has the value
+  // :ref:`LOAD_BALANCING_POLICY_CONFIG<envoy_api_enum_value_Cluster.LbPolicy.LOAD_BALANCING_POLICY_CONFIG>`.
+  LoadBalancingPolicy load_balancing_policy = 41;
+
+  // [#not-implemented-hide:] If present, tells the client where to send load reports via LRS.
+  //
+  // If multiple clusters are configured to use the same LRS server, then the data for all of
+  // those clusters may be sent on the same LRS stream.
+  //
+  // Note that if LRS is configured this way, then there is no need for the LRS server to send
+  // LoadStatsResponse messages on the LRS stream, because the data it would have sent is already
+  // configured here.
   message LoadReportConfig {
     // A management server endpoint to stream load stats to via
     // *StreamLoadStats*. This must have :ref:`api_type
@@ -683,12 +685,7 @@
     // load reports. Otherwise, load reports should be at locality granularity.
     bool report_endpoint_granularity = 3;
   }
-  LoadReportConfig load_report_config = 41;
-=======
-  // [#not-implemented-hide:] New mechanism for LB policy configuration. Used only if the
-  // :ref:`lb_policy<envoy_api_field_Cluster.lb_policy>` field has the value
-  // :ref:`LOAD_BALANCING_POLICY_CONFIG<envoy_api_enum_value_Cluster.LbPolicy.LOAD_BALANCING_POLICY_CONFIG>`.
-  LoadBalancingPolicy load_balancing_policy = 41;
+  LoadReportConfig load_report_config = 42;
 }
 
 // [#not-implemented-hide:] Extensible load balancing policy configuration.
@@ -725,7 +722,6 @@
   // supports. This provides a mechanism for starting to use new LB policies that are not yet
   // supported by all clients.
   repeated Policy policies = 1;
->>>>>>> d21d92ca
 }
 
 // An extensible structure containing the address Envoy should bind to when
