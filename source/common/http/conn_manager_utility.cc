#include "source/common/http/conn_manager_utility.h"

#include <atomic>
#include <cstdint>
#include <string>

#include "envoy/type/v3/percent.pb.h"

#include "source/common/common/empty_string.h"
#include "source/common/common/utility.h"
#include "source/common/http/conn_manager_config.h"
#include "source/common/http/header_utility.h"
#include "source/common/http/headers.h"
#include "source/common/http/http1/codec_impl.h"
#include "source/common/http/http2/codec_impl.h"
#include "source/common/http/path_utility.h"
#include "source/common/http/utility.h"
#include "source/common/network/utility.h"
#include "source/common/runtime/runtime_features.h"
#include "source/common/tracing/http_tracer_impl.h"

#include "absl/strings/str_cat.h"
#include "absl/strings/str_join.h"

namespace Envoy {
namespace Http {
namespace {

absl::string_view getScheme(absl::string_view forwarded_proto, bool is_ssl) {
  if (HeaderUtility::schemeIsValid(forwarded_proto)) {
    return forwarded_proto;
  }
  return is_ssl ? Headers::get().SchemeValues.Https : Headers::get().SchemeValues.Http;
}

} // namespace
std::string ConnectionManagerUtility::determineNextProtocol(Network::Connection& connection,
                                                            const Buffer::Instance& data) {
  if (!connection.nextProtocol().empty()) {
    return connection.nextProtocol();
  }

  // See if the data we have so far shows the HTTP/2 prefix. We ignore the case where someone sends
  // us the first few bytes of the HTTP/2 prefix since in all public cases we use SSL/ALPN. For
  // internal cases this should practically never happen.
  if (data.startsWith(Http2::CLIENT_MAGIC_PREFIX)) {
    return Utility::AlpnNames::get().Http2;
  }

  return "";
}

ServerConnectionPtr ConnectionManagerUtility::autoCreateCodec(
    Network::Connection& connection, const Buffer::Instance& data,
    ServerConnectionCallbacks& callbacks, Stats::Scope& scope, Random::RandomGenerator& random,
    Http1::CodecStats::AtomicPtr& http1_codec_stats,
    Http2::CodecStats::AtomicPtr& http2_codec_stats, const Http1Settings& http1_settings,
    const envoy::config::core::v3::Http2ProtocolOptions& http2_options,
    uint32_t max_request_headers_kb, uint32_t max_request_headers_count,
    envoy::config::core::v3::HttpProtocolOptions::HeadersWithUnderscoresAction
        headers_with_underscores_action) {
  if (determineNextProtocol(connection, data) == Utility::AlpnNames::get().Http2) {
    Http2::CodecStats& stats = Http2::CodecStats::atomicGet(http2_codec_stats, scope);
    return std::make_unique<Http2::ServerConnectionImpl>(
        connection, callbacks, stats, random, http2_options, max_request_headers_kb,
        max_request_headers_count, headers_with_underscores_action);
  } else {
    Http1::CodecStats& stats = Http1::CodecStats::atomicGet(http1_codec_stats, scope);
    return std::make_unique<Http1::ServerConnectionImpl>(
        connection, stats, callbacks, http1_settings, max_request_headers_kb,
        max_request_headers_count, headers_with_underscores_action);
  }
}

ConnectionManagerUtility::MutateRequestHeadersResult ConnectionManagerUtility::mutateRequestHeaders(
    RequestHeaderMap& request_headers, Network::Connection& connection,
    ConnectionManagerConfig& config, const Router::Config& route_config,
    const LocalInfo::LocalInfo& local_info) {
  // If this is a Upgrade request, do not remove the Connection and Upgrade headers,
  // as we forward them verbatim to the upstream hosts.
  if (Utility::isUpgrade(request_headers)) {
    // The current WebSocket implementation re-uses the HTTP1 codec to send upgrade headers to
    // the upstream host. This adds the "transfer-encoding: chunked" request header if the stream
    // has not ended and content-length does not exist. In HTTP1.1, if transfer-encoding and
    // content-length both do not exist this means there is no request body. After transfer-encoding
    // is stripped here, the upstream request becomes invalid. We can fix it by explicitly adding a
    // "content-length: 0" request header here.
    const bool no_body = (!request_headers.TransferEncoding() && !request_headers.ContentLength());
    if (no_body) {
      request_headers.setContentLength(uint64_t(0));
    }
  } else {
    request_headers.removeConnection();
    request_headers.removeUpgrade();
  }

  // Clean proxy headers.
  request_headers.removeEnvoyInternalRequest();
  request_headers.removeKeepAlive();
  request_headers.removeProxyConnection();
  request_headers.removeTransferEncoding();

  // If we are "using remote address" this means that we create/append to XFF with our immediate
  // peer. Cases where we don't "use remote address" include trusted double proxy where we expect
  // our peer to have already properly set XFF, etc.
  Network::Address::InstanceConstSharedPtr final_remote_address;
  bool allow_trusted_address_checks = false;
  const uint32_t xff_num_trusted_hops = config.xffNumTrustedHops();

  if (config.useRemoteAddress()) {
    allow_trusted_address_checks = request_headers.ForwardedFor() == nullptr;
    // If there are any trusted proxies in front of this Envoy instance (as indicated by
    // the xff_num_trusted_hops configuration option), get the trusted client address
    // from the XFF before we append to XFF.
    if (xff_num_trusted_hops > 0) {
      final_remote_address =
          Utility::getLastAddressFromXFF(request_headers, xff_num_trusted_hops - 1).address_;
    }
    // If there aren't any trusted proxies in front of this Envoy instance, or there
    // are but they didn't populate XFF properly, the trusted client address is the
    // source address of the immediate downstream's connection to us.
    if (final_remote_address == nullptr) {
      final_remote_address = connection.addressProvider().remoteAddress();
    }
    if (!config.skipXffAppend()) {
      if (Network::Utility::isLoopbackAddress(*connection.addressProvider().remoteAddress())) {
        Utility::appendXff(request_headers, config.localAddress());
      } else {
        Utility::appendXff(request_headers, *connection.addressProvider().remoteAddress());
      }
    }
    // If the prior hop is not a trusted proxy, overwrite any x-forwarded-proto value it set as
    // untrusted. Alternately if no x-forwarded-proto header exists, add one.
    if (xff_num_trusted_hops == 0 || request_headers.ForwardedProto() == nullptr) {
      request_headers.setReferenceForwardedProto(
          connection.ssl() ? Headers::get().SchemeValues.Https : Headers::get().SchemeValues.Http);
    }
  } else {
    // If we are not using remote address, attempt to pull a valid IPv4 or IPv6 address out of XFF
    // or through an extension. An extension might be needed when XFF doesn't work (e.g. an
    // irregular network).
    //
    // If we find one, it will be used as the downstream address for logging. It may or may not be
    // used for determining internal/external status (see below).
    OriginalIPDetectionParams params = {request_headers,
                                        connection.addressProvider().remoteAddress()};
    for (const auto& detection_extension : config.originalIpDetectionExtensions()) {
      const auto result = detection_extension->detect(params);

      if (result.reject_options.has_value()) {
        return {nullptr, result.reject_options};
      }

      if (result.detected_remote_address) {
        final_remote_address = result.detected_remote_address;
        allow_trusted_address_checks = result.allow_trusted_address_checks;
        break;
      }
    }
  }

  // If the x-forwarded-proto header is not set, set it here, since Envoy uses it for determining
  // scheme and communicating it upstream.
  if (!request_headers.ForwardedProto()) {
    request_headers.setReferenceForwardedProto(connection.ssl() ? Headers::get().SchemeValues.Https
                                                                : Headers::get().SchemeValues.Http);
  }
  // If :scheme is not set, sets :scheme based on X-Forwarded-Proto if a valid scheme,
  // else encryption level.
  // X-Forwarded-Proto and :scheme may still differ if different values are sent from downstream.
  if (!request_headers.Scheme() &&
      Runtime::runtimeFeatureEnabled("envoy.reloadable_features.add_and_validate_scheme_header")) {
    request_headers.setScheme(
        getScheme(request_headers.getForwardedProtoValue(), connection.ssl() != nullptr));
  }

  // At this point we can determine whether this is an internal or external request. The
  // determination of internal status uses the following:
  // 1) After remote address/XFF appending, the XFF header must contain a *single* address.
  // 2) The single address must be an internal address.
  // 3) If configured to not use remote address, but no XFF header is available, even if the real
  //    remote is internal, the request is considered external.
  // HUGE WARNING: The way we do this is not optimal but is how it worked "from the beginning" so
  //               we can't change it at this point. In the future we will likely need to add
  //               additional inference modes and make this mode legacy.
  const bool internal_request =
      allow_trusted_address_checks && final_remote_address != nullptr &&
      config.internalAddressConfig().isInternalAddress(*final_remote_address);

  // After determining internal request status, if there is no final remote address, due to no XFF,
  // busted XFF, etc., use the direct connection remote address for logging.
  if (final_remote_address == nullptr) {
    final_remote_address = connection.addressProvider().remoteAddress();
  }

  // Edge request is the request from external clients to front Envoy.
  // Request from front Envoy to the internal service will be treated as not edge request.
  const bool edge_request = !internal_request && config.useRemoteAddress();

  // If internal request, set header and do other internal only modifications.
  if (internal_request) {
    request_headers.setReferenceEnvoyInternalRequest(
        Headers::get().EnvoyInternalRequestValues.True);
  } else {
    cleanInternalHeaders(request_headers, edge_request, route_config.internalOnlyHeaders());
  }

  if (config.userAgent()) {
    request_headers.setEnvoyDownstreamServiceCluster(config.userAgent().value());
    const HeaderEntry* user_agent_header = request_headers.UserAgent();
    if (!user_agent_header || user_agent_header->value().empty()) {
      // Following setReference() is safe because user agent is constant for the life of the
      // listener.
      request_headers.setReferenceUserAgent(config.userAgent().value());
    }

    // TODO(htuch): should this be under the config.userAgent() condition or in the outer scope?
    if (!local_info.nodeName().empty()) {
      // Following setReference() is safe because local info is constant for the life of the server.
      request_headers.setReferenceEnvoyDownstreamServiceNode(local_info.nodeName());
    }
  }

  if (!config.via().empty()) {
    Utility::appendVia(request_headers, config.via());
  }

  // If we are an external request, AND we are "using remote address" (see above), we set
  // x-envoy-external-address since this is our first ingress point into the trusted network.
  if (edge_request && final_remote_address->type() == Network::Address::Type::Ip) {
    request_headers.setEnvoyExternalAddress(final_remote_address->ip()->addressAsString());
  }

  // Generate x-request-id for all edge requests, or if there is none.
  if (config.generateRequestId()) {
    auto rid_extension = config.requestIDExtension();
    // Unconditionally set a request ID if we are allowed to override it from
    // the edge. Otherwise just ensure it is set.
    const bool force_set = !config.preserveExternalRequestId() && edge_request;
    rid_extension->set(request_headers, force_set);
  }

  mutateXfccRequestHeader(request_headers, connection, config);

  return {final_remote_address, absl::nullopt};
}

void ConnectionManagerUtility::cleanInternalHeaders(
    RequestHeaderMap& request_headers, bool edge_request,
    const std::list<Http::LowerCaseString>& internal_only_headers) {
  if (edge_request) {
    request_headers.removeEnvoyDecoratorOperation();
    request_headers.removeEnvoyDownstreamServiceCluster();
    request_headers.removeEnvoyDownstreamServiceNode();
  }

  request_headers.removeEnvoyRetriableStatusCodes();
  request_headers.removeEnvoyRetriableHeaderNames();
  request_headers.removeEnvoyRetryOn();
  request_headers.removeEnvoyRetryGrpcOn();
  request_headers.removeEnvoyMaxRetries();
  request_headers.removeEnvoyUpstreamAltStatName();
  request_headers.removeEnvoyUpstreamRequestTimeoutMs();
  request_headers.removeEnvoyUpstreamRequestPerTryTimeoutMs();
  request_headers.removeEnvoyUpstreamRequestTimeoutAltResponse();
  request_headers.removeEnvoyExpectedRequestTimeoutMs();
  request_headers.removeEnvoyForceTrace();
  request_headers.removeEnvoyIpTags();
  request_headers.removeEnvoyOriginalUrl();
  request_headers.removeEnvoyHedgeOnPerTryTimeout();

  for (const LowerCaseString& header : internal_only_headers) {
    request_headers.remove(header);
  }
}

Tracing::Reason ConnectionManagerUtility::mutateTracingRequestHeader(
    RequestHeaderMap& request_headers, Runtime::Loader& runtime, ConnectionManagerConfig& config,
    const Router::Route* route) {
  Tracing::Reason final_reason = Tracing::Reason::NotTraceable;
  if (!config.tracingConfig()) {
    return final_reason;
  }

  auto rid_extension = config.requestIDExtension();
  const auto rid_to_integer = rid_extension->toInteger(request_headers);
  // Skip if request-id is corrupted, or non-existent
  if (!rid_to_integer.has_value()) {
    return final_reason;
  }
  const uint64_t result = rid_to_integer.value() % 10000;

  const envoy::type::v3::FractionalPercent* client_sampling =
      &config.tracingConfig()->client_sampling_;
  const envoy::type::v3::FractionalPercent* random_sampling =
      &config.tracingConfig()->random_sampling_;
  const envoy::type::v3::FractionalPercent* overall_sampling =
      &config.tracingConfig()->overall_sampling_;

  if (route && route->tracingConfig()) {
    client_sampling = &route->tracingConfig()->getClientSampling();
    random_sampling = &route->tracingConfig()->getRandomSampling();
    overall_sampling = &route->tracingConfig()->getOverallSampling();
  }

  // Do not apply tracing transformations if we are currently tracing.
  final_reason = rid_extension->getTraceReason(request_headers);
  if (Tracing::Reason::NotTraceable == final_reason) {
    if (request_headers.ClientTraceId() &&
        runtime.snapshot().featureEnabled("tracing.client_enabled", *client_sampling)) {
      final_reason = Tracing::Reason::ClientForced;
      rid_extension->setTraceReason(request_headers, final_reason);
    } else if (request_headers.EnvoyForceTrace()) {
      final_reason = Tracing::Reason::ServiceForced;
      rid_extension->setTraceReason(request_headers, final_reason);
    } else if (runtime.snapshot().featureEnabled("tracing.random_sampling", *random_sampling,
                                                 result)) {
      final_reason = Tracing::Reason::Sampling;
      rid_extension->setTraceReason(request_headers, final_reason);
    }
  }

  if (final_reason != Tracing::Reason::NotTraceable &&
      !runtime.snapshot().featureEnabled("tracing.global_enabled", *overall_sampling, result)) {
    final_reason = Tracing::Reason::NotTraceable;
    rid_extension->setTraceReason(request_headers, final_reason);
  }

  return final_reason;
}

void ConnectionManagerUtility::mutateXfccRequestHeader(RequestHeaderMap& request_headers,
                                                       Network::Connection& connection,
                                                       ConnectionManagerConfig& config) {
  // When AlwaysForwardOnly is set, always forward the XFCC header without modification.
  if (config.forwardClientCert() == ForwardClientCertType::AlwaysForwardOnly) {
    return;
  }
  // When Sanitize is set, or the connection is not mutual TLS, remove the XFCC header.
  if (config.forwardClientCert() == ForwardClientCertType::Sanitize ||
      !(connection.ssl() && connection.ssl()->peerCertificatePresented())) {
    request_headers.removeForwardedClientCert();
    return;
  }

  // When ForwardOnly is set, always forward the XFCC header without modification.
  if (config.forwardClientCert() == ForwardClientCertType::ForwardOnly) {
    return;
  }

  // TODO(myidpt): Handle the special characters in By and URI fields.
  // TODO: Optimize client_cert_details based on perf analysis (direct string appending may be more
  // preferable).
  std::vector<std::string> client_cert_details;
  // When AppendForward or SanitizeSet is set, the client certificate information should be set into
  // the XFCC header.
  if (config.forwardClientCert() == ForwardClientCertType::AppendForward ||
      config.forwardClientCert() == ForwardClientCertType::SanitizeSet) {
    const auto uri_sans_local_cert = connection.ssl()->uriSanLocalCertificate();
    if (!uri_sans_local_cert.empty()) {
      client_cert_details.push_back(absl::StrCat("By=", uri_sans_local_cert[0]));
    }
    const std::string cert_digest = connection.ssl()->sha256PeerCertificateDigest();
    if (!cert_digest.empty()) {
      client_cert_details.push_back(absl::StrCat("Hash=", cert_digest));
    }
    for (const auto& detail : config.setCurrentClientCertDetails()) {
      switch (detail) {
      case ClientCertDetailsType::Cert: {
        const std::string peer_cert = connection.ssl()->urlEncodedPemEncodedPeerCertificate();
        if (!peer_cert.empty()) {
          client_cert_details.push_back(absl::StrCat("Cert=\"", peer_cert, "\""));
        }
        break;
      }
      case ClientCertDetailsType::Chain: {
        const std::string peer_chain = connection.ssl()->urlEncodedPemEncodedPeerCertificateChain();
        if (!peer_chain.empty()) {
          client_cert_details.push_back(absl::StrCat("Chain=\"", peer_chain, "\""));
        }
        break;
      }
      case ClientCertDetailsType::Subject:
        // The "Subject" key still exists even if the subject is empty.
        client_cert_details.push_back(
            absl::StrCat("Subject=\"", connection.ssl()->subjectPeerCertificate(), "\""));
        break;
      case ClientCertDetailsType::URI: {
        // The "URI" key still exists even if the URI is empty.
        const auto sans = connection.ssl()->uriSanPeerCertificate();
        const auto& uri_san = sans.empty() ? "" : sans[0];
        client_cert_details.push_back(absl::StrCat("URI=", uri_san));
        break;
      }
      case ClientCertDetailsType::DNS: {
        auto dns_sans = connection.ssl()->dnsSansPeerCertificate();
        if (!dns_sans.empty()) {
          for (const std::string& dns : dns_sans) {
            client_cert_details.push_back(absl::StrCat("DNS=", dns));
          }
        }
        break;
      }
      }
    }
  }

  const std::string client_cert_details_str = absl::StrJoin(client_cert_details, ";");
  if (config.forwardClientCert() == ForwardClientCertType::AppendForward) {
    request_headers.appendForwardedClientCert(client_cert_details_str, ",");
  } else if (config.forwardClientCert() == ForwardClientCertType::SanitizeSet) {
    request_headers.setForwardedClientCert(client_cert_details_str);
  } else {
    NOT_REACHED_GCOVR_EXCL_LINE;
  }
}

void ConnectionManagerUtility::mutateResponseHeaders(ResponseHeaderMap& response_headers,
                                                     const RequestHeaderMap* request_headers,
                                                     ConnectionManagerConfig& config,
                                                     const std::string& via) {
  if (request_headers != nullptr && Utility::isUpgrade(*request_headers) &&
      Utility::isUpgrade(response_headers)) {
    // As in mutateRequestHeaders, Upgrade responses have special handling.
    //
    // Unlike mutateRequestHeaders there is no explicit protocol check. If Envoy is proxying an
    // upgrade response it has already passed the protocol checks.
    const bool no_body =
        (!response_headers.TransferEncoding() && !response_headers.ContentLength());

    const bool is_1xx = CodeUtility::is1xx(Utility::getResponseStatus(response_headers));

    // We are explicitly forbidden from setting content-length for 1xx responses
    // (RFC7230, Section 3.3.2). We ignore 204 because this is an upgrade.
    if (no_body && !is_1xx) {
      response_headers.setContentLength(uint64_t(0));
    }
  } else {
    response_headers.removeConnection();
    response_headers.removeUpgrade();
  }

  response_headers.removeTransferEncoding();

  if (request_headers != nullptr &&
      (config.alwaysSetRequestIdInResponse() || request_headers->EnvoyForceTrace())) {
    config.requestIDExtension()->setInResponse(response_headers, *request_headers);
  }
  response_headers.removeKeepAlive();
  response_headers.removeProxyConnection();

  if (!via.empty()) {
    Utility::appendVia(response_headers, via);
  }
}

ConnectionManagerUtility::NormalizePathAction
ConnectionManagerUtility::maybeNormalizePath(RequestHeaderMap& request_headers,
                                             const ConnectionManagerConfig& config) {
  if (!request_headers.Path()) {
    return NormalizePathAction::Continue; // It's as valid as it is going to get.
  }

  NormalizePathAction final_action = NormalizePathAction::Continue;
  const auto escaped_slashes_action = config.pathWithEscapedSlashesAction();
  ASSERT(escaped_slashes_action != envoy::extensions::filters::network::http_connection_manager::
                                       v3::HttpConnectionManager::IMPLEMENTATION_SPECIFIC_DEFAULT);
  if (escaped_slashes_action != envoy::extensions::filters::network::http_connection_manager::v3::
                                    HttpConnectionManager::KEEP_UNCHANGED) {
    auto escaped_slashes_result = PathUtil::unescapeSlashes(request_headers);
    if (escaped_slashes_result == PathUtil::UnescapeSlashesResult::FoundAndUnescaped) {
      if (escaped_slashes_action == envoy::extensions::filters::network::http_connection_manager::
                                        v3::HttpConnectionManager::REJECT_REQUEST) {
        return NormalizePathAction::Reject;
      } else if (escaped_slashes_action ==
                 envoy::extensions::filters::network::http_connection_manager::v3::
                     HttpConnectionManager::UNESCAPE_AND_REDIRECT) {
        final_action = NormalizePathAction::Redirect;
      } else {
        ASSERT(escaped_slashes_action ==
               envoy::extensions::filters::network::http_connection_manager::v3::
                   HttpConnectionManager::UNESCAPE_AND_FORWARD);
      }
    }
  }
<<<<<<< HEAD
  bool is_valid_path = true;
  const auto original_path = request_headers.getPathValue();
  absl::optional<std::string> forwarding_path =
      config.forwardingPathTransformer().transform(original_path);
  absl::optional<std::string> filter_path;
  if (forwarding_path.has_value()) {
    request_headers.setForwardingPath(forwarding_path.value());
    filter_path = config.filterPathTransformer().transform(forwarding_path.value());
  } else {
    return false;
  }
  if (filter_path.has_value()) {
    request_headers.setPath(filter_path.value());
    request_headers.setFilterPath(filter_path.value());
  } else {
    return false;
=======

  if (config.shouldNormalizePath() && !PathUtil::canonicalPath(request_headers)) {
    return NormalizePathAction::Reject;
  }

  // Merge slashes after path normalization to catch potential edge cases with percent encoding.
  if (config.shouldMergeSlashes()) {
    PathUtil::mergeSlashes(request_headers);
>>>>>>> 72bf41fb
  }

  return final_action;
}

absl::optional<uint32_t>
ConnectionManagerUtility::maybeNormalizeHost(RequestHeaderMap& request_headers,
                                             const ConnectionManagerConfig& config, uint32_t port) {
  if (config.shouldStripTrailingHostDot()) {
    HeaderUtility::stripTrailingHostDot(request_headers);
  }
  if (config.stripPortType() == Http::StripPortType::Any) {
    return HeaderUtility::stripPortFromHost(request_headers, absl::nullopt);
  } else if (config.stripPortType() == Http::StripPortType::MatchingHost) {
    return HeaderUtility::stripPortFromHost(request_headers, port);
  }
  return absl::nullopt;
}

} // namespace Http
} // namespace Envoy<|MERGE_RESOLUTION|>--- conflicted
+++ resolved
@@ -483,8 +483,7 @@
       }
     }
   }
-<<<<<<< HEAD
-  bool is_valid_path = true;
+
   const auto original_path = request_headers.getPathValue();
   absl::optional<std::string> forwarding_path =
       config.forwardingPathTransformer().transform(original_path);
@@ -493,25 +492,14 @@
     request_headers.setForwardingPath(forwarding_path.value());
     filter_path = config.filterPathTransformer().transform(forwarding_path.value());
   } else {
-    return false;
+    return NormalizePathAction::Reject;
   }
   if (filter_path.has_value()) {
     request_headers.setPath(filter_path.value());
     request_headers.setFilterPath(filter_path.value());
   } else {
-    return false;
-=======
-
-  if (config.shouldNormalizePath() && !PathUtil::canonicalPath(request_headers)) {
     return NormalizePathAction::Reject;
   }
-
-  // Merge slashes after path normalization to catch potential edge cases with percent encoding.
-  if (config.shouldMergeSlashes()) {
-    PathUtil::mergeSlashes(request_headers);
->>>>>>> 72bf41fb
-  }
-
   return final_action;
 }
 
