--- conflicted
+++ resolved
@@ -1,11 +1,7 @@
 # 1. Fix linking with unbundled toolchain on macOS.
 # 2. Increase VSZ limit to 64 TiB (allows us to start up to 6,553 VMs).
-<<<<<<< HEAD
-# 3. Fix MSAN linking.
+# 3. Fix building and linking with MSAN.
 # 4. Fix "thread_in_wasm flag was not set" crash in debug builds (https://chromium-review.googlesource.com/c/v8/v8/+/2817598, https://chromium-review.googlesource.com/c/v8/v8/+/2867468).
-=======
-# 3. Fix building and linking with MSAN.
->>>>>>> 0d3bf7f0
 --- wee8/build/toolchain/gcc_toolchain.gni
 +++ wee8/build/toolchain/gcc_toolchain.gni
 @@ -348,6 +348,8 @@ template("gcc_toolchain") {
@@ -58,7 +54,20 @@
 
  if (use_libfuzzer && (is_linux || is_chromeos)) {
    if (is_asan) {
-<<<<<<< HEAD
+--- wee8/build/config/compiler/BUILD.gn
++++ wee8/build/config/compiler/BUILD.gn
+@@ -736,11 +736,6 @@ config("compiler") {
+     cflags += [ "-fcomplete-member-pointers" ]
+   }
+
+-  # TODO(crbug/1185183): Remove after next clang roll
+-  if (is_clang && !is_nacl && is_linux && is_msan) {
+-    cflags += [ "-flegacy-pass-manager" ]
+-  }
+-
+   # Pass the same C/C++ flags to the objective C/C++ compiler.
+   cflags_objc += cflags_c
+   cflags_objcc += cflags_cc
 --- wee8/src/execution/isolate.cc
 +++ wee8/src/execution/isolate.cc
 @@ -1672,10 +1672,36 @@ Object Isolate::ReThrow(Object exception) {
@@ -135,20 +144,4 @@
 +                                                  exception_branch));
      DCHECK_LT(sig_->return_count(), wasm::kV8MaxWasmFunctionMultiReturns);
      size_t return_count = sig_->return_count();
-     if (return_count == 0) {
-=======
---- wee8/build/config/compiler/BUILD.gn
-+++ wee8/build/config/compiler/BUILD.gn
-@@ -736,11 +736,6 @@ config("compiler") {
-     cflags += [ "-fcomplete-member-pointers" ]
-   }
-
--  # TODO(crbug/1185183): Remove after next clang roll
--  if (is_clang && !is_nacl && is_linux && is_msan) {
--    cflags += [ "-flegacy-pass-manager" ]
--  }
--
-   # Pass the same C/C++ flags to the objective C/C++ compiler.
-   cflags_objc += cflags_c
-   cflags_objcc += cflags_cc
->>>>>>> 0d3bf7f0
+     if (return_count == 0) {