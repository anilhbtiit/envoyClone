--- conflicted
+++ resolved
@@ -58,7 +58,6 @@
         "abseil_symbolize",
     ],
     deps = [
-        ":all_extensions_lib",
         ":envoy_main_common_lib",
         ":platform_impl_lib",
         ":scm_impl_lib",
@@ -145,15 +144,6 @@
 
 envoy_cc_library(
     name = "envoy_main_common_with_core_extensions_lib",
-<<<<<<< HEAD
-=======
-    srcs = [
-        "main_common.cc",
-    ],
-    hdrs = [
-        "main_common.h",
-    ],
->>>>>>> c77dfa39
     deps = [
                ":main_common_lib",
                ":platform_impl_lib",
@@ -260,6 +250,7 @@
     }),
     deps = select({
         "//bazel:windows_x86_64": [
+            ":all_extensions_lib",
             ":main_common_lib",
             "//source/common/buffer:buffer_lib",
             "//source/common/common:assert_lib",
