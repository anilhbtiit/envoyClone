--- conflicted
+++ resolved
@@ -56,21 +56,15 @@
    * @param duration The maximum amount of time to wait.
    * @return Thread::CondVar::WaitStatus whether the condition timed out or not.
    */
-<<<<<<< HEAD
   virtual Thread::CondVar::WaitStatus waitFor(Thread::MutexBasicLockable& mutex,
                                               Thread::CondVar& condvar,
                                               const Duration& duration) noexcept
-      EXCLUSIVE_LOCKS_REQUIRED(mutex) PURE;
-=======
-  virtual Thread::CondVar::WaitStatus
-  waitFor(Thread::MutexBasicLockable& mutex, Thread::CondVar& condvar,
-          const Duration& duration) noexcept ABSL_EXCLUSIVE_LOCKS_REQUIRED(mutex) PURE;
->>>>>>> 7ac536ab
+      ABSL_EXCLUSIVE_LOCKS_REQUIRED(mutex) PURE;
 
   template <class D>
-  Thread::CondVar::WaitStatus
-  waitFor(Thread::MutexBasicLockable& mutex, Thread::CondVar& condvar,
-          const D& duration) noexcept ABSL_EXCLUSIVE_LOCKS_REQUIRED(mutex) {
+  Thread::CondVar::WaitStatus waitFor(Thread::MutexBasicLockable& mutex, Thread::CondVar& condvar,
+                                      const D& duration) noexcept
+      ABSL_EXCLUSIVE_LOCKS_REQUIRED(mutex) {
     return waitFor(mutex, condvar, std::chrono::duration_cast<Duration>(duration));
   }
 };
@@ -115,15 +109,9 @@
     timeSystem().advanceTimeWait(duration);
   }
 
-<<<<<<< HEAD
   Thread::CondVar::WaitStatus waitFor(Thread::MutexBasicLockable& mutex, Thread::CondVar& condvar,
                                       const Duration& duration) noexcept
-      EXCLUSIVE_LOCKS_REQUIRED(mutex) override {
-=======
-  Thread::CondVar::WaitStatus
-  waitFor(Thread::MutexBasicLockable& mutex, Thread::CondVar& condvar,
-          const Duration& duration) noexcept ABSL_EXCLUSIVE_LOCKS_REQUIRED(mutex) override {
->>>>>>> 7ac536ab
+      ABSL_EXCLUSIVE_LOCKS_REQUIRED(mutex) override {
     return timeSystem().waitFor(mutex, condvar, duration);
   }
 
