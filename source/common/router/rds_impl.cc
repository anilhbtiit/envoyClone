#include "common/router/rds_impl.h"

#include <chrono>
#include <cstdint>
#include <memory>
#include <string>

#include "envoy/admin/v3/config_dump.pb.h"
#include "envoy/api/v2/route.pb.h"
#include "envoy/config/core/v3/config_source.pb.h"
#include "envoy/extensions/filters/network/http_connection_manager/v3/http_connection_manager.pb.h"
#include "envoy/service/discovery/v3/discovery.pb.h"

#include "common/common/assert.h"
#include "common/common/fmt.h"
#include "common/config/api_version.h"
#include "common/config/utility.h"
#include "common/config/version_converter.h"
#include "common/http/header_map_impl.h"
#include "common/protobuf/utility.h"
#include "common/router/config_impl.h"

namespace Envoy {
namespace Router {

RouteConfigProviderSharedPtr RouteConfigProviderUtil::create(
    const envoy::extensions::filters::network::http_connection_manager::v3::HttpConnectionManager&
        config,
    Server::Configuration::ServerFactoryContext& factory_context,
    ProtobufMessage::ValidationVisitor& validator, Init::Manager& init_manager,
    const std::string& stat_prefix, RouteConfigProviderManager& route_config_provider_manager) {
  switch (config.route_specifier_case()) {
  case envoy::extensions::filters::network::http_connection_manager::v3::HttpConnectionManager::
      RouteSpecifierCase::kRouteConfig:
    return route_config_provider_manager.createStaticRouteConfigProvider(
        config.route_config(), factory_context, validator);
  case envoy::extensions::filters::network::http_connection_manager::v3::HttpConnectionManager::
      RouteSpecifierCase::kRds:
    return route_config_provider_manager.createRdsRouteConfigProvider(
        // At the creation of a RDS route config provider, the factory_context's initManager is
        // always valid, though the init manager may go away later when the listener goes away.
        config.rds(), factory_context, stat_prefix, init_manager);
  default:
    NOT_REACHED_GCOVR_EXCL_LINE;
  }
}

StaticRouteConfigProviderImpl::StaticRouteConfigProviderImpl(
    const envoy::config::route::v3::RouteConfiguration& config,
    Server::Configuration::ServerFactoryContext& factory_context,
    ProtobufMessage::ValidationVisitor& validator,
    RouteConfigProviderManagerImpl& route_config_provider_manager)
    : config_(new ConfigImpl(config, factory_context, validator, true)),
      route_config_proto_{config}, last_updated_(factory_context.timeSource().systemTime()),
      route_config_provider_manager_(route_config_provider_manager) {
  route_config_provider_manager_.static_route_config_providers_.insert(this);
}

StaticRouteConfigProviderImpl::~StaticRouteConfigProviderImpl() {
  route_config_provider_manager_.static_route_config_providers_.erase(this);
}

// TODO(htuch): If support for multiple clusters is added per #1170 cluster_name_
RdsRouteConfigSubscription::RdsRouteConfigSubscription(
    const envoy::extensions::filters::network::http_connection_manager::v3::Rds& rds,
    const uint64_t manager_identifier, Server::Configuration::ServerFactoryContext& factory_context,
    const std::string& stat_prefix,
    Envoy::Router::RouteConfigProviderManagerImpl& route_config_provider_manager)
    : Envoy::Config::SubscriptionBase<envoy::config::route::v3::RouteConfiguration>(
          rds.config_source().resource_api_version(),
          factory_context.messageValidationContext().dynamicValidationVisitor(), "name"),
      route_config_name_(rds.route_config_name()),
      scope_(factory_context.scope().createScope(stat_prefix + "rds." + route_config_name_ + ".")),
      factory_context_(factory_context),
      parent_init_target_(fmt::format("RdsRouteConfigSubscription init {}", route_config_name_),
                          [this]() { local_init_manager_.initialize(local_init_watcher_); }),
      local_init_watcher_(fmt::format("RDS local-init-watcher {}", rds.route_config_name()),
                          [this]() { parent_init_target_.ready(); }),
      local_init_target_(
          fmt::format("RdsRouteConfigSubscription local-init-target {}", route_config_name_),
          [this]() { subscription_->start({route_config_name_}); }),
      local_init_manager_(fmt::format("RDS local-init-manager {}", route_config_name_)),
      stat_prefix_(stat_prefix), stats_({ALL_RDS_STATS(POOL_COUNTER(*scope_))}),
      route_config_provider_manager_(route_config_provider_manager),
      manager_identifier_(manager_identifier) {
  const auto resource_name = getResourceName();
  subscription_ =
      factory_context.clusterManager().subscriptionFactory().subscriptionFromConfigSource(
          rds.config_source(), Grpc::Common::typeUrl(resource_name), *scope_, *this,
          resource_decoder_, false);
  local_init_manager_.add(local_init_target_);
  config_update_info_ = std::make_unique<RouteConfigUpdateReceiverImpl>(factory_context);
}

RdsRouteConfigSubscription::~RdsRouteConfigSubscription() {
  // If we get destroyed during initialization, make sure we signal that we "initialized".
  local_init_target_.ready();

  // The ownership of RdsRouteConfigProviderImpl is shared among all HttpConnectionManagers that
  // hold a shared_ptr to it. The RouteConfigProviderManager holds weak_ptrs to the
  // RdsRouteConfigProviders. Therefore, the map entry for the RdsRouteConfigProvider has to get
  // cleaned by the RdsRouteConfigProvider's destructor.
  route_config_provider_manager_.dynamic_route_config_providers_.erase(manager_identifier_);
}

void RdsRouteConfigSubscription::onConfigUpdate(
    const std::vector<Envoy::Config::DecodedResourceRef>& resources,
    const std::string& version_info) {
  if (!validateUpdateSize(resources.size())) {
    return;
  }
  const auto& route_config = dynamic_cast<const envoy::config::route::v3::RouteConfiguration&>(
      resources[0].get().resource());
  if (route_config.name() != route_config_name_) {
    throw EnvoyException(fmt::format("Unexpected RDS configuration (expecting {}): {}",
                                     route_config_name_, route_config.name()));
  }
  if (route_config_provider_opt_.has_value()) {
    route_config_provider_opt_.value()->validateConfig(route_config);
  }
  std::unique_ptr<Init::ManagerImpl> noop_init_manager;
  std::unique_ptr<Cleanup> resume_rds;
  if (config_update_info_->onRdsUpdate(route_config, version_info)) {
    stats_.config_reload_.inc();
    if (config_update_info_->protobufConfiguration().has_vhds() &&
        config_update_info_->vhdsConfigurationChanged()) {
      ENVOY_LOG(
          debug,
          "rds: vhds configuration present/changed, (re)starting vhds: config_name={} hash={}",
          route_config_name_, config_update_info_->configHash());
      maybeCreateInitManager(version_info, noop_init_manager, resume_rds);
      vhds_subscription_ = std::make_unique<VhdsSubscription>(
<<<<<<< HEAD
          config_update_info_, factory_context_, stat_prefix_, route_config_providers_,
          config_update_info_->protobufConfiguration()
              .vhds()
              .config_source()
              .resource_api_version());
=======
          config_update_info_, factory_context_, stat_prefix_, route_config_provider_opt_,
          config_update_info_->routeConfiguration().vhds().config_source().resource_api_version());
>>>>>>> 76286f61
      vhds_subscription_->registerInitTargetWithInitManager(
          noop_init_manager == nullptr ? local_init_manager_ : *noop_init_manager);
    }

    ENVOY_LOG(debug, "rds: loading new configuration: config_name={} hash={}", route_config_name_,
              config_update_info_->configHash());

    if (route_config_provider_opt_.has_value()) {
      route_config_provider_opt_.value()->onConfigUpdate();
    }
    // RDS update removed VHDS configuration
    if (!config_update_info_->protobufConfiguration().has_vhds()) {
      vhds_subscription_.release();
    }

    update_callback_manager_.runCallbacks();
  }

  local_init_target_.ready();
}

// Initialize a no-op InitManager in case the one in the factory_context has completed
// initialization. This can happen if an RDS config update for an already established RDS
// subscription contains VHDS configuration.
void RdsRouteConfigSubscription::maybeCreateInitManager(
    const std::string& version_info, std::unique_ptr<Init::ManagerImpl>& init_manager,
    std::unique_ptr<Cleanup>& init_vhds) {
  if (local_init_manager_.state() == Init::Manager::State::Initialized) {
    init_manager = std::make_unique<Init::ManagerImpl>(
        fmt::format("VHDS {}:{}", route_config_name_, version_info));
    init_vhds = std::make_unique<Cleanup>([this, &init_manager, version_info] {
      // For new RDS subscriptions created after listener warming up, we don't wait for them to warm
      // up.
      Init::WatcherImpl noop_watcher(
          // Note: we just throw it away.
          fmt::format("VHDS ConfigUpdate watcher {}:{}", route_config_name_, version_info),
          []() { /*Do nothing.*/ });
      init_manager->initialize(noop_watcher);
    });
  }
}

void RdsRouteConfigSubscription::onConfigUpdate(
    const std::vector<Envoy::Config::DecodedResourceRef>& added_resources,
    const Protobuf::RepeatedPtrField<std::string>& removed_resources, const std::string&) {
  if (!removed_resources.empty()) {
    // TODO(#2500) when on-demand resource loading is supported, an RDS removal may make sense
    // (see discussion in #6879), and so we should do something other than ignoring here.
    ENVOY_LOG(
        error,
        "Server sent a delta RDS update attempting to remove a resource (name: {}). Ignoring.",
        removed_resources[0]);
  }
  if (!added_resources.empty()) {
    onConfigUpdate(added_resources, added_resources[0].get().version());
  }
}

void RdsRouteConfigSubscription::onConfigUpdateFailed(
    Envoy::Config::ConfigUpdateFailureReason reason, const EnvoyException*) {
  ASSERT(Envoy::Config::ConfigUpdateFailureReason::ConnectionFailure != reason);
  // We need to allow server startup to continue, even if we have a bad
  // config.
  local_init_target_.ready();
}

void RdsRouteConfigSubscription::updateOnDemand(const std::string& aliases) {
  if (vhds_subscription_.get() == nullptr) {
    return;
  }
  vhds_subscription_->updateOnDemand(aliases);
}

bool RdsRouteConfigSubscription::validateUpdateSize(int num_resources) {
  if (num_resources == 0) {
    ENVOY_LOG(debug, "Missing RouteConfiguration for {} in onConfigUpdate()", route_config_name_);
    stats_.update_empty_.inc();
    local_init_target_.ready();
    return false;
  }
  if (num_resources != 1) {
    throw EnvoyException(fmt::format("Unexpected RDS resource length: {}", num_resources));
    // (would be a return false here)
  }
  return true;
}

RdsRouteConfigProviderImpl::RdsRouteConfigProviderImpl(
    RdsRouteConfigSubscriptionSharedPtr&& subscription,
    Server::Configuration::ServerFactoryContext& factory_context)
    : subscription_(std::move(subscription)),
      config_update_info_(subscription_->routeConfigUpdate()), factory_context_(factory_context),
      validator_(factory_context.messageValidationContext().dynamicValidationVisitor()),
      tls_(factory_context.threadLocal()) {
  ConfigConstSharedPtr initial_config;
  if (config_update_info_->configInfo().has_value()) {
    initial_config = std::make_shared<ConfigImpl>(config_update_info_->protobufConfiguration(),
                                                  factory_context_, validator_, false);
  } else {
    initial_config = std::make_shared<NullConfigImpl>();
  }
  tls_.set([initial_config](Event::Dispatcher&) {
    return std::make_shared<ThreadLocalConfig>(initial_config);
  });
  // It should be 1:1 mapping due to shared rds config.
  ASSERT(!subscription_->routeConfigProvider().has_value());
  subscription_->routeConfigProvider().emplace(this);
}

RdsRouteConfigProviderImpl::~RdsRouteConfigProviderImpl() {
  ASSERT(subscription_->routeConfigProvider().has_value());
  subscription_->routeConfigProvider().reset();
}

Router::ConfigConstSharedPtr RdsRouteConfigProviderImpl::config() { return tls_->config_; }

void RdsRouteConfigProviderImpl::onConfigUpdate() {
  tls_.runOnAllThreads([new_config = config_update_info_->parsedConfiguration()](
                           OptRef<ThreadLocalConfig> tls) { tls->config_ = new_config; });

  const auto aliases = config_update_info_->resourceIdsInLastVhdsUpdate();
  // Regular (non-VHDS) RDS updates don't populate aliases fields in resources.
  if (aliases.empty()) {
    return;
  }

  const auto config =
      std::static_pointer_cast<const ConfigImpl>(config_update_info_->parsedConfiguration());
  // Notifies connections that RouteConfiguration update has been propagated.
  // Callbacks processing is performed in FIFO order. The callback is skipped if alias used in
  // the VHDS update request do not match the aliases in the update response
  for (auto it = config_update_callbacks_.begin(); it != config_update_callbacks_.end();) {
    auto found = aliases.find(it->alias_);
    if (found != aliases.end()) {
      // TODO(dmitri-d) HeaderMapImpl is expensive, need to profile this
      auto host_header = Http::RequestHeaderMapImpl::create();
      host_header->setHost(VhdsSubscription::aliasToDomainName(it->alias_));
      const bool host_exists = config->virtualHostExists(*host_header);
      std::weak_ptr<Http::RouteConfigUpdatedCallback> current_cb(it->cb_);
      it->thread_local_dispatcher_.post([current_cb, host_exists] {
        if (auto cb = current_cb.lock()) {
          (*cb)(host_exists);
        }
      });
      it = config_update_callbacks_.erase(it);
    } else {
      it++;
    }
  }
}

void RdsRouteConfigProviderImpl::validateConfig(
    const envoy::config::route::v3::RouteConfiguration& config) const {
  // TODO(lizan): consider cache the config here until onConfigUpdate.
  ConfigImpl validation_config(config, factory_context_, validator_, false);
}

// Schedules a VHDS request on the main thread and queues up the callback to use when the VHDS
// response has been propagated to the worker thread that was the request origin.
void RdsRouteConfigProviderImpl::requestVirtualHostsUpdate(
    const std::string& for_domain, Event::Dispatcher& thread_local_dispatcher,
    std::weak_ptr<Http::RouteConfigUpdatedCallback> route_config_updated_cb) {
  auto alias =
      VhdsSubscription::domainNameToAlias(config_update_info_->routeConfigName(), for_domain);
  // The RdsRouteConfigProviderImpl instance can go away before the dispatcher has a chance to
  // execute the callback. still_alive shared_ptr will be deallocated when the current instance of
  // the RdsRouteConfigProviderImpl is deallocated; we rely on a weak_ptr to still_alive flag to
  // determine if the RdsRouteConfigProviderImpl instance is still valid.
  factory_context_.dispatcher().post([this, maybe_still_alive = std::weak_ptr<bool>(still_alive_),
                                      alias, &thread_local_dispatcher,
                                      route_config_updated_cb]() -> void {
    if (maybe_still_alive.lock()) {
      subscription_->updateOnDemand(alias);
      config_update_callbacks_.push_back({alias, thread_local_dispatcher, route_config_updated_cb});
    }
  });
}

RouteConfigProviderManagerImpl::RouteConfigProviderManagerImpl(Server::Admin& admin) {
  config_tracker_entry_ =
      admin.getConfigTracker().add("routes", [this] { return dumpRouteConfigs(); });
  // ConfigTracker keys must be unique. We are asserting that no one has stolen the "routes" key
  // from us, since the returned entry will be nullptr if the key already exists.
  RELEASE_ASSERT(config_tracker_entry_, "");
}

Router::RouteConfigProviderSharedPtr RouteConfigProviderManagerImpl::createRdsRouteConfigProvider(
    const envoy::extensions::filters::network::http_connection_manager::v3::Rds& rds,
    Server::Configuration::ServerFactoryContext& factory_context, const std::string& stat_prefix,
    Init::Manager& init_manager) {
  // RdsRouteConfigSubscriptions are unique based on their serialized RDS config.
  const uint64_t manager_identifier = MessageUtil::hash(rds);
  auto it = dynamic_route_config_providers_.find(manager_identifier);

  if (it == dynamic_route_config_providers_.end()) {
    // std::make_shared does not work for classes with private constructors. There are ways
    // around it. However, since this is not a performance critical path we err on the side
    // of simplicity.
    RdsRouteConfigSubscriptionSharedPtr subscription(new RdsRouteConfigSubscription(
        rds, manager_identifier, factory_context, stat_prefix, *this));
    init_manager.add(subscription->parent_init_target_);
    RdsRouteConfigProviderImplSharedPtr new_provider{
        new RdsRouteConfigProviderImpl(std::move(subscription), factory_context)};
    dynamic_route_config_providers_.insert(
        {manager_identifier, std::weak_ptr<RdsRouteConfigProviderImpl>(new_provider)});
    return new_provider;
  } else {
    // Because the RouteConfigProviderManager's weak_ptrs only get cleaned up
    // in the RdsRouteConfigSubscription destructor, and the single threaded nature
    // of this code, locking the weak_ptr will not fail.
    auto existing_provider = it->second.lock();
    RELEASE_ASSERT(existing_provider != nullptr,
                   absl::StrCat("cannot find subscribed rds resource ", rds.route_config_name()));
    init_manager.add(existing_provider->subscription_->parent_init_target_);
    return existing_provider;
  }
}

RouteConfigProviderPtr RouteConfigProviderManagerImpl::createStaticRouteConfigProvider(
    const envoy::config::route::v3::RouteConfiguration& route_config,
    Server::Configuration::ServerFactoryContext& factory_context,
    ProtobufMessage::ValidationVisitor& validator) {
  auto provider = std::make_unique<StaticRouteConfigProviderImpl>(route_config, factory_context,
                                                                  validator, *this);
  static_route_config_providers_.insert(provider.get());
  return provider;
}

std::unique_ptr<envoy::admin::v3::RoutesConfigDump>
RouteConfigProviderManagerImpl::dumpRouteConfigs() const {
  auto config_dump = std::make_unique<envoy::admin::v3::RoutesConfigDump>();

  for (const auto& element : dynamic_route_config_providers_) {
    const auto& subscription = element.second.lock()->subscription_;
    // Because the RouteConfigProviderManager's weak_ptrs only get cleaned up
    // in the RdsRouteConfigSubscription destructor, and the single threaded nature
    // of this code, locking the weak_ptr will not fail.
    ASSERT(subscription);
    ASSERT(subscription->route_config_provider_opt_.has_value());

    if (subscription->routeConfigUpdate()->configInfo()) {
      auto* dynamic_config = config_dump->mutable_dynamic_route_configs()->Add();
      dynamic_config->set_version_info(subscription->routeConfigUpdate()->configVersion());
      dynamic_config->mutable_route_config()->PackFrom(
          API_RECOVER_ORIGINAL(subscription->routeConfigUpdate()->protobufConfiguration()));
      TimestampUtil::systemClockToTimestamp(subscription->routeConfigUpdate()->lastUpdated(),
                                            *dynamic_config->mutable_last_updated());
    }
  }

  for (const auto& provider : static_route_config_providers_) {
    ASSERT(provider->configInfo());
    auto* static_config = config_dump->mutable_static_route_configs()->Add();
    static_config->mutable_route_config()->PackFrom(
        API_RECOVER_ORIGINAL(provider->configInfo().value().config_));
    TimestampUtil::systemClockToTimestamp(provider->lastUpdated(),
                                          *static_config->mutable_last_updated());
  }

  return config_dump;
}

} // namespace Router
} // namespace Envoy<|MERGE_RESOLUTION|>--- conflicted
+++ resolved
@@ -130,16 +130,11 @@
           route_config_name_, config_update_info_->configHash());
       maybeCreateInitManager(version_info, noop_init_manager, resume_rds);
       vhds_subscription_ = std::make_unique<VhdsSubscription>(
-<<<<<<< HEAD
-          config_update_info_, factory_context_, stat_prefix_, route_config_providers_,
+          config_update_info_, factory_context_, stat_prefix_, route_config_provider_opt_,
           config_update_info_->protobufConfiguration()
               .vhds()
               .config_source()
               .resource_api_version());
-=======
-          config_update_info_, factory_context_, stat_prefix_, route_config_provider_opt_,
-          config_update_info_->routeConfiguration().vhds().config_source().resource_api_version());
->>>>>>> 76286f61
       vhds_subscription_->registerInitTargetWithInitManager(
           noop_init_manager == nullptr ? local_init_manager_ : *noop_init_manager);
     }
