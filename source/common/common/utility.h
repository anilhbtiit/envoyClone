#pragma once

#include <chrono>
#include <cstdint>
#include <regex>
#include <set>
#include <sstream>
#include <string>
#include <unordered_set>
#include <vector>

#include "envoy/common/interval_set.h"
#include "envoy/common/time.h"

#include "common/common/assert.h"
#include "common/common/hash.h"

#include "absl/strings/string_view.h"

namespace Envoy {
/**
 * Utility class for formatting dates given an absl::FormatTime style format string.
 */
class DateFormatter {
public:
  DateFormatter(const std::string& format_string) : raw_format_string_(format_string) {
    parse(format_string);
  }

  /**
   * @return std::string representing the GMT/UTC time based on the input time.
   */
  std::string fromTime(const SystemTime& time) const;

  /**
   * @param time_source time keeping source.
   * @return std::string representing the GMT/UTC time of a TimeSource based on the format string.
   */
  std::string now(TimeSource& time_source);

  /**
   * @return std::string the format string used.
   */
  const std::string& formatString() const { return raw_format_string_; }

private:
  void parse(const std::string& format_string);

  typedef std::vector<int32_t> SpecifierOffsets;
  std::string fromTimeAndPrepareSpecifierOffsets(time_t time, SpecifierOffsets& specifier_offsets,
                                                 const std::string& seconds_str) const;

  // A container to hold a specifiers (%f, %Nf, %s) found in a format string.
  struct Specifier {
    // To build a subsecond-specifier.
    Specifier(const size_t position, const size_t width, const std::string& segment)
        : position_(position), width_(width), segment_(segment), second_(false) {}

    // To build a second-specifier (%s), the number of characters to be replaced is always 2.
    Specifier(const size_t position, const std::string& segment)
        : position_(position), width_(2), segment_(segment), second_(true) {}

    // The position/index of a specifier in a format string.
    const size_t position_;

    // The width of a specifier, e.g. given %3f, the width is 3. If %f is set as the
    // specifier, the width value should be 9 (the number of nanosecond digits).
    const size_t width_;

    // The string before the current specifier's position and after the previous found specifier. A
    // segment may include absl::FormatTime accepted specifiers. E.g. given
    // "%3f-this-i%s-a-segment-%4f", the current specifier is "%4f" and the segment is
    // "-this-i%s-a-segment-".
    const std::string segment_;

    // As an indication that this specifier is a %s (expect to be replaced by seconds since the
    // epoch).
    const bool second_;
  };

  // This holds all specifiers found in a given format string.
  std::vector<Specifier> specifiers_;

  // This is the format string as supplied in configuration, e.g. "foo %3f bar".
  const std::string raw_format_string_;
};

/**
 * Utility class for access log date/time format with milliseconds support.
 */
class AccessLogDateTimeFormatter {
public:
  static std::string fromTime(const SystemTime& time);
};

/**
 * Real-world time implementation of TimeSource.
 */
class RealTimeSource : public TimeSource {
public:
  // TimeSource
  SystemTime systemTime() override { return std::chrono::system_clock::now(); }
  MonotonicTime monotonicTime() override { return std::chrono::steady_clock::now(); }
};

/**
 * Class used for creating non-copying std::istream's. See InputConstMemoryStream below.
 */
class ConstMemoryStreamBuffer : public std::streambuf {
public:
  ConstMemoryStreamBuffer(const char* data, size_t size);
};

/**
 * std::istream class similar to std::istringstream, except that it provides a view into a region of
 * constant memory. It can be more efficient than std::istringstream because it doesn't copy the
 * provided string.
 *
 * See https://stackoverflow.com/a/13059195/4447365.
 */
class InputConstMemoryStream : public virtual ConstMemoryStreamBuffer, public std::istream {
public:
  InputConstMemoryStream(const char* data, size_t size);
};

/**
 * Utility class for date/time helpers.
 */
class DateUtil {
public:
  /**
   * @return whether a time_point contains a valid, not default constructed time.
   */
  static bool timePointValid(SystemTime time_point);

  /**
   * @return whether a time_point contains a valid, not default constructed time.
   */
  static bool timePointValid(MonotonicTime time_point);
};

/**
 * Utility routines for working with strings.
 */
class StringUtil {
public:
  static const char WhitespaceChars[];

  /**
   * Convert a string to an unsigned long, checking for error.
   * @return pointer to the remainder of 'str' if successful, nullptr otherwise.
   */
  static const char* strtoull(const char* str, uint64_t& out, int base = 10);

  /**
   * Convert a string to an unsigned long, checking for error.
   * @param return true if successful, false otherwise.
   */
  static bool atoull(const char* str, uint64_t& out, int base = 10);

  /**
   * Convert a string to a long, checking for error.
   * @param return true if successful, false otherwise.
   */
  static bool atoll(const char* str, int64_t& out, int base = 10);

  /**
   * Convert an unsigned integer to a base 10 string as fast as possible.
   * @param out supplies the string to fill.
   * @param out_len supplies the length of the output buffer. Must be >= MIN_ITOA_OUT_LEN.
   * @param i supplies the number to convert.
   * @return the size of the string, not including the null termination.
   */
  static constexpr size_t MIN_ITOA_OUT_LEN = 21;
  static uint32_t itoa(char* out, size_t out_len, uint64_t i);

  /**
   * Trim leading whitespace from a string view.
   * @param source supplies the string view to be trimmed.
   * @return trimmed string view.
   */
  static absl::string_view ltrim(absl::string_view source);

  /**
   * Trim trailing whitespaces from a string view.
   * @param source supplies the string view to be trimmed.
   * @return trimmed string view.
   */
  static absl::string_view rtrim(absl::string_view source);

  /**
   * Trim leading and trailing whitespaces from a string view.
   * @param source supplies the string view to be trimmed.
   * @return trimmed string view.
   */
  static absl::string_view trim(absl::string_view source);

  /**
   * Look up for an exactly token in a delimiter-separated string view.
   * @param source supplies the delimiter-separated string view.
   * @param multi-delimiter supplies chars used to split the delimiter-separated string view.
   * @param token supplies the lookup string view.
   * @param trim_whitespace remove leading and trailing whitespaces from each of the split
   * string views; default = true.
   * @return true if found and false otherwise.
   *
   * E.g.,
   *
   * findToken("A=5; b", "=;", "5")   . true
   * findToken("A=5; b", "=;", "A=5") . false
   * findToken("A=5; b", "=;", "A")   . true
   * findToken("A=5; b", "=;", "b")   . true
   * findToken("A=5", ".", "A=5")     . true
   */
  static bool findToken(absl::string_view source, absl::string_view delimiters,
                        absl::string_view token, bool trim_whitespace = true);

  /**
   * Look up for a token in a delimiter-separated string view ignoring case
   * sensitivity.
   * @param source supplies the delimiter-separated string view.
   * @param multi-delimiter supplies chars used to split the delimiter-separated string view.
   * @param token supplies the lookup string view.
   * @param trim_whitespace remove leading and trailing whitespaces from each of the split
   * string views; default = true.
   * @return true if found a string that is semantically the same and false otherwise.
   *
   * E.g.,
   *
   * findToken("hello; world", ";", "HELLO")   . true
   */
  static bool caseFindToken(absl::string_view source, absl::string_view delimiters,
                            absl::string_view key_token, bool trim_whitespace = true);

  /**
   * Compare one string view with another string view ignoring case sensitivity.
   * @param lhs supplies the first string view.
   * @param rhs supplies the second string view.
   * @return true if strings are semantically the same and false otherwise.
   *
   * E.g.,
   *
   * caseCompare("hello", "hello")   . true
   * caseCompare("hello", "HELLO")   . true
   * caseCompare("hello", "HellO")   . true
   */
  static bool caseCompare(absl::string_view lhs, absl::string_view rhs);

  /**
   * Crop characters from a string view starting at the first character of the matched
   * delimiter string view until the end of the source string view.
   * @param source supplies the string view to be processed.
   * @param delimiter supplies the string view that delimits the starting point for deletion.
   * @return sub-string of the string view if any.
   *
   * E.g.,
   *
   * cropRight("foo ; ; ; ; ; ; ", ";") == "foo "
   */
  static absl::string_view cropRight(absl::string_view source, absl::string_view delimiters);

  /**
   * Crop characters from a string view starting at the first character of the matched
   * delimiter string view until the beginning of the source string view.
   * @param source supplies the string view to be processed.
   * @param delimiter supplies the string view that delimits the starting point for deletion.
   * @return sub-string of the string view if any.
   *
   * E.g.,
   *
   * cropLeft("foo ; ; ; ; ; ", ";") == " ; ; ; ; "
   */
  static absl::string_view cropLeft(absl::string_view source, absl::string_view delimiters);

  /**
   * Split a delimiter-separated string view.
   * @param source supplies the delimiter-separated string view.
   * @param multi-delimiter supplies chars used to split the delimiter-separated string view.
   * @param keep_empty_string result contains empty strings if the string starts or ends with
   * 'split', or if instances of 'split' are adjacent; default = false.
   * @return vector containing views of the split strings
   */
  static std::vector<absl::string_view> splitToken(absl::string_view source,
                                                   absl::string_view delimiters,
                                                   bool keep_empty_string = false);

  /**
   * Size-bounded string copying and concatenation
   */
  static size_t strlcpy(char* dst, const char* src, size_t size);

  /**
   * Join elements of a vector into a string delimited by delimiter.
   * @param source supplies the strings to join.
   * @param delimiter supplies the delimiter to join them together.
   * @return string combining elements of `source` with `delimiter` in between each element.
   */
  static std::string join(const std::vector<std::string>& source, const std::string& delimiter);

  /**
   * Version of substr() that operates on a start and end index instead of a start index and a
   * length.
   * @return string substring starting at start, and ending right before end.
   */
  static std::string subspan(absl::string_view source, size_t start, size_t end);

  /**
   * Escape strings for logging purposes. Returns a copy of the string with
   * \n, \r, \t, and " (double quote) escaped.
   * @param source supplies the string to escape.
   * @return escaped string.
   */
  static std::string escape(const std::string& source);

  /**
   * Provide a default value for a string if empty.
   * @param s string.
   * @param default_value replacement for s if empty.
   * @return s is !s.empty() otherwise default_value.
   */
  static const std::string& nonEmptyStringOrDefault(const std::string& s,
                                                    const std::string& default_value);

  /**
   * Convert a string to upper case.
   * @param s string.
   * @return std::string s converted to upper case.
   */
  static std::string toUpper(absl::string_view s);

  /**
   * Convert a string to lower case.
   * @param s string.
   * @return std::string s converted to lower case.
   */
  static std::string toLower(absl::string_view s);

  /**
   * Callable struct that returns the result of string comparison ignoring case.
   * @param lhs supplies the first string view.
   * @param rhs supplies the second string view.
   * @return true if strings are semantically the same and false otherwise.
   */
  struct CaseInsensitiveCompare {
    bool operator()(absl::string_view lhs, absl::string_view rhs) const;
  };

  /**
   * Callable struct that returns the hash representation of a case-insensitive string_view input.
   * @param key supplies the string view.
   * @return uint64_t hash representation of the supplied string view.
   */
  struct CaseInsensitiveHash {
    uint64_t operator()(absl::string_view key) const;
  };

  /**
   * Definition of unordered set of case-insensitive std::string.
   */
  typedef std::unordered_set<std::string, CaseInsensitiveHash, CaseInsensitiveCompare>
      CaseUnorderedSet;

  /**
   * Removes all the character indices from str contained in the interval-set.
   * @param str the string containing the characters to be removed.
   * @param remove_characters the set of character-intervals.
   * @return std::string the string with the desired characters removed.
   */
  static std::string removeCharacters(const absl::string_view& str,
                                      const IntervalSet<size_t>& remove_characters);
};

/**
 * Utilities for finding primes.
 */
class Primes {
public:
  /**
   * Determines whether x is prime.
   */
  static bool isPrime(uint32_t x);

  /**
   * Finds the next prime number larger than x.
   */
  static uint32_t findPrimeLargerThan(uint32_t x);
};

/**
 * Utilities for constructing regular expressions.
 */
class RegexUtil {
public:
  /*
   * Constructs a std::regex, converting any std::regex_error exception into an EnvoyException.
   * @param regex std::string containing the regular expression to parse.
   * @param flags std::regex::flag_type containing parser flags. Defaults to std::regex::optimize.
   * @return std::regex constructed from regex and flags.
   * @throw EnvoyException if the regex string is invalid.
   */
  static std::regex parseRegex(const std::string& regex,
                               std::regex::flag_type flags = std::regex::optimize);
};

/**
 * Utilities for working with weighted clusters.
 */
class WeightedClusterUtil {
public:
  /*
   * Returns a WeightedClusterEntry from the given weighted clusters based on
   * the total cluster weight and a random value.
   * @param weighted_clusters a vector of WeightedClusterEntry instances.
   * @param total_cluster_weight the total weight of all clusters.
   * @param random_value the random value.
   * @param ignore_overflow whether to ignore cluster weight overflows.
   * @return a WeightedClusterEntry.
   */
  template <typename WeightedClusterEntry>
  static const WeightedClusterEntry&
  pickCluster(const std::vector<WeightedClusterEntry>& weighted_clusters,
              const uint64_t total_cluster_weight, const uint64_t random_value,
              const bool ignore_overflow) {
    uint64_t selected_value = random_value % total_cluster_weight;
    uint64_t begin = 0;
    uint64_t end = 0;

    // Find the right cluster to route to based on the interval in which
    // the selected value falls. The intervals are determined as
    // [0, cluster1_weight), [cluster1_weight, cluster1_weight+cluster2_weight),..
    for (const WeightedClusterEntry& cluster : weighted_clusters) {
      end = begin + cluster->clusterWeight();
      if (!ignore_overflow) {
        // end > total_cluster_weight: This case can only occur with Runtimes,
        // when the user specifies invalid weights such that
        // sum(weights) > total_cluster_weight.
        ASSERT(end <= total_cluster_weight);
      }

      if (selected_value >= begin && selected_value < end) {
        return cluster;
      }
      begin = end;
    }

    NOT_REACHED_GCOVR_EXCL_LINE;
  }
};

/**
 * Maintains sets of numeric intervals. As new intervals are added, existing ones in the
 * set are combined so that no overlapping intervals remain in the representation.
 *
 * Value can be any type that is comparable with <, ==, and >.
 */
template <typename Value> class IntervalSetImpl : public IntervalSet<Value> {
public:
  // Interval is a pair of Values.
  typedef typename IntervalSet<Value>::Interval Interval;

  void insert(Value left, Value right) override {
    if (left == right) {
      return;
    }
    ASSERT(left < right);

    // There 3 cases where we'll decide the [left, right) is disjoint with the
    // current contents, and just need to insert. But we'll structure the code
    // to search for where existing interval(s) needs to be merged, and fall back
    // to the disjoint insertion case.
    if (!intervals_.empty()) {
      const auto left_pos = intervals_.lower_bound(Interval(left, left));
      if (left_pos != intervals_.end() && (right >= left_pos->first)) {
        // upper_bound is exclusive, and we want to be inclusive.
        auto right_pos = intervals_.upper_bound(Interval(right, right));
        if (right_pos != intervals_.begin()) {
          --right_pos;
          if (right_pos->second >= left) {
            // Both bounds overlap, with one or more existing intervals.
            left = std::min(left_pos->first, left);
            right = std::max(right_pos->second, right);
            ++right_pos; // erase is non-inclusive on upper bound.
            intervals_.erase(left_pos, right_pos);
          }
        }
      }
    }
    intervals_.insert(Interval(left, right));
  }

  std::vector<Interval> toVector() const override {
    return std::vector<Interval>(intervals_.begin(), intervals_.end());
  }

  void clear() override { intervals_.clear(); }

private:
  struct Compare {
    bool operator()(const Interval& a, const Interval& b) const { return a.second < b.first; }
  };
  std::set<Interval, Compare> intervals_; // Intervals do not overlap or abut.
};

/**
 * Hashing functor for use with unordered_map and unordered_set with string_view as a key.
 */
struct StringViewHash {
  std::size_t operator()(const absl::string_view& k) const { return HashUtil::xxHash64(k); }
};

/**
 * Hashing functor for use with enum class types.
 * This is needed for GCC 5.X; newer versions of GCC, as well as clang7, provide native hashing
 * specializations.
 */
struct EnumClassHash {
  template <typename T> std::size_t operator()(T t) const {
    return std::hash<std::size_t>()(static_cast<std::size_t>(t));
  }
};

/**
 * Computes running standard-deviation using Welford's algorithm:
 * https://en.wikipedia.org/wiki/Algorithms_for_calculating_variance#Online_algorithm
 */
class WelfordStandardDeviation {
public:
  /**
   * Accumulates a new value into the standard deviation.
   * @param newValue the new value
   */
  void update(double newValue);

  /**
   * @return double the computed mean value.
   */
  double mean() const { return mean_; }

  /**
   * @return uint64_t the number of times update() was called
   */
  uint64_t count() const { return count_; }

  /**
   * @return double the standard deviation.
   */
  double computeStandardDeviation() const;

private:
  double computeVariance() const;

  uint64_t count_{0};
  double mean_{0};
  double m2_{0};
};

template <class Value> struct TrieEntry {
  Value value_{};
  std::array<std::unique_ptr<TrieEntry>, 256> entries_;
};

/**
 * A trie used for faster lookup with lookup time at most equal to the size of the key.
 */
template <class Value> struct TrieLookupTable {

  /**
   * Adds an entry to the Trie at the given Key.
   * @param key the key used to add the entry.
   * @param value the value to be associated with the key.
   * @param overwrite_existing will overwrite the value when the value for a given key already
   * exists.
   * @return false when a value already exists for the given key.
   */
<<<<<<< HEAD
  void add(absl::string_view key, Value value) {
=======
  bool add(const char* key, Value value, bool overwrite_existing = true) {
>>>>>>> 71634517
    TrieEntry<Value>* current = &root_;
    for (uint8_t c : key) {
      if (!current->entries_[c]) {
        current->entries_[c] = std::make_unique<TrieEntry<Value>>();
      }
      current = current->entries_[c].get();
    }
    if (current->value_ && !overwrite_existing) {
      return false;
    }
    current->value_ = value;
    return true;
  }

  /**
   * Finds the entry associated with the key.
   * @param key the key used to find.
   * @return the value associated with the key.
   */
  Value find(absl::string_view key) const {
    const TrieEntry<Value>* current = &root_;
    for (uint8_t c : key) {
      current = current->entries_[c].get();
      if (current == nullptr) {
        return nullptr;
      }
    }
    return current->value_;
  }

  /**
   * Finds the entry associated with the longest prefix. Complexity is O(min(longest key prefix, key
   * length))
   * @param key the key used to find.
   * @return the value matching the longest prefix based on the key.
   */
  Value findLongestPrefix(const char* key) const {
    const TrieEntry<Value>* current = &root_;
    const TrieEntry<Value>* result = nullptr;
    while (uint8_t c = *key) {
      if (current->value_) {
        result = current;
      }

      // https://github.com/facebook/mcrouter/blob/master/mcrouter/lib/fbi/cpp/Trie-inl.h#L126-L143
      current = current->entries_[c].get();
      if (current == nullptr) {
        return result ? result->value_ : nullptr;
      }

      key++;
    }
    return current ? current->value_ : result->value_;
  }

  TrieEntry<Value> root_;
};

} // namespace Envoy<|MERGE_RESOLUTION|>--- conflicted
+++ resolved
@@ -572,11 +572,7 @@
    * exists.
    * @return false when a value already exists for the given key.
    */
-<<<<<<< HEAD
-  void add(absl::string_view key, Value value) {
-=======
-  bool add(const char* key, Value value, bool overwrite_existing = true) {
->>>>>>> 71634517
+  bool add(absl::string_view key, Value value, bool overwrite_existing = true) {
     TrieEntry<Value>* current = &root_;
     for (uint8_t c : key) {
       if (!current->entries_[c]) {
