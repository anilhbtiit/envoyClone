--- conflicted
+++ resolved
@@ -219,25 +219,15 @@
 
   struct VirtualClusterEntry : public StatNameProvider, public VirtualClusterBase {
     VirtualClusterEntry(const envoy::config::route::v3::VirtualCluster& virtual_cluster,
-<<<<<<< HEAD
-                        Stats::StatNamePool& pool, Stats::Scope& scope,
-                        const VirtualClusterStatNames& stat_names);
-=======
                         Stats::Scope& scope, const VirtualClusterStatNames& stat_names);
->>>>>>> c1519364
 
     std::vector<Http::HeaderUtility::HeaderDataPtr> headers_;
   };
 
   struct CatchAllVirtualCluster : public VirtualClusterBase {
-<<<<<<< HEAD
-    explicit CatchAllVirtualCluster(Stats::Scope& scope, const VirtualClusterStatNames& stat_names)
-        : VirtualClusterBase(stat_names.other_, scope.createScope("other"), stat_names) {}
-=======
     CatchAllVirtualCluster(Stats::Scope& scope, const VirtualClusterStatNames& stat_names)
         : VirtualClusterBase(stat_names.other_, scope.scopeFromStatName(stat_names.other_),
                              stat_names) {}
->>>>>>> c1519364
   };
 
   static const std::shared_ptr<const SslRedirectRoute> SSL_REDIRECT_ROUTE;
