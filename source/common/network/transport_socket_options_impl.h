#pragma once

#include "envoy/common/optref.h"
#include "envoy/network/proxy_protocol.h"
#include "envoy/network/transport_socket.h"
#include "envoy/stream_info/filter_state.h"

namespace Envoy {
namespace Network {

// A wrapper around another TransportSocketOptions that overrides the ALPN fallback.
class AlpnDecoratingTransportSocketOptions : public TransportSocketOptions {
public:
  AlpnDecoratingTransportSocketOptions(std::vector<std::string>&& alpn,
                                       TransportSocketOptionsConstSharedPtr inner_options)
      : alpn_fallback_(std::move(alpn)), inner_options_(std::move(inner_options)) {}
  // Network::TransportSocketOptions
  const absl::optional<std::string>& serverNameOverride() const override {
    return inner_options_->serverNameOverride();
  }
  const std::vector<std::string>& verifySubjectAltNameListOverride() const override {
    return inner_options_->verifySubjectAltNameListOverride();
  }
  const std::vector<std::string>& applicationProtocolListOverride() const override {
    return inner_options_->applicationProtocolListOverride();
  }
  const std::vector<std::string>& applicationProtocolFallback() const override {
    return alpn_fallback_;
  }
  absl::optional<Network::ProxyProtocolData> proxyProtocolOptions() const override {
    return inner_options_->proxyProtocolOptions();
  }
<<<<<<< HEAD
  OptRef<const Http11ProxyInfo> http11ProxyInfo() const override {
    return inner_options_->http11ProxyInfo();
  }
  const StreamInfo::FilterStateSharedPtr& filterState() const override {
    return inner_options_->filterState();
=======
  const StreamInfo::FilterState::Objects& downstreamSharedFilterStateObjects() const override {
    return inner_options_->downstreamSharedFilterStateObjects();
>>>>>>> 21274872
  }

private:
  const std::vector<std::string> alpn_fallback_;
  const TransportSocketOptionsConstSharedPtr inner_options_;
};

class TransportSocketOptionsImpl : public TransportSocketOptions {
public:
  TransportSocketOptionsImpl(
      absl::string_view override_server_name = "",
      std::vector<std::string>&& override_verify_san_list = {},
      std::vector<std::string>&& override_alpn = {}, std::vector<std::string>&& fallback_alpn = {},
      absl::optional<Network::ProxyProtocolData> proxy_proto_options = absl::nullopt,
<<<<<<< HEAD
      const StreamInfo::FilterStateSharedPtr filter_state = nullptr,
      std::unique_ptr<const Http11ProxyInfo>&& proxy_info = nullptr)
=======
      StreamInfo::FilterState::ObjectsPtr filter_state_objects =
          std::make_unique<StreamInfo::FilterState::Objects>())
>>>>>>> 21274872
      : override_server_name_(override_server_name.empty()
                                  ? absl::nullopt
                                  : absl::optional<std::string>(override_server_name)),
        override_verify_san_list_{std::move(override_verify_san_list)},
        override_alpn_list_{std::move(override_alpn)}, alpn_fallback_{std::move(fallback_alpn)},
<<<<<<< HEAD
        proxy_protocol_options_(proxy_proto_options), filter_state_(filter_state),
        proxy_info_(std::move(proxy_info)) {}
=======
        proxy_protocol_options_(proxy_proto_options),
        filter_state_objects_(std::move(filter_state_objects)) {}
>>>>>>> 21274872

  // Network::TransportSocketOptions
  const absl::optional<std::string>& serverNameOverride() const override {
    return override_server_name_;
  }
  const std::vector<std::string>& verifySubjectAltNameListOverride() const override {
    return override_verify_san_list_;
  }
  const std::vector<std::string>& applicationProtocolListOverride() const override {
    return override_alpn_list_;
  }
  const std::vector<std::string>& applicationProtocolFallback() const override {
    return alpn_fallback_;
  }
  absl::optional<Network::ProxyProtocolData> proxyProtocolOptions() const override {
    return proxy_protocol_options_;
  }
<<<<<<< HEAD
  OptRef<const Http11ProxyInfo> http11ProxyInfo() const override {
    if (!proxy_info_) {
      return {};
    }
    return {*proxy_info_};
  }
  const StreamInfo::FilterStateSharedPtr& filterState() const override { return filter_state_; }
=======
  const StreamInfo::FilterState::Objects& downstreamSharedFilterStateObjects() const override {
    return *filter_state_objects_;
  }
>>>>>>> 21274872

private:
  const absl::optional<std::string> override_server_name_;
  const std::vector<std::string> override_verify_san_list_;
  const std::vector<std::string> override_alpn_list_;
  const std::vector<std::string> alpn_fallback_;
  const absl::optional<Network::ProxyProtocolData> proxy_protocol_options_;
<<<<<<< HEAD
  const StreamInfo::FilterStateSharedPtr filter_state_;
  std::unique_ptr<const Http11ProxyInfo> proxy_info_;
=======
  const StreamInfo::FilterState::ObjectsPtr filter_state_objects_;
>>>>>>> 21274872
};

class TransportSocketOptionsUtility {
public:
  /**
   * Construct TransportSocketOptions from StreamInfo::FilterState, using UpstreamServerName
   * and ApplicationProtocols key in the filter state.
   * @returns TransportSocketOptionsConstSharedPtr a shared pointer to the transport socket options,
   * nullptr if nothing is in the filter state.
   */
  static TransportSocketOptionsConstSharedPtr
  fromFilterState(const StreamInfo::FilterState& stream_info);
};

class CommonUpstreamTransportSocketFactory : public UpstreamTransportSocketFactory {
public:
  /**
   * Compute the generic hash key from the transport socket options.
   */
  void hashKey(std::vector<uint8_t>& key,
               TransportSocketOptionsConstSharedPtr options) const override;
};

} // namespace Network
} // namespace Envoy<|MERGE_RESOLUTION|>--- conflicted
+++ resolved
@@ -30,16 +30,11 @@
   absl::optional<Network::ProxyProtocolData> proxyProtocolOptions() const override {
     return inner_options_->proxyProtocolOptions();
   }
-<<<<<<< HEAD
   OptRef<const Http11ProxyInfo> http11ProxyInfo() const override {
     return inner_options_->http11ProxyInfo();
   }
-  const StreamInfo::FilterStateSharedPtr& filterState() const override {
-    return inner_options_->filterState();
-=======
   const StreamInfo::FilterState::Objects& downstreamSharedFilterStateObjects() const override {
     return inner_options_->downstreamSharedFilterStateObjects();
->>>>>>> 21274872
   }
 
 private:
@@ -54,25 +49,17 @@
       std::vector<std::string>&& override_verify_san_list = {},
       std::vector<std::string>&& override_alpn = {}, std::vector<std::string>&& fallback_alpn = {},
       absl::optional<Network::ProxyProtocolData> proxy_proto_options = absl::nullopt,
-<<<<<<< HEAD
-      const StreamInfo::FilterStateSharedPtr filter_state = nullptr,
+      StreamInfo::FilterState::ObjectsPtr filter_state_objects =
+          std::make_unique<StreamInfo::FilterState::Objects>(),
       std::unique_ptr<const Http11ProxyInfo>&& proxy_info = nullptr)
-=======
-      StreamInfo::FilterState::ObjectsPtr filter_state_objects =
-          std::make_unique<StreamInfo::FilterState::Objects>())
->>>>>>> 21274872
       : override_server_name_(override_server_name.empty()
                                   ? absl::nullopt
                                   : absl::optional<std::string>(override_server_name)),
         override_verify_san_list_{std::move(override_verify_san_list)},
         override_alpn_list_{std::move(override_alpn)}, alpn_fallback_{std::move(fallback_alpn)},
-<<<<<<< HEAD
-        proxy_protocol_options_(proxy_proto_options), filter_state_(filter_state),
-        proxy_info_(std::move(proxy_info)) {}
-=======
         proxy_protocol_options_(proxy_proto_options),
-        filter_state_objects_(std::move(filter_state_objects)) {}
->>>>>>> 21274872
+        filter_state_objects_(std::move(filter_state_objects)), proxy_info_(std::move(proxy_info)) {
+  }
 
   // Network::TransportSocketOptions
   const absl::optional<std::string>& serverNameOverride() const override {
@@ -90,19 +77,15 @@
   absl::optional<Network::ProxyProtocolData> proxyProtocolOptions() const override {
     return proxy_protocol_options_;
   }
-<<<<<<< HEAD
   OptRef<const Http11ProxyInfo> http11ProxyInfo() const override {
     if (!proxy_info_) {
       return {};
     }
     return {*proxy_info_};
   }
-  const StreamInfo::FilterStateSharedPtr& filterState() const override { return filter_state_; }
-=======
   const StreamInfo::FilterState::Objects& downstreamSharedFilterStateObjects() const override {
     return *filter_state_objects_;
   }
->>>>>>> 21274872
 
 private:
   const absl::optional<std::string> override_server_name_;
@@ -110,12 +93,9 @@
   const std::vector<std::string> override_alpn_list_;
   const std::vector<std::string> alpn_fallback_;
   const absl::optional<Network::ProxyProtocolData> proxy_protocol_options_;
-<<<<<<< HEAD
+  const StreamInfo::FilterState::ObjectsPtr filter_state_objects_;
   const StreamInfo::FilterStateSharedPtr filter_state_;
   std::unique_ptr<const Http11ProxyInfo> proxy_info_;
-=======
-  const StreamInfo::FilterState::ObjectsPtr filter_state_objects_;
->>>>>>> 21274872
 };
 
 class TransportSocketOptionsUtility {
