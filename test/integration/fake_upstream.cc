--- conflicted
+++ resolved
@@ -637,7 +637,7 @@
         ->mutable_max_rx_datagram_size()
         ->set_value(config.udp_fake_upstream_->max_rx_datagram_size_.value());
   }
-<<<<<<< HEAD
+
   if (!defer_initialization) {
     initializeServer();
   }
@@ -650,8 +650,6 @@
     // Already initialized.
     return;
   }
-=======
->>>>>>> e2a40eaf
 
   dispatcher_->post([this]() -> void {
     socket_factories_[0]->doFinalPreWorkerInit();
