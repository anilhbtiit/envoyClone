--- conflicted
+++ resolved
@@ -31,11 +31,6 @@
 
     auto header_string = HeaderUtility::getAllOfHeaderAsString(maybe_headers->get(), name_, ",");
 
-<<<<<<< HEAD
-    auto header_string = HeaderUtility::getAllOfHeaderAsString(header, ",");
-
-=======
->>>>>>> e32c9e3c
     if (header_string.result()) {
       return {Matcher::DataInputGetResult::DataAvailability::AllDataAvailable,
               std::string(header_string.result().value())};
