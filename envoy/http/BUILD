--- conflicted
+++ resolved
@@ -205,11 +205,6 @@
 )
 
 envoy_cc_library(
-<<<<<<< HEAD
-    name = "persist_quic_info_interface",
-    hdrs = ["persist_quic_info.h"],
-=======
     name = "persistent_quic_info_interface",
     hdrs = ["persistent_quic_info.h"],
->>>>>>> c95a9a2b
 )