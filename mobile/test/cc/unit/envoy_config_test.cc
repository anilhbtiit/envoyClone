#include <string>
#include <vector>

#include "test/test_common/utility.h"

#include "absl/strings/str_replace.h"
#include "absl/synchronization/notification.h"
#include "gtest/gtest.h"
#include "library/cc/engine_builder.h"
#include "library/cc/log_level.h"
#include "library/common/api/external.h"
#include "library/common/data/utility.h"

#if defined(__APPLE__)
#include "source/extensions/network/dns_resolver/apple/apple_dns_impl.h"
#endif

using envoy::config::bootstrap::v3::Bootstrap;
using testing::HasSubstr;
using testing::IsEmpty;
using testing::Not;
using testing::SizeIs;

namespace Envoy {
namespace {

using namespace Platform;

TEST(TestConfig, ConfigIsApplied) {
  EngineBuilder engine_builder;
  engine_builder.addGrpcStatsDomain("asdf.fake.website")
      .addConnectTimeoutSeconds(123)
      .addDnsRefreshSeconds(456)
      .addDnsMinRefreshSeconds(567)
      .addDnsFailureRefreshSeconds(789, 987)
      .addDnsQueryTimeoutSeconds(321)
      .addH2ConnectionKeepaliveIdleIntervalMilliseconds(222)
      .addH2ConnectionKeepaliveTimeoutSeconds(333)
      .addStatsFlushSeconds(654)
      .setAppVersion("1.2.3")
      .setAppId("1234-1234-1234")
      .setRuntimeGuard("test_feature_false", true)
      .enableDnsCache(true, /* save_interval_seconds */ 101)
      .addDnsPreresolveHostnames({"lyft.com", "google.com"})
#ifdef ENVOY_ADMIN_FUNCTIONALITY
      .enableAdminInterface(true)
#endif
      .setForceAlwaysUsev6(true)
      .setNodeId("my_test_node")
      .setDeviceOs("probably-ubuntu-on-CI");

  std::unique_ptr<Bootstrap> bootstrap = engine_builder.generateBootstrap();
  const std::string config_str = bootstrap->ShortDebugString();

  std::vector<std::string> must_contain = {
      "asdf.fake.website",
      "connect_timeout { seconds: 123 }",
      "dns_refresh_rate { seconds: 456 }",
      "dns_min_refresh_rate { seconds: 567 }",
      "dns_query_timeout { seconds: 321 }",
      "dns_failure_refresh_rate { base_interval { seconds: 789 } max_interval { seconds: 987 } }",
      "connection_idle_interval { nanos: 222000000 }",
      "connection_keepalive { timeout { seconds: 333 }",
      "stats_flush_interval { seconds: 654 }",
      "key: \"dns_persistent_cache\" save_interval { seconds: 101 }",
      "key: \"always_use_v6\" value { bool_value: true }",
      "key: \"test_feature_false\" value { bool_value: true }",
      "key: \"device_os\" value { string_value: \"probably-ubuntu-on-CI\" } }",
      "key: \"app_version\" value { string_value: \"1.2.3\" } }",
      "key: \"app_id\" value { string_value: \"1234-1234-1234\" } }",
      "validation_context { trusted_ca {",
  };

  for (const auto& string : must_contain) {
    EXPECT_THAT(config_str, HasSubstr(string)) << "'" << string << "' not found in " << config_str;
  }
}

TEST(TestConfig, MultiFlag) {
  EngineBuilder engine_builder;
  engine_builder.setRuntimeGuard("test_feature_false", true)
      .setRuntimeGuard("test_feature_true", false);

  std::unique_ptr<Bootstrap> bootstrap = engine_builder.generateBootstrap();
  const std::string bootstrap_str = bootstrap->ShortDebugString();
  EXPECT_THAT(bootstrap_str, HasSubstr("\"test_feature_false\" value { bool_value: true }"));
  EXPECT_THAT(bootstrap_str, HasSubstr("\"test_feature_true\" value { bool_value: false }"));
}

TEST(TestConfig, ConfigIsValid) {
  EngineBuilder engine_builder;
  std::unique_ptr<Bootstrap> bootstrap = engine_builder.generateBootstrap();

  // Test per-platform DNS fixes.
#if defined(__APPLE__)
  EXPECT_THAT(bootstrap->DebugString(), Not(HasSubstr("envoy.network.dns_resolver.getaddrinfo")));
  EXPECT_THAT(bootstrap->DebugString(), HasSubstr("envoy.network.dns_resolver.apple"));
#else
  EXPECT_THAT(bootstrap->DebugString(), HasSubstr("envoy.network.dns_resolver.getaddrinfo"));
  EXPECT_THAT(bootstrap->DebugString(), Not(HasSubstr("envoy.network.dns_resolver.apple")));
#endif
}

TEST(TestConfig, SetGzipDecompression) {
  EngineBuilder engine_builder;

  engine_builder.enableGzipDecompression(false);
  std::unique_ptr<Bootstrap> bootstrap = engine_builder.generateBootstrap();
  EXPECT_THAT(bootstrap->DebugString(), Not(HasSubstr("envoy.filters.http.decompressor")));

  engine_builder.enableGzipDecompression(true);
  bootstrap.reset();
  bootstrap = engine_builder.generateBootstrap();
  EXPECT_THAT(bootstrap->DebugString(), HasSubstr("envoy.filters.http.decompressor"));
}

TEST(TestConfig, SetBrotliDecompression) {
  EngineBuilder engine_builder;

  engine_builder.enableBrotliDecompression(false);
  std::unique_ptr<Bootstrap> bootstrap = engine_builder.generateBootstrap();
  EXPECT_THAT(bootstrap->DebugString(), Not(HasSubstr("brotli.decompressor.v3.Brotli")));

  engine_builder.enableBrotliDecompression(true);
  bootstrap.reset();
  bootstrap = engine_builder.generateBootstrap();
  EXPECT_THAT(bootstrap->DebugString(), HasSubstr("brotli.decompressor.v3.Brotli"));
}

TEST(TestConfig, SetSocketTag) {
  EngineBuilder engine_builder;

  engine_builder.enableSocketTagging(false);
  std::unique_ptr<Bootstrap> bootstrap = engine_builder.generateBootstrap();
  EXPECT_THAT(bootstrap->DebugString(), Not(HasSubstr("http.socket_tag.SocketTag")));

  engine_builder.enableSocketTagging(true);
  bootstrap.reset();
  bootstrap = engine_builder.generateBootstrap();
  EXPECT_THAT(bootstrap->DebugString(), HasSubstr("http.socket_tag.SocketTag"));
}

TEST(TestConfig, SetAltSvcCache) {
  EngineBuilder engine_builder;
  std::unique_ptr<Bootstrap> bootstrap = engine_builder.generateBootstrap();
  EXPECT_THAT(bootstrap->DebugString(), HasSubstr("alternate_protocols_cache"));
}

TEST(TestConfig, StreamIdleTimeout) {
  EngineBuilder engine_builder;

  std::unique_ptr<Bootstrap> bootstrap = engine_builder.generateBootstrap();
  EXPECT_THAT(bootstrap->ShortDebugString(), HasSubstr("stream_idle_timeout { seconds: 15 }"));

  engine_builder.setStreamIdleTimeoutSeconds(42);
  bootstrap = engine_builder.generateBootstrap();
  EXPECT_THAT(bootstrap->ShortDebugString(), HasSubstr("stream_idle_timeout { seconds: 42 }"));
}

TEST(TestConfig, PerTryIdleTimeout) {
  EngineBuilder engine_builder;

  std::unique_ptr<Bootstrap> bootstrap = engine_builder.generateBootstrap();
  EXPECT_THAT(bootstrap->ShortDebugString(), HasSubstr("per_try_idle_timeout { seconds: 15 }"));

  engine_builder.setPerTryIdleTimeoutSeconds(42);
  bootstrap = engine_builder.generateBootstrap();
  EXPECT_THAT(bootstrap->ShortDebugString(), HasSubstr("per_try_idle_timeout { seconds: 42 }"));
}

#ifdef ENVOY_ADMIN_FUNCTIONALITY
TEST(TestConfig, EnableAdminInterface) {
  EngineBuilder engine_builder;

  std::unique_ptr<Bootstrap> bootstrap = engine_builder.generateBootstrap();
  EXPECT_FALSE(bootstrap->has_admin());

  engine_builder.enableAdminInterface(true);
  bootstrap = engine_builder.generateBootstrap();
  EXPECT_TRUE(bootstrap->has_admin());
}
#endif

TEST(TestConfig, EnableInterfaceBinding) {
  EngineBuilder engine_builder;

  std::unique_ptr<Bootstrap> bootstrap = engine_builder.generateBootstrap();
  EXPECT_THAT(bootstrap->ShortDebugString(), Not(HasSubstr("enable_interface_binding")));

  engine_builder.enableInterfaceBinding(true);
  bootstrap = engine_builder.generateBootstrap();
  EXPECT_THAT(bootstrap->ShortDebugString(), HasSubstr("enable_interface_binding: true"));
}

TEST(TestConfig, EnableDrainPostDnsRefresh) {
  EngineBuilder engine_builder;

  std::unique_ptr<Bootstrap> bootstrap = engine_builder.generateBootstrap();
  EXPECT_THAT(bootstrap->ShortDebugString(), Not(HasSubstr("enable_drain_post_dns_refresh")));

  engine_builder.enableDrainPostDnsRefresh(true);
  bootstrap = engine_builder.generateBootstrap();
  EXPECT_THAT(bootstrap->ShortDebugString(), HasSubstr("enable_drain_post_dns_refresh: true"));
}

TEST(TestConfig, EnableHappyEyeballs) {
  EngineBuilder engine_builder;

  std::unique_ptr<Bootstrap> bootstrap = engine_builder.generateBootstrap();
  std::string bootstrap_str = bootstrap->ShortDebugString();
  EXPECT_THAT(bootstrap_str, Not(HasSubstr("dns_lookup_family: V4_PREFERRED")));
  EXPECT_THAT(bootstrap_str, HasSubstr("dns_lookup_family: ALL"));

  engine_builder.enableHappyEyeballs(false);
  bootstrap = engine_builder.generateBootstrap();
  bootstrap_str = bootstrap->ShortDebugString();
  EXPECT_THAT(bootstrap_str, HasSubstr("dns_lookup_family: V4_PREFERRED"));
  EXPECT_THAT(bootstrap_str, Not(HasSubstr("dns_lookup_family: ALL")));
}

TEST(TestConfig, EnforceTrustChainVerification) {
  EngineBuilder engine_builder;

  std::unique_ptr<Bootstrap> bootstrap = engine_builder.generateBootstrap();
  EXPECT_THAT(bootstrap->ShortDebugString(), Not(HasSubstr("trust_chain_verification")));

  engine_builder.enforceTrustChainVerification(false);
  bootstrap = engine_builder.generateBootstrap();
  EXPECT_THAT(bootstrap->ShortDebugString(),
              HasSubstr("trust_chain_verification: ACCEPT_UNTRUSTED"));
}

TEST(TestConfig, AddMaxConnectionsPerHost) {
  EngineBuilder engine_builder;

  std::unique_ptr<Bootstrap> bootstrap = engine_builder.generateBootstrap();
  EXPECT_THAT(bootstrap->ShortDebugString(), HasSubstr("max_connections { value: 7 }"));

  engine_builder.addMaxConnectionsPerHost(16);
  bootstrap = engine_builder.generateBootstrap();
  EXPECT_THAT(bootstrap->ShortDebugString(), HasSubstr("max_connections { value: 16 }"));
}

std::string statsdSinkConfig(int port) {
  std::string config = R"({ name: envoy.stat_sinks.statsd,
      typed_config: {
        "@type": type.googleapis.com/envoy.config.metrics.v3.StatsdSink,
        address: { socket_address: { address: 127.0.0.1, port_value: )" +
                       fmt::format("{}", port) + " } } } }";
  return config;
}

TEST(TestConfig, AddStatsSinks) {
  EngineBuilder engine_builder;

  std::unique_ptr<Bootstrap> bootstrap = engine_builder.generateBootstrap();
  EXPECT_EQ(bootstrap->stats_sinks_size(), 0);

  engine_builder.addStatsSinks({statsdSinkConfig(1), statsdSinkConfig(2)});
  bootstrap = engine_builder.generateBootstrap();
  EXPECT_EQ(bootstrap->stats_sinks_size(), 2);
}

TEST(TestConfig, DisableHttp3) {
  EngineBuilder engine_builder;

<<<<<<< HEAD
  std::unique_ptr<Bootstrap> bootstrap = engine_builder.generateBootstrap();
  EXPECT_THAT(bootstrap->ShortDebugString(),
              HasSubstr("envoy.extensions.filters.http.alternate_protocols_cache.v3.FilterConfig"));
=======
  std::string config_str = engine_builder.generateConfigStr();
#ifdef ENVOY_ENABLE_QUIC
  ASSERT_THAT(config_str,
              HasSubstr("envoy.extensions.filters.http.alternate_protocols_cache.v3.FilterConfig"));
#endif
#ifndef ENVOY_ENABLE_QUIC
  ASSERT_THAT(
      config_str,
      Not(HasSubstr("envoy.extensions.filters.http.alternate_protocols_cache.v3.FilterConfig")));
#endif
  envoy::config::bootstrap::v3::Bootstrap bootstrap;
  TestUtility::loadFromYaml(absl::StrCat(config_header, config_str), bootstrap);
>>>>>>> 870e4f7d

#ifdef ENVOY_ENABLE_QUIC
  engine_builder.enableHttp3(false);
  bootstrap = engine_builder.generateBootstrap();
  EXPECT_THAT(
      bootstrap->ShortDebugString(),
      Not(HasSubstr("envoy.extensions.filters.http.alternate_protocols_cache.v3.FilterConfig")));
<<<<<<< HEAD
=======
  TestUtility::loadFromYaml(absl::StrCat(config_header, config_str), bootstrap);
#endif
}

TEST(TestConfig, RemainingTemplatesThrows) {
  EngineBuilder engine_builder("{{ template_that_i_will_not_fill }}");
  try {
    engine_builder.generateConfigStr();
    FAIL() << "Expected std::runtime_error";
  } catch (std::runtime_error& err) {
    EXPECT_EQ(err.what(), std::string("could not resolve all template keys in config"));
  }
>>>>>>> 870e4f7d
}

TEST(TestConfig, RtdsWithoutAds) {
  EngineBuilder engine_builder;
  engine_builder.addRtdsLayer("some rtds layer");
  try {
    engine_builder.generateBootstrap();
    FAIL() << "Expected std::runtime_error";
  } catch (std::runtime_error& err) {
    EXPECT_EQ(err.what(), std::string("ADS must be configured when using xDS"));
  }
}

TEST(TestConfig, AdsConfig) {
  EngineBuilder engine_builder;
  engine_builder.setAggregatedDiscoveryService(/*target_uri=*/"fake-td.googleapis.com",
                                               /*port=*/12345);
  std::unique_ptr<Bootstrap> bootstrap = engine_builder.generateBootstrap();
  auto& ads_config = bootstrap->dynamic_resources().ads_config();
  EXPECT_EQ(ads_config.api_type(), envoy::config::core::v3::ApiConfigSource::GRPC);
  EXPECT_EQ(ads_config.grpc_services(0).google_grpc().target_uri(), "fake-td.googleapis.com:12345");
  EXPECT_EQ(ads_config.grpc_services(0).google_grpc().stat_prefix(), "ads");
  EXPECT_THAT(ads_config.grpc_services(0)
                  .google_grpc()
                  .channel_credentials()
                  .ssl_credentials()
                  .root_certs()
                  .inline_string(),
              IsEmpty());
  EXPECT_THAT(ads_config.grpc_services(0).google_grpc().call_credentials(), SizeIs(0));

  // With security credentials.
  engine_builder.setAggregatedDiscoveryService(/*target_uri=*/"fake-td.googleapis.com",
                                               /*port=*/12345, /*jwt_token=*/"my_jwt_token",
                                               /*jwt_token_lifetime_seconds=*/500,
                                               /*ssl_root_certs=*/"my_root_cert");
  bootstrap = engine_builder.generateBootstrap();
  auto& ads_config_with_tokens = bootstrap->dynamic_resources().ads_config();
  EXPECT_EQ(ads_config_with_tokens.api_type(), envoy::config::core::v3::ApiConfigSource::GRPC);
  EXPECT_EQ(ads_config_with_tokens.grpc_services(0).google_grpc().target_uri(),
            "fake-td.googleapis.com:12345");
  EXPECT_EQ(ads_config_with_tokens.grpc_services(0).google_grpc().stat_prefix(), "ads");
  EXPECT_EQ(ads_config_with_tokens.grpc_services(0)
                .google_grpc()
                .channel_credentials()
                .ssl_credentials()
                .root_certs()
                .inline_string(),
            "my_root_cert");
  EXPECT_EQ(ads_config_with_tokens.grpc_services(0)
                .google_grpc()
                .call_credentials(0)
                .service_account_jwt_access()
                .json_key(),
            "my_jwt_token");
  EXPECT_EQ(ads_config_with_tokens.grpc_services(0)
                .google_grpc()
                .call_credentials(0)
                .service_account_jwt_access()
                .token_lifetime_seconds(),
            500);
}

TEST(TestConfig, EnablePlatformCertificatesValidation) {
  EngineBuilder engine_builder;
  engine_builder.enablePlatformCertificatesValidation(false);
  std::unique_ptr<Bootstrap> bootstrap = engine_builder.generateBootstrap();
  EXPECT_THAT(bootstrap->ShortDebugString(),
              Not(HasSubstr("envoy_mobile.cert_validator.platform_bridge_cert_validator")));
  EXPECT_THAT(bootstrap->ShortDebugString(), HasSubstr("trusted_ca"));

  engine_builder.enablePlatformCertificatesValidation(true);
  bootstrap = engine_builder.generateBootstrap();
  EXPECT_THAT(bootstrap->ShortDebugString(),
              HasSubstr("envoy_mobile.cert_validator.platform_bridge_cert_validator"));
  EXPECT_THAT(bootstrap->ShortDebugString(), Not(HasSubstr("trusted_ca")));
}

// Implementation of StringAccessor which tracks the number of times it was used.
class TestStringAccessor : public StringAccessor {
public:
  explicit TestStringAccessor(std::string data) : data_(data) {}
  ~TestStringAccessor() override = default;

  // StringAccessor
  const std::string& get() const override {
    ++count_;
    return data_;
  }

  int count() { return count_; }

private:
  std::string data_;
  mutable int count_ = 0;
};

TEST(TestConfig, AddNativeFilters) {
  EngineBuilder engine_builder;

  std::string filter_name1 = "envoy.filters.http.buffer1";
  std::string filter_name2 = "envoy.filters.http.buffer2";
  std::string filter_config =
      "{\"@type\":\"type.googleapis.com/envoy.extensions.filters.http.buffer.v3.Buffer\","
      "\"max_request_bytes\":5242880}";
  engine_builder.addNativeFilter(filter_name1, filter_config);
  engine_builder.addNativeFilter(filter_name2, filter_config);

  std::unique_ptr<Bootstrap> bootstrap = engine_builder.generateBootstrap();
  const std::string hcm_config =
      bootstrap->static_resources().listeners(0).api_listener().DebugString();
  EXPECT_THAT(hcm_config, HasSubstr(filter_name1));
  EXPECT_THAT(hcm_config, HasSubstr(filter_name2));
  EXPECT_THAT(hcm_config,
              HasSubstr("type.googleapis.com/envoy.extensions.filters.http.buffer.v3.Buffer"));
  EXPECT_THAT(hcm_config, HasSubstr(std::to_string(5242880)));
}

TEST(TestConfig, AddPlatformFilter) {
  EngineBuilder engine_builder;

  std::string filter_name = "test_platform_filter";

  std::unique_ptr<Bootstrap> bootstrap = engine_builder.generateBootstrap();
  std::string bootstrap_str = bootstrap->ShortDebugString();
  EXPECT_THAT(bootstrap_str, Not(HasSubstr("http.platform_bridge.PlatformBridge")));
  EXPECT_THAT(bootstrap_str, Not(HasSubstr("platform_filter_name: \"" + filter_name + "\"")));

  engine_builder.addPlatformFilter(filter_name);
  bootstrap = engine_builder.generateBootstrap();
  bootstrap_str = bootstrap->ShortDebugString();
  EXPECT_THAT(bootstrap_str, HasSubstr("http.platform_bridge.PlatformBridge"));
  EXPECT_THAT(bootstrap_str, HasSubstr("platform_filter_name: \"" + filter_name + "\""));
}

// TODO(RyanTheOptimist): This test seems to be flaky. #2641
TEST(TestConfig, DISABLED_StringAccessors) {
  std::string name("accessor_name");
  EngineBuilder engine_builder;
  std::string data_string = "envoy string";
  auto accessor = std::make_shared<TestStringAccessor>(data_string);
  engine_builder.addStringAccessor(name, accessor);
  EngineSharedPtr engine = engine_builder.build();
  auto c_accessor = static_cast<envoy_string_accessor*>(Envoy::Api::External::retrieveApi(name));
  ASSERT_TRUE(c_accessor != nullptr);
  EXPECT_EQ(0, accessor->count());
  envoy_data data = c_accessor->get_string(c_accessor->context);
  EXPECT_EQ(1, accessor->count());
  EXPECT_EQ(data_string, Data::Utility::copyToString(data));
  release_envoy_data(data);
}

TEST(TestConfig, AddVirtualCluster) {
  EngineBuilder engine_builder;
  engine_builder.addVirtualCluster(
      "{headers: [{name: ':method', string_match: {exact: POST}}], name: cluster1}");
  std::unique_ptr<Bootstrap> bootstrap = engine_builder.generateBootstrap();
  EXPECT_THAT(bootstrap->ShortDebugString(), HasSubstr("cluster1"));

  engine_builder.addVirtualCluster(
      "{headers: [{name: ':method', string_match: {exact: GET}}], name: cluster2}");
  bootstrap = engine_builder.generateBootstrap();
  EXPECT_THAT(bootstrap->ShortDebugString(), HasSubstr("cluster2"));
}

TEST(TestConfig, SetNodeId) {
  EngineBuilder engine_builder;
  const std::string default_node_id = "envoy-mobile";
  EXPECT_EQ(engine_builder.generateBootstrap()->node().id(), default_node_id);

  const std::string test_node_id = "my_test_node";
  engine_builder.setNodeId(test_node_id);
  EXPECT_EQ(engine_builder.generateBootstrap()->node().id(), test_node_id);
}

TEST(TestConfig, SetNodeLocality) {
  EngineBuilder engine_builder;
  const std::string region = "us-west-1";
  const std::string zone = "some_zone";
  const std::string sub_zone = "some_sub_zone";
  engine_builder.setNodeLocality({region, zone, sub_zone});
  std::unique_ptr<Bootstrap> bootstrap = engine_builder.generateBootstrap();
  EXPECT_EQ(bootstrap->node().locality().region(), region);
  EXPECT_EQ(bootstrap->node().locality().zone(), zone);
  EXPECT_EQ(bootstrap->node().locality().sub_zone(), sub_zone);
}

TEST(TestConfig, AddCdsLayer) {
  EngineBuilder engine_builder;
  engine_builder.setAggregatedDiscoveryService(/*address=*/"fake-xds-server", /*port=*/12345);

  engine_builder.addCdsLayer();
  std::unique_ptr<Bootstrap> bootstrap = engine_builder.generateBootstrap();
  EXPECT_EQ(bootstrap->dynamic_resources().cds_resources_locator(), "");
  EXPECT_EQ(bootstrap->dynamic_resources().cds_config().initial_fetch_timeout().seconds(),
            /*default_timeout=*/5);

  const std::string cds_resources_locator =
      "xdstp://traffic-director-global.xds.googleapis.com/envoy.config.cluster.v3.Cluster";
  const int timeout_seconds = 300;
  engine_builder.addCdsLayer(cds_resources_locator, timeout_seconds);
  bootstrap = engine_builder.generateBootstrap();
  EXPECT_EQ(bootstrap->dynamic_resources().cds_resources_locator(), cds_resources_locator);
  EXPECT_EQ(bootstrap->dynamic_resources().cds_config().initial_fetch_timeout().seconds(),
            timeout_seconds);
  EXPECT_EQ(bootstrap->dynamic_resources().cds_config().api_config_source().api_type(),
            envoy::config::core::v3::ApiConfigSource::AGGREGATED_GRPC);
  EXPECT_EQ(bootstrap->dynamic_resources().cds_config().api_config_source().transport_api_version(),
            envoy::config::core::v3::ApiVersion::V3);
}

} // namespace
} // namespace Envoy<|MERGE_RESOLUTION|>--- conflicted
+++ resolved
@@ -264,46 +264,24 @@
 TEST(TestConfig, DisableHttp3) {
   EngineBuilder engine_builder;
 
-<<<<<<< HEAD
-  std::unique_ptr<Bootstrap> bootstrap = engine_builder.generateBootstrap();
+  std::unique_ptr<Bootstrap> bootstrap = engine_builder.generateBootstrap();
+#ifdef ENVOY_ENABLE_QUIC
   EXPECT_THAT(bootstrap->ShortDebugString(),
               HasSubstr("envoy.extensions.filters.http.alternate_protocols_cache.v3.FilterConfig"));
-=======
-  std::string config_str = engine_builder.generateConfigStr();
-#ifdef ENVOY_ENABLE_QUIC
-  ASSERT_THAT(config_str,
-              HasSubstr("envoy.extensions.filters.http.alternate_protocols_cache.v3.FilterConfig"));
 #endif
 #ifndef ENVOY_ENABLE_QUIC
-  ASSERT_THAT(
-      config_str,
-      Not(HasSubstr("envoy.extensions.filters.http.alternate_protocols_cache.v3.FilterConfig")));
-#endif
-  envoy::config::bootstrap::v3::Bootstrap bootstrap;
-  TestUtility::loadFromYaml(absl::StrCat(config_header, config_str), bootstrap);
->>>>>>> 870e4f7d
-
-#ifdef ENVOY_ENABLE_QUIC
-  engine_builder.enableHttp3(false);
-  bootstrap = engine_builder.generateBootstrap();
   EXPECT_THAT(
       bootstrap->ShortDebugString(),
       Not(HasSubstr("envoy.extensions.filters.http.alternate_protocols_cache.v3.FilterConfig")));
-<<<<<<< HEAD
-=======
-  TestUtility::loadFromYaml(absl::StrCat(config_header, config_str), bootstrap);
-#endif
-}
-
-TEST(TestConfig, RemainingTemplatesThrows) {
-  EngineBuilder engine_builder("{{ template_that_i_will_not_fill }}");
-  try {
-    engine_builder.generateConfigStr();
-    FAIL() << "Expected std::runtime_error";
-  } catch (std::runtime_error& err) {
-    EXPECT_EQ(err.what(), std::string("could not resolve all template keys in config"));
-  }
->>>>>>> 870e4f7d
+#endif
+
+#ifdef ENVOY_ENABLE_QUIC
+  engine_builder.enableHttp3(false);
+  bootstrap = engine_builder.generateBootstrap();
+  EXPECT_THAT(
+      bootstrap->ShortDebugString(),
+      Not(HasSubstr("envoy.extensions.filters.http.alternate_protocols_cache.v3.FilterConfig")));
+#endif
 }
 
 TEST(TestConfig, RtdsWithoutAds) {
