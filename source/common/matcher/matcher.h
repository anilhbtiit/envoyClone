#pragma once

#include <memory>
#include <variant>

#include "envoy/config/common/matcher/v3/matcher.pb.h"
#include "envoy/config/core/v3/extension.pb.h"
#include "envoy/config/typed_config.h"
#include "envoy/matcher/matcher.h"

#include "common/common/assert.h"
#include "common/config/utility.h"
#include "common/matcher/exact_map_matcher.h"
#include "common/matcher/field_matcher.h"
#include "common/matcher/list_matcher.h"
#include "common/matcher/validation_visitor.h"
#include "common/matcher/value_input_matcher.h"

#include "absl/strings/string_view.h"
#include "absl/types/optional.h"

namespace Envoy {
namespace Matcher {

template <class ProtoType> class ActionBase : public Action {
public:
  ActionBase() : type_name_(ProtoType().GetTypeName()) {}

  absl::string_view typeUrl() const override { return type_name_; }

private:
  const std::string type_name_;
};

struct MaybeMatchResult {
  const ActionPtr result_;
  const MatchState match_state_;
};

// TODO(snowp): Make this a class that tracks the progress to speed up subsequent traversals.
template <class DataType>
static inline MaybeMatchResult evaluateMatch(MatchTree<DataType>& match_tree,
                                             const DataType& data) {
  const auto result = match_tree.match(data);
  if (result.match_state_ == MatchState::UnableToMatch) {
    return MaybeMatchResult{nullptr, MatchState::UnableToMatch};
  }

  if (!result.on_match_) {
    return {nullptr, MatchState::MatchComplete};
  }

  if (result.on_match_->matcher_) {
    return evaluateMatch(*result.on_match_->matcher_, data);
  }

  return MaybeMatchResult{result.on_match_->action_cb_(), MatchState::MatchComplete};
}

/**
 * Recursively constructs a MatchTree from a protobuf configuration.
 */
template <class DataType> class MatchTreeFactory {
public:
<<<<<<< HEAD
  MatchTreeFactory(const std::string& stats_prefix,
                   Server::Configuration::FactoryContext& factory_context)
      : stats_prefix_(stats_prefix), factory_context_(factory_context) {}
=======
  MatchTreeFactory(Server::Configuration::FactoryContext& factory_context,
                   MatchTreeValidationVisitor<DataType>& validation_visitor)
      : factory_context_(factory_context), validation_visitor_(validation_visitor) {}
>>>>>>> afb75134

  MatchTreeSharedPtr<DataType> create(const envoy::config::common::matcher::v3::Matcher& config) {
    switch (config.matcher_type_case()) {
    case envoy::config::common::matcher::v3::Matcher::kMatcherTree:
      return createTreeMatcher(config);
    case envoy::config::common::matcher::v3::Matcher::kMatcherList:
      return createListMatcher(config);
    default:
      NOT_REACHED_GCOVR_EXCL_LINE;
      return nullptr;
    }
  }

private:
  MatchTreeSharedPtr<DataType>
  createListMatcher(const envoy::config::common::matcher::v3::Matcher& config) {
    auto list_matcher =
        std::make_shared<ListMatcher<DataType>>(createOnMatch(config.on_no_match()));

    for (const auto& matcher : config.matcher_list().matchers()) {
      list_matcher->addMatcher(createFieldMatcher(matcher.predicate()),
                               *createOnMatch(matcher.on_match()));
    }

    return list_matcher;
  }

  FieldMatcherPtr<DataType> createFieldMatcher(
      const envoy::config::common::matcher::v3::Matcher::MatcherList::Predicate& field_predicate) {
    switch (field_predicate.match_type_case()) {
    case (envoy::config::common::matcher::v3::Matcher::MatcherList::Predicate::kSinglePredicate):

      return std::make_unique<SingleFieldMatcher<DataType>>(
          createDataInput(field_predicate.single_predicate().input()),
          createInputMatcher(field_predicate.single_predicate()));
    case (envoy::config::common::matcher::v3::Matcher::MatcherList::Predicate::kOrMatcher): {
      std::vector<FieldMatcherPtr<DataType>> sub_matchers;
      for (const auto& predicate : field_predicate.or_matcher().predicate()) {
        sub_matchers.emplace_back(createFieldMatcher(predicate));
      }

      return std::make_unique<AnyFieldMatcher<DataType>>(std::move(sub_matchers));
    }
    case (envoy::config::common::matcher::v3::Matcher::MatcherList::Predicate::kAndMatcher): {
      std::vector<FieldMatcherPtr<DataType>> sub_matchers;
      for (const auto& predicate : field_predicate.and_matcher().predicate()) {
        sub_matchers.emplace_back(createFieldMatcher(predicate));
      }

      return std::make_unique<AllFieldMatcher<DataType>>(std::move(sub_matchers));
    }
    default:
      NOT_REACHED_GCOVR_EXCL_LINE;
    }
  }

  MatchTreeSharedPtr<DataType>
  createTreeMatcher(const envoy::config::common::matcher::v3::Matcher& matcher) {
    switch (matcher.matcher_tree().tree_type_case()) {
    case envoy::config::common::matcher::v3::Matcher_MatcherTree::kExactMatchMap: {
      auto multimap_matcher = std::make_shared<ExactMapMatcher<DataType>>(
          createDataInput(matcher.matcher_tree().input()), createOnMatch(matcher.on_no_match()));

      for (const auto& children : matcher.matcher_tree().exact_match_map().map()) {
        multimap_matcher->addChild(children.first,
                                   *MatchTreeFactory::createOnMatch(children.second));
      }

      return multimap_matcher;
    }
    case envoy::config::common::matcher::v3::Matcher_MatcherTree::kPrefixMatchMap:
      NOT_IMPLEMENTED_GCOVR_EXCL_LINE;
    case envoy::config::common::matcher::v3::Matcher_MatcherTree::kCustomMatch:
      NOT_IMPLEMENTED_GCOVR_EXCL_LINE;
    default:
      NOT_REACHED_GCOVR_EXCL_LINE;
    }
  }
  absl::optional<OnMatch<DataType>>
  createOnMatch(const envoy::config::common::matcher::v3::Matcher::OnMatch& on_match) {
    if (on_match.has_matcher()) {
      return OnMatch<DataType>{{}, create(on_match.matcher())};
    } else if (on_match.has_action()) {
      auto& factory = Config::Utility::getAndCheckFactory<ActionFactory>(on_match.action());
      ProtobufTypes::MessagePtr message = Config::Utility::translateAnyToFactoryConfig(
          on_match.action().typed_config(), factory_context_.messageValidationVisitor(), factory);
      return OnMatch<DataType>{
          factory.createActionFactoryCb(*message, stats_prefix_, factory_context_), {}};
    }

    return absl::nullopt;
  }

  // Wrapper around a CommonProtocolInput that allows it to be used as a DataInput<DataType>.
  class CommonProtocolInputWrapper : public DataInput<DataType> {
  public:
    explicit CommonProtocolInputWrapper(CommonProtocolInputPtr&& common_protocol_input)
        : common_protocol_input_(std::move(common_protocol_input)) {}

    DataInputGetResult get(const DataType&) override {
      return DataInputGetResult{DataInputGetResult::DataAvailability::AllDataAvailable,
                                common_protocol_input_->get()};
    }

  private:
    const CommonProtocolInputPtr common_protocol_input_;
  };

  DataInputPtr<DataType>
  createDataInput(const envoy::config::core::v3::TypedExtensionConfig& config) {
    auto* factory = Config::Utility::getFactory<DataInputFactory<DataType>>(config);
    if (factory != nullptr) {
      ProtobufTypes::MessagePtr message = Config::Utility::translateAnyToFactoryConfig(
          config.typed_config(), factory_context_.messageValidationVisitor(), *factory);
      auto data_input = factory->createDataInput(*message, factory_context_);
      validation_visitor_.validateDataInput(*data_input, config.typed_config().type_url());
      return data_input;
    }

    // If the provided config doesn't match a typed input, assume that this is one of the common
    // inputs.
    auto& common_input_factory =
        Config::Utility::getAndCheckFactory<CommonProtocolInputFactory>(config);
    ProtobufTypes::MessagePtr message = Config::Utility::translateAnyToFactoryConfig(
        config.typed_config(), factory_context_.messageValidationVisitor(), common_input_factory);
    return std::make_unique<CommonProtocolInputWrapper>(
        common_input_factory.createCommonProtocolInput(*message, factory_context_));
  }

  InputMatcherPtr createInputMatcher(
      const envoy::config::common::matcher::v3::Matcher::MatcherList::Predicate::SinglePredicate&
          predicate) {
    switch (predicate.matcher_case()) {
    case envoy::config::common::matcher::v3::Matcher::MatcherList::Predicate::SinglePredicate::
        kValueMatch:
      return std::make_unique<StringInputMatcher>(predicate.value_match());
    case envoy::config::common::matcher::v3::Matcher::MatcherList::Predicate::SinglePredicate::
        kCustomMatch: {
      auto& factory =
          Config::Utility::getAndCheckFactory<InputMatcherFactory>(predicate.custom_match());
      ProtobufTypes::MessagePtr message = Config::Utility::translateAnyToFactoryConfig(
          predicate.custom_match().typed_config(), factory_context_.messageValidationVisitor(),
          factory);
      return factory.createInputMatcher(*message, factory_context_);
    }
    default:
      NOT_REACHED_GCOVR_EXCL_LINE;
    }
  }

  const std::string stats_prefix_;
  Server::Configuration::FactoryContext& factory_context_;
  MatchTreeValidationVisitor<DataType>& validation_visitor_;
};
} // namespace Matcher
} // namespace Envoy<|MERGE_RESOLUTION|>--- conflicted
+++ resolved
@@ -62,15 +62,9 @@
  */
 template <class DataType> class MatchTreeFactory {
 public:
-<<<<<<< HEAD
   MatchTreeFactory(const std::string& stats_prefix,
-                   Server::Configuration::FactoryContext& factory_context)
-      : stats_prefix_(stats_prefix), factory_context_(factory_context) {}
-=======
-  MatchTreeFactory(Server::Configuration::FactoryContext& factory_context,
-                   MatchTreeValidationVisitor<DataType>& validation_visitor)
-      : factory_context_(factory_context), validation_visitor_(validation_visitor) {}
->>>>>>> afb75134
+                   Server::Configuration::FactoryContext& factory_context, MatchTreeValidationVisitor<DataType>& validation_visitor)
+      : stats_prefix_(stats_prefix), factory_context_(factory_context), validation_visitor(validation_visitor) {}
 
   MatchTreeSharedPtr<DataType> create(const envoy::config::common::matcher::v3::Matcher& config) {
     switch (config.matcher_type_case()) {
