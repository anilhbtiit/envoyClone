--- conflicted
+++ resolved
@@ -22,11 +22,8 @@
     throw_action EnvoyException(std::string(variable.status().message()));                         \
   }
 
-<<<<<<< HEAD
-=======
 #define RETURN_IF_STATUS_NOT_OK(variable)                                                          \
   if (!variable.status().ok()) {                                                                   \
     return variable.status();                                                                      \
   }
->>>>>>> ad5f4c6c
 } // namespace Envoy