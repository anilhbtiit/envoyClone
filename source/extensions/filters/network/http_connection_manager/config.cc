--- conflicted
+++ resolved
@@ -587,17 +587,6 @@
         maxRequestHeadersCount(), headersWithUnderscoresAction());
   }
   case CodecType::HTTP3:
-<<<<<<< HEAD
-    // Hard code Quiche factory name here to instantiate a QUIC codec implemented.
-    // TODO(danzh) Add support to get the factory name from config, possibly
-    // from HttpConnectionManager protobuf. This is not essential till there are multiple
-    // implementations of QUIC.
-    return std::unique_ptr<Http::ServerConnection>(
-        Config::Utility::getAndCheckFactoryByName<Http::QuicHttpServerConnectionFactory>(
-            Http::QuicCodecNames::get().Quiche)
-            .createQuicServerConnection(connection, callbacks, maxRequestHeadersKb(),
-                                        headersWithUnderscoresAction()));
-=======
 #ifdef ENVOY_ENABLE_QUIC
     return std::make_unique<Quic::QuicHttpServerConnectionImpl>(
         dynamic_cast<Quic::EnvoyQuicServerSession&>(connection), callbacks,
@@ -607,7 +596,6 @@
     // Should be blocked by configuration checking at an earlier point.
     NOT_REACHED_GCOVR_EXCL_LINE;
 #endif
->>>>>>> 375e211b
   case CodecType::AUTO:
     return Http::ConnectionManagerUtility::autoCreateCodec(
         connection, data, callbacks, context_.scope(), context_.api().randomGenerator(),
