--- conflicted
+++ resolved
@@ -15,16 +15,10 @@
 
 class MockJwksFetcher : public JwksFetcher {
 public:
-<<<<<<< HEAD
   MOCK_METHOD(void, cancel, ());
   MOCK_METHOD(void, fetch,
-              (const envoy::config::core::v3alpha::HttpUri& uri, Tracing::Span& parent_span,
+              (const envoy::config::core::v3::HttpUri& uri, Tracing::Span& parent_span,
                JwksReceiver& receiver));
-=======
-  MOCK_METHOD0(cancel, void());
-  MOCK_METHOD3(fetch, void(const envoy::config::core::v3::HttpUri& uri, Tracing::Span& parent_span,
-                           JwksReceiver& receiver));
->>>>>>> 9b6260fc
 };
 
 // A mock HTTP upstream.
