#pragma once

#include "envoy/network/filter.h"
#include "envoy/network/listen_socket.h"
#include "envoy/network/listener.h"
#include "envoy/server/drain_manager.h"
#include "envoy/server/filter_config.h"
#include "envoy/server/guarddog.h"

#include "common/protobuf/protobuf.h"

#include "api/lds.pb.h"

namespace Envoy {
namespace Server {

/**
 * Factory for creating listener components.
 */
class ListenerComponentFactory {
public:
  virtual ~ListenerComponentFactory() {}

  /**
   * Creates a socket.
   * @param address supplies the socket's address.
   * @param bind_to_port supplies whether to actually bind the socket.
   * @return Network::ListenSocketSharedPtr an initialized and potentially bound socket.
   */
  virtual Network::ListenSocketSharedPtr
  createListenSocket(Network::Address::InstanceConstSharedPtr address, bool bind_to_port) PURE;

  /**
   * Creates a list of filter factories.
   * @param filters supplies the proto configuration.
   * @param context supplies the factory creation context.
   * @return std::vector<Configuration::NetworkFilterFactoryCb> the list of filter factories.
   */
  virtual std::vector<Configuration::NetworkFilterFactoryCb>
  createNetworkFilterFactoryList(const Protobuf::RepeatedPtrField<envoy::api::v2::Filter>& filters,
                                 Configuration::FactoryContext& context) PURE;

  /**
   * Creates a list of listener filter factories.
   * @param filters supplies the JSON configuration.
   * @param context supplies the factory creation context.
   * @return std::vector<Configuration::ListenerFilterFactoryCb> the list of filter factories.
   */
  virtual std::vector<Configuration::ListenerFilterFactoryCb> createListenerFilterFactoryList(
      const Protobuf::RepeatedPtrField<envoy::api::v2::ListenerFilter>& filters,
      Configuration::FactoryContext& context) PURE;

  /**
   * @return DrainManagerPtr a new drain manager.
   * @param drain_type supplies the type of draining to do for the owning listener.
   */
  virtual DrainManagerPtr createDrainManager(envoy::api::v2::Listener::DrainType drain_type) PURE;

  /**
   * @return uint64_t a listener tag usable for connection handler tracking.
   */
  virtual uint64_t nextListenerTag() PURE;
};

/**
<<<<<<< HEAD
 * A configuration for an individual listener.
 */
class Listener {
public:
  virtual ~Listener() {}

  /**
   * @return Network::FilterChainFactory& the factory for setting up the filter chain on a new
   *         connection.
   */
  virtual Network::FilterChainFactory& filterChainFactory() PURE;

  /**
   * @return Network::ListenSocket& the actual listen socket. The address of this socket may be
   *         different from configured if for example the configured address binds to port zero.
   */
  virtual Network::ListenSocket& socket() PURE;

  /**
   * @return Ssl::ServerContext* the default SSL context.
   */
  virtual Ssl::ServerContext* defaultSslContext() PURE;

  /**
   * @return bool whether to use the PROXY Protocol V1
   * (http://www.haproxy.org/download/1.5/doc/proxy-protocol.txt)
   */
  virtual bool useProxyProto() PURE;

  /**
   * @return bool specifies whether the listener should actually listen on the port.
   *         A listener that doesn't listen on a port can only receive connections
   *         redirected from other listeners.
   */
  virtual bool bindToPort() PURE;

  /**
   * @return bool if a connection was redirected to this listener address using iptables,
   *         allow the listener to hand it off to the listener associated to the original address
   */
  virtual bool useOriginalDst() PURE;

  /**
   * @return uint32_t providing a soft limit on size of the listener's new connection read and write
   *         buffers.
   */
  virtual uint32_t perConnectionBufferLimitBytes() PURE;

  /**
   * @return Stats::Scope& the stats scope to use for all listener specific stats.
   */
  virtual Stats::Scope& listenerScope() PURE;

  /**
   * @return uint64_t the tag the listener should use for connection handler tracking.
   */
  virtual uint64_t listenerTag() const PURE;

  /**
   * @return const std::string& the listener's name.
   */
  virtual const std::string& name() const PURE;
};

/**
=======
>>>>>>> d20c8f9e
 * A manager for all listeners and all threaded connection handling workers.
 */
class ListenerManager {
public:
  virtual ~ListenerManager() {}

  /**
   * Add or update a listener. Listeners are referenced by a unique name. If no name is provided,
   * the manager will allocate a UUID. Listeners that expect to be dynamically updated should
   * provide a unique name. The manager will search by name to find the existing listener that
   * should be updated. The new listener must have the same configured address. The old listener
   * will be gracefully drained once the new listener is ready to take traffic (e.g. when RDS has
   * been initialized).
   * @param config supplies the configuration proto.
   * @param modifiable supplies whether the added listener can be updated or removed. If the
   *        listener is not modifiable, future calls to this function or removeListener() on behalf
   *        of this listener will return false.
   * @return TRUE if a listener was added or FALSE if the listener was not updated because it is
   *         a duplicate of the existing listener. This routine will throw an EnvoyException if
   *         there is a fundamental error preventing the listener from being added or updated.
   */
  virtual bool addOrUpdateListener(const envoy::api::v2::Listener& config, bool modifiable) PURE;

  /**
   * @return std::vector<std::reference_wrapper<Network::ListenerConfig>> a list of the currently
   * loaded listeners. Note that this routine returns references to the existing listeners. The
   * references are only valid in the context of the current call stack and should not be stored.
   */
  virtual std::vector<std::reference_wrapper<Network::ListenerConfig>> listeners() PURE;

  /**
   * @return uint64_t the total number of connections owned by all listeners across all workers.
   */
  virtual uint64_t numConnections() PURE;

  /**
   * Remove a listener by name.
   * @param name supplies the listener name to remove.
   * @return TRUE if the listener was found and removed. Note that when this routine returns TRUE,
   * the listener has not necessarily been actually deleted right away. The listener will be
   * drained and fully removed at some later time.
   */
  virtual bool removeListener(const std::string& name) PURE;

  /**
   * Start all workers accepting new connections on all added listeners.
   * @param guard_dog supplies the guard dog to use for thread watching.
   */
  virtual void startWorkers(GuardDog& guard_dog) PURE;

  /**
   * Stop all listeners from accepting new connections without actually removing any of them. This
   * is used for server draining.
   */
  virtual void stopListeners() PURE;

  /**
   * Stop all threaded workers from running. When this routine returns all worker threads will
   * have exited.
   */
  virtual void stopWorkers() PURE;
};

} // namespace Server
} // namespace Envoy<|MERGE_RESOLUTION|>--- conflicted
+++ resolved
@@ -63,74 +63,6 @@
 };
 
 /**
-<<<<<<< HEAD
- * A configuration for an individual listener.
- */
-class Listener {
-public:
-  virtual ~Listener() {}
-
-  /**
-   * @return Network::FilterChainFactory& the factory for setting up the filter chain on a new
-   *         connection.
-   */
-  virtual Network::FilterChainFactory& filterChainFactory() PURE;
-
-  /**
-   * @return Network::ListenSocket& the actual listen socket. The address of this socket may be
-   *         different from configured if for example the configured address binds to port zero.
-   */
-  virtual Network::ListenSocket& socket() PURE;
-
-  /**
-   * @return Ssl::ServerContext* the default SSL context.
-   */
-  virtual Ssl::ServerContext* defaultSslContext() PURE;
-
-  /**
-   * @return bool whether to use the PROXY Protocol V1
-   * (http://www.haproxy.org/download/1.5/doc/proxy-protocol.txt)
-   */
-  virtual bool useProxyProto() PURE;
-
-  /**
-   * @return bool specifies whether the listener should actually listen on the port.
-   *         A listener that doesn't listen on a port can only receive connections
-   *         redirected from other listeners.
-   */
-  virtual bool bindToPort() PURE;
-
-  /**
-   * @return bool if a connection was redirected to this listener address using iptables,
-   *         allow the listener to hand it off to the listener associated to the original address
-   */
-  virtual bool useOriginalDst() PURE;
-
-  /**
-   * @return uint32_t providing a soft limit on size of the listener's new connection read and write
-   *         buffers.
-   */
-  virtual uint32_t perConnectionBufferLimitBytes() PURE;
-
-  /**
-   * @return Stats::Scope& the stats scope to use for all listener specific stats.
-   */
-  virtual Stats::Scope& listenerScope() PURE;
-
-  /**
-   * @return uint64_t the tag the listener should use for connection handler tracking.
-   */
-  virtual uint64_t listenerTag() const PURE;
-
-  /**
-   * @return const std::string& the listener's name.
-   */
-  virtual const std::string& name() const PURE;
-};
-
-/**
-=======
->>>>>>> d20c8f9e
  * A manager for all listeners and all threaded connection handling workers.
  */
 class ListenerManager {
