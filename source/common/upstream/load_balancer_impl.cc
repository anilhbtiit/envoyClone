#include "common/upstream/load_balancer_impl.h"

#include <cstdint>
#include <memory>
#include <string>
#include <vector>

#include "envoy/runtime/runtime.h"
#include "envoy/upstream/upstream.h"

#include "common/common/assert.h"
#include "common/common/stack_array.h"
#include "common/protobuf/utility.h"

namespace Envoy {
namespace Upstream {

namespace {
static const std::string RuntimeZoneEnabled = "upstream.zone_routing.enabled";
static const std::string RuntimeMinClusterSize = "upstream.zone_routing.min_cluster_size";
static const std::string RuntimePanicThreshold = "upstream.healthy_panic_threshold";

// Distributes load between priorities based on the per priority availability and the normalized
// total availability. Load is assigned to each priority according to how available each priority is
// adjusted for the normalized total availability.
//
// @param per_priority_load vector of loads that should be populated.
// @param per_priority_availability the percentage availability of each priority, used to determine
// how much load each priority can handle.
// @param total_load the amount of load that may be distributed. Will be updated with the amount of
// load reminaining after distribution.
// @param normalized_total_availability the total availability, up to a max of 100. Used to
// scale the load when the total availability is less than 100%.
// @return the first available priority and the remaining load
std::pair<int32_t, size_t> distributeLoad(PriorityLoad& per_priority_load,
                                          const PriorityAvailability& per_priority_availability,
                                          size_t total_load, size_t normalized_total_availability) {
  int32_t first_available_priority = -1;
  for (size_t i = 0; i < per_priority_availability.get().size(); ++i) {
    if (first_available_priority < 0 && per_priority_availability.get()[i] > 0) {
      first_available_priority = i;
    }
    // Now assign as much load as possible to the high priority levels and cease assigning load
    // when total_load runs out.
    per_priority_load.get()[i] = std::min<uint32_t>(
        total_load, per_priority_availability.get()[i] * 100 / normalized_total_availability);
    total_load -= per_priority_load.get()[i];
  }

  return {first_available_priority, total_load};
}

} // namespace

std::pair<uint32_t, LoadBalancerBase::HostAvailability>
LoadBalancerBase::choosePriority(uint64_t hash, const HealthyLoad& healthy_per_priority_load,
                                 const DegradedLoad& degraded_per_priority_load) {
  hash = hash % 100 + 1; // 1-100
  uint32_t aggregate_percentage_load = 0;
  // As with tryChooseLocalLocalityHosts, this can be refactored for efficiency
  // but O(N) is good enough for now given the expected number of priorities is
  // small.

  // We first attempt to select a priority based on healthy availability.
  for (size_t priority = 0; priority < healthy_per_priority_load.get().size(); ++priority) {
    aggregate_percentage_load += healthy_per_priority_load.get()[priority];
    if (hash <= aggregate_percentage_load) {
      return {priority, HostAvailability::Healthy};
    }
  }

  // If no priorities were selected due to health, we'll select a priority based degraded
  // availability.
  for (size_t priority = 0; priority < degraded_per_priority_load.get().size(); ++priority) {
    aggregate_percentage_load += degraded_per_priority_load.get()[priority];
    if (hash <= aggregate_percentage_load) {
      return {priority, HostAvailability::Degraded};
    }
  }

  // The percentages should always add up to 100 but we have to have a return for the compiler.
  NOT_REACHED_GCOVR_EXCL_LINE;
}

LoadBalancerBase::LoadBalancerBase(const PrioritySet& priority_set, ClusterStats& stats,
                                   Runtime::Loader& runtime, Runtime::RandomGenerator& random,
                                   const envoy::api::v2::Cluster::CommonLbConfig& common_config)
    : stats_(stats), runtime_(runtime), random_(random),
      default_healthy_panic_percent_(PROTOBUF_PERCENT_TO_ROUNDED_INTEGER_OR_DEFAULT(
          common_config, healthy_panic_threshold, 100, 50)),
      priority_set_(priority_set) {
  for (auto& host_set : priority_set_.hostSetsPerPriority()) {
    recalculatePerPriorityState(host_set->priority(), priority_set_, healthy_per_priority_load_,
                                degraded_per_priority_load_, per_priority_health_,
                                per_priority_degraded_);
  }
  // Reclaculate panic mode for all levels.
  recalculatePerPriorityPanic();

<<<<<<< HEAD
  priority_set_.addPriorityUpdateCb([this](uint32_t priority, const HostVector&,
                                           const HostVector&) -> void {
    recalculatePerPriorityState(priority, priority_set_, per_priority_load_, per_priority_health_);
  });
  priority_set_.addPriorityUpdateCb(
=======
  priority_set_.addMemberUpdateCb(
      [this](uint32_t priority, const HostVector&, const HostVector&) -> void {
        recalculatePerPriorityState(priority, priority_set_, healthy_per_priority_load_,
                                    degraded_per_priority_load_, per_priority_health_,
                                    per_priority_degraded_);
      });
  priority_set_.addMemberUpdateCb(
>>>>>>> dc7632d2
      [this](uint32_t priority, const HostVector&, const HostVector&) -> void {
        UNREFERENCED_PARAMETER(priority);
        recalculatePerPriorityPanic();
      });
}

// The following cases are handled by
// recalculatePerPriorityState and recalculatePerPriorityPanic methods (normalized total health is
// sum of all priorities' health values and capped at 100).
// - normalized total health is = 100%. It means there are enough healthy hosts to handle the load.
//   Do not enter panic mode, even if a specific priority has low number of healthy hosts.
// - normalized total health is < 100%. There are not enough healthy hosts to handle the load.
// Continue
//   distibuting the load among priority sets, but turn on panic mode for a given priority
//   if # of healthy hosts in priority set is low.
// - normalized total health is 0%. All hosts are down. Redirect 100% of traffic to P=0 and enable
// panic mode.

void LoadBalancerBase::recalculatePerPriorityState(uint32_t priority,
                                                   const PrioritySet& priority_set,
                                                   HealthyLoad& healthy_per_priority_load,
                                                   DegradedLoad& degraded_per_priority_load,
                                                   HealthyAvailability& per_priority_health,
                                                   DegradedAvailability& per_priority_degraded) {
  healthy_per_priority_load.get().resize(priority_set.hostSetsPerPriority().size());
  degraded_per_priority_load.get().resize(priority_set.hostSetsPerPriority().size());
  per_priority_health.get().resize(priority_set.hostSetsPerPriority().size());
  per_priority_degraded.get().resize(priority_set.hostSetsPerPriority().size());

  // Determine the health of the newly modified priority level.
  // Health ranges from 0-100, and is the ratio of healthy/degraded hosts to total hosts, modified
  // by the overprovisioning factor.
  HostSet& host_set = *priority_set.hostSetsPerPriority()[priority];
  per_priority_health.get()[priority] = 0;
  if (host_set.hosts().size() > 0) {
    // Each priority level's health is ratio of healthy hosts to total number of hosts in a priority
    // multiplied by overprovisioning factor of 1.4 and capped at 100%. It means that if all
    // hosts are healthy that priority's health is 100%*1.4=140% and is capped at 100% which results
    // in 100%. If 80% of hosts are healty, that priority's health is still 100% (80%*1.4=112% and
    // capped at 100%).
    per_priority_health.get()[priority] =
        std::min<uint32_t>(100, (host_set.overprovisioningFactor() *
                                 host_set.healthyHosts().size() / host_set.hosts().size()));

    // We perform the same computation for degraded hosts.
    per_priority_degraded.get()[priority] =
        std::min<uint32_t>(100, (host_set.overprovisioningFactor() *
                                 host_set.degradedHosts().size() / host_set.hosts().size()));
  }

  // Now that we've updated health for the changed priority level, we need to calculate percentage
  // load for all priority levels.

  // First, determine if the load needs to be scaled relative to availability (healthy + degraded).
  // For example if there are 3 host sets with 10% / 20% / 10% health and 20% / 10% / 0% degraded
  // they will get 16% / 28% / 14% load to healthy hosts and 28% / 14% / 0% load to degraded hosts
  // to ensure total load adds up to 100. Note the first healthy priority is receiving 2% additional
  // load due to rounding.
  //
  // Sum of priority levels' health and degraded values may exceed 100, so it is capped at 100 and
  // referred as normalized total availability.
  const uint32_t normalized_total_availability =
      calculateNormalizedTotalAvailability(per_priority_health, per_priority_degraded);
  if (normalized_total_availability == 0) {
    // Everything is terrible. Send all load to P=0.
    // In this one case sumEntries(per_priority_load) != 100 since we sinkhole all traffic in P=0.
    healthy_per_priority_load.get()[0] = 100;
    return;
  }

  // We start of with a total load of 100 and distribute it between priorities based on
  // availability. We first attempt to distribute this load to healthy priorities based on healthy
  // availability.
  const auto first_healthy_and_remaining = distributeLoad(
      healthy_per_priority_load, per_priority_health, 100, normalized_total_availability);

  // Using the remaining load after allocating load to healthy priorities, distribute it based on
  // degraded availability.
  const auto remaining_load_for_degraded = first_healthy_and_remaining.second;
  const auto first_degraded_and_remaining =
      distributeLoad(degraded_per_priority_load, per_priority_degraded, remaining_load_for_degraded,
                     normalized_total_availability);

  // Anything that remains should just be rounding errors, so allocate that to the first available
  // priority, either as healthy or degraded.
  const auto remaining_load = first_degraded_and_remaining.second;
  if (remaining_load != 0) {
    const auto first_healthy = first_healthy_and_remaining.first;
    const auto first_degraded = first_degraded_and_remaining.first;
    ASSERT(first_healthy != -1 || first_degraded != -1);

    // Attempt to allocate the remainder to the first healthy priority first. If no such priority
    // exist, allocate to the first degraded priority.
    ASSERT(remaining_load <
           healthy_per_priority_load.get().size() + per_priority_degraded.get().size());
    if (first_healthy != -1) {
      healthy_per_priority_load.get()[first_healthy] += remaining_load;
    } else {
      degraded_per_priority_load.get()[first_degraded] += remaining_load;
    }
  }

  // The allocated load between healthy and degraded should be exactly 100.
  ASSERT(100 == std::accumulate(healthy_per_priority_load.get().begin(),
                                healthy_per_priority_load.get().end(), 0) +
                    std::accumulate(degraded_per_priority_load.get().begin(),
                                    degraded_per_priority_load.get().end(), 0));
}

// Method iterates through priority levels and turns on/off panic mode.
void LoadBalancerBase::recalculatePerPriorityPanic() {
  per_priority_panic_.resize(priority_set_.hostSetsPerPriority().size());

  // TODO(snowp): Right now panic thresholds doesn't work well with degraded.
  // The normalized_total_health takes degraded hosts into account, while
  // the subsequent panic calculation only looks at healthy hosts. Ideally
  // they should both take degraded into account.
  const uint32_t normalized_total_availability =
      calculateNormalizedTotalAvailability(per_priority_health_, per_priority_degraded_);

  if (normalized_total_availability == 0) {
    // Everything is terrible. All load should be to P=0. Turn on panic mode.
    ASSERT(healthy_per_priority_load_.get()[0] == 100);
    per_priority_panic_[0] = true;
    return;
  }

  for (size_t i = 0; i < per_priority_health_.get().size(); ++i) {
    // For each level check if it should run in panic mode. Never set panic mode if
    // normalized total health is 100%, even when individual priority level has very low # of
    // healthy hosts.
    const HostSet& priority_host_set = *priority_set_.hostSetsPerPriority()[i];
    per_priority_panic_[i] =
        (normalized_total_availability == 100 ? false : isGlobalPanic(priority_host_set));
  }
}

std::pair<HostSet&, LoadBalancerBase::HostAvailability>
LoadBalancerBase::chooseHostSet(LoadBalancerContext* context) {
  if (context) {
    const auto& healthy_per_priority_load =
        context->determinePriorityLoad(priority_set_, healthy_per_priority_load_);

    // TODO(snowp): pass degraded priority load to plugin.
    const auto priority_and_source =
        choosePriority(random_.random(), healthy_per_priority_load, degraded_per_priority_load_);
    return {*priority_set_.hostSetsPerPriority()[priority_and_source.first],
            priority_and_source.second};
  }

  const auto priority_and_source =
      choosePriority(random_.random(), healthy_per_priority_load_, degraded_per_priority_load_);
  return {*priority_set_.hostSetsPerPriority()[priority_and_source.first],
          priority_and_source.second};
}

ZoneAwareLoadBalancerBase::ZoneAwareLoadBalancerBase(
    const PrioritySet& priority_set, const PrioritySet* local_priority_set, ClusterStats& stats,
    Runtime::Loader& runtime, Runtime::RandomGenerator& random,
    const envoy::api::v2::Cluster::CommonLbConfig& common_config)
    : LoadBalancerBase(priority_set, stats, runtime, random, common_config),
      local_priority_set_(local_priority_set),
      routing_enabled_(PROTOBUF_PERCENT_TO_ROUNDED_INTEGER_OR_DEFAULT(
          common_config.zone_aware_lb_config(), routing_enabled, 100, 100)),
      min_cluster_size_(PROTOBUF_GET_WRAPPED_OR_DEFAULT(common_config.zone_aware_lb_config(),
                                                        min_cluster_size, 6U)) {
  ASSERT(!priority_set.hostSetsPerPriority().empty());
  resizePerPriorityState();
  priority_set_.addPriorityUpdateCb(
      [this](uint32_t priority, const HostVector&, const HostVector&) -> void {
        // Make sure per_priority_state_ is as large as priority_set_.hostSetsPerPriority()
        resizePerPriorityState();
        // If P=0 changes, regenerate locality routing structures. Locality based routing is
        // disabled at all other levels.
        if (local_priority_set_ && priority == 0) {
          regenerateLocalityRoutingStructures();
        }
      });
  if (local_priority_set_) {
    // Multiple priorities are unsupported for local priority sets.
    // In order to support priorities correctly, one would have to make some assumptions about
    // routing (all local Envoys fail over at the same time) and use all priorities when computing
    // the locality routing structure.
    ASSERT(local_priority_set_->hostSetsPerPriority().size() == 1);
    local_priority_set_member_update_cb_handle_ = local_priority_set_->addPriorityUpdateCb(
        [this](uint32_t priority, const HostVector&, const HostVector&) -> void {
          ASSERT(priority == 0);
          // If the set of local Envoys changes, regenerate routing for P=0 as it does priority
          // based routing.
          regenerateLocalityRoutingStructures();
        });
  }
}

ZoneAwareLoadBalancerBase::~ZoneAwareLoadBalancerBase() {
  if (local_priority_set_member_update_cb_handle_ != nullptr) {
    local_priority_set_member_update_cb_handle_->remove();
  }
}

void ZoneAwareLoadBalancerBase::regenerateLocalityRoutingStructures() {
  ASSERT(local_priority_set_);
  stats_.lb_recalculate_zone_structures_.inc();
  // resizePerPriorityState should ensure these stay in sync.
  ASSERT(per_priority_state_.size() == priority_set_.hostSetsPerPriority().size());

  // We only do locality routing for P=0
  uint32_t priority = 0;
  PerPriorityState& state = *per_priority_state_[priority];
  // Do not perform any calculations if we cannot perform locality routing based on non runtime
  // params.
  if (earlyExitNonLocalityRouting()) {
    state.locality_routing_state_ = LocalityRoutingState::NoLocalityRouting;
    return;
  }
  HostSet& host_set = *priority_set_.hostSetsPerPriority()[priority];
  ASSERT(host_set.healthyHostsPerLocality().hasLocalLocality());
  const size_t num_localities = host_set.healthyHostsPerLocality().get().size();
  ASSERT(num_localities > 0);

  // It is worth noting that all of the percentages calculated are orthogonal from
  // how much load this priority level receives, percentageLoad(priority).
  //
  // If the host sets are such that 20% of load is handled locally and 80% is residual, and then
  // half the hosts in all host sets go unhealthy, this priority set will
  // still send half of the incoming load to the local locality and 80% to residual.
  //
  // Basically, fariness across localities within a priority is guaranteed. Fairness across
  // localities across priorities is not.
  STACK_ARRAY(local_percentage, uint64_t, num_localities);
  calculateLocalityPercentage(localHostSet().healthyHostsPerLocality(), local_percentage.begin());
  STACK_ARRAY(upstream_percentage, uint64_t, num_localities);
  calculateLocalityPercentage(host_set.healthyHostsPerLocality(), upstream_percentage.begin());

  // If we have lower percent of hosts in the local cluster in the same locality,
  // we can push all of the requests directly to upstream cluster in the same locality.
  if (upstream_percentage[0] >= local_percentage[0]) {
    state.locality_routing_state_ = LocalityRoutingState::LocalityDirect;
    return;
  }

  state.locality_routing_state_ = LocalityRoutingState::LocalityResidual;

  // If we cannot route all requests to the same locality, calculate what percentage can be routed.
  // For example, if local percentage is 20% and upstream is 10%
  // we can route only 50% of requests directly.
  state.local_percent_to_route_ = upstream_percentage[0] * 10000 / local_percentage[0];

  // Local locality does not have additional capacity (we have already routed what we could).
  // Now we need to figure out how much traffic we can route cross locality and to which exact
  // locality we should route. Percentage of requests routed cross locality to a specific locality
  // needed be proportional to the residual capacity upstream locality has.
  //
  // residual_capacity contains capacity left in a given locality, we keep accumulating residual
  // capacity to make search for sampled value easier.
  // For example, if we have the following upstream and local percentage:
  // local_percentage: 40000 40000 20000
  // upstream_percentage: 25000 50000 25000
  // Residual capacity would look like: 0 10000 5000. Now we need to sample proportionally to
  // bucket sizes (residual capacity). For simplicity of finding where specific
  // sampled value is, we accumulate values in residual capacity. This is what it will look like:
  // residual_capacity: 0 10000 15000
  // Now to find a locality to route (bucket) we could simply iterate over residual_capacity
  // searching where sampled value is placed.
  state.residual_capacity_.resize(num_localities);

  // Local locality (index 0) does not have residual capacity as we have routed all we could.
  state.residual_capacity_[0] = 0;
  for (size_t i = 1; i < num_localities; ++i) {
    // Only route to the localities that have additional capacity.
    if (upstream_percentage[i] > local_percentage[i]) {
      state.residual_capacity_[i] =
          state.residual_capacity_[i - 1] + upstream_percentage[i] - local_percentage[i];
    } else {
      // Locality with index "i" does not have residual capacity, but we keep accumulating previous
      // values to make search easier on the next step.
      state.residual_capacity_[i] = state.residual_capacity_[i - 1];
    }
  }
}

void ZoneAwareLoadBalancerBase::resizePerPriorityState() {
  const uint32_t size = priority_set_.hostSetsPerPriority().size();
  while (per_priority_state_.size() < size) {
    // Note for P!=0, PerPriorityState is created with NoLocalityRouting and never changed.
    per_priority_state_.push_back(std::make_unique<PerPriorityState>());
  }
}

bool ZoneAwareLoadBalancerBase::earlyExitNonLocalityRouting() {
  // We only do locality routing for P=0.
  HostSet& host_set = *priority_set_.hostSetsPerPriority()[0];
  if (host_set.healthyHostsPerLocality().get().size() < 2) {
    return true;
  }

  // lb_local_cluster_not_ok is bumped for "Local host set is not set or it is
  // panic mode for local cluster".
  if (!host_set.healthyHostsPerLocality().hasLocalLocality() ||
      host_set.healthyHostsPerLocality().get()[0].empty()) {
    stats_.lb_local_cluster_not_ok_.inc();
    return true;
  }

  // Same number of localities should be for local and upstream cluster.
  if (host_set.healthyHostsPerLocality().get().size() !=
      localHostSet().healthyHostsPerLocality().get().size()) {
    stats_.lb_zone_number_differs_.inc();
    return true;
  }

  // Do not perform locality routing for small clusters.
  const uint64_t min_cluster_size =
      runtime_.snapshot().getInteger(RuntimeMinClusterSize, min_cluster_size_);
  if (host_set.healthyHosts().size() < min_cluster_size) {
    stats_.lb_zone_cluster_too_small_.inc();
    return true;
  }

  return false;
}

HostConstSharedPtr LoadBalancerBase::chooseHost(LoadBalancerContext* context) {
  HostConstSharedPtr host;
  const size_t max_attempts = context ? context->hostSelectionRetryCount() + 1 : 1;
  for (size_t i = 0; i < max_attempts; ++i) {
    host = chooseHostOnce(context);

    // If host selection failed or the host is accepted by the filter, return.
    // Otherwise, try again.
    // Note: in the future we might want to allow retrying when chooseHostOnce returns nullptr.
    if (!host || !context || !context->shouldSelectAnotherHost(*host)) {
      return host;
    }
  }

  // If we didnt find anything, return the last host.
  return host;
}

bool LoadBalancerBase::isGlobalPanic(const HostSet& host_set) {
  // TODO(snowp): This should also account for degraded hosts.
  uint64_t global_panic_threshold = std::min<uint64_t>(
      100, runtime_.snapshot().getInteger(RuntimePanicThreshold, default_healthy_panic_percent_));
  double healthy_percent = host_set.hosts().size() == 0
                               ? 0
                               : 100.0 * host_set.healthyHosts().size() / host_set.hosts().size();

  // If the % of healthy hosts in the cluster is less than our panic threshold, we use all hosts.
  if (healthy_percent < global_panic_threshold) {
    return true;
  }

  return false;
}

void ZoneAwareLoadBalancerBase::calculateLocalityPercentage(
    const HostsPerLocality& hosts_per_locality, uint64_t* ret) {
  uint64_t total_hosts = 0;
  for (const auto& locality_hosts : hosts_per_locality.get()) {
    total_hosts += locality_hosts.size();
  }

  size_t i = 0;
  for (const auto& locality_hosts : hosts_per_locality.get()) {
    ret[i++] = total_hosts > 0 ? 10000ULL * locality_hosts.size() / total_hosts : 0;
  }
}

uint32_t ZoneAwareLoadBalancerBase::tryChooseLocalLocalityHosts(const HostSet& host_set) {
  PerPriorityState& state = *per_priority_state_[host_set.priority()];
  ASSERT(state.locality_routing_state_ != LocalityRoutingState::NoLocalityRouting);

  // At this point it's guaranteed to be at least 2 localities & local exists.
  const size_t number_of_localities = host_set.healthyHostsPerLocality().get().size();
  ASSERT(number_of_localities >= 2U);
  ASSERT(host_set.healthyHostsPerLocality().hasLocalLocality());

  // Try to push all of the requests to the same locality first.
  if (state.locality_routing_state_ == LocalityRoutingState::LocalityDirect) {
    stats_.lb_zone_routing_all_directly_.inc();
    return 0;
  }

  ASSERT(state.locality_routing_state_ == LocalityRoutingState::LocalityResidual);

  // If we cannot route all requests to the same locality, we already calculated how much we can
  // push to the local locality, check if we can push to local locality on current iteration.
  if (random_.random() % 10000 < state.local_percent_to_route_) {
    stats_.lb_zone_routing_sampled_.inc();
    return 0;
  }

  // At this point we must route cross locality as we cannot route to the local locality.
  stats_.lb_zone_routing_cross_zone_.inc();

  // This is *extremely* unlikely but possible due to rounding errors when calculating
  // locality percentages. In this case just select random locality.
  if (state.residual_capacity_[number_of_localities - 1] == 0) {
    stats_.lb_zone_no_capacity_left_.inc();
    return random_.random() % number_of_localities;
  }

  // Random sampling to select specific locality for cross locality traffic based on the additional
  // capacity in localities.
  uint64_t threshold = random_.random() % state.residual_capacity_[number_of_localities - 1];

  // This potentially can be optimized to be O(log(N)) where N is the number of localities.
  // Linear scan should be faster for smaller N, in most of the scenarios N will be small.
  // TODO(htuch): is there a bug here when threshold == 0? Seems like we pick
  // local locality in that situation. Probably should start iterating at 1.
  int i = 0;
  while (threshold > state.residual_capacity_[i]) {
    i++;
  }

  return i;
}

ZoneAwareLoadBalancerBase::HostsSource
ZoneAwareLoadBalancerBase::hostSourceToUse(LoadBalancerContext* context) {
  auto host_set_and_source = chooseHostSet(context);

  // The second argument tells us which availability we should target from the selected host set.
  const auto host_availability = host_set_and_source.second;
  auto& host_set = host_set_and_source.first;
  HostsSource hosts_source;
  hosts_source.priority_ = host_set.priority();

  // If the selected host set has insufficient healthy hosts, return all hosts.
  if (per_priority_panic_[hosts_source.priority_]) {
    stats_.lb_healthy_panic_.inc();
    hosts_source.source_type_ = HostsSource::SourceType::AllHosts;
    return hosts_source;
  }

  // If we're doing locality weighted balancing, pick locality.
  const absl::optional<uint32_t> locality = host_set.chooseLocality();
  if (locality.has_value()) {
    hosts_source.source_type_ = localitySourceType(host_availability);
    hosts_source.locality_index_ = locality.value();
    return hosts_source;
  }

  // If we've latched that we can't do priority-based routing, return healthy or degraded hosts
  // for the selected host set.
  if (per_priority_state_[host_set.priority()]->locality_routing_state_ ==
      LocalityRoutingState::NoLocalityRouting) {
    hosts_source.source_type_ = sourceType(host_availability);
    return hosts_source;
  }

  // Determine if the load balancer should do zone based routing for this pick.
  if (!runtime_.snapshot().featureEnabled(RuntimeZoneEnabled, routing_enabled_)) {
    hosts_source.source_type_ = sourceType(host_availability);
    return hosts_source;
  }

  if (isGlobalPanic(localHostSet())) {
    stats_.lb_local_cluster_not_ok_.inc();
    // If the local Envoy instances are in global panic, do not do locality
    // based routing.
    hosts_source.source_type_ = sourceType(host_availability);
    return hosts_source;
  }

  hosts_source.source_type_ = localitySourceType(host_availability);
  hosts_source.locality_index_ = tryChooseLocalLocalityHosts(host_set);
  return hosts_source;
}

const HostVector& ZoneAwareLoadBalancerBase::hostSourceToHosts(HostsSource hosts_source) {
  const HostSet& host_set = *priority_set_.hostSetsPerPriority()[hosts_source.priority_];
  switch (hosts_source.source_type_) {
  case HostsSource::SourceType::AllHosts:
    return host_set.hosts();
  case HostsSource::SourceType::HealthyHosts:
    return host_set.healthyHosts();
  case HostsSource::SourceType::DegradedHosts:
    return host_set.degradedHosts();
  case HostsSource::SourceType::LocalityHealthyHosts:
    return host_set.healthyHostsPerLocality().get()[hosts_source.locality_index_];
  case HostsSource::SourceType::LocalityDegradedHosts:
    return host_set.degradedHostsPerLocality().get()[hosts_source.locality_index_];
  default:
    NOT_REACHED_GCOVR_EXCL_LINE;
  }
}

EdfLoadBalancerBase::EdfLoadBalancerBase(
    const PrioritySet& priority_set, const PrioritySet* local_priority_set, ClusterStats& stats,
    Runtime::Loader& runtime, Runtime::RandomGenerator& random,
    const envoy::api::v2::Cluster::CommonLbConfig& common_config)
    : ZoneAwareLoadBalancerBase(priority_set, local_priority_set, stats, runtime, random,
                                common_config),
      seed_(random_.random()) {
  // We fully recompute the schedulers for a given host set here on membership change, which is
  // consistent with what other LB implementations do (e.g. thread aware).
  // The downside of a full recompute is that time complexity is O(n * log n),
  // so we will need to do better at delta tracking to scale (see
  // https://github.com/envoyproxy/envoy/issues/2874).
  priority_set.addPriorityUpdateCb(
      [this](uint32_t priority, const HostVector&, const HostVector&) { refresh(priority); });
}

void EdfLoadBalancerBase::initialize() {
  for (uint32_t priority = 0; priority < priority_set_.hostSetsPerPriority().size(); ++priority) {
    refresh(priority);
  }
}

void EdfLoadBalancerBase::refresh(uint32_t priority) {
  const auto add_hosts_source = [this](HostsSource source, const HostVector& hosts) {
    // Nuke existing scheduler if it exists.
    auto& scheduler = scheduler_[source] = Scheduler{};
    refreshHostSource(source);

    // Populate scheduler with host list.
    // TODO(mattklein123): We must build the EDF schedule even if all of the hosts are currently
    // weighted 1. This is because currently we don't refresh host sets if only weights change.
    // We should probably change this to refresh at all times. See the comment in
    // BaseDynamicClusterImpl::updateDynamicHostList about this.
    for (const auto& host : hosts) {
      // We use a fixed weight here. While the weight may change without
      // notification, this will only be stale until this host is next picked,
      // at which point it is reinserted into the EdfScheduler with its new
      // weight in chooseHost().
      scheduler.edf_.add(hostWeight(*host), host);
    }

    // Cycle through hosts to achieve the intended offset behavior.
    // TODO(htuch): Consider how we can avoid biasing towards earlier hosts in the schedule across
    // refreshes for the weighted case.
    if (!hosts.empty()) {
      for (uint32_t i = 0; i < seed_ % hosts.size(); ++i) {
        auto host = scheduler.edf_.pick();
        scheduler.edf_.add(hostWeight(*host), host);
      }
    }
  };

  // Populate EdfSchedulers for each valid HostsSource value for the host set at this priority.
  const auto& host_set = priority_set_.hostSetsPerPriority()[priority];
  add_hosts_source(HostsSource(priority, HostsSource::SourceType::AllHosts), host_set->hosts());
  add_hosts_source(HostsSource(priority, HostsSource::SourceType::HealthyHosts),
                   host_set->healthyHosts());
  add_hosts_source(HostsSource(priority, HostsSource::SourceType::DegradedHosts),
                   host_set->degradedHosts());
  for (uint32_t locality_index = 0;
       locality_index < host_set->healthyHostsPerLocality().get().size(); ++locality_index) {
    add_hosts_source(
        HostsSource(priority, HostsSource::SourceType::LocalityHealthyHosts, locality_index),
        host_set->healthyHostsPerLocality().get()[locality_index]);
  }
  for (uint32_t locality_index = 0;
       locality_index < host_set->degradedHostsPerLocality().get().size(); ++locality_index) {
    add_hosts_source(
        HostsSource(priority, HostsSource::SourceType::LocalityDegradedHosts, locality_index),
        host_set->degradedHostsPerLocality().get()[locality_index]);
  }
}

HostConstSharedPtr EdfLoadBalancerBase::chooseHostOnce(LoadBalancerContext* context) {
  const HostsSource hosts_source = hostSourceToUse(context);
  auto scheduler_it = scheduler_.find(hosts_source);
  // We should always have a scheduler for any return value from
  // hostSourceToUse() via the construction in refresh();
  ASSERT(scheduler_it != scheduler_.end());
  auto& scheduler = scheduler_it->second;

  // As has been commented in both EdfLoadBalancerBase::refresh and
  // BaseDynamicClusterImpl::updateDynamicHostList, we must do a runtime pivot here to determine
  // whether to use EDF or do unweighted (fast) selection.
  // TODO(mattklein123): As commented elsewhere, this is wasteful, and we should just refresh the
  // host set if any weights change. Additionally, it has the property that if all weights are
  // the same but not 1 (like 42), we will use the EDF schedule not the unweighted pick. This is
  // not optimal. If this is fixed, remove the note in the arch overview docs for the LR LB.
  if (stats_.max_host_weight_.value() != 1) {
    auto host = scheduler.edf_.pick();
    if (host != nullptr) {
      scheduler.edf_.add(hostWeight(*host), host);
    }
    return host;
  } else {
    const HostVector& hosts_to_use = hostSourceToHosts(hosts_source);
    if (hosts_to_use.size() == 0) {
      return nullptr;
    }
    return unweightedHostPick(hosts_to_use, hosts_source);
  }
}

HostConstSharedPtr LeastRequestLoadBalancer::unweightedHostPick(const HostVector& hosts_to_use,
                                                                const HostsSource&) {
  HostSharedPtr candidate_host = nullptr;
  for (uint32_t choice_idx = 0; choice_idx < choice_count_; ++choice_idx) {
    const int rand_idx = random_.random() % hosts_to_use.size();
    HostSharedPtr sampled_host = hosts_to_use[rand_idx];

    if (candidate_host == nullptr) {
      // Make a first choice to start the comparisons.
      candidate_host = sampled_host;
      continue;
    }

    const auto candidate_active_rq = candidate_host->stats().rq_active_.value();
    const auto sampled_active_rq = sampled_host->stats().rq_active_.value();
    if (sampled_active_rq < candidate_active_rq) {
      candidate_host = sampled_host;
    }
  }

  return candidate_host;
}

HostConstSharedPtr RandomLoadBalancer::chooseHostOnce(LoadBalancerContext* context) {
  const HostVector& hosts_to_use = hostSourceToHosts(hostSourceToUse(context));
  if (hosts_to_use.empty()) {
    return nullptr;
  }

  return hosts_to_use[random_.random() % hosts_to_use.size()];
}

} // namespace Upstream
} // namespace Envoy<|MERGE_RESOLUTION|>--- conflicted
+++ resolved
@@ -97,21 +97,14 @@
   // Reclaculate panic mode for all levels.
   recalculatePerPriorityPanic();
 
-<<<<<<< HEAD
-  priority_set_.addPriorityUpdateCb([this](uint32_t priority, const HostVector&,
-                                           const HostVector&) -> void {
-    recalculatePerPriorityState(priority, priority_set_, per_priority_load_, per_priority_health_);
-  });
   priority_set_.addPriorityUpdateCb(
-=======
-  priority_set_.addMemberUpdateCb(
       [this](uint32_t priority, const HostVector&, const HostVector&) -> void {
         recalculatePerPriorityState(priority, priority_set_, healthy_per_priority_load_,
                                     degraded_per_priority_load_, per_priority_health_,
                                     per_priority_degraded_);
       });
-  priority_set_.addMemberUpdateCb(
->>>>>>> dc7632d2
+
+  priority_set_.addPriorityUpdateCb(
       [this](uint32_t priority, const HostVector&, const HostVector&) -> void {
         UNREFERENCED_PARAMETER(priority);
         recalculatePerPriorityPanic();
