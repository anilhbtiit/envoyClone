#include "source/common/quic/envoy_quic_client_session.h"

#include "source/common/quic/envoy_quic_proof_verifier.h"
#include "source/common/quic/envoy_quic_utils.h"

#include "quic_filter_manager_connection_impl.h"

namespace Envoy {
namespace Quic {

EnvoyQuicClientSession::EnvoyQuicClientSession(
    const quic::QuicConfig& config, const quic::ParsedQuicVersionVector& supported_versions,
    std::unique_ptr<EnvoyQuicClientConnection> connection, const quic::QuicServerId& server_id,
    std::shared_ptr<quic::QuicCryptoClientConfig> crypto_config,
    quic::QuicClientPushPromiseIndex* push_promise_index, Event::Dispatcher& dispatcher,
    uint32_t send_buffer_limit, EnvoyQuicCryptoClientStreamFactoryInterface& crypto_stream_factory,
    QuicStatNames& quic_stat_names, Stats::Scope& scope)
    : QuicFilterManagerConnectionImpl(*connection, connection->connection_id(), dispatcher,
                                      send_buffer_limit),
      quic::QuicSpdyClientSession(config, supported_versions, connection.release(), server_id,
                                  crypto_config.get(), push_promise_index),
      host_name_(server_id.host()), crypto_config_(crypto_config),
      crypto_stream_factory_(crypto_stream_factory), quic_stat_names_(quic_stat_names),
      scope_(scope) {
  quic_ssl_info_ = std::make_shared<QuicSslConnectionInfo>(*this);
}

EnvoyQuicClientSession::~EnvoyQuicClientSession() {
  ASSERT(!connection()->connected());
  network_connection_ = nullptr;
}

absl::string_view EnvoyQuicClientSession::requestedServerName() const { return host_name_; }

void EnvoyQuicClientSession::connect() {
  dynamic_cast<EnvoyQuicClientConnection*>(network_connection_)
      ->setUpConnectionSocket(
          *static_cast<EnvoyQuicClientConnection*>(connection())->connectionSocket(), *this);
  // Start version negotiation and crypto handshake during which the connection may fail if server
  // doesn't support the one and only supported version.
  CryptoConnect();
}

void EnvoyQuicClientSession::OnConnectionClosed(const quic::QuicConnectionCloseFrame& frame,
                                                quic::ConnectionCloseSource source) {
  quic::QuicSpdyClientSession::OnConnectionClosed(frame, source);
  quic_stat_names_.chargeQuicConnectionCloseStats(scope_, frame.quic_error_code, source, true);
  onConnectionCloseEvent(frame, source, version());
}

void EnvoyQuicClientSession::Initialize() {
  quic::QuicSpdyClientSession::Initialize();
  initialized_ = true;
  network_connection_->setEnvoyConnection(*this);
}

void EnvoyQuicClientSession::OnCanWrite() {
  quic::QuicSpdyClientSession::OnCanWrite();
  maybeApplyDelayClosePolicy();
}

void EnvoyQuicClientSession::OnHttp3GoAway(uint64_t stream_id) {
  ENVOY_CONN_LOG(debug, "HTTP/3 GOAWAY received", *this);
  quic::QuicSpdyClientSession::OnHttp3GoAway(stream_id);
  if (http_connection_callbacks_ != nullptr) {
    // HTTP/3 GOAWAY doesn't have an error code field.
    http_connection_callbacks_->onGoAway(Http::GoAwayErrorCode::NoError);
  }
}

void EnvoyQuicClientSession::MaybeSendRstStreamFrame(quic::QuicStreamId id,
                                                     quic::QuicResetStreamError error,
                                                     quic::QuicStreamOffset bytes_written) {
  QuicSpdyClientSession::MaybeSendRstStreamFrame(id, error, bytes_written);
  quic_stat_names_.chargeQuicResetStreamErrorStats(scope_, error, /*from_self*/ true,
                                                   /*is_upstream*/ true);
}

void EnvoyQuicClientSession::OnRstStream(const quic::QuicRstStreamFrame& frame) {
  QuicSpdyClientSession::OnRstStream(frame);
  quic_stat_names_.chargeQuicResetStreamErrorStats(scope_, frame.error(),
                                                   /*from_self*/ false, /*is_upstream*/ true);
}

void EnvoyQuicClientSession::SetDefaultEncryptionLevel(quic::EncryptionLevel level) {
  quic::QuicSpdyClientSession::SetDefaultEncryptionLevel(level);
  if (level == quic::ENCRYPTION_FORWARD_SECURE) {
    // This is only reached once, when handshake is done.
    raiseConnectionEvent(Network::ConnectionEvent::Connected);
  }
}

std::unique_ptr<quic::QuicSpdyClientStream> EnvoyQuicClientSession::CreateClientStream() {
  ASSERT(codec_stats_.has_value() && http3_options_.has_value());
  return std::make_unique<EnvoyQuicClientStream>(GetNextOutgoingBidirectionalStreamId(), this,
                                                 quic::BIDIRECTIONAL, codec_stats_.value(),
                                                 http3_options_.value());
}

quic::QuicSpdyStream* EnvoyQuicClientSession::CreateIncomingStream(quic::QuicStreamId /*id*/) {
  // Envoy doesn't support server initiated stream.
  return nullptr;
}

quic::QuicSpdyStream*
EnvoyQuicClientSession::CreateIncomingStream(quic::PendingStream* /*pending*/) {
  // Envoy doesn't support server push.
  NOT_REACHED_GCOVR_EXCL_LINE;
}

bool EnvoyQuicClientSession::hasDataToWrite() { return HasDataToWrite(); }

const quic::QuicConnection* EnvoyQuicClientSession::quicConnection() const {
  return initialized_ ? connection() : nullptr;
}

quic::QuicConnection* EnvoyQuicClientSession::quicConnection() {
  return initialized_ ? connection() : nullptr;
}

void EnvoyQuicClientSession::OnTlsHandshakeComplete() {
  quic::QuicSpdyClientSession::OnTlsHandshakeComplete();
  raiseConnectionEvent(Network::ConnectionEvent::Connected);
}

std::unique_ptr<quic::QuicCryptoClientStreamBase> EnvoyQuicClientSession::CreateQuicCryptoStream() {
  return crypto_stream_factory_.createEnvoyQuicCryptoClientStream(
      server_id(), this, crypto_config()->proof_verifier()->CreateDefaultContext(), crypto_config(),
      this, /*has_application_state = */ version().UsesHttp3());
}

<<<<<<< HEAD
void EnvoyQuicClientSession::OnProofVerifyDetailsAvailable(
    const quic::ProofVerifyDetails& verify_details) {
  if (static_cast<const CertVerifyResult&>(verify_details).isValid()) {
    quic_ssl_info_->onCertValidated();
=======
void EnvoyQuicClientSession::setHttp3Options(
    const envoy::config::core::v3::Http3ProtocolOptions& http3_options) {
  QuicFilterManagerConnectionImpl::setHttp3Options(http3_options);
  if (http3_options_->has_quic_protocol_options()) {
    static_cast<EnvoyQuicClientConnection*>(connection())
        ->setMigratePortOnPathDegrading(PROTOBUF_GET_WRAPPED_OR_DEFAULT(
            http3_options.quic_protocol_options(), num_timeouts_to_trigger_port_migration, 1));
>>>>>>> 9eeee36d
  }
}

} // namespace Quic
} // namespace Envoy<|MERGE_RESOLUTION|>--- conflicted
+++ resolved
@@ -129,12 +129,6 @@
       this, /*has_application_state = */ version().UsesHttp3());
 }
 
-<<<<<<< HEAD
-void EnvoyQuicClientSession::OnProofVerifyDetailsAvailable(
-    const quic::ProofVerifyDetails& verify_details) {
-  if (static_cast<const CertVerifyResult&>(verify_details).isValid()) {
-    quic_ssl_info_->onCertValidated();
-=======
 void EnvoyQuicClientSession::setHttp3Options(
     const envoy::config::core::v3::Http3ProtocolOptions& http3_options) {
   QuicFilterManagerConnectionImpl::setHttp3Options(http3_options);
@@ -142,7 +136,13 @@
     static_cast<EnvoyQuicClientConnection*>(connection())
         ->setMigratePortOnPathDegrading(PROTOBUF_GET_WRAPPED_OR_DEFAULT(
             http3_options.quic_protocol_options(), num_timeouts_to_trigger_port_migration, 1));
->>>>>>> 9eeee36d
+  }
+}
+
+void EnvoyQuicClientSession::OnProofVerifyDetailsAvailable(
+    const quic::ProofVerifyDetails& verify_details) {
+  if (static_cast<const CertVerifyResult&>(verify_details).isValid()) {
+    quic_ssl_info_->onCertValidated();
   }
 }
 
