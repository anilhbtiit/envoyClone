--- conflicted
+++ resolved
@@ -1700,22 +1700,7 @@
             std::move(status));
       });
 
-<<<<<<< HEAD
-}
-=======
-  nghttp2_session_callbacks_set_on_header_callback(
-      callbacks_,
-      [](nghttp2_session*, const nghttp2_frame* frame, const uint8_t* raw_name, size_t name_length,
-         const uint8_t* raw_value, size_t value_length, uint8_t, void* user_data) -> int {
-        // TODO PERF: Can reference count here to avoid copies.
-        HeaderString name;
-        name.setCopy(reinterpret_cast<const char*>(raw_name), name_length);
-        HeaderString value;
-        value.setCopy(reinterpret_cast<const char*>(raw_value), value_length);
-        return static_cast<ConnectionImpl*>(user_data)->onHeader(frame->hd.stream_id,
-                                                                 std::move(name), std::move(value));
-      });
->>>>>>> d3a65c9e
+}
 
 int64_t ConnectionImpl::Http2Visitor::OnReadyToSend(absl::string_view serialized) {
   return connection_->onSend(static_cast<const uint8_t*>(serialized.data()), serialized.size());
