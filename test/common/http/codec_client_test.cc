#include <memory>

#include "common/buffer/buffer_impl.h"
#include "common/event/dispatcher_impl.h"
#include "common/http/codec_client.h"
#include "common/http/exception.h"
#include "common/network/listen_socket_impl.h"
#include "common/network/utility.h"
#include "common/upstream/upstream_impl.h"

#include "test/common/http/common.h"
#include "test/common/upstream/utility.h"
#include "test/mocks/common.h"
#include "test/mocks/event/mocks.h"
#include "test/mocks/http/mocks.h"
#include "test/mocks/network/mocks.h"
#include "test/mocks/upstream/mocks.h"
#include "test/test_common/environment.h"
#include "test/test_common/network_utility.h"
#include "test/test_common/printers.h"
#include "test/test_common/test_base.h"
#include "test/test_common/utility.h"

#include "gmock/gmock.h"

using testing::_;
using testing::AtMost;
using testing::Invoke;
using testing::InvokeWithoutArgs;
using testing::NiceMock;
using testing::Pointee;
using testing::Ref;
using testing::Return;
using testing::SaveArg;
using testing::Throw;

namespace Envoy {
namespace Http {

class CodecClientTest : public TestBase {
public:
  CodecClientTest() {
    connection_ = new NiceMock<Network::MockClientConnection>();

    EXPECT_CALL(*connection_, detectEarlyCloseWhenReadDisabled(false));
    EXPECT_CALL(*connection_, addConnectionCallbacks(_)).WillOnce(SaveArgAddress(&connection_cb_));
    EXPECT_CALL(*connection_, connect());
    EXPECT_CALL(*connection_, addReadFilter(_))
        .WillOnce(
            Invoke([this](Network::ReadFilterSharedPtr filter) -> void { filter_ = filter; }));

    codec_ = new Http::MockClientConnection();

    Network::ClientConnectionPtr connection{connection_};
    EXPECT_CALL(dispatcher_, createTimer_(_));
    client_ = std::make_unique<CodecClientForTest>(std::move(connection), codec_, nullptr, host_,
                                                   dispatcher_);
  }

  ~CodecClientTest() { EXPECT_EQ(0U, client_->numActiveRequests()); }

  Event::MockDispatcher dispatcher_;
  Network::MockClientConnection* connection_;
  Http::MockClientConnection* codec_;
  std::unique_ptr<CodecClientForTest> client_;
  Network::ConnectionCallbacks* connection_cb_;
  Network::ReadFilterSharedPtr filter_;
  std::shared_ptr<Upstream::MockIdleTimeEnabledClusterInfo> cluster_{
      new NiceMock<Upstream::MockIdleTimeEnabledClusterInfo>()};
  Upstream::HostDescriptionConstSharedPtr host_{
      Upstream::makeTestHostDescription(cluster_, "tcp://127.0.0.1:80")};
};

TEST_F(CodecClientTest, BasicHeaderOnlyResponse) {
  Http::StreamDecoder* inner_decoder;
  NiceMock<Http::MockStreamEncoder> inner_encoder;
  EXPECT_CALL(*codec_, newStream(_))
      .WillOnce(Invoke([&](Http::StreamDecoder& decoder) -> Http::StreamEncoder& {
        inner_decoder = &decoder;
        return inner_encoder;
      }));

  Http::MockStreamDecoder outer_decoder;
  client_->newStream(outer_decoder);

  Http::HeaderMapPtr response_headers{new TestHeaderMapImpl{{":status", "200"}}};
  EXPECT_CALL(outer_decoder, decodeHeaders_(Pointee(Ref(*response_headers)), true));
  inner_decoder->decodeHeaders(std::move(response_headers), true);
}

TEST_F(CodecClientTest, BasicResponseWithBody) {
  Http::StreamDecoder* inner_decoder;
  NiceMock<Http::MockStreamEncoder> inner_encoder;
  EXPECT_CALL(*codec_, newStream(_))
      .WillOnce(Invoke([&](Http::StreamDecoder& decoder) -> Http::StreamEncoder& {
        inner_decoder = &decoder;
        return inner_encoder;
      }));

  Http::MockStreamDecoder outer_decoder;
  client_->newStream(outer_decoder);

  Http::HeaderMapPtr response_headers{new TestHeaderMapImpl{{":status", "200"}}};
  EXPECT_CALL(outer_decoder, decodeHeaders_(Pointee(Ref(*response_headers)), false));
  inner_decoder->decodeHeaders(std::move(response_headers), false);

  Buffer::OwnedImpl buffer("hello");
  EXPECT_CALL(outer_decoder, decodeData(Ref(buffer), true));
  inner_decoder->decodeData(buffer, true);
}

TEST_F(CodecClientTest, DisconnectBeforeHeaders) {
  Http::StreamDecoder* inner_decoder;
  NiceMock<Http::MockStreamEncoder> inner_encoder;
  EXPECT_CALL(*codec_, newStream(_))
      .WillOnce(Invoke([&](Http::StreamDecoder& decoder) -> Http::StreamEncoder& {
        inner_decoder = &decoder;
        return inner_encoder;
      }));

  Http::MockStreamDecoder outer_decoder;
  Http::StreamEncoder& request_encoder = client_->newStream(outer_decoder);
  Http::MockStreamCallbacks callbacks;
  request_encoder.getStream().addCallbacks(callbacks);

  // When we get a remote close with an active request we should try to send zero bytes through
  // the codec.
  EXPECT_CALL(callbacks, onResetStream(StreamResetReason::ConnectionTermination));
  EXPECT_CALL(*codec_, dispatch(_));
  connection_cb_->onEvent(Network::ConnectionEvent::Connected);
  connection_cb_->onEvent(Network::ConnectionEvent::RemoteClose);
}

TEST_F(CodecClientTest, IdleTimerWithNoActiveRequests) {
  Http::StreamDecoder* inner_decoder;
  NiceMock<Http::MockStreamEncoder> inner_encoder;
  EXPECT_CALL(*codec_, newStream(_))
      .WillOnce(Invoke([&](Http::StreamDecoder& decoder) -> Http::StreamEncoder& {
        inner_decoder = &decoder;
        return inner_encoder;
      }));

  Http::MockStreamDecoder outer_decoder;
  Http::StreamEncoder& request_encoder = client_->newStream(outer_decoder);
  Http::MockStreamCallbacks callbacks;
  request_encoder.getStream().addCallbacks(callbacks);
  connection_cb_->onEvent(Network::ConnectionEvent::Connected);

  Http::HeaderMapPtr response_headers{new TestHeaderMapImpl{{":status", "200"}}};
  EXPECT_CALL(outer_decoder, decodeHeaders_(Pointee(Ref(*response_headers)), false));
  inner_decoder->decodeHeaders(std::move(response_headers), false);

  Buffer::OwnedImpl buffer("hello");
  EXPECT_CALL(outer_decoder, decodeData(Ref(buffer), true));
  inner_decoder->decodeData(buffer, true);
  EXPECT_NE(client_->idleTimer(), nullptr);

  // Close the client and validate idleTimer is reset
  EXPECT_EQ(client_->numActiveRequests(), 0);
  client_->close();
  // TODO(ramaraochavali): Use default connection mock handlers for raising events.
  connection_cb_->onEvent(Network::ConnectionEvent::LocalClose);
  EXPECT_EQ(client_->idleTimer(), nullptr);
}

TEST_F(CodecClientTest, IdleTimerClientRemoteCloseWithActiveRequests) {
  Http::StreamDecoder* inner_decoder;
  NiceMock<Http::MockStreamEncoder> inner_encoder;
  EXPECT_CALL(*codec_, newStream(_))
      .WillOnce(Invoke([&](Http::StreamDecoder& decoder) -> Http::StreamEncoder& {
        inner_decoder = &decoder;
        return inner_encoder;
      }));

  Http::MockStreamDecoder outer_decoder;
  Http::StreamEncoder& request_encoder = client_->newStream(outer_decoder);
  Http::MockStreamCallbacks callbacks;
  request_encoder.getStream().addCallbacks(callbacks);

  // When we get a remote close with an active request validate idleTimer is reset after client
  // close
  EXPECT_CALL(callbacks, onResetStream(StreamResetReason::ConnectionTermination));
  EXPECT_CALL(*codec_, dispatch(_));
  EXPECT_NE(client_->numActiveRequests(), 0);
  connection_cb_->onEvent(Network::ConnectionEvent::Connected);
  connection_cb_->onEvent(Network::ConnectionEvent::RemoteClose);
  EXPECT_EQ(client_->idleTimer(), nullptr);
}

TEST_F(CodecClientTest, IdleTimerClientLocalCloseWithActiveRequests) {
  Http::StreamDecoder* inner_decoder;
  NiceMock<Http::MockStreamEncoder> inner_encoder;
  EXPECT_CALL(*codec_, newStream(_))
      .WillOnce(Invoke([&](Http::StreamDecoder& decoder) -> Http::StreamEncoder& {
        inner_decoder = &decoder;
        return inner_encoder;
      }));

  Http::MockStreamDecoder outer_decoder;
  Http::StreamEncoder& request_encoder = client_->newStream(outer_decoder);
  Http::MockStreamCallbacks callbacks;
  request_encoder.getStream().addCallbacks(callbacks);

  // When we get a local close with an active request validate idleTimer is reset after client close
  EXPECT_CALL(callbacks, onResetStream(StreamResetReason::ConnectionTermination));
  connection_cb_->onEvent(Network::ConnectionEvent::Connected);
  // TODO(ramaraochavali): Use default connection mock handlers for raising events.
  client_->close();
  connection_cb_->onEvent(Network::ConnectionEvent::LocalClose);
  EXPECT_EQ(client_->idleTimer(), nullptr);
}

TEST_F(CodecClientTest, ProtocolError) {
  EXPECT_CALL(*codec_, dispatch(_)).WillOnce(Throw(CodecProtocolException("protocol error")));
  EXPECT_CALL(*connection_, close(Network::ConnectionCloseType::NoFlush));

  Buffer::OwnedImpl data;
  filter_->onData(data, false);

  EXPECT_EQ(1U, cluster_->stats_.upstream_cx_protocol_error_.value());
}

TEST_F(CodecClientTest, 408Response) {
  EXPECT_CALL(*codec_, dispatch(_)).WillOnce(Invoke([](Buffer::Instance&) -> void {
    Http::HeaderMapPtr response_headers{new TestHeaderMapImpl{{":status", "408"}}};
    throw PrematureResponseException(std::move(response_headers));
  }));

  EXPECT_CALL(*connection_, close(Network::ConnectionCloseType::NoFlush));

  Buffer::OwnedImpl data;
  filter_->onData(data, false);

  EXPECT_EQ(0U, cluster_->stats_.upstream_cx_protocol_error_.value());
}

TEST_F(CodecClientTest, PrematureResponse) {
  EXPECT_CALL(*codec_, dispatch(_)).WillOnce(Invoke([](Buffer::Instance&) -> void {
    Http::HeaderMapPtr response_headers{new TestHeaderMapImpl{{":status", "200"}}};
    throw PrematureResponseException(std::move(response_headers));
  }));

  EXPECT_CALL(*connection_, close(Network::ConnectionCloseType::NoFlush));

  Buffer::OwnedImpl data;
  filter_->onData(data, false);

  EXPECT_EQ(1U, cluster_->stats_.upstream_cx_protocol_error_.value());
}

TEST_F(CodecClientTest, WatermarkPassthrough) {
  EXPECT_CALL(*codec_, onUnderlyingConnectionAboveWriteBufferHighWatermark());
  connection_cb_->onAboveWriteBufferHighWatermark();

  EXPECT_CALL(*codec_, onUnderlyingConnectionBelowWriteBufferLowWatermark());
  connection_cb_->onBelowWriteBufferLowWatermark();
}

// Test the codec getting input from a real TCP connection.
class CodecNetworkTest : public TestBaseWithParam<Network::Address::IpVersion> {
public:
<<<<<<< HEAD
  CodecNetworkTest() : api_(Api::createApiForTest(stats_store_)) {
    dispatcher_ = api_->allocateDispatcher();
=======
  CodecNetworkTest() : api_(Api::createApiForTest()) {
    dispatcher_ = std::make_unique<Event::DispatcherImpl>(*api_);
>>>>>>> 3fb856c7
    upstream_listener_ = dispatcher_->createListener(socket_, listener_callbacks_, true, false);
    Network::ClientConnectionPtr client_connection = dispatcher_->createClientConnection(
        socket_.localAddress(), source_address_, Network::Test::createRawBufferSocket(), nullptr);
    client_connection_ = client_connection.get();
    client_connection_->addConnectionCallbacks(client_callbacks_);

    codec_ = new Http::MockClientConnection();
    client_ = std::make_unique<CodecClientForTest>(std::move(client_connection), codec_, nullptr,
                                                   host_, *dispatcher_);

    EXPECT_CALL(listener_callbacks_, onAccept_(_, _))
        .WillOnce(Invoke([&](Network::ConnectionSocketPtr& socket, bool) -> void {
          Network::ConnectionPtr new_connection = dispatcher_->createServerConnection(
              std::move(socket), Network::Test::createRawBufferSocket());
          listener_callbacks_.onNewConnection(std::move(new_connection));
        }));

    int expected_callbacks = 2;

    EXPECT_CALL(listener_callbacks_, onNewConnection_(_))
        .WillOnce(Invoke([&](Network::ConnectionPtr& conn) -> void {
          upstream_connection_ = std::move(conn);
          upstream_connection_->addConnectionCallbacks(upstream_callbacks_);

          expected_callbacks--;
          if (expected_callbacks == 0) {
            dispatcher_->exit();
          }
        }));

    EXPECT_CALL(client_callbacks_, onEvent(Network::ConnectionEvent::Connected))
        .WillOnce(InvokeWithoutArgs([&]() -> void {
          expected_callbacks--;
          if (expected_callbacks == 0) {
            dispatcher_->exit();
          }
        }));

    // Since we mocked the connected event, we need to mock these close events even though we don't
    // care about them in these tests.
    EXPECT_CALL(client_callbacks_, onEvent(Network::ConnectionEvent::RemoteClose)).Times(AtMost(1));
    EXPECT_CALL(client_callbacks_, onEvent(Network::ConnectionEvent::LocalClose)).Times(AtMost(1));

    dispatcher_->run(Event::Dispatcher::RunType::Block);
  }

  void createNewStream() {
    Http::StreamDecoder* inner_decoder;
    EXPECT_CALL(*codec_, newStream(_))
        .WillOnce(Invoke([&](Http::StreamDecoder& decoder) -> Http::StreamEncoder& {
          inner_decoder = &decoder;
          return inner_encoder_;
        }));

    client_->newStream(outer_decoder_);
  }

  void close() {
    client_->close();
    EXPECT_CALL(upstream_callbacks_, onEvent(Network::ConnectionEvent::RemoteClose))
        .WillOnce(InvokeWithoutArgs([&]() -> void { dispatcher_->exit(); }));
    dispatcher_->run(Event::Dispatcher::RunType::Block);
  }

protected:
  Api::ApiPtr api_;
  Event::DispatcherPtr dispatcher_;
  Network::ListenerPtr upstream_listener_;
  Network::MockListenerCallbacks listener_callbacks_;
  Network::MockConnectionHandler connection_handler_;
  Network::Address::InstanceConstSharedPtr source_address_;
  Network::TcpListenSocket socket_{Network::Test::getAnyAddress(GetParam()), nullptr, true};
  Http::MockClientConnection* codec_;
  std::unique_ptr<CodecClientForTest> client_;
  std::shared_ptr<Upstream::MockClusterInfo> cluster_{new NiceMock<Upstream::MockClusterInfo>()};
  Upstream::HostDescriptionConstSharedPtr host_{
      Upstream::makeTestHostDescription(cluster_, "tcp://127.0.0.1:80")};
  Network::ConnectionPtr upstream_connection_;
  NiceMock<Network::MockConnectionCallbacks> upstream_callbacks_;
  Network::ClientConnection* client_connection_{};
  NiceMock<Network::MockConnectionCallbacks> client_callbacks_;
  NiceMock<Http::MockStreamEncoder> inner_encoder_;
  NiceMock<Http::MockStreamDecoder> outer_decoder_;
};

// Send a block of data from upstream, and ensure it is received by the codec.
TEST_P(CodecNetworkTest, SendData) {
  createNewStream();

  const std::string full_data = "HTTP/1.1 200 OK\r\ncontent-length: 0\r\n";
  Buffer::OwnedImpl data(full_data);
  upstream_connection_->write(data, false);
  EXPECT_CALL(*codec_, dispatch(_)).WillOnce(Invoke([&](Buffer::Instance& data) -> void {
    EXPECT_EQ(full_data, data.toString());
    dispatcher_->exit();
  }));
  dispatcher_->run(Event::Dispatcher::RunType::Block);

  EXPECT_CALL(inner_encoder_.stream_, resetStream(_));
  close();
}

// Send a block of data, and then have upstream close the connection.
// Make sure that the data is passed on as is the network event.
TEST_P(CodecNetworkTest, SendHeadersAndClose) {
  createNewStream();

  // Send some header data.
  const std::string full_data = "HTTP/1.1 200 OK\r\ncontent-length: 0\r\n";
  Buffer::OwnedImpl data(full_data);
  upstream_connection_->write(data, false);
  upstream_connection_->close(Network::ConnectionCloseType::FlushWrite);
  EXPECT_CALL(*codec_, dispatch(_))
      .Times(2)
      .WillOnce(
          Invoke([&](Buffer::Instance& data) -> void { EXPECT_EQ(full_data, data.toString()); }))
      .WillOnce(Invoke([&](Buffer::Instance& data) -> void { EXPECT_EQ("", data.toString()); }));
  // Because the headers are not complete, the disconnect will reset the stream.
  // Note even if the final \r\n were appended to the header data, enough of the
  // codec state is mocked out that the data would not be framed and the stream
  // would not be finished.
  EXPECT_CALL(inner_encoder_.stream_, resetStream(_)).WillOnce(InvokeWithoutArgs([&]() -> void {
    for (auto callbacks : inner_encoder_.stream_.callbacks_) {
      callbacks->onResetStream(StreamResetReason::RemoteReset);
    }
    dispatcher_->exit();
  }));
  dispatcher_->run(Event::Dispatcher::RunType::Block);
}

// Mark the stream read disabled, then send a block of data and close the connection. Ensure the
// data is drained before the connection close is processed.
// Regression test for https://github.com/envoyproxy/envoy/issues/1679
TEST_P(CodecNetworkTest, SendHeadersAndCloseUnderReadDisable) {
  createNewStream();

  client_connection_->readDisable(true);
  const std::string full_data = "HTTP/1.1 200 OK\r\ncontent-length: 0\r\n\r\n";
  Buffer::OwnedImpl data(full_data);
  upstream_connection_->write(data, false);
  upstream_connection_->close(Network::ConnectionCloseType::FlushWrite);

  dispatcher_->run(Event::Dispatcher::RunType::NonBlock);
  client_connection_->readDisable(false);

  EXPECT_CALL(*codec_, dispatch(_))
      .Times(2)
      .WillOnce(
          Invoke([&](Buffer::Instance& data) -> void { EXPECT_EQ(full_data, data.toString()); }))
      .WillOnce(Invoke([&](Buffer::Instance& data) -> void { EXPECT_EQ("", data.toString()); }));
  EXPECT_CALL(inner_encoder_.stream_, resetStream(_)).WillOnce(InvokeWithoutArgs([&]() -> void {
    for (auto callbacks : inner_encoder_.stream_.callbacks_) {
      callbacks->onResetStream(StreamResetReason::RemoteReset);
    }
    dispatcher_->exit();
  }));
  dispatcher_->run(Event::Dispatcher::RunType::Block);
}

INSTANTIATE_TEST_SUITE_P(IpVersions, CodecNetworkTest,
                         testing::ValuesIn(TestEnvironment::getIpVersionsForTest()),
                         TestUtility::ipTestParamsToString);

} // namespace Http
} // namespace Envoy<|MERGE_RESOLUTION|>--- conflicted
+++ resolved
@@ -259,13 +259,8 @@
 // Test the codec getting input from a real TCP connection.
 class CodecNetworkTest : public TestBaseWithParam<Network::Address::IpVersion> {
 public:
-<<<<<<< HEAD
-  CodecNetworkTest() : api_(Api::createApiForTest(stats_store_)) {
+  CodecNetworkTest() : api_(Api::createApiForTest()) {
     dispatcher_ = api_->allocateDispatcher();
-=======
-  CodecNetworkTest() : api_(Api::createApiForTest()) {
-    dispatcher_ = std::make_unique<Event::DispatcherImpl>(*api_);
->>>>>>> 3fb856c7
     upstream_listener_ = dispatcher_->createListener(socket_, listener_callbacks_, true, false);
     Network::ClientConnectionPtr client_connection = dispatcher_->createClientConnection(
         socket_.localAddress(), source_address_, Network::Test::createRawBufferSocket(), nullptr);
