--- conflicted
+++ resolved
@@ -62,11 +62,16 @@
 )
 
 envoy_cc_library(
-<<<<<<< HEAD
     name = "decoded_resource_lib",
     hdrs = ["decoded_resource_impl.h"],
     deps = [
-=======
+        "//include/envoy/config:subscription_interface",
+        "//source/common/protobuf:utility_lib",
+        "@com_github_cncf_udpa//udpa/core/v1:pkg_cc_proto",
+    ],
+)
+
+envoy_cc_library(
     name = "grpc_subscription_lib",
     srcs = ["grpc_subscription_impl.cc"],
     hdrs = ["grpc_subscription_impl.h"],
@@ -74,7 +79,6 @@
         ":grpc_mux_lib",
         ":grpc_stream_lib",
         ":utility_lib",
->>>>>>> 23b8270c
         "//include/envoy/config:subscription_interface",
         "//source/common/protobuf:utility_lib",
         "@com_github_cncf_udpa//udpa/core/v1:pkg_cc_proto",
@@ -86,16 +90,12 @@
     srcs = ["delta_subscription_state.cc"],
     hdrs = ["delta_subscription_state.h"],
     deps = [
-<<<<<<< HEAD
         ":api_version_lib",
-        ":pausable_ack_queue_lib",
-        ":utility_lib",
-        ":watch_map_lib",
-=======
+	":utility_lib",
         ":subscription_state_lib",
         "//source/common/grpc:common_lib",
         "//source/common/protobuf",
-        "@envoy_api//envoy/api/v2:pkg_cc_proto",
+	"@envoy_api//envoy/config/core/v3:pkg_cc_proto",
     ],
 )
 
@@ -107,7 +107,8 @@
         ":subscription_state_lib",
         "//source/common/grpc:common_lib",
         "//source/common/protobuf",
-        "@envoy_api//envoy/api/v2:pkg_cc_proto",
+	":utility_lib",
+	"@envoy_api//envoy/config/core/v3:pkg_cc_proto",
     ],
 )
 
@@ -117,12 +118,11 @@
     hdrs = ["subscription_state.h"],
     deps = [
         ":update_ack_lib",
->>>>>>> 23b8270c
         "//include/envoy/config:subscription_interface",
         "//include/envoy/event:dispatcher_interface",
         "//include/envoy/local_info:local_info_interface",
         "//source/common/common:minimal_logger_lib",
-        "@envoy_api//envoy/api/v2:pkg_cc_proto",
+	"@envoy_api//envoy/config/core/v3:pkg_cc_proto",
         "@envoy_api//envoy/service/discovery/v3:pkg_cc_proto",
     ],
 )
@@ -168,58 +168,18 @@
     srcs = ["grpc_mux_impl.cc"],
     hdrs = ["grpc_mux_impl.h"],
     deps = [
-<<<<<<< HEAD
-        ":api_version_lib",
-        ":decoded_resource_lib",
-        ":grpc_stream_lib",
-        ":utility_lib",
-        "//include/envoy/config:grpc_mux_interface",
-        "//include/envoy/config:subscription_interface",
-        "//include/envoy/upstream:cluster_manager_interface",
-        "//source/common/common:cleanup_lib",
-        "//source/common/common:minimal_logger_lib",
-        "//source/common/common:utility_lib",
-        "//source/common/memory:utils_lib",
-        "//source/common/protobuf",
-        "@com_google_absl//absl/container:btree",
-        "@envoy_api//envoy/api/v2:pkg_cc_proto",
-        "@envoy_api//envoy/service/discovery/v3:pkg_cc_proto",
-    ],
-)
-
-envoy_cc_library(
-    name = "grpc_subscription_lib",
-    srcs = ["grpc_subscription_impl.cc"],
-    hdrs = ["grpc_subscription_impl.h"],
-    deps = [
-        ":grpc_mux_lib",
-        "//include/envoy/config:subscription_interface",
-        "//include/envoy/event:dispatcher_interface",
-        "//include/envoy/grpc:async_client_interface",
-    ],
-)
-
-envoy_cc_library(
-    name = "new_grpc_mux_lib",
-    srcs = ["new_grpc_mux_impl.cc"],
-    hdrs = ["new_grpc_mux_impl.h"],
-    deps = [
-        ":delta_subscription_state_lib",
-        ":grpc_stream_lib",
-        ":pausable_ack_queue_lib",
-        ":version_converter_lib",
-=======
         ":delta_subscription_state_lib",
         ":grpc_stream_lib",
         ":pausable_ack_queue_lib",
         ":sotw_subscription_state_lib",
->>>>>>> 23b8270c
         ":watch_map_lib",
         "//include/envoy/event:dispatcher_interface",
         "//include/envoy/grpc:async_client_interface",
-        "//source/common/memory:utils_lib",
+	"//source/common/memory:utils_lib",
         "@envoy_api//envoy/api/v2:pkg_cc_proto",
-        "@envoy_api//envoy/service/discovery/v3:pkg_cc_proto",
+	"@envoy_api//envoy/service/discovery/v3:pkg_cc_proto",
+        ":api_version_lib",
+        ":decoded_resource_lib",
     ],
 )
 
@@ -244,7 +204,7 @@
         "//source/common/http:rest_api_fetcher_lib",
         "//source/common/protobuf",
         "//source/common/protobuf:utility_lib",
-        "@envoy_api//envoy/api/v2:pkg_cc_proto",
+	"@envoy_api//envoy/api/v2:pkg_cc_proto",
         "@envoy_api//envoy/service/discovery/v3:pkg_cc_proto",
     ],
 )
@@ -344,7 +304,6 @@
         ":filesystem_subscription_lib",
         ":grpc_subscription_lib",
         ":http_subscription_lib",
-        ":new_grpc_mux_lib",
         ":type_to_endpoint_lib",
         ":udpa_resource_lib",
         ":utility_lib",
@@ -395,11 +354,7 @@
 envoy_cc_library(
     name = "update_ack_lib",
     hdrs = ["update_ack.h"],
-<<<<<<< HEAD
     deps = ["@com_google_googleapis//google/rpc:status_cc_proto"],
-=======
-    deps = ["@envoy_api//envoy/api/v2:pkg_cc_proto"],
->>>>>>> 23b8270c
 )
 
 envoy_cc_library(
