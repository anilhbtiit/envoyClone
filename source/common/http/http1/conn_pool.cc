--- conflicted
+++ resolved
@@ -27,15 +27,9 @@
                            Upstream::ResourcePriority priority,
                            const Network::ConnectionSocket::OptionsSharedPtr& options,
                            const Network::TransportSocketOptionsSharedPtr& transport_socket_options)
-<<<<<<< HEAD
     : HttpConnPoolImplBase(std::move(host), std::move(priority), dispatcher, options,
                            transport_socket_options, Protocol::Http11),
-      upstream_ready_timer_(dispatcher_.createTimer([this]() {
-=======
-    : ConnPoolImplBase(std::move(host), std::move(priority), dispatcher, options,
-                       transport_socket_options, Protocol::Http11),
       upstream_ready_cb_(dispatcher_.createSchedulableCallback([this]() {
->>>>>>> c4a21897
         upstream_ready_enabled_ = false;
         onUpstreamReady();
       })) {}
