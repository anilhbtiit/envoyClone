--- conflicted
+++ resolved
@@ -4,67 +4,14 @@
 #include "envoy/event/scaled_timer_minimum.h"
 #include "envoy/event/timer.h"
 
-<<<<<<< HEAD
 #include "common/common/interval_value.h"
 
 #include "absl/types/variant.h"
 
-=======
->>>>>>> 6ddab04a
 namespace Envoy {
 namespace Event {
 
 /**
-<<<<<<< HEAD
- * Describes a minimum timer value that is equal to a scale factor applied to the maximum.
- */
-struct ScaledMinimum {
-  explicit ScaledMinimum(UnitFloat scale_factor) : scale_factor_(scale_factor) {}
-  const UnitFloat scale_factor_;
-};
-
-/**
- * Describes a minimum timer value that is an absolute duration.
- */
-struct AbsoluteMinimum {
-  explicit AbsoluteMinimum(std::chrono::milliseconds value) : value_(value) {}
-  const std::chrono::milliseconds value_;
-};
-
-/**
- * Class that describes how to compute a minimum timeout given a maximum timeout value. It wraps
- * ScaledMinimum and AbsoluteMinimum and provides a single computeMinimum() method.
- */
-class ScaledTimerMinimum : private absl::variant<ScaledMinimum, AbsoluteMinimum> {
-public:
-  // Use base class constructor.
-  using absl::variant<ScaledMinimum, AbsoluteMinimum>::variant;
-
-  // Computes the minimum value for a given maximum timeout. If this object was constructed with a
-  // - ScaledMinimum value:
-  //     the return value is the scale factor applied to the provided maximum.
-  // - AbsoluteMinimum:
-  //     the return value is that minimum, and the provided maximum is ignored.
-  std::chrono::milliseconds computeMinimum(std::chrono::milliseconds maximum) const {
-    struct Visitor {
-      explicit Visitor(std::chrono::milliseconds value) : value_(value) {}
-      std::chrono::milliseconds operator()(ScaledMinimum scale_factor) {
-        return std::chrono::duration_cast<std::chrono::milliseconds>(
-            scale_factor.scale_factor_.value() * value_);
-      }
-      std::chrono::milliseconds operator()(AbsoluteMinimum absolute_value) {
-        return absolute_value.value_;
-      }
-      const std::chrono::milliseconds value_;
-    };
-    return absl::visit<Visitor, const absl::variant<ScaledMinimum, AbsoluteMinimum>&>(
-        Visitor(maximum), *this);
-  }
-};
-
-/**
-=======
->>>>>>> 6ddab04a
  * Class for creating Timer objects that can be adjusted towards either the minimum or maximum
  * of their range by the owner of the manager object. Users of this class can call createTimer() to
  * receive a new Timer object that they can then enable or disable at will (but only on the same
