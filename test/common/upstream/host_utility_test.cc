#include "source/common/network/utility.h"
#include "source/common/upstream/host_utility.h"
#include "source/common/upstream/upstream_impl.h"

#include "test/common/upstream/utility.h"
#include "test/mocks/common.h"
#include "test/mocks/upstream/host.h"
#include "test/mocks/upstream/load_balancer_context.h"
#include "test/test_common/stats_utility.h"
#include "test/test_common/test_runtime.h"

#include "gmock/gmock.h"
#include "gtest/gtest.h"

using ::testing::Contains;
using ::testing::Return;
using ::testing::ReturnRef;
using ::testing::UnorderedElementsAreArray;

namespace Envoy {
namespace Upstream {
namespace {

static constexpr HostUtility::HostStatusSet UnknownStatus =
    1u << static_cast<uint32_t>(envoy::config::core::v3::HealthStatus::UNKNOWN);
static constexpr HostUtility::HostStatusSet HealthyStatus =
    1u << static_cast<uint32_t>(envoy::config::core::v3::HealthStatus::HEALTHY);
static constexpr HostUtility::HostStatusSet UnhealthyStatus =
    1u << static_cast<uint32_t>(envoy::config::core::v3::HealthStatus::UNHEALTHY);
static constexpr HostUtility::HostStatusSet DrainingStatus =
    1u << static_cast<uint32_t>(envoy::config::core::v3::HealthStatus::DRAINING);
static constexpr HostUtility::HostStatusSet TimeoutStatus =
    1u << static_cast<uint32_t>(envoy::config::core::v3::HealthStatus::TIMEOUT);
static constexpr HostUtility::HostStatusSet DegradedStatus =
    1u << static_cast<uint32_t>(envoy::config::core::v3::HealthStatus::DEGRADED);

TEST(HostUtilityTest, All) {
  auto cluster = std::make_shared<NiceMock<MockClusterInfo>>();
  auto time_source = std::make_unique<NiceMock<MockTimeSystem>>();
  HostSharedPtr host = makeTestHost(cluster, "tcp://127.0.0.1:80", *time_source);
  EXPECT_EQ("healthy", HostUtility::healthFlagsToString(*host));

  host->healthFlagSet(Host::HealthFlag::FAILED_ACTIVE_HC);
  EXPECT_EQ("/failed_active_hc", HostUtility::healthFlagsToString(*host));

  host->healthFlagSet(Host::HealthFlag::FAILED_OUTLIER_CHECK);
  EXPECT_EQ("/failed_active_hc/failed_outlier_check", HostUtility::healthFlagsToString(*host));

  host->healthFlagClear(Host::HealthFlag::FAILED_ACTIVE_HC);
  EXPECT_EQ("/failed_outlier_check", HostUtility::healthFlagsToString(*host));

  host->healthFlagSet(Host::HealthFlag::FAILED_EDS_HEALTH);
  EXPECT_EQ("/failed_outlier_check/failed_eds_health", HostUtility::healthFlagsToString(*host));

  host->healthFlagClear(Host::HealthFlag::FAILED_EDS_HEALTH);
  EXPECT_EQ("/failed_outlier_check", HostUtility::healthFlagsToString(*host));

  // Invokes healthFlagSet for each health flag.
#define SET_HEALTH_FLAG(name, notused) host->healthFlagSet(Host::HealthFlag::name);
  HEALTH_FLAG_ENUM_VALUES(SET_HEALTH_FLAG)
#undef SET_HEALTH_FLAG
  EXPECT_EQ("/failed_active_hc/failed_outlier_check/failed_eds_health/degraded_active_hc/"
            "degraded_eds_health/pending_dynamic_removal/pending_active_hc/"
            "excluded_via_immediate_hc_fail/active_hc_timeout",
            HostUtility::healthFlagsToString(*host));
}

TEST(HostLogging, FmtUtils) {
  auto cluster = std::make_shared<NiceMock<MockClusterInfo>>();
  auto time_source = std::make_unique<NiceMock<MockTimeSystem>>();
  auto time_ms = std::chrono::milliseconds(5);
  ON_CALL(*time_source, monotonicTime()).WillByDefault(Return(MonotonicTime(time_ms)));
  EXPECT_LOG_CONTAINS("warn", "Logging host info 127.0.0.1:80 end", {
    HostSharedPtr host = makeTestHost(cluster, "tcp://127.0.0.1:80", *time_source);
    ENVOY_LOG_MISC(warn, "Logging host info {} end", *host);
  });
  EXPECT_LOG_CONTAINS("warn", "Logging host info hostname end", {
    HostSharedPtr host = makeTestHost(cluster, "hostname", "tcp://127.0.0.1:80", *time_source);
    ENVOY_LOG_MISC(warn, "Logging host info {} end", *host);
  });
}

TEST(HostUtilityTest, CreateOverrideHostStatus) {

  {
    envoy::config::cluster::v3::Cluster::CommonLbConfig lb_config;
    lb_config.mutable_override_host_status()->add_statuses(
        ::envoy::config::core::v3::HealthStatus::UNKNOWN);
    lb_config.mutable_override_host_status()->add_statuses(
        ::envoy::config::core::v3::HealthStatus::HEALTHY);
    EXPECT_EQ(HostUtility::createOverrideHostStatus(lb_config), UnknownStatus | HealthyStatus);
  }
  {
    envoy::config::cluster::v3::Cluster::CommonLbConfig lb_config;
    lb_config.mutable_override_host_status()->add_statuses(
        ::envoy::config::core::v3::HealthStatus::UNHEALTHY);
    lb_config.mutable_override_host_status()->add_statuses(
        ::envoy::config::core::v3::HealthStatus::DRAINING);
    lb_config.mutable_override_host_status()->add_statuses(
        ::envoy::config::core::v3::HealthStatus::TIMEOUT);

    EXPECT_EQ(HostUtility::createOverrideHostStatus(lb_config),
              UnhealthyStatus | DrainingStatus | TimeoutStatus);
  }
  {
    envoy::config::cluster::v3::Cluster::CommonLbConfig lb_config;
    lb_config.mutable_override_host_status()->add_statuses(
        ::envoy::config::core::v3::HealthStatus::DEGRADED);
    EXPECT_EQ(HostUtility::createOverrideHostStatus(lb_config), DegradedStatus);
  }
  {
    envoy::config::cluster::v3::Cluster::CommonLbConfig lb_config;
    EXPECT_EQ(HostUtility::createOverrideHostStatus(lb_config),
              UnknownStatus | HealthyStatus | DegradedStatus);
  }
  {
    envoy::config::cluster::v3::Cluster::CommonLbConfig lb_config;
    lb_config.mutable_override_host_status()->add_statuses(
        ::envoy::config::core::v3::HealthStatus::UNHEALTHY);
    lb_config.mutable_override_host_status()->add_statuses(
        ::envoy::config::core::v3::HealthStatus::DRAINING);
    lb_config.mutable_override_host_status()->add_statuses(
        ::envoy::config::core::v3::HealthStatus::TIMEOUT);
    lb_config.mutable_override_host_status()->add_statuses(
        ::envoy::config::core::v3::HealthStatus::UNKNOWN);
    lb_config.mutable_override_host_status()->add_statuses(
        ::envoy::config::core::v3::HealthStatus::HEALTHY);

    EXPECT_EQ(HostUtility::createOverrideHostStatus(lb_config),
              UnhealthyStatus | DrainingStatus | TimeoutStatus | UnknownStatus | HealthyStatus);
  }

  {
    envoy::config::cluster::v3::Cluster::CommonLbConfig lb_config;
    lb_config.mutable_override_host_status()->add_statuses(
        ::envoy::config::core::v3::HealthStatus::UNHEALTHY);
    lb_config.mutable_override_host_status()->add_statuses(
        ::envoy::config::core::v3::HealthStatus::DRAINING);
    lb_config.mutable_override_host_status()->add_statuses(
        ::envoy::config::core::v3::HealthStatus::TIMEOUT);
    lb_config.mutable_override_host_status()->add_statuses(
        ::envoy::config::core::v3::HealthStatus::UNKNOWN);
    lb_config.mutable_override_host_status()->add_statuses(
        ::envoy::config::core::v3::HealthStatus::HEALTHY);
    lb_config.mutable_override_host_status()->add_statuses(
        ::envoy::config::core::v3::HealthStatus::DEGRADED);
    EXPECT_EQ(HostUtility::createOverrideHostStatus(lb_config),
              UnknownStatus | HealthyStatus | UnhealthyStatus | DrainingStatus | TimeoutStatus |
                  DegradedStatus);
  }
}

TEST(HostUtilityTest, SelectOverrideHostTest) {

  NiceMock<Upstream::MockLoadBalancerContext> context;

  const HostUtility::HostStatusSet all_health_statuses = UnknownStatus | HealthyStatus |
                                                         UnhealthyStatus | DrainingStatus |
                                                         TimeoutStatus | DegradedStatus;

  {
    // No valid host map.
    EXPECT_EQ(nullptr, HostUtility::selectOverrideHost(nullptr, all_health_statuses, &context));
  }
  {
    // No valid load balancer context.
    auto host_map = std::make_shared<HostMap>();
    EXPECT_EQ(nullptr,
              HostUtility::selectOverrideHost(host_map.get(), all_health_statuses, nullptr));
  }
  {
    // No valid expected host.
    EXPECT_CALL(context, overrideHostToSelect()).WillOnce(Return(absl::nullopt));
    auto host_map = std::make_shared<HostMap>();
    EXPECT_EQ(nullptr,
              HostUtility::selectOverrideHost(host_map.get(), all_health_statuses, &context));
  }

  // Test overriding host in strict and non-strict mode.
  for (const bool strict_mode : {false, true}) {
    {
      // The host map does not contain the expected host.
      LoadBalancerContext::OverrideHost override_host{"1.2.3.4", strict_mode};
      EXPECT_CALL(context, overrideHostToSelect())
          .WillOnce(Return(absl::make_optional(override_host)));
      auto host_map = std::make_shared<HostMap>();
      EXPECT_EQ(nullptr, HostUtility::selectOverrideHost(host_map.get(), HealthyStatus, &context));
    }
    {
      auto mock_host = std::make_shared<NiceMock<MockHost>>();
      EXPECT_CALL(*mock_host, healthStatus())
          .WillRepeatedly(Return(envoy::config::core::v3::HealthStatus::UNHEALTHY));

      LoadBalancerContext::OverrideHost override_host{"1.2.3.4", strict_mode};
      EXPECT_CALL(context, overrideHostToSelect())
          .WillRepeatedly(Return(absl::make_optional(override_host)));

      auto host_map = std::make_shared<HostMap>();
      host_map->insert({"1.2.3.4", mock_host});

      EXPECT_EQ(mock_host,
                HostUtility::selectOverrideHost(host_map.get(), UnhealthyStatus, &context));
      EXPECT_EQ(mock_host,
                HostUtility::selectOverrideHost(host_map.get(), all_health_statuses, &context));

      EXPECT_EQ(nullptr, HostUtility::selectOverrideHost(host_map.get(), HealthyStatus, &context));
      EXPECT_EQ(nullptr, HostUtility::selectOverrideHost(host_map.get(), DegradedStatus, &context));
      EXPECT_EQ(nullptr, HostUtility::selectOverrideHost(host_map.get(), TimeoutStatus, &context));
      EXPECT_EQ(nullptr, HostUtility::selectOverrideHost(host_map.get(), DrainingStatus, &context));
      EXPECT_EQ(nullptr, HostUtility::selectOverrideHost(host_map.get(), UnknownStatus, &context));
    }
    {
      auto mock_host = std::make_shared<NiceMock<MockHost>>();
      EXPECT_CALL(*mock_host, healthStatus())
          .WillRepeatedly(Return(envoy::config::core::v3::HealthStatus::DEGRADED));

      LoadBalancerContext::OverrideHost override_host{"1.2.3.4", strict_mode};
      EXPECT_CALL(context, overrideHostToSelect())
          .WillRepeatedly(Return(absl::make_optional(override_host)));

      auto host_map = std::make_shared<HostMap>();
      host_map->insert({"1.2.3.4", mock_host});
      EXPECT_EQ(mock_host,
                HostUtility::selectOverrideHost(host_map.get(), DegradedStatus, &context));
      EXPECT_EQ(mock_host,
                HostUtility::selectOverrideHost(host_map.get(), all_health_statuses, &context));

      EXPECT_EQ(nullptr, HostUtility::selectOverrideHost(host_map.get(), HealthyStatus, &context));
      EXPECT_EQ(nullptr,
                HostUtility::selectOverrideHost(host_map.get(), UnhealthyStatus, &context));
      EXPECT_EQ(nullptr, HostUtility::selectOverrideHost(host_map.get(), TimeoutStatus, &context));
      EXPECT_EQ(nullptr, HostUtility::selectOverrideHost(host_map.get(), DrainingStatus, &context));
      EXPECT_EQ(nullptr, HostUtility::selectOverrideHost(host_map.get(), UnknownStatus, &context));
    }
  }
}

<<<<<<< HEAD
TEST(HostUtilityTest, CreateOverrideHostStatusWithRuntimeFlagFalse) {
  TestScopedRuntime scoped_runtime;
  scoped_runtime.mergeValues(
      {{"envoy.reloadable_features.validate_detailed_override_host_statuses", "false"}});

  // Deprecated status that will be removed after runtime flag is removed.
  static constexpr HostUtility::HostStatusSet UnhealthyStatus =
      1u << static_cast<size_t>(Host::Health::Unhealthy);
  static constexpr HostUtility::HostStatusSet DegradedStatus =
      1u << static_cast<size_t>(Host::Health::Degraded);
  static constexpr HostUtility::HostStatusSet HealthyStatus =
      1u << static_cast<size_t>(Host::Health::Healthy);

  {
    envoy::config::cluster::v3::Cluster::CommonLbConfig lb_config;
    lb_config.mutable_override_host_status()->add_statuses(
        ::envoy::config::core::v3::HealthStatus::UNKNOWN);
    lb_config.mutable_override_host_status()->add_statuses(
        ::envoy::config::core::v3::HealthStatus::HEALTHY);
    EXPECT_EQ(HostUtility::createOverrideHostStatus(lb_config), HealthyStatus);
  }
  {
    envoy::config::cluster::v3::Cluster::CommonLbConfig lb_config;
    lb_config.mutable_override_host_status()->add_statuses(
        ::envoy::config::core::v3::HealthStatus::UNHEALTHY);
    lb_config.mutable_override_host_status()->add_statuses(
        ::envoy::config::core::v3::HealthStatus::DRAINING);
    lb_config.mutable_override_host_status()->add_statuses(
        ::envoy::config::core::v3::HealthStatus::TIMEOUT);

    EXPECT_EQ(HostUtility::createOverrideHostStatus(lb_config), UnhealthyStatus);
  }
  {
    envoy::config::cluster::v3::Cluster::CommonLbConfig lb_config;
    lb_config.mutable_override_host_status()->add_statuses(
        ::envoy::config::core::v3::HealthStatus::DEGRADED);
    EXPECT_EQ(HostUtility::createOverrideHostStatus(lb_config), DegradedStatus);
=======
class PerEndpointMetricsTest : public testing::Test, public PerEndpointMetricsTestHelper {
public:
  std::pair<std::vector<Stats::PrimitiveCounterSnapshot>,
            std::vector<Stats::PrimitiveGaugeSnapshot>>
  run() {
    std::vector<Stats::PrimitiveCounterSnapshot> counters;
    std::vector<Stats::PrimitiveGaugeSnapshot> gauges;
    HostUtility::forEachHostMetric(
        cm_,
        [&](Stats::PrimitiveCounterSnapshot&& metric) { counters.emplace_back(std::move(metric)); },
        [&](Stats::PrimitiveGaugeSnapshot&& metric) { gauges.emplace_back(std::move(metric)); });

    return std::make_pair(counters, gauges);
>>>>>>> e545153a
  }
};

template <class MetricType>
std::vector<std::string> metricNames(const std::vector<MetricType>& metrics) {
  std::vector<std::string> names;
  names.reserve(metrics.size());
  for (const auto& metric : metrics) {
    names.push_back(metric.name());
  }
  return names;
}

template <class MetricType>
std::vector<std::pair<std::string, uint64_t>>
metricNamesAndValues(const std::vector<MetricType>& metrics) {
  std::vector<std::pair<std::string, uint64_t>> ret;
  ret.reserve(metrics.size());
  for (const auto& metric : metrics) {
    ret.push_back(std::make_pair(metric.name(), metric.value()));
  }
  return ret;
}

template <class MetricType>
const MetricType& getMetric(absl::string_view name, const std::vector<MetricType>& metrics) {
  for (const auto& metric : metrics) {
    if (metric.name() == name) {
      return metric;
    }
  }
  PANIC("not found");
}

<<<<<<< HEAD
TEST(HostUtilityTest, SelectOverrideHostTestRuntimeFlagFalse) {
  TestScopedRuntime scoped_runtime;
  scoped_runtime.mergeValues(
      {{"envoy.reloadable_features.validate_detailed_override_host_statuses", "false"}});
=======
TEST_F(PerEndpointMetricsTest, Basic) {
  makeCluster("mycluster", 1);
  auto [counters, gauges] = run();

  EXPECT_THAT(metricNamesAndValues(counters),
              UnorderedElementsAreArray({
                  std::make_pair("cluster.mycluster.endpoint.127.0.0.1_80.c1", 11),
                  std::make_pair("cluster.mycluster.endpoint.127.0.0.1_80.c2", 12),
              }));
  EXPECT_THAT(metricNamesAndValues(gauges),
              UnorderedElementsAreArray({
                  std::make_pair("cluster.mycluster.endpoint.127.0.0.1_80.g1", 13),
                  std::make_pair("cluster.mycluster.endpoint.127.0.0.1_80.g2", 14),
                  std::make_pair("cluster.mycluster.endpoint.127.0.0.1_80.healthy", 1),
              }));
}
>>>>>>> e545153a

// Warming clusters are not included
TEST_F(PerEndpointMetricsTest, Warming) {
  makeCluster("mycluster", 1);
  makeCluster("warming", 1, true /* warming */);

  auto [counters, gauges] = run();

  EXPECT_THAT(metricNames(counters),
              UnorderedElementsAreArray({"cluster.mycluster.endpoint.127.0.0.1_80.c1",
                                         "cluster.mycluster.endpoint.127.0.0.1_80.c2"}));
  EXPECT_THAT(metricNames(gauges),
              UnorderedElementsAreArray({"cluster.mycluster.endpoint.127.0.0.1_80.g1",
                                         "cluster.mycluster.endpoint.127.0.0.1_80.g2",
                                         "cluster.mycluster.endpoint.127.0.0.1_80.healthy"}));
}

<<<<<<< HEAD
  {
    // No valid host map.
    EXPECT_EQ(nullptr, HostUtility::selectOverrideHost(nullptr, all_health_statuses, &context));
  }
  {
    // No valid load balancer context.
    auto host_map = std::make_shared<HostMap>();
    EXPECT_EQ(nullptr,
              HostUtility::selectOverrideHost(host_map.get(), all_health_statuses, nullptr));
  }
  {
    // No valid expected host.
    EXPECT_CALL(context, overrideHostToSelect()).WillOnce(Return(absl::nullopt));
    auto host_map = std::make_shared<HostMap>();
    EXPECT_EQ(nullptr,
              HostUtility::selectOverrideHost(host_map.get(), all_health_statuses, &context));
  }
  for (const bool strict_mode : {false, true}) {
    {
      // The host map does not contain the expected host.
      LoadBalancerContext::OverrideHost override_host{"1.2.3.4", strict_mode};
      EXPECT_CALL(context, overrideHostToSelect())
          .WillOnce(Return(absl::make_optional(override_host)));
      auto host_map = std::make_shared<HostMap>();
      EXPECT_EQ(nullptr, HostUtility::selectOverrideHost(host_map.get(), HealthyStatus, &context));
    }
    {
      // The status of host is not as expected.
      auto mock_host = std::make_shared<NiceMock<MockHost>>();
      EXPECT_CALL(*mock_host, coarseHealth()).WillOnce(Return(Host::Health::Unhealthy));

      LoadBalancerContext::OverrideHost override_host{"1.2.3.4", strict_mode};
      EXPECT_CALL(context, overrideHostToSelect())
          .WillOnce(Return(absl::make_optional(override_host)));

      auto host_map = std::make_shared<HostMap>();
      host_map->insert({"1.2.3.4", mock_host});
      EXPECT_EQ(nullptr, HostUtility::selectOverrideHost(host_map.get(), HealthyStatus, &context));
    }
    {
      // Get expected host.
      auto mock_host = std::make_shared<NiceMock<MockHost>>();
      EXPECT_CALL(*mock_host, coarseHealth()).WillOnce(Return(Host::Health::Degraded));

      LoadBalancerContext::OverrideHost override_host{"1.2.3.4", strict_mode};
      EXPECT_CALL(context, overrideHostToSelect())
          .WillOnce(Return(absl::make_optional(override_host)));

      auto host_map = std::make_shared<HostMap>();
      host_map->insert({"1.2.3.4", mock_host});
      EXPECT_EQ(mock_host, HostUtility::selectOverrideHost(
                               host_map.get(), HealthyStatus | DegradedStatus, &context));
    }
  }
=======
TEST_F(PerEndpointMetricsTest, HealthyGaugeUnhealthy) {
  auto& cluster = makeCluster("mycluster", 0);
  auto& host = addHost(cluster);
  EXPECT_CALL(host, coarseHealth()).WillOnce(Return(Host::Health::Unhealthy));
  auto [counters, gauges] = run();
  EXPECT_EQ(getMetric("cluster.mycluster.endpoint.127.0.0.1_80.healthy", gauges).value(), 0);
}

TEST_F(PerEndpointMetricsTest, HealthyGaugeDegraded) {
  auto& cluster = makeCluster("mycluster", 0);
  auto& host = addHost(cluster);
  EXPECT_CALL(host, coarseHealth()).WillOnce(Return(Host::Health::Degraded));
  auto [counters, gauges] = run();
  EXPECT_EQ(getMetric("cluster.mycluster.endpoint.127.0.0.1_80.healthy", gauges).value(), 0);
}

TEST_F(PerEndpointMetricsTest, MultipleClustersAndHosts) {
  makeCluster("cluster1", 2);
  makeCluster("cluster2", 3);

  auto [counters, gauges] = run();

  EXPECT_THAT(metricNamesAndValues(counters),
              UnorderedElementsAreArray({
                  std::make_pair("cluster.cluster1.endpoint.127.0.0.1_80.c1", 11),
                  std::make_pair("cluster.cluster1.endpoint.127.0.0.1_80.c2", 12),
                  std::make_pair("cluster.cluster1.endpoint.127.0.0.2_80.c1", 21),
                  std::make_pair("cluster.cluster1.endpoint.127.0.0.2_80.c2", 22),
                  std::make_pair("cluster.cluster2.endpoint.127.0.0.3_80.c1", 31),
                  std::make_pair("cluster.cluster2.endpoint.127.0.0.3_80.c2", 32),
                  std::make_pair("cluster.cluster2.endpoint.127.0.0.4_80.c1", 41),
                  std::make_pair("cluster.cluster2.endpoint.127.0.0.4_80.c2", 42),
                  std::make_pair("cluster.cluster2.endpoint.127.0.0.5_80.c1", 51),
                  std::make_pair("cluster.cluster2.endpoint.127.0.0.5_80.c2", 52),
              }));
  EXPECT_THAT(metricNamesAndValues(gauges),
              UnorderedElementsAreArray({
                  std::make_pair("cluster.cluster1.endpoint.127.0.0.1_80.g1", 13),
                  std::make_pair("cluster.cluster1.endpoint.127.0.0.1_80.g2", 14),
                  std::make_pair("cluster.cluster1.endpoint.127.0.0.1_80.healthy", 1),
                  std::make_pair("cluster.cluster1.endpoint.127.0.0.2_80.g1", 23),
                  std::make_pair("cluster.cluster1.endpoint.127.0.0.2_80.g2", 24),
                  std::make_pair("cluster.cluster1.endpoint.127.0.0.2_80.healthy", 1),
                  std::make_pair("cluster.cluster2.endpoint.127.0.0.3_80.g1", 33),
                  std::make_pair("cluster.cluster2.endpoint.127.0.0.3_80.g2", 34),
                  std::make_pair("cluster.cluster2.endpoint.127.0.0.3_80.healthy", 1),
                  std::make_pair("cluster.cluster2.endpoint.127.0.0.4_80.g1", 43),
                  std::make_pair("cluster.cluster2.endpoint.127.0.0.4_80.g2", 44),
                  std::make_pair("cluster.cluster2.endpoint.127.0.0.4_80.healthy", 1),
                  std::make_pair("cluster.cluster2.endpoint.127.0.0.5_80.g1", 53),
                  std::make_pair("cluster.cluster2.endpoint.127.0.0.5_80.g2", 54),
                  std::make_pair("cluster.cluster2.endpoint.127.0.0.5_80.healthy", 1),
              }));
}

TEST_F(PerEndpointMetricsTest, MultiplePriorityLevels) {
  auto& cluster = makeCluster("cluster1", 1);
  addHost(cluster, 2 /* non-default priority level */);

  auto [counters, gauges] = run();

  EXPECT_THAT(metricNamesAndValues(counters),
              UnorderedElementsAreArray({
                  std::make_pair("cluster.cluster1.endpoint.127.0.0.1_80.c1", 11),
                  std::make_pair("cluster.cluster1.endpoint.127.0.0.1_80.c2", 12),
                  std::make_pair("cluster.cluster1.endpoint.127.0.0.2_80.c1", 21),
                  std::make_pair("cluster.cluster1.endpoint.127.0.0.2_80.c2", 22),
              }));
  EXPECT_THAT(metricNamesAndValues(gauges),
              UnorderedElementsAreArray({
                  std::make_pair("cluster.cluster1.endpoint.127.0.0.1_80.g1", 13),
                  std::make_pair("cluster.cluster1.endpoint.127.0.0.1_80.g2", 14),
                  std::make_pair("cluster.cluster1.endpoint.127.0.0.1_80.healthy", 1),
                  std::make_pair("cluster.cluster1.endpoint.127.0.0.2_80.g1", 23),
                  std::make_pair("cluster.cluster1.endpoint.127.0.0.2_80.g2", 24),
                  std::make_pair("cluster.cluster1.endpoint.127.0.0.2_80.healthy", 1),
              }));
}

TEST_F(PerEndpointMetricsTest, Tags) {
  auto& cluster = makeCluster("cluster1", 0);
  auto& host1 = addHost(cluster);
  std::string hostname = "host.example.com";
  EXPECT_CALL(host1, hostname()).WillOnce(ReturnRef(hostname));
  addHost(cluster);

  auto [counters, gauges] = run();

  // Only the first host has a hostname, so only it has that tag.
  EXPECT_THAT(getMetric("cluster.cluster1.endpoint.127.0.0.1_80.c1", counters).tags(),
              UnorderedElementsAreArray({
                  Stats::Tag{"envoy.cluster_name", "cluster1"},
                  Stats::Tag{"envoy.endpoint_address", "127.0.0.1:80"},
                  Stats::Tag{"envoy.endpoint_hostname", hostname},
              }));

  EXPECT_THAT(getMetric("cluster.cluster1.endpoint.127.0.0.2_80.c1", counters).tags(),
              UnorderedElementsAreArray({
                  Stats::Tag{"envoy.cluster_name", "cluster1"},
                  Stats::Tag{"envoy.endpoint_address", "127.0.0.2:80"},
              }));
}

TEST_F(PerEndpointMetricsTest, FixedTags) {
  auto& cluster = makeCluster("cluster1", 1);
  Stats::TagVector fixed_tags{{"fixed1", "value1"}, {"fixed2", "value2"}};
  EXPECT_CALL(cluster.info_->stats_store_, fixedTags()).WillOnce(ReturnRef(fixed_tags));

  auto [counters, gauges] = run();

  EXPECT_THAT(getMetric("cluster.cluster1.endpoint.127.0.0.1_80.c1", counters).tags(),
              UnorderedElementsAreArray({
                  Stats::Tag{"envoy.cluster_name", "cluster1"},
                  Stats::Tag{"envoy.endpoint_address", "127.0.0.1:80"},
                  Stats::Tag{"fixed1", "value1"},
                  Stats::Tag{"fixed2", "value2"},
              }));
}

// Only clusters with the setting enabled produce metrics.
TEST_F(PerEndpointMetricsTest, Enabled) {
  auto& disabled = makeCluster("disabled", 1);
  auto& enabled = makeCluster("enabled", 1);
  EXPECT_CALL(*disabled.info_, perEndpointStatsEnabled()).WillOnce(Return(false));
  EXPECT_CALL(*enabled.info_, perEndpointStatsEnabled()).WillOnce(Return(true));

  auto [counters, gauges] = run();

  EXPECT_THAT(metricNames(counters),
              UnorderedElementsAreArray({"cluster.enabled.endpoint.127.0.0.2_80.c1",
                                         "cluster.enabled.endpoint.127.0.0.2_80.c2"}));
  EXPECT_THAT(metricNames(gauges),
              UnorderedElementsAreArray({"cluster.enabled.endpoint.127.0.0.2_80.g1",
                                         "cluster.enabled.endpoint.127.0.0.2_80.g2",
                                         "cluster.enabled.endpoint.127.0.0.2_80.healthy"}));
}

// Stats use observability name, and are sanitized.
TEST_F(PerEndpointMetricsTest, SanitizedObservabilityName) {
  auto& cluster = makeCluster("notthisname", 1);
  std::string name = "observability:name";
  EXPECT_CALL(*cluster.info_, observabilityName()).WillOnce(ReturnRef(name));

  auto [counters, gauges] = run();

  EXPECT_THAT(metricNames(counters),
              UnorderedElementsAreArray({"cluster.observability_name.endpoint.127.0.0.1_80.c1",
                                         "cluster.observability_name.endpoint.127.0.0.1_80.c2"}));
  EXPECT_THAT(
      metricNames(gauges),
      UnorderedElementsAreArray({"cluster.observability_name.endpoint.127.0.0.1_80.g1",
                                 "cluster.observability_name.endpoint.127.0.0.1_80.g2",
                                 "cluster.observability_name.endpoint.127.0.0.1_80.healthy"}));

  EXPECT_THAT(getMetric("cluster.observability_name.endpoint.127.0.0.1_80.c1", counters).tags(),
              Contains(Stats::Tag{"envoy.cluster_name", "observability_name"}));
>>>>>>> e545153a
}

} // namespace
} // namespace Upstream
} // namespace Envoy<|MERGE_RESOLUTION|>--- conflicted
+++ resolved
@@ -235,45 +235,6 @@
   }
 }
 
-<<<<<<< HEAD
-TEST(HostUtilityTest, CreateOverrideHostStatusWithRuntimeFlagFalse) {
-  TestScopedRuntime scoped_runtime;
-  scoped_runtime.mergeValues(
-      {{"envoy.reloadable_features.validate_detailed_override_host_statuses", "false"}});
-
-  // Deprecated status that will be removed after runtime flag is removed.
-  static constexpr HostUtility::HostStatusSet UnhealthyStatus =
-      1u << static_cast<size_t>(Host::Health::Unhealthy);
-  static constexpr HostUtility::HostStatusSet DegradedStatus =
-      1u << static_cast<size_t>(Host::Health::Degraded);
-  static constexpr HostUtility::HostStatusSet HealthyStatus =
-      1u << static_cast<size_t>(Host::Health::Healthy);
-
-  {
-    envoy::config::cluster::v3::Cluster::CommonLbConfig lb_config;
-    lb_config.mutable_override_host_status()->add_statuses(
-        ::envoy::config::core::v3::HealthStatus::UNKNOWN);
-    lb_config.mutable_override_host_status()->add_statuses(
-        ::envoy::config::core::v3::HealthStatus::HEALTHY);
-    EXPECT_EQ(HostUtility::createOverrideHostStatus(lb_config), HealthyStatus);
-  }
-  {
-    envoy::config::cluster::v3::Cluster::CommonLbConfig lb_config;
-    lb_config.mutable_override_host_status()->add_statuses(
-        ::envoy::config::core::v3::HealthStatus::UNHEALTHY);
-    lb_config.mutable_override_host_status()->add_statuses(
-        ::envoy::config::core::v3::HealthStatus::DRAINING);
-    lb_config.mutable_override_host_status()->add_statuses(
-        ::envoy::config::core::v3::HealthStatus::TIMEOUT);
-
-    EXPECT_EQ(HostUtility::createOverrideHostStatus(lb_config), UnhealthyStatus);
-  }
-  {
-    envoy::config::cluster::v3::Cluster::CommonLbConfig lb_config;
-    lb_config.mutable_override_host_status()->add_statuses(
-        ::envoy::config::core::v3::HealthStatus::DEGRADED);
-    EXPECT_EQ(HostUtility::createOverrideHostStatus(lb_config), DegradedStatus);
-=======
 class PerEndpointMetricsTest : public testing::Test, public PerEndpointMetricsTestHelper {
 public:
   std::pair<std::vector<Stats::PrimitiveCounterSnapshot>,
@@ -287,7 +248,6 @@
         [&](Stats::PrimitiveGaugeSnapshot&& metric) { gauges.emplace_back(std::move(metric)); });
 
     return std::make_pair(counters, gauges);
->>>>>>> e545153a
   }
 };
 
@@ -322,12 +282,6 @@
   PANIC("not found");
 }
 
-<<<<<<< HEAD
-TEST(HostUtilityTest, SelectOverrideHostTestRuntimeFlagFalse) {
-  TestScopedRuntime scoped_runtime;
-  scoped_runtime.mergeValues(
-      {{"envoy.reloadable_features.validate_detailed_override_host_statuses", "false"}});
-=======
 TEST_F(PerEndpointMetricsTest, Basic) {
   makeCluster("mycluster", 1);
   auto [counters, gauges] = run();
@@ -344,7 +298,6 @@
                   std::make_pair("cluster.mycluster.endpoint.127.0.0.1_80.healthy", 1),
               }));
 }
->>>>>>> e545153a
 
 // Warming clusters are not included
 TEST_F(PerEndpointMetricsTest, Warming) {
@@ -362,62 +315,6 @@
                                          "cluster.mycluster.endpoint.127.0.0.1_80.healthy"}));
 }
 
-<<<<<<< HEAD
-  {
-    // No valid host map.
-    EXPECT_EQ(nullptr, HostUtility::selectOverrideHost(nullptr, all_health_statuses, &context));
-  }
-  {
-    // No valid load balancer context.
-    auto host_map = std::make_shared<HostMap>();
-    EXPECT_EQ(nullptr,
-              HostUtility::selectOverrideHost(host_map.get(), all_health_statuses, nullptr));
-  }
-  {
-    // No valid expected host.
-    EXPECT_CALL(context, overrideHostToSelect()).WillOnce(Return(absl::nullopt));
-    auto host_map = std::make_shared<HostMap>();
-    EXPECT_EQ(nullptr,
-              HostUtility::selectOverrideHost(host_map.get(), all_health_statuses, &context));
-  }
-  for (const bool strict_mode : {false, true}) {
-    {
-      // The host map does not contain the expected host.
-      LoadBalancerContext::OverrideHost override_host{"1.2.3.4", strict_mode};
-      EXPECT_CALL(context, overrideHostToSelect())
-          .WillOnce(Return(absl::make_optional(override_host)));
-      auto host_map = std::make_shared<HostMap>();
-      EXPECT_EQ(nullptr, HostUtility::selectOverrideHost(host_map.get(), HealthyStatus, &context));
-    }
-    {
-      // The status of host is not as expected.
-      auto mock_host = std::make_shared<NiceMock<MockHost>>();
-      EXPECT_CALL(*mock_host, coarseHealth()).WillOnce(Return(Host::Health::Unhealthy));
-
-      LoadBalancerContext::OverrideHost override_host{"1.2.3.4", strict_mode};
-      EXPECT_CALL(context, overrideHostToSelect())
-          .WillOnce(Return(absl::make_optional(override_host)));
-
-      auto host_map = std::make_shared<HostMap>();
-      host_map->insert({"1.2.3.4", mock_host});
-      EXPECT_EQ(nullptr, HostUtility::selectOverrideHost(host_map.get(), HealthyStatus, &context));
-    }
-    {
-      // Get expected host.
-      auto mock_host = std::make_shared<NiceMock<MockHost>>();
-      EXPECT_CALL(*mock_host, coarseHealth()).WillOnce(Return(Host::Health::Degraded));
-
-      LoadBalancerContext::OverrideHost override_host{"1.2.3.4", strict_mode};
-      EXPECT_CALL(context, overrideHostToSelect())
-          .WillOnce(Return(absl::make_optional(override_host)));
-
-      auto host_map = std::make_shared<HostMap>();
-      host_map->insert({"1.2.3.4", mock_host});
-      EXPECT_EQ(mock_host, HostUtility::selectOverrideHost(
-                               host_map.get(), HealthyStatus | DegradedStatus, &context));
-    }
-  }
-=======
 TEST_F(PerEndpointMetricsTest, HealthyGaugeUnhealthy) {
   auto& cluster = makeCluster("mycluster", 0);
   auto& host = addHost(cluster);
@@ -574,7 +471,6 @@
 
   EXPECT_THAT(getMetric("cluster.observability_name.endpoint.127.0.0.1_80.c1", counters).tags(),
               Contains(Stats::Tag{"envoy.cluster_name", "observability_name"}));
->>>>>>> e545153a
 }
 
 } // namespace
