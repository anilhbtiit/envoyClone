#include "extensions/filters/http/oauth/filter.h"

#include <algorithm>
#include <cstdlib>
#include <ctime>
#include <memory>
#include <string>
#include <vector>

#include "common/common/assert.h"
#include "common/common/empty_string.h"
#include "common/common/enum_to_int.h"
#include "common/common/fmt.h"
#include "common/common/hex.h"
#include "common/common/matchers.h"
#include "common/crypto/utility.h"
#include "common/http/header_map_impl.h"
#include "common/http/headers.h"
#include "common/http/message_impl.h"
#include "common/http/utility.h"
#include "common/protobuf/utility.h"

#include "absl/strings/escaping.h"
#include "absl/strings/match.h"
#include "absl/strings/str_cat.h"
#include "absl/strings/str_join.h"
#include "absl/strings/str_replace.h"
#include "absl/strings/str_split.h"

namespace Envoy {
namespace Extensions {
namespace HttpFilters {
namespace Oauth {

// X-Forwarded Oauth headers
const std::string Token{"token"};
const Http::LowerCaseString& xForwardedUser() {
  CONSTRUCT_ON_FIRST_USE(Http::LowerCaseString, "x-forwarded-user");
}

const std::string& signoutCookieValue() {
  CONSTRUCT_ON_FIRST_USE(std::string,
                         "OauthHMAC=deleted; path=/; expires=Thu, 01 Jan 1970 00:00:00 GMT");
}

const std::string& signoutBearerTokenValue() {
  CONSTRUCT_ON_FIRST_USE(std::string,
                         "BearerToken=deleted; path=/; expires=Thu, 01 Jan 1970 00:00:00 GMT");
}

const std::string& cookieTailFormatString() {
  CONSTRUCT_ON_FIRST_USE(std::string, ";version=1;path=/;Max-Age={};secure");
}

const std::string& cookieTailHttpOnlyFormatString() {
  CONSTRUCT_ON_FIRST_USE(std::string, ";version=1;path=/;Max-Age={};secure;HttpOnly");
}

const std::string& authClusterUriParameters() {
  CONSTRUCT_ON_FIRST_USE(
      std::string,
      "https://{}/oauth/"
      "authorize/?client_id={}&scope=user&response_type=code&redirect_uri={}&state={}");
}

const std::string& unauthorizedBodyMessage() {
  CONSTRUCT_ON_FIRST_USE(std::string, "OAuth flow failed.");
}

const std::string& queryParamsError() { CONSTRUCT_ON_FIRST_USE(std::string, "error"); }
const std::string& queryParamsCode() { CONSTRUCT_ON_FIRST_USE(std::string, "code"); }
const std::string& queryParamsState() { CONSTRUCT_ON_FIRST_USE(std::string, "state"); }

FilterConfig::FilterConfig(
    const envoy::extensions::filters::http::oauth::v3::OAuth2Config& proto_config,
    Upstream::ClusterManager& cluster_manager, std::shared_ptr<SecretReader> secret_reader,
    Stats::Scope& scope, const std::string& stats_prefix)
    : cluster_name_(proto_config.cluster()), client_id_(proto_config.credentials().client_id()),
<<<<<<< HEAD
      oauth_server_hostname_(proto_config.hostname()), callback_path_(proto_config.callback_path()),
      signout_path_(proto_config.signout_path()),
=======
      oauth_server_hostname_(proto_config.hostname()),
      callback_path_(
          PROTOBUF_GET_STRING_OR_DEFAULT(proto_config, callback_path, defaultOauthCallback())),
      signout_path_(
          PROTOBUF_GET_STRING_OR_DEFAULT(proto_config, signout_path, defaultOauthSignout())),
      secret_reader_(secret_reader), stats_(FilterConfig::generateStats(stats_prefix, scope)),
>>>>>>> 2dc2a7f6
      forward_bearer_token_(proto_config.forward_bearer_token()),
      pass_through_options_method_(proto_config.pass_through_options_method()) {
  if (!cluster_manager.get(cluster_name_)) {
    throw EnvoyException(fmt::format("OAuth2 filter: unknown cluster '{}' in config. Please "
                                     "specify which cluster to direct OAuth requests to.",
                                     cluster_name_));
  }
}

FilterStats FilterConfig::generateStats(const std::string& prefix, Stats::Scope& scope) {
  return {ALL_OAUTH_FILTER_STATS(POOL_COUNTER_PREFIX(scope, prefix))};
}

void OAuth2CookieValidator::setParams(const Http::RequestHeaderMap& headers,
                                      const std::string& secret) {
  expires_ = Http::Utility::parseCookieValue(headers, "OauthExpires");
  username_ = Http::Utility::parseCookieValue(headers, "OauthUsername");
  token_ = Http::Utility::parseCookieValue(headers, "BearerToken");
  hmac_ = Http::Utility::parseCookieValue(headers, "OauthHMAC");
  host_ = headers.Host()->value().getStringView();

  std::vector<uint8_t> vec(secret.begin(), secret.end());
  secret_ = std::move(vec);
}

bool OAuth2CookieValidator::hmacIsValid() const {
  auto& crypto_util = Envoy::Common::Crypto::UtilitySingleton::get();
  const std::string hmac_payload = absl::StrCat(host_, username_, expires_, token_);
  const std::string pre_encoded_hmac =
      Hex::encode(crypto_util.getSha256Hmac(secret_, hmac_payload));
  std::string encoded_hmac;
  absl::Base64Escape(pre_encoded_hmac, &encoded_hmac);

  return encoded_hmac == hmac_;
}

bool OAuth2CookieValidator::timestampIsValid() const {
  std::time_t epoch = std::time(nullptr);
  int expires;
  try {
    expires = std::stoi(expires_);
  } catch (const std::exception&) {
    return false;
  }

  return expires > epoch;
}

bool OAuth2CookieValidator::isValid() const { return hmacIsValid() && timestampIsValid(); }

OAuth2Filter::OAuth2Filter(FilterConfigSharedPtr config,
                           std::unique_ptr<OAuth2Client>&& oauth_client)
    : validator_(std::make_shared<OAuth2CookieValidator>()), oauth_client_(std::move(oauth_client)),
      config_(std::move(config)) {

  oauth_client_->setCallbacks(*this);
}

const std::string& OAuth2Filter::bearerPrefix() const {
  CONSTRUCT_ON_FIRST_USE(std::string, "bearer ");
}

std::string OAuth2Filter::extractAccessToken(const Http::RequestHeaderMap& headers,
                                             const std::string& parameter_name) const {
  ASSERT(headers.Path() != nullptr);

  // Start by looking for a bearer token in the Authorization header.
  const Http::HeaderEntry* authorization = headers.Authorization();
  if (authorization != nullptr) {
    const auto value = StringUtil::trim(authorization->value().getStringView());
    const auto& bearer_prefix = bearerPrefix();
    if (absl::StartsWithIgnoreCase(value, bearer_prefix)) {
      const size_t start = bearer_prefix.length();
      return std::string(StringUtil::ltrim(value.substr(start)));
    }
  }

  // Check for the named query string parameter.
  const auto path = headers.Path()->value().getStringView();
  const auto params = Http::Utility::parseQueryString(path);
  const auto param = params.find(parameter_name);
  if (param != params.end()) {
    return param->second;
  }

  return EMPTY_STRING;
}

/**
 * primary cases:
 * 1) user is signing out
 * 2) /_oauth redirect
 * 3) user is authorized
 * 4) user is unauthorized
 */
Http::FilterHeadersStatus OAuth2Filter::decodeHeaders(Http::RequestHeaderMap& headers, bool) {

  // The following 2 headers are guaranteed for regular requests. The asserts are helpful when
  // writing test code to not forget these important variables in mock requests
  const Http::HeaderEntry* host_header = headers.Host();
  ASSERT(host_header != nullptr);
  host_ = host_header->value().getStringView();

  const Http::HeaderEntry* path_header = headers.Path();
  ASSERT(path_header != nullptr);
  const absl::string_view path_str = path_header->value().getStringView();

  sanitizeXForwardedOauthHeaders(headers);

  // We should check if this is a sign out request.
  if (path_str == config_->signoutPath()) {
    return signOutUser(headers);
  }

  if (canSkipOAuth(headers)) {
    // Update the path header with the query string parameters after a successful OAuth login.
    // This is necessary if a website requests multiple resources which get redirected to the
    // auth server. A cached login on the authentication server side will set cookies
    // correctly but cause a race condition on future requests that have their location set
    // to the callback path.
    if (absl::StartsWith(path_str, config_->callbackPath())) {
      Http::Utility::QueryParams query_parameters = Http::Utility::parseQueryString(path_str);

      const auto state =
          absl::StrReplaceAll(query_parameters.at(queryParamsState()), unescapedReplacements());
      Http::Utility::Url state_url;
      if (!state_url.initialize(state, false)) {
        sendUnauthorizedResponse();
        return Http::FilterHeadersStatus::StopAllIterationAndBuffer;
      }
      // Avoid infinite redirect storm
      if (absl::StartsWith(state_url.pathAndQueryParams(), config_->callbackPath())) {
        sendUnauthorizedResponse();
        return Http::FilterHeadersStatus::StopAllIterationAndBuffer;
      }
      Http::ResponseHeaderMapPtr response_headers{
          Http::createHeaderMap<Http::ResponseHeaderMapImpl>(
              {{Http::Headers::get().Status, std::to_string(enumToInt(Http::Code::Found))},
               {Http::Headers::get().Location, state}})};
      decoder_callbacks_->encodeHeaders(std::move(response_headers), true);
    }

    // Continue on with the filter stack.
    return Http::FilterHeadersStatus::Continue;
  }

  // If a bearer token is supplied as a header or param, we ingest it here and kick off the
  // user resolution immediately. Note this comes after HMAC validation, so technically this
  // header is sanitized in a way, as the validation check forces the correct Bearer Cookie value.
  access_token_ = extractAccessToken(headers, Token);
  if (!access_token_.empty()) {
    found_bearer_token_ = true;
    request_headers_ = &headers;
    oauth_client_->asyncGetIdentity(access_token_);

    return Http::FilterHeadersStatus::StopAllIterationAndBuffer;
  }

  // If no access token and this isn't the callback URI, redirect to acquire credentials.
  //
  // The following conditional could be replaced with a regex pattern-match,
  // if we're concerned about matching strictly `/_oauth`.
  if (!absl::StartsWith(path_str, config_->callbackPath())) {
    Http::ResponseHeaderMapPtr response_headers{Http::createHeaderMap<Http::ResponseHeaderMapImpl>(
        {{Http::Headers::get().Status, std::to_string(enumToInt(Http::Code::Found))}})};

    // Construct the correct scheme. We default to https since this is a requirement for OAuth to
    // succeed. However, if a downstream client explicitly declares the "http" scheme for whatever
    // reason, we also use "http" when constructing our redirect uri to the authorization server.
    auto scheme = Http::Headers::get().SchemeValues.Https;

    const auto* scheme_header = headers.Scheme();
    if ((scheme_header != nullptr &&
         scheme_header->value().getStringView() == Http::Headers::get().SchemeValues.Http)) {
      scheme = Http::Headers::get().SchemeValues.Http;
    }

    const std::string base_path = absl::StrCat(scheme, "://", host_);
    const std::string callback_path = base_path + config_->callbackPath();
    const std::string state_path = absl::StrCat(base_path, headers.Path()->value().getStringView());

    const std::string escaped_redirect_uri =
        absl::StrReplaceAll(callback_path, escapedReplacements());
    const std::string escaped_state = absl::StrReplaceAll(state_path, escapedReplacements());

    const std::string new_url =
        fmt::format(authClusterUriParameters(), config_->oauthServerHostname(), config_->clientId(),
                    escaped_redirect_uri, escaped_state);
    response_headers->setReferenceKey(Http::Headers::get().Location, new_url);
    decoder_callbacks_->encodeHeaders(std::move(response_headers), true);

    return Http::FilterHeadersStatus::StopAllIterationAndBuffer;
  }

  // At this point, we *are* on /_oauth. We believe this request comes from the authorization
  // server and we expect the query strings to contain the information required to get the access
  // token
  Http::Utility::QueryParams query_parameters = Http::Utility::parseQueryString(path_str);
  if (query_parameters.find(queryParamsError()) != query_parameters.end()) {
    sendUnauthorizedResponse();
    return Http::FilterHeadersStatus::StopAllIterationAndBuffer;
  }

  // if the data we need is not present on the URL, stop execution
  if (query_parameters.find(queryParamsCode()) == query_parameters.end() ||
      query_parameters.find(queryParamsState()) == query_parameters.end()) {
    sendUnauthorizedResponse();
    return Http::FilterHeadersStatus::StopAllIterationAndBuffer;
  }

  auth_code_ = query_parameters.at(queryParamsCode());
  state_ = absl::StrReplaceAll(query_parameters.at(queryParamsState()), unescapedReplacements());

  Http::Utility::Url state_url;
  if (!state_url.initialize(state_, false)) {
    sendUnauthorizedResponse();
    return Http::FilterHeadersStatus::StopAllIterationAndBuffer;
  }
  const auto scheme = state_url.scheme();

  const std::string cb_url = absl::StrCat(scheme, "://", host_, config_->callbackPath());
  oauth_client_->asyncGetAccessToken(auth_code_, config_->clientId(), config_->clientSecret(),
                                     cb_url);

  // pause while we await the next step from the OAuth server
  return Http::FilterHeadersStatus::StopAllIterationAndBuffer;
}

// Always sanitize these legacy Oauth headers that may be maliciously injected to mess with
// Jenkins's built-in authentication. These will be readded later in the filter after
// a successful auth flow.
void OAuth2Filter::sanitizeXForwardedOauthHeaders(Http::RequestHeaderMap& headers) {
  headers.remove(xForwardedUser());
}

// Set the legacy Oauth headers.
void OAuth2Filter::setXForwardedOauthHeaders(Http::RequestHeaderMap& headers,
                                             const std::string& token,
                                             const std::string& username) {
  // Add the x-forwarded headers after inspecting the corresponding cookie values.
  headers.setReferenceKey(Http::Headers::get().Authorization, absl::StrCat("Bearer ", token));
  headers.setReferenceKey(xForwardedUser(), username);
}

// Defines a sequence of checks determining whether we should initiate a new OAuth flow or skip to
// the next filter in the chain.
bool OAuth2Filter::canSkipOAuth(Http::RequestHeaderMap& headers) const {
  // We can skip OAuth if the supplied HMAC cookie is valid. Apply the OAuth details as headers
  // if we successfully validate the cookie.
  validator_->setParams(headers, config_->tokenSecret());
  if (validator_->isValid()) {
    config_->stats().oauth_success_.inc();
    setXForwardedOauthHeaders(headers, validator_->token(), validator_->username());
    return true;
  }

  // Skip authentication for HTTP method OPTIONS for CORS preflight requests to skip forbidden
  // redirects to the auth server. Must be opted in from the proto configuration.
  if (config_->passThroughOptionsMethod()) {
    const Http::HeaderEntry* method_header = headers.Method();
    if (method_header != nullptr &&
        method_header->value().getStringView() == Http::Headers::get().MethodValues.Options) {
      return true;
    }
  }

  return false;
}

/**
 * Modifies the state of the filter by adding response headers to the decoder_callbacks
 */
Http::FilterHeadersStatus OAuth2Filter::signOutUser(const Http::RequestHeaderMap& headers) {
  Http::ResponseHeaderMapPtr response_headers{Http::createHeaderMap<Http::ResponseHeaderMapImpl>(
      {{Http::Headers::get().Status, std::to_string(enumToInt(Http::Code::Found))}})};

  const std::string new_path =
      absl::StrCat(headers.ForwardedProto()->value().getStringView(), "://", host_, "/");
  response_headers->addReference(Http::Headers::get().SetCookie, signoutCookieValue());
  response_headers->addReference(Http::Headers::get().SetCookie, signoutBearerTokenValue());
  response_headers->setReferenceKey(Http::Headers::get().Location, new_path);
  decoder_callbacks_->encodeHeaders(std::move(response_headers), true);

  return Http::FilterHeadersStatus::StopAllIterationAndBuffer;
}

// First callback in OAuth.
void OAuth2Filter::onGetAccessTokenSuccess(const std::string& access_code,
                                           const std::string& expires_in) {
  std::istringstream iss(expires_in);
  time_t expires_in_t;
  iss >> expires_in_t;
  time_t new_epoch = std::time(nullptr) + expires_in_t;

  access_token_ = access_code;
  new_expires_ = std::to_string(new_epoch);

  oauth_client_->asyncGetIdentity(access_token_);
}

// Second callback in OAuth.
void OAuth2Filter::onGetIdentitySuccess(const std::string& username) {
  username_ = username;

  // We have fully completed the entire OAuth flow, whether through Authorization header or from
  // user redirection to the auth server.
  if (found_bearer_token_) {
    setXForwardedOauthHeaders(*request_headers_, access_token_, username_);
    config_->stats().oauth_success_.inc();
    decoder_callbacks_->continueDecoding();
    return;
  }

  std::string token_payload;
  if (config_->forwardBearerToken()) {
    token_payload = absl::StrCat(host_, username_, new_expires_, access_token_);
  } else {
    token_payload = absl::StrCat(host_, username_, new_expires_);
  }

  auto& crypto_util = Envoy::Common::Crypto::UtilitySingleton::get();

  auto token_secret = config_->tokenSecret();
  std::vector<uint8_t> token_secret_vec(token_secret.begin(), token_secret.end());
  const std::string pre_encoded_token =
      Hex::encode(crypto_util.getSha256Hmac(token_secret_vec, token_payload));
  std::string encoded_token;
  absl::Base64Escape(pre_encoded_token, &encoded_token);

  // We use HTTP Only cookies for the HMAC and Expiry. These should be more private and restricted
  // from free view in scripts. However, as username is extracted by the underlying
  // service, we can expose these values.
  const std::string cookie_tail = fmt::format(cookieTailFormatString(), new_expires_);
  const std::string cookie_tail_http_only =
      fmt::format(cookieTailHttpOnlyFormatString(), new_expires_);

  /**
   * At this point we have all of the pieces needed to authenticate a user that did not originally
   * have a bearer access token. Now, we construct a redirect request to return the user to their
   * previous state and additionally set the OAuth cookies in browser.
   * The redirection should result in successfully passing this filer.
   */
  Http::ResponseHeaderMapPtr response_headers{Http::createHeaderMap<Http::ResponseHeaderMapImpl>(
      {{Http::Headers::get().Status, std::to_string(enumToInt(Http::Code::Found))}})};

  static const Http::LowerCaseString set_cookie_key = Http::Headers::get().SetCookie;

  response_headers->addReferenceKey(
      set_cookie_key, absl::StrCat("OauthHMAC=", encoded_token, cookie_tail_http_only));
  response_headers->addReferenceKey(
      set_cookie_key, absl::StrCat("OauthExpires=", new_expires_, cookie_tail_http_only));
  response_headers->addReferenceKey(set_cookie_key,
                                    absl::StrCat("OauthUsername=", username_, cookie_tail));

  // If opted-in, we also create a new Bearer cookie for the authorization token provided by the
  // auth server.
  if (config_->forwardBearerToken()) {
    response_headers->addReferenceKey(set_cookie_key,
                                      absl::StrCat("BearerToken=", access_token_, cookie_tail));
  }

  response_headers->setReferenceKey(Http::Headers::get().Location, state_);

  decoder_callbacks_->encodeHeaders(std::move(response_headers), true);
  config_->stats().oauth_success_.inc();
  decoder_callbacks_->continueDecoding();
}

void OAuth2Filter::sendUnauthorizedResponse() {
  config_->stats().oauth_failure_.inc();
  decoder_callbacks_->sendLocalReply(Http::Code::Unauthorized, unauthorizedBodyMessage(), nullptr,
                                     absl::nullopt, EMPTY_STRING);
}

} // namespace Oauth
} // namespace HttpFilters
} // namespace Extensions
} // namespace Envoy<|MERGE_RESOLUTION|>--- conflicted
+++ resolved
@@ -76,17 +76,9 @@
     Upstream::ClusterManager& cluster_manager, std::shared_ptr<SecretReader> secret_reader,
     Stats::Scope& scope, const std::string& stats_prefix)
     : cluster_name_(proto_config.cluster()), client_id_(proto_config.credentials().client_id()),
-<<<<<<< HEAD
       oauth_server_hostname_(proto_config.hostname()), callback_path_(proto_config.callback_path()),
       signout_path_(proto_config.signout_path()),
-=======
-      oauth_server_hostname_(proto_config.hostname()),
-      callback_path_(
-          PROTOBUF_GET_STRING_OR_DEFAULT(proto_config, callback_path, defaultOauthCallback())),
-      signout_path_(
-          PROTOBUF_GET_STRING_OR_DEFAULT(proto_config, signout_path, defaultOauthSignout())),
       secret_reader_(secret_reader), stats_(FilterConfig::generateStats(stats_prefix, scope)),
->>>>>>> 2dc2a7f6
       forward_bearer_token_(proto_config.forward_bearer_token()),
       pass_through_options_method_(proto_config.pass_through_options_method()) {
   if (!cluster_manager.get(cluster_name_)) {
