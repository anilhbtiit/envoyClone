--- conflicted
+++ resolved
@@ -523,23 +523,15 @@
   if (upstream_http_protocol_options.has_value()) {
     const auto parsed_authority =
         Http::Utility::parseAuthority(headers.Host()->value().getStringView());
-<<<<<<< HEAD
     if (!parsed_authority.is_ip_address_ && upstream_http_protocol_options.value().auto_sni()) {
-      callbacks_->streamInfo().filterState().setData(
-=======
-    if (!parsed_authority.is_ip_address_) {
-      // TODO: Add SAN verification here and use it from dynamic_forward_proxy
-      // Update filter state with the host/authority to use for setting SNI in the transport
-      // socket options. This is referenced during the getConnPool() call below.
       callbacks_->streamInfo().filterState()->setData(
->>>>>>> 39356eaf
           Network::UpstreamServerName::key(),
           std::make_unique<Network::UpstreamServerName>(parsed_authority.host_),
           StreamInfo::FilterState::StateType::Mutable);
     }
 
     if (upstream_http_protocol_options.value().auto_san_validation()) {
-      callbacks_->streamInfo().filterState().setData(
+      callbacks_->streamInfo().filterState()->setData(
           Network::UpstreamSubjectAltNames::key(),
           std::make_unique<Network::UpstreamSubjectAltNames>(
               std::vector<std::string>{std::string(parsed_authority.host_)}),
