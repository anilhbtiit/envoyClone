#pragma once

#include "envoy/network/listen_socket.h"
#include "envoy/server/admin.h"

#include "source/common/common/assert.h"
#include "source/common/network/listen_socket_impl.h"
#include "source/server/admin/config_tracker_impl.h"

namespace Envoy {
namespace Server {

/**
 * Config-validation-only implementation Server::Admin. This implementation is
 * needed because Admin is referenced by components of the server that add and
 * remove handlers.
 */
class ValidationAdmin : public Admin {
public:
  // We want to implement the socket interface without implementing the http listener function.
  // This is useful for TAP because it wants to emit warnings when the address type is UDS
  explicit ValidationAdmin(Network::Address::InstanceConstSharedPtr address)
      : socket_(address ? std::make_shared<Network::TcpListenSocket>(nullptr, std::move(address),
                                                                     nullptr)
                        : nullptr) {}
<<<<<<< HEAD
  bool addHandler(const std::string&, const std::string&, HandlerCb, bool, bool,
                  const ParamDescriptorVec& = {}) override;
  bool addChunkedHandler(const std::string&, const std::string&, GenHandlerCb, bool, bool,
                         const ParamDescriptorVec& = {}) override;
=======
  bool addHandler(const std::string&, const std::string&, HandlerCb, bool, bool) override;
  bool addStreamingHandler(const std::string&, const std::string&, GenRequestFn, bool,
                           bool) override;
>>>>>>> 0a587f23
  bool removeHandler(const std::string&) override;
  const Network::Socket& socket() override;
  ConfigTracker& getConfigTracker() override;
  void startHttpListener(const std::list<AccessLog::InstanceSharedPtr>& access_logs,
                         const std::string& address_out_path,
                         Network::Address::InstanceConstSharedPtr address,
                         const Network::Socket::OptionsSharedPtr&,
                         Stats::ScopeSharedPtr&& listener_scope) override;
  Http::Code request(absl::string_view path_and_query, absl::string_view method,
                     Http::ResponseHeaderMap& response_headers, std::string& body) override;
  void addListenerToHandler(Network::ConnectionHandler* handler) override;
  uint32_t concurrency() const override { return 1; }

private:
  ConfigTrackerImpl config_tracker_;
  Network::SocketSharedPtr socket_;
};

} // namespace Server
} // namespace Envoy<|MERGE_RESOLUTION|>--- conflicted
+++ resolved
@@ -23,16 +23,10 @@
       : socket_(address ? std::make_shared<Network::TcpListenSocket>(nullptr, std::move(address),
                                                                      nullptr)
                         : nullptr) {}
-<<<<<<< HEAD
   bool addHandler(const std::string&, const std::string&, HandlerCb, bool, bool,
                   const ParamDescriptorVec& = {}) override;
-  bool addChunkedHandler(const std::string&, const std::string&, GenHandlerCb, bool, bool,
+  bool addStreamingHandler(const std::string&, const std::string&, GenHandlerCb, bool, bool,
                          const ParamDescriptorVec& = {}) override;
-=======
-  bool addHandler(const std::string&, const std::string&, HandlerCb, bool, bool) override;
-  bool addStreamingHandler(const std::string&, const std::string&, GenRequestFn, bool,
-                           bool) override;
->>>>>>> 0a587f23
   bool removeHandler(const std::string&) override;
   const Network::Socket& socket() override;
   ConfigTracker& getConfigTracker() override;
