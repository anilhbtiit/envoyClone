#include "common/http/utility.h"

#include <http_parser.h>

#include <cstdint>
#include <string>
#include <vector>

#include "envoy/http/header_map.h"

#include "common/buffer/buffer_impl.h"
#include "common/common/assert.h"
#include "common/common/empty_string.h"
#include "common/common/enum_to_int.h"
#include "common/common/fmt.h"
#include "common/common/utility.h"
#include "common/grpc/status.h"
#include "common/http/exception.h"
#include "common/http/header_map_impl.h"
#include "common/http/headers.h"
#include "common/http/message_impl.h"
#include "common/network/utility.h"
#include "common/protobuf/utility.h"

#include "absl/strings/match.h"
#include "absl/strings/numbers.h"
#include "absl/strings/str_cat.h"
<<<<<<< HEAD
#include "absl/strings/string_view.h"
=======
#include "absl/strings/str_split.h"
>>>>>>> b8e7d8db

namespace Envoy {
namespace Http {

static const char kDefaultPath[] = "/";

bool Utility::Url::initialize(absl::string_view absolute_url) {
  struct http_parser_url u;
  const bool is_connect = false;
  http_parser_url_init(&u);
  const int result =
      http_parser_parse_url(absolute_url.data(), absolute_url.length(), is_connect, &u);

  if (result != 0) {
    return false;
  }
  if ((u.field_set & (1 << UF_HOST)) != (1 << UF_HOST) &&
      (u.field_set & (1 << UF_SCHEMA)) != (1 << UF_SCHEMA)) {
    return false;
  }
  scheme_ = absl::string_view(absolute_url.data() + u.field_data[UF_SCHEMA].off,
                              u.field_data[UF_SCHEMA].len);

  uint16_t authority_len = u.field_data[UF_HOST].len;
  if ((u.field_set & (1 << UF_PORT)) == (1 << UF_PORT)) {
    authority_len = authority_len + u.field_data[UF_PORT].len + 1;
  }
  host_and_port_ =
      absl::string_view(absolute_url.data() + u.field_data[UF_HOST].off, authority_len);

  // RFC allows the absolute-uri to not end in /, but the absolute path form
  // must start with
  uint64_t path_len =
      absolute_url.length() - (u.field_data[UF_HOST].off + host_and_port().length());
  if (path_len > 0) {
    uint64_t path_beginning = u.field_data[UF_HOST].off + host_and_port().length();
    path_and_query_params_ = absl::string_view(absolute_url.data() + path_beginning, path_len);
  } else {
    path_and_query_params_ = absl::string_view(kDefaultPath, 1);
  }
  return true;
}

void Utility::appendXff(HeaderMap& headers, const Network::Address::Instance& remote_address) {
  if (remote_address.type() != Network::Address::Type::Ip) {
    return;
  }

  HeaderString& header = headers.insertForwardedFor().value();
  const std::string& address_as_string = remote_address.ip()->addressAsString();
  HeaderMapImpl::appendToHeader(header, address_as_string.c_str());
}

void Utility::appendVia(HeaderMap& headers, const std::string& via) {
  HeaderString& header = headers.insertVia().value();
  if (!header.empty()) {
    header.append(", ", 2);
  }
  header.append(via.c_str(), via.size());
}

std::string Utility::createSslRedirectPath(const HeaderMap& headers) {
  ASSERT(headers.Host());
  ASSERT(headers.Path());
  return fmt::format("https://{}{}", headers.Host()->value().getStringView(),
                     headers.Path()->value().getStringView());
}

Utility::QueryParams Utility::parseQueryString(absl::string_view url) {
  size_t start = url.find('?');
  if (start == std::string::npos) {
    QueryParams params;
    return params;
  }

  start++;
  return parseParameters(url, start);
}

Utility::QueryParams Utility::parseFromBody(absl::string_view body) {
  return parseParameters(body, 0);
}

Utility::QueryParams Utility::parseParameters(absl::string_view data, size_t start) {
  QueryParams params;

  while (start < data.size()) {
    size_t end = data.find('&', start);
    if (end == std::string::npos) {
      end = data.size();
    }
    absl::string_view param(data.data() + start, end - start);

    const size_t equal = param.find('=');
    if (equal != std::string::npos) {
      params.emplace(StringUtil::subspan(data, start, start + equal),
                     StringUtil::subspan(data, start + equal + 1, end));
    } else {
      params.emplace(StringUtil::subspan(data, start, end), "");
    }

    start = end + 1;
  }

  return params;
}

absl::string_view Utility::findQueryStringStart(const HeaderString& path) {
  absl::string_view path_str = path.getStringView();
  size_t query_offset = path_str.find('?');
  if (query_offset == absl::string_view::npos) {
    query_offset = path_str.length();
  }
  path_str.remove_prefix(query_offset);
  return path_str;
}

std::string Utility::parseCookieValue(const HeaderMap& headers, const std::string& key) {

  struct State {
    std::string key_;
    std::string ret_;
  };

  State state;
  state.key_ = key;

  headers.iterateReverse(
      [](const HeaderEntry& header, void* context) -> HeaderMap::Iterate {
        // Find the cookie headers in the request (typically, there's only one).
        if (header.key() == Http::Headers::get().Cookie.get()) {

          // Split the cookie header into individual cookies.
          for (const auto s : StringUtil::splitToken(header.value().getStringView(), ";")) {
            // Find the key part of the cookie (i.e. the name of the cookie).
            size_t first_non_space = s.find_first_not_of(" ");
            size_t equals_index = s.find('=');
            if (equals_index == absl::string_view::npos) {
              // The cookie is malformed if it does not have an `=`. Continue
              // checking other cookies in this header.
              continue;
            }
            const absl::string_view k = s.substr(first_non_space, equals_index - first_non_space);
            State* state = static_cast<State*>(context);
            // If the key matches, parse the value from the rest of the cookie string.
            if (k == state->key_) {
              absl::string_view v = s.substr(equals_index + 1, s.size() - 1);

              // Cookie values may be wrapped in double quotes.
              // https://tools.ietf.org/html/rfc6265#section-4.1.1
              if (v.size() >= 2 && v.back() == '"' && v[0] == '"') {
                v = v.substr(1, v.size() - 2);
              }
              state->ret_ = std::string{v};
              return HeaderMap::Iterate::Break;
            }
          }
        }
        return HeaderMap::Iterate::Continue;
      },
      &state);

  return state.ret_;
}

std::string Utility::makeSetCookieValue(const std::string& key, const std::string& value,
                                        const std::string& path, const std::chrono::seconds max_age,
                                        bool httponly) {
  std::string cookie_value;
  // Best effort attempt to avoid numerous string copies.
  cookie_value.reserve(value.size() + path.size() + 30);

  cookie_value = absl::StrCat(key, "=\"", value, "\"");
  if (max_age != std::chrono::seconds::zero()) {
    absl::StrAppend(&cookie_value, "; Max-Age=", max_age.count());
  }
  if (!path.empty()) {
    absl::StrAppend(&cookie_value, "; Path=", path);
  }
  if (httponly) {
    absl::StrAppend(&cookie_value, "; HttpOnly");
  }
  return cookie_value;
}

uint64_t Utility::getResponseStatus(const HeaderMap& headers) {
  const HeaderEntry* header = headers.Status();
  uint64_t response_code;
  if (!header || !absl::SimpleAtoi(headers.Status()->value().getStringView(), &response_code)) {
    throw CodecClientException(":status must be specified and a valid unsigned long");
  }
  return response_code;
}

bool Utility::isUpgrade(const HeaderMap& headers) {
  // In firefox the "Connection" request header value is "keep-alive, Upgrade",
  // we should check if it contains the "Upgrade" token.
  return (headers.Connection() && headers.Upgrade() &&
          Envoy::StringUtil::caseFindToken(headers.Connection()->value().getStringView(), ",",
                                           Http::Headers::get().ConnectionValues.Upgrade.c_str()));
}

bool Utility::isH2UpgradeRequest(const HeaderMap& headers) {
  return headers.Method() &&
         headers.Method()->value().getStringView() == Http::Headers::get().MethodValues.Connect &&
         headers.Protocol() && !headers.Protocol()->value().empty();
}

bool Utility::isWebSocketUpgradeRequest(const HeaderMap& headers) {
  return (isUpgrade(headers) &&
          absl::EqualsIgnoreCase(headers.Upgrade()->value().getStringView(),
                                 Http::Headers::get().UpgradeValues.WebSocket));
}

Http2Settings
Utility::parseHttp2Settings(const envoy::api::v2::core::Http2ProtocolOptions& config) {
  Http2Settings ret;
  ret.hpack_table_size_ = PROTOBUF_GET_WRAPPED_OR_DEFAULT(
      config, hpack_table_size, Http::Http2Settings::DEFAULT_HPACK_TABLE_SIZE);
  ret.max_concurrent_streams_ = PROTOBUF_GET_WRAPPED_OR_DEFAULT(
      config, max_concurrent_streams, Http::Http2Settings::DEFAULT_MAX_CONCURRENT_STREAMS);
  ret.initial_stream_window_size_ = PROTOBUF_GET_WRAPPED_OR_DEFAULT(
      config, initial_stream_window_size, Http::Http2Settings::DEFAULT_INITIAL_STREAM_WINDOW_SIZE);
  ret.initial_connection_window_size_ =
      PROTOBUF_GET_WRAPPED_OR_DEFAULT(config, initial_connection_window_size,
                                      Http::Http2Settings::DEFAULT_INITIAL_CONNECTION_WINDOW_SIZE);
  ret.max_outbound_frames_ = PROTOBUF_GET_WRAPPED_OR_DEFAULT(
      config, max_outbound_frames, Http::Http2Settings::DEFAULT_MAX_OUTBOUND_FRAMES);
  ret.max_outbound_control_frames_ =
      PROTOBUF_GET_WRAPPED_OR_DEFAULT(config, max_outbound_control_frames,
                                      Http::Http2Settings::DEFAULT_MAX_OUTBOUND_CONTROL_FRAMES);
  ret.max_consecutive_inbound_frames_with_empty_payload_ = PROTOBUF_GET_WRAPPED_OR_DEFAULT(
      config, max_consecutive_inbound_frames_with_empty_payload,
      Http::Http2Settings::DEFAULT_MAX_CONSECUTIVE_INBOUND_FRAMES_WITH_EMPTY_PAYLOAD);
  ret.max_inbound_priority_frames_per_stream_ = PROTOBUF_GET_WRAPPED_OR_DEFAULT(
      config, max_inbound_priority_frames_per_stream,
      Http::Http2Settings::DEFAULT_MAX_INBOUND_PRIORITY_FRAMES_PER_STREAM);
  ret.max_inbound_window_update_frames_per_data_frame_sent_ = PROTOBUF_GET_WRAPPED_OR_DEFAULT(
      config, max_inbound_window_update_frames_per_data_frame_sent,
      Http::Http2Settings::DEFAULT_MAX_INBOUND_WINDOW_UPDATE_FRAMES_PER_DATA_FRAME_SENT);
  ret.allow_connect_ = config.allow_connect();
  ret.allow_metadata_ = config.allow_metadata();
  ret.stream_error_on_invalid_http_messaging_ = config.stream_error_on_invalid_http_messaging();
  return ret;
}

Http1Settings
Utility::parseHttp1Settings(const envoy::api::v2::core::Http1ProtocolOptions& config) {
  Http1Settings ret;
  ret.allow_absolute_url_ = PROTOBUF_GET_WRAPPED_OR_DEFAULT(config, allow_absolute_url, true);
  ret.accept_http_10_ = config.accept_http_10();
  ret.default_host_for_http_10_ = config.default_host_for_http_10();

  if (config.header_key_format().has_proper_case_words()) {
    ret.header_key_format_ = Http1Settings::HeaderKeyFormat::ProperCase;
  } else {
    ret.header_key_format_ = Http1Settings::HeaderKeyFormat::Default;
  }

  return ret;
}

void Utility::sendLocalReply(bool is_grpc, StreamDecoderFilterCallbacks& callbacks,
                             const bool& is_reset, Code response_code, absl::string_view body_text,
                             const absl::optional<Grpc::Status::GrpcStatus> grpc_status,
                             bool is_head_request) {
  sendLocalReply(
      is_grpc,
      [&](HeaderMapPtr&& headers, bool end_stream) -> void {
        callbacks.encodeHeaders(std::move(headers), end_stream);
      },
      [&](Buffer::Instance& data, bool end_stream) -> void {
        callbacks.encodeData(data, end_stream);
      },
      is_reset, response_code, body_text, grpc_status, is_head_request);
}

void Utility::sendLocalReply(
    bool is_grpc, std::function<void(HeaderMapPtr&& headers, bool end_stream)> encode_headers,
    std::function<void(Buffer::Instance& data, bool end_stream)> encode_data, const bool& is_reset,
    Code response_code, absl::string_view body_text,
    const absl::optional<Grpc::Status::GrpcStatus> grpc_status, bool is_head_request) {
  // encode_headers() may reset the stream, so the stream must not be reset before calling it.
  ASSERT(!is_reset);
  // Respond with a gRPC trailers-only response if the request is gRPC
  if (is_grpc) {
    HeaderMapPtr response_headers{new HeaderMapImpl{
        {Headers::get().Status, std::to_string(enumToInt(Code::OK))},
        {Headers::get().ContentType, Headers::get().ContentTypeValues.Grpc},
        {Headers::get().GrpcStatus,
         std::to_string(
             enumToInt(grpc_status ? grpc_status.value()
                                   : Grpc::Utility::httpToGrpcStatus(enumToInt(response_code))))}}};
    if (!body_text.empty() && !is_head_request) {
      // TODO(dio): Probably it is worth to consider caching the encoded message based on gRPC
      // status.
      response_headers->setGrpcMessage(PercentEncoding::encode(body_text));
    }
    encode_headers(std::move(response_headers), true); // Trailers only response
    return;
  }

  HeaderMapPtr response_headers{
      new HeaderMapImpl{{Headers::get().Status, std::to_string(enumToInt(response_code))}}};
  if (!body_text.empty()) {
    response_headers->setContentLength(body_text.size());
    response_headers->setReferenceContentType(Headers::get().ContentTypeValues.Text);
  }

  if (is_head_request) {
    encode_headers(std::move(response_headers), true);
    return;
  }

  encode_headers(std::move(response_headers), body_text.empty());
  // encode_headers()) may have changed the referenced is_reset so we need to test it
  if (!body_text.empty() && !is_reset) {
    Buffer::OwnedImpl buffer(body_text);
    encode_data(buffer, true);
  }
}

Utility::GetLastAddressFromXffInfo
Utility::getLastAddressFromXFF(const Http::HeaderMap& request_headers, uint32_t num_to_skip) {
  const auto xff_header = request_headers.ForwardedFor();
  if (xff_header == nullptr) {
    return {nullptr, false};
  }

  absl::string_view xff_string(xff_header->value().getStringView());
  static const std::string separator(",");
  // Ignore the last num_to_skip addresses at the end of XFF.
  for (uint32_t i = 0; i < num_to_skip; i++) {
    std::string::size_type last_comma = xff_string.rfind(separator);
    if (last_comma == std::string::npos) {
      return {nullptr, false};
    }
    xff_string = xff_string.substr(0, last_comma);
  }
  // The text after the last remaining comma, or the entirety of the string if there
  // is no comma, is the requested IP address.
  std::string::size_type last_comma = xff_string.rfind(separator);
  if (last_comma != std::string::npos && last_comma + separator.size() < xff_string.size()) {
    xff_string = xff_string.substr(last_comma + separator.size());
  }

  // Ignore the whitespace, since they are allowed in HTTP lists (see RFC7239#section-7.1).
  xff_string = StringUtil::ltrim(xff_string);
  xff_string = StringUtil::rtrim(xff_string);

  try {
    // This technically requires a copy because inet_pton takes a null terminated string. In
    // practice, we are working with a view at the end of the owning string, and could pass the
    // raw pointer.
    // TODO(mattklein123) PERF: Avoid the copy here.
    return {
        Network::Utility::parseInternetAddress(std::string(xff_string.data(), xff_string.size())),
        last_comma == std::string::npos && num_to_skip == 0};
  } catch (const EnvoyException&) {
    return {nullptr, false};
  }
}

bool Utility::sanitizeConnectionHeader(Http::HeaderMap& headers) {
  static const size_t MAX_ALLOWED_NOMINATED_HEADERS = 10;
  static const size_t MAX_ALLOWED_TE_VALUE_SIZE = 256;

  // Remove any headers nominated by the Connection header. The TE header
  // is sanitized and removed only if it's empty after removing unsupported values
  // See https://github.com/envoyproxy/envoy/issues/8623
  const auto& cv = Http::Headers::get().ConnectionValues;
  const auto& connection_header_value = headers.Connection()->value();

  StringUtil::CaseUnorderedSet headers_to_remove{};
  std::vector<absl::string_view> connection_header_tokens =
      StringUtil::splitToken(connection_header_value.getStringView(), ",", false);

  // If we have 10 or more nominated headers, fail this request
  if (connection_header_tokens.size() >= MAX_ALLOWED_NOMINATED_HEADERS) {
    ENVOY_LOG_MISC(trace, "Too many nominated headers in request");
    return false;
  }

  // Split the connection header and evaluate each nominated header
  for (const auto& token : connection_header_tokens) {

    const auto token_sv = StringUtil::trim(token);

    // Build the LowerCaseString for header lookup
    const LowerCaseString lcs_header_to_remove{std::string(token_sv)};

    // If the Connection token value is not a nominated header, ignore it here since
    // the connection header is removed elsewhere when the H1 request is upgraded to H2
    if ((lcs_header_to_remove.get() == cv.Close) ||
        (lcs_header_to_remove.get() == cv.Http2Settings) ||
        (lcs_header_to_remove.get() == cv.KeepAlive) ||
        (lcs_header_to_remove.get() == cv.Upgrade)) {
      continue;
    }

    // By default we will remove any nominated headers
    bool keep_header = false;

    // Determine whether the nominated header contains invalid values
    HeaderEntry* nominated_header = NULL;

    if (lcs_header_to_remove == Http::Headers::get().Connection) {
      // Remove the connection header from the nominated tokens if it's self nominated
      // The connection header itself is *not removed*
      ENVOY_LOG_MISC(trace, "Skipping self nominated header [{}]", token_sv);
      keep_header = true;
      headers_to_remove.emplace(token_sv);

    } else if ((lcs_header_to_remove == Http::Headers::get().ForwardedFor) ||
               (lcs_header_to_remove == Http::Headers::get().ForwardedHost) ||
               (lcs_header_to_remove == Http::Headers::get().ForwardedProto) ||
               !token_sv.find(':')) {

      // An attacker could nominate an X-Forwarded* header, and its removal may mask
      // the origin of the incoming request and potentially alter its handling.
      // Additionally, pseudo headers should never be nominated. In both cases, we
      // should fail the request.
      // See: https://nathandavison.com/blog/abusing-http-hop-by-hop-request-headers

      ENVOY_LOG_MISC(trace, "Invalid nomination of {} header", token_sv);
      return false;
    } else {
      // Examine the value of all other nominated headers
      nominated_header = headers.get(lcs_header_to_remove);
    }

    if (nominated_header) {
      auto nominated_header_value_sv = nominated_header->value().getStringView();

      const bool is_te_header = (lcs_header_to_remove == Http::Headers::get().TE);

      // reject the request if the TE header is too large
      if (is_te_header && (nominated_header_value_sv.size() >= MAX_ALLOWED_TE_VALUE_SIZE)) {
        ENVOY_LOG_MISC(trace, "TE header contains a value that exceeds the allowable length");
        return false;
      }

      if (is_te_header) {
        for (const auto& header_value :
             StringUtil::splitToken(nominated_header_value_sv, ",", false)) {

          const absl::string_view header_sv = StringUtil::trim(header_value);

          // If trailers exist in the TE value tokens, keep the header, removing any other values
          // that may exist
          if (StringUtil::CaseInsensitiveCompare()(header_sv,
                                                   Http::Headers::get().TEValues.Trailers)) {
            keep_header = true;
            break;
          }
        }

        if (keep_header) {
          nominated_header->value().setCopy(Http::Headers::get().TEValues.Trailers.data(),
                                            Http::Headers::get().TEValues.Trailers.size());
        }
      }
    }

    if (!keep_header) {
      ENVOY_LOG_MISC(trace, "Removing nominated header [{}]", token_sv);
      headers.remove(lcs_header_to_remove);
      headers_to_remove.emplace(token_sv);
    }
  }

  // Lastly remove extra nominated headers from the Connection header
  if (!headers_to_remove.empty()) {
    const std::string new_value = StringUtil::removeTokens(connection_header_value.getStringView(),
                                                           ",", headers_to_remove, ",");

    if (new_value.empty()) {
      headers.removeConnection();
    } else {
      headers.Connection()->value(new_value);
    }
  }

  return true;
}

const std::string& Utility::getProtocolString(const Protocol protocol) {
  switch (protocol) {
  case Protocol::Http10:
    return Headers::get().ProtocolStrings.Http10String;
  case Protocol::Http11:
    return Headers::get().ProtocolStrings.Http11String;
  case Protocol::Http2:
    return Headers::get().ProtocolStrings.Http2String;
  case Protocol::Http3:
    return Headers::get().ProtocolStrings.Http3String;
  }

  NOT_REACHED_GCOVR_EXCL_LINE;
}

void Utility::extractHostPathFromUri(const absl::string_view& uri, absl::string_view& host,
                                     absl::string_view& path) {
  /**
   *  URI RFC: https://www.ietf.org/rfc/rfc2396.txt
   *
   *  Example:
   *  uri  = "https://example.com:8443/certs"
   *  pos:         ^
   *  host_pos:       ^
   *  path_pos:                       ^
   *  host = "example.com:8443"
   *  path = "/certs"
   */
  const auto pos = uri.find("://");
  // Start position of the host
  const auto host_pos = (pos == std::string::npos) ? 0 : pos + 3;
  // Start position of the path
  const auto path_pos = uri.find("/", host_pos);
  if (path_pos == std::string::npos) {
    // If uri doesn't have "/", the whole string is treated as host.
    host = uri.substr(host_pos);
    path = "/";
  } else {
    host = uri.substr(host_pos, path_pos - host_pos);
    path = uri.substr(path_pos);
  }
}

MessagePtr Utility::prepareHeaders(const ::envoy::api::v2::core::HttpUri& http_uri) {
  absl::string_view host, path;
  extractHostPathFromUri(http_uri.uri(), host, path);

  MessagePtr message(new RequestMessageImpl());
  message->headers().setPath(path);
  message->headers().setHost(host);

  return message;
}

// TODO(jmarantz): make QueryParams a real class and put this serializer there,
// along with proper URL escaping of the name and value.
std::string Utility::queryParamsToString(const QueryParams& params) {
  std::string out;
  std::string delim = "?";
  for (const auto& p : params) {
    absl::StrAppend(&out, delim, p.first, "=", p.second);
    delim = "&";
  }
  return out;
}

const std::string Utility::resetReasonToString(const Http::StreamResetReason reset_reason) {
  switch (reset_reason) {
  case Http::StreamResetReason::ConnectionFailure:
    return "connection failure";
  case Http::StreamResetReason::ConnectionTermination:
    return "connection termination";
  case Http::StreamResetReason::LocalReset:
    return "local reset";
  case Http::StreamResetReason::LocalRefusedStreamReset:
    return "local refused stream reset";
  case Http::StreamResetReason::Overflow:
    return "overflow";
  case Http::StreamResetReason::RemoteReset:
    return "remote reset";
  case Http::StreamResetReason::RemoteRefusedStreamReset:
    return "remote refused stream reset";
  }

  NOT_REACHED_GCOVR_EXCL_LINE;
}

void Utility::transformUpgradeRequestFromH1toH2(HeaderMap& headers) {
  ASSERT(Utility::isUpgrade(headers));

  const HeaderString& upgrade = headers.Upgrade()->value();
  headers.setReferenceMethod(Http::Headers::get().MethodValues.Connect);
  headers.setProtocol(upgrade.getStringView());
  headers.removeUpgrade();
  headers.removeConnection();
  // nghttp2 rejects upgrade requests/responses with content length, so strip
  // any unnecessary content length header.
  if (headers.ContentLength() != nullptr &&
      headers.ContentLength()->value().getStringView() == "0") {
    headers.removeContentLength();
  }
}

void Utility::transformUpgradeResponseFromH1toH2(HeaderMap& headers) {
  if (getResponseStatus(headers) == 101) {
    headers.setStatus(200);
  }
  headers.removeUpgrade();
  headers.removeConnection();
  if (headers.ContentLength() != nullptr &&
      headers.ContentLength()->value().getStringView() == "0") {
    headers.removeContentLength();
  }
}

void Utility::transformUpgradeRequestFromH2toH1(HeaderMap& headers) {
  ASSERT(Utility::isH2UpgradeRequest(headers));

  const HeaderString& protocol = headers.Protocol()->value();
  headers.setReferenceMethod(Http::Headers::get().MethodValues.Get);
  headers.setUpgrade(protocol.getStringView());
  headers.setReferenceConnection(Http::Headers::get().ConnectionValues.Upgrade);
  headers.removeProtocol();
}

void Utility::transformUpgradeResponseFromH2toH1(HeaderMap& headers, absl::string_view upgrade) {
  if (getResponseStatus(headers) == 200) {
    headers.setUpgrade(upgrade);
    headers.setReferenceConnection(Http::Headers::get().ConnectionValues.Upgrade);
    headers.setStatus(101);
  }
}

const Router::RouteSpecificFilterConfig*
Utility::resolveMostSpecificPerFilterConfigGeneric(const std::string& filter_name,
                                                   const Router::RouteConstSharedPtr& route) {

  const Router::RouteSpecificFilterConfig* maybe_filter_config{};
  traversePerFilterConfigGeneric(
      filter_name, route, [&maybe_filter_config](const Router::RouteSpecificFilterConfig& cfg) {
        maybe_filter_config = &cfg;
      });
  return maybe_filter_config;
}

void Utility::traversePerFilterConfigGeneric(
    const std::string& filter_name, const Router::RouteConstSharedPtr& route,
    std::function<void(const Router::RouteSpecificFilterConfig&)> cb) {
  if (!route) {
    return;
  }

  const Router::RouteEntry* routeEntry = route->routeEntry();

  if (routeEntry != nullptr) {
    auto maybe_vhost_config = routeEntry->virtualHost().perFilterConfig(filter_name);
    if (maybe_vhost_config != nullptr) {
      cb(*maybe_vhost_config);
    }
  }

  auto maybe_route_config = route->perFilterConfig(filter_name);
  if (maybe_route_config != nullptr) {
    cb(*maybe_route_config);
  }

  if (routeEntry != nullptr) {
    auto maybe_weighted_cluster_config = routeEntry->perFilterConfig(filter_name);
    if (maybe_weighted_cluster_config != nullptr) {
      cb(*maybe_weighted_cluster_config);
    }
  }
}

std::string Utility::PercentEncoding::encode(absl::string_view value) {
  for (size_t i = 0; i < value.size(); ++i) {
    const char& ch = value[i];
    // The escaping characters are defined in
    // https://github.com/grpc/grpc/blob/master/doc/PROTOCOL-HTTP2.md#responses.
    //
    // We do checking for each char in the string. If the current char is included in the defined
    // escaping characters, we jump to "the slow path" (append the char [encoded or not encoded]
    // to the returned string one by one) started from the current index.
    if (ch < ' ' || ch >= '~' || ch == '%') {
      return PercentEncoding::encode(value, i);
    }
  }
  return std::string(value);
}

std::string Utility::PercentEncoding::encode(absl::string_view value, const size_t index) {
  std::string encoded;
  if (index > 0) {
    absl::StrAppend(&encoded, value.substr(0, index - 1));
  }

  for (size_t i = index; i < value.size(); ++i) {
    const char& ch = value[i];
    if (ch < ' ' || ch >= '~' || ch == '%') {
      // For consistency, URI producers should use uppercase hexadecimal digits for all
      // percent-encodings. https://tools.ietf.org/html/rfc3986#section-2.1.
      absl::StrAppend(&encoded, fmt::format("%{:02X}", ch));
    } else {
      encoded.push_back(ch);
    }
  }
  return encoded;
}

std::string Utility::PercentEncoding::decode(absl::string_view encoded) {
  std::string decoded;
  decoded.reserve(encoded.size());
  for (size_t i = 0; i < encoded.size(); ++i) {
    char ch = encoded[i];
    if (ch == '%' && i + 2 < encoded.size()) {
      const char& hi = encoded[i + 1];
      const char& lo = encoded[i + 2];
      if (absl::ascii_isdigit(hi)) {
        ch = hi - '0';
      } else {
        ch = absl::ascii_toupper(hi) - 'A' + 10;
      }

      ch *= 16;
      if (absl::ascii_isdigit(lo)) {
        ch += lo - '0';
      } else {
        ch += absl::ascii_toupper(lo) - 'A' + 10;
      }
      i += 2;
    }
    decoded.push_back(ch);
  }
  return decoded;
}

const Utility::AuthorityAttributes Utility::parseAuthority(const absl::string_view& host,
                                                           uint32_t default_port) {
  Utility::AuthorityAttributes auth_attr;
  auth_attr.host = std::string(host.data());
  auth_attr.port = default_port;
  const auto comma_pos = host.rfind(":");
  bool have_port = false;

  if ((comma_pos != absl::string_view::npos && comma_pos == host.find(":")) ||
      host.rfind("]:") != absl::string_view::npos) {
    have_port = true;
  }

  if (have_port) {
    try {
      const Network::Address::InstanceConstSharedPtr instance =
          Network::Utility::parseInternetAddressAndPort(host);
      auth_attr.host = instance->ip()->addressAsString();
      auth_attr.port = instance->ip()->port();
      auth_attr.is_ip_address = true;
    } catch (const EnvoyException&) {
      // If authority has FQDN and port, Network::Utility::parseInternetAddressAndPort should be
      // failed so that we must parse authority on here
      if (comma_pos != absl::string_view::npos && comma_pos == host.find(":")) {
        auth_attr.host = Network::Utility::hostFromAuthrotiry(host);
        const auto port_str = Network::Utility::portFromAuthrotiry(host);
        uint64_t port64 = 0;

        if (port_str.empty() || !absl::SimpleAtoi(port_str, &port64) || port64 > 65535) {
          auth_attr.host = std::string(host.data());
          port64 = 0;
        }
        auth_attr.port = static_cast<uint32_t>(port64);
      }
    }
  } else {
    try {
      const Network::Address::InstanceConstSharedPtr instance =
          Network::Utility::parseInternetAddress(host, default_port);
      auth_attr.host = instance->ip()->addressAsString();
      auth_attr.is_ip_address = true;
    } catch (const EnvoyException&) {
    }
  }

  return auth_attr;
}

} // namespace Http
} // namespace Envoy<|MERGE_RESOLUTION|>--- conflicted
+++ resolved
@@ -25,11 +25,8 @@
 #include "absl/strings/match.h"
 #include "absl/strings/numbers.h"
 #include "absl/strings/str_cat.h"
-<<<<<<< HEAD
+#include "absl/strings/str_split.h"
 #include "absl/strings/string_view.h"
-=======
-#include "absl/strings/str_split.h"
->>>>>>> b8e7d8db
 
 namespace Envoy {
 namespace Http {
@@ -752,49 +749,68 @@
   return decoded;
 }
 
-const Utility::AuthorityAttributes Utility::parseAuthority(const absl::string_view& host,
+const Utility::AuthorityAttributes Utility::parseAuthority(const absl::string_view& authority,
                                                            uint32_t default_port) {
   Utility::AuthorityAttributes auth_attr;
-  auth_attr.host = std::string(host.data());
   auth_attr.port = default_port;
-  const auto comma_pos = host.rfind(":");
-  bool have_port = false;
-
-  if ((comma_pos != absl::string_view::npos && comma_pos == host.find(":")) ||
-      host.rfind("]:") != absl::string_view::npos) {
-    have_port = true;
-  }
-
-  if (have_port) {
+  auth_attr.host = authority.data();
+
+  const auto comma_pos = authority.rfind(":");
+
+  bool is_ipv6 = false;
+  bool have_port_ipv4 = false;
+  bool have_port_ipv6 = false;
+
+  if (comma_pos != absl::string_view::npos && comma_pos != authority.find(":")) {
+    is_ipv6 = true;
+  }
+
+  if (authority.rfind("]:") != absl::string_view::npos) {
+    have_port_ipv6 = true;
+  }
+
+  if (comma_pos != absl::string_view::npos && comma_pos == authority.find(":")) {
+    have_port_ipv4 = true;
+  }
+
+  if (have_port_ipv4 || have_port_ipv6) {
     try {
       const Network::Address::InstanceConstSharedPtr instance =
-          Network::Utility::parseInternetAddressAndPort(host);
+          Network::Utility::parseInternetAddressAndPort(authority);
       auth_attr.host = instance->ip()->addressAsString();
       auth_attr.port = instance->ip()->port();
       auth_attr.is_ip_address = true;
     } catch (const EnvoyException&) {
-      // If authority has FQDN and port, Network::Utility::parseInternetAddressAndPort should be
-      // failed so that we must parse authority on here
-      if (comma_pos != absl::string_view::npos && comma_pos == host.find(":")) {
-        auth_attr.host = Network::Utility::hostFromAuthrotiry(host);
-        const auto port_str = Network::Utility::portFromAuthrotiry(host);
+      // If authority has FQDN and port like hoge.com:8000,
+      // Network::Utility::parseInternetAddressAndPort should be failed so that we must parse
+      // authority on here
+      if (comma_pos != absl::string_view::npos && comma_pos == authority.find(":")) {
+        auth_attr.host = Network::Utility::hostFromIpAddress(authority);
+        const auto port_str = Network::Utility::portFromIpAddress(authority);
         uint64_t port64 = 0;
 
         if (port_str.empty() || !absl::SimpleAtoi(port_str, &port64) || port64 > 65535) {
-          auth_attr.host = std::string(host.data());
+          auth_attr.host = authority.data();
           port64 = 0;
         }
+
         auth_attr.port = static_cast<uint32_t>(port64);
       }
     }
-  } else {
-    try {
-      const Network::Address::InstanceConstSharedPtr instance =
-          Network::Utility::parseInternetAddress(host, default_port);
-      auth_attr.host = instance->ip()->addressAsString();
-      auth_attr.is_ip_address = true;
-    } catch (const EnvoyException&) {
-    }
+
+    return auth_attr;
+  }
+
+  const auto extracted_host = !have_port_ipv6 && is_ipv6
+                                  ? Network::Utility::hostFromIpAddress(authority)
+                                  : authority.data();
+
+  try {
+    const Network::Address::InstanceConstSharedPtr instance =
+        Network::Utility::parseInternetAddress(extracted_host, default_port);
+    auth_attr.host = instance->ip()->addressAsString();
+    auth_attr.is_ip_address = true;
+  } catch (const EnvoyException&) {
   }
 
   return auth_attr;
