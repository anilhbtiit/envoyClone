#pragma once

#include <memory>
#include <string>

#include "envoy/common/random_generator.h"
#include "envoy/config/bootstrap/v3/bootstrap.pb.h"
#include "envoy/config/cluster/v3/cluster.pb.h"
#include "envoy/config/core/v3/config_source.pb.h"
#include "envoy/network/listen_socket.h"
#include "envoy/upstream/upstream.h"

#include "source/common/api/api_impl.h"
#include "source/common/config/utility.h"
#include "source/common/http/context_impl.h"
#include "source/common/network/socket_option_factory.h"
#include "source/common/network/socket_option_impl.h"
#include "source/common/network/transport_socket_options_impl.h"
#include "source/common/network/utility.h"
#include "source/common/protobuf/utility.h"
#include "source/common/singleton/manager_impl.h"
#include "source/common/upstream/cluster_factory_impl.h"
#include "source/common/upstream/cluster_manager_impl.h"
#include "source/common/upstream/subset_lb.h"
#include "source/extensions/transport_sockets/tls/context_manager_impl.h"

#include "test/common/stats/stat_test_utility.h"
#include "test/common/upstream/utility.h"
#include "test/integration/clusters/custom_static_cluster.h"
#include "test/mocks/access_log/mocks.h"
#include "test/mocks/api/mocks.h"
#include "test/mocks/http/mocks.h"
#include "test/mocks/local_info/mocks.h"
#include "test/mocks/network/mocks.h"
#include "test/mocks/protobuf/mocks.h"
#include "test/mocks/runtime/mocks.h"
#include "test/mocks/secret/mocks.h"
#include "test/mocks/server/admin.h"
#include "test/mocks/server/instance.h"
#include "test/mocks/tcp/mocks.h"
#include "test/mocks/thread_local/mocks.h"
#include "test/test_common/registry.h"
#include "test/test_common/simulated_time_system.h"
#include "test/test_common/threadsafe_singleton_injector.h"
#include "test/test_common/utility.h"

#include "absl/strings/str_join.h"
#include "absl/strings/str_replace.h"
#include "gmock/gmock.h"
#include "gtest/gtest.h"

using testing::_;
using testing::Invoke;
using testing::NiceMock;

namespace Envoy {
namespace Upstream {

// The tests in this file are split between testing with real clusters and some with mock clusters.
// By default we setup to call the real cluster creation function. Individual tests can override
// the expectations when needed.
class TestClusterManagerFactory : public ClusterManagerFactory {
public:
  TestClusterManagerFactory() : api_(Api::createApiForTest(stats_, random_)) {
    ON_CALL(*this, clusterFromProto_(_, _, _, _))
        .WillByDefault(Invoke(
            [&](const envoy::config::cluster::v3::Cluster& cluster, ClusterManager& cm,
                Outlier::EventLoggerSharedPtr outlier_event_logger,
                bool added_via_api) -> std::pair<ClusterSharedPtr, ThreadAwareLoadBalancer*> {
              auto result = ClusterFactoryImplBase::create(
                  cluster, cm, stats_, tls_, dns_resolver_, ssl_context_manager_, runtime_,
                  dispatcher_, log_manager_, local_info_, admin_, singleton_manager_,
                  outlier_event_logger, added_via_api, validation_visitor_, *api_, options_);
              // Convert from load balancer unique_ptr -> raw pointer -> unique_ptr.
              return std::make_pair(result.first, result.second.release());
            }));
  }

  Http::ConnectionPool::InstancePtr allocateConnPool(
      Event::Dispatcher&, HostConstSharedPtr host, ResourcePriority, std::vector<Http::Protocol>&,
      const absl::optional<envoy::config::core::v3::AlternateProtocolsCacheOptions>&
          alternate_protocol_options,
      const Network::ConnectionSocket::OptionsSharedPtr& options,
      const Network::TransportSocketOptionsConstSharedPtr& transport_socket_options, TimeSource&,
<<<<<<< HEAD
      ClusterConnectivityState& state, Http::PersistentQuicInfo& /*quic_info*/) override {
=======
      ClusterConnectivityState& state, Http::PersistentQuicInfoPtr& /*quic_info*/) override {
>>>>>>> ef941bb8
    return Http::ConnectionPool::InstancePtr{allocateConnPool_(
        host, alternate_protocol_options, options, transport_socket_options, state)};
  }

  Tcp::ConnectionPool::InstancePtr
  allocateTcpConnPool(Event::Dispatcher&, HostConstSharedPtr host, ResourcePriority,
                      const Network::ConnectionSocket::OptionsSharedPtr&,
                      Network::TransportSocketOptionsConstSharedPtr,
                      Upstream::ClusterConnectivityState&) override {
    return Tcp::ConnectionPool::InstancePtr{allocateTcpConnPool_(host)};
  }

  std::pair<ClusterSharedPtr, ThreadAwareLoadBalancerPtr>
  clusterFromProto(const envoy::config::cluster::v3::Cluster& cluster, ClusterManager& cm,
                   Outlier::EventLoggerSharedPtr outlier_event_logger,
                   bool added_via_api) override {
    auto result = clusterFromProto_(cluster, cm, outlier_event_logger, added_via_api);
    return std::make_pair(result.first, ThreadAwareLoadBalancerPtr(result.second));
  }

  CdsApiPtr createCds(const envoy::config::core::v3::ConfigSource&,
                      const xds::core::v3::ResourceLocator*, ClusterManager&) override {
    return CdsApiPtr{createCds_()};
  }

  ClusterManagerPtr
  clusterManagerFromProto(const envoy::config::bootstrap::v3::Bootstrap& bootstrap) override {
    return ClusterManagerPtr{clusterManagerFromProto_(bootstrap)};
  }

  Secret::SecretManager& secretManager() override { return secret_manager_; }
  Singleton::Manager& singletonManager() override { return singleton_manager_; }

  MOCK_METHOD(ClusterManager*, clusterManagerFromProto_,
              (const envoy::config::bootstrap::v3::Bootstrap& bootstrap));
  MOCK_METHOD(Http::ConnectionPool::Instance*, allocateConnPool_,
              (HostConstSharedPtr host,
               const absl::optional<envoy::config::core::v3::AlternateProtocolsCacheOptions>&
                   alternate_protocol_options,
               Network::ConnectionSocket::OptionsSharedPtr,
               Network::TransportSocketOptionsConstSharedPtr, ClusterConnectivityState&));
  MOCK_METHOD(Tcp::ConnectionPool::Instance*, allocateTcpConnPool_, (HostConstSharedPtr host));
  MOCK_METHOD((std::pair<ClusterSharedPtr, ThreadAwareLoadBalancer*>), clusterFromProto_,
              (const envoy::config::cluster::v3::Cluster& cluster, ClusterManager& cm,
               Outlier::EventLoggerSharedPtr outlier_event_logger, bool added_via_api));
  MOCK_METHOD(CdsApi*, createCds_, ());

  Stats::TestUtil::TestStore stats_;
  NiceMock<ThreadLocal::MockInstance> tls_;
  std::shared_ptr<NiceMock<Network::MockDnsResolver>> dns_resolver_{
      new NiceMock<Network::MockDnsResolver>};
  NiceMock<Runtime::MockLoader> runtime_;
  NiceMock<Event::MockDispatcher> dispatcher_;
  Extensions::TransportSockets::Tls::ContextManagerImpl ssl_context_manager_{
      dispatcher_.timeSource()};
  NiceMock<LocalInfo::MockLocalInfo> local_info_;
  NiceMock<Server::MockAdmin> admin_;
  NiceMock<Secret::MockSecretManager> secret_manager_;
  NiceMock<AccessLog::MockAccessLogManager> log_manager_;
  Singleton::ManagerImpl singleton_manager_{Thread::threadFactoryForTest()};
  NiceMock<ProtobufMessage::MockValidationVisitor> validation_visitor_;
  NiceMock<Random::MockRandomGenerator> random_;
  Api::ApiPtr api_;
  Server::MockOptions options_;
};

// Helper to intercept calls to postThreadLocalClusterUpdate.
class MockLocalClusterUpdate {
public:
  MOCK_METHOD(void, post,
              (uint32_t priority, const HostVector& hosts_added, const HostVector& hosts_removed));
};

class MockLocalHostsRemoved {
public:
  MOCK_METHOD(void, post, (const HostVector&));
};

// A test version of ClusterManagerImpl that provides a way to get a non-const handle to the
// clusters, which is necessary in order to call updateHosts on the priority set.
class TestClusterManagerImpl : public ClusterManagerImpl {
public:
  using ClusterManagerImpl::ClusterManagerImpl;

  TestClusterManagerImpl(const envoy::config::bootstrap::v3::Bootstrap& bootstrap,
                         ClusterManagerFactory& factory, Stats::Store& stats,
                         ThreadLocal::Instance& tls, Runtime::Loader& runtime,
                         const LocalInfo::LocalInfo& local_info,
                         AccessLog::AccessLogManager& log_manager,
                         Event::Dispatcher& main_thread_dispatcher, Server::Admin& admin,
                         ProtobufMessage::ValidationContext& validation_context, Api::Api& api,
                         Http::Context& http_context, Grpc::Context& grpc_context,
                         Router::Context& router_context)
      : ClusterManagerImpl(bootstrap, factory, stats, tls, runtime, local_info, log_manager,
                           main_thread_dispatcher, admin, validation_context, api, http_context,
                           grpc_context, router_context) {}

  std::map<std::string, std::reference_wrapper<Cluster>> activeClusters() {
    std::map<std::string, std::reference_wrapper<Cluster>> clusters;
    for (auto& cluster : active_clusters_) {
      clusters.emplace(cluster.first, *cluster.second->cluster_);
    }
    return clusters;
  }

  OdCdsApiHandlePtr createOdCdsApiHandle(OdCdsApiSharedPtr odcds) {
    return ClusterManagerImpl::OdCdsApiHandleImpl::create(*this, std::move(odcds));
  }

  void notifyExpiredDiscovery(absl::string_view name) {
    ClusterManagerImpl::notifyExpiredDiscovery(name);
  }

  ClusterDiscoveryManager createAndSwapClusterDiscoveryManager(std::string thread_name) {
    return ClusterManagerImpl::createAndSwapClusterDiscoveryManager(std::move(thread_name));
  }
};

// Override postThreadLocalClusterUpdate so we can test that merged updates calls
// it with the right values at the right times.
class MockedUpdatedClusterManagerImpl : public TestClusterManagerImpl {
public:
  MockedUpdatedClusterManagerImpl(
      const envoy::config::bootstrap::v3::Bootstrap& bootstrap, ClusterManagerFactory& factory,
      Stats::Store& stats, ThreadLocal::Instance& tls, Runtime::Loader& runtime,
      const LocalInfo::LocalInfo& local_info, AccessLog::AccessLogManager& log_manager,
      Event::Dispatcher& main_thread_dispatcher, Server::Admin& admin,
      ProtobufMessage::ValidationContext& validation_context, Api::Api& api,
      MockLocalClusterUpdate& local_cluster_update, MockLocalHostsRemoved& local_hosts_removed,
      Http::Context& http_context, Grpc::Context& grpc_context, Router::Context& router_context)
      : TestClusterManagerImpl(bootstrap, factory, stats, tls, runtime, local_info, log_manager,
                               main_thread_dispatcher, admin, validation_context, api, http_context,
                               grpc_context, router_context),
        local_cluster_update_(local_cluster_update), local_hosts_removed_(local_hosts_removed) {}

protected:
  void postThreadLocalClusterUpdate(ClusterManagerCluster&,
                                    ThreadLocalClusterUpdateParams&& params) override {
    for (const auto& per_priority : params.per_priority_update_params_) {
      local_cluster_update_.post(per_priority.priority_, per_priority.hosts_added_,
                                 per_priority.hosts_removed_);
    }
  }

  void postThreadLocalRemoveHosts(const Cluster&, const HostVector& hosts_removed) override {
    local_hosts_removed_.post(hosts_removed);
  }

  MockLocalClusterUpdate& local_cluster_update_;
  MockLocalHostsRemoved& local_hosts_removed_;
};

} // namespace Upstream
} // namespace Envoy<|MERGE_RESOLUTION|>--- conflicted
+++ resolved
@@ -82,11 +82,7 @@
           alternate_protocol_options,
       const Network::ConnectionSocket::OptionsSharedPtr& options,
       const Network::TransportSocketOptionsConstSharedPtr& transport_socket_options, TimeSource&,
-<<<<<<< HEAD
-      ClusterConnectivityState& state, Http::PersistentQuicInfo& /*quic_info*/) override {
-=======
       ClusterConnectivityState& state, Http::PersistentQuicInfoPtr& /*quic_info*/) override {
->>>>>>> ef941bb8
     return Http::ConnectionPool::InstancePtr{allocateConnPool_(
         host, alternate_protocol_options, options, transport_socket_options, state)};
   }
