--- conflicted
+++ resolved
@@ -23,11 +23,9 @@
         new FakeUpstream(0, FakeHttpConnection::Type::HTTP1, version_, timeSystem()));
   }
 
-<<<<<<< HEAD
-  void initializeFilter(const std::string& filter_config, const std::string& lua_per_route_yaml) {
-=======
-  void initializeFilter(const std::string& filter_config, const std::string& domain = "*") {
->>>>>>> 8e35b936
+  void initializeFilter(const std::string& filter_config,
+                        const std::string& lua_per_route_yaml = "",
+                        const std::string& domain = "*") {
     config_helper_.addFilter(filter_config);
 
     config_helper_.addConfigModifier([](envoy::config::bootstrap::v2::Bootstrap& bootstrap) {
@@ -41,21 +39,15 @@
     });
 
     config_helper_.addConfigModifier(
-<<<<<<< HEAD
-        [lua_per_route_yaml](
+        [domain, lua_per_route_yaml](
             envoy::config::filter::network::http_connection_manager::v2::HttpConnectionManager&
                 hcm) {
-=======
-        [domain](envoy::config::filter::network::http_connection_manager::v2::HttpConnectionManager&
-                     hcm) {
->>>>>>> 8e35b936
           hcm.mutable_route_config()
               ->mutable_virtual_hosts(0)
               ->mutable_routes(0)
               ->mutable_match()
               ->set_prefix("/test/long/url");
 
-<<<<<<< HEAD
           if (!lua_per_route_yaml.empty()) {
             envoy::config::filter::http::lua::v2::LuaPerRoute lua_per_route;
             TestUtility::loadFromYaml(lua_per_route_yaml, lua_per_route);
@@ -67,9 +59,7 @@
             (*per_filter_config)["envoy.lua"].PackFrom(lua_per_route);
           }
 
-=======
           hcm.mutable_route_config()->mutable_virtual_hosts(0)->set_domains(0, domain);
->>>>>>> 8e35b936
           auto* new_route = hcm.mutable_route_config()->mutable_virtual_hosts(0)->add_routes();
           new_route->mutable_match()->set_prefix("/alt/route");
           new_route->mutable_route()->set_cluster("alt_cluster");
@@ -139,7 +129,7 @@
     end
 )EOF";
 
-  initializeFilter(FILTER_AND_CODE, "foo");
+  initializeFilter(FILTER_AND_CODE, "", "foo");
   std::string response;
   sendRawHttpAndWaitForResponse(lookupPort("http"), "GET / HTTP/1.0\r\n\r\n", &response, true);
   EXPECT_TRUE(response.find("HTTP/1.1 426 Upgrade Required\r\n") == 0);
@@ -194,7 +184,7 @@
     end
 )EOF";
 
-  initializeFilter(FILTER_AND_CODE, "");
+  initializeFilter(FILTER_AND_CODE);
   codec_client_ = makeHttpConnection(makeClientConnection(lookupPort("http")));
   Http::TestHeaderMapImpl request_headers{{":method", "POST"},
                                           {":path", "/test/long/url"},
@@ -293,7 +283,7 @@
     end
 )EOF";
 
-  initializeFilter(FILTER_AND_CODE, "");
+  initializeFilter(FILTER_AND_CODE);
 
   codec_client_ = makeHttpConnection(makeClientConnection(lookupPort("http")));
   Http::TestHeaderMapImpl request_headers{{":method", "GET"},
@@ -353,7 +343,7 @@
     end
 )EOF";
 
-  initializeFilter(FILTER_AND_CODE, "");
+  initializeFilter(FILTER_AND_CODE);
 
   codec_client_ = makeHttpConnection(makeClientConnection(lookupPort("http")));
   Http::TestHeaderMapImpl request_headers{{":method", "GET"},
@@ -391,7 +381,7 @@
     end
 )EOF";
 
-  initializeFilter(FILTER_AND_CODE, "");
+  initializeFilter(FILTER_AND_CODE);
 
   codec_client_ = makeHttpConnection(makeClientConnection(lookupPort("http")));
   Http::TestHeaderMapImpl request_headers{{":method", "GET"},
@@ -508,7 +498,7 @@
     end
 )EOF";
 
-  initializeFilter(FILTER_AND_CODE, "");
+  initializeFilter(FILTER_AND_CODE);
 
   auto signature =
       "345ac3a167558f4f387a81c2d64234d901a7ceaa544db779d2f797b0ea4ef851b740905a63e2f4d5af42cee093a2"
