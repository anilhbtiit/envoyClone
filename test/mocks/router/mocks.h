--- conflicted
+++ resolved
@@ -200,11 +200,7 @@
   // Router::VirtualCluster
   Stats::StatName statName() const override { return stat_name_.statName(); }
 
-<<<<<<< HEAD
-  Test::Global<Stats::SymbolTableImpl> symbol_table_;
-=======
   Stats::TestSymbolTable symbol_table_;
->>>>>>> f9c4f82b
   Stats::StatNameManagedStorage stat_name_{"fake_virtual_cluster", *symbol_table_};
 };
 
@@ -228,11 +224,7 @@
     return stat_name_->statName();
   }
 
-<<<<<<< HEAD
-  mutable Test::Global<Stats::SymbolTableImpl> symbol_table_;
-=======
   mutable Stats::TestSymbolTable symbol_table_;
->>>>>>> f9c4f82b
   std::string name_{"fake_vhost"};
   mutable std::unique_ptr<Stats::StatNameManagedStorage> stat_name_;
   testing::NiceMock<MockRateLimitPolicy> rate_limit_policy_;
