#include "common/common/token_bucket_impl.h"

#include <chrono>

namespace Envoy {

TokenBucketImpl::TokenBucketImpl(uint64_t max_tokens, TimeSource& time_source, double fill_rate,
<<<<<<< HEAD
                                 bool allow_multiple_resets)
    : max_tokens_(max_tokens), fill_rate_(std::abs(fill_rate)), tokens_(max_tokens),
      last_fill_(time_source.monotonicTime()), time_source_(time_source) {
  if (!allow_multiple_resets)
    // initialize only when multiple resets are not allowed.
    reset_once_ = absl::optional<bool>(false);
}

uint64_t TokenBucketImpl::consume(uint64_t tokens, bool allow_partial) {
  absl::WriterMutexLock lock(&mutex_);
=======
                                 absl::Mutex* mutex)
    : max_tokens_(max_tokens), fill_rate_(std::abs(fill_rate)), tokens_(max_tokens),
      last_fill_(time_source.monotonicTime()), time_source_(time_source), mutex_(mutex),
      reset_once_(false) {}

uint64_t TokenBucketImpl::consume(uint64_t tokens, bool allow_partial) {
  absl::MutexLockMaybe lock(mutex_);
>>>>>>> 662bf2be
  if (tokens_ < max_tokens_) {
    const auto time_now = time_source_.monotonicTime();
    tokens_ = std::min((std::chrono::duration<double>(time_now - last_fill_).count() * fill_rate_) +
                           tokens_,
                       max_tokens_);
    last_fill_ = time_now;
  }

  if (allow_partial) {
    tokens = std::min(tokens, static_cast<uint64_t>(std::floor(tokens_)));
  }

  if (tokens_ < tokens) {
    return 0;
  }

  tokens_ -= tokens;
  return tokens;
}

std::chrono::milliseconds TokenBucketImpl::nextTokenAvailable() {
  // If there are tokens available, return immediately.
<<<<<<< HEAD
  absl::ReaderMutexLock lock(&mutex_);
=======
  absl::MutexLockMaybe lock(mutex_);
>>>>>>> 662bf2be
  if (tokens_ >= 1) {
    return std::chrono::milliseconds(0);
  }
  // TODO(ramaraochavali): implement a more precise way that works for very low rate limits.
  return std::chrono::milliseconds(static_cast<uint64_t>(std::ceil((1 / fill_rate_) * 1000)));
}

void TokenBucketImpl::reset(uint64_t num_tokens) {
  ASSERT(num_tokens <= max_tokens_);
<<<<<<< HEAD
  absl::WriterMutexLock lock(&mutex_);
  // Don't reset if reset before and multiple resets aren't allowed.
  if (reset_once_.has_value() && reset_once_.value()) {
=======
  absl::MutexLockMaybe lock(mutex_);
  // Don't reset if thread-safe i.e. shared and reset once before.
  if (mutex_ && reset_once_) {
>>>>>>> 662bf2be
    return;
  }
  tokens_ = num_tokens;
  last_fill_ = time_source_.monotonicTime();
<<<<<<< HEAD
  reset_once_ = absl::optional<bool>(true);
=======
  reset_once_ = true;
>>>>>>> 662bf2be
}

} // namespace Envoy<|MERGE_RESOLUTION|>--- conflicted
+++ resolved
@@ -5,18 +5,6 @@
 namespace Envoy {
 
 TokenBucketImpl::TokenBucketImpl(uint64_t max_tokens, TimeSource& time_source, double fill_rate,
-<<<<<<< HEAD
-                                 bool allow_multiple_resets)
-    : max_tokens_(max_tokens), fill_rate_(std::abs(fill_rate)), tokens_(max_tokens),
-      last_fill_(time_source.monotonicTime()), time_source_(time_source) {
-  if (!allow_multiple_resets)
-    // initialize only when multiple resets are not allowed.
-    reset_once_ = absl::optional<bool>(false);
-}
-
-uint64_t TokenBucketImpl::consume(uint64_t tokens, bool allow_partial) {
-  absl::WriterMutexLock lock(&mutex_);
-=======
                                  absl::Mutex* mutex)
     : max_tokens_(max_tokens), fill_rate_(std::abs(fill_rate)), tokens_(max_tokens),
       last_fill_(time_source.monotonicTime()), time_source_(time_source), mutex_(mutex),
@@ -24,7 +12,6 @@
 
 uint64_t TokenBucketImpl::consume(uint64_t tokens, bool allow_partial) {
   absl::MutexLockMaybe lock(mutex_);
->>>>>>> 662bf2be
   if (tokens_ < max_tokens_) {
     const auto time_now = time_source_.monotonicTime();
     tokens_ = std::min((std::chrono::duration<double>(time_now - last_fill_).count() * fill_rate_) +
@@ -47,11 +34,7 @@
 
 std::chrono::milliseconds TokenBucketImpl::nextTokenAvailable() {
   // If there are tokens available, return immediately.
-<<<<<<< HEAD
-  absl::ReaderMutexLock lock(&mutex_);
-=======
   absl::MutexLockMaybe lock(mutex_);
->>>>>>> 662bf2be
   if (tokens_ >= 1) {
     return std::chrono::milliseconds(0);
   }
@@ -61,24 +44,14 @@
 
 void TokenBucketImpl::reset(uint64_t num_tokens) {
   ASSERT(num_tokens <= max_tokens_);
-<<<<<<< HEAD
-  absl::WriterMutexLock lock(&mutex_);
-  // Don't reset if reset before and multiple resets aren't allowed.
-  if (reset_once_.has_value() && reset_once_.value()) {
-=======
   absl::MutexLockMaybe lock(mutex_);
   // Don't reset if thread-safe i.e. shared and reset once before.
   if (mutex_ && reset_once_) {
->>>>>>> 662bf2be
     return;
   }
   tokens_ = num_tokens;
   last_fill_ = time_source_.monotonicTime();
-<<<<<<< HEAD
-  reset_once_ = absl::optional<bool>(true);
-=======
   reset_once_ = true;
->>>>>>> 662bf2be
 }
 
 } // namespace Envoy