#include "common/http/conn_manager_impl.h"

#include <cstdint>
#include <functional>
#include <list>
#include <memory>
#include <string>
#include <vector>

#include "envoy/buffer/buffer.h"
#include "envoy/common/time.h"
#include "envoy/event/dispatcher.h"
#include "envoy/network/drain_decision.h"
#include "envoy/router/router.h"
#include "envoy/ssl/connection.h"
#include "envoy/stats/scope.h"
#include "envoy/tracing/http_tracer.h"

#include "common/buffer/buffer_impl.h"
#include "common/common/assert.h"
#include "common/common/empty_string.h"
#include "common/common/enum_to_int.h"
#include "common/common/fmt.h"
#include "common/common/utility.h"
#include "common/http/codes.h"
#include "common/http/conn_manager_utility.h"
#include "common/http/exception.h"
#include "common/http/header_map_impl.h"
#include "common/http/headers.h"
#include "common/http/http1/codec_impl.h"
#include "common/http/http2/codec_impl.h"
#include "common/http/utility.h"
#include "common/network/utility.h"

namespace Envoy {
namespace Http {

ConnectionManagerStats ConnectionManagerImpl::generateStats(const std::string& prefix,
                                                            Stats::Scope& scope) {
  return {
      {ALL_HTTP_CONN_MAN_STATS(POOL_COUNTER_PREFIX(scope, prefix), POOL_GAUGE_PREFIX(scope, prefix),
                               POOL_HISTOGRAM_PREFIX(scope, prefix))},
      prefix,
      scope};
}

ConnectionManagerTracingStats ConnectionManagerImpl::generateTracingStats(const std::string& prefix,
                                                                          Stats::Scope& scope) {
  return {CONN_MAN_TRACING_STATS(POOL_COUNTER_PREFIX(scope, prefix + "tracing."))};
}

ConnectionManagerListenerStats
ConnectionManagerImpl::generateListenerStats(const std::string& prefix, Stats::Scope& scope) {
  return {CONN_MAN_LISTENER_STATS(POOL_COUNTER_PREFIX(scope, prefix))};
}

ConnectionManagerImpl::ConnectionManagerImpl(ConnectionManagerConfig& config,
                                             const Network::DrainDecision& drain_close,
                                             Runtime::RandomGenerator& random_generator,
                                             Tracing::HttpTracer& tracer, Runtime::Loader& runtime,
                                             const LocalInfo::LocalInfo& local_info,
                                             Upstream::ClusterManager& cluster_manager,
                                             Server::OverloadManager* overload_manager,
                                             Event::TimeSystem& time_system)
    : config_(config), stats_(config_.stats()),
      conn_length_(new Stats::Timespan(stats_.named_.downstream_cx_length_ms_, time_system)),
      drain_close_(drain_close), random_generator_(random_generator), tracer_(tracer),
      runtime_(runtime), local_info_(local_info), cluster_manager_(cluster_manager),
      listener_stats_(config_.listenerStats()),
      overload_stop_accepting_requests_ref_(
          overload_manager ? overload_manager->getThreadLocalOverloadState().getState(
                                 Server::OverloadActionNames::get().StopAcceptingRequests)
                           : Server::OverloadManager::getInactiveState()),
      overload_disable_keepalive_ref_(
          overload_manager ? overload_manager->getThreadLocalOverloadState().getState(
                                 Server::OverloadActionNames::get().DisableHttpKeepAlive)
                           : Server::OverloadManager::getInactiveState()),
      time_system_(time_system) {}

const HeaderMapImpl& ConnectionManagerImpl::continueHeader() {
  CONSTRUCT_ON_FIRST_USE(HeaderMapImpl,
                         {Http::Headers::get().Status, std::to_string(enumToInt(Code::Continue))});
}

void ConnectionManagerImpl::initializeReadFilterCallbacks(Network::ReadFilterCallbacks& callbacks) {
  read_callbacks_ = &callbacks;
  stats_.named_.downstream_cx_total_.inc();
  stats_.named_.downstream_cx_active_.inc();
  if (read_callbacks_->connection().ssl()) {
    stats_.named_.downstream_cx_ssl_total_.inc();
    stats_.named_.downstream_cx_ssl_active_.inc();
  }

  read_callbacks_->connection().addConnectionCallbacks(*this);

  if (config_.idleTimeout()) {
    idle_timer_ = read_callbacks_->connection().dispatcher().createTimer(
        [this]() -> void { onIdleTimeout(); });
    idle_timer_->enableTimer(config_.idleTimeout().value());
  }

  read_callbacks_->connection().setDelayedCloseTimeout(config_.delayedCloseTimeout());

  read_callbacks_->connection().setConnectionStats(
      {stats_.named_.downstream_cx_rx_bytes_total_, stats_.named_.downstream_cx_rx_bytes_buffered_,
       stats_.named_.downstream_cx_tx_bytes_total_, stats_.named_.downstream_cx_tx_bytes_buffered_,
       nullptr, &stats_.named_.downstream_cx_delayed_close_timeout_});
}

ConnectionManagerImpl::~ConnectionManagerImpl() {
  stats_.named_.downstream_cx_destroy_.inc();
  stats_.named_.downstream_cx_active_.dec();
  if (read_callbacks_->connection().ssl()) {
    stats_.named_.downstream_cx_ssl_active_.dec();
  }

  if (codec_) {
    if (codec_->protocol() == Protocol::Http2) {
      stats_.named_.downstream_cx_http2_active_.dec();
    } else {
      stats_.named_.downstream_cx_http1_active_.dec();
    }
  }

  conn_length_->complete();
  user_agent_.completeConnectionLength(*conn_length_);
}

void ConnectionManagerImpl::checkForDeferredClose() {
  if (drain_state_ == DrainState::Closing && streams_.empty() && !codec_->wantsToWrite()) {
    read_callbacks_->connection().close(Network::ConnectionCloseType::FlushWriteAndDelay);
  }
}

void ConnectionManagerImpl::doEndStream(ActiveStream& stream) {
  // The order of what happens in this routine is important and a little complicated. We first see
  // if the stream needs to be reset. If it needs to be, this will end up invoking reset callbacks
  // and then moving the stream to the deferred destruction list. If the stream has not been reset,
  // we move it to the deferred deletion list here. Then, we potentially close the connection. This
  // must be done after deleting the stream since the stream refers to the connection and must be
  // deleted first.
  bool reset_stream = false;
  if (!stream.state_.remote_complete_ || !stream.state_.local_complete_) {
    // Indicate local is complete at this point so that if we reset during a continuation, we don't
    // raise further data or trailers.
    stream.state_.local_complete_ = true;
    stream.response_encoder_->getStream().resetStream(StreamResetReason::LocalReset);
    reset_stream = true;
  }

  if (!reset_stream) {
    doDeferredStreamDestroy(stream);
  }

  if (reset_stream && codec_->protocol() != Protocol::Http2) {
    drain_state_ = DrainState::Closing;
  }

  checkForDeferredClose();

  // Reading may have been disabled for the non-multiplexing case, so enable it again.
  // Also be sure to unwind any read-disable done by the prior downstream
  // connection.
  if (drain_state_ != DrainState::Closing && codec_->protocol() != Protocol::Http2) {
    while (!read_callbacks_->connection().readEnabled()) {
      read_callbacks_->connection().readDisable(false);
    }
  }

  if (idle_timer_ && streams_.empty()) {
    idle_timer_->enableTimer(config_.idleTimeout().value());
  }
}

void ConnectionManagerImpl::doDeferredStreamDestroy(ActiveStream& stream) {
  if (stream.idle_timer_ != nullptr) {
    stream.idle_timer_->disableTimer();
    stream.idle_timer_ = nullptr;
  }
  stream.state_.destroyed_ = true;
  for (auto& filter : stream.decoder_filters_) {
    filter->handle_->onDestroy();
  }

  for (auto& filter : stream.encoder_filters_) {
    // Do not call on destroy twice for dual registered filters.
    if (!filter->dual_filter_) {
      filter->handle_->onDestroy();
    }
  }

  read_callbacks_->connection().dispatcher().deferredDelete(stream.removeFromList(streams_));
}

StreamDecoder& ConnectionManagerImpl::newStream(StreamEncoder& response_encoder) {
  if (idle_timer_) {
    idle_timer_->disableTimer();
  }

  ENVOY_CONN_LOG(debug, "new stream", read_callbacks_->connection());
  ActiveStreamPtr new_stream(new ActiveStream(*this));
  new_stream->response_encoder_ = &response_encoder;
  new_stream->response_encoder_->getStream().addCallbacks(*new_stream);
  new_stream->buffer_limit_ = new_stream->response_encoder_->getStream().bufferLimit();
  // If the network connection is backed up, the stream should be made aware of it on creation.
  // Both HTTP/1.x and HTTP/2 codecs handle this in StreamCallbackHelper::addCallbacks_.
  ASSERT(read_callbacks_->connection().aboveHighWatermark() == false ||
         new_stream->high_watermark_count_ > 0);
  new_stream->moveIntoList(std::move(new_stream), streams_);
  return **streams_.begin();
}

Network::FilterStatus ConnectionManagerImpl::onData(Buffer::Instance& data, bool) {
  if (!codec_) {
    codec_ = config_.createCodec(read_callbacks_->connection(), data, *this);
    if (codec_->protocol() == Protocol::Http2) {
      stats_.named_.downstream_cx_http2_total_.inc();
      stats_.named_.downstream_cx_http2_active_.inc();
    } else {
      stats_.named_.downstream_cx_http1_total_.inc();
      stats_.named_.downstream_cx_http1_active_.inc();
    }
  }

  bool redispatch;
  do {
    redispatch = false;

    try {
      codec_->dispatch(data);
    } catch (const CodecProtocolException& e) {
      // HTTP/1.1 codec has already sent a 400 response if possible. HTTP/2 codec has already sent
      // GOAWAY.
      ENVOY_CONN_LOG(debug, "dispatch error: {}", read_callbacks_->connection(), e.what());
      stats_.named_.downstream_cx_protocol_error_.inc();

      // In the protocol error case, we need to reset all streams now. Since we do a flush write and
      // delayed close, the connection might stick around long enough for a pending stream to come
      // back and try to encode.
      resetAllStreams();

      read_callbacks_->connection().close(Network::ConnectionCloseType::FlushWriteAndDelay);
      return Network::FilterStatus::StopIteration;
    }

    // Processing incoming data may release outbound data so check for closure here as well.
    checkForDeferredClose();

    // The HTTP/1 codec will pause dispatch after a single message is complete. We want to
    // either redispatch if there are no streams and we have more data. If we have a single
    // complete non-WebSocket stream but have not responded yet we will pause socket reads
    // to apply back pressure.
    if (codec_->protocol() != Protocol::Http2) {
      if (read_callbacks_->connection().state() == Network::Connection::State::Open &&
          data.length() > 0 && streams_.empty()) {
        redispatch = true;
      }

      if (!streams_.empty() && streams_.front()->state_.remote_complete_) {
        read_callbacks_->connection().readDisable(true);
      }
    }
  } while (redispatch);

  return Network::FilterStatus::StopIteration;
}

void ConnectionManagerImpl::resetAllStreams() {
  while (!streams_.empty()) {
    // Mimic a downstream reset in this case.
    streams_.front()->onResetStream(StreamResetReason::ConnectionTermination);
  }
}

void ConnectionManagerImpl::onEvent(Network::ConnectionEvent event) {
  if (event == Network::ConnectionEvent::LocalClose) {
    stats_.named_.downstream_cx_destroy_local_.inc();
  }

  if (event == Network::ConnectionEvent::RemoteClose) {
    stats_.named_.downstream_cx_destroy_remote_.inc();
  }

  if (event == Network::ConnectionEvent::RemoteClose ||
      event == Network::ConnectionEvent::LocalClose) {
    if (idle_timer_) {
      idle_timer_->disableTimer();
      idle_timer_.reset();
    }

    if (drain_timer_) {
      drain_timer_->disableTimer();
      drain_timer_.reset();
    }
  }

  if (!streams_.empty()) {
    if (event == Network::ConnectionEvent::LocalClose) {
      stats_.named_.downstream_cx_destroy_local_active_rq_.inc();
    }
    if (event == Network::ConnectionEvent::RemoteClose) {
      stats_.named_.downstream_cx_destroy_remote_active_rq_.inc();
    }

    stats_.named_.downstream_cx_destroy_active_rq_.inc();
    user_agent_.onConnectionDestroy(event, true);
    resetAllStreams();
  }
}

void ConnectionManagerImpl::onGoAway() {
  // Currently we do nothing with remote go away frames. In the future we can decide to no longer
  // push resources if applicable.
}

void ConnectionManagerImpl::onIdleTimeout() {
  ENVOY_CONN_LOG(debug, "idle timeout", read_callbacks_->connection());
  stats_.named_.downstream_cx_idle_timeout_.inc();
  if (!codec_) {
    // No need to delay close after flushing since an idle timeout has already fired. Attempt to
    // write out buffered data one last time and issue a local close if successful.
    read_callbacks_->connection().close(Network::ConnectionCloseType::FlushWrite);
  } else if (drain_state_ == DrainState::NotDraining) {
    startDrainSequence();
  }
}

void ConnectionManagerImpl::onDrainTimeout() {
  ASSERT(drain_state_ != DrainState::NotDraining);
  codec_->goAway();
  drain_state_ = DrainState::Closing;
  checkForDeferredClose();
}

void ConnectionManagerImpl::chargeTracingStats(const Tracing::Reason& tracing_reason,
                                               ConnectionManagerTracingStats& tracing_stats) {
  switch (tracing_reason) {
  case Tracing::Reason::ClientForced:
    tracing_stats.client_enabled_.inc();
    break;
  case Tracing::Reason::NotTraceableRequestId:
    tracing_stats.not_traceable_.inc();
    break;
  case Tracing::Reason::Sampling:
    tracing_stats.random_sampling_.inc();
    break;
  case Tracing::Reason::ServiceForced:
    tracing_stats.service_forced_.inc();
    break;
  default:
    throw std::invalid_argument(
        fmt::format("invalid tracing reason, value: {}", static_cast<int32_t>(tracing_reason)));
  }
}

ConnectionManagerImpl::ActiveStream::ActiveStream(ConnectionManagerImpl& connection_manager)
    : connection_manager_(connection_manager),
      snapped_route_config_(connection_manager.config_.routeConfigProvider().config()),
      stream_id_(connection_manager.random_generator_.random()),
      request_timer_(new Stats::Timespan(connection_manager_.stats_.named_.downstream_rq_time_,
                                         connection_manager_.timeSystem())),
      stream_info_(connection_manager_.codec_->protocol(), connection_manager_.timeSystem()) {
  connection_manager_.stats_.named_.downstream_rq_total_.inc();
  connection_manager_.stats_.named_.downstream_rq_active_.inc();
  if (connection_manager_.codec_->protocol() == Protocol::Http2) {
    connection_manager_.stats_.named_.downstream_rq_http2_total_.inc();
  } else {
    connection_manager_.stats_.named_.downstream_rq_http1_total_.inc();
  }
  stream_info_.setDownstreamLocalAddress(
      connection_manager_.read_callbacks_->connection().localAddress());
  // Initially, the downstream remote address is the source address of the
  // downstream connection. That can change later in the request's lifecycle,
  // based on XFF processing, but setting the downstream remote address here
  // prevents surprises for logging code in edge cases.
  stream_info_.setDownstreamRemoteAddress(
      connection_manager_.read_callbacks_->connection().remoteAddress());

  if (connection_manager_.config_.streamIdleTimeout().count()) {
    idle_timeout_ms_ = connection_manager_.config_.streamIdleTimeout();
    idle_timer_ = connection_manager_.read_callbacks_->connection().dispatcher().createTimer(
        [this]() -> void { onIdleTimeout(); });
    resetIdleTimer();
  }
  stream_info_.setRequestedServerName(
      connection_manager_.read_callbacks_->connection().requestedServerName());
}

ConnectionManagerImpl::ActiveStream::~ActiveStream() {
  stream_info_.onRequestComplete();

  connection_manager_.stats_.named_.downstream_rq_active_.dec();
  for (const AccessLog::InstanceSharedPtr& access_log : connection_manager_.config_.accessLogs()) {
    access_log->log(request_headers_.get(), response_headers_.get(), response_trailers_.get(),
                    stream_info_);
  }
  for (const auto& log_handler : access_log_handlers_) {
    log_handler->log(request_headers_.get(), response_headers_.get(), response_trailers_.get(),
                     stream_info_);
  }

  if (stream_info_.healthCheck()) {
    connection_manager_.config_.tracingStats().health_check_.inc();
  }

  if (active_span_) {
    Tracing::HttpTracerUtility::finalizeSpan(*active_span_, request_headers_.get(), stream_info_,
                                             *this);
  }
  if (state_.successful_upgrade_) {
    connection_manager_.stats_.named_.downstream_cx_upgrades_active_.dec();
  }

  ASSERT(state_.filter_call_state_ == 0);
}

void ConnectionManagerImpl::ActiveStream::resetIdleTimer() {
  if (idle_timer_ != nullptr) {
    // TODO(htuch): If this shows up in performance profiles, optimize by only
    // updating a timestamp here and doing periodic checks for idle timeouts
    // instead, or reducing the accuracy of timers.
    idle_timer_->enableTimer(idle_timeout_ms_);
  }
}

void ConnectionManagerImpl::ActiveStream::onIdleTimeout() {
  connection_manager_.stats_.named_.downstream_rq_idle_timeout_.inc();
  // If headers have not been sent to the user, send a 408.
  if (response_headers_ != nullptr) {
    // TODO(htuch): We could send trailers here with an x-envoy timeout header
    // or gRPC status code, and/or set H2 RST_STREAM error.
    connection_manager_.doEndStream(*this);
  } else {
    sendLocalReply(
        request_headers_ != nullptr && Grpc::Common::hasGrpcContentType(*request_headers_),
        Http::Code::RequestTimeout, "stream timeout", nullptr, is_head_request_, absl::nullopt);
  }
}

void ConnectionManagerImpl::ActiveStream::addStreamDecoderFilterWorker(
    StreamDecoderFilterSharedPtr filter, bool dual_filter) {
  ActiveStreamDecoderFilterPtr wrapper(new ActiveStreamDecoderFilter(*this, filter, dual_filter));
  filter->setDecoderFilterCallbacks(*wrapper);
  wrapper->moveIntoListBack(std::move(wrapper), decoder_filters_);
}

void ConnectionManagerImpl::ActiveStream::addStreamEncoderFilterWorker(
    StreamEncoderFilterSharedPtr filter, bool dual_filter) {
  ActiveStreamEncoderFilterPtr wrapper(new ActiveStreamEncoderFilter(*this, filter, dual_filter));
  filter->setEncoderFilterCallbacks(*wrapper);
  if (connection_manager_.config_.reverseEncodeOrder()) {
    wrapper->moveIntoList(std::move(wrapper), encoder_filters_);
  } else {
    wrapper->moveIntoListBack(std::move(wrapper), encoder_filters_);
  }
}

void ConnectionManagerImpl::ActiveStream::addAccessLogHandler(
    AccessLog::InstanceSharedPtr handler) {
  access_log_handlers_.push_back(handler);
}

void ConnectionManagerImpl::ActiveStream::chargeStats(const HeaderMap& headers) {
  uint64_t response_code = Utility::getResponseStatus(headers);
  stream_info_.response_code_ = response_code;

  if (stream_info_.hc_request_) {
    return;
  }

  connection_manager_.stats_.named_.downstream_rq_completed_.inc();
  connection_manager_.listener_stats_.downstream_rq_completed_.inc();
  if (CodeUtility::is1xx(response_code)) {
    connection_manager_.stats_.named_.downstream_rq_1xx_.inc();
    connection_manager_.listener_stats_.downstream_rq_1xx_.inc();
  } else if (CodeUtility::is2xx(response_code)) {
    connection_manager_.stats_.named_.downstream_rq_2xx_.inc();
    connection_manager_.listener_stats_.downstream_rq_2xx_.inc();
  } else if (CodeUtility::is3xx(response_code)) {
    connection_manager_.stats_.named_.downstream_rq_3xx_.inc();
    connection_manager_.listener_stats_.downstream_rq_3xx_.inc();
  } else if (CodeUtility::is4xx(response_code)) {
    connection_manager_.stats_.named_.downstream_rq_4xx_.inc();
    connection_manager_.listener_stats_.downstream_rq_4xx_.inc();
  } else if (CodeUtility::is5xx(response_code)) {
    connection_manager_.stats_.named_.downstream_rq_5xx_.inc();
    connection_manager_.listener_stats_.downstream_rq_5xx_.inc();
  }
}

const Network::Connection* ConnectionManagerImpl::ActiveStream::connection() {
  return &connection_manager_.read_callbacks_->connection();
}

// Ordering in this function is complicated, but important.
//
// We want to do minimal work before selecting route and creating a filter
// chain to maximize the number of requests which get custom filter behavior,
// e.g. registering access logging.
//
// This must be balanced by doing sanity checking for invalid requests (one
// can't route select properly without full headers), checking state required to
// serve error responses (connection close, head requests, etc), and
// modifications which may themselves affect route selection.
//
// TODO(alyssawilk) all the calls here should be audited for order priority,
// e.g. many early returns do not currently handle connection: close properly.
void ConnectionManagerImpl::ActiveStream::decodeHeaders(HeaderMapPtr&& headers, bool end_stream) {
  request_headers_ = std::move(headers);
  if (Http::Headers::get().MethodValues.Head == request_headers_->Method()->value().c_str()) {
    is_head_request_ = true;
  }
  ENVOY_STREAM_LOG(debug, "request headers complete (end_stream={}):\n{}", *this, end_stream,
                   *request_headers_);

  maybeEndDecode(end_stream);

  // Drop new requests when overloaded as soon as we have decoded the headers.
  if (connection_manager_.overload_stop_accepting_requests_ref_ ==
      Server::OverloadActionState::Active) {
    // TODO(alyssawilk) should we special case this or no?  On the one hand it's important
    // to minimize memory use when in this type of overload. On the other hand
    // it may be important for auditing purposes to have access logs of
    // overload-rejected requests.
    state_.created_filter_chain_ = true;
    connection_manager_.stats_.named_.downstream_rq_overload_close_.inc();
    sendLocalReply(Grpc::Common::hasGrpcContentType(*request_headers_),
                   Http::Code::ServiceUnavailable, "envoy overloaded", nullptr, is_head_request_,
                   absl::nullopt);
    return;
  }

  if (!connection_manager_.config_.proxy100Continue() && request_headers_->Expect() &&
      request_headers_->Expect()->value() == Headers::get().ExpectValues._100Continue.c_str()) {
    // Note in the case Envoy is handling 100-Continue complexity, it skips the filter chain
    // and sends the 100-Continue directly to the encoder.
    chargeStats(continueHeader());
    response_encoder_->encode100ContinueHeaders(continueHeader());
    // Remove the Expect header so it won't be handled again upstream.
    request_headers_->removeExpect();
  }

  connection_manager_.user_agent_.initializeFromHeaders(
      *request_headers_, connection_manager_.stats_.prefix_, connection_manager_.stats_.scope_);

  // Make sure we are getting a codec version we support.
  Protocol protocol = connection_manager_.codec_->protocol();
  if (protocol == Protocol::Http10) {
    // Assume this is HTTP/1.0. This is fine for HTTP/0.9 but this code will also affect any
    // requests with non-standard version numbers (0.9, 1.3), basically anything which is not
    // HTTP/1.1.
    //
    // The protocol may have shifted in the HTTP/1.0 case so reset it.
    stream_info_.protocol(protocol);
    if (!connection_manager_.config_.http1Settings().accept_http_10_) {
      // Send "Upgrade Required" if HTTP/1.0 support is not explicitly configured on.
      sendLocalReply(false, Code::UpgradeRequired, "", nullptr, is_head_request_, absl::nullopt);
      return;
    } else {
      // HTTP/1.0 defaults to single-use connections. Make sure the connection
      // will be closed unless Keep-Alive is present.
      state_.saw_connection_close_ = true;
      if (request_headers_->Connection() &&
          0 == StringUtil::caseInsensitiveCompare(
                   request_headers_->Connection()->value().c_str(),
                   Http::Headers::get().ConnectionValues.KeepAlive.c_str())) {
        state_.saw_connection_close_ = false;
      }
    }
  }

  if (!request_headers_->Host()) {
    if ((protocol == Protocol::Http10) &&
        !connection_manager_.config_.http1Settings().default_host_for_http_10_.empty()) {
      // Add a default host if configured to do so.
      request_headers_->insertHost().value(
          connection_manager_.config_.http1Settings().default_host_for_http_10_);
    } else {
      // Require host header. For HTTP/1.1 Host has already been translated to :authority.
      sendLocalReply(Grpc::Common::hasGrpcContentType(*request_headers_), Code::BadRequest, "",
                     nullptr, is_head_request_, absl::nullopt);
      return;
    }
  }

  // Check for maximum incoming header size. Both codecs have some amount of checking for maximum
  // header size. For HTTP/1.1 the entire headers data has be less than ~80K (hard coded in
  // http_parser). For HTTP/2 the default allowed header block length is 64k.
  // In order to have generally uniform behavior we also check total header size here and keep it
  // under 60K. Ultimately it would be nice to have a configuration option ranging from the largest
  // header size http_parser and nghttp2 will allow, down to 16k or 8k for
  // envoy users who do not wish to proxy large headers.
  if (request_headers_->byteSize() > (60 * 1024)) {
    sendLocalReply(Grpc::Common::hasGrpcContentType(*request_headers_),
                   Code::RequestHeaderFieldsTooLarge, "", nullptr, is_head_request_, absl::nullopt);
    return;
  }

  // Currently we only support relative paths at the application layer. We expect the codec to have
  // broken the path into pieces if applicable. NOTE: Currently the HTTP/1.1 codec only does this
  // when the allow_absolute_url flag is enabled on the HCM.
  // https://tools.ietf.org/html/rfc7230#section-5.3 We also need to check for the existence of
  // :path because CONNECT does not have a path, and we don't support that currently.
  if (!request_headers_->Path() || request_headers_->Path()->value().c_str()[0] != '/') {
    connection_manager_.stats_.named_.downstream_rq_non_relative_path_.inc();
    sendLocalReply(Grpc::Common::hasGrpcContentType(*request_headers_), Code::NotFound, "", nullptr,
                   is_head_request_, absl::nullopt);
    return;
  }

  if (protocol == Protocol::Http11 && request_headers_->Connection() &&
      0 ==
          StringUtil::caseInsensitiveCompare(request_headers_->Connection()->value().c_str(),
                                             Http::Headers::get().ConnectionValues.Close.c_str())) {
    state_.saw_connection_close_ = true;
  }

  // Modify the downstream remote address depending on configuration and headers.
  stream_info_.setDownstreamRemoteAddress(ConnectionManagerUtility::mutateRequestHeaders(
      *request_headers_, connection_manager_.read_callbacks_->connection(),
      connection_manager_.config_, *snapped_route_config_, connection_manager_.random_generator_,
      connection_manager_.runtime_, connection_manager_.local_info_));
  ASSERT(stream_info_.downstreamRemoteAddress() != nullptr);

  ASSERT(!cached_route_);
  refreshCachedRoute();
  const bool upgrade_rejected = createFilterChain() == false;

  // TODO if there are no filters when starting a filter iteration, the connection manager
  // should return 404. The current returns no response if there is no router filter.
  if (protocol == Protocol::Http11 && cached_route_.value()) {
    if (upgrade_rejected) {
      // Do not allow upgrades if the route does not support it.
      connection_manager_.stats_.named_.downstream_rq_ws_on_non_ws_route_.inc();
      sendLocalReply(Grpc::Common::hasGrpcContentType(*request_headers_), Code::Forbidden, "",
                     nullptr, is_head_request_, absl::nullopt);
      return;
    }
    // Allow non websocket requests to go through websocket enabled routes.
  }

  if (cached_route_.value()) {
    const Router::RouteEntry* route_entry = cached_route_.value()->routeEntry();
    if (route_entry != nullptr && route_entry->idleTimeout()) {
      idle_timeout_ms_ = route_entry->idleTimeout().value();
      if (idle_timeout_ms_.count()) {
        // If we have a route-level idle timeout but no global stream idle timeout, create a timer.
        if (idle_timer_ == nullptr) {
          idle_timer_ = connection_manager_.read_callbacks_->connection().dispatcher().createTimer(
              [this]() -> void { onIdleTimeout(); });
        }
      } else if (idle_timer_ != nullptr) {
        // If we had a global stream idle timeout but the route-level idle timeout is set to zero
        // (to override), we disable the idle timer.
        idle_timer_->disableTimer();
        idle_timer_ = nullptr;
      }
    }
  }

  // Check if tracing is enabled at all.
  if (connection_manager_.config_.tracingConfig()) {
    traceRequest();
  }

  decodeHeaders(nullptr, *request_headers_, end_stream);

  // Reset it here for both global and overridden cases.
  resetIdleTimer();
}

void ConnectionManagerImpl::ActiveStream::traceRequest() {
  Tracing::Decision tracing_decision =
      Tracing::HttpTracerUtility::isTracing(stream_info_, *request_headers_);
  ConnectionManagerImpl::chargeTracingStats(tracing_decision.reason,
                                            connection_manager_.config_.tracingStats());

  active_span_ = connection_manager_.tracer_.startSpan(*this, *request_headers_, stream_info_,
                                                       tracing_decision);

  if (!active_span_) {
    return;
  }

  // TODO: Need to investigate the following code based on the cached route, as may
  // be broken in the case a filter changes the route.

  // If a decorator has been defined, apply it to the active span.
  if (cached_route_.value() && cached_route_.value()->decorator()) {
    cached_route_.value()->decorator()->apply(*active_span_);

    // Cache decorated operation.
    if (!cached_route_.value()->decorator()->getOperation().empty()) {
      decorated_operation_ = &cached_route_.value()->decorator()->getOperation();
    }
  }

  if (connection_manager_.config_.tracingConfig()->operation_name_ ==
      Tracing::OperationName::Egress) {
    // For egress (outbound) requests, pass the decorator's operation name (if defined)
    // as a request header to enable the receiving service to use it in its server span.
    if (decorated_operation_) {
      request_headers_->insertEnvoyDecoratorOperation().value(*decorated_operation_);
    }
  } else {
    const HeaderEntry* req_operation_override = request_headers_->EnvoyDecoratorOperation();

    // For ingress (inbound) requests, if a decorator operation name has been provided, it
    // should be used to override the active span's operation.
    if (req_operation_override) {
      if (!req_operation_override->value().empty()) {
        active_span_->setOperation(req_operation_override->value().c_str());

        // Clear the decorated operation so won't be used in the response header, as
        // it has been overridden by the inbound decorator operation request header.
        decorated_operation_ = nullptr;
      }
      // Remove header so not propagated to service
      request_headers_->removeEnvoyDecoratorOperation();
    }
  }

  // Inject the active span's tracing context into the request headers.
  active_span_->injectContext(*request_headers_);
}

void ConnectionManagerImpl::ActiveStream::decodeHeaders(ActiveStreamDecoderFilter* filter,
                                                        HeaderMap& headers, bool end_stream) {
  std::list<ActiveStreamDecoderFilterPtr>::iterator entry;
  std::list<ActiveStreamDecoderFilterPtr>::iterator continue_data_entry = decoder_filters_.end();
  if (!filter) {
    entry = decoder_filters_.begin();
  } else {
    entry = std::next(filter->entry());
  }

  for (; entry != decoder_filters_.end(); entry++) {
    ASSERT(!(state_.filter_call_state_ & FilterCallState::DecodeHeaders));
    state_.filter_call_state_ |= FilterCallState::DecodeHeaders;
    FilterHeadersStatus status = (*entry)->decodeHeaders(
        headers, end_stream && continue_data_entry == decoder_filters_.end());
    state_.filter_call_state_ &= ~FilterCallState::DecodeHeaders;
    ENVOY_STREAM_LOG(trace, "decode headers called: filter={} status={}", *this,
                     static_cast<const void*>((*entry).get()), static_cast<uint64_t>(status));
    if (!(*entry)->commonHandleAfterHeadersCallback(status) &&
        std::next(entry) != decoder_filters_.end()) {
      // Stop iteration IFF this is not the last filter. If it is the last filter, continue with
      // processing since we need to handle the case where a terminal filter wants to buffer, but
      // a previous filter has added body.
      return;
    }

    // Here we handle the case where we have a header only request, but a filter adds a body
    // to it. We need to not raise end_stream = true to further filters during inline iteration.
    if (end_stream && buffered_request_data_ && continue_data_entry == decoder_filters_.end()) {
      continue_data_entry = entry;
    }
  }

  if (continue_data_entry != decoder_filters_.end()) {
    // We use the continueDecoding() code since it will correctly handle not calling
    // decodeHeaders() again. Fake setting stopped_ since the continueDecoding() code expects it.
    ASSERT(buffered_request_data_);
    (*continue_data_entry)->stopped_ = true;
    (*continue_data_entry)->continueDecoding();
  }
}

void ConnectionManagerImpl::ActiveStream::decodeData(Buffer::Instance& data, bool end_stream) {
  maybeEndDecode(end_stream);
  stream_info_.addBytesReceived(data.length());

  decodeData(nullptr, data, end_stream);
}

void ConnectionManagerImpl::ActiveStream::decodeData(ActiveStreamDecoderFilter* filter,
                                                     Buffer::Instance& data, bool end_stream) {
  resetIdleTimer();

  // If a response is complete or a reset has been sent, filters do not care about further body
  // data. Just drop it.
  if (state_.local_complete_) {
    return;
  }

  std::list<ActiveStreamDecoderFilterPtr>::iterator entry;
  auto trailers_added_entry = decoder_filters_.end();
  const bool trailers_exists_at_start = request_trailers_ != nullptr;
  if (!filter) {
    entry = decoder_filters_.begin();
  } else {
    entry = std::next(filter->entry());
  }

  for (; entry != decoder_filters_.end(); entry++) {
    ASSERT(!(state_.filter_call_state_ & FilterCallState::DecodeData));

    // We check the request_trailers_ pointer here in case addDecodedTrailers
    // is called in decodeData during a previous filter invocation, at which point we communicate to
    // the current and future filters that the stream has not yet ended.
    if (end_stream) {
      state_.filter_call_state_ |= FilterCallState::LastDataFrame;
    }
    state_.filter_call_state_ |= FilterCallState::DecodeData;
    FilterDataStatus status = (*entry)->handle_->decodeData(data, end_stream && !request_trailers_);
    state_.filter_call_state_ &= ~FilterCallState::DecodeData;
    if (end_stream) {
      state_.filter_call_state_ &= ~FilterCallState::LastDataFrame;
    }
    ENVOY_STREAM_LOG(trace, "decode data called: filter={} status={}", *this,
                     static_cast<const void*>((*entry).get()), static_cast<uint64_t>(status));

    if (!trailers_exists_at_start && request_trailers_ &&
        trailers_added_entry == decoder_filters_.end()) {
      trailers_added_entry = entry;
    }

    if (!(*entry)->commonHandleAfterDataCallback(status, data, state_.decoder_filters_streaming_) &&
        std::next(entry) != decoder_filters_.end()) {
      // Stop iteration IFF this is not the last filter. If it is the last filter, continue with
      // processing since we need to handle the case where a terminal filter wants to buffer, but
      // a previous filter has added trailers.
      return;
    }
  }

  // If trailers were adding during decodeData we need to trigger decodeTrailers in order
  // to allow filters to process the trailers.
  if (trailers_added_entry != decoder_filters_.end()) {
    decodeTrailers(trailers_added_entry->get(), *request_trailers_);
  }
}

HeaderMap& ConnectionManagerImpl::ActiveStream::addDecodedTrailers() {
  // Trailers can only be added during the last data frame (i.e. end_stream = true).
  ASSERT(state_.filter_call_state_ & FilterCallState::LastDataFrame);

  // Trailers can only be added once.
  ASSERT(!request_trailers_);

  request_trailers_ = std::make_unique<HeaderMapImpl>();
  return *request_trailers_;
}

void ConnectionManagerImpl::ActiveStream::addDecodedData(ActiveStreamDecoderFilter& filter,
                                                         Buffer::Instance& data, bool streaming) {
  if (state_.filter_call_state_ == 0 ||
      (state_.filter_call_state_ & FilterCallState::DecodeHeaders) ||
      (state_.filter_call_state_ & FilterCallState::DecodeData)) {
    // Make sure if this triggers watermarks, the correct action is taken.
    state_.decoder_filters_streaming_ = streaming;
    // If no call is happening or we are in the decode headers/data callback, buffer the data.
    // Inline processing happens in the decodeHeaders() callback if necessary.
    filter.commonHandleBufferData(data);
  } else if (state_.filter_call_state_ & FilterCallState::DecodeTrailers) {
    // In this case we need to inline dispatch the data to further filters. If those filters
    // choose to buffer/stop iteration that's fine.
    decodeData(&filter, data, false);
  } else {
    // TODO(mattklein123): Formalize error handling for filters and add tests. Should probably
    // throw an exception here.
    NOT_IMPLEMENTED_GCOVR_EXCL_LINE;
  }
}

void ConnectionManagerImpl::ActiveStream::decodeTrailers(HeaderMapPtr&& trailers) {
  resetIdleTimer();
  maybeEndDecode(true);
  request_trailers_ = std::move(trailers);
  decodeTrailers(nullptr, *request_trailers_);
}

void ConnectionManagerImpl::ActiveStream::decodeTrailers(ActiveStreamDecoderFilter* filter,
                                                         HeaderMap& trailers) {
  // See decodeData() above for why we check local_complete_ here.
  if (state_.local_complete_) {
    return;
  }

  std::list<ActiveStreamDecoderFilterPtr>::iterator entry;
  if (!filter) {
    entry = decoder_filters_.begin();
  } else {
    entry = std::next(filter->entry());
  }

  for (; entry != decoder_filters_.end(); entry++) {
    ASSERT(!(state_.filter_call_state_ & FilterCallState::DecodeTrailers));
    state_.filter_call_state_ |= FilterCallState::DecodeTrailers;
    FilterTrailersStatus status = (*entry)->handle_->decodeTrailers(trailers);
    state_.filter_call_state_ &= ~FilterCallState::DecodeTrailers;
    ENVOY_STREAM_LOG(trace, "decode trailers called: filter={} status={}", *this,
                     static_cast<const void*>((*entry).get()), static_cast<uint64_t>(status));
    if (!(*entry)->commonHandleAfterTrailersCallback(status)) {
      return;
    }
  }
}

void ConnectionManagerImpl::ActiveStream::maybeEndDecode(bool end_stream) {
  ASSERT(!state_.remote_complete_);
  state_.remote_complete_ = end_stream;
  if (end_stream) {
    stream_info_.onLastDownstreamRxByteReceived();
    ENVOY_STREAM_LOG(debug, "request end stream", *this);
  }
}

std::list<ConnectionManagerImpl::ActiveStreamEncoderFilterPtr>::iterator
ConnectionManagerImpl::ActiveStream::commonEncodePrefix(ActiveStreamEncoderFilter* filter,
                                                        bool end_stream) {
  // Only do base state setting on the initial call. Subsequent calls for filtering do not touch
  // the base state.
  if (filter == nullptr) {
    ASSERT(!state_.local_complete_);
    state_.local_complete_ = end_stream;
  }

  if (!filter) {
    return encoder_filters_.begin();
  } else {
    return std::next(filter->entry());
  }
}

void ConnectionManagerImpl::startDrainSequence() {
  ASSERT(drain_state_ == DrainState::NotDraining);
  drain_state_ = DrainState::Draining;
  codec_->shutdownNotice();
  drain_timer_ = read_callbacks_->connection().dispatcher().createTimer(
      [this]() -> void { onDrainTimeout(); });
  drain_timer_->enableTimer(config_.drainTimeout());
}

void ConnectionManagerImpl::ActiveStream::refreshCachedRoute() {
  Router::RouteConstSharedPtr route = snapped_route_config_->route(*request_headers_, stream_id_);
  stream_info_.route_entry_ = route ? route->routeEntry() : nullptr;
  cached_route_ = std::move(route);
  if (nullptr == stream_info_.route_entry_) {
    cached_cluster_info_ = nullptr;
  } else {
    Upstream::ThreadLocalCluster* local_cluster =
        connection_manager_.cluster_manager_.get(stream_info_.route_entry_->clusterName());
    cached_cluster_info_ = (nullptr == local_cluster) ? nullptr : local_cluster->info();
  }
}

void ConnectionManagerImpl::ActiveStream::sendLocalReply(
    bool is_grpc_request, Code code, const std::string& body,
<<<<<<< HEAD
    std::function<void(HeaderMap& headers)> modify_headers, bool is_head_request) {
  // For early error handling, do a best-effort attempt to create a filter chain
  // to ensure access logging.
  if (!state_.created_filter_chain_) {
    createFilterChain();
  }
=======
    std::function<void(HeaderMap& headers)> modify_headers, bool is_head_request,
    const absl::optional<Grpc::Status::GrpcStatus> grpc_status) {
>>>>>>> c630b784
  Utility::sendLocalReply(is_grpc_request,
                          [this, modify_headers](HeaderMapPtr&& headers, bool end_stream) -> void {
                            if (modify_headers != nullptr) {
                              modify_headers(*headers);
                            }
                            response_headers_ = std::move(headers);
                            // TODO: Start encoding from the last decoder filter that saw the
                            // request instead.
                            encodeHeaders(nullptr, *response_headers_, end_stream);
                          },
                          [this](Buffer::Instance& data, bool end_stream) -> void {
                            // TODO: Start encoding from the last decoder filter that saw the
                            // request instead.
                            encodeData(nullptr, data, end_stream);
                          },
                          state_.destroyed_, code, body, grpc_status, is_head_request);
}

void ConnectionManagerImpl::ActiveStream::encode100ContinueHeaders(
    ActiveStreamEncoderFilter* filter, HeaderMap& headers) {
  resetIdleTimer();
  ASSERT(connection_manager_.config_.proxy100Continue());
  // Make sure commonContinue continues encode100ContinueHeaders.
  has_continue_headers_ = true;

  // Similar to the block in encodeHeaders, run encode100ContinueHeaders on each
  // filter. This is simpler than that case because 100 continue implies no
  // end-stream, and because there are normal headers coming there's no need for
  // complex continuation logic.
  std::list<ActiveStreamEncoderFilterPtr>::iterator entry = commonEncodePrefix(filter, false);
  for (; entry != encoder_filters_.end(); entry++) {
    ASSERT(!(state_.filter_call_state_ & FilterCallState::Encode100ContinueHeaders));
    state_.filter_call_state_ |= FilterCallState::Encode100ContinueHeaders;
    FilterHeadersStatus status = (*entry)->handle_->encode100ContinueHeaders(headers);
    state_.filter_call_state_ &= ~FilterCallState::Encode100ContinueHeaders;
    ENVOY_STREAM_LOG(trace, "encode 100 continue headers called: filter={} status={}", *this,
                     static_cast<const void*>((*entry).get()), static_cast<uint64_t>(status));
    if (!(*entry)->commonHandleAfter100ContinueHeadersCallback(status)) {
      return;
    }
  }

  // Strip the T-E headers etc. Defer other header additions as well as drain-close logic to the
  // continuation headers.
  ConnectionManagerUtility::mutateResponseHeaders(headers, request_headers_.get(), EMPTY_STRING);

  // Count both the 1xx and follow-up response code in stats.
  chargeStats(headers);

  ENVOY_STREAM_LOG(debug, "encoding 100 continue headers via codec:\n{}", *this, headers);

  // Now actually encode via the codec.
  response_encoder_->encode100ContinueHeaders(headers);
}

void ConnectionManagerImpl::ActiveStream::encodeHeaders(ActiveStreamEncoderFilter* filter,
                                                        HeaderMap& headers, bool end_stream) {
  resetIdleTimer();

  std::list<ActiveStreamEncoderFilterPtr>::iterator entry = commonEncodePrefix(filter, end_stream);
  std::list<ActiveStreamEncoderFilterPtr>::iterator continue_data_entry = encoder_filters_.end();

  for (; entry != encoder_filters_.end(); entry++) {
    ASSERT(!(state_.filter_call_state_ & FilterCallState::EncodeHeaders));
    state_.filter_call_state_ |= FilterCallState::EncodeHeaders;
    FilterHeadersStatus status = (*entry)->handle_->encodeHeaders(
        headers, end_stream && continue_data_entry == encoder_filters_.end());
    state_.filter_call_state_ &= ~FilterCallState::EncodeHeaders;
    ENVOY_STREAM_LOG(trace, "encode headers called: filter={} status={}", *this,
                     static_cast<const void*>((*entry).get()), static_cast<uint64_t>(status));
    if (!(*entry)->commonHandleAfterHeadersCallback(status)) {
      return;
    }

    // Here we handle the case where we have a header only response, but a filter adds a body
    // to it. We need to not raise end_stream = true to further filters during inline iteration.
    if (end_stream && buffered_response_data_ && continue_data_entry == encoder_filters_.end()) {
      continue_data_entry = entry;
    }
  }

  // Base headers.
  connection_manager_.config_.dateProvider().setDateHeader(headers);
  // Following setReference() is safe because serverName() is constant for the life of the listener.
  headers.insertServer().value().setReference(connection_manager_.config_.serverName());
  ConnectionManagerUtility::mutateResponseHeaders(headers, request_headers_.get(),
                                                  connection_manager_.config_.via());

  // See if we want to drain/close the connection. Send the go away frame prior to encoding the
  // header block.
  if (connection_manager_.drain_state_ == DrainState::NotDraining &&
      connection_manager_.drain_close_.drainClose()) {

    // This doesn't really do anything for HTTP/1.1 other then give the connection another boost
    // of time to race with incoming requests. It mainly just keeps the logic the same between
    // HTTP/1.1 and HTTP/2.
    connection_manager_.startDrainSequence();
    connection_manager_.stats_.named_.downstream_cx_drain_close_.inc();
    ENVOY_STREAM_LOG(debug, "drain closing connection", *this);
  }

  if (connection_manager_.drain_state_ == DrainState::NotDraining && state_.saw_connection_close_) {
    ENVOY_STREAM_LOG(debug, "closing connection due to connection close header", *this);
    connection_manager_.drain_state_ = DrainState::Closing;
  }

  if (connection_manager_.drain_state_ == DrainState::NotDraining &&
      connection_manager_.overload_disable_keepalive_ref_ == Server::OverloadActionState::Active) {
    ENVOY_STREAM_LOG(debug, "disabling keepalive due to envoy overload", *this);
    connection_manager_.drain_state_ = DrainState::Closing;
    connection_manager_.stats_.named_.downstream_cx_overload_disable_keepalive_.inc();
  }

  // If we are destroying a stream before remote is complete and the connection does not support
  // multiplexing, we should disconnect since we don't want to wait around for the request to
  // finish.
  if (!state_.remote_complete_) {
    if (connection_manager_.codec_->protocol() != Protocol::Http2) {
      connection_manager_.drain_state_ = DrainState::Closing;
    }

    connection_manager_.stats_.named_.downstream_rq_response_before_rq_complete_.inc();
  }

  if (connection_manager_.drain_state_ == DrainState::Closing &&
      connection_manager_.codec_->protocol() != Protocol::Http2) {
    // If the connection manager is draining send "Connection: Close" on HTTP/1.1 connections.
    // Do not do this for H2 (which drains via GOAWAY) or Upgrade (as the upgrade
    // payload is no longer HTTP/1.1)
    if (!Utility::isUpgrade(headers)) {
      headers.insertConnection().value().setReference(Headers::get().ConnectionValues.Close);
    }
  }

  if (connection_manager_.config_.tracingConfig()) {
    if (connection_manager_.config_.tracingConfig()->operation_name_ ==
        Tracing::OperationName::Ingress) {
      // For ingress (inbound) responses, if the request headers do not include a
      // decorator operation (override), then pass the decorator's operation name (if defined)
      // as a response header to enable the client service to use it in its client span.
      if (decorated_operation_) {
        headers.insertEnvoyDecoratorOperation().value(*decorated_operation_);
      }
    } else if (connection_manager_.config_.tracingConfig()->operation_name_ ==
               Tracing::OperationName::Egress) {
      const HeaderEntry* resp_operation_override = headers.EnvoyDecoratorOperation();

      // For Egress (outbound) response, if a decorator operation name has been provided, it
      // should be used to override the active span's operation.
      if (resp_operation_override) {
        if (!resp_operation_override->value().empty() && active_span_) {
          active_span_->setOperation(resp_operation_override->value().c_str());
        }
        // Remove header so not propagated to service.
        headers.removeEnvoyDecoratorOperation();
      }
    }
  }

  chargeStats(headers);

  ENVOY_STREAM_LOG(debug, "encoding headers via codec (end_stream={}):\n{}", *this,
                   end_stream && continue_data_entry == encoder_filters_.end(), headers);

  // Now actually encode via the codec.
  stream_info_.onFirstDownstreamTxByteSent();
  response_encoder_->encodeHeaders(headers,
                                   end_stream && continue_data_entry == encoder_filters_.end());

  if (continue_data_entry != encoder_filters_.end()) {
    // We use the continueEncoding() code since it will correctly handle not calling
    // encodeHeaders() again. Fake setting stopped_ since the continueEncoding() code expects it.
    ASSERT(buffered_response_data_);
    (*continue_data_entry)->stopped_ = true;
    (*continue_data_entry)->continueEncoding();
  } else {
    maybeEndEncode(end_stream);
  }
}

HeaderMap& ConnectionManagerImpl::ActiveStream::addEncodedTrailers() {
  // Trailers can only be added during the last data frame (i.e. end_stream = true).
  ASSERT(state_.filter_call_state_ & FilterCallState::LastDataFrame);

  // Trailers can only be added once.
  ASSERT(!response_trailers_);

  response_trailers_ = std::make_unique<HeaderMapImpl>();
  return *response_trailers_;
}

void ConnectionManagerImpl::ActiveStream::addEncodedData(ActiveStreamEncoderFilter& filter,
                                                         Buffer::Instance& data, bool streaming) {
  if (state_.filter_call_state_ == 0 ||
      (state_.filter_call_state_ & FilterCallState::EncodeHeaders) ||
      (state_.filter_call_state_ & FilterCallState::EncodeData)) {
    // Make sure if this triggers watermarks, the correct action is taken.
    state_.encoder_filters_streaming_ = streaming;
    // If no call is happening or we are in the decode headers/data callback, buffer the data.
    // Inline processing happens in the decodeHeaders() callback if necessary.
    filter.commonHandleBufferData(data);
  } else if (state_.filter_call_state_ & FilterCallState::EncodeTrailers) {
    // In this case we need to inline dispatch the data to further filters. If those filters
    // choose to buffer/stop iteration that's fine.
    encodeData(&filter, data, false);
  } else {
    // TODO(mattklein123): Formalize error handling for filters and add tests. Should probably
    // throw an exception here.
    NOT_IMPLEMENTED_GCOVR_EXCL_LINE;
  }
}

void ConnectionManagerImpl::ActiveStream::encodeData(ActiveStreamEncoderFilter* filter,
                                                     Buffer::Instance& data, bool end_stream) {
  resetIdleTimer();
  std::list<ActiveStreamEncoderFilterPtr>::iterator entry = commonEncodePrefix(filter, end_stream);
  auto trailers_added_entry = encoder_filters_.end();

  const bool trailers_exists_at_start = response_trailers_ != nullptr;
  for (; entry != encoder_filters_.end(); entry++) {
    ASSERT(!(state_.filter_call_state_ & FilterCallState::EncodeData));

    // We check the response_trailers_ pointer here in case addEncodedTrailers
    // is called in encodeData during a previous filter invocation, at which point we communicate to
    // the current and future filters that the stream has not yet ended.
    state_.filter_call_state_ |= FilterCallState::EncodeData;
    if (end_stream) {
      state_.filter_call_state_ |= FilterCallState::LastDataFrame;
    }
    FilterDataStatus status =
        (*entry)->handle_->encodeData(data, end_stream && !response_trailers_);
    state_.filter_call_state_ &= ~FilterCallState::EncodeData;
    if (end_stream) {
      state_.filter_call_state_ &= ~FilterCallState::LastDataFrame;
    }
    ENVOY_STREAM_LOG(trace, "encode data called: filter={} status={}", *this,
                     static_cast<const void*>((*entry).get()), static_cast<uint64_t>(status));

    if (!trailers_exists_at_start && response_trailers_ &&
        trailers_added_entry == encoder_filters_.end()) {
      trailers_added_entry = entry;
    }

    if (!(*entry)->commonHandleAfterDataCallback(status, data, state_.encoder_filters_streaming_)) {
      return;
    }
  }

  ENVOY_STREAM_LOG(trace, "encoding data via codec (size={} end_stream={})", *this, data.length(),
                   end_stream);

  stream_info_.addBytesSent(data.length());

  // If trailers were adding during encodeData we need to trigger decodeTrailers in order
  // to allow filters to process the trailers.
  if (trailers_added_entry != encoder_filters_.end()) {
    response_encoder_->encodeData(data, false);
    encodeTrailers(trailers_added_entry->get(), *response_trailers_);
  } else {
    response_encoder_->encodeData(data, end_stream);
    maybeEndEncode(end_stream);
  }
}

void ConnectionManagerImpl::ActiveStream::encodeTrailers(ActiveStreamEncoderFilter* filter,
                                                         HeaderMap& trailers) {
  resetIdleTimer();
  std::list<ActiveStreamEncoderFilterPtr>::iterator entry = commonEncodePrefix(filter, true);
  for (; entry != encoder_filters_.end(); entry++) {
    ASSERT(!(state_.filter_call_state_ & FilterCallState::EncodeTrailers));
    state_.filter_call_state_ |= FilterCallState::EncodeTrailers;
    FilterTrailersStatus status = (*entry)->handle_->encodeTrailers(trailers);
    state_.filter_call_state_ &= ~FilterCallState::EncodeTrailers;
    ENVOY_STREAM_LOG(trace, "encode trailers called: filter={} status={}", *this,
                     static_cast<const void*>((*entry).get()), static_cast<uint64_t>(status));
    if (!(*entry)->commonHandleAfterTrailersCallback(status)) {
      return;
    }
  }

  ENVOY_STREAM_LOG(debug, "encoding trailers via codec:\n{}", *this, trailers);

  response_encoder_->encodeTrailers(trailers);
  maybeEndEncode(true);
}

void ConnectionManagerImpl::ActiveStream::maybeEndEncode(bool end_stream) {
  if (end_stream) {
    stream_info_.onLastDownstreamTxByteSent();
    request_timer_->complete();
    connection_manager_.doEndStream(*this);
  }
}

void ConnectionManagerImpl::ActiveStream::onResetStream(StreamResetReason) {
  // NOTE: This function gets called in all of the following cases:
  //       1) We TX an app level reset
  //       2) The codec TX a codec level reset
  //       3) The codec RX a reset
  //       If we need to differentiate we need to do it inside the codec. Can start with this.
  connection_manager_.stats_.named_.downstream_rq_rx_reset_.inc();
  connection_manager_.doDeferredStreamDestroy(*this);
}

void ConnectionManagerImpl::ActiveStream::onAboveWriteBufferHighWatermark() {
  ENVOY_STREAM_LOG(debug, "Disabling upstream stream due to downstream stream watermark.", *this);
  callHighWatermarkCallbacks();
}

void ConnectionManagerImpl::ActiveStream::onBelowWriteBufferLowWatermark() {
  ENVOY_STREAM_LOG(debug, "Enabling upstream stream due to downstream stream watermark.", *this);
  callLowWatermarkCallbacks();
}

Tracing::OperationName ConnectionManagerImpl::ActiveStream::operationName() const {
  return connection_manager_.config_.tracingConfig()->operation_name_;
}

const std::vector<Http::LowerCaseString>&
ConnectionManagerImpl::ActiveStream::requestHeadersForTags() const {
  return connection_manager_.config_.tracingConfig()->request_headers_for_tags_;
}

void ConnectionManagerImpl::ActiveStream::callHighWatermarkCallbacks() {
  ++high_watermark_count_;
  if (watermark_callbacks_) {
    watermark_callbacks_->onAboveWriteBufferHighWatermark();
  }
}

void ConnectionManagerImpl::ActiveStream::callLowWatermarkCallbacks() {
  ASSERT(high_watermark_count_ > 0);
  --high_watermark_count_;
  if (watermark_callbacks_) {
    watermark_callbacks_->onBelowWriteBufferLowWatermark();
  }
}

void ConnectionManagerImpl::ActiveStream::setBufferLimit(uint32_t new_limit) {
  buffer_limit_ = new_limit;
  if (buffered_request_data_) {
    buffered_request_data_->setWatermarks(buffer_limit_);
  }
  if (buffered_response_data_) {
    buffered_response_data_->setWatermarks(buffer_limit_);
  }
}

bool ConnectionManagerImpl::ActiveStream::createFilterChain() {
  if (state_.created_filter_chain_) {
    return false;
  }
  bool upgrade_rejected = false;
  auto upgrade = request_headers_ ? request_headers_->Upgrade() : nullptr;
  state_.created_filter_chain_ = true;
  if (upgrade != nullptr) {
    if (connection_manager_.config_.filterFactory().createUpgradeFilterChain(
            upgrade->value().c_str(), *this)) {
      state_.successful_upgrade_ = true;
      connection_manager_.stats_.named_.downstream_cx_upgrades_total_.inc();
      connection_manager_.stats_.named_.downstream_cx_upgrades_active_.inc();
      return true;
    } else {
      upgrade_rejected = true;
      // Fall through to the default filter chain. The function calling this
      // will send a local reply indicating that the upgrade failed.
    }
  }

  connection_manager_.config_.filterFactory().createFilterChain(*this);
  return !upgrade_rejected;
}

void ConnectionManagerImpl::ActiveStreamFilterBase::commonContinue() {
  // TODO(mattklein123): Raise an error if this is called during a callback.
  if (!canContinue()) {
    ENVOY_STREAM_LOG(trace, "cannot continue filter chain: filter={}", parent_,
                     static_cast<const void*>(this));
    return;
  }

  ENVOY_STREAM_LOG(trace, "continuing filter chain: filter={}", parent_,
                   static_cast<const void*>(this));
  ASSERT(stopped_);
  stopped_ = false;

  // Only resume with do100ContinueHeaders() if we've actually seen a 100-Continue.
  if (parent_.has_continue_headers_ && !continue_headers_continued_) {
    continue_headers_continued_ = true;
    do100ContinueHeaders();
    // If the response headers have not yet come in, don't continue on with
    // headers and body. doHeaders expects request headers to exist.
    if (!parent_.response_headers_.get()) {
      return;
    }
  }

  // Make sure that we handle the zero byte data frame case. We make no effort to optimize this
  // case in terms of merging it into a header only request/response. This could be done in the
  // future.
  if (!headers_continued_) {
    headers_continued_ = true;
    doHeaders(complete() && !bufferedData() && !trailers());
  }

  // TODO(mattklein123): If a filter returns StopIterationNoBuffer and then does a continue, we
  // won't be able to end the stream if there is no buffered data. Need to handle this.
  if (bufferedData()) {
    doData(complete() && !trailers());
  }

  if (trailers()) {
    doTrailers();
  }
}

bool ConnectionManagerImpl::ActiveStreamFilterBase::commonHandleAfter100ContinueHeadersCallback(
    FilterHeadersStatus status) {
  ASSERT(parent_.has_continue_headers_);
  ASSERT(!continue_headers_continued_);
  ASSERT(!stopped_);

  if (status == FilterHeadersStatus::StopIteration) {
    stopped_ = true;
    return false;
  } else {
    ASSERT(status == FilterHeadersStatus::Continue);
    continue_headers_continued_ = true;
    return true;
  }
}

bool ConnectionManagerImpl::ActiveStreamFilterBase::commonHandleAfterHeadersCallback(
    FilterHeadersStatus status) {
  ASSERT(!headers_continued_);
  ASSERT(!stopped_);

  if (status == FilterHeadersStatus::StopIteration) {
    stopped_ = true;
    return false;
  } else {
    ASSERT(status == FilterHeadersStatus::Continue);
    headers_continued_ = true;
    return true;
  }
}

void ConnectionManagerImpl::ActiveStreamFilterBase::commonHandleBufferData(
    Buffer::Instance& provided_data) {

  // The way we do buffering is a little complicated which is why we have this common function
  // which is used for both encoding and decoding. When data first comes into our filter pipeline,
  // we send it through. Any filter can choose to stop iteration and buffer or not. If we then
  // continue iteration in the future, we use the buffered data. A future filter can stop and
  // buffer again. In this case, since we are already operating on buffered data, we don't
  // rebuffer, because we assume the filter has modified the buffer as it wishes in place.
  if (bufferedData().get() != &provided_data) {
    if (!bufferedData()) {
      bufferedData() = createBuffer();
    }
    bufferedData()->move(provided_data);
  }
}

bool ConnectionManagerImpl::ActiveStreamFilterBase::commonHandleAfterDataCallback(
    FilterDataStatus status, Buffer::Instance& provided_data, bool& buffer_was_streaming) {

  if (status == FilterDataStatus::Continue) {
    if (stopped_) {
      commonHandleBufferData(provided_data);
      commonContinue();
      return false;
    } else {
      ASSERT(headers_continued_);
    }
  } else {
    stopped_ = true;
    if (status == FilterDataStatus::StopIterationAndBuffer ||
        status == FilterDataStatus::StopIterationAndWatermark) {
      buffer_was_streaming = status == FilterDataStatus::StopIterationAndWatermark;
      commonHandleBufferData(provided_data);
    }

    return false;
  }

  return true;
}

bool ConnectionManagerImpl::ActiveStreamFilterBase::commonHandleAfterTrailersCallback(
    FilterTrailersStatus status) {

  if (status == FilterTrailersStatus::Continue) {
    if (stopped_) {
      commonContinue();
      return false;
    } else {
      ASSERT(headers_continued_);
    }
  } else {
    return false;
  }

  return true;
}

const Network::Connection* ConnectionManagerImpl::ActiveStreamFilterBase::connection() {
  return parent_.connection();
}

Event::Dispatcher& ConnectionManagerImpl::ActiveStreamFilterBase::dispatcher() {
  return parent_.connection_manager_.read_callbacks_->connection().dispatcher();
}

StreamInfo::StreamInfo& ConnectionManagerImpl::ActiveStreamFilterBase::streamInfo() {
  return parent_.stream_info_;
}

Tracing::Span& ConnectionManagerImpl::ActiveStreamFilterBase::activeSpan() {
  if (parent_.active_span_) {
    return *parent_.active_span_;
  } else {
    return Tracing::NullSpan::instance();
  }
}

Tracing::Config& ConnectionManagerImpl::ActiveStreamFilterBase::tracingConfig() { return parent_; }

Upstream::ClusterInfoConstSharedPtr ConnectionManagerImpl::ActiveStreamFilterBase::clusterInfo() {
  // NOTE: Refreshing route caches clusterInfo as well.
  if (!parent_.cached_route_.has_value()) {
    parent_.refreshCachedRoute();
  }

  return parent_.cached_cluster_info_.value();
}

Router::RouteConstSharedPtr ConnectionManagerImpl::ActiveStreamFilterBase::route() {
  if (!parent_.cached_route_.has_value()) {
    parent_.refreshCachedRoute();
  }

  return parent_.cached_route_.value();
}

void ConnectionManagerImpl::ActiveStreamFilterBase::clearRouteCache() {
  parent_.cached_route_ = absl::optional<Router::RouteConstSharedPtr>();
  parent_.cached_cluster_info_ = absl::optional<Upstream::ClusterInfoConstSharedPtr>();
}

Buffer::WatermarkBufferPtr ConnectionManagerImpl::ActiveStreamDecoderFilter::createBuffer() {
  auto buffer =
      std::make_unique<Buffer::WatermarkBuffer>([this]() -> void { this->requestDataDrained(); },
                                                [this]() -> void { this->requestDataTooLarge(); });
  buffer->setWatermarks(parent_.buffer_limit_);
  return buffer;
}

HeaderMap& ConnectionManagerImpl::ActiveStreamDecoderFilter::addDecodedTrailers() {
  return parent_.addDecodedTrailers();
}

void ConnectionManagerImpl::ActiveStreamDecoderFilter::addDecodedData(Buffer::Instance& data,
                                                                      bool streaming) {
  parent_.addDecodedData(*this, data, streaming);
}

void ConnectionManagerImpl::ActiveStreamDecoderFilter::continueDecoding() { commonContinue(); }

void ConnectionManagerImpl::ActiveStreamDecoderFilter::encode100ContinueHeaders(
    HeaderMapPtr&& headers) {
  // If Envoy is not configured to proxy 100-Continue responses, swallow the 100 Continue
  // here. This avoids the potential situation where Envoy strips Expect: 100-Continue and sends a
  // 100-Continue, then proxies a duplicate 100 Continue from upstream.
  if (parent_.connection_manager_.config_.proxy100Continue()) {
    parent_.continue_headers_ = std::move(headers);
    parent_.encode100ContinueHeaders(nullptr, *parent_.continue_headers_);
  }
}

void ConnectionManagerImpl::ActiveStreamDecoderFilter::encodeHeaders(HeaderMapPtr&& headers,
                                                                     bool end_stream) {
  parent_.response_headers_ = std::move(headers);
  parent_.encodeHeaders(nullptr, *parent_.response_headers_, end_stream);
}

void ConnectionManagerImpl::ActiveStreamDecoderFilter::encodeData(Buffer::Instance& data,
                                                                  bool end_stream) {
  parent_.encodeData(nullptr, data, end_stream);
}

void ConnectionManagerImpl::ActiveStreamDecoderFilter::encodeTrailers(HeaderMapPtr&& trailers) {
  parent_.response_trailers_ = std::move(trailers);
  parent_.encodeTrailers(nullptr, *parent_.response_trailers_);
}

void ConnectionManagerImpl::ActiveStreamDecoderFilter::
    onDecoderFilterAboveWriteBufferHighWatermark() {
  ENVOY_STREAM_LOG(debug, "Read-disabling downstream stream due to filter callbacks.", parent_);
  parent_.response_encoder_->getStream().readDisable(true);
  parent_.connection_manager_.stats_.named_.downstream_flow_control_paused_reading_total_.inc();
}

void ConnectionManagerImpl::ActiveStreamDecoderFilter::requestDataTooLarge() {
  ENVOY_STREAM_LOG(debug, "request data too large watermark exceeded", parent_);
  if (parent_.state_.decoder_filters_streaming_) {
    onDecoderFilterAboveWriteBufferHighWatermark();
  } else {
    parent_.connection_manager_.stats_.named_.downstream_rq_too_large_.inc();
    sendLocalReply(Code::PayloadTooLarge, CodeUtility::toString(Code::PayloadTooLarge), nullptr,
                   absl::nullopt);
  }
}

void ConnectionManagerImpl::ActiveStreamDecoderFilter::requestDataDrained() {
  // If this is called it means the call to requestDataTooLarge() was a
  // streaming call, or a 413 would have been sent.
  onDecoderFilterBelowWriteBufferLowWatermark();
}

void ConnectionManagerImpl::ActiveStreamDecoderFilter::
    onDecoderFilterBelowWriteBufferLowWatermark() {
  ENVOY_STREAM_LOG(debug, "Read-enabling downstream stream due to filter callbacks.", parent_);
  parent_.response_encoder_->getStream().readDisable(false);
  parent_.connection_manager_.stats_.named_.downstream_flow_control_resumed_reading_total_.inc();
}

void ConnectionManagerImpl::ActiveStreamDecoderFilter::addDownstreamWatermarkCallbacks(
    DownstreamWatermarkCallbacks& watermark_callbacks) {
  // This is called exactly once per stream, by the router filter.
  // If there's ever a need for another filter to subscribe to watermark callbacks this can be
  // turned into a vector.
  ASSERT(parent_.watermark_callbacks_ == nullptr);
  parent_.watermark_callbacks_ = &watermark_callbacks;
  for (uint32_t i = 0; i < parent_.high_watermark_count_; ++i) {
    watermark_callbacks.onAboveWriteBufferHighWatermark();
  }
}
void ConnectionManagerImpl::ActiveStreamDecoderFilter::removeDownstreamWatermarkCallbacks(
    DownstreamWatermarkCallbacks& watermark_callbacks) {
  ASSERT(parent_.watermark_callbacks_ == &watermark_callbacks);
  parent_.watermark_callbacks_ = nullptr;
}

Buffer::WatermarkBufferPtr ConnectionManagerImpl::ActiveStreamEncoderFilter::createBuffer() {
  auto buffer = new Buffer::WatermarkBuffer([this]() -> void { this->responseDataDrained(); },
                                            [this]() -> void { this->responseDataTooLarge(); });
  buffer->setWatermarks(parent_.buffer_limit_);
  return Buffer::WatermarkBufferPtr{buffer};
}

void ConnectionManagerImpl::ActiveStreamEncoderFilter::addEncodedData(Buffer::Instance& data,
                                                                      bool streaming) {
  return parent_.addEncodedData(*this, data, streaming);
}

HeaderMap& ConnectionManagerImpl::ActiveStreamEncoderFilter::addEncodedTrailers() {
  return parent_.addEncodedTrailers();
}

void ConnectionManagerImpl::ActiveStreamEncoderFilter::
    onEncoderFilterAboveWriteBufferHighWatermark() {
  ENVOY_STREAM_LOG(debug, "Disabling upstream stream due to filter callbacks.", parent_);
  parent_.callHighWatermarkCallbacks();
}

void ConnectionManagerImpl::ActiveStreamEncoderFilter::
    onEncoderFilterBelowWriteBufferLowWatermark() {
  ENVOY_STREAM_LOG(debug, "Enabling upstream stream due to filter callbacks.", parent_);
  parent_.callLowWatermarkCallbacks();
}

void ConnectionManagerImpl::ActiveStreamEncoderFilter::continueEncoding() { commonContinue(); }

void ConnectionManagerImpl::ActiveStreamEncoderFilter::responseDataTooLarge() {
  if (parent_.state_.encoder_filters_streaming_) {
    onEncoderFilterAboveWriteBufferHighWatermark();
  } else {
    parent_.connection_manager_.stats_.named_.rs_too_large_.inc();

    // If headers have not been sent to the user, send a 500.
    if (!headers_continued_) {
      // Make sure we won't end up with nested watermark calls from the body buffer.
      parent_.state_.encoder_filters_streaming_ = true;
      stopped_ = false;

      Http::Utility::sendLocalReply(
          Grpc::Common::hasGrpcContentType(*parent_.request_headers_),
          [&](HeaderMapPtr&& response_headers, bool end_stream) -> void {
            parent_.response_headers_ = std::move(response_headers);
            parent_.response_encoder_->encodeHeaders(*parent_.response_headers_, end_stream);
            parent_.state_.local_complete_ = end_stream;
          },
          [&](Buffer::Instance& data, bool end_stream) -> void {
            parent_.response_encoder_->encodeData(data, end_stream);
            parent_.state_.local_complete_ = end_stream;
          },
          parent_.state_.destroyed_, Http::Code::InternalServerError,
          CodeUtility::toString(Http::Code::InternalServerError), absl::nullopt,
          parent_.is_head_request_);
      parent_.maybeEndEncode(parent_.state_.local_complete_);
    } else {
      resetStream();
    }
  }
}

void ConnectionManagerImpl::ActiveStreamEncoderFilter::responseDataDrained() {
  onEncoderFilterBelowWriteBufferLowWatermark();
}

void ConnectionManagerImpl::ActiveStreamFilterBase::resetStream() {
  parent_.connection_manager_.stats_.named_.downstream_rq_tx_reset_.inc();
  parent_.connection_manager_.doEndStream(this->parent_);
}

uint64_t ConnectionManagerImpl::ActiveStreamFilterBase::streamId() { return parent_.stream_id_; }

} // namespace Http
} // namespace Envoy<|MERGE_RESOLUTION|>--- conflicted
+++ resolved
@@ -947,17 +947,13 @@
 
 void ConnectionManagerImpl::ActiveStream::sendLocalReply(
     bool is_grpc_request, Code code, const std::string& body,
-<<<<<<< HEAD
-    std::function<void(HeaderMap& headers)> modify_headers, bool is_head_request) {
+    std::function<void(HeaderMap& headers)> modify_headers, bool is_head_request,
+    const absl::optional<Grpc::Status::GrpcStatus> grpc_status) {
   // For early error handling, do a best-effort attempt to create a filter chain
   // to ensure access logging.
   if (!state_.created_filter_chain_) {
     createFilterChain();
   }
-=======
-    std::function<void(HeaderMap& headers)> modify_headers, bool is_head_request,
-    const absl::optional<Grpc::Status::GrpcStatus> grpc_status) {
->>>>>>> c630b784
   Utility::sendLocalReply(is_grpc_request,
                           [this, modify_headers](HeaderMapPtr&& headers, bool end_stream) -> void {
                             if (modify_headers != nullptr) {
