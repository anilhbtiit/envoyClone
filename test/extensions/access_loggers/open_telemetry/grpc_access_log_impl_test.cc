--- conflicted
+++ resolved
@@ -79,17 +79,11 @@
       : async_client_(new Grpc::MockAsyncClient), timer_(new Event::MockTimer(&dispatcher_)),
         grpc_access_logger_impl_test_helper_(local_info_, async_client_) {
     EXPECT_CALL(*timer_, enableTimer(_, _));
-<<<<<<< HEAD
-    logger_ = std::make_unique<GrpcAccessLoggerImpl>(Grpc::RawAsyncClientPtr{async_client_},
-                                                     "test_log_name", BUFFER_SIZE_BYTES,
-                                                     local_info_, stats_store_);
-    logger_->startIntervalFlushTimer(dispatcher_, FlushInterval);
-=======
     *config_.mutable_log_name() = "test_log_name";
     logger_ = std::make_unique<GrpcAccessLoggerImpl>(Grpc::RawAsyncClientPtr{async_client_},
                                                      config_, FlushInterval, BUFFER_SIZE_BYTES,
                                                      dispatcher_, local_info_, stats_store_);
->>>>>>> 7136c3ad
+    logger_->startIntervalFlushTimer(dispatcher_, FlushInterval);
   }
 
   Grpc::MockAsyncClient* async_client_;
