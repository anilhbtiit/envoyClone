#include <memory>

#if defined(__GNUC__)
#pragma GCC diagnostic push
#pragma GCC diagnostic ignored "-Wunused-parameter"
#pragma GCC diagnostic ignored "-Winvalid-offsetof"
#endif

#include "quiche/quic/core/crypto/null_encrypter.h"
#include "quiche/quic/core/quic_crypto_server_stream.h"
#include "quiche/quic/core/quic_utils.h"
#include "quiche/quic/core/quic_versions.h"
#include "quiche/quic/test_tools/crypto_test_utils.h"
#include "quiche/quic/test_tools/quic_connection_peer.h"
#include "quiche/quic/test_tools/quic_server_session_base_peer.h"
#include "quiche/quic/test_tools/quic_test_utils.h"

#if defined(__GNUC__)
#pragma GCC diagnostic pop
#endif

#include <string>

#include "source/common/quic/envoy_quic_server_session.h"
#include "source/common/quic/envoy_quic_server_stream.h"
#include "source/common/quic/envoy_quic_server_connection.h"
#include "source/common/quic/codec_impl.h"
#include "source/common/quic/envoy_quic_connection_helper.h"
#include "source/common/quic/envoy_quic_alarm_factory.h"
#include "source/common/quic/envoy_quic_utils.h"
#include "test/common/quic/test_proof_source.h"
#include "test/common/quic/test_utils.h"

#include "envoy/stats/stats_macros.h"
#include "source/common/event/libevent_scheduler.h"
#include "source/server/configuration_impl.h"
#include "test/mocks/event/mocks.h"
#include "test/mocks/http/stream_decoder.h"
#include "test/mocks/http/mocks.h"
#include "test/mocks/network/mocks.h"
#include "test/mocks/stats/mocks.h"
#include "test/test_common/global.h"
#include "test/test_common/logging.h"
#include "test/test_common/simulated_time_system.h"
#include "gmock/gmock.h"
#include "gtest/gtest.h"

using testing::_;
using testing::AnyNumber;
using testing::Invoke;
using testing::Return;
using testing::ReturnRef;

namespace Envoy {
namespace Quic {

// Derive to have simpler priority mechanism.
class TestEnvoyQuicServerSession : public EnvoyQuicServerSession {
public:
  using EnvoyQuicServerSession::EnvoyQuicServerSession;

  bool ShouldYield(quic::QuicStreamId /*stream_id*/) override {
    // Never yield to other stream so that it's easier to predict stream write
    // behavior.
    return false;
  }
};

class ProofSourceDetailsSetter {
public:
  virtual ~ProofSourceDetailsSetter() = default;

  virtual void setProofSourceDetails(std::unique_ptr<EnvoyQuicProofSourceDetails> details) = 0;
};

class TestQuicCryptoServerStream : public quic::QuicCryptoServerStream,
                                   public ProofSourceDetailsSetter {
public:
  ~TestQuicCryptoServerStream() override = default;

  explicit TestQuicCryptoServerStream(const quic::QuicCryptoServerConfig* crypto_config,
                                      quic::QuicCompressedCertsCache* compressed_certs_cache,
                                      quic::QuicSession* session,
                                      quic::QuicCryptoServerStreamBase::Helper* helper)
      : quic::QuicCryptoServerStream(crypto_config, compressed_certs_cache, session, helper) {}

  bool encryption_established() const override { return true; }

  const EnvoyQuicProofSourceDetails* ProofSourceDetails() const override { return details_.get(); }

  void setProofSourceDetails(std::unique_ptr<EnvoyQuicProofSourceDetails> details) override {
    details_ = std::move(details);
  }

private:
  std::unique_ptr<EnvoyQuicProofSourceDetails> details_;
};

class TestEnvoyQuicTlsServerHandshaker : public quic::TlsServerHandshaker,
                                         public ProofSourceDetailsSetter {
public:
  ~TestEnvoyQuicTlsServerHandshaker() override = default;

  TestEnvoyQuicTlsServerHandshaker(quic::QuicSession* session,
                                   const quic::QuicCryptoServerConfig& crypto_config)
      : quic::TlsServerHandshaker(session, &crypto_config),
        params_(new quic::QuicCryptoNegotiatedParameters) {
    params_->cipher_suite = 1;
  }

  bool encryption_established() const override { return true; }
  const EnvoyQuicProofSourceDetails* ProofSourceDetails() const override { return details_.get(); }
  void setProofSourceDetails(std::unique_ptr<EnvoyQuicProofSourceDetails> details) override {
    details_ = std::move(details);
  }
  const quic::QuicCryptoNegotiatedParameters& crypto_negotiated_params() const override {
    return *params_;
  }

private:
  std::unique_ptr<EnvoyQuicProofSourceDetails> details_;
  quic::QuicReferenceCountedPointer<quic::QuicCryptoNegotiatedParameters> params_;
};

class EnvoyQuicTestCryptoServerStreamFactory : public EnvoyQuicCryptoServerStreamFactoryInterface {
public:
  ProtobufTypes::MessagePtr createEmptyConfigProto() override { return nullptr; }
  std::string name() const override { return "quic.test_crypto_server_stream"; }

  std::unique_ptr<quic::QuicCryptoServerStreamBase>
  createEnvoyQuicCryptoServerStream(const quic::QuicCryptoServerConfig* crypto_config,
                                    quic::QuicCompressedCertsCache* compressed_certs_cache,
                                    quic::QuicSession* session,
                                    quic::QuicCryptoServerStreamBase::Helper* helper) override {
    switch (session->connection()->version().handshake_protocol) {
    case quic::PROTOCOL_QUIC_CRYPTO:
      return std::make_unique<TestQuicCryptoServerStream>(crypto_config, compressed_certs_cache,
                                                          session, helper);
    case quic::PROTOCOL_TLS1_3:
      return std::make_unique<TestEnvoyQuicTlsServerHandshaker>(session, *crypto_config);
    case quic::PROTOCOL_UNSUPPORTED:
      ASSERT(false, "Unknown handshake protocol");
    }
    return nullptr;
  }
};

class EnvoyQuicServerSessionTest : public testing::TestWithParam<bool> {
public:
  EnvoyQuicServerSessionTest()
      : api_(Api::createApiForTest(time_system_)),
        dispatcher_(api_->allocateDispatcher("test_thread")), connection_helper_(*dispatcher_),
        alarm_factory_(*dispatcher_, *connection_helper_.GetClock()), quic_version_([]() {
          SetQuicReloadableFlag(quic_disable_version_draft_29, !GetParam());
          SetQuicReloadableFlag(quic_enable_version_rfcv1, GetParam());
          return quic::ParsedVersionOfIndex(quic::CurrentSupportedVersions(), 0);
        }()),
        quic_stat_names_(listener_config_.listenerScope().symbolTable()),
        quic_connection_(new MockEnvoyQuicServerConnection(
            connection_helper_, alarm_factory_, writer_, quic_version_, *listener_config_.socket_)),
        crypto_config_(quic::QuicCryptoServerConfig::TESTING, quic::QuicRandom::GetInstance(),
                       std::make_unique<TestProofSource>(), quic::KeyExchangeSource::Default()),
        envoy_quic_session_(quic_config_, quic_version_,
                            std::unique_ptr<MockEnvoyQuicServerConnection>(quic_connection_),
                            /*visitor=*/nullptr, &crypto_stream_helper_, &crypto_config_,
                            &compressed_certs_cache_, *dispatcher_,
                            /*send_buffer_limit*/ quic::kDefaultFlowControlSendWindow * 1.5,
<<<<<<< HEAD
                            crypto_stream_factory_),
=======
                            quic_stat_names_, listener_config_.listenerScope()),
>>>>>>> 9ebffc61
        stats_({ALL_HTTP3_CODEC_STATS(
            POOL_COUNTER_PREFIX(listener_config_.listenerScope(), "http3."),
            POOL_GAUGE_PREFIX(listener_config_.listenerScope(), "http3."))}) {

    EXPECT_EQ(time_system_.systemTime(), envoy_quic_session_.streamInfo().startTime());
    EXPECT_EQ(EMPTY_STRING, envoy_quic_session_.nextProtocol());

    // Advance time and trigger update of Dispatcher::approximateMonotonicTime()
    // because zero QuicTime is considered uninitialized.
    time_system_.advanceTimeAndRun(std::chrono::milliseconds(1), *dispatcher_,
                                   Event::Dispatcher::RunType::NonBlock);
    connection_helper_.GetClock()->Now();

    ON_CALL(writer_, WritePacket(_, _, _, _, _))
        .WillByDefault(Invoke([](const char*, size_t buf_len, const quic::QuicIpAddress&,
                                 const quic::QuicSocketAddress&, quic::PerPacketOptions*) {
          return quic::WriteResult{quic::WRITE_STATUS_OK, static_cast<int>(buf_len)};
        }));
    ON_CALL(crypto_stream_helper_, CanAcceptClientHello(_, _, _, _, _)).WillByDefault(Return(true));
  }

  void SetUp() override {
    envoy_quic_session_.Initialize();
    setQuicConfigWithDefaultValues(envoy_quic_session_.config());
    envoy_quic_session_.OnConfigNegotiated();
    quic::test::QuicConfigPeer::SetNegotiated(envoy_quic_session_.config(), true);
    quic::test::QuicConnectionPeer::SetAddressValidated(quic_connection_);
    quic_connection_->SetEncrypter(
        quic::ENCRYPTION_FORWARD_SECURE,
        std::make_unique<quic::NullEncrypter>(quic::Perspective::IS_SERVER));
    quic_connection_->SetDefaultEncryptionLevel(quic::ENCRYPTION_FORWARD_SECURE);
  }

  bool installReadFilter() {
    // Setup read filter.
    read_filter_ = std::make_shared<Network::MockReadFilter>(),
    envoy_quic_session_.addReadFilter(read_filter_);
    EXPECT_EQ(Http::Protocol::Http3,
              read_filter_->callbacks_->connection().streamInfo().protocol().value());
    EXPECT_EQ(envoy_quic_session_.id(), read_filter_->callbacks_->connection().id());
    EXPECT_EQ(&envoy_quic_session_, &read_filter_->callbacks_->connection());
    read_filter_->callbacks_->connection().addConnectionCallbacks(network_connection_callbacks_);
    read_filter_->callbacks_->connection().setConnectionStats(
        {read_total_, read_current_, write_total_, write_current_, nullptr, nullptr});
    EXPECT_EQ(&read_total_, &quic_connection_->connectionStats().read_total_);
    EXPECT_CALL(*read_filter_, onNewConnection()).WillOnce(Invoke([this]() {
      // Create ServerConnection instance and setup callbacks for it.
      http_connection_ = std::make_unique<QuicHttpServerConnectionImpl>(
          envoy_quic_session_, http_connection_callbacks_, stats_, http3_options_, 64 * 1024, 100,
          envoy::config::core::v3::HttpProtocolOptions::ALLOW);
      EXPECT_EQ(Http::Protocol::Http3, http_connection_->protocol());
      // Stop iteration to avoid calling getRead/WriteBuffer().
      return Network::FilterStatus::StopIteration;
    }));
    return envoy_quic_session_.initializeReadFilters();
  }

  quic::QuicStream* createNewStream(Http::MockRequestDecoder& request_decoder,
                                    Http::MockStreamCallbacks& stream_callbacks) {
    EXPECT_CALL(http_connection_callbacks_, newStream(_, false))
        .WillOnce(Invoke([&request_decoder, &stream_callbacks](Http::ResponseEncoder& encoder,
                                                               bool) -> Http::RequestDecoder& {
          encoder.getStream().addCallbacks(stream_callbacks);
          return request_decoder;
        }));
    quic::QuicStreamId stream_id =
        quic::VersionUsesHttp3(quic_version_[0].transport_version) ? 4u : 5u;
    return envoy_quic_session_.GetOrCreateStream(stream_id);
  }

  void TearDown() override {
    if (quic_connection_->connected()) {
      EXPECT_CALL(*quic_connection_,
                  SendConnectionClosePacket(quic::QUIC_NO_ERROR, _, "Closed by application"));
      EXPECT_CALL(network_connection_callbacks_, onEvent(Network::ConnectionEvent::LocalClose));
      EXPECT_CALL(*quic_connection_, SendControlFrame(_))
          .Times(testing::AtMost(1))
          .WillOnce(Invoke([](const quic::QuicFrame&) { return false; }));
      envoy_quic_session_.close(Network::ConnectionCloseType::NoFlush);
    }
  }

protected:
  Event::SimulatedTimeSystemHelper time_system_;
  Api::ApiPtr api_;
  Event::DispatcherPtr dispatcher_;
  EnvoyQuicConnectionHelper connection_helper_;
  EnvoyQuicAlarmFactory alarm_factory_;
  quic::ParsedQuicVersionVector quic_version_;
  testing::NiceMock<quic::test::MockPacketWriter> writer_;
  testing::NiceMock<Network::MockListenerConfig> listener_config_;
  QuicStatNames quic_stat_names_;
  MockEnvoyQuicServerConnection* quic_connection_;
  quic::QuicConfig quic_config_;
  quic::QuicCryptoServerConfig crypto_config_;
  testing::NiceMock<quic::test::MockQuicCryptoServerStreamHelper> crypto_stream_helper_;
  EnvoyQuicTestCryptoServerStreamFactory crypto_stream_factory_;
  TestEnvoyQuicServerSession envoy_quic_session_;
  quic::QuicCompressedCertsCache compressed_certs_cache_{100};
  std::shared_ptr<Network::MockReadFilter> read_filter_;
  Network::MockConnectionCallbacks network_connection_callbacks_;
  Http::MockServerConnectionCallbacks http_connection_callbacks_;
  testing::StrictMock<Stats::MockCounter> read_total_;
  testing::StrictMock<Stats::MockGauge> read_current_;
  testing::StrictMock<Stats::MockCounter> write_total_;
  testing::StrictMock<Stats::MockGauge> write_current_;
  Http::ServerConnectionPtr http_connection_;
  Http::Http3::CodecStats stats_;
  envoy::config::core::v3::Http3ProtocolOptions http3_options_;
};

INSTANTIATE_TEST_SUITE_P(EnvoyQuicServerSessionTests, EnvoyQuicServerSessionTest,
                         testing::ValuesIn({true, false}));

TEST_P(EnvoyQuicServerSessionTest, NewStreamBeforeInitializingFilter) {
  quic::QuicStreamId stream_id =
      quic::VersionUsesHttp3(quic_version_[0].transport_version) ? 4u : 5u;
  EXPECT_ENVOY_BUG(envoy_quic_session_.GetOrCreateStream(stream_id),
                   fmt::format("attempts to create stream", envoy_quic_session_.id(), stream_id));
  EXPECT_CALL(*quic_connection_,
              SendConnectionClosePacket(quic::QUIC_NO_ERROR, _, "Closed by application"));
  EXPECT_CALL(*quic_connection_, SendControlFrame(_))
      .Times(testing::AtMost(1))
      .WillOnce(Invoke([](const quic::QuicFrame&) { return false; }));
  envoy_quic_session_.close(Network::ConnectionCloseType::NoFlush);
}

TEST_P(EnvoyQuicServerSessionTest, NewStream) {
  installReadFilter();

  Http::MockRequestDecoder request_decoder;
  EXPECT_CALL(http_connection_callbacks_, newStream(_, false))
      .WillOnce(testing::ReturnRef(request_decoder));
  quic::QuicStreamId stream_id =
      quic::VersionUsesHttp3(quic_version_[0].transport_version) ? 4u : 5u;
  auto stream =
      reinterpret_cast<quic::QuicSpdyStream*>(envoy_quic_session_.GetOrCreateStream(stream_id));

  // Basic checks.
  ASSERT_FALSE(envoy_quic_session_.startSecureTransport());

  // Receive a GET request on created stream.
  quic::QuicHeaderList headers;
  headers.OnHeaderBlockStart();
  std::string host("www.abc.com");
  headers.OnHeader(":authority", host);
  headers.OnHeader(":method", "GET");
  headers.OnHeader(":path", "/");
  headers.OnHeaderBlockEnd(/*uncompressed_header_bytes=*/0, /*compressed_header_bytes=*/0);
  // Request headers should be propagated to decoder.
  EXPECT_CALL(request_decoder, decodeHeaders_(_, /*end_stream=*/true))
      .WillOnce(Invoke([&host](const Http::RequestHeaderMapPtr& decoded_headers, bool) {
        EXPECT_EQ(host, decoded_headers->getHostValue());
        EXPECT_EQ("/", decoded_headers->getPathValue());
        EXPECT_EQ(Http::Headers::get().MethodValues.Get, decoded_headers->getMethodValue());
      }));
  stream->OnStreamHeaderList(/*fin=*/true, headers.uncompressed_header_bytes(), headers);
}

TEST_P(EnvoyQuicServerSessionTest, InvalidIncomingStreamId) {
  installReadFilter();
  Http::MockRequestDecoder request_decoder;
  Http::MockStreamCallbacks stream_callbacks;
  // IETF stream 5 and G-Quic stream 2 are server initiated.
  quic::QuicStreamId stream_id =
      quic::VersionUsesHttp3(quic_version_[0].transport_version) ? 5u : 2u;
  std::string data("aaaa");
  quic::QuicStreamFrame stream_frame(stream_id, false, 0, data);
  EXPECT_CALL(http_connection_callbacks_, newStream(_, false)).Times(0);
  EXPECT_CALL(*quic_connection_,
              SendConnectionClosePacket((quic::VersionUsesHttp3(quic_version_[0].transport_version)
                                             ? quic::QUIC_HTTP_STREAM_WRONG_DIRECTION
                                             : quic::QUIC_INVALID_STREAM_ID),
                                        _, "Data for nonexistent stream"));
  EXPECT_CALL(network_connection_callbacks_, onEvent(Network::ConnectionEvent::LocalClose));

  envoy_quic_session_.OnStreamFrame(stream_frame);
}

TEST_P(EnvoyQuicServerSessionTest, NoNewStreamForInvalidIncomingStream) {
  installReadFilter();
  Http::MockRequestDecoder request_decoder;
  Http::MockStreamCallbacks stream_callbacks;
  // IETF stream 5 and G-Quic stream 2 are server initiated.
  quic::QuicStreamId stream_id =
      quic::VersionUsesHttp3(quic_version_[0].transport_version) ? 5u : 2u;
  EXPECT_CALL(http_connection_callbacks_, newStream(_, false)).Times(0);
  EXPECT_CALL(*quic_connection_,
              SendConnectionClosePacket(quic::VersionUsesHttp3(quic_version_[0].transport_version)
                                            ? quic::QUIC_HTTP_STREAM_WRONG_DIRECTION
                                            : quic::QUIC_INVALID_STREAM_ID,
                                        _, "Data for nonexistent stream"));
  EXPECT_CALL(network_connection_callbacks_, onEvent(Network::ConnectionEvent::LocalClose));

  // Stream creation on closed connection should fail.
  EXPECT_EQ(nullptr, envoy_quic_session_.GetOrCreateStream(stream_id));
}

TEST_P(EnvoyQuicServerSessionTest, OnResetFrame) {
  installReadFilter();
  Http::MockRequestDecoder request_decoder;
  Http::MockStreamCallbacks stream_callbacks;
  quic::QuicStream* stream1 = createNewStream(request_decoder, stream_callbacks);
  quic::QuicRstStreamFrame rst1(/*control_frame_id=*/1u, stream1->id(),
                                quic::QUIC_ERROR_PROCESSING_STREAM, /*bytes_written=*/0u);
  EXPECT_CALL(stream_callbacks, onResetStream(Http::StreamResetReason::RemoteReset, _));
  if (!quic::VersionUsesHttp3(quic_version_[0].transport_version)) {
    EXPECT_CALL(*quic_connection_, SendControlFrame(_))
        .WillOnce(Invoke([stream_id = stream1->id()](const quic::QuicFrame& frame) {
          EXPECT_EQ(stream_id, frame.rst_stream_frame->stream_id);
          EXPECT_EQ(quic::QUIC_RST_ACKNOWLEDGEMENT, frame.rst_stream_frame->error_code);
          return false;
        }));
  }
  envoy_quic_session_.OnRstStream(rst1);

  EXPECT_CALL(http_connection_callbacks_, newStream(_, false))
      .WillOnce(Invoke([&request_decoder, &stream_callbacks](Http::ResponseEncoder& encoder,
                                                             bool) -> Http::RequestDecoder& {
        encoder.getStream().addCallbacks(stream_callbacks);
        return request_decoder;
      }));
  quic::QuicStream* stream2 = envoy_quic_session_.GetOrCreateStream(stream1->id() + 4u);
  quic::QuicRstStreamFrame rst2(/*control_frame_id=*/1u, stream2->id(), quic::QUIC_REFUSED_STREAM,
                                /*bytes_written=*/0u);
  EXPECT_CALL(stream_callbacks,
              onResetStream(Http::StreamResetReason::RemoteRefusedStreamReset, _));
  envoy_quic_session_.OnRstStream(rst2);

  EXPECT_EQ(1U, TestUtility::findCounter(
                    static_cast<Stats::IsolatedStoreImpl&>(listener_config_.listenerScope()),
                    "http3.downstream.rx.quic_reset_stream_error_code_QUIC_REFUSED_STREAM")
                    ->value());
  EXPECT_EQ(1U, TestUtility::findCounter(
                    static_cast<Stats::IsolatedStoreImpl&>(listener_config_.listenerScope()),
                    "http3.downstream.rx.quic_reset_stream_error_code_QUIC_ERROR_PROCESSING_STREAM")
                    ->value());
}

TEST_P(EnvoyQuicServerSessionTest, ConnectionClose) {
  installReadFilter();

  std::string error_details("dummy details");
  quic::QuicErrorCode error(quic::QUIC_INVALID_FRAME_DATA);
  quic::QuicConnectionCloseFrame frame(quic_version_[0].transport_version, error,
                                       quic::NO_IETF_QUIC_ERROR, error_details,
                                       /* transport_close_frame_type = */ 0);
  EXPECT_CALL(network_connection_callbacks_, onEvent(Network::ConnectionEvent::RemoteClose));
  quic_connection_->OnConnectionCloseFrame(frame);
  EXPECT_EQ(absl::StrCat(quic::QuicErrorCodeToString(error), " with details: ", error_details),
            envoy_quic_session_.transportFailureReason());
  EXPECT_EQ(Network::Connection::State::Closed, envoy_quic_session_.state());
}

TEST_P(EnvoyQuicServerSessionTest, ConnectionCloseWithActiveStream) {
  installReadFilter();

  Http::MockRequestDecoder request_decoder;
  Http::MockStreamCallbacks stream_callbacks;
  quic::QuicStream* stream = createNewStream(request_decoder, stream_callbacks);
  EXPECT_CALL(*quic_connection_,
              SendConnectionClosePacket(quic::QUIC_NO_ERROR, _, "Closed by application"));
  EXPECT_CALL(network_connection_callbacks_, onEvent(Network::ConnectionEvent::LocalClose));
  EXPECT_CALL(stream_callbacks, onResetStream(Http::StreamResetReason::ConnectionTermination, _));
  envoy_quic_session_.close(Network::ConnectionCloseType::NoFlush);
  EXPECT_EQ(Network::Connection::State::Closed, envoy_quic_session_.state());
  EXPECT_TRUE(stream->write_side_closed() && stream->reading_stopped());
}

TEST_P(EnvoyQuicServerSessionTest, NoFlushWithDataToWrite) {
  installReadFilter();

  Http::MockRequestDecoder request_decoder;
  Http::MockStreamCallbacks stream_callbacks;
  quic::QuicStream* stream = createNewStream(request_decoder, stream_callbacks);
  envoy_quic_session_.MarkConnectionLevelWriteBlocked(stream->id());
  EXPECT_CALL(*quic_connection_,
              SendConnectionClosePacket(quic::QUIC_NO_ERROR, _, "Closed by application"));
  EXPECT_CALL(network_connection_callbacks_, onEvent(Network::ConnectionEvent::LocalClose));
  EXPECT_CALL(stream_callbacks, onResetStream(Http::StreamResetReason::ConnectionTermination, _));
  // Even though the stream is write blocked, connection should be closed
  // immediately.
  envoy_quic_session_.close(Network::ConnectionCloseType::NoFlush);
  EXPECT_EQ(Network::Connection::State::Closed, envoy_quic_session_.state());
  EXPECT_TRUE(stream->write_side_closed() && stream->reading_stopped());
}

TEST_P(EnvoyQuicServerSessionTest, FlushCloseWithDataToWrite) {
  installReadFilter();
  Http::MockRequestDecoder request_decoder;
  Http::MockStreamCallbacks stream_callbacks;
  quic::QuicStream* stream = createNewStream(request_decoder, stream_callbacks);

  envoy_quic_session_.MarkConnectionLevelWriteBlocked(stream->id());
  EXPECT_TRUE(envoy_quic_session_.HasDataToWrite());
  // Connection shouldn't be closed right away as there is a stream write blocked.
  envoy_quic_session_.close(Network::ConnectionCloseType::FlushWrite);
  EXPECT_EQ(Network::Connection::State::Open, envoy_quic_session_.state());
  EXPECT_CALL(*quic_connection_,
              SendConnectionClosePacket(quic::QUIC_NO_ERROR, _, "Closed by application"));
  EXPECT_CALL(network_connection_callbacks_, onEvent(Network::ConnectionEvent::LocalClose));
  EXPECT_CALL(stream_callbacks, onResetStream(Http::StreamResetReason::ConnectionTermination, _));
  // Unblock that stream to trigger actual connection close.
  envoy_quic_session_.OnCanWrite();
  EXPECT_EQ(Network::Connection::State::Closed, envoy_quic_session_.state());
  EXPECT_FALSE(quic_connection_->connected());
}

// Tests that a write event after flush close should update the delay close
// timer.
TEST_P(EnvoyQuicServerSessionTest, WriteUpdatesDelayCloseTimer) {
  installReadFilter();
  // Drive congestion control manually.
  auto send_algorithm = new testing::NiceMock<quic::test::MockSendAlgorithm>;
  quic::test::QuicConnectionPeer::SetSendAlgorithm(quic_connection_, send_algorithm);
  EXPECT_CALL(*send_algorithm, CanSend(_)).WillRepeatedly(Return(true));
  EXPECT_CALL(*send_algorithm, GetCongestionWindow()).WillRepeatedly(Return(quic::kDefaultTCPMSS));
  EXPECT_CALL(*send_algorithm, PacingRate(_)).WillRepeatedly(Return(quic::QuicBandwidth::Zero()));
  EXPECT_CALL(*send_algorithm, BandwidthEstimate())
      .WillRepeatedly(Return(quic::QuicBandwidth::Zero()));

  EXPECT_CALL(*quic_connection_, SendControlFrame(_)).Times(AnyNumber());

  // Bump connection flow control window large enough not to interfere
  // stream writing.
  envoy_quic_session_.flow_controller()->UpdateSendWindowOffset(
      10 * quic::kDefaultFlowControlSendWindow);

  envoy_quic_session_.setDelayedCloseTimeout(std::chrono::milliseconds(100));
  Http::MockRequestDecoder request_decoder;
  Http::MockStreamCallbacks stream_callbacks;
  // Create a stream and write enough data to make it blocked.
  auto stream =
      dynamic_cast<EnvoyQuicServerStream*>(createNewStream(request_decoder, stream_callbacks));

  // Receive a GET request on created stream.
  quic::QuicHeaderList request_headers;
  request_headers.OnHeaderBlockStart();
  std::string host("www.abc.com");
  request_headers.OnHeader(":authority", host);
  request_headers.OnHeader(":method", "GET");
  request_headers.OnHeader(":path", "/");
  request_headers.OnHeaderBlockEnd(/*uncompressed_header_bytes=*/0, /*compressed_header_bytes=*/0);
  // Request headers should be propagated to decoder.
  EXPECT_CALL(request_decoder, decodeHeaders_(_, /*end_stream=*/true))
      .WillOnce(Invoke([&host](const Http::RequestHeaderMapPtr& decoded_headers, bool) {
        EXPECT_EQ(host, decoded_headers->getHostValue());
        EXPECT_EQ("/", decoded_headers->getPathValue());
        EXPECT_EQ(Http::Headers::get().MethodValues.Get, decoded_headers->getMethodValue());
      }));
  stream->OnStreamHeaderList(/*fin=*/true, request_headers.uncompressed_header_bytes(),
                             request_headers);

  Http::TestResponseHeaderMapImpl response_headers{{":status", "200"},
                                                   {":content-length", "32770"}}; // 32KB + 2 bytes

  stream->encodeHeaders(response_headers, false);
  std::string response(32 * 1024 + 1, 'a');
  Buffer::OwnedImpl buffer(response);
  EXPECT_CALL(stream_callbacks, onAboveWriteBufferHighWatermark());
  stream->encodeData(buffer, false);
  // Stream become write blocked.
  EXPECT_TRUE(envoy_quic_session_.HasDataToWrite());
  EXPECT_TRUE(stream->IsFlowControlBlocked());
  EXPECT_FALSE(envoy_quic_session_.IsConnectionFlowControlBlocked());

  // Connection shouldn't be closed right away as there is a stream write blocked.
  envoy_quic_session_.close(Network::ConnectionCloseType::FlushWrite);
  EXPECT_EQ(Network::Connection::State::Open, envoy_quic_session_.state());

  time_system_.advanceTimeAndRun(std::chrono::milliseconds(10), *dispatcher_,
                                 Event::Dispatcher::RunType::NonBlock);
  // Another write event without updating flow control window shouldn't trigger
  // connection close, but it should update the timer.
  envoy_quic_session_.OnCanWrite();
  EXPECT_TRUE(envoy_quic_session_.HasDataToWrite());

  // Timer shouldn't fire at original deadline.
  time_system_.advanceTimeAndRun(std::chrono::milliseconds(90), *dispatcher_,
                                 Event::Dispatcher::RunType::NonBlock);
  EXPECT_EQ(Network::Connection::State::Open, envoy_quic_session_.state());

  EXPECT_CALL(*quic_connection_,
              SendConnectionClosePacket(quic::QUIC_NO_ERROR, _, "Closed by application"));
  EXPECT_CALL(network_connection_callbacks_, onEvent(Network::ConnectionEvent::LocalClose));
  EXPECT_CALL(stream_callbacks, onResetStream(Http::StreamResetReason::ConnectionTermination, _));
  // Advance the time to fire connection close timer.
  time_system_.advanceTimeAndRun(std::chrono::milliseconds(10), *dispatcher_,
                                 Event::Dispatcher::RunType::NonBlock);
  EXPECT_EQ(Network::Connection::State::Closed, envoy_quic_session_.state());
  EXPECT_FALSE(quic_connection_->connected());
}

// Tests that if delay close timeout is not configured, flush close will not act
// based on timeout.
TEST_P(EnvoyQuicServerSessionTest, FlushCloseNoTimeout) {
  installReadFilter();
  // Switch to a encryption forward secure crypto stream.
  quic::test::QuicServerSessionBasePeer::SetCryptoStream(&envoy_quic_session_, nullptr);
  quic::test::QuicServerSessionBasePeer::SetCryptoStream(
      &envoy_quic_session_,
      new TestQuicCryptoServerStream(&crypto_config_, &compressed_certs_cache_,
                                     &envoy_quic_session_, &crypto_stream_helper_));
  quic_connection_->SetDefaultEncryptionLevel(quic::ENCRYPTION_FORWARD_SECURE);
  quic_connection_->SetEncrypter(
      quic::ENCRYPTION_FORWARD_SECURE,
      std::make_unique<quic::NullEncrypter>(quic::Perspective::IS_SERVER));
  // Drive congestion control manually.
  auto send_algorithm = new testing::NiceMock<quic::test::MockSendAlgorithm>;
  quic::test::QuicConnectionPeer::SetSendAlgorithm(quic_connection_, send_algorithm);
  EXPECT_CALL(*send_algorithm, CanSend(_)).WillRepeatedly(Return(true));
  EXPECT_CALL(*send_algorithm, GetCongestionWindow()).WillRepeatedly(Return(quic::kDefaultTCPMSS));
  EXPECT_CALL(*send_algorithm, PacingRate(_)).WillRepeatedly(Return(quic::QuicBandwidth::Zero()));
  EXPECT_CALL(*send_algorithm, BandwidthEstimate())
      .WillRepeatedly(Return(quic::QuicBandwidth::Zero()));

  EXPECT_CALL(*quic_connection_, SendControlFrame(_)).Times(AnyNumber());

  // Bump connection flow control window large enough not to interfere
  // stream writing.
  envoy_quic_session_.flow_controller()->UpdateSendWindowOffset(
      10 * quic::kDefaultFlowControlSendWindow);

  Http::MockRequestDecoder request_decoder;
  Http::MockStreamCallbacks stream_callbacks;
  // Create a stream and write enough data to make it blocked.
  auto stream =
      dynamic_cast<EnvoyQuicServerStream*>(createNewStream(request_decoder, stream_callbacks));

  // Receive a GET request on created stream.
  quic::QuicHeaderList request_headers;
  request_headers.OnHeaderBlockStart();
  std::string host("www.abc.com");
  request_headers.OnHeader(":authority", host);
  request_headers.OnHeader(":method", "GET");
  request_headers.OnHeader(":path", "/");
  request_headers.OnHeaderBlockEnd(/*uncompressed_header_bytes=*/0, /*compressed_header_bytes=*/0);
  // Request headers should be propagated to decoder.
  EXPECT_CALL(request_decoder, decodeHeaders_(_, /*end_stream=*/true))
      .WillOnce(Invoke([&host](const Http::RequestHeaderMapPtr& decoded_headers, bool) {
        EXPECT_EQ(host, decoded_headers->getHostValue());
        EXPECT_EQ("/", decoded_headers->getPathValue());
        EXPECT_EQ(Http::Headers::get().MethodValues.Get, decoded_headers->getMethodValue());
      }));
  stream->OnStreamHeaderList(/*fin=*/true, request_headers.uncompressed_header_bytes(),
                             request_headers);

  Http::TestResponseHeaderMapImpl response_headers{{":status", "200"},
                                                   {":content-length", "32770"}}; // 32KB + 2 bytes

  stream->encodeHeaders(response_headers, false);
  std::string response(32 * 1024 + 1, 'a');
  Buffer::OwnedImpl buffer(response);
  stream->encodeData(buffer, true);
  // Stream become write blocked.
  EXPECT_TRUE(envoy_quic_session_.HasDataToWrite());
  EXPECT_TRUE(stream->IsFlowControlBlocked());
  EXPECT_FALSE(envoy_quic_session_.IsConnectionFlowControlBlocked());

  // Connection shouldn't be closed right away as there is a stream write blocked.
  envoy_quic_session_.close(Network::ConnectionCloseType::FlushWrite);
  EXPECT_EQ(Network::Connection::State::Open, envoy_quic_session_.state());
  // Another write event without updating flow control window shouldn't trigger
  // connection close.
  envoy_quic_session_.OnCanWrite();
  EXPECT_TRUE(envoy_quic_session_.HasDataToWrite());

  // No timeout set, so alarm shouldn't fire.
  time_system_.advanceTimeAndRun(std::chrono::milliseconds(100), *dispatcher_,
                                 Event::Dispatcher::RunType::NonBlock);
  EXPECT_EQ(Network::Connection::State::Open, envoy_quic_session_.state());

  // Force close connection.
  EXPECT_CALL(*quic_connection_,
              SendConnectionClosePacket(quic::QUIC_NO_ERROR, _, "Closed by application"));
  EXPECT_CALL(network_connection_callbacks_, onEvent(Network::ConnectionEvent::LocalClose));
  EXPECT_CALL(*quic_connection_, SendControlFrame(_))
      .Times(testing::AtMost(1))
      .WillOnce(Invoke([](const quic::QuicFrame&) { return false; }));
  envoy_quic_session_.close(Network::ConnectionCloseType::NoFlush);
}

TEST_P(EnvoyQuicServerSessionTest, FlushCloseWithTimeout) {
  installReadFilter();
  envoy_quic_session_.setDelayedCloseTimeout(std::chrono::milliseconds(100));
  Http::MockRequestDecoder request_decoder;
  Http::MockStreamCallbacks stream_callbacks;
  quic::QuicStream* stream = createNewStream(request_decoder, stream_callbacks);

  envoy_quic_session_.MarkConnectionLevelWriteBlocked(stream->id());
  EXPECT_TRUE(envoy_quic_session_.HasDataToWrite());
  // Connection shouldn't be closed right away as there is a stream write blocked.
  envoy_quic_session_.close(Network::ConnectionCloseType::FlushWrite);
  EXPECT_EQ(Network::Connection::State::Open, envoy_quic_session_.state());

  // Advance the time a bit and try to close again. The delay close timer
  // shouldn't be rescheduled by this call.
  time_system_.advanceTimeAndRun(std::chrono::milliseconds(10), *dispatcher_,
                                 Event::Dispatcher::RunType::NonBlock);
  envoy_quic_session_.close(Network::ConnectionCloseType::FlushWriteAndDelay);
  EXPECT_EQ(Network::Connection::State::Open, envoy_quic_session_.state());

  EXPECT_CALL(*quic_connection_,
              SendConnectionClosePacket(quic::QUIC_NO_ERROR, _, "Closed by application"));
  EXPECT_CALL(network_connection_callbacks_, onEvent(Network::ConnectionEvent::LocalClose));
  EXPECT_CALL(stream_callbacks, onResetStream(Http::StreamResetReason::ConnectionTermination, _));
  // Advance the time to fire connection close timer.
  time_system_.advanceTimeAndRun(std::chrono::milliseconds(90), *dispatcher_,
                                 Event::Dispatcher::RunType::NonBlock);
  EXPECT_EQ(Network::Connection::State::Closed, envoy_quic_session_.state());
  EXPECT_FALSE(quic_connection_->connected());
}

TEST_P(EnvoyQuicServerSessionTest, FlushAndWaitForCloseWithTimeout) {
  installReadFilter();
  envoy_quic_session_.setDelayedCloseTimeout(std::chrono::milliseconds(100));
  Http::MockRequestDecoder request_decoder;
  Http::MockStreamCallbacks stream_callbacks;
  quic::QuicStream* stream = createNewStream(request_decoder, stream_callbacks);

  envoy_quic_session_.MarkConnectionLevelWriteBlocked(stream->id());
  EXPECT_TRUE(envoy_quic_session_.HasDataToWrite());
  // Connection shouldn't be closed right away as there is a stream write blocked.
  envoy_quic_session_.close(Network::ConnectionCloseType::FlushWriteAndDelay);
  EXPECT_EQ(Network::Connection::State::Open, envoy_quic_session_.state());
  // Unblocking the stream shouldn't close the connection as it should be
  // delayed.
  time_system_.advanceTimeAndRun(std::chrono::milliseconds(10), *dispatcher_,
                                 Event::Dispatcher::RunType::NonBlock);
  envoy_quic_session_.OnCanWrite();
  // delay close alarm should have been rescheduled.
  time_system_.advanceTimeAndRun(std::chrono::milliseconds(90), *dispatcher_,
                                 Event::Dispatcher::RunType::NonBlock);
  EXPECT_EQ(Network::Connection::State::Open, envoy_quic_session_.state());

  EXPECT_CALL(*quic_connection_,
              SendConnectionClosePacket(quic::QUIC_NO_ERROR, _, "Closed by application"));
  EXPECT_CALL(network_connection_callbacks_, onEvent(Network::ConnectionEvent::LocalClose));
  EXPECT_CALL(stream_callbacks, onResetStream(Http::StreamResetReason::ConnectionTermination, _));
  // Advance the time to fire connection close timer.
  time_system_.advanceTimeAndRun(std::chrono::milliseconds(10), *dispatcher_,
                                 Event::Dispatcher::RunType::NonBlock);
  EXPECT_EQ(Network::Connection::State::Closed, envoy_quic_session_.state());
  EXPECT_FALSE(quic_connection_->connected());
}

TEST_P(EnvoyQuicServerSessionTest, FlusWriteTransitToFlushWriteWithDelay) {
  installReadFilter();
  envoy_quic_session_.setDelayedCloseTimeout(std::chrono::milliseconds(100));
  Http::MockRequestDecoder request_decoder;
  Http::MockStreamCallbacks stream_callbacks;
  quic::QuicStream* stream = createNewStream(request_decoder, stream_callbacks);

  envoy_quic_session_.MarkConnectionLevelWriteBlocked(stream->id());
  EXPECT_TRUE(envoy_quic_session_.HasDataToWrite());
  // Connection shouldn't be closed right away as there is a stream write blocked.
  envoy_quic_session_.close(Network::ConnectionCloseType::FlushWrite);
  EXPECT_EQ(Network::Connection::State::Open, envoy_quic_session_.state());

  time_system_.advanceTimeAndRun(std::chrono::milliseconds(10), *dispatcher_,
                                 Event::Dispatcher::RunType::NonBlock);
  // The closing behavior should be changed.
  envoy_quic_session_.close(Network::ConnectionCloseType::FlushWriteAndDelay);
  // Unblocking the stream shouldn't close the connection as it should be
  // delayed.
  envoy_quic_session_.OnCanWrite();

  // delay close alarm should have been rescheduled.
  time_system_.advanceTimeAndRun(std::chrono::milliseconds(90), *dispatcher_,
                                 Event::Dispatcher::RunType::NonBlock);
  EXPECT_EQ(Network::Connection::State::Open, envoy_quic_session_.state());

  EXPECT_CALL(*quic_connection_,
              SendConnectionClosePacket(quic::QUIC_NO_ERROR, _, "Closed by application"));
  EXPECT_CALL(network_connection_callbacks_, onEvent(Network::ConnectionEvent::LocalClose));
  EXPECT_CALL(stream_callbacks, onResetStream(Http::StreamResetReason::ConnectionTermination, _));
  // Advance the time to fire connection close timer.
  time_system_.advanceTimeAndRun(std::chrono::milliseconds(10), *dispatcher_,
                                 Event::Dispatcher::RunType::NonBlock);
  EXPECT_EQ(Network::Connection::State::Closed, envoy_quic_session_.state());
  EXPECT_FALSE(quic_connection_->connected());
}

TEST_P(EnvoyQuicServerSessionTest, FlushAndWaitForCloseWithNoPendingData) {
  installReadFilter();
  envoy_quic_session_.setDelayedCloseTimeout(std::chrono::milliseconds(100));
  // This close should be delayed as configured.
  envoy_quic_session_.close(Network::ConnectionCloseType::FlushWriteAndDelay);
  EXPECT_EQ(Network::Connection::State::Open, envoy_quic_session_.state());

  // Advance the time a bit and try to close again. The delay close timer
  // shouldn't be rescheduled by this call.
  time_system_.advanceTimeAndRun(std::chrono::milliseconds(10), *dispatcher_,
                                 Event::Dispatcher::RunType::NonBlock);
  envoy_quic_session_.close(Network::ConnectionCloseType::FlushWriteAndDelay);
  EXPECT_EQ(Network::Connection::State::Open, envoy_quic_session_.state());

  EXPECT_CALL(*quic_connection_,
              SendConnectionClosePacket(quic::QUIC_NO_ERROR, _, "Closed by application"));
  EXPECT_CALL(network_connection_callbacks_, onEvent(Network::ConnectionEvent::LocalClose));
  // Advance the time to fire connection close timer.
  time_system_.advanceTimeAndRun(std::chrono::milliseconds(90), *dispatcher_,
                                 Event::Dispatcher::RunType::NonBlock);
  EXPECT_EQ(Network::Connection::State::Closed, envoy_quic_session_.state());
}

TEST_P(EnvoyQuicServerSessionTest, ShutdownNotice) {
  installReadFilter();
  testing::NiceMock<quic::test::MockHttp3DebugVisitor> debug_visitor;
  envoy_quic_session_.set_debug_visitor(&debug_visitor);
  if (quic::VersionUsesHttp3(quic_version_[0].transport_version)) {
    EXPECT_CALL(debug_visitor, OnGoAwayFrameSent(_));
  } else {
    // This is a no-op for pre-HTTP3 versions of QUIC.
  }
  http_connection_->shutdownNotice();
}

TEST_P(EnvoyQuicServerSessionTest, GoAway) {
  installReadFilter();
  testing::NiceMock<quic::test::MockHttp3DebugVisitor> debug_visitor;
  envoy_quic_session_.set_debug_visitor(&debug_visitor);
  if (quic::VersionUsesHttp3(quic_version_[0].transport_version)) {
    EXPECT_CALL(debug_visitor, OnGoAwayFrameSent(_));
  } else {
    EXPECT_CALL(*quic_connection_, SendControlFrame(_));
  }
  http_connection_->goAway();
}

TEST_P(EnvoyQuicServerSessionTest, ConnectedAfterHandshake) {
  installReadFilter();
  EXPECT_CALL(network_connection_callbacks_, onEvent(Network::ConnectionEvent::Connected));
  if (!quic_version_[0].UsesTls()) {
    envoy_quic_session_.SetDefaultEncryptionLevel(quic::ENCRYPTION_FORWARD_SECURE);
  } else {
    EXPECT_CALL(*quic_connection_, SendControlFrame(_));
    envoy_quic_session_.OnTlsHandshakeComplete();
  }
  EXPECT_EQ(nullptr, envoy_quic_session_.socketOptions());
  EXPECT_TRUE(quic_connection_->connectionSocket()->ioHandle().isOpen());
  EXPECT_TRUE(quic_connection_->connectionSocket()->ioHandle().close().ok());
  EXPECT_FALSE(quic_connection_->connectionSocket()->ioHandle().isOpen());
}

TEST_P(EnvoyQuicServerSessionTest, NetworkConnectionInterface) {
  installReadFilter();
  EXPECT_EQ(dispatcher_.get(), &envoy_quic_session_.dispatcher());
  EXPECT_TRUE(envoy_quic_session_.readEnabled());
}

TEST_P(EnvoyQuicServerSessionTest, SendBufferWatermark) {
  // Switch to a encryption forward secure crypto stream.
  quic::test::QuicServerSessionBasePeer::SetCryptoStream(&envoy_quic_session_, nullptr);
  quic::test::QuicServerSessionBasePeer::SetCryptoStream(
      &envoy_quic_session_,
      new TestQuicCryptoServerStream(&crypto_config_, &compressed_certs_cache_,
                                     &envoy_quic_session_, &crypto_stream_helper_));
  quic_connection_->SetDefaultEncryptionLevel(quic::ENCRYPTION_FORWARD_SECURE);
  quic_connection_->SetEncrypter(
      quic::ENCRYPTION_FORWARD_SECURE,
      std::make_unique<quic::NullEncrypter>(quic::Perspective::IS_SERVER));
  // Drive congestion control manually.
  auto send_algorithm = new testing::NiceMock<quic::test::MockSendAlgorithm>;
  quic::test::QuicConnectionPeer::SetSendAlgorithm(quic_connection_, send_algorithm);
  EXPECT_CALL(*send_algorithm, CanSend(_)).WillRepeatedly(Return(true));
  EXPECT_CALL(*send_algorithm, GetCongestionWindow()).WillRepeatedly(Return(quic::kDefaultTCPMSS));
  EXPECT_CALL(*send_algorithm, PacingRate(_)).WillRepeatedly(Return(quic::QuicBandwidth::Zero()));
  EXPECT_CALL(*send_algorithm, BandwidthEstimate())
      .WillRepeatedly(Return(quic::QuicBandwidth::Zero()));
  EXPECT_CALL(*quic_connection_, SendControlFrame(_)).Times(AnyNumber());

  // Bump connection flow control window large enough not to interfere
  // stream writing.
  envoy_quic_session_.flow_controller()->UpdateSendWindowOffset(
      10 * quic::kDefaultFlowControlSendWindow);
  installReadFilter();
  Http::MockRequestDecoder request_decoder;
  Http::MockStreamCallbacks stream_callbacks;
  EXPECT_CALL(http_connection_callbacks_, newStream(_, false))
      .WillOnce(Invoke([&request_decoder, &stream_callbacks](Http::ResponseEncoder& encoder,
                                                             bool) -> Http::RequestDecoder& {
        encoder.getStream().addCallbacks(stream_callbacks);
        return request_decoder;
      }));
  quic::QuicStreamId stream_id =
      quic::VersionUsesHttp3(quic_version_[0].transport_version) ? 4u : 5u;
  auto stream1 =
      dynamic_cast<EnvoyQuicServerStream*>(envoy_quic_session_.GetOrCreateStream(stream_id));

  // Receive a GET request on created stream.
  quic::QuicHeaderList request_headers;
  request_headers.OnHeaderBlockStart();
  std::string host("www.abc.com");
  request_headers.OnHeader(":authority", host);
  request_headers.OnHeader(":method", "GET");
  request_headers.OnHeader(":path", "/");
  request_headers.OnHeaderBlockEnd(/*uncompressed_header_bytes=*/0, /*compressed_header_bytes=*/0);
  // Request headers should be propagated to decoder.
  EXPECT_CALL(request_decoder, decodeHeaders_(_, /*end_stream=*/true))
      .WillOnce(Invoke([&host](const Http::RequestHeaderMapPtr& decoded_headers, bool) {
        EXPECT_EQ(host, decoded_headers->getHostValue());
        EXPECT_EQ("/", decoded_headers->getPathValue());
        EXPECT_EQ(Http::Headers::get().MethodValues.Get, decoded_headers->getMethodValue());
      }));
  stream1->OnStreamHeaderList(/*fin=*/true, request_headers.uncompressed_header_bytes(),
                              request_headers);

  Http::TestResponseHeaderMapImpl response_headers{{":status", "200"},
                                                   {":content-length", "32770"}}; // 32KB + 2 bytes

  stream1->encodeHeaders(response_headers, false);
  std::string response(32 * 1024 + 1, 'a');
  Buffer::OwnedImpl buffer(response);
  EXPECT_CALL(stream_callbacks, onAboveWriteBufferHighWatermark());
  stream1->encodeData(buffer, false);
  EXPECT_TRUE(stream1->IsFlowControlBlocked());
  EXPECT_FALSE(envoy_quic_session_.IsConnectionFlowControlBlocked());

  // Receive another request and send back response to trigger connection level
  // send buffer watermark.
  Http::MockRequestDecoder request_decoder2;
  Http::MockStreamCallbacks stream_callbacks2;
  EXPECT_CALL(http_connection_callbacks_, newStream(_, false))
      .WillOnce(Invoke([&request_decoder2, &stream_callbacks2](Http::ResponseEncoder& encoder,
                                                               bool) -> Http::RequestDecoder& {
        encoder.getStream().addCallbacks(stream_callbacks2);
        return request_decoder2;
      }));
  auto stream2 =
      dynamic_cast<EnvoyQuicServerStream*>(envoy_quic_session_.GetOrCreateStream(stream_id + 4));
  EXPECT_CALL(request_decoder2, decodeHeaders_(_, /*end_stream=*/true))
      .WillOnce(Invoke([&host](const Http::RequestHeaderMapPtr& decoded_headers, bool) {
        EXPECT_EQ(host, decoded_headers->getHostValue());
        EXPECT_EQ("/", decoded_headers->getPathValue());
        EXPECT_EQ(Http::Headers::get().MethodValues.Get, decoded_headers->getMethodValue());
      }));
  stream2->OnStreamHeaderList(/*fin=*/true, request_headers.uncompressed_header_bytes(),
                              request_headers);
  stream2->encodeHeaders(response_headers, false);
  // This response will trigger both stream and connection's send buffer watermark upper limits.
  Buffer::OwnedImpl buffer2(response);
  EXPECT_CALL(network_connection_callbacks_, onAboveWriteBufferHighWatermark)
      .WillOnce(Invoke(
          [this]() { http_connection_->onUnderlyingConnectionAboveWriteBufferHighWatermark(); }));
  EXPECT_CALL(stream_callbacks2, onAboveWriteBufferHighWatermark()).Times(2);
  EXPECT_CALL(stream_callbacks, onAboveWriteBufferHighWatermark());
  stream2->encodeData(buffer2, false);

  // Receive another request, the new stream should be notified about connection
  // high watermark reached upon creation.
  Http::MockRequestDecoder request_decoder3;
  Http::MockStreamCallbacks stream_callbacks3;
  EXPECT_CALL(http_connection_callbacks_, newStream(_, false))
      .WillOnce(Invoke([&request_decoder3, &stream_callbacks3](Http::ResponseEncoder& encoder,
                                                               bool) -> Http::RequestDecoder& {
        encoder.getStream().addCallbacks(stream_callbacks3);
        return request_decoder3;
      }));
  EXPECT_CALL(stream_callbacks3, onAboveWriteBufferHighWatermark());
  auto stream3 =
      dynamic_cast<EnvoyQuicServerStream*>(envoy_quic_session_.GetOrCreateStream(stream_id + 8));
  EXPECT_CALL(request_decoder3, decodeHeaders_(_, /*end_stream=*/true))
      .WillOnce(Invoke([&host](const Http::RequestHeaderMapPtr& decoded_headers, bool) {
        EXPECT_EQ(host, decoded_headers->getHostValue());
        EXPECT_EQ("/", decoded_headers->getPathValue());
        EXPECT_EQ(Http::Headers::get().MethodValues.Get, decoded_headers->getMethodValue());
      }));
  stream3->OnStreamHeaderList(/*fin=*/true, request_headers.uncompressed_header_bytes(),
                              request_headers);

  // Update flow control window for stream1.
  quic::QuicWindowUpdateFrame window_update1(quic::kInvalidControlFrameId, stream1->id(),
                                             32 * 1024);
  stream1->OnWindowUpdateFrame(window_update1);
  EXPECT_CALL(stream_callbacks, onBelowWriteBufferLowWatermark()).WillOnce(Invoke([stream1]() {
    // Write rest response to stream1.
    std::string rest_response(1, 'a');
    Buffer::OwnedImpl buffer(rest_response);
    stream1->encodeData(buffer, true);
  }));
  envoy_quic_session_.OnCanWrite();
  EXPECT_TRUE(stream1->IsFlowControlBlocked());

  // Update flow control window for stream2.
  quic::QuicWindowUpdateFrame window_update2(quic::kInvalidControlFrameId, stream2->id(),
                                             32 * 1024);
  stream2->OnWindowUpdateFrame(window_update2);
  EXPECT_CALL(stream_callbacks2, onBelowWriteBufferLowWatermark()).WillOnce(Invoke([stream2]() {
    // Write rest response to stream2.
    std::string rest_response(1, 'a');
    Buffer::OwnedImpl buffer(rest_response);
    stream2->encodeData(buffer, true);
  }));
  // Writing out another 16k on stream2 will trigger connection's send buffer
  // come down below low watermark.
  EXPECT_CALL(network_connection_callbacks_, onBelowWriteBufferLowWatermark)
      .WillOnce(Invoke([this]() {
        // This call shouldn't be propagate to stream1 and stream2 because they both wrote to the
        // end of stream.
        http_connection_->onUnderlyingConnectionBelowWriteBufferLowWatermark();
      }));
  EXPECT_CALL(stream_callbacks3, onBelowWriteBufferLowWatermark()).WillOnce(Invoke([=]() {
    std::string super_large_response(40 * 1024, 'a');
    Buffer::OwnedImpl buffer(super_large_response);
    // This call will buffer 24k on stream3, raise the buffered bytes above
    // high watermarks of the stream and connection.
    // But callback will not propagate to stream_callback3 as the steam is
    // ended locally.
    stream3->encodeData(buffer, true);
  }));
  EXPECT_CALL(network_connection_callbacks_, onAboveWriteBufferHighWatermark());
  envoy_quic_session_.OnCanWrite();
  EXPECT_TRUE(stream2->IsFlowControlBlocked());

  // Resetting stream3 should lower the buffered bytes, but callbacks will not
  // be triggered because reset callback has been already triggered.
  EXPECT_CALL(stream_callbacks3, onResetStream(Http::StreamResetReason::LocalReset, ""));
  // Connection buffered data book keeping should also be updated.
  EXPECT_CALL(network_connection_callbacks_, onBelowWriteBufferLowWatermark());
  stream3->resetStream(Http::StreamResetReason::LocalReset);

  // Update flow control window for stream1.
  quic::QuicWindowUpdateFrame window_update3(quic::kInvalidControlFrameId, stream1->id(),
                                             48 * 1024);
  stream1->OnWindowUpdateFrame(window_update3);
  // Update flow control window for stream2.
  quic::QuicWindowUpdateFrame window_update4(quic::kInvalidControlFrameId, stream2->id(),
                                             48 * 1024);
  stream2->OnWindowUpdateFrame(window_update4);
  envoy_quic_session_.OnCanWrite();

  EXPECT_TRUE(stream1->write_side_closed());
  EXPECT_TRUE(stream2->write_side_closed());
}

TEST_P(EnvoyQuicServerSessionTest, HeadersContributeToWatermarkGquic) {
  if (quic::VersionUsesHttp3(quic_version_[0].transport_version)) {
    installReadFilter();
    return;
  }
  // Switch to a encryption forward secure crypto stream.
  quic::test::QuicServerSessionBasePeer::SetCryptoStream(&envoy_quic_session_, nullptr);
  quic::test::QuicServerSessionBasePeer::SetCryptoStream(
      &envoy_quic_session_,
      new TestQuicCryptoServerStream(&crypto_config_, &compressed_certs_cache_,
                                     &envoy_quic_session_, &crypto_stream_helper_));
  quic_connection_->SetDefaultEncryptionLevel(quic::ENCRYPTION_FORWARD_SECURE);
  quic_connection_->SetEncrypter(
      quic::ENCRYPTION_FORWARD_SECURE,
      std::make_unique<quic::NullEncrypter>(quic::Perspective::IS_SERVER));
  // Drive congestion control manually.
  auto send_algorithm = new testing::NiceMock<quic::test::MockSendAlgorithm>;
  quic::test::QuicConnectionPeer::SetSendAlgorithm(quic_connection_, send_algorithm);
  EXPECT_CALL(*send_algorithm, PacingRate(_)).WillRepeatedly(Return(quic::QuicBandwidth::Zero()));
  EXPECT_CALL(*send_algorithm, BandwidthEstimate())
      .WillRepeatedly(Return(quic::QuicBandwidth::Zero()));
  EXPECT_CALL(*quic_connection_, SendControlFrame(_)).Times(AnyNumber());

  // Bump connection flow control window large enough not to interfere
  // stream writing.
  envoy_quic_session_.flow_controller()->UpdateSendWindowOffset(
      10 * quic::kDefaultFlowControlSendWindow);
  installReadFilter();
  Http::MockRequestDecoder request_decoder;
  Http::MockStreamCallbacks stream_callbacks;
  EXPECT_CALL(http_connection_callbacks_, newStream(_, false))
      .WillOnce(Invoke([&request_decoder, &stream_callbacks](Http::ResponseEncoder& encoder,
                                                             bool) -> Http::RequestDecoder& {
        encoder.getStream().addCallbacks(stream_callbacks);
        return request_decoder;
      }));
  quic::QuicStreamId stream_id =
      quic::VersionUsesHttp3(quic_version_[0].transport_version) ? 4u : 5u;
  auto stream1 =
      dynamic_cast<EnvoyQuicServerStream*>(envoy_quic_session_.GetOrCreateStream(stream_id));

  // Receive a GET request on created stream.
  quic::QuicHeaderList request_headers;
  request_headers.OnHeaderBlockStart();
  std::string host("www.abc.com");
  request_headers.OnHeader(":authority", host);
  request_headers.OnHeader(":method", "GET");
  request_headers.OnHeader(":path", "/");
  request_headers.OnHeaderBlockEnd(/*uncompressed_header_bytes=*/0, /*compressed_header_bytes=*/0);
  // Request headers should be propagated to decoder.
  EXPECT_CALL(request_decoder, decodeHeaders_(_, /*end_stream=*/true))
      .WillOnce(Invoke([&host](const Http::RequestHeaderMapPtr& decoded_headers, bool) {
        EXPECT_EQ(host, decoded_headers->getHostValue());
        EXPECT_EQ("/", decoded_headers->getPathValue());
        EXPECT_EQ(Http::Headers::get().MethodValues.Get, decoded_headers->getMethodValue());
      }));
  stream1->OnStreamHeaderList(/*fin=*/true, request_headers.uncompressed_header_bytes(),
                              request_headers);

  Http::TestResponseHeaderMapImpl response_headers{{":status", "200"}};
  // Make connection congestion control blocked so headers are buffered.
  EXPECT_CALL(*send_algorithm, CanSend(_)).WillRepeatedly(Return(false));
  stream1->encodeHeaders(response_headers, false);
  // Buffer a response slightly smaller than connection level watermark, but
  // with the previously buffered headers, this write should reach high
  // watermark.
  std::string response(24 * 1024 - 1, 'a');
  Buffer::OwnedImpl buffer(response);
  // Triggered twice, once by stream, the other time by connection.
  EXPECT_CALL(stream_callbacks, onAboveWriteBufferHighWatermark()).Times(2);
  EXPECT_CALL(network_connection_callbacks_, onAboveWriteBufferHighWatermark)
      .WillOnce(Invoke(
          [this]() { http_connection_->onUnderlyingConnectionAboveWriteBufferHighWatermark(); }));
  stream1->encodeData(buffer, false);
  EXPECT_FALSE(envoy_quic_session_.IsConnectionFlowControlBlocked());

  // Write the buffered data out till stream is flow control blocked. Both
  // stream and connection level buffers should drop below watermark.
  EXPECT_CALL(*send_algorithm, CanSend(_)).WillRepeatedly(Return(true));
  EXPECT_CALL(*send_algorithm, GetCongestionWindow()).WillRepeatedly(Return(quic::kDefaultTCPMSS));
  EXPECT_CALL(network_connection_callbacks_, onBelowWriteBufferLowWatermark)
      .WillOnce(Invoke(
          [this]() { http_connection_->onUnderlyingConnectionBelowWriteBufferLowWatermark(); }));
  EXPECT_CALL(stream_callbacks, onBelowWriteBufferLowWatermark()).Times(2);
  envoy_quic_session_.OnCanWrite();
  EXPECT_TRUE(stream1->IsFlowControlBlocked());

  // Buffer more response because of flow control. The buffered bytes become just below connection
  // level high watermark.
  std::string response1(16 * 1024 - 20, 'a');
  Buffer::OwnedImpl buffer1(response1);
  EXPECT_CALL(stream_callbacks, onAboveWriteBufferHighWatermark());
  stream1->encodeData(buffer1, false);

  // Make connection congestion control blocked again.
  EXPECT_CALL(*send_algorithm, CanSend(_)).WillRepeatedly(Return(false));
  // Buffering the trailers will cause connection to reach high watermark.
  EXPECT_CALL(network_connection_callbacks_, onAboveWriteBufferHighWatermark)
      .WillOnce(Invoke(
          [this]() { http_connection_->onUnderlyingConnectionAboveWriteBufferHighWatermark(); }));
  Http::TestResponseTrailerMapImpl response_trailers{{"trailer-key", "trailer-value"}};
  stream1->encodeTrailers(response_trailers);

  EXPECT_CALL(network_connection_callbacks_, onBelowWriteBufferLowWatermark)
      .WillOnce(Invoke(
          [this]() { http_connection_->onUnderlyingConnectionBelowWriteBufferLowWatermark(); }));
  EXPECT_CALL(stream_callbacks, onResetStream(Http::StreamResetReason::LocalReset, _));
  stream1->resetStream(Http::StreamResetReason::LocalReset);

  EXPECT_EQ(1U, TestUtility::findCounter(
                    static_cast<Stats::IsolatedStoreImpl&>(listener_config_.listenerScope()),
                    "http3.downstream.tx.quic_reset_stream_error_code_QUIC_STREAM_CANCELLED")
                    ->value());
}

TEST_P(EnvoyQuicServerSessionTest, OnCanWriteUpdateWatermarkGquic) {
  if (quic::VersionUsesHttp3(quic_version_[0].transport_version)) {
    installReadFilter();
    return;
  }
  // Switch to a encryption forward secure crypto stream.
  quic::test::QuicServerSessionBasePeer::SetCryptoStream(&envoy_quic_session_, nullptr);
  quic::test::QuicServerSessionBasePeer::SetCryptoStream(
      &envoy_quic_session_,
      new TestQuicCryptoServerStream(&crypto_config_, &compressed_certs_cache_,
                                     &envoy_quic_session_, &crypto_stream_helper_));
  quic_connection_->SetDefaultEncryptionLevel(quic::ENCRYPTION_FORWARD_SECURE);
  quic_connection_->SetEncrypter(
      quic::ENCRYPTION_FORWARD_SECURE,
      std::make_unique<quic::NullEncrypter>(quic::Perspective::IS_SERVER));
  // Drive congestion control manually.
  auto send_algorithm = new testing::NiceMock<quic::test::MockSendAlgorithm>;
  quic::test::QuicConnectionPeer::SetSendAlgorithm(quic_connection_, send_algorithm);
  EXPECT_CALL(*send_algorithm, PacingRate(_)).WillRepeatedly(Return(quic::QuicBandwidth::Zero()));
  EXPECT_CALL(*send_algorithm, BandwidthEstimate())
      .WillRepeatedly(Return(quic::QuicBandwidth::Zero()));
  EXPECT_CALL(*quic_connection_, SendControlFrame(_)).Times(AnyNumber());

  // Bump connection flow control window large enough not to interfere
  // stream writing.
  envoy_quic_session_.flow_controller()->UpdateSendWindowOffset(
      10 * quic::kDefaultFlowControlSendWindow);
  installReadFilter();
  Http::MockRequestDecoder request_decoder;
  Http::MockStreamCallbacks stream_callbacks;
  EXPECT_CALL(http_connection_callbacks_, newStream(_, false))
      .WillOnce(Invoke([&request_decoder, &stream_callbacks](Http::ResponseEncoder& encoder,
                                                             bool) -> Http::RequestDecoder& {
        encoder.getStream().addCallbacks(stream_callbacks);
        return request_decoder;
      }));
  quic::QuicStreamId stream_id =
      quic::VersionUsesHttp3(quic_version_[0].transport_version) ? 4u : 5u;
  auto stream1 =
      dynamic_cast<EnvoyQuicServerStream*>(envoy_quic_session_.GetOrCreateStream(stream_id));

  // Receive a GET request on created stream.
  quic::QuicHeaderList request_headers;
  request_headers.OnHeaderBlockStart();
  std::string host("www.abc.com");
  request_headers.OnHeader(":authority", host);
  request_headers.OnHeader(":method", "GET");
  request_headers.OnHeader(":path", "/");
  request_headers.OnHeaderBlockEnd(/*uncompressed_header_bytes=*/0, /*compressed_header_bytes=*/0);
  // Request headers should be propagated to decoder.
  EXPECT_CALL(request_decoder, decodeHeaders_(_, /*end_stream=*/true))
      .WillOnce(Invoke([&host](const Http::RequestHeaderMapPtr& decoded_headers, bool) {
        EXPECT_EQ(host, decoded_headers->getHostValue());
        EXPECT_EQ("/", decoded_headers->getPathValue());
        EXPECT_EQ(Http::Headers::get().MethodValues.Get, decoded_headers->getMethodValue());
      }));
  stream1->OnStreamHeaderList(/*fin=*/true, request_headers.uncompressed_header_bytes(),
                              request_headers);

  Http::TestResponseHeaderMapImpl response_headers{{":status", "200"}};
  stream1->encodeHeaders(response_headers, false);
  // Make connection congestion control blocked.
  EXPECT_CALL(*send_algorithm, CanSend(_)).WillRepeatedly(Return(false));
  // Buffer a response slightly smaller than connection level watermark, but
  // with the previously buffered headers, this write should reach high
  // watermark.
  std::string response(24 * 1024 - 1, 'a');
  Buffer::OwnedImpl buffer(response);
  // Triggered twice, once by stream, the other time by connection.
  EXPECT_CALL(stream_callbacks, onAboveWriteBufferHighWatermark()).Times(2);
  EXPECT_CALL(network_connection_callbacks_, onAboveWriteBufferHighWatermark)
      .WillOnce(Invoke(
          [this]() { http_connection_->onUnderlyingConnectionAboveWriteBufferHighWatermark(); }));
  stream1->encodeData(buffer, false);
  EXPECT_FALSE(envoy_quic_session_.IsConnectionFlowControlBlocked());

  // Write the buffered data out till stream is flow control blocked. Both
  // stream and connection level buffers should drop below watermark.
  bool congestion_control_blocked{false};
  EXPECT_CALL(*send_algorithm, CanSend(_)).WillRepeatedly(Return(!congestion_control_blocked));
  EXPECT_CALL(*send_algorithm, GetCongestionWindow()).WillRepeatedly(Return(quic::kDefaultTCPMSS));
  EXPECT_CALL(network_connection_callbacks_, onBelowWriteBufferLowWatermark)
      .WillOnce(Invoke(
          [this]() { http_connection_->onUnderlyingConnectionBelowWriteBufferLowWatermark(); }));
  // Write trailers when buffered bytes drops below low watermark.
  EXPECT_CALL(stream_callbacks, onBelowWriteBufferLowWatermark())
      .Times(2)
      .WillOnce(Return())
      .WillOnce(Invoke([stream1, send_algorithm]() {
        // Block this trailer so that it gets buffered in headers stream.
        // Verify that the buffered bytes are counted into watermark only once.
        EXPECT_CALL(*send_algorithm, CanSend(_)).WillRepeatedly(Return(false));

        // The trailer is large enough so that if its data is counted into watermark once the
        // watermark won't go across the high watermark, if it is counted twice, it would go beyond
        // high watermark. Note that the trailers are compressed by Hpack by ~38%.
        Http::TestResponseTrailerMapImpl response_trailers{
            {"long-trailer1", std::string(16 * 1024, 'a')}};
        stream1->encodeTrailers(response_trailers);
      }));
  envoy_quic_session_.OnCanWrite();
  EXPECT_TRUE(stream1->IsFlowControlBlocked());
}

} // namespace Quic
} // namespace Envoy<|MERGE_RESOLUTION|>--- conflicted
+++ resolved
@@ -165,11 +165,8 @@
                             /*visitor=*/nullptr, &crypto_stream_helper_, &crypto_config_,
                             &compressed_certs_cache_, *dispatcher_,
                             /*send_buffer_limit*/ quic::kDefaultFlowControlSendWindow * 1.5,
-<<<<<<< HEAD
+                            quic_stat_names_, listener_config_.listenerScope(),
                             crypto_stream_factory_),
-=======
-                            quic_stat_names_, listener_config_.listenerScope()),
->>>>>>> 9ebffc61
         stats_({ALL_HTTP3_CODEC_STATS(
             POOL_COUNTER_PREFIX(listener_config_.listenerScope(), "http3."),
             POOL_GAUGE_PREFIX(listener_config_.listenerScope(), "http3."))}) {
