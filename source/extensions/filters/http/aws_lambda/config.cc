#include "source/extensions/filters/http/aws_lambda/config.h"

#include "envoy/common/optref.h"
#include "envoy/extensions/filters/http/aws_lambda/v3/aws_lambda.pb.validate.h"
#include "envoy/registry/registry.h"
#include "envoy/stats/scope.h"
#include "envoy/stats/stats_macros.h"

#include "source/common/common/fmt.h"
#include "source/extensions/common/aws/credentials_provider_impl.h"
#include "source/extensions/common/aws/signer_impl.h"
#include "source/extensions/common/aws/utility.h"
#include "source/extensions/filters/http/aws_lambda/aws_lambda_filter.h"

namespace Envoy {
namespace Extensions {
namespace HttpFilters {
namespace AwsLambdaFilter {
constexpr auto service_name = "lambda";
namespace {

InvocationMode
getInvocationMode(const envoy::extensions::filters::http::aws_lambda::v3::Config& proto_config) {
  using namespace envoy::extensions::filters::http::aws_lambda::v3;
  switch (proto_config.invocation_mode()) {
    PANIC_ON_PROTO_ENUM_SENTINEL_VALUES;
  case Config_InvocationMode_ASYNCHRONOUS:
    return InvocationMode::Asynchronous;
  case Config_InvocationMode_SYNCHRONOUS:
    return InvocationMode::Synchronous;
  }
  PANIC_DUE_TO_CORRUPT_ENUM;
}

} // namespace

Http::FilterFactoryCb AwsLambdaFilterFactory::createFilterFactoryFromProtoTyped(
    const envoy::extensions::filters::http::aws_lambda::v3::Config& proto_config,
    const std::string& stat_prefix, Server::Configuration::FactoryContext& context) {
  auto& server_context = context.getServerFactoryContext();

  const auto arn = parseArn(proto_config.arn());
  if (!arn) {
    throw EnvoyException(fmt::format("aws_lambda_filter: Invalid ARN: {}", proto_config.arn()));
  }
  const std::string region = arn->region();

  auto credentials_provider =
      std::make_shared<Extensions::Common::Aws::DefaultCredentialsProviderChain>(
<<<<<<< HEAD
          context.api(), makeOptRef(context.getServerFactoryContext()), region,
=======
          server_context.api(), makeOptRef(server_context),
>>>>>>> 1835042f
          Extensions::Common::Aws::Utility::fetchMetadata);

  auto signer = std::make_shared<Extensions::Common::Aws::SignerImpl>(
      service_name, region, std::move(credentials_provider),
      server_context.mainThreadDispatcher().timeSource(),
      // TODO: extend API to allow specifying header exclusion. ref:
      // https://github.com/envoyproxy/envoy/pull/18998
      Extensions::Common::Aws::AwsSigV4HeaderExclusionVector{});

  FilterSettings filter_settings{*arn, getInvocationMode(proto_config),
                                 proto_config.payload_passthrough()};

  FilterStats stats = generateStats(stat_prefix, context.scope());
  return [stats, signer, filter_settings](Http::FilterChainFactoryCallbacks& cb) {
    auto filter = std::make_shared<Filter>(filter_settings, stats, signer);
    cb.addStreamFilter(filter);
  };
}

Router::RouteSpecificFilterConfigConstSharedPtr
AwsLambdaFilterFactory::createRouteSpecificFilterConfigTyped(
    const envoy::extensions::filters::http::aws_lambda::v3::PerRouteConfig& proto_config,
    Server::Configuration::ServerFactoryContext&, ProtobufMessage::ValidationVisitor&) {

  const auto arn = parseArn(proto_config.invoke_config().arn());
  if (!arn) {
    throw EnvoyException(
        fmt::format("aws_lambda_filter: Invalid ARN: {}", proto_config.invoke_config().arn()));
  }
  return std::make_shared<const FilterSettings>(
      FilterSettings{*arn, getInvocationMode(proto_config.invoke_config()),
                     proto_config.invoke_config().payload_passthrough()});
}

/*
 * Static registration for the AWS Lambda filter. @see RegisterFactory.
 */
REGISTER_FACTORY(AwsLambdaFilterFactory, Server::Configuration::NamedHttpFilterConfigFactory);

} // namespace AwsLambdaFilter
} // namespace HttpFilters
} // namespace Extensions
} // namespace Envoy<|MERGE_RESOLUTION|>--- conflicted
+++ resolved
@@ -47,11 +47,7 @@
 
   auto credentials_provider =
       std::make_shared<Extensions::Common::Aws::DefaultCredentialsProviderChain>(
-<<<<<<< HEAD
-          context.api(), makeOptRef(context.getServerFactoryContext()), region,
-=======
-          server_context.api(), makeOptRef(server_context),
->>>>>>> 1835042f
+          server_context.api(), makeOptRef(server_context), region,
           Extensions::Common::Aws::Utility::fetchMetadata);
 
   auto signer = std::make_shared<Extensions::Common::Aws::SignerImpl>(
