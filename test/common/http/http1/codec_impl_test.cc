--- conflicted
+++ resolved
@@ -3014,7 +3014,6 @@
   testRequestHeadersAccepted(createLargeHeaderFragment(64));
 }
 
-<<<<<<< HEAD
 TEST_F(Http1ServerConnectionImplTest, PermissiveParsing) {
   codec_header_validation_mode_ = CodecHeaderValidationMode::Disabled;
   initialize();
@@ -3046,7 +3045,8 @@
   EXPECT_CALL(decoder, sendLocalReply(_, _, _, _, _));
   auto status = codec_->dispatch(buffer);
   EXPECT_TRUE(isCodecProtocolError(status));
-=======
+}
+
 TEST_F(Http1ServerConnectionImplTest, RuntimeLazyReadDisableTest) {
   TestScopedRuntime scoped_runtime;
 
@@ -3194,7 +3194,6 @@
   EXPECT_CALL(connection_, readDisable(false));
   // Delete active request to re-enable connection reading.
   connection_.dispatcher_.clearDeferredDeleteList();
->>>>>>> 1dc4d32e
 }
 
 // Tests that incomplete response headers of 80 kB header value fails.
