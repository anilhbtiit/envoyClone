--- conflicted
+++ resolved
@@ -343,7 +343,6 @@
         "//source/common/protobuf:utility_lib",
         "//source/extensions/transport_sockets:well_known_names",
         "@envoy_api//envoy/api/v2/core:base_cc",
-        "@envoy_api//envoy/api/v2/endpoint:endpoint_cc",
     ],
 )
 
@@ -369,11 +368,6 @@
         "//source/common/common:enum_to_int",
         "//source/common/common:logger_lib",
         "//source/common/config:metadata_lib",
-<<<<<<< HEAD
-        "//source/common/config:well_known_names",
-        "//source/common/network:utility_lib",
-=======
->>>>>>> 1255ac81
         "//source/common/stats:stats_lib",
         "//source/common/upstream:locality_lib",
         "@envoy_api//envoy/api/v2/core:base_cc",
