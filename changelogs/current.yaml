date: Pending

behavior_changes:
# *Changes that are expected to cause an incompatibility if applicable; deployment changes are likely required*

minor_behavior_changes:
# *Changes that may cause incompatibilities for some users, but should not for most*
- area: adaptive concurrency filter stats
  change: |
    Multiply the gradient value stat by 1000 to make it more granular (values will range between 500 and 2000).

bug_fixes:
# *Changes expected to improve the state of the world and are unlikely to have negative effects*
- area: tracers
  change: |
    use unary RPC calls for OpenTelemetry trace exports, rather than client-side streaming connections.

removed_config_or_runtime:
# *Normally occurs at the end of the* :ref:`deprecation period <deprecated>`
- area: http
  change: |
    Removed ``envoy.reloadable_features.allow_absolute_url_with_mixed_scheme`` runtime flag and legacy code paths.
- area: active health check
  change: |
    Removed ``envoy.reloadable_features.keep_endpoint_active_hc_status_on_locality_update`` runtime flag and legacy code paths.
- area: http1
  change: |
    Removed ``envoy.reloadable_features.http1_allow_codec_error_response_after_1xx_headers`` runtime flag and legacy code paths.
- area: overload manager
  change: |
    removed ``envoy.reloadable_features.overload_manager_error_unknown_action`` and legacy code paths.

new_features:
- area: aws_request_signing
  change: |
    Update ``aws_request_signing`` filter to support use as an upstream HTTP filter. This allows successful calculation of
    signatures after the forwarding stage has completed, particularly if the path element is modified.
- area: grpc reverse bridge
  change: |
    Change HTTP status to 200 to respect the gRPC protocol. This may cause problems for incorrect gRPC clients expecting the filter
    to preserve HTTP 1.1 responses.  This behavioral change can be temporarily reverted by setting runtime guard
    ``envoy.reloadable_features.grpc_http1_reverse_bridge_change_http_status`` to false.
- area: quic
  change: |
    Added QUIC protocol option :ref:`send_disable_active_migration
    <envoy_v3_api_field_config.listener.v3.QuicProtocolOptions.send_disable_active_migration>` to make the server send clients a transport
    parameter to discourage client endpoints from active migration.
- area: ext_proc
  change: |
    implemented
    :ref:`request_attributes <envoy_v3_api_field_extensions.filters.http.ext_proc.v3.ExternalProcessor.request_attributes>`
    and
    :ref:`response_attributes <envoy_v3_api_field_extensions.filters.http.ext_proc.v3.ExternalProcessor.response_attributes>`
    config APIs to enable sending and receiving attributes to/from the external processing server.
- area: access log
  change: |
    added support for :ref:`%UPSTREAM_CONNECTION_ID% <config_access_log_format_upstream_connection_id>` for the upstream connection
    identifier.
<<<<<<< HEAD
- area: upstream
  change: |
    Added :ref:`selection_method <envoy_v3_api_msg_extensions.load_balancing_policies.least_request.v3.LeastRequest>`
    option to the least request load balancer. If set to ``FULL_SCAN``,
    Envoy will select the host with the fewest active requests from the entire host set rather than
    :ref:`choice_count <envoy_v3_api_msg_extensions.load_balancing_policies.least_request.v3.LeastRequest>`
    random choices.
=======
- area: ext_proc
  change: |
    added
    :ref:`metadata_options <envoy_v3_api_field_extensions.filters.http.ext_proc.v3.ExternalProcessor.metadata_options>`
    config API to enable sending and receiving metadata from/to the external processing server. Both typed and untyped dynamic
    metadata may be sent to the server. If
    :ref:`receiving_namespaces <envoy_v3_api_field_extensions.filters.http.ext_proc.v3.MetadataOptions.receiving_namespaces>`
    is defined, returned metadata may be written to the specified allowed namespaces.
>>>>>>> 0edcdf86

deprecated:<|MERGE_RESOLUTION|>--- conflicted
+++ resolved
@@ -56,15 +56,6 @@
   change: |
     added support for :ref:`%UPSTREAM_CONNECTION_ID% <config_access_log_format_upstream_connection_id>` for the upstream connection
     identifier.
-<<<<<<< HEAD
-- area: upstream
-  change: |
-    Added :ref:`selection_method <envoy_v3_api_msg_extensions.load_balancing_policies.least_request.v3.LeastRequest>`
-    option to the least request load balancer. If set to ``FULL_SCAN``,
-    Envoy will select the host with the fewest active requests from the entire host set rather than
-    :ref:`choice_count <envoy_v3_api_msg_extensions.load_balancing_policies.least_request.v3.LeastRequest>`
-    random choices.
-=======
 - area: ext_proc
   change: |
     added
@@ -73,6 +64,12 @@
     metadata may be sent to the server. If
     :ref:`receiving_namespaces <envoy_v3_api_field_extensions.filters.http.ext_proc.v3.MetadataOptions.receiving_namespaces>`
     is defined, returned metadata may be written to the specified allowed namespaces.
->>>>>>> 0edcdf86
+- area: upstream
+  change: |
+    Added :ref:`selection_method <envoy_v3_api_msg_extensions.load_balancing_policies.least_request.v3.LeastRequest>`
+    option to the least request load balancer. If set to ``FULL_SCAN``,
+    Envoy will select the host with the fewest active requests from the entire host set rather than
+    :ref:`choice_count <envoy_v3_api_msg_extensions.load_balancing_policies.least_request.v3.LeastRequest>`
+    random choices.
 
 deprecated: