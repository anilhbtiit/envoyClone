#pragma once

#include <cstdlib>
#include <list>
#include <random>
#include <string>
#include <vector>

#include "envoy/api/api.h"
#include "envoy/buffer/buffer.h"
#include "envoy/network/address.h"
#include "envoy/stats/stats.h"
#include "envoy/stats/store.h"
#include "envoy/thread/thread.h"
#include "envoy/type/matcher/v3/string.pb.h"
#include "envoy/type/v3/percent.pb.h"

#include "source/common/buffer/buffer_impl.h"
#include "source/common/common/c_smart_ptr.h"
#include "source/common/common/empty_string.h"
#include "source/common/common/thread.h"
#include "source/common/config/decoded_resource_impl.h"
#include "source/common/config/opaque_resource_decoder_impl.h"
#include "source/common/config/version_converter.h"
#include "source/common/http/header_map_impl.h"
#include "source/common/protobuf/message_validator_impl.h"
#include "source/common/protobuf/utility.h"
#include "source/common/stats/symbol_table_impl.h"

#include "test/test_common/file_system_for_test.h"
#include "test/test_common/logging.h"
#include "test/test_common/printers.h"
#include "test/test_common/test_time_system.h"
#include "test/test_common/thread_factory_for_test.h"

#include "absl/strings/string_view.h"
#include "absl/time/time.h"
#include "gmock/gmock.h"
#include "gtest/gtest.h"

using testing::_; // NOLINT(misc-unused-using-decls)
using testing::AssertionFailure;
using testing::AssertionResult;
using testing::AssertionSuccess;
using testing::Invoke; //  NOLINT(misc-unused-using-decls)

namespace Envoy {

#if defined(__has_feature) && __has_feature(thread_sanitizer)
#define TSAN_TIMEOUT_FACTOR 3
#else
#define TSAN_TIMEOUT_FACTOR 1
#endif

/*
  Macro to use for validating that a statement throws the specified type of exception, and that
  the exception's what() method returns a string which is matched by the specified matcher.
  This allows for expectations such as:

  EXPECT_THAT_THROWS_MESSAGE(
      bad_function_call(),
      EnvoyException,
      AllOf(StartsWith("expected prefix"), HasSubstr("some substring")));
*/
#define EXPECT_THAT_THROWS_MESSAGE(statement, expected_exception, matcher)                         \
  try {                                                                                            \
    statement;                                                                                     \
    ADD_FAILURE() << "Exception should take place. It did not.";                                   \
  } catch (expected_exception & e) {                                                               \
    EXPECT_THAT(std::string(e.what()), matcher);                                                   \
  }

// Expect that the statement throws the specified type of exception with exactly the specified
// message.
#define EXPECT_THROW_WITH_MESSAGE(statement, expected_exception, message)                          \
  EXPECT_THAT_THROWS_MESSAGE(statement, expected_exception, ::testing::Eq(message))

// Expect that the statement throws the specified type of exception with a message containing a
// substring matching the specified regular expression (i.e. the regex doesn't have to match
// the entire message).
#define EXPECT_THROW_WITH_REGEX(statement, expected_exception, regex_str)                          \
  EXPECT_THAT_THROWS_MESSAGE(statement, expected_exception, ::testing::ContainsRegex(regex_str))

// Expect that the statement throws the specified type of exception with a message that does not
// contain any substring matching the specified regular expression.
#define EXPECT_THROW_WITHOUT_REGEX(statement, expected_exception, regex_str)                       \
  EXPECT_THAT_THROWS_MESSAGE(statement, expected_exception,                                        \
                             ::testing::Not(::testing::ContainsRegex(regex_str)))

// Expect that the statement hits an ENVOY_BUG containing the specified message.
#if defined(NDEBUG) || defined(ENVOY_CONFIG_COVERAGE)
// ENVOY_BUGs in release mode or in a coverage test log error.
#define EXPECT_ENVOY_BUG(statement, message) EXPECT_LOG_CONTAINS("error", message, statement)
#else
// ENVOY_BUGs in (non-coverage) debug mode is fatal.
#define EXPECT_ENVOY_BUG(statement, message)                                                       \
  EXPECT_DEBUG_DEATH(statement, ::testing::HasSubstr(message))
#endif

#define VERBOSE_EXPECT_NO_THROW(statement)                                                         \
  try {                                                                                            \
    statement;                                                                                     \
  } catch (EnvoyException & e) {                                                                   \
    ADD_FAILURE() << "Unexpected exception: " << std::string(e.what());                            \
  }

#define VERIFY_ASSERTION(statement)                                                                \
  do {                                                                                             \
    ::testing::AssertionResult status = statement;                                                 \
    if (!status) {                                                                                 \
      return status;                                                                               \
    }                                                                                              \
  } while (false)

// A convenience macro for testing Envoy deprecated features. This will disable the test when
// tests are built with --define deprecated_features=disabled to avoid the hard-failure mode for
// deprecated features. Sample usage is:
//
// TEST_F(FixtureName, DEPRECATED_FEATURE_TEST(TestName)) {
// ...
// }
#ifndef ENVOY_DISABLE_DEPRECATED_FEATURES
#define DEPRECATED_FEATURE_TEST(X) X
#else
#define DEPRECATED_FEATURE_TEST(X) DISABLED_##X
#endif

class TestEnvoyBug {
public:
  static void callEnvoyBug() { ENVOY_BUG(false, ""); }
};

// Random number generator which logs its seed to stderr. To repeat a test run with a non-zero seed
// one can run the test with --test_arg=--gtest_random_seed=[seed]
class TestRandomGenerator {
public:
  TestRandomGenerator();

  uint64_t random();

private:
  const int32_t seed_;
  std::ranlux48 generator_;
  RealTimeSource real_time_source_;
};

class TestUtility {
public:
  /**
   * Compare 2 HeaderMaps.
   * @param lhs supplies HeaderMap 1.
   * @param rhs supplies HeaderMap 2.
   * @return TRUE if the HeaderMaps are equal, ignoring the order of the
   * headers, false if not.
   */
  static bool headerMapEqualIgnoreOrder(const Http::HeaderMap& lhs, const Http::HeaderMap& rhs);

  /**
   * Compare 2 buffers.
   * @param lhs supplies buffer 1.
   * @param rhs supplies buffer 2.
   * @return TRUE if the buffers contain equal content
   *         (i.e., if lhs.toString() == rhs.toString()), false if not.
   */
  static bool buffersEqual(const Buffer::Instance& lhs, const Buffer::Instance& rhs);

  /**
   * Compare 2 RawSlice pointers.
   * @param lhs supplies raw slice 1.
   * @param rhs supplies raw slice 2.
   * @param num_slices The number of slices to compare. It is assumed lhs and rhs have the same
   * number.
   * @return true if for num_slices, all lhs raw slices are equal to the corresponding rhs raw slice
   *         in length and a byte by byte data comparison. false otherwise
   */
  static bool rawSlicesEqual(const Buffer::RawSlice* lhs, const Buffer::RawSlice* rhs,
                             size_t num_slices);

  /**
   * Feed a buffer with random characters.
   * @param buffer supplies the buffer to be fed.
   * @param n_char number of characters that should be added to the supplied buffer.
   * @param seed seeds pseudo-random number generator (default = 0).
   */
  static void feedBufferWithRandomCharacters(Buffer::Instance& buffer, uint64_t n_char,
                                             uint64_t seed = 0);

  /**
   * Finds a stat in a vector with the given name.
   * @param name the stat name to look for.
   * @param v the vector of stats.
   * @return the stat
   */
  template <typename T> static T findByName(const std::vector<T>& v, const std::string& name) {
    auto pos = std::find_if(v.begin(), v.end(),
                            [&name](const T& stat) -> bool { return stat->name() == name; });
    if (pos == v.end()) {
      return nullptr;
    }
    return *pos;
  }

  /**
   * Find a counter in a stats store.
   * @param store supplies the stats store.
   * @param name supplies the name to search for.
   * @return Stats::CounterSharedPtr the counter or nullptr if there is none.
   */
  static Stats::CounterSharedPtr findCounter(Stats::Store& store, const std::string& name);

  /**
   * Find a gauge in a stats store.
   * @param store supplies the stats store.
   * @param name supplies the name to search for.
   * @return Stats::GaugeSharedPtr the gauge or nullptr if there is none.
   */
  static Stats::GaugeSharedPtr findGauge(Stats::Store& store, const std::string& name);

  /**
   * Wait for a counter to == a given value.
   * @param store supplies the stats store.
   * @param name supplies the name of the counter to wait for.
   * @param value supplies the value of the counter.
   * @param time_system the time system to use for waiting.
   * @param timeout the maximum time to wait before timing out, or 0 for no timeout.
   * @param dispatcher the dispatcher to run non-blocking periodically during the wait.
   * @return AssertionSuccess() if the counter was == to the value within the timeout, else
   * AssertionFailure().
   */
  static AssertionResult
  waitForCounterEq(Stats::Store& store, const std::string& name, uint64_t value,
                   Event::TestTimeSystem& time_system,
                   std::chrono::milliseconds timeout = std::chrono::milliseconds::zero(),
                   Event::Dispatcher* dispatcher = nullptr);

  /**
   * Wait for a counter to >= a given value.
   * @param store supplies the stats store.
   * @param name counter name.
   * @param value target value.
   * @param time_system the time system to use for waiting.
   * @param timeout the maximum time to wait before timing out, or 0 for no timeout.
   * @return AssertionSuccess() if the counter was >= to the value within the timeout, else
   * AssertionFailure().
   */
  static AssertionResult
  waitForCounterGe(Stats::Store& store, const std::string& name, uint64_t value,
                   Event::TestTimeSystem& time_system,
                   std::chrono::milliseconds timeout = std::chrono::milliseconds::zero());

  /**
   * Wait for a gauge to >= a given value.
   * @param store supplies the stats store.
   * @param name gauge name.
   * @param value target value.
   * @param time_system the time system to use for waiting.
   * @param timeout the maximum time to wait before timing out, or 0 for no timeout.
   * @return AssertionSuccess() if the counter gauge >= to the value within the timeout, else
   * AssertionFailure().
   */
  static AssertionResult
  waitForGaugeGe(Stats::Store& store, const std::string& name, uint64_t value,
                 Event::TestTimeSystem& time_system,
                 std::chrono::milliseconds timeout = std::chrono::milliseconds::zero());

  /**
   * Wait for a gauge to == a given value.
   * @param store supplies the stats store.
   * @param name gauge name.
   * @param value target value.
   * @param time_system the time system to use for waiting.
   * @param timeout the maximum time to wait before timing out, or 0 for no timeout.
   * @return AssertionSuccess() if the gauge was == to the value within the timeout, else
   * AssertionFailure().
   */
  static AssertionResult
  waitForGaugeEq(Stats::Store& store, const std::string& name, uint64_t value,
                 Event::TestTimeSystem& time_system,
                 std::chrono::milliseconds timeout = std::chrono::milliseconds::zero());

  /**
   * Wait for a histogram to have samples.
   * @param store supplies the stats store.
   * @param name histogram name.
   * @param time_system the time system to use for waiting.
   * @param timeout the maximum time to wait before timing out, or 0 for no timeout.
   * @return AssertionSuccess() if the histogram was populated within the timeout, else
   * AssertionFailure().
   */
  static AssertionResult waitUntilHistogramHasSamples(
      Stats::Store& store, const std::string& name, Event::TestTimeSystem& time_system,
      Event::Dispatcher& main_dispatcher,
      std::chrono::milliseconds timeout = std::chrono::milliseconds::zero());

  /**
   * Read a histogram's sample count from the main thread.
   * @param store supplies the stats store.
   * @param name histogram name.
   * @return uint64_t the sample count.
   */
  static uint64_t readSampleCount(Event::Dispatcher& main_dispatcher,
                                  const Stats::ParentHistogram& histogram);

  /**
   * Find a readout in a stats store.
   * @param store supplies the stats store.
   * @param name supplies the name to search for.
   * @return Stats::TextReadoutSharedPtr the readout or nullptr if there is none.
   */
  static Stats::TextReadoutSharedPtr findTextReadout(Stats::Store& store, const std::string& name);

  /**
   * Convert a string list of IP addresses into a list of network addresses usable for DNS
   * response testing.
   */
  static std::list<Network::DnsResponse>
  makeDnsResponse(const std::list<std::string>& addresses,
                  std::chrono::seconds = std::chrono::seconds(0));

  /**
   * List files in a given directory path
   *
   * @param path directory path to list
   * @param recursive whether or not to traverse subdirectories
   * @return std::vector<std::string> filenames
   */
  static std::vector<std::string> listFiles(const std::string& path, bool recursive);

  /**
   * Return a unique temporary filename for use in tests.
   *
   * @return a filename based on the process id and current time.
   */

  static std::string uniqueFilename() {
    return absl::StrCat(getpid(), "_", std::chrono::system_clock::now().time_since_epoch().count());
  }

  /**
   * Compare two protos of the same type for equality.
   *
   * @param lhs proto on LHS.
   * @param rhs proto on RHS.
   * @param ignore_repeated_field_ordering if true, repeated field ordering will be ignored.
   * @return bool indicating whether the protos are equal.
   */
  static bool protoEqual(const Protobuf::Message& lhs, const Protobuf::Message& rhs,
                         bool ignore_repeated_field_ordering = false) {
    Protobuf::util::MessageDifferencer differencer;
    differencer.set_message_field_comparison(Protobuf::util::MessageDifferencer::EQUIVALENT);
    if (ignore_repeated_field_ordering) {
      differencer.set_repeated_field_comparison(Protobuf::util::MessageDifferencer::AS_SET);
    }
    return differencer.Compare(lhs, rhs);
  }

  static bool protoEqualIgnoringField(const Protobuf::Message& lhs, const Protobuf::Message& rhs,
                                      const std::string& field_to_ignore) {
    Protobuf::util::MessageDifferencer differencer;
    const Protobuf::FieldDescriptor* ignored_field =
        lhs.GetDescriptor()->FindFieldByName(field_to_ignore);
    ASSERT(ignored_field != nullptr, "Field name to ignore not found.");
    differencer.IgnoreField(ignored_field);
    return differencer.Compare(lhs, rhs);
  }

  /**
   * Compare two decoded resources for equality.
   *
   * @param lhs decoded resource on LHS.
   * @param rhs decoded resource on RHS.
   * @return bool indicating whether the decoded resources are equal.
   */
  static bool decodedResourceEq(const Config::DecodedResource& lhs,
                                const Config::DecodedResource& rhs) {
    return lhs.name() == rhs.name() && lhs.aliases() == rhs.aliases() &&
           lhs.version() == rhs.version() && lhs.hasResource() == rhs.hasResource() &&
           (!lhs.hasResource() || protoEqual(lhs.resource(), rhs.resource()));
  }

  /**
   * Compare two JSON strings serialized from ProtobufWkt::Struct for equality. When two identical
   * ProtobufWkt::Struct are serialized into JSON strings, the results have the same set of
   * properties (values), but the positions may be different.
   *
   * @param lhs JSON string on LHS.
   * @param rhs JSON string on RHS.
   * @param support_root_array Whether to support parsing JSON arrays.
   * @return bool indicating whether the JSON strings are equal.
   */
  static bool jsonStringEqual(const std::string& lhs, const std::string& rhs,
                              bool support_root_array = false) {
    if (!support_root_array) {
      return protoEqual(jsonToStruct(lhs), jsonToStruct(rhs));
    }

    return protoEqual(jsonArrayToStruct(lhs), jsonArrayToStruct(rhs));
  }

  /**
   * Symmetrically pad a string with '=' out to a desired length.
   * @param to_pad the string being padded around.
   * @param desired_length the length we want the padding to bring the string up to.
   * @return the padded string.
   */
  static std::string addLeftAndRightPadding(absl::string_view to_pad, int desired_length = 80);

  /**
   * Split a string.
   * @param source supplies the string to split.
   * @param split supplies the char to split on.
   * @return vector of strings computed after splitting `source` around all instances of `split`.
   */
  static std::vector<std::string> split(const std::string& source, char split);

  /**
   * Split a string.
   * @param source supplies the string to split.
   * @param split supplies the string to split on.
   * @param keep_empty_string result contains empty strings if the string starts or ends with
   * 'split', or if instances of 'split' are adjacent.
   * @return vector of strings computed after splitting `source` around all instances of `split`.
   */
  static std::vector<std::string> split(const std::string& source, const std::string& split,
                                        bool keep_empty_string = false);

  /**
   * Compare two RepeatedPtrFields of the same type for equality.
   *
   * @param lhs RepeatedPtrField on LHS.
   * @param rhs RepeatedPtrField on RHS.
   * @param ignore_ordering if ordering should be ignored. Note if true this turns
   *   comparison into an N^2 operation.
   * @return bool indicating whether the RepeatedPtrField are equal. TestUtility::protoEqual() is
   *              used for individual element testing.
   */
  template <typename ProtoType>
  static bool repeatedPtrFieldEqual(const Protobuf::RepeatedPtrField<ProtoType>& lhs,
                                    const Protobuf::RepeatedPtrField<ProtoType>& rhs,
                                    bool ignore_ordering = false) {
    if (lhs.size() != rhs.size()) {
      return false;
    }

    if (!ignore_ordering) {
      for (int i = 0; i < lhs.size(); ++i) {
        if (!TestUtility::protoEqual(lhs[i], rhs[i], /*ignore_ordering=*/false)) {
          return false;
        }
      }

      return true;
    }
    using ProtoList = std::list<std::unique_ptr<const Protobuf::Message>>;
    // Iterate through using protoEqual as ignore_ordering is true, and fields
    // in the sub-protos may also be out of order.
    ProtoList lhs_list =
        RepeatedPtrUtil::convertToConstMessagePtrContainer<ProtoType, ProtoList>(lhs);
    ProtoList rhs_list =
        RepeatedPtrUtil::convertToConstMessagePtrContainer<ProtoType, ProtoList>(rhs);
    while (!lhs_list.empty()) {
      bool found = false;
      for (auto it = rhs_list.begin(); it != rhs_list.end(); ++it) {
        if (TestUtility::protoEqual(*lhs_list.front(), **it,
                                    /*ignore_ordering=*/true)) {
          lhs_list.pop_front();
          rhs_list.erase(it);
          found = true;
          break;
        }
      }
      if (!found) {
        return false;
      }
    }
    return true;
  }

  template <class ProtoType>
  static AssertionResult
  assertRepeatedPtrFieldEqual(const Protobuf::RepeatedPtrField<ProtoType>& lhs,
                              const Protobuf::RepeatedPtrField<ProtoType>& rhs,
                              bool ignore_ordering = false) {
    if (!repeatedPtrFieldEqual(lhs, rhs, ignore_ordering)) {
      return AssertionFailure() << RepeatedPtrUtil::debugString(lhs) << " does not match "
                                << RepeatedPtrUtil::debugString(rhs);
    }

    return AssertionSuccess();
  }

  /**
   * Returns a "novel" IPv4 loopback address, if available.
   * For many tests, we want a loopback address other than 127.0.0.1 where possible. For some
   * platforms such as macOS, only 127.0.0.1 is available for IPv4 loopback.
   *
   * @return string 127.0.0.x , where x is "1" for macOS and "9" otherwise.
   */
  static std::string getIpv4Loopback() {
#ifdef __APPLE__
    return "127.0.0.1";
#else
    return "127.0.0.9";
#endif
  }

  /**
   * Return typed proto message object for YAML.
   * @param yaml YAML string.
   * @return MessageType parsed from yaml.
   */
  template <class MessageType> static MessageType parseYaml(const std::string& yaml) {
    MessageType message;
    TestUtility::loadFromYaml(yaml, message);
    return message;
  }

  // Allows pretty printed test names for TEST_P using TestEnvironment::getIpVersionsForTest().
  //
  // Tests using this will be of the form IpVersions/SslSocketTest.HalfClose/IPv4
  // instead of IpVersions/SslSocketTest.HalfClose/1
  static std::string
  ipTestParamsToString(const ::testing::TestParamInfo<Network::Address::IpVersion>& params) {
    return params.param == Network::Address::IpVersion::v4 ? "IPv4" : "IPv6";
  }

  /**
   * Return flip-ordered bytes.
   * @param bytes input bytes.
   * @return Type flip-ordered bytes.
   */
  template <class Type> static Type flipOrder(const Type& bytes) {
    Type result{0};
    Type data = bytes;
    for (Type i = 0; i < sizeof(Type); i++) {
      result <<= 8;
      result |= (data & Type(0xFF));
      data >>= 8;
    }
    return result;
  }

  static absl::Time parseTime(const std::string& input, const std::string& input_format);
  static std::string formatTime(const absl::Time input, const std::string& output_format);
  static std::string formatTime(const SystemTime input, const std::string& output_format);
  static std::string convertTime(const std::string& input, const std::string& input_format,
                                 const std::string& output_format);

  static constexpr std::chrono::milliseconds DefaultTimeout = std::chrono::milliseconds(10000);

  /**
   * Return a prefix string matcher.
   * @param string prefix.
   * @return Object StringMatcher.
   */
  static const envoy::type::matcher::v3::StringMatcher createPrefixMatcher(std::string str) {
    envoy::type::matcher::v3::StringMatcher matcher;
    matcher.set_prefix(str);
    return matcher;
  }

  /**
   * Return an exact string matcher.
   * @param string exact.
   * @return Object StringMatcher.
   */
  static const envoy::type::matcher::v3::StringMatcher createExactMatcher(std::string str) {
    envoy::type::matcher::v3::StringMatcher matcher;
    matcher.set_exact(str);
    return matcher;
  }

  /**
   * Return a regex string matcher.
   * @param string exact.
   * @return Object StringMatcher.
   */
  static const envoy::type::matcher::v3::StringMatcher createRegexMatcher(std::string str) {
    envoy::type::matcher::v3::StringMatcher matcher;
    auto* regex = matcher.mutable_safe_regex();
    regex->mutable_google_re2();
    regex->set_regex(str);
    return matcher;
  }

  /**
   * Checks that passed gauges have a value of 0. Gauges can be omitted from
   * this check by modifying the regex that matches gauge names in the
   * implementation.
   *
   * @param vector of gauges to check.
   * @return bool indicating that passed gauges not matching the omitted regex have a value of 0.
   */
  static bool gaugesZeroed(const std::vector<Stats::GaugeSharedPtr>& gauges);
  static bool gaugesZeroed(
      const std::vector<std::pair<absl::string_view, Stats::PrimitiveGaugeReference>>& gauges);

  /**
   * Returns the members of gauges that are not zero. Uses the same regex filter as gaugesZeroed().
   */
  static std::string nonZeroedGauges(const std::vector<Stats::GaugeSharedPtr>& gauges);

  // Strict variants of Protobuf::MessageUtil
  static void loadFromJson(const std::string& json, Protobuf::Message& message,
                           bool preserve_original_type = false, bool avoid_boosting = false) {
    MessageUtil::loadFromJson(json, message, ProtobufMessage::getStrictValidationVisitor(),
                              !avoid_boosting);
    if (!preserve_original_type) {
      Config::VersionConverter::eraseOriginalTypeInformation(message);
    }
  }

  static void loadFromJson(const std::string& json, ProtobufWkt::Struct& message) {
    MessageUtil::loadFromJson(json, message);
  }

  static void loadFromYaml(const std::string& yaml, Protobuf::Message& message,
                           bool preserve_original_type = false, bool avoid_boosting = false) {
    MessageUtil::loadFromYaml(yaml, message, ProtobufMessage::getStrictValidationVisitor(),
                              !avoid_boosting);
    if (!preserve_original_type) {
      Config::VersionConverter::eraseOriginalTypeInformation(message);
    }
  }

  static void loadFromFile(const std::string& path, Protobuf::Message& message, Api::Api& api,
                           bool preserve_original_type = false) {
    MessageUtil::loadFromFile(path, message, ProtobufMessage::getStrictValidationVisitor(), api);
    if (!preserve_original_type) {
      Config::VersionConverter::eraseOriginalTypeInformation(message);
    }
  }

  template <class MessageType>
  static inline MessageType anyConvert(const ProtobufWkt::Any& message) {
    return MessageUtil::anyConvert<MessageType>(message);
  }

  template <class MessageType>
  static void loadFromYamlAndValidate(const std::string& yaml, MessageType& message,
                                      bool preserve_original_type = false,
                                      bool avoid_boosting = false) {
    MessageUtil::loadFromYamlAndValidate(
        yaml, message, ProtobufMessage::getStrictValidationVisitor(), avoid_boosting);
    if (!preserve_original_type) {
      Config::VersionConverter::eraseOriginalTypeInformation(message);
    }
  }

  template <class MessageType> static void validate(const MessageType& message) {
    MessageUtil::validate(message, ProtobufMessage::getStrictValidationVisitor());
  }

  template <class MessageType>
  static const MessageType& downcastAndValidate(const Protobuf::Message& config) {
    return MessageUtil::downcastAndValidate<MessageType>(
        config, ProtobufMessage::getStrictValidationVisitor());
  }

  static void jsonConvert(const Protobuf::Message& source, Protobuf::Message& dest) {
    // Explicit round-tripping to support conversions inside tests between arbitrary messages as a
    // convenience.
    ProtobufWkt::Struct tmp;
    MessageUtil::jsonConvert(source, tmp);
    MessageUtil::jsonConvert(tmp, ProtobufMessage::getStrictValidationVisitor(), dest);
  }

  static ProtobufWkt::Struct jsonToStruct(const std::string& json) {
    ProtobufWkt::Struct message;
    MessageUtil::loadFromJson(json, message);
    return message;
  }

  static ProtobufWkt::Struct jsonArrayToStruct(const std::string& json) {
    // Hacky: add a surrounding root message, allowing JSON to be parsed into a struct.
    std::string root_message = absl::StrCat("{ \"testOnlyArrayRoot\": ", json, "}");

    ProtobufWkt::Struct message;
    MessageUtil::loadFromJson(root_message, message);
    return message;
  }

  /**
   * Extract the Protobuf binary format of a google.protobuf.Message as a string.
   * @param message message of type type.googleapis.com/google.protobuf.Message.
   * @return std::string of the Protobuf binary object.
   */
  static std::string getProtobufBinaryStringFromMessage(const Protobuf::Message& message) {
    std::string pb_binary_str;
    pb_binary_str.reserve(message.ByteSizeLong());
    message.SerializeToString(&pb_binary_str);
    return pb_binary_str;
  }

  template <class MessageType>
  static Config::DecodedResourcesWrapper
  decodeResources(std::initializer_list<MessageType> resources,
                  const std::string& name_field = "name") {
    Config::DecodedResourcesWrapper decoded_resources;
    for (const auto& resource : resources) {
      auto owned_resource = std::make_unique<MessageType>(resource);
      decoded_resources.owned_resources_.emplace_back(new Config::DecodedResourceImpl(
          std::move(owned_resource), MessageUtil::getStringField(resource, name_field), {}, ""));
      decoded_resources.refvec_.emplace_back(*decoded_resources.owned_resources_.back());
    }
    return decoded_resources;
  }

  template <class MessageType>
  static Config::DecodedResourcesWrapper decodeResources(std::vector<MessageType> resources,
                                                         const std::string& name_field = "name") {
    Config::DecodedResourcesWrapper decoded_resources;
    for (const auto& resource : resources) {
      auto owned_resource = std::make_unique<MessageType>(resource);
      decoded_resources.owned_resources_.emplace_back(new Config::DecodedResourceImpl(
          std::move(owned_resource), MessageUtil::getStringField(resource, name_field), {}, ""));
      decoded_resources.refvec_.emplace_back(*decoded_resources.owned_resources_.back());
    }
    return decoded_resources;
  }

  template <class MessageType>
  static Config::DecodedResourcesWrapper
  decodeResources(const Protobuf::RepeatedPtrField<ProtobufWkt::Any>& resources,
                  const std::string& version, const std::string& name_field = "name") {
    TestOpaqueResourceDecoderImpl<MessageType> resource_decoder(name_field);
    return Config::DecodedResourcesWrapper(resource_decoder, resources, version);
  }

  template <class MessageType>
  static Config::DecodedResourcesWrapper
  decodeResources(const envoy::service::discovery::v3::DiscoveryResponse& resources,
                  const std::string& name_field = "name") {
    return decodeResources<MessageType>(resources.resources(), resources.version_info(),
                                        name_field);
  }

  template <class MessageType>
  static Config::DecodedResourcesWrapper decodeResources(
      const Protobuf::RepeatedPtrField<envoy::service::discovery::v3::Resource>& resources,
      const std::string& name_field = "name") {
    Config::DecodedResourcesWrapper decoded_resources;
    TestOpaqueResourceDecoderImpl<MessageType> resource_decoder(name_field);
    for (const auto& resource : resources) {
      decoded_resources.owned_resources_.emplace_back(
          new Config::DecodedResourceImpl(resource_decoder, resource));
      decoded_resources.refvec_.emplace_back(*decoded_resources.owned_resources_.back());
    }
    return decoded_resources;
  }

  template <typename Current>
  class TestOpaqueResourceDecoderImpl : public Config::OpaqueResourceDecoderImpl<Current> {
  public:
    TestOpaqueResourceDecoderImpl(absl::string_view name_field)
        : Config::OpaqueResourceDecoderImpl<Current>(ProtobufMessage::getStrictValidationVisitor(),
                                                     name_field) {}
  };

  /**
   * Returns the string representation of a envoy::config::core::v3::ApiVersion.
   *
   * @param api_version to be converted.
   * @return std::string representation of envoy::config::core::v3::ApiVersion.
   */
  static std::string
  getVersionStringFromApiVersion(envoy::config::core::v3::ApiVersion api_version) {
    switch (api_version) {
    case envoy::config::core::v3::ApiVersion::AUTO:
      return "AUTO";
    case envoy::config::core::v3::ApiVersion::V2:
      return "V2";
    case envoy::config::core::v3::ApiVersion::V3:
      return "V3";
    default:
      NOT_REACHED_GCOVR_EXCL_LINE;
    }
  }

  /**
   * Returns the fully-qualified name of a service, rendered from service_full_name_template.
   *
   * @param service_full_name_template the service fully-qualified name template.
   * @param api_version version of a service.
   * @param use_alpha if the alpha version is preferred.
   * @param service_namespace to override the service namespace.
   * @return std::string full path of a service method.
   */
  static std::string
  getVersionedServiceFullName(const std::string& service_full_name_template,
                              envoy::config::core::v3::ApiVersion api_version,
                              bool use_alpha = false,
                              const std::string& service_namespace = EMPTY_STRING) {
    switch (api_version) {
    case envoy::config::core::v3::ApiVersion::AUTO:
      FALLTHRU;
    case envoy::config::core::v3::ApiVersion::V2:
      return fmt::format(service_full_name_template, use_alpha ? "v2alpha" : "v2",
                         service_namespace);

    case envoy::config::core::v3::ApiVersion::V3:
      return fmt::format(service_full_name_template, "v3", service_namespace);
    default:
      NOT_REACHED_GCOVR_EXCL_LINE;
    }
  }

  /**
   * Returns the full path of a service method.
   *
   * @param service_full_name_template the service fully-qualified name template.
   * @param method_name the method name.
   * @param api_version version of a service method.
   * @param use_alpha if the alpha version is preferred.
   * @param service_namespace to override the service namespace.
   * @return std::string full path of a service method.
   */
  static std::string getVersionedMethodPath(const std::string& service_full_name_template,
                                            absl::string_view method_name,
                                            envoy::config::core::v3::ApiVersion api_version,
                                            bool use_alpha = false,
                                            const std::string& service_namespace = EMPTY_STRING) {
    return absl::StrCat("/",
                        getVersionedServiceFullName(service_full_name_template, api_version,
                                                    use_alpha, service_namespace),
                        "/", method_name);
  }
};

/**
 * Wraps the common case of having a cross-thread "one shot" ready condition.
 *
 * It functions like absl::Notification except the usage of notifyAll() appears
 * to trigger tighter simultaneous wakeups in multiple threads, resulting in
 * more contentions, e.g. for BM_CreateRace in
 * ../common/stats/symbol_table_speed_test.cc.
 *
 * See
 *     https://github.com/abseil/abseil-cpp/blob/master/absl/synchronization/notification.h
 * for the absl impl, which appears to result in fewer contentions (and in
 * tests we want contentions).
 */
class ConditionalInitializer {
public:
  /**
   * Set the conditional to ready.
   */
  void setReady();

  /**
   * Block until the conditional is ready, will return immediately if it is already ready. This
   * routine will also reset ready_ so that the initializer can be used again. setReady() should
   * only be called once in between a call to waitReady().
   */
  void waitReady();

  /**
   * Waits until ready; does not reset it. This variation is immune to spurious
   * condvar wakeups, and is also suitable for having multiple threads wait on
   * a common condition.
   */
  void wait();

private:
  absl::Mutex mutex_;
  bool ready_ ABSL_GUARDED_BY(mutex_){false};
};

namespace Tracing {

class TestTraceContextImpl : public Tracing::TraceContext {
public:
  TestTraceContextImpl(const std::initializer_list<std::pair<std::string, std::string>>& values) {
    for (const auto& value : values) {
      context_map_[value.first] = value.second;
    }
  }

  absl::optional<absl::string_view> getTraceContext(absl::string_view key) const override {
    auto iter = context_map_.find(key);
    if (iter == context_map_.end()) {
      return absl::nullopt;
    }
    return iter->second;
  }

  void setTraceContext(absl::string_view key, absl::string_view val) override {
    context_map_.insert({std::string(key), std::string(val)});
  }

  absl::flat_hash_map<std::string, std::string> context_map_;
};

} // namespace Tracing

namespace Http {

/**
 * All of the inline header functions that just pass through to the child header map.
 */
#define DEFINE_TEST_INLINE_HEADER_FUNCS(name)                                                      \
  const HeaderEntry* name() const override { return header_map_->name(); }                         \
  size_t remove##name() override {                                                                 \
    const size_t headers_removed = header_map_->remove##name();                                    \
    header_map_->verifyByteSizeInternalForTest();                                                  \
    return headers_removed;                                                                        \
  }                                                                                                \
  absl::string_view get##name##Value() const override { return header_map_->get##name##Value(); }  \
  void set##name(absl::string_view value) override {                                               \
    header_map_->set##name(value);                                                                 \
    header_map_->verifyByteSizeInternalForTest();                                                  \
  }

#define DEFINE_TEST_INLINE_STRING_HEADER_FUNCS(name)                                               \
public:                                                                                            \
  DEFINE_TEST_INLINE_HEADER_FUNCS(name)                                                            \
  void append##name(absl::string_view data, absl::string_view delimiter) override {                \
    header_map_->append##name(data, delimiter);                                                    \
    header_map_->verifyByteSizeInternalForTest();                                                  \
  }                                                                                                \
  void setReference##name(absl::string_view value) override {                                      \
    header_map_->setReference##name(value);                                                        \
    header_map_->verifyByteSizeInternalForTest();                                                  \
  }

#define DEFINE_TEST_INLINE_NUMERIC_HEADER_FUNCS(name)                                              \
public:                                                                                            \
  DEFINE_TEST_INLINE_HEADER_FUNCS(name)                                                            \
  void set##name(uint64_t value) override {                                                        \
    header_map_->set##name(value);                                                                 \
    header_map_->verifyByteSizeInternalForTest();                                                  \
  }

/**
 * Base class for all test header map types. This class wraps an underlying real header map
 * implementation, passes through all calls, and adds some niceties for testing that we don't
 * want in the production implementation for performance reasons. The wrapping functionality is
 * primarily here to deal with complexities around virtual calls in some constructor paths in
 * HeaderMapImpl.
 */
template <class Interface, class Impl> class TestHeaderMapImplBase : public Interface {
public:
  TestHeaderMapImplBase() = default;
  TestHeaderMapImplBase(const std::initializer_list<std::pair<std::string, std::string>>& values) {
    for (auto& value : values) {
      header_map_->addCopy(LowerCaseString(value.first), value.second);
    }
    header_map_->verifyByteSizeInternalForTest();
  }
  TestHeaderMapImplBase(const TestHeaderMapImplBase& rhs)
      : TestHeaderMapImplBase(*rhs.header_map_) {}
  TestHeaderMapImplBase(const HeaderMap& rhs) {
    HeaderMapImpl::copyFrom(*header_map_, rhs);
    header_map_->verifyByteSizeInternalForTest();
  }
  void copyFrom(const TestHeaderMapImplBase& rhs) { copyFrom(*rhs.header_map_); }
  void copyFrom(const HeaderMap& rhs) {
    HeaderMapImpl::copyFrom(*header_map_, rhs);
    header_map_->verifyByteSizeInternalForTest();
  }
  TestHeaderMapImplBase& operator=(const TestHeaderMapImplBase& rhs) {
    if (this == &rhs) {
      return *this;
    }
    clear();
    HeaderMapImpl::copyFrom(*header_map_, rhs);
    header_map_->verifyByteSizeInternalForTest();
    return *this;
  }

  // Value added methods on top of HeaderMap.
  void addCopy(const std::string& key, const std::string& value) {
    addCopy(LowerCaseString(key), value);
  }
  std::string get_(const std::string& key) const { return get_(LowerCaseString(key)); }
  std::string get_(const LowerCaseString& key) const {
    // TODO(mattklein123): Possibly allow getting additional headers beyond the first.
    auto headers = get(key);
    if (headers.empty()) {
      return EMPTY_STRING;
    } else {
      return std::string(headers[0]->value().getStringView());
    }
  }
  bool has(const std::string& key) const { return !get(LowerCaseString(key)).empty(); }
  bool has(const LowerCaseString& key) const { return !get(key).empty(); }
  size_t remove(const std::string& key) { return remove(LowerCaseString(key)); }

  // HeaderMap
  bool operator==(const HeaderMap& rhs) const override { return header_map_->operator==(rhs); }
  bool operator!=(const HeaderMap& rhs) const override { return header_map_->operator!=(rhs); }
  void addViaMove(HeaderString&& key, HeaderString&& value) override {
    header_map_->addViaMove(std::move(key), std::move(value));
    header_map_->verifyByteSizeInternalForTest();
  }
  void addReference(const LowerCaseString& key, absl::string_view value) override {
    header_map_->addReference(key, value);
    header_map_->verifyByteSizeInternalForTest();
  }
  void addReferenceKey(const LowerCaseString& key, uint64_t value) override {
    header_map_->addReferenceKey(key, value);
    header_map_->verifyByteSizeInternalForTest();
  }
  void addReferenceKey(const LowerCaseString& key, absl::string_view value) override {
    header_map_->addReferenceKey(key, value);
    header_map_->verifyByteSizeInternalForTest();
  }
  void addCopy(const LowerCaseString& key, uint64_t value) override {
    header_map_->addCopy(key, value);
    header_map_->verifyByteSizeInternalForTest();
  }
  void addCopy(const LowerCaseString& key, absl::string_view value) override {
    header_map_->addCopy(key, value);
    header_map_->verifyByteSizeInternalForTest();
  }
  void appendCopy(const LowerCaseString& key, absl::string_view value) override {
    header_map_->appendCopy(key, value);
    header_map_->verifyByteSizeInternalForTest();
  }
  void setReference(const LowerCaseString& key, absl::string_view value) override {
    header_map_->setReference(key, value);
    header_map_->verifyByteSizeInternalForTest();
  }
  void setReferenceKey(const LowerCaseString& key, absl::string_view value) override {
    header_map_->setReferenceKey(key, value);
  }
  void setCopy(const LowerCaseString& key, absl::string_view value) override {
    header_map_->setCopy(key, value);
    header_map_->verifyByteSizeInternalForTest();
  }
  uint64_t byteSize() const override { return header_map_->byteSize(); }
  HeaderMap::GetResult get(const LowerCaseString& key) const override {
    return header_map_->get(key);
  }
  void iterate(HeaderMap::ConstIterateCb cb) const override { header_map_->iterate(cb); }
  void iterateReverse(HeaderMap::ConstIterateCb cb) const override {
    header_map_->iterateReverse(cb);
  }
  void clear() override {
    header_map_->clear();
    header_map_->verifyByteSizeInternalForTest();
  }
  size_t remove(const LowerCaseString& key) override {
    size_t headers_removed = header_map_->remove(key);
    header_map_->verifyByteSizeInternalForTest();
    return headers_removed;
  }
  size_t removeIf(const HeaderMap::HeaderMatchPredicate& predicate) override {
    size_t headers_removed = header_map_->removeIf(predicate);
    header_map_->verifyByteSizeInternalForTest();
    return headers_removed;
  }
  size_t removePrefix(const LowerCaseString& key) override {
    size_t headers_removed = header_map_->removePrefix(key);
    header_map_->verifyByteSizeInternalForTest();
    return headers_removed;
  }
  size_t size() const override { return header_map_->size(); }
  bool empty() const override { return header_map_->empty(); }
  void dumpState(std::ostream& os, int indent_level = 0) const override {
    header_map_->dumpState(os, indent_level);
  }

  using Handle = typename CustomInlineHeaderRegistry::Handle<Interface::header_map_type>;
  const HeaderEntry* getInline(Handle handle) const override {
    return header_map_->getInline(handle);
  }
  void appendInline(Handle handle, absl::string_view data, absl::string_view delimiter) override {
    header_map_->appendInline(handle, data, delimiter);
    header_map_->verifyByteSizeInternalForTest();
  }
  void setReferenceInline(Handle handle, absl::string_view value) override {
    header_map_->setReferenceInline(handle, value);
    header_map_->verifyByteSizeInternalForTest();
  }
  void setInline(Handle handle, absl::string_view value) override {
    header_map_->setInline(handle, value);
    header_map_->verifyByteSizeInternalForTest();
  }
  void setInline(Handle handle, uint64_t value) override {
    header_map_->setInline(handle, value);
    header_map_->verifyByteSizeInternalForTest();
  }
  size_t removeInline(Handle handle) override {
    const size_t rc = header_map_->removeInline(handle);
    header_map_->verifyByteSizeInternalForTest();
    return rc;
  }
  StatefulHeaderKeyFormatterOptConstRef formatter() const override {
    return StatefulHeaderKeyFormatterOptConstRef(header_map_->formatter());
  }
  StatefulHeaderKeyFormatterOptRef formatter() override { return header_map_->formatter(); }

  std::unique_ptr<Impl> header_map_{Impl::create()};
};

/**
 * Typed test implementations for all of the concrete header types.
 */
class TestRequestHeaderMapImpl
    : public TestHeaderMapImplBase<RequestHeaderMap, RequestHeaderMapImpl> {
public:
  using TestHeaderMapImplBase::TestHeaderMapImplBase;

  INLINE_REQ_STRING_HEADERS(DEFINE_TEST_INLINE_STRING_HEADER_FUNCS)
  INLINE_REQ_NUMERIC_HEADERS(DEFINE_TEST_INLINE_NUMERIC_HEADER_FUNCS)
  INLINE_REQ_RESP_STRING_HEADERS(DEFINE_TEST_INLINE_STRING_HEADER_FUNCS)
  INLINE_REQ_RESP_NUMERIC_HEADERS(DEFINE_TEST_INLINE_NUMERIC_HEADER_FUNCS)
<<<<<<< HEAD
  absl::string_view getForwardingPath() override { return forwarding_path_; }
  absl::string_view getFilterPath() override { return filter_path_; }

private:
  void setForwardingPath(absl::string_view path) override { forwarding_path_ = std::string(path); }
  void setFilterPath(absl::string_view path) override { filter_path_ = std::string(path); }

  std::string forwarding_path_;
  std::string filter_path_;
=======

  absl::optional<absl::string_view> getTraceContext(absl::string_view key) const override {
    ASSERT(header_map_);
    return header_map_->getTraceContext(key);
  }
  void setTraceContext(absl::string_view key, absl::string_view value) override {
    ASSERT(header_map_);
    header_map_->setTraceContext(key, value);
  }

  void setTraceContextReferenceKey(absl::string_view key, absl::string_view val) override {
    ASSERT(header_map_);
    header_map_->setTraceContextReferenceKey(key, val);
  }

  void setTraceContextReference(absl::string_view key, absl::string_view val) override {
    ASSERT(header_map_);
    header_map_->setTraceContextReference(key, val);
  }
>>>>>>> 3c266bba
};

using TestRequestTrailerMapImpl = TestHeaderMapImplBase<RequestTrailerMap, RequestTrailerMapImpl>;

class TestResponseHeaderMapImpl
    : public TestHeaderMapImplBase<ResponseHeaderMap, ResponseHeaderMapImpl> {
public:
  using TestHeaderMapImplBase::TestHeaderMapImplBase;

  INLINE_RESP_STRING_HEADERS(DEFINE_TEST_INLINE_STRING_HEADER_FUNCS)
  INLINE_RESP_NUMERIC_HEADERS(DEFINE_TEST_INLINE_NUMERIC_HEADER_FUNCS)
  INLINE_REQ_RESP_STRING_HEADERS(DEFINE_TEST_INLINE_STRING_HEADER_FUNCS)
  INLINE_REQ_RESP_NUMERIC_HEADERS(DEFINE_TEST_INLINE_NUMERIC_HEADER_FUNCS)
  INLINE_RESP_STRING_HEADERS_TRAILERS(DEFINE_TEST_INLINE_STRING_HEADER_FUNCS)
  INLINE_RESP_NUMERIC_HEADERS_TRAILERS(DEFINE_TEST_INLINE_NUMERIC_HEADER_FUNCS)
};

class TestResponseTrailerMapImpl
    : public TestHeaderMapImplBase<ResponseTrailerMap, ResponseTrailerMapImpl> {
public:
  using TestHeaderMapImplBase::TestHeaderMapImplBase;

  INLINE_RESP_STRING_HEADERS_TRAILERS(DEFINE_TEST_INLINE_STRING_HEADER_FUNCS)
  INLINE_RESP_NUMERIC_HEADERS_TRAILERS(DEFINE_TEST_INLINE_NUMERIC_HEADER_FUNCS)
};

// Helper method to create a header map from an initializer list. Useful due to make_unique's
// inability to infer the initializer list type.
template <class T>
inline std::unique_ptr<T>
makeHeaderMap(const std::initializer_list<std::pair<std::string, std::string>>& values) {
  return std::make_unique<T, const std::initializer_list<std::pair<std::string, std::string>>&>(
      values);
}

} // namespace Http

namespace Api {
ApiPtr createApiForTest();
ApiPtr createApiForTest(Filesystem::Instance& filesystem);
ApiPtr createApiForTest(Random::RandomGenerator& random);
ApiPtr createApiForTest(Stats::Store& stat_store);
ApiPtr createApiForTest(Stats::Store& stat_store, Random::RandomGenerator& random);
ApiPtr createApiForTest(Event::TimeSystem& time_system);
ApiPtr createApiForTest(Stats::Store& stat_store, Event::TimeSystem& time_system);
} // namespace Api

// Useful for testing ScopeTrackedObject order of deletion.
class MessageTrackedObject : public ScopeTrackedObject {
public:
  MessageTrackedObject(absl::string_view sv) : sv_(sv) {}
  void dumpState(std::ostream& os, int /*indent_level*/) const override { os << sv_; }

private:
  absl::string_view sv_;
};

MATCHER_P(HeaderMapEqualIgnoreOrder, expected, "") {
  const bool equal = TestUtility::headerMapEqualIgnoreOrder(*arg, *expected);
  if (!equal) {
    *result_listener << "\n"
                     << TestUtility::addLeftAndRightPadding("Expected header map:") << "\n"
                     << *expected
                     << TestUtility::addLeftAndRightPadding("is not equal to actual header map:")
                     << "\n"
                     << *arg << TestUtility::addLeftAndRightPadding("") // line full of padding
                     << "\n";
  }
  return equal;
}

MATCHER_P(ProtoEq, expected, "") {
  const bool equal =
      TestUtility::protoEqual(arg, expected, /*ignore_repeated_field_ordering=*/false);
  if (!equal) {
    *result_listener << "\n"
                     << "==========================Expected proto:===========================\n"
                     << expected.DebugString()
                     << "------------------is not equal to actual proto:---------------------\n"
                     << arg.DebugString()
                     << "====================================================================\n";
  }
  return equal;
}

MATCHER_P(ProtoEqIgnoreRepeatedFieldOrdering, expected, "") {
  const bool equal =
      TestUtility::protoEqual(arg, expected, /*ignore_repeated_field_ordering=*/true);
  if (!equal) {
    *result_listener << "\n"
                     << TestUtility::addLeftAndRightPadding("Expected proto:") << "\n"
                     << expected.DebugString()
                     << TestUtility::addLeftAndRightPadding("is not equal to actual proto:") << "\n"
                     << arg.DebugString()
                     << TestUtility::addLeftAndRightPadding("") // line full of padding
                     << "\n";
  }
  return equal;
}

MATCHER_P2(ProtoEqIgnoringField, expected, ignored_field, "") {
  const bool equal = TestUtility::protoEqualIgnoringField(arg, expected, ignored_field);
  if (!equal) {
    std::string but_ignoring = absl::StrCat("(but ignoring ", ignored_field, ")");
    *result_listener << "\n"
                     << TestUtility::addLeftAndRightPadding("Expected proto:") << "\n"
                     << TestUtility::addLeftAndRightPadding(but_ignoring) << "\n"
                     << expected.DebugString()
                     << TestUtility::addLeftAndRightPadding("is not equal to actual proto:") << "\n"
                     << arg.DebugString()
                     << TestUtility::addLeftAndRightPadding("") // line full of padding
                     << "\n";
  }
  return equal;
}

MATCHER_P(RepeatedProtoEq, expected, "") {
  const bool equal = TestUtility::repeatedPtrFieldEqual(arg, expected);
  if (!equal) {
    *result_listener << "\n"
                     << TestUtility::addLeftAndRightPadding("Expected repeated:") << "\n"
                     << RepeatedPtrUtil::debugString(expected) << "\n"
                     << TestUtility::addLeftAndRightPadding("is not equal to actual repeated:")
                     << "\n"
                     << RepeatedPtrUtil::debugString(arg) << "\n"
                     << TestUtility::addLeftAndRightPadding("") // line full of padding
                     << "\n";
  }
  return equal;
}

MATCHER_P(DecodedResourcesEq, expected, "") {
  const bool equal = std::equal(arg.begin(), arg.end(), expected.begin(), expected.end(),
                                TestUtility::decodedResourceEq);
  if (!equal) {
    const auto format_resources =
        [](const std::vector<Config::DecodedResourceRef>& resources) -> std::string {
      std::vector<std::string> resource_strs;
      std::transform(
          resources.begin(), resources.end(), std::back_inserter(resource_strs),
          [](const Config::DecodedResourceRef& resource) -> std::string {
            return fmt::format(
                "<name: {}, aliases: {}, version: {}, resource: {}>", resource.get().name(),
                absl::StrJoin(resource.get().aliases(), ","), resource.get().version(),
                resource.get().hasResource() ? resource.get().resource().DebugString() : "(none)");
          });
      return absl::StrJoin(resource_strs, ", ");
    };
    *result_listener << "\n"
                     << TestUtility::addLeftAndRightPadding("Expected resources:") << "\n"
                     << format_resources(expected) << "\n"
                     << TestUtility::addLeftAndRightPadding("are not equal to actual resources:")
                     << "\n"
                     << format_resources(arg) << "\n"
                     << TestUtility::addLeftAndRightPadding("") // line full of padding
                     << "\n";
  }
  return equal;
}

MATCHER_P(Percent, rhs, "") {
  envoy::type::v3::FractionalPercent expected;
  expected.set_numerator(rhs);
  expected.set_denominator(envoy::type::v3::FractionalPercent::HUNDRED);
  return TestUtility::protoEqual(expected, arg, /*ignore_repeated_field_ordering=*/false);
}

MATCHER_P(JsonStringEq, expected, "") {
  const bool equal = TestUtility::jsonStringEqual(arg, expected);
  if (!equal) {
    *result_listener << "\n"
                     << TestUtility::addLeftAndRightPadding("Expected JSON string:") << "\n"
                     << expected
                     << TestUtility::addLeftAndRightPadding("is not equal to actual JSON string:")
                     << "\n"
                     << arg << TestUtility::addLeftAndRightPadding("") // line full of padding
                     << "\n";
  }
  return equal;
}

} // namespace Envoy<|MERGE_RESOLUTION|>--- conflicted
+++ resolved
@@ -1106,9 +1106,27 @@
   INLINE_REQ_NUMERIC_HEADERS(DEFINE_TEST_INLINE_NUMERIC_HEADER_FUNCS)
   INLINE_REQ_RESP_STRING_HEADERS(DEFINE_TEST_INLINE_STRING_HEADER_FUNCS)
   INLINE_REQ_RESP_NUMERIC_HEADERS(DEFINE_TEST_INLINE_NUMERIC_HEADER_FUNCS)
-<<<<<<< HEAD
   absl::string_view getForwardingPath() override { return forwarding_path_; }
   absl::string_view getFilterPath() override { return filter_path_; }
+
+  absl::optional<absl::string_view> getTraceContext(absl::string_view key) const override {
+    ASSERT(header_map_);
+    return header_map_->getTraceContext(key);
+  }
+  void setTraceContext(absl::string_view key, absl::string_view value) override {
+    ASSERT(header_map_);
+    header_map_->setTraceContext(key, value);
+  }
+
+  void setTraceContextReferenceKey(absl::string_view key, absl::string_view val) override {
+    ASSERT(header_map_);
+    header_map_->setTraceContextReferenceKey(key, val);
+  }
+
+  void setTraceContextReference(absl::string_view key, absl::string_view val) override {
+    ASSERT(header_map_);
+    header_map_->setTraceContextReference(key, val);
+  }
 
 private:
   void setForwardingPath(absl::string_view path) override { forwarding_path_ = std::string(path); }
@@ -1116,27 +1134,6 @@
 
   std::string forwarding_path_;
   std::string filter_path_;
-=======
-
-  absl::optional<absl::string_view> getTraceContext(absl::string_view key) const override {
-    ASSERT(header_map_);
-    return header_map_->getTraceContext(key);
-  }
-  void setTraceContext(absl::string_view key, absl::string_view value) override {
-    ASSERT(header_map_);
-    header_map_->setTraceContext(key, value);
-  }
-
-  void setTraceContextReferenceKey(absl::string_view key, absl::string_view val) override {
-    ASSERT(header_map_);
-    header_map_->setTraceContextReferenceKey(key, val);
-  }
-
-  void setTraceContextReference(absl::string_view key, absl::string_view val) override {
-    ASSERT(header_map_);
-    header_map_->setTraceContextReference(key, val);
-  }
->>>>>>> 3c266bba
 };
 
 using TestRequestTrailerMapImpl = TestHeaderMapImplBase<RequestTrailerMap, RequestTrailerMapImpl>;
