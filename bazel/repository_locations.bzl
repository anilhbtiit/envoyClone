--- conflicted
+++ resolved
@@ -196,7 +196,6 @@
         strip_prefix = "subpar-1.3.0",
         urls = ["https://github.com/google/subpar/archive/1.3.0.tar.gz"],
     ),
-<<<<<<< HEAD
     io_opencensus_cpp = dict(
         sha256 = "b967e22fd6be41e2e78bb2fee2d7027ed48cc6b9e0ce2620c2f3db3a8913ff9c",
         strip_prefix = "opencensus-cpp-e9d986ebeb413acb4f8ec1bdff33485866a794b7",
@@ -206,11 +205,9 @@
         sha256 = "d483b89062832e211c887d7cf1b65c902d591b48c11fe7d174af781681580b41",
         strip_prefix = "curl-7.63.0",
         urls = ["https://github.com/curl/curl/releases/download/curl-7_63_0/curl-7.63.0.tar.gz"],
-=======
     com_googlesource_quiche = dict(
         # Static snapshot of https://quiche.googlesource.com/quiche/+archive/c9b2cecd1d005893114a03c101532017ddfa12cb.tar.gz
         sha256 = "c8faea835132103d574cc2769a58e244bee3de02669471330a174f2ffae6fcc3",
         urls = ["https://storage.googleapis.com/quiche-envoy-integration/c9b2cecd1d005893114a03c101532017ddfa12cb.tar.gz"],
->>>>>>> cff38448
     ),
 )