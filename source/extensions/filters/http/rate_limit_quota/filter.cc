#include "source/extensions/filters/http/rate_limit_quota/filter.h"
#include "source/extensions/filters/http/rate_limit_quota/matcher.h"

#include <memory>

namespace Envoy {
namespace Extensions {
namespace HttpFilters {
namespace RateLimitQuota {

using ::envoy::type::v3::RateLimitStrategy;

Http::FilterHeadersStatus RateLimitQuotaFilter::decodeHeaders(Http::RequestHeaderMap& headers,
                                                              bool) {
  // First, perform requset matching.
  absl::StatusOr<Matcher::ActionPtr> match_result = requestMatching(headers);

  if (!match_result.ok()) {
    // When the reequest is not matched by any matchers, request is ALLOWED by
    // default (i.e., fail-open) and will not be reported to RLQS server.
    ENVOY_LOG(debug,
              "The request is not matched by any matchers: ", match_result.status().message());
    return Envoy::Http::FilterHeadersStatus::Continue;
  }

<<<<<<< HEAD
  // Second, generate the bucket id for this request based on match action if the request matching
  // succeeded.
  // TODO(tyxia) dynamic_cast; target type must be a reference or pointer type to a defined class
  const RateLimitOnMactchAction* match_action =
      dynamic_cast<RateLimitOnMactchAction*>(match_result.value().get());
  auto ret = match_action->generateBucketId(*data_ptr_, factory_context_, visitor_);
  if (!ret.ok()) {
    // When it failed to generate the bucket id for this specific request. the request is ALLOWED by
    // default (i.e., fail-open) and will not be reported to RLQS server.
    ENVOY_LOG(error, "Unable to generate the bucket id: ", ret.status().message());
    return Envoy::Http::FilterHeadersStatus::Continue;
  }

  BucketId bucket_id = ret.value();
  ASSERT(quota_bucket_ != nullptr);
  // Third, look up the quota bucket cache.
  if (quota_bucket_->find(bucket_id) == quota_bucket_->end()) {
    // The request has been matched to the bucket successfully for the first time.
    auto bucket_settings = match_action->bucketSettings();
    // TODO(tyxia) For the first matched request that doesn't have quota assignment from the RLQS
    // server, we get the pre-configured rate limiting strategy from no assignment behavior in
    // the configuration.
    if (bucket_settings.has_no_assignment_behavior()) {
      // Retrieve the `blanket_rule` value from the config to decide if we want to fail-open or
      // fail-close.
      auto strategy = bucket_settings.no_assignment_behavior().fallback_rate_limit();
      if (strategy.blanket_rule() == RateLimitStrategy::ALLOW_ALL) {
        // TODO(tyxia) Implement the allow/deny interface
      }
    } else {
      ENVOY_LOG(error, "no assignment behavior for is not configured.");
      // We just use fail-open (i.e. ALLOW_ALL) here.
    }

    // Build the quota bucket element.
    BucketElement element;
    //  Create the gRPC client and start the stream on the first request.
    element.rate_limit_client_ = createRateLimitClient(factory_context_, config_->rlqs_server(), quota_usage_reports_);
    auto status = element.rate_limit_client_->startStream(callbacks_->streamInfo());
    if (!status.ok()) {
      ENVOY_LOG(error, "Failed to start the gRPC stream: ", status.message());
      return Envoy::Http::FilterHeadersStatus::Continue;
    }
    // Send the usage report to RLQS immediately on the first time when the request is matched.
    // TODO(tyxia) Due to the lifetime concern of the bucket_id, I switch from pointer to
    // absl::optional
    element.rate_limit_client_->sendUsageReport(config_->domain(), bucket_id);

    // Set up the quota usage report method that sends the reports the RLS server periodically.
    // TODO(tyxia) If each bucket has its own timer callback, do we still need to build a list of
    // reports?
    // Create and enable the report timer callback on the first request.
    // TODO(tyxia) what is the behavior on the first request while waiting for the response
    /////// Moved from RateLimitQuotaFilter constructor.
    // Create the timer object to periodically sent the usage report to the RLS server.
    // TODO(tyxia) Timer callback will need to be outside of filter so that when filter is destoryed
    // i.e., request ends, we still have it to send the reports periodically???
    // Maybe assoiciated with the thread local storage????
    element.send_reports_timer =
    // TODO(tyxia) Timer should be on localThread dispatcher !!!
    // decodecallback's dispatcher ----- worker thread dispatcher!!!!
        callbacks_->dispatcher().createTimer([&element, this]() -> void {
          ASSERT(element.rate_limit_client_ != nullptr);
          // TODO(tyxia) For periodical send behavior, we just pass in nullopt argument.
          element.rate_limit_client_->sendUsageReport(config_->domain(), absl::nullopt);
        });
        // factory_context_.mainThreadDispatcher().createTimer([&element, this]() -> void {
        //   ASSERT(element.rate_limit_client_ != nullptr);
        //   // TODO(tyxia) For periodical send behavior, we just pass in nullopt.
        //   element.rate_limit_client_->sendUsageReport(config_->domain(), absl::nullopt);
        // });
    // Set the reporting interval.
    const int64_t reporting_interval =
        PROTOBUF_GET_MS_REQUIRED(bucket_settings, reporting_interval);
    element.send_reports_timer->enableTimer(std::chrono::milliseconds(reporting_interval));

    // Store it into the buckets
    (*quota_bucket_)[bucket_id] = std::move(element);

    // TODO(tyxia) For the first request, we don't need to wait for the quota assignment from the
    // RLQS server because we already have the no_assignment behavior. Continue the filter chain
    // iteration.
    return Envoy::Http::FilterHeadersStatus::Continue;
  } else {
    // The existing entry for this request has been found in the quota cache.
    // BucketElement elem = (*quota_bucket_)[bucket_id];
    auto bucket_action = (*quota_bucket_)[bucket_id].bucket_action;
    if (bucket_action.has_quota_assignment_action()) {
      auto quota_action = bucket_action.quota_assignment_action();
      if (!quota_action.has_rate_limit_strategy()) {
        // Nothing to do probabaly.
      }

      // Retrieve the rate limiting stragtegy.
      RateLimitStrategy strategy = quota_action.rate_limit_strategy();
      if (strategy.has_blanket_rule() && strategy.blanket_rule() == RateLimitStrategy::ALLOW_ALL) {
        // TODO(tyxia) Keep track of #num of requests allowed, #num of requests denied.
        return Envoy::Http::FilterHeadersStatus::Continue;
      }
    }
  }

  //rate_limit_client_->rateLimit(*this);

=======
>>>>>>> 90fcd3f5
  return Envoy::Http::FilterHeadersStatus::Continue;
}

void RateLimitQuotaFilter::createMatcher() {
  RateLimitOnMactchActionContext context;
  Matcher::MatchTreeFactory<Http::HttpMatchingData, RateLimitOnMactchActionContext> factory(
      context, factory_context_.getServerFactoryContext(), visitor_);
  if (config_->has_bucket_matchers()) {
    matcher_ = factory.create(config_->bucket_matchers())();
  }
}

absl::StatusOr<Matcher::ActionPtr>
RateLimitQuotaFilter::requestMatching(const Http::RequestHeaderMap& headers) {
  // Initialize the data pointer on first use and reuse it for subsequent requests.
  // This avoids creating the data object for every request, which is expensive.
  if (data_ptr_ == nullptr) {
    if (callbacks_ != nullptr) {
      data_ptr_ = std::make_unique<Http::Matching::HttpMatchingDataImpl>(
          callbacks_->streamInfo().downstreamAddressProvider());
    } else {
      return absl::InternalError("Filter callback has not been initialized successfully yet.");
    }
  }

  if (matcher_ == nullptr) {
    return absl::InternalError("Matcher tree has not been initialized yet");
  } else {
    data_ptr_->onRequestHeaders(headers);
    // TODO(tyxia) This function should trigger the CEL expression matching. Here, we need to
    // implement the custom_matcher and factory, also statically register it so that CEL matching
    // will be triggered with its own match() method.
    auto match_result = Matcher::evaluateMatch<Http::HttpMatchingData>(*matcher_, *data_ptr_);

    if (match_result.match_state_ == Matcher::MatchState::MatchComplete) {
      if (match_result.result_) {
        // return the matched result for `on_match` case.
        return match_result.result_();
      } else {
        return absl::NotFoundError("The match was completed, no match found");
      }
    } else {
      // The returned state from `evaluateMatch` function is `MatchState::UnableToMatch` here.
      return absl::InternalError("Unable to match the request");
    }
  }
}

struct RateLimitResponseValue {
  // This request went above the configured limits for the rate limit filter.
  const std::string RateLimited = "request_rate_limited";
  // The rate limiter encountered a failure, and was configured to fail-closed.
  const std::string RateLimitError = "rate_limiter_error";
};
using RateLimitResponseDetails = ConstSingleton<RateLimitResponseValue>;

static inline Http::Code toErrorCode(uint64_t status) {
  const auto code = static_cast<Http::Code>(status);
  if (code >= Http::Code::BadRequest) {
    return code;
  }
  return Http::Code::TooManyRequests;
}

<<<<<<< HEAD
// TODO(tyxia) This is how we represent the RATELIMITED and ALLOWED
void RateLimitQuotaFilter::onComplete(const RateLimitQuotaBucketSettings& bucket_settings,
                                      RateLimitStatus status) {
  switch (status) {
  case RateLimitStatus::OK:
    break;
  case RateLimitStatus::OverLimit:
    // If the request has been `RateLimited`, send the local reply.
    auto deny_response_settings = bucket_settings.deny_response_settings();
    callbacks_->sendLocalReply(toErrorCode(deny_response_settings.http_status().code()),
                               std::string(deny_response_settings.http_body().value()), nullptr,
                               absl::nullopt, RateLimitResponseDetails::get().RateLimited);

    // The callback is nullptr at this moment.
    // Send local reply extra information want to be added in the local reply will add this
    // callback And it will be triggered when the local reply is constructed.
    // Response_header_to_add for ERROR Status Response for Error case
    // -- Rate limits exceed   response from envoy to downstream client
    // -- Like rate-limit-exceeded
    // Request for OK case
    // -- Request go through to be send to upstream
    break;
=======
  // Generate the `BucketId` based on the bucked id builder from the configuration.
  for (const auto& id_builder : setting_.bucket_id_builder().bucket_id_builder()) {
    std::string bucket_id_key = id_builder.first;
    auto builder_method = id_builder.second;

    // Generate the bucket id based on builder method type.
    switch (builder_method.value_specifier_case()) {
    // Retrieve the string value directly from the config (static method).
    case ValueSpecifierCase::kStringValue: {
      bucket_id.mutable_bucket()->insert({bucket_id_key, builder_method.string_value()});
      break;
    }
    // Retrieve the value from the `custom_value` typed extension config (dynamic method).
    case ValueSpecifierCase::kCustomValue: {
      // Initialize the pointer to input factory on first use.
      if (input_factory_ptr == nullptr) {
        input_factory_ptr = std::make_unique<Matcher::MatchInputFactory<Http::HttpMatchingData>>(
            factory_context.messageValidationVisitor(), visitor);
      }
      // Create `DataInput` factory callback from the config.
      Matcher::DataInputFactoryCb<Http::HttpMatchingData> data_input_cb =
          input_factory_ptr->createDataInput(builder_method.custom_value());
      auto result = data_input_cb()->get(data);
      // If result has data.
      if (result.data_) {
        if (!result.data_.value().empty()) {
          // Build the bucket id from the matched result.
          bucket_id.mutable_bucket()->insert({bucket_id_key, result.data_.value()});
        }
      }
      break;
    }
    case ValueSpecifierCase::VALUE_SPECIFIER_NOT_SET: {
      break;
    }
      PANIC_DUE_TO_CORRUPT_ENUM;
    }
>>>>>>> 90fcd3f5
  }
}

} // namespace RateLimitQuota
} // namespace HttpFilters
} // namespace Extensions
} // namespace Envoy<|MERGE_RESOLUTION|>--- conflicted
+++ resolved
@@ -1,7 +1,8 @@
 #include "source/extensions/filters/http/rate_limit_quota/filter.h"
+
+#include <memory>
+
 #include "source/extensions/filters/http/rate_limit_quota/matcher.h"
-
-#include <memory>
 
 namespace Envoy {
 namespace Extensions {
@@ -12,18 +13,17 @@
 
 Http::FilterHeadersStatus RateLimitQuotaFilter::decodeHeaders(Http::RequestHeaderMap& headers,
                                                               bool) {
-  // First, perform requset matching.
+  // First, perform request matching.
   absl::StatusOr<Matcher::ActionPtr> match_result = requestMatching(headers);
 
   if (!match_result.ok()) {
-    // When the reequest is not matched by any matchers, request is ALLOWED by
+    // When the request is not matched by any matchers, request is ALLOWED by
     // default (i.e., fail-open) and will not be reported to RLQS server.
     ENVOY_LOG(debug,
               "The request is not matched by any matchers: ", match_result.status().message());
     return Envoy::Http::FilterHeadersStatus::Continue;
   }
 
-<<<<<<< HEAD
   // Second, generate the bucket id for this request based on match action if the request matching
   // succeeded.
   // TODO(tyxia) dynamic_cast; target type must be a reference or pointer type to a defined class
@@ -61,7 +61,8 @@
     // Build the quota bucket element.
     BucketElement element;
     //  Create the gRPC client and start the stream on the first request.
-    element.rate_limit_client_ = createRateLimitClient(factory_context_, config_->rlqs_server(), quota_usage_reports_);
+    element.rate_limit_client_ =
+        createRateLimitClient(factory_context_, config_->rlqs_server(), quota_usage_reports_);
     auto status = element.rate_limit_client_->startStream(callbacks_->streamInfo());
     if (!status.ok()) {
       ENVOY_LOG(error, "Failed to start the gRPC stream: ", status.message());
@@ -79,22 +80,22 @@
     // TODO(tyxia) what is the behavior on the first request while waiting for the response
     /////// Moved from RateLimitQuotaFilter constructor.
     // Create the timer object to periodically sent the usage report to the RLS server.
-    // TODO(tyxia) Timer callback will need to be outside of filter so that when filter is destoryed
+    // TODO(tyxia) Timer callback will need to be outside of filter so that when filter is destroyed
     // i.e., request ends, we still have it to send the reports periodically???
-    // Maybe assoiciated with the thread local storage????
+    // Maybe associated with the thread local storage????
     element.send_reports_timer =
-    // TODO(tyxia) Timer should be on localThread dispatcher !!!
-    // decodecallback's dispatcher ----- worker thread dispatcher!!!!
+        // TODO(tyxia) Timer should be on localThread dispatcher !!!
+        // decode callback's dispatcher ----- worker thread dispatcher!!!!
         callbacks_->dispatcher().createTimer([&element, this]() -> void {
           ASSERT(element.rate_limit_client_ != nullptr);
           // TODO(tyxia) For periodical send behavior, we just pass in nullopt argument.
           element.rate_limit_client_->sendUsageReport(config_->domain(), absl::nullopt);
         });
-        // factory_context_.mainThreadDispatcher().createTimer([&element, this]() -> void {
-        //   ASSERT(element.rate_limit_client_ != nullptr);
-        //   // TODO(tyxia) For periodical send behavior, we just pass in nullopt.
-        //   element.rate_limit_client_->sendUsageReport(config_->domain(), absl::nullopt);
-        // });
+    // factory_context_.mainThreadDispatcher().createTimer([&element, this]() -> void {
+    //   ASSERT(element.rate_limit_client_ != nullptr);
+    //   // TODO(tyxia) For periodical send behavior, we just pass in nullopt.
+    //   element.rate_limit_client_->sendUsageReport(config_->domain(), absl::nullopt);
+    // });
     // Set the reporting interval.
     const int64_t reporting_interval =
         PROTOBUF_GET_MS_REQUIRED(bucket_settings, reporting_interval);
@@ -114,10 +115,10 @@
     if (bucket_action.has_quota_assignment_action()) {
       auto quota_action = bucket_action.quota_assignment_action();
       if (!quota_action.has_rate_limit_strategy()) {
-        // Nothing to do probabaly.
-      }
-
-      // Retrieve the rate limiting stragtegy.
+        // Nothing to do probably.
+      }
+
+      // Retrieve the rate limiting strategy.
       RateLimitStrategy strategy = quota_action.rate_limit_strategy();
       if (strategy.has_blanket_rule() && strategy.blanket_rule() == RateLimitStrategy::ALLOW_ALL) {
         // TODO(tyxia) Keep track of #num of requests allowed, #num of requests denied.
@@ -126,10 +127,8 @@
     }
   }
 
-  //rate_limit_client_->rateLimit(*this);
-
-=======
->>>>>>> 90fcd3f5
+  // rate_limit_client_->rateLimit(*this);
+
   return Envoy::Http::FilterHeadersStatus::Continue;
 }
 
@@ -194,7 +193,6 @@
   return Http::Code::TooManyRequests;
 }
 
-<<<<<<< HEAD
 // TODO(tyxia) This is how we represent the RATELIMITED and ALLOWED
 void RateLimitQuotaFilter::onComplete(const RateLimitQuotaBucketSettings& bucket_settings,
                                       RateLimitStatus status) {
@@ -217,45 +215,6 @@
     // Request for OK case
     // -- Request go through to be send to upstream
     break;
-=======
-  // Generate the `BucketId` based on the bucked id builder from the configuration.
-  for (const auto& id_builder : setting_.bucket_id_builder().bucket_id_builder()) {
-    std::string bucket_id_key = id_builder.first;
-    auto builder_method = id_builder.second;
-
-    // Generate the bucket id based on builder method type.
-    switch (builder_method.value_specifier_case()) {
-    // Retrieve the string value directly from the config (static method).
-    case ValueSpecifierCase::kStringValue: {
-      bucket_id.mutable_bucket()->insert({bucket_id_key, builder_method.string_value()});
-      break;
-    }
-    // Retrieve the value from the `custom_value` typed extension config (dynamic method).
-    case ValueSpecifierCase::kCustomValue: {
-      // Initialize the pointer to input factory on first use.
-      if (input_factory_ptr == nullptr) {
-        input_factory_ptr = std::make_unique<Matcher::MatchInputFactory<Http::HttpMatchingData>>(
-            factory_context.messageValidationVisitor(), visitor);
-      }
-      // Create `DataInput` factory callback from the config.
-      Matcher::DataInputFactoryCb<Http::HttpMatchingData> data_input_cb =
-          input_factory_ptr->createDataInput(builder_method.custom_value());
-      auto result = data_input_cb()->get(data);
-      // If result has data.
-      if (result.data_) {
-        if (!result.data_.value().empty()) {
-          // Build the bucket id from the matched result.
-          bucket_id.mutable_bucket()->insert({bucket_id_key, result.data_.value()});
-        }
-      }
-      break;
-    }
-    case ValueSpecifierCase::VALUE_SPECIFIER_NOT_SET: {
-      break;
-    }
-      PANIC_DUE_TO_CORRUPT_ENUM;
-    }
->>>>>>> 90fcd3f5
   }
 }
 
