--- conflicted
+++ resolved
@@ -139,11 +139,8 @@
   InvocationMode invocation_mode_ = InvocationMode::Synchronous;
   bool payload_passthrough_ = false;
   bool skip_ = false;
-<<<<<<< HEAD
+  bool is_upstream_ = false;
   std::string host_rewrite_;
-=======
-  bool is_upstream_ = false;
->>>>>>> 131afeb7
 };
 
 } // namespace AwsLambdaFilter
