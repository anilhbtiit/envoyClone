// NOLINT(namespace-envoy)
<<<<<<< HEAD
constexpr char TEST_CLIENT_CERT_HASH[] = "5A:7C:93:B7:A5:65:09:12:8F:CD:FE:7B:E6:54:32:EE:57:77:BD:"
                                         "1D:00:9D:2A:A7:7A:24:F6:39:4F:FC:47:85";
=======
constexpr char TEST_CLIENT_CERT_HASH[] = "0E:80:B9:1F:11:3F:FB:43:9B:CB:5A:70:2D:04:C5:00:D6:81:68:"
                                         "8C:CA:F8:91:92:21:CA:0F:91:61:A5:FB:01";
>>>>>>> baaa610f
<|MERGE_RESOLUTION|>--- conflicted
+++ resolved
@@ -1,8 +1,3 @@
 // NOLINT(namespace-envoy)
-<<<<<<< HEAD
-constexpr char TEST_CLIENT_CERT_HASH[] = "5A:7C:93:B7:A5:65:09:12:8F:CD:FE:7B:E6:54:32:EE:57:77:BD:"
-                                         "1D:00:9D:2A:A7:7A:24:F6:39:4F:FC:47:85";
-=======
 constexpr char TEST_CLIENT_CERT_HASH[] = "0E:80:B9:1F:11:3F:FB:43:9B:CB:5A:70:2D:04:C5:00:D6:81:68:"
-                                         "8C:CA:F8:91:92:21:CA:0F:91:61:A5:FB:01";
->>>>>>> baaa610f
+                                         "8C:CA:F8:91:92:21:CA:0F:91:61:A5:FB:01";