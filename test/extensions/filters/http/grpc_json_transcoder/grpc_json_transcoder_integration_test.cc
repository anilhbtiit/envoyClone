--- conflicted
+++ resolved
@@ -917,129 +917,6 @@
       false);
 }
 
-<<<<<<< HEAD
-TEST_P(GrpcJsonTranscoderIntegrationTest, DisableStrictRequestValidation) {
-  HttpIntegrationTest::initialize();
-
-  // Transcoding does not occur from a request with the gRPC content type.
-  // We verify the request is not transcoded because the upstream receives the same JSON body.
-  // We verify the response is not transcoded because the HTTP status code does not match the gRPC
-  // status.
-  testTranscoding<bookstore::GetShelfRequest, bookstore::Shelf>(
-      Http::TestRequestHeaderMapImpl{{":method", "GET"},
-                                     {":path", "/shelves/100"},
-                                     {":authority", "host"},
-                                     {"content-type", "application/grpc"}},
-      R"({ "theme" : "Children")", {}, {}, Status(Code::NOT_FOUND, "Shelf 9999 Not Found"),
-      Http::TestResponseHeaderMapImpl{
-          {":status", "200"}, {"grpc-status", "5"}, {"grpc-message", "Shelf 9999 Not Found"}},
-      "", true, false, R"({ "theme" : "Children")");
-
-  // Transcoding does not occur when unknown path is called.
-  // HTTP Request to is passed directly to gRPC backend.
-  // gRPC response is passed directly to HTTP client.
-  testTranscoding<bookstore::GetShelfRequest, bookstore::Shelf>(
-      Http::TestRequestHeaderMapImpl{{":method", "GET"},
-                                     {":path", "/unknown/path"},
-                                     {":authority", "host"},
-                                     {"content-type", "application/json"}},
-      R"({ "theme" : "Children")", {}, {}, Status(Code::NOT_FOUND, "Shelf 9999 Not Found"),
-      Http::TestResponseHeaderMapImpl{
-          {":status", "200"}, {"grpc-status", "5"}, {"grpc-message", "Shelf 9999 Not Found"}},
-      "", true, false, R"({ "theme" : "Children")");
-
-  // Transcoding does not occur when unknown query param is included.
-  // HTTP Request to is passed directly to gRPC backend.
-  // gRPC response is passed directly to HTTP client.
-  testTranscoding<bookstore::GetShelfRequest, bookstore::Shelf>(
-      Http::TestRequestHeaderMapImpl{{":method", "GET"},
-                                     {":path", "/shelves/100?unknown=1"},
-                                     {":authority", "host"},
-                                     {"content-type", "application/json"}},
-      R"({ "theme" : "Children")", {}, {}, Status(Code::NOT_FOUND, "Shelf 9999 Not Found"),
-      Http::TestResponseHeaderMapImpl{
-          {":status", "200"}, {"grpc-status", "5"}, {"grpc-message", "Shelf 9999 Not Found"}},
-      "", true, false, R"({ "theme" : "Children")");
-}
-
-TEST_P(GrpcJsonTranscoderIntegrationTest, EnableStrictRequestValidation) {
-  const std::string filter =
-      R"EOF(
-            name: grpc_json_transcoder
-            typed_config:
-              "@type": type.googleapis.com/envoy.extensions.filters.http.grpc_json_transcoder.v3.GrpcJsonTranscoder
-              proto_descriptor : "{}"
-              services : "bookstore.Bookstore"
-              strict_http_request_validation : true
-            )EOF";
-  config_helper_.addFilter(
-      fmt::format(filter, TestEnvironment::runfilesPath("test/proto/bookstore.descriptor")));
-  HttpIntegrationTest::initialize();
-
-  // Transcoding does not occur from a request with the gRPC content type.
-  // We verify the request is not transcoded because the upstream receives the same JSON body.
-  // We verify the response is not transcoded because the HTTP status code does not match the gRPC
-  // status.
-  testTranscoding<bookstore::GetShelfRequest, bookstore::Shelf>(
-      Http::TestRequestHeaderMapImpl{{":method", "GET"},
-                                     {":path", "/shelves/100"},
-                                     {":authority", "host"},
-                                     {"content-type", "application/grpc"}},
-      R"({ "theme" : "Children")", {}, {}, Status(Code::NOT_FOUND, "Shelf 9999 Not Found"),
-      Http::TestResponseHeaderMapImpl{
-          {":status", "200"}, {"grpc-status", "5"}, {"grpc-message", "Shelf 9999 Not Found"}},
-      "", true, false, R"({ "theme" : "Children")");
-
-  // Transcoding does not occur when unknown path is called.
-  // The request is rejected.
-  testTranscoding<bookstore::GetShelfRequest, bookstore::Shelf>(
-      Http::TestRequestHeaderMapImpl{{":method", "GET"},
-                                     {":path", "/unknown/path"},
-                                     {":authority", "host"},
-                                     {"content-type", "application/json"}},
-      R"({ "theme" : "Children")", {}, {}, Status(),
-      Http::TestResponseHeaderMapImpl{{":status", "400"}},
-      "Bad request: Could not resolve /unknown/path to a method.", true, false, "", false);
-
-  // Transcoding does not occur when unknown query param is included.
-  // The request is rejected.
-  testTranscoding<bookstore::GetShelfRequest, bookstore::Shelf>(
-      Http::TestRequestHeaderMapImpl{{":method", "GET"},
-                                     {":path", "/shelves/100?unknown=1"},
-                                     {":authority", "host"},
-                                     {"content-type", "application/json"}},
-      R"({ "theme" : "Children")", {}, {}, Status(),
-      Http::TestResponseHeaderMapImpl{{":status", "400"}},
-      "Bad request: Could not find field \"unknown\" in the type \"bookstore.GetShelfRequest\".",
-      true, false, "", false);
-}
-
-TEST_P(GrpcJsonTranscoderIntegrationTest, EnableStrictRequestValidationIgnoreQueryParam) {
-  const std::string filter =
-      R"EOF(
-            name: grpc_json_transcoder
-            typed_config:
-              "@type": type.googleapis.com/envoy.extensions.filters.http.grpc_json_transcoder.v3.GrpcJsonTranscoder
-              proto_descriptor : "{}"
-              services : "bookstore.Bookstore"
-              strict_http_request_validation : true
-              ignore_unknown_query_parameters : true
-            )EOF";
-  config_helper_.addFilter(
-      fmt::format(filter, TestEnvironment::runfilesPath("test/proto/bookstore.descriptor")));
-  HttpIntegrationTest::initialize();
-
-  // When strict mode is enabled with ignore unknown query params,
-  // the request is not rejected and transcoding occurs.
-  testTranscoding<bookstore::GetShelfRequest, bookstore::Shelf>(
-      Http::TestRequestHeaderMapImpl{
-          {":method", "GET"}, {":path", "/shelves/9999?unknown=1"}, {":authority", "host"}},
-      "", {"shelf: 9999"}, {}, Status(Code::NOT_FOUND, "Shelf 9999 Not Found"),
-      Http::TestResponseHeaderMapImpl{
-          {":status", "404"}, {"grpc-status", "5"}, {"grpc-message", "Shelf 9999 Not Found"}},
-      "");
-}
-=======
 TEST_P(GrpcJsonTranscoderIntegrationTest, RouteDisabled) {
   overrideConfig(R"EOF({"services": [], "proto_descriptor_bin": ""})EOF");
   HttpIntegrationTest::initialize();
@@ -1102,7 +979,128 @@
                                       {"grpc-status", "0"}},
       R"({"shelves":[{"id":"20","theme":"Children"},{"id":"1","theme":"Foo"}]})");
 };
->>>>>>> b941f6e4
+
+TEST_P(GrpcJsonTranscoderIntegrationTest, DisableStrictRequestValidation) {
+  HttpIntegrationTest::initialize();
+
+  // Transcoding does not occur from a request with the gRPC content type.
+  // We verify the request is not transcoded because the upstream receives the same JSON body.
+  // We verify the response is not transcoded because the HTTP status code does not match the gRPC
+  // status.
+  testTranscoding<bookstore::GetShelfRequest, bookstore::Shelf>(
+      Http::TestRequestHeaderMapImpl{{":method", "GET"},
+                                     {":path", "/shelves/100"},
+                                     {":authority", "host"},
+                                     {"content-type", "application/grpc"}},
+      R"({ "theme" : "Children")", {}, {}, Status(Code::NOT_FOUND, "Shelf 9999 Not Found"),
+      Http::TestResponseHeaderMapImpl{
+          {":status", "200"}, {"grpc-status", "5"}, {"grpc-message", "Shelf 9999 Not Found"}},
+      "", true, false, R"({ "theme" : "Children")");
+
+  // Transcoding does not occur when unknown path is called.
+  // HTTP Request to is passed directly to gRPC backend.
+  // gRPC response is passed directly to HTTP client.
+  testTranscoding<bookstore::GetShelfRequest, bookstore::Shelf>(
+      Http::TestRequestHeaderMapImpl{{":method", "GET"},
+                                     {":path", "/unknown/path"},
+                                     {":authority", "host"},
+                                     {"content-type", "application/json"}},
+      R"({ "theme" : "Children")", {}, {}, Status(Code::NOT_FOUND, "Shelf 9999 Not Found"),
+      Http::TestResponseHeaderMapImpl{
+          {":status", "200"}, {"grpc-status", "5"}, {"grpc-message", "Shelf 9999 Not Found"}},
+      "", true, false, R"({ "theme" : "Children")");
+
+  // Transcoding does not occur when unknown query param is included.
+  // HTTP Request to is passed directly to gRPC backend.
+  // gRPC response is passed directly to HTTP client.
+  testTranscoding<bookstore::GetShelfRequest, bookstore::Shelf>(
+      Http::TestRequestHeaderMapImpl{{":method", "GET"},
+                                     {":path", "/shelves/100?unknown=1"},
+                                     {":authority", "host"},
+                                     {"content-type", "application/json"}},
+      R"({ "theme" : "Children")", {}, {}, Status(Code::NOT_FOUND, "Shelf 9999 Not Found"),
+      Http::TestResponseHeaderMapImpl{
+          {":status", "200"}, {"grpc-status", "5"}, {"grpc-message", "Shelf 9999 Not Found"}},
+      "", true, false, R"({ "theme" : "Children")");
+}
+
+TEST_P(GrpcJsonTranscoderIntegrationTest, EnableStrictRequestValidation) {
+  const std::string filter =
+      R"EOF(
+            name: grpc_json_transcoder
+            typed_config:
+              "@type": type.googleapis.com/envoy.extensions.filters.http.grpc_json_transcoder.v3.GrpcJsonTranscoder
+              proto_descriptor : "{}"
+              services : "bookstore.Bookstore"
+              strict_http_request_validation : true
+            )EOF";
+  config_helper_.addFilter(
+      fmt::format(filter, TestEnvironment::runfilesPath("test/proto/bookstore.descriptor")));
+  HttpIntegrationTest::initialize();
+
+  // Transcoding does not occur from a request with the gRPC content type.
+  // We verify the request is not transcoded because the upstream receives the same JSON body.
+  // We verify the response is not transcoded because the HTTP status code does not match the gRPC
+  // status.
+  testTranscoding<bookstore::GetShelfRequest, bookstore::Shelf>(
+      Http::TestRequestHeaderMapImpl{{":method", "GET"},
+                                     {":path", "/shelves/100"},
+                                     {":authority", "host"},
+                                     {"content-type", "application/grpc"}},
+      R"({ "theme" : "Children")", {}, {}, Status(Code::NOT_FOUND, "Shelf 9999 Not Found"),
+      Http::TestResponseHeaderMapImpl{
+          {":status", "200"}, {"grpc-status", "5"}, {"grpc-message", "Shelf 9999 Not Found"}},
+      "", true, false, R"({ "theme" : "Children")");
+
+  // Transcoding does not occur when unknown path is called.
+  // The request is rejected.
+  testTranscoding<bookstore::GetShelfRequest, bookstore::Shelf>(
+      Http::TestRequestHeaderMapImpl{{":method", "GET"},
+                                     {":path", "/unknown/path"},
+                                     {":authority", "host"},
+                                     {"content-type", "application/json"}},
+      R"({ "theme" : "Children")", {}, {}, Status(),
+      Http::TestResponseHeaderMapImpl{{":status", "400"}},
+      "Bad request: Could not resolve /unknown/path to a method.", true, false, "", false);
+
+  // Transcoding does not occur when unknown query param is included.
+  // The request is rejected.
+  testTranscoding<bookstore::GetShelfRequest, bookstore::Shelf>(
+      Http::TestRequestHeaderMapImpl{{":method", "GET"},
+                                     {":path", "/shelves/100?unknown=1"},
+                                     {":authority", "host"},
+                                     {"content-type", "application/json"}},
+      R"({ "theme" : "Children")", {}, {}, Status(),
+      Http::TestResponseHeaderMapImpl{{":status", "400"}},
+      "Bad request: Could not find field \"unknown\" in the type \"bookstore.GetShelfRequest\".",
+      true, false, "", false);
+}
+
+TEST_P(GrpcJsonTranscoderIntegrationTest, EnableStrictRequestValidationIgnoreQueryParam) {
+  const std::string filter =
+      R"EOF(
+            name: grpc_json_transcoder
+            typed_config:
+              "@type": type.googleapis.com/envoy.extensions.filters.http.grpc_json_transcoder.v3.GrpcJsonTranscoder
+              proto_descriptor : "{}"
+              services : "bookstore.Bookstore"
+              strict_http_request_validation : true
+              ignore_unknown_query_parameters : true
+            )EOF";
+  config_helper_.addFilter(
+      fmt::format(filter, TestEnvironment::runfilesPath("test/proto/bookstore.descriptor")));
+  HttpIntegrationTest::initialize();
+
+  // When strict mode is enabled with ignore unknown query params,
+  // the request is not rejected and transcoding occurs.
+  testTranscoding<bookstore::GetShelfRequest, bookstore::Shelf>(
+      Http::TestRequestHeaderMapImpl{
+          {":method", "GET"}, {":path", "/shelves/9999?unknown=1"}, {":authority", "host"}},
+      "", {"shelf: 9999"}, {}, Status(Code::NOT_FOUND, "Shelf 9999 Not Found"),
+      Http::TestResponseHeaderMapImpl{
+          {":status", "404"}, {"grpc-status", "5"}, {"grpc-message", "Shelf 9999 Not Found"}},
+      "");
+}
 
 } // namespace
 } // namespace Envoy