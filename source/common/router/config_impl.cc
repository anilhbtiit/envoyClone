--- conflicted
+++ resolved
@@ -875,13 +875,9 @@
       response_headers_parser_(HeaderParser::configure(virtual_host.response_headers_to_add(),
                                                        virtual_host.response_headers_to_remove())),
       per_filter_configs_(virtual_host.typed_per_filter_config(), virtual_host.per_filter_config(),
-<<<<<<< HEAD
-                          factory_context),
+                          factory_context, validator),
       retry_shadow_buffer_limit_(PROTOBUF_GET_WRAPPED_OR_DEFAULT(
           virtual_host, per_request_buffer_limit_bytes, std::numeric_limits<uint32_t>::max())),
-=======
-                          factory_context, validator),
->>>>>>> 68ca6746
       include_attempt_count_(virtual_host.include_request_attempt_count()),
       virtual_cluster_catch_all_(stat_name_pool_) {
 
