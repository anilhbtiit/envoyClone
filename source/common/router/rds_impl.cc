--- conflicted
+++ resolved
@@ -14,12 +14,8 @@
 #include "common/router/config_impl.h"
 #include "common/router/rds_subscription.h"
 
-<<<<<<< HEAD
-=======
 #include "api/rds.pb.validate.h"
-#include "fmt/format.h"
-
->>>>>>> 1e7173f9
+
 namespace Envoy {
 namespace Router {
 
