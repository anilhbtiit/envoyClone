syntax = "proto3";

package envoy.api.v2;

option java_outer_classname = "CdsProto";
option java_multiple_files = true;
option java_package = "io.envoyproxy.envoy.api.v2";
option java_generic_services = true;

import "envoy/api/v2/auth/cert.proto";
import "envoy/api/v2/cluster/circuit_breaker.proto";
import "envoy/api/v2/cluster/filter.proto";
import "envoy/api/v2/cluster/outlier_detection.proto";
import "envoy/api/v2/core/address.proto";
import "envoy/api/v2/core/base.proto";
import "envoy/api/v2/core/config_source.proto";
import "envoy/api/v2/core/health_check.proto";
import "envoy/api/v2/core/protocol.proto";
import "envoy/api/v2/discovery.proto";
import "envoy/api/v2/eds.proto";
import "envoy/type/percent.proto";

import "google/api/annotations.proto";
import "google/protobuf/any.proto";
import "google/protobuf/duration.proto";
import "google/protobuf/struct.proto";
import "google/protobuf/wrappers.proto";

import "validate/validate.proto";

// [#protodoc-title: Clusters]

// Return list of all clusters this proxy will load balance to.
service ClusterDiscoveryService {
  rpc StreamClusters(stream DiscoveryRequest) returns (stream DiscoveryResponse) {
  }

  rpc DeltaClusters(stream DeltaDiscoveryRequest) returns (stream DeltaDiscoveryResponse) {
  }

  rpc FetchClusters(DiscoveryRequest) returns (DiscoveryResponse) {
    option (google.api.http) = {
      post: "/v2/discovery:clusters"
      body: "*"
    };
  }
}

// Configuration for a single upstream cluster.
// [#comment:next free field: 43]
message Cluster {
  // Refer to :ref:`service discovery type <arch_overview_service_discovery_types>`
  // for an explanation on each type.
  enum DiscoveryType {
    // Refer to the :ref:`static discovery type<arch_overview_service_discovery_types_static>`
    // for an explanation.
    STATIC = 0;

    // Refer to the :ref:`strict DNS discovery
    // type<arch_overview_service_discovery_types_strict_dns>`
    // for an explanation.
    STRICT_DNS = 1;

    // Refer to the :ref:`logical DNS discovery
    // type<arch_overview_service_discovery_types_logical_dns>`
    // for an explanation.
    LOGICAL_DNS = 2;

    // Refer to the :ref:`service discovery type<arch_overview_service_discovery_types_eds>`
    // for an explanation.
    EDS = 3;

    // Refer to the :ref:`original destination discovery
    // type<arch_overview_service_discovery_types_original_destination>`
    // for an explanation.
    ORIGINAL_DST = 4;
  }

  // Refer to :ref:`load balancer type <arch_overview_load_balancing_types>` architecture
  // overview section for information on each type.
  enum LbPolicy {
    // Refer to the :ref:`round robin load balancing
    // policy<arch_overview_load_balancing_types_round_robin>`
    // for an explanation.
    ROUND_ROBIN = 0;

    // Refer to the :ref:`least request load balancing
    // policy<arch_overview_load_balancing_types_least_request>`
    // for an explanation.
    LEAST_REQUEST = 1;

    // Refer to the :ref:`ring hash load balancing
    // policy<arch_overview_load_balancing_types_ring_hash>`
    // for an explanation.
    RING_HASH = 2;

    // Refer to the :ref:`random load balancing
    // policy<arch_overview_load_balancing_types_random>`
    // for an explanation.
    RANDOM = 3;

    // Refer to the :ref:`original destination load balancing
    // policy<arch_overview_load_balancing_types_original_destination>`
    // for an explanation.
    //
    // .. attention::
    //
    //   **This load balancing policy is deprecated**. Use CLUSTER_PROVIDED instead.
    //
    ORIGINAL_DST_LB = 4 [deprecated = true];

    // Refer to the :ref:`Maglev load balancing policy<arch_overview_load_balancing_types_maglev>`
    // for an explanation.
    MAGLEV = 5;

    // This load balancer type must be specified if the configured cluster provides a cluster
    // specific load balancer. Consult the configured cluster's documentation for whether to set
    // this option or not.
    CLUSTER_PROVIDED = 6;

    // [#not-implemented-hide:] Use the new :ref:`load_balancing_policy
    // <envoy_api_field_Cluster.load_balancing_policy>` field to determine the LB policy.
    // [#next-major-version: In the v3 API, we should consider deprecating the lb_policy field
    // and instead using the new load_balancing_policy field as the one and only mechanism for
    // configuring this.]
    LOAD_BALANCING_POLICY_CONFIG = 7;
  }
<<<<<<< HEAD
  // The :ref:`load balancer type <arch_overview_load_balancing_types>` to use
  // when picking a host in the cluster.
  LbPolicy lb_policy = 6 [(validate.rules).enum.defined_only = true];

  // If the service discovery type is
  // :ref:`STATIC<envoy_api_enum_value_Cluster.DiscoveryType.STATIC>`,
  // :ref:`STRICT_DNS<envoy_api_enum_value_Cluster.DiscoveryType.STRICT_DNS>`
  // or :ref:`LOGICAL_DNS<envoy_api_enum_value_Cluster.DiscoveryType.LOGICAL_DNS>`,
  // then hosts is required.
  //
  // .. attention::
  //
  //   **This field is deprecated**. Set the
  //   :ref:`load_assignment<envoy_api_field_Cluster.load_assignment>` field instead.
  //
  repeated core.Address hosts = 7;

  // Setting this is required for specifying members of
  // :ref:`STATIC<envoy_api_enum_value_Cluster.DiscoveryType.STATIC>`,
  // :ref:`STRICT_DNS<envoy_api_enum_value_Cluster.DiscoveryType.STRICT_DNS>`
  // or :ref:`LOGICAL_DNS<envoy_api_enum_value_Cluster.DiscoveryType.LOGICAL_DNS>` clusters.
  // This field supersedes :ref:`hosts<envoy_api_field_Cluster.hosts>` field.
  // [#comment:TODO(dio): Deprecate the hosts field and add it to :ref:`deprecated log<deprecated>`
  // once load_assignment is implemented.]
  //
  // .. attention::
  //
  //   Setting this allows non-EDS cluster types to contain embedded EDS equivalent
  //   :ref:`endpoint assignments<envoy_api_msg_ClusterLoadAssignment>`.
  //   Setting this overrides :ref:`hosts<envoy_api_field_Cluster.hosts>` values.
  //
  ClusterLoadAssignment load_assignment = 33;

  // Optional :ref:`active health checking <arch_overview_health_checking>`
  // configuration for the cluster. If no
  // configuration is specified no health checking will be done and all cluster
  // members will be considered healthy at all times.
  repeated core.HealthCheck health_checks = 8;

  // Optional maximum requests for a single upstream connection. This parameter
  // is respected by both the HTTP/1.1 and HTTP/2 connection pool
  // implementations. If not specified, there is no limit. Setting this
  // parameter to 1 will effectively disable keep alive.
  google.protobuf.UInt32Value max_requests_per_connection = 9;

  // Optional :ref:`circuit breaking <arch_overview_circuit_break>` for the cluster.
  cluster.CircuitBreakers circuit_breakers = 10;

  // The TLS configuration for connections to the upstream cluster. If no TLS
  // configuration is specified, TLS will not be used for new connections.
  //
  // .. attention::
  //
  //   Server certificate verification is not enabled by default. Configure
  //   :ref:`trusted_ca<envoy_api_field_auth.CertificateValidationContext.trusted_ca>` to enable
  //   verification.
  auth.UpstreamTlsContext tls_context = 11;

  // TransportSocketMatch specifies what transport socket config will be used
  // when the match conditions are satisfied.
  message TransportSocketMatch {
    // The name of the match, used in stats generation.
    string name = 1 [(validate.rules).string.min_len = 1];

    // Optional endpoint metadata match criteria.
    // The connection to the endpoint with metadata matching what is set in this field
    // will use the transport socket configuration specified here.
    // The endpoint's metadata entry in *envoy.transport_socket* is used to match
    // against the values specified in this field.
    google.protobuf.Struct match = 2;

    // The configuration of the transport socket.
    core.TransportSocket transport_socket = 3;
  }

  // Configuration to use different transport sockets for different endpoints.
  // The entry of *envoy.transport_socket* in the
  // :ref:`LbEndpoint.Metadata <envoy_api_field_endpoint.LbEndpoint.metadata>`
  // is used to match against the transport sockets as they appear in the list. The first
  // :ref:`match <envoy_api_msg_Cluster.TransportSocketMatch>` is used.
  // For example, with the following match
  //
  // .. code-block:: yaml
  //
  //  transport_socket_matches:
  //  - name: "enableMTLS"
  //    match:
  //      acceptMTLS: true
  //    transport_socket:
  //      name: tls
  //      config: { ... } # tls socket configuration
  //  - name: "defaultToPlaintext"
  //    match: {}
  //    transport_socket:
  //      name: "rawbuffer"
  //
  // Connections to the endpoints whose metadata value under *envoy.transport_socket*
  // having "acceptMTLS"/"true" key/value pair use the "enableMTLS" socket configuration.
  //
  // If a :ref:`socket match <envoy_api_msg_Cluster.TransportSocketMatch>` with empty match
  // criteria is provided, that always match any endpoint. For example, the "defaultToPlaintext"
  // socket match in case above.
  //
  // If an endpoint metadata's value under *envoy.transport_socket* does not match any
  // *TransportSocketMatch*, socket configuration fallbacks to use the *tls_context* or
  // *transport_socket* specified in this cluster.
  //
  // This field allows gradual and flexible transport socket configuration changes.
  //
  // The metadata of endpoints in EDS can indicate transport socket capabilities. For example,
  // an endpoint's metadata can have two key value pairs as "acceptMTLS": "true",
  // "acceptPlaintext": "true". While some other endpoints, only accepting plaintext traffic
  // has "acceptPlaintext": "true" metadata information.
  //
  // Then the xDS server can configure the CDS to a client, Envoy A, to send mutual TLS
  // traffic for endpoints with "acceptMTLS": "true", by adding a corresponding
  // *TransportSocketMatch* in this field. Other client Envoys receive CDS without
  // *transport_socket_match* set, and still send plain text traffic to the same cluster.
  //
  // TODO(incfly): add a detailed architecture doc on intended usage.
  // [#not-implemented-hide:]
  repeated TransportSocketMatch transport_socket_matches = 42;

  reserved 12;

  // Additional options when handling HTTP requests. These options will be applicable to both
  // HTTP1 and HTTP2 requests.
  core.HttpProtocolOptions common_http_protocol_options = 29;

  // Additional options when handling HTTP1 requests.
  core.Http1ProtocolOptions http_protocol_options = 13;

  // Even if default HTTP2 protocol options are desired, this field must be
  // set so that Envoy will assume that the upstream supports HTTP/2 when
  // making new HTTP connection pool connections. Currently, Envoy only
  // supports prior knowledge for upstream connections. Even if TLS is used
  // with ALPN, `http2_protocol_options` must be specified. As an aside this allows HTTP/2
  // connections to happen over plain text.
  core.Http2ProtocolOptions http2_protocol_options = 14;

  // The extension_protocol_options field is used to provide extension-specific protocol options
  // for upstream connections. The key should match the extension filter name, such as
  // "envoy.filters.network.thrift_proxy". See the extension's documentation for details on
  // specific options.
  map<string, google.protobuf.Struct> extension_protocol_options = 35;

  // The extension_protocol_options field is used to provide extension-specific protocol options
  // for upstream connections. The key should match the extension filter name, such as
  // "envoy.filters.network.thrift_proxy". See the extension's documentation for details on
  // specific options.
  map<string, google.protobuf.Any> typed_extension_protocol_options = 36;

  reserved 15;

  // If the DNS refresh rate is specified and the cluster type is either
  // :ref:`STRICT_DNS<envoy_api_enum_value_Cluster.DiscoveryType.STRICT_DNS>`,
  // or :ref:`LOGICAL_DNS<envoy_api_enum_value_Cluster.DiscoveryType.LOGICAL_DNS>`,
  // this value is used as the cluster’s DNS refresh
  // rate. If this setting is not specified, the value defaults to 5000ms. For
  // cluster types other than
  // :ref:`STRICT_DNS<envoy_api_enum_value_Cluster.DiscoveryType.STRICT_DNS>`
  // and :ref:`LOGICAL_DNS<envoy_api_enum_value_Cluster.DiscoveryType.LOGICAL_DNS>`
  // this setting is ignored.
  google.protobuf.Duration dns_refresh_rate = 16 [(validate.rules).duration.gt = {}];

  // Optional configuration for setting cluster's DNS refresh rate. If the value is set to true,
  // cluster's DNS refresh rate will be set to resource record's TTL which comes from DNS
  // resolution.
  bool respect_dns_ttl = 39;
=======
>>>>>>> 733abbe7

  // When V4_ONLY is selected, the DNS resolver will only perform a lookup for
  // addresses in the IPv4 family. If V6_ONLY is selected, the DNS resolver will
  // only perform a lookup for addresses in the IPv6 family. If AUTO is
  // specified, the DNS resolver will first perform a lookup for addresses in
  // the IPv6 family and fallback to a lookup for addresses in the IPv4 family.
  // For cluster types other than
  // :ref:`STRICT_DNS<envoy_api_enum_value_Cluster.DiscoveryType.STRICT_DNS>` and
  // :ref:`LOGICAL_DNS<envoy_api_enum_value_Cluster.DiscoveryType.LOGICAL_DNS>`,
  // this setting is
  // ignored.
  enum DnsLookupFamily {
    AUTO = 0;

    V4_ONLY = 1;

    V6_ONLY = 2;
  }

  enum ClusterProtocolSelection {
    // Cluster can only operate on one of the possible upstream protocols (HTTP1.1, HTTP2).
    // If :ref:`http2_protocol_options <envoy_api_field_Cluster.http2_protocol_options>` are
    // present, HTTP2 will be used, otherwise HTTP1.1 will be used.
    USE_CONFIGURED_PROTOCOL = 0;

    // Use HTTP1.1 or HTTP2, depending on which one is used on the downstream connection.
    USE_DOWNSTREAM_PROTOCOL = 1;
  }

  // Extended cluster type.
  message CustomClusterType {
    // The type of the cluster to instantiate. The name must match a supported cluster type.
    string name = 1 [(validate.rules).string = {min_bytes: 1}];

    // Cluster specific configuration which depends on the cluster being instantiated.
    // See the supported cluster for further documentation.
    google.protobuf.Any typed_config = 2;
  }

  // Only valid when discovery type is EDS.
  message EdsClusterConfig {
    // Configuration for the source of EDS updates for this Cluster.
    core.ConfigSource eds_config = 1;

    // Optional alternative to cluster name to present to EDS. This does not
    // have the same restrictions as cluster name, i.e. it may be arbitrary
    // length.
    string service_name = 2;
  }

  // Optionally divide the endpoints in this cluster into subsets defined by
  // endpoint metadata and selected by route and weighted cluster metadata.
  message LbSubsetConfig {
    // If NO_FALLBACK is selected, a result
    // equivalent to no healthy hosts is reported. If ANY_ENDPOINT is selected,
    // any cluster endpoint may be returned (subject to policy, health checks,
    // etc). If DEFAULT_SUBSET is selected, load balancing is performed over the
    // endpoints matching the values from the default_subset field.
    enum LbSubsetFallbackPolicy {
      NO_FALLBACK = 0;

      ANY_ENDPOINT = 1;

      DEFAULT_SUBSET = 2;
    }

    // Specifications for subsets.
    message LbSubsetSelector {
      // Allows to override top level fallback policy per selector.
      enum LbSubsetSelectorFallbackPolicy {
        // If NOT_DEFINED top level config fallback policy is used instead.
        NOT_DEFINED = 0;

        // If NO_FALLBACK is selected, a result equivalent to no healthy hosts is reported.
        NO_FALLBACK = 1;

        // If ANY_ENDPOINT is selected, any cluster endpoint may be returned
        // (subject to policy, health checks, etc).
        ANY_ENDPOINT = 2;

        // If DEFAULT_SUBSET is selected, load balancing is performed over the
        // endpoints matching the values from the default_subset field.
        DEFAULT_SUBSET = 3;
      }

      // List of keys to match with the weighted cluster metadata.
      repeated string keys = 1;

      // The behavior used when no endpoint subset matches the selected route's
      // metadata.
      LbSubsetSelectorFallbackPolicy fallback_policy = 2
          [(validate.rules).enum = {defined_only: true}];
    }

    // The behavior used when no endpoint subset matches the selected route's
    // metadata. The value defaults to
    // :ref:`NO_FALLBACK<envoy_api_enum_value_Cluster.LbSubsetConfig.LbSubsetFallbackPolicy.NO_FALLBACK>`.
    LbSubsetFallbackPolicy fallback_policy = 1 [(validate.rules).enum = {defined_only: true}];

    // Specifies the default subset of endpoints used during fallback if
    // fallback_policy is
    // :ref:`DEFAULT_SUBSET<envoy_api_enum_value_Cluster.LbSubsetConfig.LbSubsetFallbackPolicy.DEFAULT_SUBSET>`.
    // Each field in default_subset is
    // compared to the matching LbEndpoint.Metadata under the *envoy.lb*
    // namespace. It is valid for no hosts to match, in which case the behavior
    // is the same as a fallback_policy of
    // :ref:`NO_FALLBACK<envoy_api_enum_value_Cluster.LbSubsetConfig.LbSubsetFallbackPolicy.NO_FALLBACK>`.
    google.protobuf.Struct default_subset = 2;

    // For each entry, LbEndpoint.Metadata's
    // *envoy.lb* namespace is traversed and a subset is created for each unique
    // combination of key and value. For example:
    //
    // .. code-block:: json
    //
    //   { "subset_selectors": [
    //       { "keys": [ "version" ] },
    //       { "keys": [ "stage", "hardware_type" ] }
    //   ]}
    //
    // A subset is matched when the metadata from the selected route and
    // weighted cluster contains the same keys and values as the subset's
    // metadata. The same host may appear in multiple subsets.
    repeated LbSubsetSelector subset_selectors = 3;

    // If true, routing to subsets will take into account the localities and locality weights of the
    // endpoints when making the routing decision.
    //
    // There are some potential pitfalls associated with enabling this feature, as the resulting
    // traffic split after applying both a subset match and locality weights might be undesirable.
    //
    // Consider for example a situation in which you have 50/50 split across two localities X/Y
    // which have 100 hosts each without subsetting. If the subset LB results in X having only 1
    // host selected but Y having 100, then a lot more load is being dumped on the single host in X
    // than originally anticipated in the load balancing assignment delivered via EDS.
    bool locality_weight_aware = 4;

    // When used with locality_weight_aware, scales the weight of each locality by the ratio
    // of hosts in the subset vs hosts in the original subset. This aims to even out the load
    // going to an individual locality if said locality is disproportionally affected by the
    // subset predicate.
    bool scale_locality_weight = 5;

    // If true, when a fallback policy is configured and its corresponding subset fails to find
    // a host this will cause any host to be selected instead.
    //
    // This is useful when using the default subset as the fallback policy, given the default
    // subset might become empty. With this option enabled, if that happens the LB will attempt
    // to select a host from the entire cluster.
    bool panic_mode_any = 6;

    // If true, metadata specified for a metadata key will be matched against the corresponding
    // endpoint metadata if the endpoint metadata matches the value exactly OR it is a list value
    // and any of the elements in the list matches the criteria.
    bool list_as_any = 7;
  }

  // Specific configuration for the LeastRequest load balancing policy.
  message LeastRequestLbConfig {
    // The number of random healthy hosts from which the host with the fewest active requests will
    // be chosen. Defaults to 2 so that we perform two-choice selection if the field is not set.
    google.protobuf.UInt32Value choice_count = 1 [(validate.rules).uint32 = {gte: 2}];
  }

  // Specific configuration for the :ref:`RingHash<arch_overview_load_balancing_types_ring_hash>`
  // load balancing policy.
  message RingHashLbConfig {
    // The hash function used to hash hosts onto the ketama ring.
    enum HashFunction {
      // Use `xxHash <https://github.com/Cyan4973/xxHash>`_, this is the default hash function.
      XX_HASH = 0;

      // Use `MurmurHash2 <https://sites.google.com/site/murmurhash/>`_, this is compatible with
      // std:hash<string> in GNU libstdc++ 3.4.20 or above. This is typically the case when compiled
      // on Linux and not macOS.
      MURMUR_HASH_2 = 1;
    }

    reserved 2;

    // Minimum hash ring size. The larger the ring is (that is, the more hashes there are for each
    // provided host) the better the request distribution will reflect the desired weights. Defaults
    // to 1024 entries, and limited to 8M entries. See also
    // :ref:`maximum_ring_size<envoy_api_field_Cluster.RingHashLbConfig.maximum_ring_size>`.
    google.protobuf.UInt64Value minimum_ring_size = 1 [(validate.rules).uint64 = {lte: 8388608}];

    // The hash function used to hash hosts onto the ketama ring. The value defaults to
    // :ref:`XX_HASH<envoy_api_enum_value_Cluster.RingHashLbConfig.HashFunction.XX_HASH>`.
    HashFunction hash_function = 3 [(validate.rules).enum = {defined_only: true}];

    // Maximum hash ring size. Defaults to 8M entries, and limited to 8M entries, but can be lowered
    // to further constrain resource use. See also
    // :ref:`minimum_ring_size<envoy_api_field_Cluster.RingHashLbConfig.minimum_ring_size>`.
    google.protobuf.UInt64Value maximum_ring_size = 4 [(validate.rules).uint64 = {lte: 8388608}];
  }

  // Specific configuration for the
  // :ref:`Original Destination <arch_overview_load_balancing_types_original_destination>`
  // load balancing policy.
  message OriginalDstLbConfig {
    // When true, :ref:`x-envoy-original-dst-host
    // <config_http_conn_man_headers_x-envoy-original-dst-host>` can be used to override destination
    // address.
    //
    // .. attention::
    //
    //   This header isn't sanitized by default, so enabling this feature allows HTTP clients to
    //   route traffic to arbitrary hosts and/or ports, which may have serious security
    //   consequences.
    bool use_http_header = 1;
  }

  // Common configuration for all load balancer implementations.
  message CommonLbConfig {
    // Configuration for :ref:`zone aware routing
    // <arch_overview_load_balancing_zone_aware_routing>`.
    message ZoneAwareLbConfig {
      // Configures percentage of requests that will be considered for zone aware routing
      // if zone aware routing is configured. If not specified, the default is 100%.
      // * :ref:`runtime values <config_cluster_manager_cluster_runtime_zone_routing>`.
      // * :ref:`Zone aware routing support <arch_overview_load_balancing_zone_aware_routing>`.
      type.Percent routing_enabled = 1;

      // Configures minimum upstream cluster size required for zone aware routing
      // If upstream cluster size is less than specified, zone aware routing is not performed
      // even if zone aware routing is configured. If not specified, the default is 6.
      // * :ref:`runtime values <config_cluster_manager_cluster_runtime_zone_routing>`.
      // * :ref:`Zone aware routing support <arch_overview_load_balancing_zone_aware_routing>`.
      google.protobuf.UInt64Value min_cluster_size = 2;

      // If set to true, Envoy will not consider any hosts when the cluster is in :ref:`panic
      // mode<arch_overview_load_balancing_panic_threshold>`. Instead, the cluster will fail all
      // requests as if all hosts are unhealthy. This can help avoid potentially overwhelming a
      // failing service.
      bool fail_traffic_on_panic = 3;
    }

    // Configuration for :ref:`locality weighted load balancing
    // <arch_overview_load_balancing_locality_weighted_lb>`
    message LocalityWeightedLbConfig {
    }

    // Configures the :ref:`healthy panic threshold <arch_overview_load_balancing_panic_threshold>`.
    // If not specified, the default is 50%.
    // To disable panic mode, set to 0%.
    //
    // .. note::
    //   The specified percent will be truncated to the nearest 1%.
    type.Percent healthy_panic_threshold = 1;

    oneof locality_config_specifier {
      ZoneAwareLbConfig zone_aware_lb_config = 2;

      LocalityWeightedLbConfig locality_weighted_lb_config = 3;
    }

    // If set, all health check/weight/metadata updates that happen within this duration will be
    // merged and delivered in one shot when the duration expires. The start of the duration is when
    // the first update happens. This is useful for big clusters, with potentially noisy deploys
    // that might trigger excessive CPU usage due to a constant stream of healthcheck state changes
    // or metadata updates. The first set of updates to be seen apply immediately (e.g.: a new
    // cluster). Please always keep in mind that the use of sandbox technologies may change this
    // behavior.
    //
    // If this is not set, we default to a merge window of 1000ms. To disable it, set the merge
    // window to 0.
    //
    // Note: merging does not apply to cluster membership changes (e.g.: adds/removes); this is
    // because merging those updates isn't currently safe. See
    // https://github.com/envoyproxy/envoy/pull/3941.
    google.protobuf.Duration update_merge_window = 4;

    // If set to true, Envoy will not consider new hosts when computing load balancing weights until
    // they have been health checked for the first time. This will have no effect unless
    // active health checking is also configured.
    //
    // Ignoring a host means that for any load balancing calculations that adjust weights based
    // on the ratio of eligible hosts and total hosts (priority spillover, locality weighting and
    // panic mode) Envoy will exclude these hosts in the denominator.
    //
    // For example, with hosts in two priorities P0 and P1, where P0 looks like
    // {healthy, unhealthy (new), unhealthy (new)}
    // and where P1 looks like
    // {healthy, healthy}
    // all traffic will still hit P0, as 1 / (3 - 2) = 1.
    //
    // Enabling this will allow scaling up the number of hosts for a given cluster without entering
    // panic mode or triggering priority spillover, assuming the hosts pass the first health check.
    //
    // If panic mode is triggered, new hosts are still eligible for traffic; they simply do not
    // contribute to the calculation when deciding whether panic mode is enabled or not.
    bool ignore_new_hosts_until_first_hc = 5;

    // If set to `true`, the cluster manager will drain all existing
    // connections to upstream hosts whenever hosts are added or removed from the cluster.
    bool close_connections_on_host_set_change = 6;
  }

  reserved 12, 15;

  // Supplies the name of the cluster which must be unique across all clusters.
  // The cluster name is used when emitting
  // :ref:`statistics <config_cluster_manager_cluster_stats>` if :ref:`alt_stat_name
  // <envoy_api_field_Cluster.alt_stat_name>` is not provided.
  // Any ``:`` in the cluster name will be converted to ``_`` when emitting statistics.
  string name = 1 [(validate.rules).string = {min_bytes: 1}];

  // An optional alternative to the cluster name to be used while emitting stats.
  // Any ``:`` in the name will be converted to ``_`` when emitting statistics. This should not be
  // confused with :ref:`Router Filter Header
  // <config_http_filters_router_x-envoy-upstream-alt-stat-name>`.
  string alt_stat_name = 28;

  oneof cluster_discovery_type {
    // The :ref:`service discovery type <arch_overview_service_discovery_types>`
    // to use for resolving the cluster.
    DiscoveryType type = 2 [(validate.rules).enum = {defined_only: true}];

    // The custom cluster type.
    CustomClusterType cluster_type = 38;
  }

  // Configuration to use for EDS updates for the Cluster.
  EdsClusterConfig eds_cluster_config = 3;

  // The timeout for new network connections to hosts in the cluster.
  google.protobuf.Duration connect_timeout = 4 [(validate.rules).duration = {gt {}}];

  // Soft limit on size of the cluster’s connections read and write buffers. If
  // unspecified, an implementation defined default is applied (1MiB).
  google.protobuf.UInt32Value per_connection_buffer_limit_bytes = 5;

  // The :ref:`load balancer type <arch_overview_load_balancing_types>` to use
  // when picking a host in the cluster.
  LbPolicy lb_policy = 6 [(validate.rules).enum = {defined_only: true}];

  // If the service discovery type is
  // :ref:`STATIC<envoy_api_enum_value_Cluster.DiscoveryType.STATIC>`,
  // :ref:`STRICT_DNS<envoy_api_enum_value_Cluster.DiscoveryType.STRICT_DNS>`
  // or :ref:`LOGICAL_DNS<envoy_api_enum_value_Cluster.DiscoveryType.LOGICAL_DNS>`,
  // then hosts is required.
  //
  // .. attention::
  //
  //   **This field is deprecated**. Set the
  //   :ref:`load_assignment<envoy_api_field_Cluster.load_assignment>` field instead.
  //
  repeated core.Address hosts = 7;

  // Setting this is required for specifying members of
  // :ref:`STATIC<envoy_api_enum_value_Cluster.DiscoveryType.STATIC>`,
  // :ref:`STRICT_DNS<envoy_api_enum_value_Cluster.DiscoveryType.STRICT_DNS>`
  // or :ref:`LOGICAL_DNS<envoy_api_enum_value_Cluster.DiscoveryType.LOGICAL_DNS>` clusters.
  // This field supersedes :ref:`hosts<envoy_api_field_Cluster.hosts>` field.
  // [#comment:TODO(dio): Deprecate the hosts field and add it to :ref:`deprecated log<deprecated>`
  // once load_assignment is implemented.]
  //
  // .. attention::
  //
  //   Setting this allows non-EDS cluster types to contain embedded EDS equivalent
  //   :ref:`endpoint assignments<envoy_api_msg_ClusterLoadAssignment>`.
  //   Setting this overrides :ref:`hosts<envoy_api_field_Cluster.hosts>` values.
  //
  ClusterLoadAssignment load_assignment = 33;

  // Optional :ref:`active health checking <arch_overview_health_checking>`
  // configuration for the cluster. If no
  // configuration is specified no health checking will be done and all cluster
  // members will be considered healthy at all times.
  repeated core.HealthCheck health_checks = 8;

  // Optional maximum requests for a single upstream connection. This parameter
  // is respected by both the HTTP/1.1 and HTTP/2 connection pool
  // implementations. If not specified, there is no limit. Setting this
  // parameter to 1 will effectively disable keep alive.
  google.protobuf.UInt32Value max_requests_per_connection = 9;

  // Optional :ref:`circuit breaking <arch_overview_circuit_break>` for the cluster.
  cluster.CircuitBreakers circuit_breakers = 10;

  // The TLS configuration for connections to the upstream cluster. If no TLS
  // configuration is specified, TLS will not be used for new connections.
  //
  // .. attention::
  //
  //   Server certificate verification is not enabled by default. Configure
  //   :ref:`trusted_ca<envoy_api_field_auth.CertificateValidationContext.trusted_ca>` to enable
  //   verification.
  auth.UpstreamTlsContext tls_context = 11;

  // Additional options when handling HTTP requests. These options will be applicable to both
  // HTTP1 and HTTP2 requests.
  core.HttpProtocolOptions common_http_protocol_options = 29;

  // Additional options when handling HTTP1 requests.
  core.Http1ProtocolOptions http_protocol_options = 13;

  // Even if default HTTP2 protocol options are desired, this field must be
  // set so that Envoy will assume that the upstream supports HTTP/2 when
  // making new HTTP connection pool connections. Currently, Envoy only
  // supports prior knowledge for upstream connections. Even if TLS is used
  // with ALPN, `http2_protocol_options` must be specified. As an aside this allows HTTP/2
  // connections to happen over plain text.
  core.Http2ProtocolOptions http2_protocol_options = 14;

  // The extension_protocol_options field is used to provide extension-specific protocol options
  // for upstream connections. The key should match the extension filter name, such as
  // "envoy.filters.network.thrift_proxy". See the extension's documentation for details on
  // specific options.
  map<string, google.protobuf.Struct> extension_protocol_options = 35;

  // The extension_protocol_options field is used to provide extension-specific protocol options
  // for upstream connections. The key should match the extension filter name, such as
  // "envoy.filters.network.thrift_proxy". See the extension's documentation for details on
  // specific options.
  map<string, google.protobuf.Any> typed_extension_protocol_options = 36;

  // If the DNS refresh rate is specified and the cluster type is either
  // :ref:`STRICT_DNS<envoy_api_enum_value_Cluster.DiscoveryType.STRICT_DNS>`,
  // or :ref:`LOGICAL_DNS<envoy_api_enum_value_Cluster.DiscoveryType.LOGICAL_DNS>`,
  // this value is used as the cluster’s DNS refresh
  // rate. If this setting is not specified, the value defaults to 5000ms. For
  // cluster types other than
  // :ref:`STRICT_DNS<envoy_api_enum_value_Cluster.DiscoveryType.STRICT_DNS>`
  // and :ref:`LOGICAL_DNS<envoy_api_enum_value_Cluster.DiscoveryType.LOGICAL_DNS>`
  // this setting is ignored.
  google.protobuf.Duration dns_refresh_rate = 16 [(validate.rules).duration = {gt {}}];

  // Optional configuration for setting cluster's DNS refresh rate. If the value is set to true,
  // cluster's DNS refresh rate will be set to resource record's TTL which comes from DNS
  // resolution.
  bool respect_dns_ttl = 39;

  // The DNS IP address resolution policy. If this setting is not specified, the
  // value defaults to
  // :ref:`AUTO<envoy_api_enum_value_Cluster.DnsLookupFamily.AUTO>`.
  DnsLookupFamily dns_lookup_family = 17 [(validate.rules).enum = {defined_only: true}];

  // If DNS resolvers are specified and the cluster type is either
  // :ref:`STRICT_DNS<envoy_api_enum_value_Cluster.DiscoveryType.STRICT_DNS>`,
  // or :ref:`LOGICAL_DNS<envoy_api_enum_value_Cluster.DiscoveryType.LOGICAL_DNS>`,
  // this value is used to specify the cluster’s dns resolvers.
  // If this setting is not specified, the value defaults to the default
  // resolver, which uses /etc/resolv.conf for configuration. For cluster types
  // other than
  // :ref:`STRICT_DNS<envoy_api_enum_value_Cluster.DiscoveryType.STRICT_DNS>`
  // and :ref:`LOGICAL_DNS<envoy_api_enum_value_Cluster.DiscoveryType.LOGICAL_DNS>`
  // this setting is ignored.
  repeated core.Address dns_resolvers = 18;

  // If specified, outlier detection will be enabled for this upstream cluster.
  // Each of the configuration values can be overridden via
  // :ref:`runtime values <config_cluster_manager_cluster_runtime_outlier_detection>`.
  cluster.OutlierDetection outlier_detection = 19;

  // The interval for removing stale hosts from a cluster type
  // :ref:`ORIGINAL_DST<envoy_api_enum_value_Cluster.DiscoveryType.ORIGINAL_DST>`.
  // Hosts are considered stale if they have not been used
  // as upstream destinations during this interval. New hosts are added
  // to original destination clusters on demand as new connections are
  // redirected to Envoy, causing the number of hosts in the cluster to
  // grow over time. Hosts that are not stale (they are actively used as
  // destinations) are kept in the cluster, which allows connections to
  // them remain open, saving the latency that would otherwise be spent
  // on opening new connections. If this setting is not specified, the
  // value defaults to 5000ms. For cluster types other than
  // :ref:`ORIGINAL_DST<envoy_api_enum_value_Cluster.DiscoveryType.ORIGINAL_DST>`
  // this setting is ignored.
  google.protobuf.Duration cleanup_interval = 20 [(validate.rules).duration = {gt {}}];

  // Optional configuration used to bind newly established upstream connections.
  // This overrides any bind_config specified in the bootstrap proto.
  // If the address and port are empty, no bind will be performed.
  core.BindConfig upstream_bind_config = 21;

  // Configuration for load balancing subsetting.
  LbSubsetConfig lb_subset_config = 22;

  // Optional configuration for the load balancing algorithm selected by
  // LbPolicy. Currently only
  // :ref:`RING_HASH<envoy_api_enum_value_Cluster.LbPolicy.RING_HASH>` and
  // :ref:`LEAST_REQUEST<envoy_api_enum_value_Cluster.LbPolicy.LEAST_REQUEST>`
  // has additional configuration options.
  // Specifying ring_hash_lb_config or least_request_lb_config without setting the corresponding
  // LbPolicy will generate an error at runtime.
  oneof lb_config {
    // Optional configuration for the Ring Hash load balancing policy.
    RingHashLbConfig ring_hash_lb_config = 23;

    // Optional configuration for the Original Destination load balancing policy.
    OriginalDstLbConfig original_dst_lb_config = 34;

    // Optional configuration for the LeastRequest load balancing policy.
    LeastRequestLbConfig least_request_lb_config = 37;
  }

  // Common configuration for all load balancer implementations.
  CommonLbConfig common_lb_config = 27;

  // Optional custom transport socket implementation to use for upstream connections.
  core.TransportSocket transport_socket = 24;

  // The Metadata field can be used to provide additional information about the
  // cluster. It can be used for stats, logging, and varying filter behavior.
  // Fields should use reverse DNS notation to denote which entity within Envoy
  // will need the information. For instance, if the metadata is intended for
  // the Router filter, the filter name should be specified as *envoy.router*.
  core.Metadata metadata = 25;

  // Determines how Envoy selects the protocol used to speak to upstream hosts.
  ClusterProtocolSelection protocol_selection = 26;

  // Optional options for upstream connections.
  UpstreamConnectionOptions upstream_connection_options = 30;

  // If an upstream host becomes unhealthy (as determined by the configured health checks
  // or outlier detection), immediately close all connections to the failed host.
  //
  // .. note::
  //
  //   This is currently only supported for connections created by tcp_proxy.
  //
  // .. note::
  //
  //   The current implementation of this feature closes all connections immediately when
  //   the unhealthy status is detected. If there are a large number of connections open
  //   to an upstream host that becomes unhealthy, Envoy may spend a substantial amount of
  //   time exclusively closing these connections, and not processing any other traffic.
  bool close_connections_on_host_health_failure = 31;

  // If this cluster uses EDS or STRICT_DNS to configure its hosts, immediately drain
  // connections from any hosts that are removed from service discovery.
  //
  // This only affects behavior for hosts that are being actively health checked.
  // If this flag is not set to true, Envoy will wait until the hosts fail active health
  // checking before removing it from the cluster.
  bool drain_connections_on_host_removal = 32;

  // An (optional) network filter chain, listed in the order the filters should be applied.
  // The chain will be applied to all outgoing connections that Envoy makes to the upstream
  // servers of this cluster.
  repeated cluster.Filter filters = 40;

  // [#not-implemented-hide:] New mechanism for LB policy configuration. Used only if the
  // :ref:`lb_policy<envoy_api_field_Cluster.lb_policy>` field has the value
  // :ref:`LOAD_BALANCING_POLICY_CONFIG<envoy_api_enum_value_Cluster.LbPolicy.LOAD_BALANCING_POLICY_CONFIG>`.
  LoadBalancingPolicy load_balancing_policy = 41;

  // [#not-implemented-hide:]
  // If present, tells the client where to send load reports via LRS. If not present, the
  // client will fall back to a client-side default, which may be either (a) don't send any
  // load reports or (b) send load reports for all clusters to a single default server
  // (which may be configured in the bootstrap file).
  //
  // Note that if multiple clusters point to the same LRS server, the client may choose to
  // create a separate stream for each cluster or it may choose to coalesce the data for
  // multiple clusters onto a single stream. Either way, the client must make sure to send
  // the data for any given cluster on no more than one stream.
  //
  // [#next-major-version: In the v3 API, we should consider restructuring this somehow,
  // maybe by allowing LRS to go on the ADS stream, or maybe by moving some of the negotiation
  // from the LRS stream here.]
  core.ConfigSource lrs_server = 42;
}

// [#not-implemented-hide:] Extensible load balancing policy configuration.
//
// Every LB policy defined via this mechanism will be identified via a unique name using reverse
// DNS notation. If the policy needs configuration parameters, it must define a message for its
// own configuration, which will be stored in the config field. The name of the policy will tell
// clients which type of message they should expect to see in the config field.
//
// Note that there are cases where it is useful to be able to independently select LB policies
// for choosing a locality and for choosing an endpoint within that locality. For example, a
// given deployment may always use the same policy to choose the locality, but for choosing the
// endpoint within the locality, some clusters may use weighted-round-robin, while others may
// use some sort of session-based balancing.
//
// This can be accomplished via hierarchical LB policies, where the parent LB policy creates a
// child LB policy for each locality. For each request, the parent chooses the locality and then
// delegates to the child policy for that locality to choose the endpoint within the locality.
//
// To facilitate this, the config message for the top-level LB policy may include a field of
// type LoadBalancingPolicy that specifies the child policy.
//
// [#proto-status: experimental]
message LoadBalancingPolicy {
  message Policy {
    // Required. The name of the LB policy.
    string name = 1;

    // Optional config for the LB policy.
    // No more than one of these two fields may be populated.
    google.protobuf.Struct config = 2;

    google.protobuf.Any typed_config = 3;
  }

  // Each client will iterate over the list in order and stop at the first policy that it
  // supports. This provides a mechanism for starting to use new LB policies that are not yet
  // supported by all clients.
  repeated Policy policies = 1;
}

// An extensible structure containing the address Envoy should bind to when
// establishing upstream connections.
message UpstreamBindConfig {
  // The address Envoy should bind to when establishing upstream connections.
  core.Address source_address = 1;
}

message UpstreamConnectionOptions {
  // If set then set SO_KEEPALIVE on the socket to enable TCP Keepalives.
  core.TcpKeepalive tcp_keepalive = 1;
}<|MERGE_RESOLUTION|>--- conflicted
+++ resolved
@@ -47,7 +47,7 @@
 }
 
 // Configuration for a single upstream cluster.
-// [#comment:next free field: 43]
+// [#comment:next free field: 44]
 message Cluster {
   // Refer to :ref:`service discovery type <arch_overview_service_discovery_types>`
   // for an explanation on each type.
@@ -125,64 +125,6 @@
     // configuring this.]
     LOAD_BALANCING_POLICY_CONFIG = 7;
   }
-<<<<<<< HEAD
-  // The :ref:`load balancer type <arch_overview_load_balancing_types>` to use
-  // when picking a host in the cluster.
-  LbPolicy lb_policy = 6 [(validate.rules).enum.defined_only = true];
-
-  // If the service discovery type is
-  // :ref:`STATIC<envoy_api_enum_value_Cluster.DiscoveryType.STATIC>`,
-  // :ref:`STRICT_DNS<envoy_api_enum_value_Cluster.DiscoveryType.STRICT_DNS>`
-  // or :ref:`LOGICAL_DNS<envoy_api_enum_value_Cluster.DiscoveryType.LOGICAL_DNS>`,
-  // then hosts is required.
-  //
-  // .. attention::
-  //
-  //   **This field is deprecated**. Set the
-  //   :ref:`load_assignment<envoy_api_field_Cluster.load_assignment>` field instead.
-  //
-  repeated core.Address hosts = 7;
-
-  // Setting this is required for specifying members of
-  // :ref:`STATIC<envoy_api_enum_value_Cluster.DiscoveryType.STATIC>`,
-  // :ref:`STRICT_DNS<envoy_api_enum_value_Cluster.DiscoveryType.STRICT_DNS>`
-  // or :ref:`LOGICAL_DNS<envoy_api_enum_value_Cluster.DiscoveryType.LOGICAL_DNS>` clusters.
-  // This field supersedes :ref:`hosts<envoy_api_field_Cluster.hosts>` field.
-  // [#comment:TODO(dio): Deprecate the hosts field and add it to :ref:`deprecated log<deprecated>`
-  // once load_assignment is implemented.]
-  //
-  // .. attention::
-  //
-  //   Setting this allows non-EDS cluster types to contain embedded EDS equivalent
-  //   :ref:`endpoint assignments<envoy_api_msg_ClusterLoadAssignment>`.
-  //   Setting this overrides :ref:`hosts<envoy_api_field_Cluster.hosts>` values.
-  //
-  ClusterLoadAssignment load_assignment = 33;
-
-  // Optional :ref:`active health checking <arch_overview_health_checking>`
-  // configuration for the cluster. If no
-  // configuration is specified no health checking will be done and all cluster
-  // members will be considered healthy at all times.
-  repeated core.HealthCheck health_checks = 8;
-
-  // Optional maximum requests for a single upstream connection. This parameter
-  // is respected by both the HTTP/1.1 and HTTP/2 connection pool
-  // implementations. If not specified, there is no limit. Setting this
-  // parameter to 1 will effectively disable keep alive.
-  google.protobuf.UInt32Value max_requests_per_connection = 9;
-
-  // Optional :ref:`circuit breaking <arch_overview_circuit_break>` for the cluster.
-  cluster.CircuitBreakers circuit_breakers = 10;
-
-  // The TLS configuration for connections to the upstream cluster. If no TLS
-  // configuration is specified, TLS will not be used for new connections.
-  //
-  // .. attention::
-  //
-  //   Server certificate verification is not enabled by default. Configure
-  //   :ref:`trusted_ca<envoy_api_field_auth.CertificateValidationContext.trusted_ca>` to enable
-  //   verification.
-  auth.UpstreamTlsContext tls_context = 11;
 
   // TransportSocketMatch specifies what transport socket config will be used
   // when the match conditions are satisfied.
@@ -247,56 +189,7 @@
   //
   // TODO(incfly): add a detailed architecture doc on intended usage.
   // [#not-implemented-hide:]
-  repeated TransportSocketMatch transport_socket_matches = 42;
-
-  reserved 12;
-
-  // Additional options when handling HTTP requests. These options will be applicable to both
-  // HTTP1 and HTTP2 requests.
-  core.HttpProtocolOptions common_http_protocol_options = 29;
-
-  // Additional options when handling HTTP1 requests.
-  core.Http1ProtocolOptions http_protocol_options = 13;
-
-  // Even if default HTTP2 protocol options are desired, this field must be
-  // set so that Envoy will assume that the upstream supports HTTP/2 when
-  // making new HTTP connection pool connections. Currently, Envoy only
-  // supports prior knowledge for upstream connections. Even if TLS is used
-  // with ALPN, `http2_protocol_options` must be specified. As an aside this allows HTTP/2
-  // connections to happen over plain text.
-  core.Http2ProtocolOptions http2_protocol_options = 14;
-
-  // The extension_protocol_options field is used to provide extension-specific protocol options
-  // for upstream connections. The key should match the extension filter name, such as
-  // "envoy.filters.network.thrift_proxy". See the extension's documentation for details on
-  // specific options.
-  map<string, google.protobuf.Struct> extension_protocol_options = 35;
-
-  // The extension_protocol_options field is used to provide extension-specific protocol options
-  // for upstream connections. The key should match the extension filter name, such as
-  // "envoy.filters.network.thrift_proxy". See the extension's documentation for details on
-  // specific options.
-  map<string, google.protobuf.Any> typed_extension_protocol_options = 36;
-
-  reserved 15;
-
-  // If the DNS refresh rate is specified and the cluster type is either
-  // :ref:`STRICT_DNS<envoy_api_enum_value_Cluster.DiscoveryType.STRICT_DNS>`,
-  // or :ref:`LOGICAL_DNS<envoy_api_enum_value_Cluster.DiscoveryType.LOGICAL_DNS>`,
-  // this value is used as the cluster’s DNS refresh
-  // rate. If this setting is not specified, the value defaults to 5000ms. For
-  // cluster types other than
-  // :ref:`STRICT_DNS<envoy_api_enum_value_Cluster.DiscoveryType.STRICT_DNS>`
-  // and :ref:`LOGICAL_DNS<envoy_api_enum_value_Cluster.DiscoveryType.LOGICAL_DNS>`
-  // this setting is ignored.
-  google.protobuf.Duration dns_refresh_rate = 16 [(validate.rules).duration.gt = {}];
-
-  // Optional configuration for setting cluster's DNS refresh rate. If the value is set to true,
-  // cluster's DNS refresh rate will be set to resource record's TTL which comes from DNS
-  // resolution.
-  bool respect_dns_ttl = 39;
-=======
->>>>>>> 733abbe7
+  repeated TransportSocketMatch transport_socket_matches = 43;
 
   // When V4_ONLY is selected, the DNS resolver will only perform a lookup for
   // addresses in the IPv4 family. If V6_ONLY is selected, the DNS resolver will
