--- conflicted
+++ resolved
@@ -9,16 +9,10 @@
 namespace Tcp {
 
 Router::GenericConnPoolPtr TcpGenericConnPoolFactory::createGenericConnPool(
-<<<<<<< HEAD
     Upstream::ClusterManager& cm, bool is_connect, const Router::RouteEntry& route_entry,
-    Envoy::Http::Protocol protocol, Upstream::LoadBalancerContext* ctx) const {
-  auto ret = std::make_unique<TcpConnPool>(cm, is_connect, route_entry, protocol, ctx);
-=======
-    Upstream::ClusterManager& cm, bool, const Router::RouteEntry& route_entry,
     absl::optional<Envoy::Http::Protocol> downstream_protocol,
     Upstream::LoadBalancerContext* ctx) const {
-  auto ret = std::make_unique<Router::TcpConnPool>(cm, route_entry, downstream_protocol, ctx);
->>>>>>> 31cf43c5
+  auto ret = std::make_unique<TcpConnPool>(cm, is_connect, route_entry, downstream_protocol, ctx);
   return (ret->valid() ? std::move(ret) : nullptr);
 }
 
