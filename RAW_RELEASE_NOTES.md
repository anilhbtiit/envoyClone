# Raw release notes

This file contains "raw" release notes for each release. The notes are added by developers as changes
are made to Envoy that are user impacting. When a release is cut, the releaser will use these notes
to populate the [Sphinx release notes in data-plane-api](https://github.com/envoyproxy/data-plane-api/blob/master/docs/root/intro/version_history.rst).
The idea is that this is a low friction way to add release notes along with code changes. Doing this
will make it substantially easier for the releaser to "linkify" all of the release notes in the
final version.

## 1.6.0
* Added transport socket interface to allow custom implementation of transport socket. A transport socket
  provides read and write logic with buffer encryption and decryption. The exising TLS implementation is
  refactored with the interface.
* Added support for dynamic response header values (`%CLIENT_IP%` and `%PROTOCOL%`).
<<<<<<< HEAD
* Added idle timeout to TCP proxy.
=======
* Added native DogStatsD support. :ref:`DogStatsdSink <envoy_api_msg_DogStatsdSink>`
* grpc-json: Added support inline descriptor in config.
>>>>>>> 9389c30d
<|MERGE_RESOLUTION|>--- conflicted
+++ resolved
@@ -12,9 +12,6 @@
   provides read and write logic with buffer encryption and decryption. The exising TLS implementation is
   refactored with the interface.
 * Added support for dynamic response header values (`%CLIENT_IP%` and `%PROTOCOL%`).
-<<<<<<< HEAD
-* Added idle timeout to TCP proxy.
-=======
 * Added native DogStatsD support. :ref:`DogStatsdSink <envoy_api_msg_DogStatsdSink>`
 * grpc-json: Added support inline descriptor in config.
->>>>>>> 9389c30d
+* Added idle timeout to TCP proxy.