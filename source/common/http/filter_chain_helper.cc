--- conflicted
+++ resolved
@@ -44,13 +44,8 @@
 
     auto config = filter_config_provider.provider->config();
     if (config.has_value()) {
-<<<<<<< HEAD
       Http::NamedHttpFilterFactoryCb& factory_cb = config.value().get();
-      manager.applyFilterFactoryCb({filter_config_provider->name(), factory_cb.name},
-=======
-      Filter::NamedHttpFilterFactoryCb& factory_cb = config.value().get();
       manager.applyFilterFactoryCb({filter_config_provider.provider->name(), factory_cb.name},
->>>>>>> cccdd4b2
                                    factory_cb.factory_cb);
       continue;
     }
