--- conflicted
+++ resolved
@@ -205,11 +205,7 @@
         gauges_.push_back(gauge);
       });
 
-<<<<<<< HEAD
   store.forEachSinkedHistogram(
-=======
-  store.forEachHistogram(
->>>>>>> ddbd4500
       [this](std::size_t size) {
         snapped_histograms_.reserve(size);
         histograms_.reserve(size);
