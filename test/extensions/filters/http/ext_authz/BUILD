load(
    "//bazel:envoy_build_system.bzl",
    "envoy_cc_fuzz_test",
    "envoy_package",
    "envoy_proto_library",
)
load(
    "//test/extensions:extensions_build_system.bzl",
    "envoy_extension_cc_test",
)

licenses(["notice"])  # Apache 2

envoy_package()

envoy_extension_cc_test(
    name = "ext_authz_test",
    srcs = ["ext_authz_test.cc"],
    extension_names = ["envoy.filters.http.ext_authz"],
    deps = [
        "//envoy/http:codes_interface",
        "//source/common/buffer:buffer_lib",
        "//source/common/common:empty_string",
        "//source/common/http:context_lib",
        "//source/common/http:headers_lib",
        "//source/common/json:json_loader_lib",
        "//source/common/network:address_lib",
        "//source/common/protobuf:utility_lib",
        "//source/extensions/filters/common/ext_authz:ext_authz_grpc_lib",
        "//source/extensions/filters/http/ext_authz",
        "//test/extensions/filters/common/ext_authz:ext_authz_mocks",
        "//test/mocks/http:http_mocks",
        "//test/mocks/network:network_mocks",
        "//test/mocks/runtime:runtime_mocks",
        "//test/mocks/server:server_factory_context_mocks",
        "//test/mocks/tracing:tracing_mocks",
        "//test/mocks/upstream:cluster_manager_mocks",
        "//test/proto:helloworld_proto_cc_proto",
        "//test/test_common:test_runtime_lib",
        "//test/test_common:utility_lib",
        "@envoy_api//envoy/config/core/v3:pkg_cc_proto",
        "@envoy_api//envoy/extensions/filters/http/ext_authz/v3:pkg_cc_proto",
        "@envoy_api//envoy/service/auth/v3:pkg_cc_proto",
        "@envoy_api//envoy/type/v3:pkg_cc_proto",
    ],
)

envoy_extension_cc_test(
    name = "config_test",
    srcs = ["config_test.cc"],
    extension_names = ["envoy.filters.http.ext_authz"],
    deps = [
        "//source/common/grpc:async_client_manager_lib",
        "//source/common/network:address_lib",
        "//source/common/thread_local:thread_local_lib",
        "//source/extensions/filters/http/ext_authz:config",
        "//test/mocks/server:factory_context_mocks",
        "//test/test_common:real_threads_test_helper_lib",
        "//test/test_common:test_runtime_lib",
        "@envoy_api//envoy/config/bootstrap/v3:pkg_cc_proto",
        "@envoy_api//envoy/config/core/v3:pkg_cc_proto",
        "@envoy_api//envoy/extensions/filters/http/ext_authz/v3:pkg_cc_proto",
    ],
)

envoy_extension_cc_test(
    name = "ext_authz_integration_test",
    size = "large",
    srcs = ["ext_authz_integration_test.cc"],
    data = [
        "ext_authz.yaml",
    ],
    extension_names = ["envoy.filters.http.ext_authz"],
    deps = [
        "//source/extensions/clusters/strict_dns:strict_dns_cluster_lib",
        "//source/extensions/filters/http/ext_authz:config",
        "//source/extensions/listener_managers/validation_listener_manager:validation_listener_manager_lib",
        "//source/server/config_validation:server_lib",
        "//test/integration:http_integration_lib",
        "//test/mocks/server:options_mocks",
        "//test/test_common:test_runtime_lib",
        "//test/test_common:utility_lib",
        "@envoy_api//envoy/config/bootstrap/v3:pkg_cc_proto",
        "@envoy_api//envoy/config/listener/v3:pkg_cc_proto",
        "@envoy_api//envoy/extensions/filters/http/ext_authz/v3:pkg_cc_proto",
        "@envoy_api//envoy/service/auth/v3:pkg_cc_proto",
    ],
)

envoy_proto_library(
    name = "ext_authz_fuzz_proto",
    srcs = ["ext_authz_fuzz.proto"],
    deps = [
        "//test/fuzz:common_proto",
        "@envoy_api//envoy/config/core/v3:pkg",
        "@envoy_api//envoy/extensions/filters/http/ext_authz/v3:pkg",
    ],
)

envoy_cc_fuzz_test(
    name = "ext_authz_fuzz_test",
    srcs = ["ext_authz_fuzz_test.cc"],
    corpus = "ext_authz_corpus",
    deps = [
        ":ext_authz_fuzz_proto_cc_proto",
        "//source/common/http:context_lib",
        "//source/common/network:address_lib",
        "//source/extensions/filters/http/ext_authz",
        "//test/extensions/filters/common/ext_authz:ext_authz_mocks",
        "//test/extensions/filters/common/ext_authz:ext_authz_test_common",
        "//test/extensions/filters/http/common/fuzz:http_filter_fuzzer_lib",
        "//test/mocks/grpc:grpc_mocks",
        "//test/mocks/http:http_mocks",
        "//test/mocks/network:network_mocks",
        "//test/mocks/runtime:runtime_mocks",
<<<<<<< HEAD
        "//test/mocks/upstream:cluster_manager_mocks",
=======
        "//test/mocks/server:server_factory_context_mocks",
>>>>>>> 0dede366
        "@envoy_api//envoy/extensions/filters/http/ext_authz/v3:pkg_cc_proto",
    ],
)<|MERGE_RESOLUTION|>--- conflicted
+++ resolved
@@ -112,12 +112,8 @@
         "//test/mocks/grpc:grpc_mocks",
         "//test/mocks/http:http_mocks",
         "//test/mocks/network:network_mocks",
-        "//test/mocks/runtime:runtime_mocks",
-<<<<<<< HEAD
+        "//test/mocks/server:server_factory_context_mocks",
         "//test/mocks/upstream:cluster_manager_mocks",
-=======
-        "//test/mocks/server:server_factory_context_mocks",
->>>>>>> 0dede366
         "@envoy_api//envoy/extensions/filters/http/ext_authz/v3:pkg_cc_proto",
     ],
 )