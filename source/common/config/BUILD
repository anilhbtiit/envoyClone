--- conflicted
+++ resolved
@@ -29,16 +29,6 @@
     hdrs = ["config_provider_impl.h"],
     deps = [
         ":utility_lib",
-<<<<<<< HEAD
-        "//include/envoy/config:config_provider_interface",
-        "//include/envoy/config:config_provider_manager_interface",
-        "//include/envoy/init:manager_interface",
-        "//include/envoy/matcher:dump_matcher_interface",
-        "//include/envoy/server:admin_interface",
-        "//include/envoy/server:config_tracker_interface",
-        "//include/envoy/singleton:instance_interface",
-        "//include/envoy/thread_local:thread_local_interface",
-=======
         "//envoy/config:config_provider_interface",
         "//envoy/config:config_provider_manager_interface",
         "//envoy/init:manager_interface",
@@ -46,7 +36,6 @@
         "//envoy/server:config_tracker_interface",
         "//envoy/singleton:instance_interface",
         "//envoy/thread_local:thread_local_interface",
->>>>>>> b250dd28
         "//source/common/init:manager_lib",
         "//source/common/init:target_lib",
         "//source/common/init:watcher_lib",
