--- conflicted
+++ resolved
@@ -31,13 +31,8 @@
 /**
  * Static registration for the CSRF filter. @see RegisterFactory.
  */
-<<<<<<< HEAD
-REGISTER_FACTORY_D(CsrfFilterFactory, Server::Configuration::NamedHttpFilterConfigFactory,
-                   "envoy.csrf");
-=======
 LEGACY_REGISTER_FACTORY(CsrfFilterFactory, Server::Configuration::NamedHttpFilterConfigFactory,
                         "envoy.csrf");
->>>>>>> 2ce0bf39
 
 } // namespace Csrf
 } // namespace HttpFilters
