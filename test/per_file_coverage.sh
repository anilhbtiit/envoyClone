#!/bin/bash

# directory:coverage_percent
# for existing directories with low coverage.
declare -a KNOWN_LOW_COVERAGE=(
"source/common:96.2"
"source/common/api:84.5"
"source/common/api/posix:81.8"
"source/common/config:95.4"
"source/common/crypto:88.1"
"source/common/event:95.1" # Emulated edge events guards don't report LCOV
"source/common/filesystem/posix:96.2" # FileReadToEndNotReadable fails in some env; createPath can't test all failure branches.
"source/common/http/http2:95.2"
"source/common/json:93.9"
"source/common/matcher:94.6"
"source/common/network:94.4" # Flaky, `activateFileEvents`, `startSecureTransport` and `ioctl`, listener_socket do not always report LCOV
<<<<<<< HEAD
"source/common/network/dns_resolver:91.4"  # A few lines of MacOS code not tested in linux scripts. Tested in MacOS scripts
"source/common/protobuf:96.4"
=======
"source/common/network/dns_resolver:91.6"  # A few lines of MacOS code not tested in linux scripts. Tested in MacOS scripts
"source/common/protobuf:96.5"
>>>>>>> d8b1af76
"source/common/quic:93.3"
"source/common/secret:95.0"
"source/common/signal:87.2" # Death tests don't report LCOV
"source/common/singleton:95.7"
"source/common/tcp:94.1"
"source/common/thread:0.0" # Death tests don't report LCOV
"source/common/watchdog:58.6" # Death tests don't report LCOV
"source/exe:90.7"
"source/extensions/access_loggers/wasm:93.5"
"source/extensions/clusters/common:91.5" # This can be increased again once `#24903` lands
"source/extensions/common:93.0" #flaky: be careful adjusting
"source/extensions/common/tap:94.2"
"source/extensions/common/wasm:88.0" # flaky: be careful adjusting
"source/extensions/common/wasm/ext:92.0"
"source/extensions/filters/common/fault:94.5"
"source/extensions/filters/common/rbac:90.5"
"source/extensions/filters/http/cache:93.4"
"source/extensions/filters/http/grpc_json_transcoder:93.7" # TODO(#28232)
"source/extensions/filters/http/ip_tagging:88.0"
"source/extensions/filters/http/kill_request:91.7" # Death tests don't report LCOV
"source/extensions/filters/http/wasm:1.9"
"source/extensions/filters/listener/original_dst:82.9"
"source/extensions/filters/listener/original_src:92.1"
"source/extensions/filters/network/common:96.4"
"source/extensions/filters/network/mongo_proxy:96.0"
"source/extensions/filters/network/sni_cluster:88.9"
"source/extensions/filters/network/thrift_proxy/filters/payload_to_metadata:96.3"
"source/extensions/filters/network/wasm:76.9"
"source/extensions/http/cache/simple_http_cache:95.9"
"source/extensions/rate_limit_descriptors:95.0"
"source/extensions/rate_limit_descriptors/expr:95.0"
"source/extensions/stat_sinks/graphite_statsd:82.1"
"source/extensions/stat_sinks/statsd:84.6"
"source/extensions/tracers:95.8"
"source/extensions/tracers/common:73.8"
"source/extensions/tracers/common/ot:71.8"
"source/extensions/tracers/opencensus:93.2"
"source/extensions/tracers/zipkin:95.8"
"source/extensions/transport_sockets:95.8"
"source/extensions/transport_sockets/tls:95.0"
"source/extensions/transport_sockets/tls/cert_validator:95.2"
"source/extensions/transport_sockets/tls/private_key:88.9"
"source/extensions/upstreams/http/generic:85.0" # Braces in switch statements are considered uncovered
"source/extensions/wasm_runtime/wamr:0.0" # Not enabled in coverage build
"source/extensions/wasm_runtime/wasmtime:0.0" # Not enabled in coverage build
"source/extensions/wasm_runtime/wavm:0.0" # Not enabled in coverage build
"source/extensions/watchdog:83.3" # Death tests within extensions
"source/extensions/listener_managers/validation_listener_manager:70.0"
"source/extensions/watchdog/profile_action:83.3"
"source/server:90.8" # flaky: be careful adjusting. See https://github.com/envoyproxy/envoy/issues/15239
"source/server/config_validation:88.4"
"source/extensions/health_checkers:96.0"
"source/extensions/health_checkers/http:93.9"
"source/extensions/health_checkers/grpc:92.0"
"source/extensions/config_subscription/rest:94.3"
"source/extensions/matching/input_matchers/cel_matcher:91.1" #Death tests don't report LCOV
)

[[ -z "${SRCDIR}" ]] && SRCDIR="${PWD}"
COVERAGE_DIR="${SRCDIR}"/generated/coverage
COVERAGE_DATA="${COVERAGE_DIR}/coverage.dat"

FAILED=0
DEFAULT_COVERAGE_THRESHOLD=96.6
DIRECTORY_THRESHOLD=$DEFAULT_COVERAGE_THRESHOLD

# Unfortunately we have a bunch of preexisting directory with low coverage.
# Set their low bar as their current coverage level.
get_coverage_target() {
  DIRECTORY_THRESHOLD=$DEFAULT_COVERAGE_THRESHOLD
  for FILE_PERCENT in "${KNOWN_LOW_COVERAGE[@]}"
  do
    if [[ $FILE_PERCENT =~ $1: ]]; then
      DIRECTORY_THRESHOLD="${FILE_PERCENT//*:/}"
      return
    fi
  done
}

# Make sure that for each directory with code, coverage doesn't dip
# below the default coverage threshold.
SOURCES=$(find source/* -type d)
while read -r DIRECTORY
do
  get_coverage_target "$DIRECTORY"
  COVERAGE_VALUE=$(lcov -e "$COVERAGE_DATA"  "${DIRECTORY}/*" -o /dev/null | grep line |  cut -d ' ' -f 4)
  COVERAGE_VALUE=${COVERAGE_VALUE%?}
  # If the coverage number is 'n' (no data found) there is 0% coverage. This is
  # probably a directory without source code, so we skip checks.
  #
  # We could insist that we validate that 0% coverage directories are in a
  # documented list, but instead of adding busy-work for folks adding
  # non-source-containing directories, we trust reviewers to notice if there's
  # absolutely no tests for a full directory.
  if [[ $COVERAGE_VALUE =~ "n" ]]; then
    continue;
  fi;
  COVERAGE_FAILED=$(echo "${COVERAGE_VALUE}<${DIRECTORY_THRESHOLD}" | bc)
  if [[ "${COVERAGE_FAILED}" -eq 1 ]]; then
    echo "Code coverage for ${DIRECTORY} is lower than limit of ${DIRECTORY_THRESHOLD} (${COVERAGE_VALUE})"
    FAILED=1
  fi
  if [[ -n ${VERBOSE} && ${COVERAGE_VALUE} > ${DIRECTORY_THRESHOLD} ]]; then
    if [[ ${DIRECTORY_THRESHOLD} < $DEFAULT_COVERAGE_THRESHOLD ]]; then
      echo "Code coverage for ${DIRECTORY} is now ${COVERAGE_VALUE} (previously ${DIRECTORY_THRESHOLD})"
    fi
  fi

done <<< "$SOURCES"

exit $FAILED<|MERGE_RESOLUTION|>--- conflicted
+++ resolved
@@ -14,13 +14,8 @@
 "source/common/json:93.9"
 "source/common/matcher:94.6"
 "source/common/network:94.4" # Flaky, `activateFileEvents`, `startSecureTransport` and `ioctl`, listener_socket do not always report LCOV
-<<<<<<< HEAD
 "source/common/network/dns_resolver:91.4"  # A few lines of MacOS code not tested in linux scripts. Tested in MacOS scripts
-"source/common/protobuf:96.4"
-=======
-"source/common/network/dns_resolver:91.6"  # A few lines of MacOS code not tested in linux scripts. Tested in MacOS scripts
 "source/common/protobuf:96.5"
->>>>>>> d8b1af76
 "source/common/quic:93.3"
 "source/common/secret:95.0"
 "source/common/signal:87.2" # Death tests don't report LCOV
