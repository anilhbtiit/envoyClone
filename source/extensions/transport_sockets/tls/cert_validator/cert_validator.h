--- conflicted
+++ resolved
@@ -85,24 +85,14 @@
    * @param ssl_ctx the config context this validation should use.
    * @param validation_context a placeholder for additional validation parameters.
    * @param is_server whether the validation is on server side.
-<<<<<<< HEAD
-   * @param current_tls_alert the TLS alert from boring SSL stack.
-=======
->>>>>>> c4589506
    * @return ValidationResult the validation status and error messages if there is any.
    */
   virtual ValidationResults
   doVerifyCertChain(STACK_OF(X509)& cert_chain, Ssl::ValidateResultCallbackPtr callback,
                     Ssl::SslExtendedSocketInfo* ssl_extended_info,
-<<<<<<< HEAD
-                    const Network::TransportSocketOptions* transport_socket_options,
-                    SSL_CTX& ssl_ctx, const ExtraValidationContext& validation_context,
-                    bool is_server, uint8_t current_tls_alert) PURE;
-=======
                     const Network::TransportSocketOptionsConstSharedPtr& transport_socket_options,
                     SSL_CTX& ssl_ctx, const ExtraValidationContext& validation_context,
                     bool is_server) PURE;
->>>>>>> c4589506
 
   /**
    * Called to initialize all ssl contexts
