--- conflicted
+++ resolved
@@ -66,11 +66,7 @@
         "//include/envoy/thread_local:thread_local_interface",
         "//include/envoy/upstream:cluster_manager_interface",
         "//source/common/grpc:async_client_lib",
-<<<<<<< HEAD
-=======
         "//source/common/network:utility_lib",
-        "@envoy_api//envoy/api/v2/filter/accesslog:accesslog_cc",
->>>>>>> ea4c1bc3
         "@envoy_api//envoy/config/accesslog/v2:als_cc",
         "@envoy_api//envoy/config/filter/accesslog/v2:accesslog_cc",
         "@envoy_api//envoy/service/accesslog/v2:als_cc",
