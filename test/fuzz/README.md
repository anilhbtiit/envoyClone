--- conflicted
+++ resolved
@@ -66,13 +66,8 @@
 4. Run the `envoy_cc_fuzz_test` target to test against the seed corpus. E.g. `bazel test
    //test/common/common:base64_fuzz_test`.
    
-<<<<<<< HEAD
-5. Run the `*_fuzz_test_with_libfuzzer` target against libFuzzer. E.g. `bazel run
-   //test/common/common:base64_fuzz_test_with_libfuzzer --config asan-fuzzer`.
-=======
 5. Run the `*_fuzz_test` target against libFuzzer. E.g. `bazel run
    //test/common/common:base64_fuzz_test --config asan-fuzzer`.
->>>>>>> 84affaad
    
 ## Protobuf fuzz tests
 
