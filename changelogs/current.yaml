--- conflicted
+++ resolved
@@ -184,11 +184,6 @@
 - area: tcp_proxy
   change: |
     added an option to dynamically disable TCP tunneling even if set in the filter config, by setting a filter state object for the key ``envoy.tcp_proxy.disable_tunneling``.
-<<<<<<< HEAD
-- area: redis
-  change: |
-    added :ref:`wait_for_warm_on_init <envoy_v3_api_field_config.cluster.v3.Cluster.wait_for_warm_on_init>` support for :ref:`Redis Cluster<arch_overview_redis>`.
-=======
 - area: http
   change: |
     add :ref:`periodic access logging <envoy_v3_api_field_extensions.filters.network.http_connection_manager.v3.HttpConnectionManager.access_log_flush_interval>`
@@ -197,7 +192,9 @@
 - area: redis_health_check
   change: |
     added :ref:`exists_failure <config_health_checkers_redis>` stat to indicate health check failures caused by EXISTS check failure.
->>>>>>> 40893d59
+- area: redis
+  change: |
+    added :ref:`wait_for_warm_on_init <envoy_v3_api_field_config.cluster.v3.Cluster.wait_for_warm_on_init>` support for :ref:`Redis Cluster<arch_overview_redis>`.
 
 deprecated:
 - area: ext_authz
