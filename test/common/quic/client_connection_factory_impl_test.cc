--- conflicted
+++ resolved
@@ -51,11 +51,7 @@
         context_);
     crypto_config_ = std::make_shared<quic::QuicCryptoClientConfig>(
         std::make_unique<Quic::EnvoyQuicProofVerifier>(factory_->sslCtx()),
-<<<<<<< HEAD
         quic_info_->getQuicSessionCacheDelegate());
-=======
-        std::make_unique<quic::QuicClientSessionCache>());
->>>>>>> dc82ec26
   }
 
   uint32_t highWatermark(EnvoyQuicClientSession* session) {
@@ -109,12 +105,7 @@
       info, crypto_config_,
       quic::QuicServerId{factory_->clientContextConfig().serverNameIndication(), port, false},
       dispatcher_, test_address_, test_address_, quic_stat_names_, rtt_cache, store_);
-<<<<<<< HEAD
-=======
 
-  EXPECT_EQ(info.quic_config_.GetInitialRoundTripTimeUsToSend(), 5);
-
->>>>>>> dc82ec26
   EnvoyQuicClientSession* session = static_cast<EnvoyQuicClientSession*>(client_connection.get());
 
   EXPECT_EQ(session->config()->GetInitialRoundTripTimeUsToSend(), 5);
