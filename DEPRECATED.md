# DEPRECATED

As of release 1.3.0, Envoy will follow a
[Breaking Change Policy](https://github.com/envoyproxy/envoy/blob/master//CONTRIBUTING.md#breaking-change-policy).

The following features have been DEPRECATED and will be removed in the specified release cycle.
A logged warning is expected for each deprecated item that is in deprecation window.

## Version 1.9.0 (pending)

* Order of execution of the network write filter chain has been reversed. Prior to this release cycle it was incorrect, see [#4599](https://github.com/envoyproxy/envoy/issues/4599). In the 1.9.0 release cycle we introduced `bugfix_reverse_write_filter_order` in [lds.proto] (https://github.com/envoyproxy/envoy/blob/master/api/envoy/api/v2/lds.proto) to temporarily support both old and new behaviors. Note this boolean field is deprecated.
* Order of execution of the HTTP encoder filter chain has been reversed. Prior to this release cycle it was incorrect, see [#4599](https://github.com/envoyproxy/envoy/issues/4599). In the 1.9.0 release cycle we introduced `bugfix_reverse_encode_order` in [http_connection_manager.proto] (https://github.com/envoyproxy/envoy/blob/master/api/envoy/config/filter/network/http_connection_manager/v2/http_connection_manager.proto) to temporarily support both old and new behaviors. Note this boolean field is deprecated.
* Use of the v1 REST_LEGACY ApiConfigSource is deprecated.
* Use of std::hash in the ring hash load balancer is deprecated.
<<<<<<< HEAD
* Use of buffer filter `max_request_time` is deprecated. Use the new http connection manager `request_timeout` field instead.
=======
* Use of `rate_limit_service` configuration in the [bootstrap configuration](https://github.com/envoyproxy/envoy/blob/master/api/envoy/config/bootstrap/v2/bootstrap.proto) is deprecated.
* Use of `runtime_key` in `RequestMirrorPolicy`, found in
  [route.proto](https://github.com/envoyproxy/envoy/blob/master/api/envoy/api/v2/route/route.proto)
  is deprecated. Set the `runtime_fraction` field instead.
>>>>>>> 4b475977

## Version 1.8.0 (Oct 4, 2018)

* Use of the v1 API (including `*.deprecated_v1` fields in the v2 API) is deprecated.
  See envoy-announce [email](https://groups.google.com/forum/#!topic/envoy-announce/oPnYMZw8H4U).
* Use of the legacy
  [ratelimit.proto](https://github.com/envoyproxy/envoy/blob/b0a518d064c8255e0e20557a8f909b6ff457558f/source/common/ratelimit/ratelimit.proto)
  is deprecated, in favor of the proto defined in
  [date-plane-api](https://github.com/envoyproxy/envoy/blob/master/api/envoy/service/ratelimit/v2/rls.proto)
  Prior to 1.8.0, Envoy can use either proto to send client requests to a ratelimit server with the use of the
  `use_data_plane_proto` boolean flag in the [ratelimit configuration](https://github.com/envoyproxy/envoy/blob/master/api/envoy/config/ratelimit/v2/rls.proto).
  However, when using the deprecated client a warning is logged.
* Use of the --v2-config-only flag.
* Use of both `use_websocket` and `websocket_config` in
  [route.proto](https://github.com/envoyproxy/envoy/blob/master/api/envoy/api/v2/route/route.proto)
  is deprecated. Please use the new `upgrade_configs` in the
  [HttpConnectionManager](https://github.com/envoyproxy/envoy/blob/master/api/envoy/config/filter/network/http_connection_manager/v2/http_connection_manager.proto)
  instead.
* Use of the integer `percent` field in [FaultDelay](https://github.com/envoyproxy/envoy/blob/master/api/envoy/config/filter/fault/v2/fault.proto)
  and in [FaultAbort](https://github.com/envoyproxy/envoy/blob/master/api/envoy/config/filter/http/fault/v2/fault.proto) is deprecated in favor
  of the new `FractionalPercent` based `percentage` field.
* Setting hosts via `hosts` field in `Cluster` is deprecated. Use `load_assignment` instead.
* Use of `response_headers_to_*` and `request_headers_to_add` are deprecated at the `RouteAction`
  level. Please use the configuration options at the `Route` level.
* Use of `runtime` in `RouteMatch`, found in
  [route.proto](https://github.com/envoyproxy/envoy/blob/master/api/envoy/api/v2/route/route.proto).
  Set the `runtime_fraction` field instead.
* Use of the string `user` field in `Authenticated` in [rbac.proto](https://github.com/envoyproxy/envoy/blob/master/api/envoy/config/rbac/v2alpha/rbac.proto)
  is deprecated in favor of the new `StringMatcher` based `principal_name` field.

## Version 1.7.0 (Jun 21, 2018)

* Admin mutations should be sent as POSTs rather than GETs. HTTP GETs will result in an error
  status code and will not have their intended effect. Prior to 1.7, GETs can be used for
  admin mutations, but a warning is logged.
* Rate limit service configuration via the `cluster_name` field is deprecated. Use `grpc_service`
  instead.
* gRPC service configuration via the `cluster_names` field in `ApiConfigSource` is deprecated. Use
  `grpc_services` instead. Prior to 1.7, a warning is logged.
* Redis health checker configuration via the `redis_health_check` field in `HealthCheck` is
  deprecated. Use `custom_health_check` with name `envoy.health_checkers.redis` instead. Prior
  to 1.7, `redis_health_check` can be used, but warning is logged.
* `SAN` is replaced by `URI` in the `x-forwarded-client-cert` header.
* The `endpoint` field in the http health check filter is deprecated in favor of the `headers`
  field where one can specify HeaderMatch objects to match on.
* The `sni_domains` field in the filter chain match was deprecated/renamed to `server_names`.

## Version 1.6.0 (March 20, 2018)

* DOWNSTREAM_ADDRESS log formatter is deprecated. Use DOWNSTREAM_REMOTE_ADDRESS_WITHOUT_PORT
  instead.
* CLIENT_IP header formatter is deprecated. Use DOWNSTREAM_REMOTE_ADDRESS_WITHOUT_PORT instead.
* 'use_original_dst' field in the v2 LDS API is deprecated. Use listener filters and filter chain
  matching instead.
* `value` and `regex` fields in the `HeaderMatcher` message is deprecated. Use the `exact_match`
  or `regex_match` oneof instead.

## Version 1.5.0 (Dec 4, 2017)

* The outlier detection `ejections_total` stats counter has been deprecated and not replaced. Monitor
  the individual `ejections_detected_*` counters for the detectors of interest, or
  `ejections_enforced_total` for the total number of ejections that actually occurred.
* The outlier detection `ejections_consecutive_5xx` stats counter has been deprecated in favour of
  `ejections_detected_consecutive_5xx` and `ejections_enforced_consecutive_5xx`.
* The outlier detection `ejections_success_rate` stats counter has been deprecated in favour of
  `ejections_detected_success_rate` and `ejections_enforced_success_rate`.

## Version 1.4.0 (Aug 24, 2017)

* Config option `statsd_local_udp_port` has been deprecated and has been replaced with
  `statsd_udp_ip_address`.
* `HttpFilterConfigFactory` filter API has been deprecated in favor of `NamedHttpFilterConfigFactory`.
* Config option `http_codec_options` has been deprecated and has been replaced with `http2_settings`.
* The following log macros have been deprecated: `log_trace`, `log_debug`, `conn_log`,
  `conn_log_info`, `conn_log_debug`, `conn_log_trace`, `stream_log`, `stream_log_info`,
  `stream_log_debug`, `stream_log_trace`. For replacements, please see
  [logger.h](https://github.com/envoyproxy/envoy/blob/master/source/common/common/logger.h).
* The connectionId() and ssl() callbacks of StreamFilterCallbacks have been deprecated and
  replaced with a more general connection() callback, which, when not returning a nullptr, can be
  used to get the connection id and SSL connection from the returned Connection object pointer.
* The protobuf stub gRPC support via `Grpc::RpcChannelImpl` is now replaced with `Grpc::AsyncClientImpl`.
  This no longer uses `protoc` generated stubs but instead utilizes C++ template generation of the
  RPC stubs. `Grpc::AsyncClientImpl` supports streaming, in addition to the previous unary, RPCs.
* The direction of network and HTTP filters in the configuration will be ignored from 1.4.0 and
  later removed from the configuration in the v2 APIs. Filter direction is now implied at the C++ type
  level. The `type()` methods on the `NamedNetworkFilterConfigFactory` and
  `NamedHttpFilterConfigFactory` interfaces have been removed to reflect this.<|MERGE_RESOLUTION|>--- conflicted
+++ resolved
@@ -12,14 +12,11 @@
 * Order of execution of the HTTP encoder filter chain has been reversed. Prior to this release cycle it was incorrect, see [#4599](https://github.com/envoyproxy/envoy/issues/4599). In the 1.9.0 release cycle we introduced `bugfix_reverse_encode_order` in [http_connection_manager.proto] (https://github.com/envoyproxy/envoy/blob/master/api/envoy/config/filter/network/http_connection_manager/v2/http_connection_manager.proto) to temporarily support both old and new behaviors. Note this boolean field is deprecated.
 * Use of the v1 REST_LEGACY ApiConfigSource is deprecated.
 * Use of std::hash in the ring hash load balancer is deprecated.
-<<<<<<< HEAD
-* Use of buffer filter `max_request_time` is deprecated. Use the new http connection manager `request_timeout` field instead.
-=======
 * Use of `rate_limit_service` configuration in the [bootstrap configuration](https://github.com/envoyproxy/envoy/blob/master/api/envoy/config/bootstrap/v2/bootstrap.proto) is deprecated.
 * Use of `runtime_key` in `RequestMirrorPolicy`, found in
   [route.proto](https://github.com/envoyproxy/envoy/blob/master/api/envoy/api/v2/route/route.proto)
   is deprecated. Set the `runtime_fraction` field instead.
->>>>>>> 4b475977
+* Use of buffer filter `max_request_time` is deprecated. Use the new http connection manager `request_timeout` field instead.
 
 ## Version 1.8.0 (Oct 4, 2018)
 
