date: Pending

behavior_changes:
# *Changes that are expected to cause an incompatibility if applicable; deployment changes are likely required*
- area: http
  change: |
    Flip runtime flag ``envoy.reloadable_features.no_downgrade_to_canonical_name`` to true. Name downgrading in the
    per filter config searching will be disabled by default. This behavior can be temporarily reverted by setting
    the flag to false explicitly.
    See doc :ref:`Http filter route specific config <arch_overview_http_filters_per_filter_config>` or
    issue https://github.com/envoyproxy/envoy/issues/29461 for more specific detail and examples.
- area: listener
  change: |
    undeprecated runtime key ``overload.global_downstream_max_connections`` until :ref:`downstream connections monitor
    <envoy_v3_api_msg_extensions.resource_monitors.downstream_connections.v3.DownstreamConnectionsConfig>` extension becomes stable.
- area: stats dns_filter
  change: |
    Fixed tag extraction so that :ref:`stat_prefix <envoy_v3_api_msg_extensions.filters.udp.dns_filter.v3.DnsFilterConfig>`
    is properly extracted. This changes the Prometheus name from
    dns_filter_myprefix_local_a_record_answers{} to dns_filter_local_a_record_answers{envoy.dns_filter_prefix="myprefix"}.

minor_behavior_changes:
# *Changes that may cause incompatibilities for some users, but should not for most*
- area: aws
  change: |
    uses http async client to fetch the credentials from EC2 instance metadata and ECS task metadata providers instead of libcurl
    which is deprecated. To revert this behavior set ``envoy.reloadable_features.use_libcurl_to_fetch_aws_credentials`` to true.
- area: upstream
  change: |
    Fixed a reported issue (https://github.com/envoyproxy/envoy/issues/11004) that causes the Least
    Request load balancer policy to be unfair when the number of hosts are very small, when the number
    of hosts is smaller than the choice_count, instead of randomly selection hosts from the list, we
    perform a full scan on it to choose the host with least requests.
- area: local_rate_limit
  change: |
    Added new configuration field :ref:`rate_limited_as_resource_exhausted
    <envoy_v3_api_field_extensions.filters.http.local_ratelimit.v3.LocalRateLimit.rate_limited_as_resource_exhausted>`
    to allow for setting if rate limit grpc response should be RESOURCE_EXHAUSTED instead of the default UNAVAILABLE.
- area: filter state
  change: |
    Added config name of filter sending a local reply in filter state with key
    ``envoy.filters.network.http_connection_manager.local_reply_owner``.
    See :ref:`the well-known filter state keys <well_known_filter_state>` for more detail.
- area: http2
  change: |
    Flip the runtime guard ``envoy.reloadable_features.defer_processing_backedup_streams`` to be on by default.
    This feature improves flow control within the proxy by deferring work on the receiving end if the other
    end is backed up.

bug_fixes:
# *Changes expected to improve the state of the world and are unlikely to have negative effects*
- area: buffer
  change: |
    Fixed a bug (https://github.com/envoyproxy/envoy/issues/28760) that the internal listener causes an undefined
    behavior due to the unintended release of the buffer memory.
- area: xds
  change: |
    Fixed a bug (https://github.com/envoyproxy/envoy/issues/27702) that caused ADS initialization
    to fail on the first attempt and set a back-off retry interval of up to 1 second, if ADS is
    using an Envoy Cluster for the backend. The issue was fixed to ensure that ADS initialization
    happens after the Envoy Cluster it depends upon has been properly initialized. ADS that does
    not depend on an Envoy Cluster (i.e. GoogleGrpc) is not affected by this change.
- area: grpc
  change: |
    Fixed a bug in gRPC async client cache which intermittently causes CPU spikes due to busy loop in timer expiration.
- area: tracing
  change: |
    Fixed a bug that caused the Datadog tracing extension to drop traces that
    should be kept on account of an extracted sampling decision.
- area: quic
  change: |
    Fixed a bug in QUIC and HCM interaction which could cause use-after-free during asynchronous certificates retrieval.
    The fix is guarded by runtime ``envoy.reloadable_features.quic_fix_filter_manager_uaf``.
- area: redis
  change: |
    Fixed a bug causing crash if incoming redis key does not match against a prefix_route and catch_all_route is not defined.
- area: access log
  change: |
<<<<<<< HEAD
    Close HTTP/2 and HTTP/3 connections that prematurely reset streams. The runtime key
    ``overload.premature_reset_min_stream_lifetime_seconds`` determines the interval where received stream
    reset is considered premature (with 1 second default). The runtime key ``overload.premature_reset_total_stream_count``,
    with the default value of 500, determines the number of requests received from a connection before the check for premature
    resets is applied. The connection is disconnected if more than 50% of resets are premature.
    Setting the runtime key ``envoy.restart_features.send_goaway_for_premature_rst_streams`` to ``false`` completely disables
    this check.
- area: load_balancing
  change: |
    Fixed an initialization bug of EDF based loadbalancer that prevented low-weighted hosts from being picked upon
    initialization. This behavior can be reverted by setting runtime flag
    ``envoy.reloadable_features.edf_lb_scheduler_init_fix`` to ``false``.
=======
    Fixed a bug where the omit_empty_values field was not honored for access logs specifying formats via text_format_source.
- area: ext_proc
  change: |
    Fixed content_length related issues when body mutation by external processor is enabled. ext_proc filter removes the content
    length header in 1)STREAMED BodySendMode 2) BUFFERED_PARTIAL BodySendMode and 3) BUFFERED BodySendMode + SKIP HeaderSendMode.
    This will enable chunked-encoding whenever feasible in HTTP1.1. Besides, ext_proc filter keep content length header
    in BUFFERED BodySendMode + SEND HeaderSendMode. It is now external processor's responsibility to set the content length
    correctly matched to the mutated body. if those two doesn't match, the mutation will be rejected and local reply with error
    status will be returned.
- area: dynamic_forward_proxy
  change: |
    Fixed a bug where the preresolved hostnames specified in the Dynamic Forward Proxy cluster
    config would not use the normalized hostname as the DNS cache key, which is the same key
    used for retrieval. This caused cache misses on initial use, even though the host DNS entry
    was pre-resolved. The fix is guarded by runtime guard ``envoy.reloadable_features.normalize_host_for_preresolve_dfp_dns``,
    which defaults to true.
>>>>>>> 5a2d01db

removed_config_or_runtime:
# *Normally occurs at the end of the* :ref:`deprecation period <deprecated>`
- area: http
  change: |
    Removed ``envoy.reloadable_features.expand_agnostic_stream_lifetime`` and legacy code paths.
- area: http
  change: |
    removed ``envoy.reloadable_features.correctly_validate_alpn`` and legacy code paths.
- area: maglev
  change: |
    Removed ``envoy.reloadable_features.allow_compact_maglev`` and legacy code paths.
- area: router
  change: |
    Removed the deprecated ``envoy.reloadable_features.prohibit_route_refresh_after_response_headers_sent``
    runtime flag and legacy code path.
- area: upstream
  change: |
    Removed the deprecated ``envoy.reloadable_features.validate_detailed_override_host_statuses``
    runtime flag and legacy code path.
- area: grpc
  change: |
    Removed the deprecated ``envoy.reloadable_features.service_sanitize_non_utf8_strings``
    runtime flag and legacy code path.
- area: access log
  change: |
    Removed the deprecated ``envoy.reloadable_features.format_ports_as_numbers``
    runtime flag and legacy code path.

new_features:
- area: filters
  change: |
    Added :ref:`the Basic Auth filter <envoy_v3_api_msg_extensions.filters.http.basic_auth.v3.BasicAuth>`, which can be used to
    authenticate user credentials in the HTTP Authentication heaer defined in `RFC7617 <https://tools.ietf.org/html/rfc7617>`_.
- area: upstream
  change: |
    Added :ref:`enable_full_scan <envoy_v3_api_msg_extensions.load_balancing_policies.least_request.v3.LeastRequest>`
    option to the least requested load balancer. If set to true, Envoy will perform a full scan on the list of hosts
    instead of using :ref:`choice_count
    <envoy_v3_api_msg_extensions.load_balancing_policies.least_request.v3.LeastRequest>`
    to select the hosts.
- area: stats
  change: |
    added :ref:`per_endpoint_stats <envoy_v3_api_field_config.cluster.v3.TrackClusterStats.per_endpoint_stats>` to get some metrics
    for each endpoint in a cluster.
- area: jwt
  change: |
    The jwt filter can now serialize non-primitive custom claims when maping claims to headers.
    These claims will be serialized as JSON and encoded as Base64.
- area: tcp_proxy
  change: |
    added support to TCP Proxy for recording the latency in ``UpstreamTiming`` from when the first
    initial connection to the upstream cluster was attempted to when either the
    connection was successfully established or the filiter failed to initialize
    any connection to the upstream.
- area: ratelimit
  change: |
    Ratelimit supports setting the HTTP status that is returned to the client when the ratelimit server
    returns an error or cannot be reached with :ref:`status_on_error
    <envoy_v3_api_field_extensions.filters.http.ratelimit.v3.RateLimit.status_on_error>`
    configuration flag.
- area: tracing
  change: |
    Added support for configuring resource detectors on the OpenTelemetry tracer.
- area: tracing
  change: |
    Added support to configure a sampler for the OpenTelemetry tracer.
- area: ext_authz
  change: |
    New config parameter :ref:`charge_cluster_response_stats
    <envoy_v3_api_field_extensions.filters.http.ext_authz.v3.ExtAuthz.charge_cluster_response_stats>`
    for not incrementing cluster statistics on ext_authz response. Default true, no behavior change.
- area: ext_authz
  change: |
    forward :ref:`filter_metadata <envoy_v3_api_field_config.core.v3.Metadata.filter_metadata>` selected by
    :ref:`route_metadata_context_namespaces
    <envoy_v3_api_field_extensions.filters.http.ext_authz.v3.ExtAuthz.route_metadata_context_namespaces>`
    and :ref:`typed_filter_metadata <envoy_v3_api_field_config.core.v3.Metadata.typed_filter_metadata>` selected by
    :ref:`route_typed_metadata_context_namespaces
    <envoy_v3_api_field_extensions.filters.http.ext_authz.v3.ExtAuthz.route_typed_metadata_context_namespaces>`
    from the metadata of the selected route to external auth service.
    This metadata propagation is independent from the dynamic metadata from connection and request.
- area: ext_authz_filter
  change: |
    added :ref:`with_request_body
    <envoy_v3_api_field_extensions.filters.http.ext_authz.v3.CheckSettings.with_request_body>` to optionally override
    the default behavior of sending the request body to the authorization server from the per-route filter.
- area: grpc async client
  change: |
    added :ref:`max_cached_entry_idle_duration
    <envoy_v3_api_field_config.bootstrap.v3.Bootstrap.GrpcAsyncClientManagerConfig.max_cached_entry_idle_duration>`
    to control the cached grpc client eviction time in the cache.
- area: ratelimit
  change: |
    Ratelimit supports optional additional prefix to use when emitting statistics with :ref:`stat_prefix
    <envoy_v3_api_field_extensions.filters.http.ratelimit.v3.RateLimit.stat_prefix>`
    configuration flag.

deprecated:<|MERGE_RESOLUTION|>--- conflicted
+++ resolved
@@ -76,20 +76,6 @@
     Fixed a bug causing crash if incoming redis key does not match against a prefix_route and catch_all_route is not defined.
 - area: access log
   change: |
-<<<<<<< HEAD
-    Close HTTP/2 and HTTP/3 connections that prematurely reset streams. The runtime key
-    ``overload.premature_reset_min_stream_lifetime_seconds`` determines the interval where received stream
-    reset is considered premature (with 1 second default). The runtime key ``overload.premature_reset_total_stream_count``,
-    with the default value of 500, determines the number of requests received from a connection before the check for premature
-    resets is applied. The connection is disconnected if more than 50% of resets are premature.
-    Setting the runtime key ``envoy.restart_features.send_goaway_for_premature_rst_streams`` to ``false`` completely disables
-    this check.
-- area: load_balancing
-  change: |
-    Fixed an initialization bug of EDF based loadbalancer that prevented low-weighted hosts from being picked upon
-    initialization. This behavior can be reverted by setting runtime flag
-    ``envoy.reloadable_features.edf_lb_scheduler_init_fix`` to ``false``.
-=======
     Fixed a bug where the omit_empty_values field was not honored for access logs specifying formats via text_format_source.
 - area: ext_proc
   change: |
@@ -106,7 +92,11 @@
     used for retrieval. This caused cache misses on initial use, even though the host DNS entry
     was pre-resolved. The fix is guarded by runtime guard ``envoy.reloadable_features.normalize_host_for_preresolve_dfp_dns``,
     which defaults to true.
->>>>>>> 5a2d01db
+- area: load_balancing
+  change: |
+    Fixed an initialization bug of EDF based loadbalancer that prevented low-weighted hosts from being picked upon
+    initialization. This behavior can be reverted by setting runtime flag
+    ``envoy.reloadable_features.edf_lb_scheduler_init_fix`` to ``false``.
 
 removed_config_or_runtime:
 # *Normally occurs at the end of the* :ref:`deprecation period <deprecated>`
