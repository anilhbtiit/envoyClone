#include "common/network/socket_option_impl.h"

#include "envoy/common/exception.h"

#include "common/api/os_sys_calls_impl.h"
#include "common/common/assert.h"
#include "common/network/address_impl.h"

namespace Envoy {
namespace Network {

bool SocketOptionImpl::setOption(Socket& socket, Socket::SocketState state) const {
<<<<<<< HEAD
  if (state == Socket::SocketState::PreBind || state == Socket::SocketState::PostBind) {
    if (transparent_.has_value()) {
      const int should_transparent = transparent_.value() ? 1 : 0;
      const int error =
          setIpSocketOption(socket, ENVOY_SOCKET_IP_TRANSPARENT, ENVOY_SOCKET_IPV6_TRANSPARENT,
                            &should_transparent, sizeof(should_transparent));
      if (error != 0) {
        ENVOY_LOG(warn, "Setting IP_TRANSPARENT on listener socket failed: {}", strerror(error));
        return false;
      }
=======
  if (transparent_.has_value()) {
    const int should_transparent = transparent_.value() ? 1 : 0;
    const int error =
        setIpSocketOption(socket, ENVOY_SOCKET_IP_TRANSPARENT, ENVOY_SOCKET_IPV6_TRANSPARENT,
                          &should_transparent, sizeof(should_transparent));
    if (error != 0) {
      ENVOY_LOG(warn, "Setting IP_TRANSPARENT on listener socket failed: {}", strerror(errno));
      return false;
>>>>>>> 7bc1fc07
    }
  }

  if (state == Socket::SocketState::PreBind) {
    if (freebind_.has_value()) {
      const int should_freebind = freebind_.value() ? 1 : 0;
      const int error =
          setIpSocketOption(socket, ENVOY_SOCKET_IP_FREEBIND, ENVOY_SOCKET_IPV6_FREEBIND,
                            &should_freebind, sizeof(should_freebind));
      if (error != 0) {
        ENVOY_LOG(warn, "Setting IP_FREEBIND on listener socket failed: {}", strerror(errno));
        return false;
      }
    }
  }

  return true;
}

int SocketOptionImpl::setIpSocketOption(Socket& socket, SocketOptionName ipv4_optname,
                                        SocketOptionName ipv6_optname, const void* optval,
                                        socklen_t optlen) {
  auto& os_syscalls = Api::OsSysCallsSingleton::get();

  // If this isn't IP, we're out of luck.
  Address::InstanceConstSharedPtr address;
  const Address::Ip* ip = nullptr;
  try {
    // We have local address when the socket is used in a listener but have to
    // infer the IP from the socket FD when initiating connections.
    // TODO(htuch): Figure out a way to obtain a consistent interface for IP
    // version from socket.
    if (socket.localAddress()) {
      ip = socket.localAddress()->ip();
    } else {
      address = Address::addressFromFd(socket.fd());
      ip = address->ip();
    }
  } catch (const EnvoyException&) {
    // Ignore, we get here because we failed in getsockname().
    // TODO(htuch): We should probably clean up this logic to avoid relying on exceptions.
  }
  if (ip == nullptr) {
    ENVOY_LOG(warn, "Failed to set IP socket option on non-IP socket");
    return ENOTSUP;
  }

  // If the FD is v4, we can only try the IPv4 variant.
  if (ip->version() == Network::Address::IpVersion::v4) {
    if (!ipv4_optname) {
      ENVOY_LOG(warn, "Unsupported IPv4 socket option");
      errno = ENOTSUP;
      return -1;
    }
    return os_syscalls.setsockopt(socket.fd(), IPPROTO_IP, ipv4_optname.value(), optval, optlen);
  }

  // If the FD is v6, we first try the IPv6 variant if the platfrom supports it and fallback to the
  // IPv4 variant otherwise.
  ASSERT(ip->version() == Network::Address::IpVersion::v6);
  if (ipv6_optname) {
    return os_syscalls.setsockopt(socket.fd(), IPPROTO_IPV6, ipv6_optname.value(), optval, optlen);
  }
  if (ipv4_optname) {
    return os_syscalls.setsockopt(socket.fd(), IPPROTO_IP, ipv4_optname.value(), optval, optlen);
  }
  ENVOY_LOG(warn, "Unsupported IPv6 socket option");
  errno = ENOTSUP;
  return -1;
}

} // namespace Network
} // namespace Envoy<|MERGE_RESOLUTION|>--- conflicted
+++ resolved
@@ -10,7 +10,6 @@
 namespace Network {
 
 bool SocketOptionImpl::setOption(Socket& socket, Socket::SocketState state) const {
-<<<<<<< HEAD
   if (state == Socket::SocketState::PreBind || state == Socket::SocketState::PostBind) {
     if (transparent_.has_value()) {
       const int should_transparent = transparent_.value() ? 1 : 0;
@@ -21,16 +20,6 @@
         ENVOY_LOG(warn, "Setting IP_TRANSPARENT on listener socket failed: {}", strerror(error));
         return false;
       }
-=======
-  if (transparent_.has_value()) {
-    const int should_transparent = transparent_.value() ? 1 : 0;
-    const int error =
-        setIpSocketOption(socket, ENVOY_SOCKET_IP_TRANSPARENT, ENVOY_SOCKET_IPV6_TRANSPARENT,
-                          &should_transparent, sizeof(should_transparent));
-    if (error != 0) {
-      ENVOY_LOG(warn, "Setting IP_TRANSPARENT on listener socket failed: {}", strerror(errno));
-      return false;
->>>>>>> 7bc1fc07
     }
   }
 
