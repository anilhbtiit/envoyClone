#pragma once

#include <string>

#include "envoy/config/typed_config.h"
#include "envoy/event/dispatcher.h"
#include "envoy/init/manager.h"
#include "envoy/local_info/local_info.h"
#include "envoy/network/transport_socket.h"
#include "envoy/runtime/runtime.h"
#include "envoy/secret/secret_manager.h"
#include "envoy/singleton/manager.h"
#include "envoy/ssl/context_manager.h"
#include "envoy/stats/scope.h"
#include "envoy/thread_local/thread_local.h"
#include "envoy/upstream/cluster_manager.h"

#include "common/protobuf/protobuf.h"

namespace Envoy {
namespace Server {
namespace Configuration {

/**
 * Context passed to transport socket factory to access server resources.
 */
class TransportSocketFactoryContext {
public:
  virtual ~TransportSocketFactoryContext() = default;

  /**
   * @return Server::Admin& the server's admin interface.
   */
  virtual Server::Admin& admin() PURE;

  /**
   * @return Ssl::ContextManager& the SSL context manager.
   */
  virtual Ssl::ContextManager& sslContextManager() PURE;

  /**
   * @return Stats::Scope& the transport socket's stats scope.
   */
  virtual Stats::Scope& statsScope() const PURE;

  /**
   * Return the instance of secret manager.
   */
  virtual Secret::SecretManager& secretManager() PURE;

  /**
   * @return the instance of ClusterManager.
   */
  virtual Upstream::ClusterManager& clusterManager() PURE;

  /**
   * @return information about the local environment the server is running in.
   */
  virtual const LocalInfo::LocalInfo& localInfo() PURE;

  /**
   * @return Event::Dispatcher& the main thread's dispatcher.
   */
  virtual Event::Dispatcher& dispatcher() PURE;

  /**
   * @return RandomGenerator& the random generator for the server.
   */
  virtual Envoy::Runtime::RandomGenerator& random() PURE;

  /**
   * @return the server-wide stats store.
   */
  virtual Stats::Store& stats() PURE;

  /**
   * Pass an init manager to register dynamic secret provider.
   * @param init_manager instance of init manager.
   */
  virtual void setInitManager(Init::Manager& init_manager) PURE;

  /**
   * @return a pointer pointing to the instance of an init manager, or nullptr
   * if not set.
   */
  virtual Init::Manager* initManager() PURE;

  /**
   * @return the server's singleton manager.
   */
  virtual Singleton::Manager& singletonManager() PURE;

  /**
   * @return the server's TLS slot allocator.
   */
  virtual ThreadLocal::SlotAllocator& threadLocal() PURE;

  /**
   * @return ProtobufMessage::ValidationVisitor& validation visitor for filter configuration
   *         messages.
   */
  virtual ProtobufMessage::ValidationVisitor& messageValidationVisitor() PURE;

  /**
   * @return reference to the Api object
   */
  virtual Api::Api& api() PURE;
};

class TransportSocketConfigFactory : public Config::TypedFactory {
public:
  virtual ~TransportSocketConfigFactory() = default;
};

/**
 * Implemented by each transport socket used for upstream connections. Registered via class
 * RegisterFactory.
 */
class UpstreamTransportSocketConfigFactory : public virtual TransportSocketConfigFactory {
public:
  /**
   * Create a particular transport socket factory implementation.
   * @param config const Protobuf::Message& supplies the config message for the transport socket
   *        implementation.
   * @param context TransportSocketFactoryContext& supplies the transport socket's context.
   * @return Network::TransportSocketFactoryPtr the transport socket factory instance. The returned
   *         TransportSocketFactoryPtr should not be nullptr.
   *
   * @throw EnvoyException if the implementation is unable to produce a factory with the provided
   *        parameters.
   */
  virtual Network::TransportSocketFactoryPtr
  createTransportSocketFactory(const Protobuf::Message& config,
                               TransportSocketFactoryContext& context) PURE;

<<<<<<< HEAD
  /**
   * @return std::string the identifying category name for objects
   * created by this factory. Used for automatic registration with
   * FactoryCategoryRegistry.
   */
  static std::string category() {
    static const char FACTORY_CATEGORY[] = "transport_sockets.upstream";
    return FACTORY_CATEGORY;
  }
=======
  std::string category() const override { return "transport_sockets.upstream"; }
>>>>>>> ab6f9ba0
};

/**
 * Implemented by each transport socket used for downstream connections. Registered via class
 * RegisterFactory.
 */
class DownstreamTransportSocketConfigFactory : public virtual TransportSocketConfigFactory {
public:
  /**
   * Create a particular downstream transport socket factory implementation.
   * @param server_names const std::vector<std::string>& the names of the server. This parameter is
   *        currently used by SNI implementation to know the expected server names.
   * @param config const Protobuf::Message& supplies the config message for the transport socket
   *        implementation.
   * @param context TransportSocketFactoryContext& supplies the transport socket's context.
   * @return Network::TransportSocketFactoryPtr the transport socket factory instance. The returned
   *         TransportSocketFactoryPtr should not be nullptr.
   *
   * @throw EnvoyException if the implementation is unable to produce a factory with the provided
   *        parameters.
   */
  virtual Network::TransportSocketFactoryPtr
  createTransportSocketFactory(const Protobuf::Message& config,
                               TransportSocketFactoryContext& context,
                               const std::vector<std::string>& server_names) PURE;

<<<<<<< HEAD
  /**
   * @return std::string the identifying category name for objects
   * created by this factory. Used for automatic registration with
   * FactoryCategoryRegistry.
   */
  static std::string category() {
    static const char FACTORY_CATEGORY[] = "transport_sockets.downstream";
    return FACTORY_CATEGORY;
  }
=======
  std::string category() const override { return "transport_sockets.downstream"; }
>>>>>>> ab6f9ba0
};

} // namespace Configuration
} // namespace Server
} // namespace Envoy<|MERGE_RESOLUTION|>--- conflicted
+++ resolved
@@ -133,19 +133,10 @@
   createTransportSocketFactory(const Protobuf::Message& config,
                                TransportSocketFactoryContext& context) PURE;
 
-<<<<<<< HEAD
-  /**
-   * @return std::string the identifying category name for objects
-   * created by this factory. Used for automatic registration with
-   * FactoryCategoryRegistry.
-   */
-  static std::string category() {
+  std::string category() const override {
     static const char FACTORY_CATEGORY[] = "transport_sockets.upstream";
     return FACTORY_CATEGORY;
   }
-=======
-  std::string category() const override { return "transport_sockets.upstream"; }
->>>>>>> ab6f9ba0
 };
 
 /**
@@ -172,19 +163,10 @@
                                TransportSocketFactoryContext& context,
                                const std::vector<std::string>& server_names) PURE;
 
-<<<<<<< HEAD
-  /**
-   * @return std::string the identifying category name for objects
-   * created by this factory. Used for automatic registration with
-   * FactoryCategoryRegistry.
-   */
-  static std::string category() {
+  std::string category() const override {
     static const char FACTORY_CATEGORY[] = "transport_sockets.downstream";
     return FACTORY_CATEGORY;
   }
-=======
-  std::string category() const override { return "transport_sockets.downstream"; }
->>>>>>> ab6f9ba0
 };
 
 } // namespace Configuration
