--- conflicted
+++ resolved
@@ -65,12 +65,8 @@
   bool maybePrefetch(float ratio) override {
     return Envoy::ConnectionPool::ConnPoolImplBase::maybePrefetch(ratio);
   }
-<<<<<<< HEAD
-  bool hasActiveConnections() const override { return hasActiveConnectionsImpl(); }
-=======
   bool hasActiveConnections() const override;
   Http::Protocol protocol() const override { return protocol_; }
->>>>>>> f6fba538
 
   // Creates a new PendingStream and enqueues it into the queue.
   ConnectionPool::Cancellable*
