#pragma once

#include "envoy/config/subscription.h"
#include "envoy/config/xds_grpc_context.h"

#include "common/config/grpc_delta_xds_context.h"
#include "common/config/utility.h"
#include "common/grpc/common.h"
#include "common/protobuf/protobuf.h"
#include "common/protobuf/utility.h"

namespace Envoy {
namespace Config {

<<<<<<< HEAD
/**
 * DeltaSubscription manages the logic of a delta xDS subscription for a particular resource
 * type. It uses a GrpcDeltaXdsContext to handle the actual gRPC communication with the xDS server.
 * DeltaSubscription and GrpcDeltaXdsContext are both used for both ADS and non-aggregated xDS;
 * the only difference is that ADS has multiple DeltaSubscriptions sharing a single
 * GrpcDeltaXdsContext.
 */
// TODO(fredlas) someday this class will be named SubscriptionImpl (without any changes to its code)
class DeltaSubscriptionImpl : public Subscription {
=======
struct UpdateAck {
  UpdateAck(absl::string_view nonce) : nonce_(nonce) {}
  std::string nonce_;
  ::google::rpc::Status error_detail_;
};

/**
 * Manages the logic of a (non-aggregated) delta xDS subscription.
 * TODO(fredlas) add aggregation support. The plan is for that to happen in XdsGrpcContext,
 *               which this class will then "have a" rather than "be a".
 */
class DeltaSubscriptionImpl : public Subscription,
                              public GrpcStreamCallbacks<envoy::api::v2::DeltaDiscoveryResponse>,
                              public Logger::Loggable<Logger::Id::config> {
>>>>>>> 5fd871d9
public:
  DeltaSubscriptionImpl(std::shared_ptr<XdsGrpcContext> context, absl::string_view type_url,
                        SubscriptionStats stats, std::chrono::milliseconds init_fetch_timeout)
<<<<<<< HEAD
      : context_(context), type_url_(type_url), stats_(stats),
        init_fetch_timeout_(init_fetch_timeout) {}

  ~DeltaSubscriptionImpl() {
    context_->removeSubscription(type_url_);
  } // TODO TODO hmmm maybe the watch stuff should be involved...... or...... this itself is the
    // watch? yeah! actually, i think this itself is the watch. with the existing GrpxMux stuff, you
    // would provide callbacks (probably even just a ref to a cb object) that would get called when
    // your subscription had activity, rather than actually owning the subscription. so, you needed
    // the watch thing to have the ability to tell GrpcMux "no stop these updates". now, with the
    // "subscription shared-owns a context" thing, you just destroy the subscription object, and
    // that ends the on-the-wire xDS activity for this sub.

  void pause() { context_->pause(type_url_); }

  void resume() { context_->resume(type_url_); }

  // Config::DeltaSubscription
  void start(const std::vector<std::string>& resources, SubscriptionCallbacks& callbacks) override {
    context_->addSubscription(resources, type_url_, callbacks, stats_, init_fetch_timeout_);
  }

  void updateResources(const std::vector<std::string>& resources) override {
    context_->updateResources(resources, type_url_);
  }

private:
  std::shared_ptr<XdsGrpcContext> context_;
  const std::string type_url_;
=======
      : grpc_stream_(this, std::move(async_client), service_method, random, dispatcher, scope,
                     rate_limit_settings),
        type_url_(type_url), local_info_(local_info), stats_(stats), dispatcher_(dispatcher),
        init_fetch_timeout_(init_fetch_timeout) {
    request_.set_type_url(type_url_);
    request_.mutable_node()->MergeFrom(local_info_.node());
  }

  void pause() {
    ENVOY_LOG(debug, "Pausing discovery requests for {}", type_url_);
    ASSERT(!paused_);
    paused_ = true;
  }

  void resume() {
    ENVOY_LOG(debug, "Resuming discovery requests for {}", type_url_);
    ASSERT(paused_);
    paused_ = false;
    trySendDiscoveryRequests();
  }

  envoy::api::v2::DeltaDiscoveryRequest internalRequestStateForTest() const { return request_; }

  // Config::Subscription
  void start(const std::set<std::string>& resources, SubscriptionCallbacks& callbacks) override {
    callbacks_ = &callbacks;

    if (init_fetch_timeout_.count() > 0) {
      init_fetch_timeout_timer_ = dispatcher_.createTimer([this]() -> void {
        ENVOY_LOG(warn, "delta config: initial fetch timed out for {}", type_url_);
        callbacks_->onConfigUpdateFailed(nullptr);
      });
      init_fetch_timeout_timer_->enableTimer(init_fetch_timeout_);
    }

    grpc_stream_.establishNewStream();
    updateResources(resources);
  }

  void updateResources(const std::set<std::string>& update_to_these_names) override {
    std::vector<std::string> cur_added;
    std::vector<std::string> cur_removed;

    std::set_difference(update_to_these_names.begin(), update_to_these_names.end(),
                        resource_names_.begin(), resource_names_.end(),
                        std::inserter(cur_added, cur_added.begin()));
    std::set_difference(resource_names_.begin(), resource_names_.end(),
                        update_to_these_names.begin(), update_to_these_names.end(),
                        std::inserter(cur_removed, cur_removed.begin()));

    for (const auto& a : cur_added) {
      setResourceWaitingForServer(a);
      // Removed->added requires us to keep track of it as a "new" addition, since our user may have
      // forgotten its copy of the resource after instructing us to remove it, and so needs to be
      // reminded of it.
      names_removed_.erase(a);
      names_added_.insert(a);
    }
    for (const auto& r : cur_removed) {
      lostInterestInResource(r);
      // Ideally, when a resource is added-then-removed in between requests, we would avoid putting
      // a superfluous "unsubscribe [resource that was never subscribed]" in the request. However,
      // the removed-then-added case *does* need to go in the request, and due to how we accomplish
      // that, it's difficult to distinguish remove-add-remove from add-remove (because "remove-add"
      // has to be treated as equivalent to just "add").
      names_added_.erase(r);
      names_removed_.insert(r);
    }

    stats_.update_attempt_.inc();
    // Tell the server about our new interests (but only if there are any).
    if (!names_added_.empty() || !names_removed_.empty()) {
      kickOffDiscoveryRequest();
    }
  }

  // Config::GrpcStreamCallbacks
  void onStreamEstablished() override {
    request_.Clear();
    for (auto const& resource : resource_versions_) {
      // Populate initial_resource_versions with the resource versions we currently have. Resources
      // we are interested in, but are still waiting to get any version of from the server, do not
      // belong in initial_resource_versions. (But do belong in new subscriptions!)
      if (!resource.second.waitingForServer()) {
        (*request_.mutable_initial_resource_versions())[resource.first] = resource.second.version();
      }
      // As mentioned above, fill resource_names_subscribe with everything.
      names_added_.insert(resource.first);
    }
    names_removed_.clear();
    request_.set_type_url(type_url_);
    request_.mutable_node()->MergeFrom(local_info_.node());
    kickOffDiscoveryRequest();
  }

  void onEstablishmentFailure() override {
    disableInitFetchTimeoutTimer();
    stats_.update_failure_.inc();
    ENVOY_LOG(debug, "delta update for {} failed", type_url_);
    // TODO(fredlas) this increment is needed to pass existing tests, but it seems wrong. We already
    // increment it when updating subscription interest, which attempts a request. Is this supposed
    // to be the sum of client- and server- initiated update attempts? Seems weird.
    stats_.update_attempt_.inc();
    callbacks_->onConfigUpdateFailed(nullptr);
  }

  void
  onDiscoveryResponse(std::unique_ptr<envoy::api::v2::DeltaDiscoveryResponse>&& message) override {
    ENVOY_LOG(debug, "Received gRPC message for {} at version {}", type_url_,
              message->system_version_info());
    disableInitFetchTimeoutTimer();

    UpdateAck ack(message->nonce());
    try {
      handleConfigUpdate(message->resources(), message->removed_resources(),
                         message->system_version_info());
    } catch (const EnvoyException& e) {
      stats_.update_rejected_.inc();
      ENVOY_LOG(warn, "delta config for {} rejected: {}", type_url_, e.what());
      // TODO(fredlas) this increment is needed to pass existing tests, but it seems wrong. We
      // already increment it when updating subscription interest, which attempts a request. Is this
      // supposed to be the sum of client- and server- initiated update attempts? Seems weird.
      stats_.update_attempt_.inc();
      callbacks_->onConfigUpdateFailed(&e);
      ack.error_detail_.set_code(Grpc::Status::GrpcStatus::Internal);
      ack.error_detail_.set_message(e.what());
    }
    kickOffDiscoveryRequestWithAck(ack);
  }

  void onWriteable() override { trySendDiscoveryRequests(); }

private:
  void
  handleConfigUpdate(const Protobuf::RepeatedPtrField<envoy::api::v2::Resource>& added_resources,
                     const Protobuf::RepeatedPtrField<std::string>& removed_resources,
                     const std::string& version_info) {
    callbacks_->onConfigUpdate(added_resources, removed_resources, version_info);
    for (const auto& resource : added_resources) {
      setResourceVersion(resource.name(), resource.version());
    }
    // If a resource is gone, there is no longer a meaningful version for it that makes sense to
    // provide to the server upon stream reconnect: either it will continue to not exist, in which
    // case saying nothing is fine, or the server will bring back something new, which we should
    // receive regardless (which is the logic that not specifying a version will get you).
    //
    // So, leave the version map entry present but blank. It will be left out of
    // initial_resource_versions messages, but will remind us to explicitly tell the server "I'm
    // cancelling my subscription" when we lose interest.
    for (const auto& resource_name : removed_resources) {
      if (resource_names_.find(resource_name) != resource_names_.end()) {
        setResourceWaitingForServer(resource_name);
      }
    }
    stats_.update_success_.inc();
    // TODO(fredlas) this increment is needed to pass existing tests, but it seems wrong. We already
    // increment it when updating subscription interest, which attempts a request. Is this supposed
    // to be the sum of client- and server- initiated update attempts? Seems weird.
    stats_.update_attempt_.inc();
    stats_.version_.set(HashUtil::xxHash64(version_info));
    ENVOY_LOG(debug, "Delta config for {} accepted with {} resources added, {} removed", type_url_,
              added_resources.size(), removed_resources.size());
  }

  void disableInitFetchTimeoutTimer() {
    if (init_fetch_timeout_timer_) {
      init_fetch_timeout_timer_->disableTimer();
      init_fetch_timeout_timer_.reset();
    }
  }

  void kickOffDiscoveryRequest() { kickOffDiscoveryRequestWithAck(absl::nullopt); }

  void kickOffDiscoveryRequestWithAck(absl::optional<UpdateAck> ack) {
    ack_queue_.push(ack);
    trySendDiscoveryRequests();
  }

  // What's with the optional<UpdateAck>? DeltaDiscoveryRequest plays two independent roles:
  // informing the server of what resources we're interested in, and acknowledging resources it has
  // sent us. Some requests are queued up specifically to carry ACKs, and some are queued up for
  // resource updates. Subscription changes might get included in an ACK request. In that case, the
  // pending request that the subscription change queued up does still get sent, just empty and
  // pointless. (TODO(fredlas) we would like to skip those no-op requests).
  void sendDiscoveryRequest(absl::optional<UpdateAck> maybe_ack) {
    if (maybe_ack.has_value()) {
      const UpdateAck& ack = maybe_ack.value();
      request_.set_response_nonce(ack.nonce_);
      *request_.mutable_error_detail() = ack.error_detail_;
    }
    request_.clear_resource_names_subscribe();
    request_.clear_resource_names_unsubscribe();
    std::copy(names_added_.begin(), names_added_.end(),
              Protobuf::RepeatedFieldBackInserter(request_.mutable_resource_names_subscribe()));
    std::copy(names_removed_.begin(), names_removed_.end(),
              Protobuf::RepeatedFieldBackInserter(request_.mutable_resource_names_unsubscribe()));
    names_added_.clear();
    names_removed_.clear();

    ENVOY_LOG(trace, "Sending DiscoveryRequest for {}: {}", type_url_, request_.DebugString());
    grpc_stream_.sendMessage(request_);
    request_.clear_error_detail();
    request_.clear_initial_resource_versions();
  }

  bool shouldSendDiscoveryRequest() {
    if (paused_) {
      ENVOY_LOG(trace, "API {} paused; discovery request on hold for now.", type_url_);
      return false;
    } else if (!grpc_stream_.grpcStreamAvailable()) {
      ENVOY_LOG(trace, "No stream available to send a DiscoveryRequest for {}.", type_url_);
      return false;
    } else if (!grpc_stream_.checkRateLimitAllowsDrain()) {
      ENVOY_LOG(trace, "{} DiscoveryRequest hit rate limit; will try later.", type_url_);
      return false;
    }
    return true;
  }

  void trySendDiscoveryRequests() {
    while (!ack_queue_.empty() && shouldSendDiscoveryRequest()) {
      sendDiscoveryRequest(ack_queue_.front());
      ack_queue_.pop();
    }
    grpc_stream_.maybeUpdateQueueSizeStat(ack_queue_.size());
  }

  class ResourceVersion {
  public:
    explicit ResourceVersion(absl::string_view version) : version_(version) {}
    // Builds a ResourceVersion in the waitingForServer state.
    ResourceVersion() {}

    // If true, we currently have no version of this resource - we are waiting for the server to
    // provide us with one.
    bool waitingForServer() const { return version_ == absl::nullopt; }
    // Must not be called if waitingForServer() == true.
    std::string version() const {
      ASSERT(version_.has_value());
      return version_.value_or("");
    }

  private:
    absl::optional<std::string> version_;
  };

  // Use these helpers to avoid forgetting to update both at once.
  void setResourceVersion(const std::string& resource_name, const std::string& resource_version) {
    resource_versions_[resource_name] = ResourceVersion(resource_version);
    resource_names_.insert(resource_name);
  }

  void setResourceWaitingForServer(const std::string& resource_name) {
    resource_versions_[resource_name] = ResourceVersion();
    resource_names_.insert(resource_name);
  }

  void lostInterestInResource(const std::string& resource_name) {
    resource_versions_.erase(resource_name);
    resource_names_.erase(resource_name);
  }

  GrpcStream<envoy::api::v2::DeltaDiscoveryRequest, envoy::api::v2::DeltaDiscoveryResponse>
      grpc_stream_;

  // A map from resource name to per-resource version. The keys of this map are exactly the resource
  // names we are currently interested in. Those in the waitingForServer state currently don't have
  // any version for that resource: we need to inform the server if we lose interest in them, but we
  // also need to *not* include them in the initial_resource_versions map upon a reconnect.
  std::unordered_map<std::string, ResourceVersion> resource_versions_;
  // The keys of resource_versions_. Only tracked separately because std::map does not provide an
  // iterator into just its keys, e.g. for use in std::set_difference.
  // Must be stored sorted to work with std::set_difference.
  std::set<std::string> resource_names_;

  const std::string type_url_;
  SubscriptionCallbacks* callbacks_{};
  // The request being built for the next send.
  envoy::api::v2::DeltaDiscoveryRequest request_;
  bool paused_{};

  // An item in the queue represents a DeltaDiscoveryRequest that must be sent. If an item is not
  // empty, it is the ACK (nonce + error_detail) to set on that request. See
  // trySendDiscoveryRequests() for more details.
  std::queue<absl::optional<UpdateAck>> ack_queue_;

  // Tracking of the delta in our subscription interest since the previous DeltaDiscoveryRequest was
  // sent. Can't use unordered_set due to ordering issues in gTest expectation matching. Feel free
  // to change if you can figure out how to make it work.
  std::set<std::string> names_added_;
  std::set<std::string> names_removed_;

  const LocalInfo::LocalInfo& local_info_;
>>>>>>> 5fd871d9
  SubscriptionStats stats_;
  const std::chrono::milliseconds init_fetch_timeout_;
};

} // namespace Config
} // namespace Envoy<|MERGE_RESOLUTION|>--- conflicted
+++ resolved
@@ -12,7 +12,6 @@
 namespace Envoy {
 namespace Config {
 
-<<<<<<< HEAD
 /**
  * DeltaSubscription manages the logic of a delta xDS subscription for a particular resource
  * type. It uses a GrpcDeltaXdsContext to handle the actual gRPC communication with the xDS server.
@@ -22,26 +21,9 @@
  */
 // TODO(fredlas) someday this class will be named SubscriptionImpl (without any changes to its code)
 class DeltaSubscriptionImpl : public Subscription {
-=======
-struct UpdateAck {
-  UpdateAck(absl::string_view nonce) : nonce_(nonce) {}
-  std::string nonce_;
-  ::google::rpc::Status error_detail_;
-};
-
-/**
- * Manages the logic of a (non-aggregated) delta xDS subscription.
- * TODO(fredlas) add aggregation support. The plan is for that to happen in XdsGrpcContext,
- *               which this class will then "have a" rather than "be a".
- */
-class DeltaSubscriptionImpl : public Subscription,
-                              public GrpcStreamCallbacks<envoy::api::v2::DeltaDiscoveryResponse>,
-                              public Logger::Loggable<Logger::Id::config> {
->>>>>>> 5fd871d9
 public:
   DeltaSubscriptionImpl(std::shared_ptr<XdsGrpcContext> context, absl::string_view type_url,
                         SubscriptionStats stats, std::chrono::milliseconds init_fetch_timeout)
-<<<<<<< HEAD
       : context_(context), type_url_(type_url), stats_(stats),
         init_fetch_timeout_(init_fetch_timeout) {}
 
@@ -71,301 +53,6 @@
 private:
   std::shared_ptr<XdsGrpcContext> context_;
   const std::string type_url_;
-=======
-      : grpc_stream_(this, std::move(async_client), service_method, random, dispatcher, scope,
-                     rate_limit_settings),
-        type_url_(type_url), local_info_(local_info), stats_(stats), dispatcher_(dispatcher),
-        init_fetch_timeout_(init_fetch_timeout) {
-    request_.set_type_url(type_url_);
-    request_.mutable_node()->MergeFrom(local_info_.node());
-  }
-
-  void pause() {
-    ENVOY_LOG(debug, "Pausing discovery requests for {}", type_url_);
-    ASSERT(!paused_);
-    paused_ = true;
-  }
-
-  void resume() {
-    ENVOY_LOG(debug, "Resuming discovery requests for {}", type_url_);
-    ASSERT(paused_);
-    paused_ = false;
-    trySendDiscoveryRequests();
-  }
-
-  envoy::api::v2::DeltaDiscoveryRequest internalRequestStateForTest() const { return request_; }
-
-  // Config::Subscription
-  void start(const std::set<std::string>& resources, SubscriptionCallbacks& callbacks) override {
-    callbacks_ = &callbacks;
-
-    if (init_fetch_timeout_.count() > 0) {
-      init_fetch_timeout_timer_ = dispatcher_.createTimer([this]() -> void {
-        ENVOY_LOG(warn, "delta config: initial fetch timed out for {}", type_url_);
-        callbacks_->onConfigUpdateFailed(nullptr);
-      });
-      init_fetch_timeout_timer_->enableTimer(init_fetch_timeout_);
-    }
-
-    grpc_stream_.establishNewStream();
-    updateResources(resources);
-  }
-
-  void updateResources(const std::set<std::string>& update_to_these_names) override {
-    std::vector<std::string> cur_added;
-    std::vector<std::string> cur_removed;
-
-    std::set_difference(update_to_these_names.begin(), update_to_these_names.end(),
-                        resource_names_.begin(), resource_names_.end(),
-                        std::inserter(cur_added, cur_added.begin()));
-    std::set_difference(resource_names_.begin(), resource_names_.end(),
-                        update_to_these_names.begin(), update_to_these_names.end(),
-                        std::inserter(cur_removed, cur_removed.begin()));
-
-    for (const auto& a : cur_added) {
-      setResourceWaitingForServer(a);
-      // Removed->added requires us to keep track of it as a "new" addition, since our user may have
-      // forgotten its copy of the resource after instructing us to remove it, and so needs to be
-      // reminded of it.
-      names_removed_.erase(a);
-      names_added_.insert(a);
-    }
-    for (const auto& r : cur_removed) {
-      lostInterestInResource(r);
-      // Ideally, when a resource is added-then-removed in between requests, we would avoid putting
-      // a superfluous "unsubscribe [resource that was never subscribed]" in the request. However,
-      // the removed-then-added case *does* need to go in the request, and due to how we accomplish
-      // that, it's difficult to distinguish remove-add-remove from add-remove (because "remove-add"
-      // has to be treated as equivalent to just "add").
-      names_added_.erase(r);
-      names_removed_.insert(r);
-    }
-
-    stats_.update_attempt_.inc();
-    // Tell the server about our new interests (but only if there are any).
-    if (!names_added_.empty() || !names_removed_.empty()) {
-      kickOffDiscoveryRequest();
-    }
-  }
-
-  // Config::GrpcStreamCallbacks
-  void onStreamEstablished() override {
-    request_.Clear();
-    for (auto const& resource : resource_versions_) {
-      // Populate initial_resource_versions with the resource versions we currently have. Resources
-      // we are interested in, but are still waiting to get any version of from the server, do not
-      // belong in initial_resource_versions. (But do belong in new subscriptions!)
-      if (!resource.second.waitingForServer()) {
-        (*request_.mutable_initial_resource_versions())[resource.first] = resource.second.version();
-      }
-      // As mentioned above, fill resource_names_subscribe with everything.
-      names_added_.insert(resource.first);
-    }
-    names_removed_.clear();
-    request_.set_type_url(type_url_);
-    request_.mutable_node()->MergeFrom(local_info_.node());
-    kickOffDiscoveryRequest();
-  }
-
-  void onEstablishmentFailure() override {
-    disableInitFetchTimeoutTimer();
-    stats_.update_failure_.inc();
-    ENVOY_LOG(debug, "delta update for {} failed", type_url_);
-    // TODO(fredlas) this increment is needed to pass existing tests, but it seems wrong. We already
-    // increment it when updating subscription interest, which attempts a request. Is this supposed
-    // to be the sum of client- and server- initiated update attempts? Seems weird.
-    stats_.update_attempt_.inc();
-    callbacks_->onConfigUpdateFailed(nullptr);
-  }
-
-  void
-  onDiscoveryResponse(std::unique_ptr<envoy::api::v2::DeltaDiscoveryResponse>&& message) override {
-    ENVOY_LOG(debug, "Received gRPC message for {} at version {}", type_url_,
-              message->system_version_info());
-    disableInitFetchTimeoutTimer();
-
-    UpdateAck ack(message->nonce());
-    try {
-      handleConfigUpdate(message->resources(), message->removed_resources(),
-                         message->system_version_info());
-    } catch (const EnvoyException& e) {
-      stats_.update_rejected_.inc();
-      ENVOY_LOG(warn, "delta config for {} rejected: {}", type_url_, e.what());
-      // TODO(fredlas) this increment is needed to pass existing tests, but it seems wrong. We
-      // already increment it when updating subscription interest, which attempts a request. Is this
-      // supposed to be the sum of client- and server- initiated update attempts? Seems weird.
-      stats_.update_attempt_.inc();
-      callbacks_->onConfigUpdateFailed(&e);
-      ack.error_detail_.set_code(Grpc::Status::GrpcStatus::Internal);
-      ack.error_detail_.set_message(e.what());
-    }
-    kickOffDiscoveryRequestWithAck(ack);
-  }
-
-  void onWriteable() override { trySendDiscoveryRequests(); }
-
-private:
-  void
-  handleConfigUpdate(const Protobuf::RepeatedPtrField<envoy::api::v2::Resource>& added_resources,
-                     const Protobuf::RepeatedPtrField<std::string>& removed_resources,
-                     const std::string& version_info) {
-    callbacks_->onConfigUpdate(added_resources, removed_resources, version_info);
-    for (const auto& resource : added_resources) {
-      setResourceVersion(resource.name(), resource.version());
-    }
-    // If a resource is gone, there is no longer a meaningful version for it that makes sense to
-    // provide to the server upon stream reconnect: either it will continue to not exist, in which
-    // case saying nothing is fine, or the server will bring back something new, which we should
-    // receive regardless (which is the logic that not specifying a version will get you).
-    //
-    // So, leave the version map entry present but blank. It will be left out of
-    // initial_resource_versions messages, but will remind us to explicitly tell the server "I'm
-    // cancelling my subscription" when we lose interest.
-    for (const auto& resource_name : removed_resources) {
-      if (resource_names_.find(resource_name) != resource_names_.end()) {
-        setResourceWaitingForServer(resource_name);
-      }
-    }
-    stats_.update_success_.inc();
-    // TODO(fredlas) this increment is needed to pass existing tests, but it seems wrong. We already
-    // increment it when updating subscription interest, which attempts a request. Is this supposed
-    // to be the sum of client- and server- initiated update attempts? Seems weird.
-    stats_.update_attempt_.inc();
-    stats_.version_.set(HashUtil::xxHash64(version_info));
-    ENVOY_LOG(debug, "Delta config for {} accepted with {} resources added, {} removed", type_url_,
-              added_resources.size(), removed_resources.size());
-  }
-
-  void disableInitFetchTimeoutTimer() {
-    if (init_fetch_timeout_timer_) {
-      init_fetch_timeout_timer_->disableTimer();
-      init_fetch_timeout_timer_.reset();
-    }
-  }
-
-  void kickOffDiscoveryRequest() { kickOffDiscoveryRequestWithAck(absl::nullopt); }
-
-  void kickOffDiscoveryRequestWithAck(absl::optional<UpdateAck> ack) {
-    ack_queue_.push(ack);
-    trySendDiscoveryRequests();
-  }
-
-  // What's with the optional<UpdateAck>? DeltaDiscoveryRequest plays two independent roles:
-  // informing the server of what resources we're interested in, and acknowledging resources it has
-  // sent us. Some requests are queued up specifically to carry ACKs, and some are queued up for
-  // resource updates. Subscription changes might get included in an ACK request. In that case, the
-  // pending request that the subscription change queued up does still get sent, just empty and
-  // pointless. (TODO(fredlas) we would like to skip those no-op requests).
-  void sendDiscoveryRequest(absl::optional<UpdateAck> maybe_ack) {
-    if (maybe_ack.has_value()) {
-      const UpdateAck& ack = maybe_ack.value();
-      request_.set_response_nonce(ack.nonce_);
-      *request_.mutable_error_detail() = ack.error_detail_;
-    }
-    request_.clear_resource_names_subscribe();
-    request_.clear_resource_names_unsubscribe();
-    std::copy(names_added_.begin(), names_added_.end(),
-              Protobuf::RepeatedFieldBackInserter(request_.mutable_resource_names_subscribe()));
-    std::copy(names_removed_.begin(), names_removed_.end(),
-              Protobuf::RepeatedFieldBackInserter(request_.mutable_resource_names_unsubscribe()));
-    names_added_.clear();
-    names_removed_.clear();
-
-    ENVOY_LOG(trace, "Sending DiscoveryRequest for {}: {}", type_url_, request_.DebugString());
-    grpc_stream_.sendMessage(request_);
-    request_.clear_error_detail();
-    request_.clear_initial_resource_versions();
-  }
-
-  bool shouldSendDiscoveryRequest() {
-    if (paused_) {
-      ENVOY_LOG(trace, "API {} paused; discovery request on hold for now.", type_url_);
-      return false;
-    } else if (!grpc_stream_.grpcStreamAvailable()) {
-      ENVOY_LOG(trace, "No stream available to send a DiscoveryRequest for {}.", type_url_);
-      return false;
-    } else if (!grpc_stream_.checkRateLimitAllowsDrain()) {
-      ENVOY_LOG(trace, "{} DiscoveryRequest hit rate limit; will try later.", type_url_);
-      return false;
-    }
-    return true;
-  }
-
-  void trySendDiscoveryRequests() {
-    while (!ack_queue_.empty() && shouldSendDiscoveryRequest()) {
-      sendDiscoveryRequest(ack_queue_.front());
-      ack_queue_.pop();
-    }
-    grpc_stream_.maybeUpdateQueueSizeStat(ack_queue_.size());
-  }
-
-  class ResourceVersion {
-  public:
-    explicit ResourceVersion(absl::string_view version) : version_(version) {}
-    // Builds a ResourceVersion in the waitingForServer state.
-    ResourceVersion() {}
-
-    // If true, we currently have no version of this resource - we are waiting for the server to
-    // provide us with one.
-    bool waitingForServer() const { return version_ == absl::nullopt; }
-    // Must not be called if waitingForServer() == true.
-    std::string version() const {
-      ASSERT(version_.has_value());
-      return version_.value_or("");
-    }
-
-  private:
-    absl::optional<std::string> version_;
-  };
-
-  // Use these helpers to avoid forgetting to update both at once.
-  void setResourceVersion(const std::string& resource_name, const std::string& resource_version) {
-    resource_versions_[resource_name] = ResourceVersion(resource_version);
-    resource_names_.insert(resource_name);
-  }
-
-  void setResourceWaitingForServer(const std::string& resource_name) {
-    resource_versions_[resource_name] = ResourceVersion();
-    resource_names_.insert(resource_name);
-  }
-
-  void lostInterestInResource(const std::string& resource_name) {
-    resource_versions_.erase(resource_name);
-    resource_names_.erase(resource_name);
-  }
-
-  GrpcStream<envoy::api::v2::DeltaDiscoveryRequest, envoy::api::v2::DeltaDiscoveryResponse>
-      grpc_stream_;
-
-  // A map from resource name to per-resource version. The keys of this map are exactly the resource
-  // names we are currently interested in. Those in the waitingForServer state currently don't have
-  // any version for that resource: we need to inform the server if we lose interest in them, but we
-  // also need to *not* include them in the initial_resource_versions map upon a reconnect.
-  std::unordered_map<std::string, ResourceVersion> resource_versions_;
-  // The keys of resource_versions_. Only tracked separately because std::map does not provide an
-  // iterator into just its keys, e.g. for use in std::set_difference.
-  // Must be stored sorted to work with std::set_difference.
-  std::set<std::string> resource_names_;
-
-  const std::string type_url_;
-  SubscriptionCallbacks* callbacks_{};
-  // The request being built for the next send.
-  envoy::api::v2::DeltaDiscoveryRequest request_;
-  bool paused_{};
-
-  // An item in the queue represents a DeltaDiscoveryRequest that must be sent. If an item is not
-  // empty, it is the ACK (nonce + error_detail) to set on that request. See
-  // trySendDiscoveryRequests() for more details.
-  std::queue<absl::optional<UpdateAck>> ack_queue_;
-
-  // Tracking of the delta in our subscription interest since the previous DeltaDiscoveryRequest was
-  // sent. Can't use unordered_set due to ordering issues in gTest expectation matching. Feel free
-  // to change if you can figure out how to make it work.
-  std::set<std::string> names_added_;
-  std::set<std::string> names_removed_;
-
-  const LocalInfo::LocalInfo& local_info_;
->>>>>>> 5fd871d9
   SubscriptionStats stats_;
   const std::chrono::milliseconds init_fetch_timeout_;
 };
