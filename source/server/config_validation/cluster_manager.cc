#include "server/config_validation/cluster_manager.h"

#include "envoy/config/bootstrap/v3/bootstrap.pb.h"
#include "envoy/config/core/v3/config_source.pb.h"
#include "envoy/secret/secret_manager.h"

#include "common/common/utility.h"

namespace Envoy {
namespace Upstream {

ClusterManagerPtr ValidationClusterManagerFactory::clusterManagerFromProto(
    const envoy::config::bootstrap::v3::Bootstrap& bootstrap) {
  return std::make_unique<ValidationClusterManager>(
<<<<<<< HEAD
      bootstrap, *this, stats_, tls_, runtime_, random_, local_info_, log_manager_,
      main_thread_dispatcher_, admin_, validation_context_, api_, http_context_, grpc_context_,
      time_system_, secret_manager_);
=======
      bootstrap, *this, stats_, tls_, runtime_, local_info_, log_manager_, main_thread_dispatcher_,
      admin_, validation_context_, api_, http_context_, grpc_context_, time_system_);
>>>>>>> 8888ee7e
}

CdsApiPtr
ValidationClusterManagerFactory::createCds(const envoy::config::core::v3::ConfigSource& cds_config,
                                           ClusterManager& cm) {
  // Create the CdsApiImpl...
  ProdClusterManagerFactory::createCds(cds_config, cm);
  // ... and then throw it away, so that we don't actually connect to it.
  return nullptr;
}

ValidationClusterManager::ValidationClusterManager(
    const envoy::config::bootstrap::v3::Bootstrap& bootstrap, ClusterManagerFactory& factory,
    Stats::Store& stats, ThreadLocal::Instance& tls, Runtime::Loader& runtime,
<<<<<<< HEAD
    Random::RandomGenerator& random, const LocalInfo::LocalInfo& local_info,
    AccessLog::AccessLogManager& log_manager, Event::Dispatcher& main_thread_dispatcher,
    Server::Admin& admin, ProtobufMessage::ValidationContext& validation_context, Api::Api& api,
    Http::Context& http_context, Grpc::Context& grpc_context, Event::TimeSystem& time_system,
    Secret::SecretManager& secret_manager)
    : ClusterManagerImpl(bootstrap, factory, stats, tls, runtime, random, local_info, log_manager,
=======
    const LocalInfo::LocalInfo& local_info, AccessLog::AccessLogManager& log_manager,
    Event::Dispatcher& main_thread_dispatcher, Server::Admin& admin,
    ProtobufMessage::ValidationContext& validation_context, Api::Api& api,
    Http::Context& http_context, Grpc::Context& grpc_context, Event::TimeSystem& time_system)
    : ClusterManagerImpl(bootstrap, factory, stats, tls, runtime, local_info, log_manager,
>>>>>>> 8888ee7e
                         main_thread_dispatcher, admin, validation_context, api, http_context,
                         grpc_context, secret_manager),
      async_client_(api, time_system) {}

Http::ConnectionPool::Instance* ValidationClusterManager::httpConnPoolForCluster(
    const std::string&, ResourcePriority, absl::optional<Http::Protocol>, LoadBalancerContext*) {
  return nullptr;
}

Host::CreateConnectionData ValidationClusterManager::tcpConnForCluster(const std::string&,
                                                                       LoadBalancerContext*) {
  return Host::CreateConnectionData{nullptr, nullptr};
}

Http::AsyncClient& ValidationClusterManager::httpAsyncClientForCluster(const std::string&) {
  return async_client_;
}

} // namespace Upstream
} // namespace Envoy<|MERGE_RESOLUTION|>--- conflicted
+++ resolved
@@ -12,14 +12,9 @@
 ClusterManagerPtr ValidationClusterManagerFactory::clusterManagerFromProto(
     const envoy::config::bootstrap::v3::Bootstrap& bootstrap) {
   return std::make_unique<ValidationClusterManager>(
-<<<<<<< HEAD
-      bootstrap, *this, stats_, tls_, runtime_, random_, local_info_, log_manager_,
-      main_thread_dispatcher_, admin_, validation_context_, api_, http_context_, grpc_context_,
-      time_system_, secret_manager_);
-=======
       bootstrap, *this, stats_, tls_, runtime_, local_info_, log_manager_, main_thread_dispatcher_,
-      admin_, validation_context_, api_, http_context_, grpc_context_, time_system_);
->>>>>>> 8888ee7e
+      admin_, validation_context_, api_, http_context_, grpc_context_, time_system_,
+      secret_manager_);
 }
 
 CdsApiPtr
@@ -34,20 +29,12 @@
 ValidationClusterManager::ValidationClusterManager(
     const envoy::config::bootstrap::v3::Bootstrap& bootstrap, ClusterManagerFactory& factory,
     Stats::Store& stats, ThreadLocal::Instance& tls, Runtime::Loader& runtime,
-<<<<<<< HEAD
-    Random::RandomGenerator& random, const LocalInfo::LocalInfo& local_info,
-    AccessLog::AccessLogManager& log_manager, Event::Dispatcher& main_thread_dispatcher,
-    Server::Admin& admin, ProtobufMessage::ValidationContext& validation_context, Api::Api& api,
-    Http::Context& http_context, Grpc::Context& grpc_context, Event::TimeSystem& time_system,
-    Secret::SecretManager& secret_manager)
-    : ClusterManagerImpl(bootstrap, factory, stats, tls, runtime, random, local_info, log_manager,
-=======
     const LocalInfo::LocalInfo& local_info, AccessLog::AccessLogManager& log_manager,
     Event::Dispatcher& main_thread_dispatcher, Server::Admin& admin,
     ProtobufMessage::ValidationContext& validation_context, Api::Api& api,
-    Http::Context& http_context, Grpc::Context& grpc_context, Event::TimeSystem& time_system)
+    Http::Context& http_context, Grpc::Context& grpc_context, Event::TimeSystem& time_system,
+    Secret::SecretManager& secret_manager)
     : ClusterManagerImpl(bootstrap, factory, stats, tls, runtime, local_info, log_manager,
->>>>>>> 8888ee7e
                          main_thread_dispatcher, admin, validation_context, api, http_context,
                          grpc_context, secret_manager),
       async_client_(api, time_system) {}
