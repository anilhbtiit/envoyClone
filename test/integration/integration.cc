#include "test/integration/integration.h"

#include <chrono>
#include <cstdint>
#include <functional>
#include <list>
#include <memory>
#include <string>
#include <vector>

#include "envoy/buffer/buffer.h"
#include "envoy/http/header_map.h"

#include "common/api/api_impl.h"
#include "common/buffer/buffer_impl.h"
#include "common/common/assert.h"
#include "common/common/fmt.h"
#include "common/common/stack_array.h"
#include "common/event/dispatcher_impl.h"
#include "common/event/libevent.h"
#include "common/network/connection_impl.h"
#include "common/network/utility.h"
#include "common/upstream/upstream_impl.h"

#include "extensions/transport_sockets/tls/context_config_impl.h"
#include "extensions/transport_sockets/tls/context_manager_impl.h"
#include "extensions/transport_sockets/tls/ssl_socket.h"

#include "test/integration/autonomous_upstream.h"
#include "test/integration/utility.h"
#include "test/test_common/environment.h"
#include "test/test_common/network_utility.h"
#include "test/test_common/test_base.h"

using testing::_;
using testing::AnyNumber;
using testing::AssertionFailure;
using testing::AssertionResult;
using testing::AssertionSuccess;
using testing::AtLeast;
using testing::Invoke;
using testing::IsSubstring;
using testing::NiceMock;
using testing::ReturnRef;

namespace Envoy {

IntegrationStreamDecoder::IntegrationStreamDecoder(Event::Dispatcher& dispatcher)
    : dispatcher_(dispatcher) {}

void IntegrationStreamDecoder::waitForContinueHeaders() {
  if (!continue_headers_.get()) {
    waiting_for_continue_headers_ = true;
    dispatcher_.run(Event::Dispatcher::RunType::Block);
  }
}

void IntegrationStreamDecoder::waitForHeaders() {
  if (!headers_.get()) {
    waiting_for_headers_ = true;
    dispatcher_.run(Event::Dispatcher::RunType::Block);
  }
}

void IntegrationStreamDecoder::waitForBodyData(uint64_t size) {
  ASSERT(body_data_waiting_length_ == 0);
  body_data_waiting_length_ = size;
  body_data_waiting_length_ -=
      std::min(body_data_waiting_length_, static_cast<uint64_t>(body_.size()));
  if (body_data_waiting_length_ > 0) {
    dispatcher_.run(Event::Dispatcher::RunType::Block);
  }
}

void IntegrationStreamDecoder::waitForEndStream() {
  if (!saw_end_stream_) {
    waiting_for_end_stream_ = true;
    dispatcher_.run(Event::Dispatcher::RunType::Block);
  }
}

void IntegrationStreamDecoder::waitForReset() {
  if (!saw_reset_) {
    waiting_for_reset_ = true;
    dispatcher_.run(Event::Dispatcher::RunType::Block);
  }
}

void IntegrationStreamDecoder::decode100ContinueHeaders(Http::HeaderMapPtr&& headers) {
  continue_headers_ = std::move(headers);
  if (waiting_for_continue_headers_) {
    dispatcher_.exit();
  }
}

void IntegrationStreamDecoder::decodeHeaders(Http::HeaderMapPtr&& headers, bool end_stream) {
  saw_end_stream_ = end_stream;
  headers_ = std::move(headers);
  if ((end_stream && waiting_for_end_stream_) || waiting_for_headers_) {
    dispatcher_.exit();
  }
}

void IntegrationStreamDecoder::decodeData(Buffer::Instance& data, bool end_stream) {
  saw_end_stream_ = end_stream;
  body_ += data.toString();

  if (end_stream && waiting_for_end_stream_) {
    dispatcher_.exit();
  } else if (body_data_waiting_length_ > 0) {
    body_data_waiting_length_ -= std::min(body_data_waiting_length_, data.length());
    if (body_data_waiting_length_ == 0) {
      dispatcher_.exit();
    }
  }
}

void IntegrationStreamDecoder::decodeTrailers(Http::HeaderMapPtr&& trailers) {
  saw_end_stream_ = true;
  trailers_ = std::move(trailers);
  if (waiting_for_end_stream_) {
    dispatcher_.exit();
  }
}

void IntegrationStreamDecoder::decodeMetadata(Http::MetadataMapPtr&& metadata_map) {
  // Combines newly received metadata with the existing metadata.
  for (const auto metadata : *metadata_map) {
    duplicated_metadata_key_count_[metadata.first]++;
    metadata_map_->insert(metadata);
  }
}

void IntegrationStreamDecoder::onResetStream(Http::StreamResetReason reason) {
  saw_reset_ = true;
  reset_reason_ = reason;
  if (waiting_for_reset_) {
    dispatcher_.exit();
  }
}

IntegrationTcpClient::IntegrationTcpClient(Event::Dispatcher& dispatcher,
                                           MockBufferFactory& factory, uint32_t port,
                                           Network::Address::IpVersion version,
                                           bool enable_half_close)
    : payload_reader_(new WaitForPayloadReader(dispatcher)),
      callbacks_(new ConnectionCallbacks(*this)) {
  EXPECT_CALL(factory, create_(_, _))
      .WillOnce(Invoke([&](std::function<void()> below_low,
                           std::function<void()> above_high) -> Buffer::Instance* {
        client_write_buffer_ = new NiceMock<MockWatermarkBuffer>(below_low, above_high);
        return client_write_buffer_;
      }));

  connection_ = dispatcher.createClientConnection(
      Network::Utility::resolveUrl(
          fmt::format("tcp://{}:{}", Network::Test::getLoopbackAddressUrlString(version), port)),
      Network::Address::InstanceConstSharedPtr(), Network::Test::createRawBufferSocket(), nullptr);

  ON_CALL(*client_write_buffer_, drain(_))
      .WillByDefault(testing::Invoke(client_write_buffer_, &MockWatermarkBuffer::baseDrain));
  EXPECT_CALL(*client_write_buffer_, drain(_)).Times(AnyNumber());

  connection_->enableHalfClose(enable_half_close);
  connection_->addConnectionCallbacks(*callbacks_);
  connection_->addReadFilter(payload_reader_);
  connection_->connect();
}

void IntegrationTcpClient::close() { connection_->close(Network::ConnectionCloseType::NoFlush); }

void IntegrationTcpClient::waitForData(const std::string& data, bool exact_match) {
  auto found = payload_reader_->data().find(data);
  if (found == 0 || (!exact_match && found != std::string::npos)) {
    return;
  }

  payload_reader_->set_data_to_wait_for(data, exact_match);
  connection_->dispatcher().run(Event::Dispatcher::RunType::Block);
}

void IntegrationTcpClient::waitForDisconnect(bool ignore_spurious_events) {
  if (ignore_spurious_events) {
    while (!disconnected_) {
      connection_->dispatcher().run(Event::Dispatcher::RunType::Block);
    }
  } else {
    connection_->dispatcher().run(Event::Dispatcher::RunType::Block);
    EXPECT_TRUE(disconnected_);
  }
}

void IntegrationTcpClient::waitForHalfClose() {
  connection_->dispatcher().run(Event::Dispatcher::RunType::Block);
  EXPECT_TRUE(payload_reader_->readLastByte());
}

void IntegrationTcpClient::readDisable(bool disabled) { connection_->readDisable(disabled); }

void IntegrationTcpClient::write(const std::string& data, bool end_stream, bool verify) {
  Buffer::OwnedImpl buffer(data);
  if (verify) {
    EXPECT_CALL(*client_write_buffer_, move(_));
    if (!data.empty()) {
      EXPECT_CALL(*client_write_buffer_, write(_)).Times(AtLeast(1));
    }
  }

  int bytes_expected = client_write_buffer_->bytes_written() + data.size();

  connection_->write(buffer, end_stream);
  do {
    connection_->dispatcher().run(Event::Dispatcher::RunType::NonBlock);
  } while (client_write_buffer_->bytes_written() != bytes_expected && !disconnected_);
  if (verify) {
    // If we disconnect part way through the write, then we should fail, since write() is always
    // expected to succeed.
    EXPECT_TRUE(!disconnected_ || client_write_buffer_->bytes_written() == bytes_expected);
  }
}

void IntegrationTcpClient::ConnectionCallbacks::onEvent(Network::ConnectionEvent event) {
  if (event == Network::ConnectionEvent::RemoteClose) {
    parent_.disconnected_ = true;
    parent_.connection_->dispatcher().exit();
  }
}

BaseIntegrationTest::BaseIntegrationTest(Network::Address::IpVersion version,
                                         const std::string& config)
    : api_(Api::createApiForTest(stats_store_)),
      mock_buffer_factory_(new NiceMock<MockBufferFactory>),
      dispatcher_(
          new Event::DispatcherImpl(Buffer::WatermarkFactoryPtr{mock_buffer_factory_}, *api_)),
      version_(version), config_helper_(version, *api_, config),
      default_log_level_(TestEnvironment::getOptions().logLevel()) {

  // This is a hack, but there are situations where we disconnect fake upstream connections and
  // then we expect the server connection pool to get the disconnect before the next test starts.
  // This does not always happen. This pause should allow the server to pick up the disconnect
  // notification and clear the pool connection if necessary. A real fix would require adding fairly
  // complex test hooks to the server and/or spin waiting on stats, neither of which I think are
  // necessary right now.
  timeSystem().sleep(std::chrono::milliseconds(10));
  ON_CALL(*mock_buffer_factory_, create_(_, _))
      .WillByDefault(Invoke([](std::function<void()> below_low,
                               std::function<void()> above_high) -> Buffer::Instance* {
        return new Buffer::WatermarkBuffer(below_low, above_high);
      }));
  ON_CALL(factory_context_, api()).WillByDefault(ReturnRef(*api_));
}

Network::ClientConnectionPtr BaseIntegrationTest::makeClientConnection(uint32_t port) {
  Network::ClientConnectionPtr connection(dispatcher_->createClientConnection(
      Network::Utility::resolveUrl(
          fmt::format("tcp://{}:{}", Network::Test::getLoopbackAddressUrlString(version_), port)),
      Network::Address::InstanceConstSharedPtr(), Network::Test::createRawBufferSocket(), nullptr));

  connection->enableHalfClose(enable_half_close_);
  return connection;
}

void BaseIntegrationTest::initialize() {
  RELEASE_ASSERT(!initialized_, "");
  RELEASE_ASSERT(Event::Libevent::Global::initialized(), "");
  initialized_ = true;

  createUpstreams();
  createXdsUpstream();
  createEnvoy();
}

void BaseIntegrationTest::createUpstreams() {
  for (uint32_t i = 0; i < fake_upstreams_count_; ++i) {
    if (autonomous_upstream_) {
      fake_upstreams_.emplace_back(
          new AutonomousUpstream(0, upstream_protocol_, version_, timeSystem()));
    } else {
      fake_upstreams_.emplace_back(
          new FakeUpstream(0, upstream_protocol_, version_, timeSystem(), enable_half_close_));
    }
  }
}

void BaseIntegrationTest::createEnvoy() {
  std::vector<uint32_t> ports;
  for (auto& upstream : fake_upstreams_) {
    if (upstream->localAddress()->ip()) {
      ports.push_back(upstream->localAddress()->ip()->port());
    }
  }
  // Note that finalize assumes that every fake_upstream_ must correspond to a bootstrap config
  // static entry. So, if you want to manually create a fake upstream without specifying it in the
  // config, you will need to do so *after* initialize() (which calls this function) is done.
  config_helper_.finalize(ports);

  ENVOY_LOG_MISC(debug, "Running Envoy with configuration {}",
                 config_helper_.bootstrap().DebugString());

  const std::string bootstrap_path = TestEnvironment::writeStringToFileForTest(
      "bootstrap.json", MessageUtil::getJsonStringFromMessage(config_helper_.bootstrap()));

  std::vector<std::string> named_ports;
  const auto& static_resources = config_helper_.bootstrap().static_resources();
  for (int i = 0; i < static_resources.listeners_size(); ++i) {
    named_ports.push_back(static_resources.listeners(i).name());
  }
  createGeneratedApiTestServer(bootstrap_path, named_ports);
}

void BaseIntegrationTest::setUpstreamProtocol(FakeHttpConnection::Type protocol) {
  upstream_protocol_ = protocol;
  if (upstream_protocol_ == FakeHttpConnection::Type::HTTP2) {
    config_helper_.addConfigModifier(
        [&](envoy::config::bootstrap::v2::Bootstrap& bootstrap) -> void {
          RELEASE_ASSERT(bootstrap.mutable_static_resources()->clusters_size() >= 1, "");
          auto* cluster = bootstrap.mutable_static_resources()->mutable_clusters(0);
          cluster->mutable_http2_protocol_options();
        });
  } else {
    RELEASE_ASSERT(protocol == FakeHttpConnection::Type::HTTP1, "");
  }
}

IntegrationTcpClientPtr BaseIntegrationTest::makeTcpConnection(uint32_t port) {
  return std::make_unique<IntegrationTcpClient>(*dispatcher_, *mock_buffer_factory_, port, version_,
                                                enable_half_close_);
}

void BaseIntegrationTest::registerPort(const std::string& key, uint32_t port) {
  port_map_[key] = port;
}

uint32_t BaseIntegrationTest::lookupPort(const std::string& key) {
  auto it = port_map_.find(key);
  if (it != port_map_.end()) {
    return it->second;
  }
  RELEASE_ASSERT(
      false,
      fmt::format("lookupPort() called on service type '{}', which has not been added to port_map_",
                  key));
}

void BaseIntegrationTest::setUpstreamAddress(uint32_t upstream_index,
                                             envoy::api::v2::endpoint::LbEndpoint& endpoint) const {
  auto* socket_address = endpoint.mutable_endpoint()->mutable_address()->mutable_socket_address();
  socket_address->set_address(Network::Test::getLoopbackAddressString(version_));
  socket_address->set_port_value(fake_upstreams_[upstream_index]->localAddress()->ip()->port());
}

void BaseIntegrationTest::registerTestServerPorts(const std::vector<std::string>& port_names) {
  auto port_it = port_names.cbegin();
  auto listeners = test_server_->server().listenerManager().listeners();
  auto listener_it = listeners.cbegin();
  for (; port_it != port_names.end() && listener_it != listeners.end(); ++port_it, ++listener_it) {
    const auto listen_addr = listener_it->get().socket().localAddress();
    if (listen_addr->type() == Network::Address::Type::Ip) {
      ENVOY_LOG(debug, "registered '{}' as port {}.", *port_it, listen_addr->ip()->port());
      registerPort(*port_it, listen_addr->ip()->port());
    }
  }
  const auto admin_addr = test_server_->server().admin().socket().localAddress();
  if (admin_addr->type() == Network::Address::Type::Ip) {
    registerPort("admin", admin_addr->ip()->port());
  }
}

void BaseIntegrationTest::createGeneratedApiTestServer(const std::string& bootstrap_path,
                                                       const std::vector<std::string>& port_names) {
<<<<<<< HEAD
  test_server_ = IntegrationTestServer::create(bootstrap_path, version_, on_server_init_function_,
                                               deterministic_, *time_system_, *api_,
                                               defer_listener_finalization_);
=======
  test_server_ = IntegrationTestServer::create(bootstrap_path, version_,
                                               pre_worker_start_test_steps_, deterministic_,
                                               timeSystem(), *api_, defer_listener_finalization_);
>>>>>>> a06b9a8b
  if (config_helper_.bootstrap().static_resources().listeners_size() > 0 &&
      !defer_listener_finalization_) {
    // Wait for listeners to be created before invoking registerTestServerPorts() below, as that
    // needs to know about the bound listener ports.
    test_server_->waitForCounterGe("listener_manager.listener_create_success", 1);
    registerTestServerPorts(port_names);
  }
}

void BaseIntegrationTest::createApiTestServer(const ApiFilesystemConfig& api_filesystem_config,
                                              const std::vector<std::string>& port_names) {
  const std::string eds_path = TestEnvironment::temporaryFileSubstitute(
      api_filesystem_config.eds_path_, port_map_, version_);
  const std::string cds_path = TestEnvironment::temporaryFileSubstitute(
      api_filesystem_config.cds_path_, {{"eds_json_path", eds_path}}, port_map_, version_);
  const std::string rds_path = TestEnvironment::temporaryFileSubstitute(
      api_filesystem_config.rds_path_, port_map_, version_);
  const std::string lds_path = TestEnvironment::temporaryFileSubstitute(
      api_filesystem_config.lds_path_, {{"rds_json_path", rds_path}}, port_map_, version_);
  createGeneratedApiTestServer(TestEnvironment::temporaryFileSubstitute(
                                   api_filesystem_config.bootstrap_path_,
                                   {{"cds_json_path", cds_path}, {"lds_json_path", lds_path}},
                                   port_map_, version_),
                               port_names);
}

void BaseIntegrationTest::createTestServer(const std::string& json_path,
                                           const std::vector<std::string>& port_names) {
  test_server_ = createIntegrationTestServer(
      TestEnvironment::temporaryFileSubstitute(json_path, port_map_, version_), nullptr,
      timeSystem());
  registerTestServerPorts(port_names);
}

void BaseIntegrationTest::sendRawHttpAndWaitForResponse(int port, const char* raw_http,
                                                        std::string* response,
                                                        bool disconnect_after_headers_complete) {
  Buffer::OwnedImpl buffer(raw_http);
  RawConnectionDriver connection(
      port, buffer,
      [&](Network::ClientConnection& client, const Buffer::Instance& data) -> void {
        response->append(data.toString());
        if (disconnect_after_headers_complete && response->find("\r\n\r\n") != std::string::npos) {
          client.close(Network::ConnectionCloseType::NoFlush);
        }
      },
      version_);

  connection.run();
}

IntegrationTestServerPtr
BaseIntegrationTest::createIntegrationTestServer(const std::string& bootstrap_path,
                                                 std::function<void()> on_server_init_function,
                                                 Event::TestTimeSystem& time_system) {
  return IntegrationTestServer::create(bootstrap_path, version_, on_server_init_function,
                                       deterministic_, time_system, *api_,
                                       defer_listener_finalization_);
}

void BaseIntegrationTest::createXdsUpstream() {
  if (create_xds_upstream_ == false) {
    return;
  }
  if (tls_xds_upstream_ == false) {
    fake_upstreams_.emplace_back(
        new FakeUpstream(0, FakeHttpConnection::Type::HTTP2, version_, timeSystem()));
  } else {
    envoy::api::v2::auth::DownstreamTlsContext tls_context;
    auto* common_tls_context = tls_context.mutable_common_tls_context();
    common_tls_context->add_alpn_protocols("h2");
    auto* tls_cert = common_tls_context->add_tls_certificates();
    tls_cert->mutable_certificate_chain()->set_filename(
        TestEnvironment::runfilesPath("test/config/integration/certs/upstreamcert.pem"));
    tls_cert->mutable_private_key()->set_filename(
        TestEnvironment::runfilesPath("test/config/integration/certs/upstreamkey.pem"));
    auto cfg = std::make_unique<Extensions::TransportSockets::Tls::ServerContextConfigImpl>(
        tls_context, factory_context_);

    static Stats::Scope* upstream_stats_store = new Stats::TestIsolatedStoreImpl();
    auto context = std::make_unique<Extensions::TransportSockets::Tls::ServerSslSocketFactory>(
        std::move(cfg), context_manager_, *upstream_stats_store, std::vector<std::string>{});
    fake_upstreams_.emplace_back(new FakeUpstream(
        std::move(context), 0, FakeHttpConnection::Type::HTTP2, version_, timeSystem()));
  }
  xds_upstream_ = fake_upstreams_[1].get();
  // Don't ASSERT fail if an xDS reconnect ends up unparented.
  xds_upstream_->set_allow_unexpected_disconnects(true);
}

void BaseIntegrationTest::createXdsConnection() {
  AssertionResult result = xds_upstream_->waitForHttpConnection(*dispatcher_, xds_connection_);
  RELEASE_ASSERT(result, result.message());
}

void BaseIntegrationTest::cleanUpXdsConnection() {
  AssertionResult result = xds_connection_->close();
  RELEASE_ASSERT(result, result.message());
  result = xds_connection_->waitForDisconnect();
  RELEASE_ASSERT(result, result.message());
  xds_connection_.reset();
}

AssertionResult BaseIntegrationTest::compareDiscoveryRequest(
    const std::string& expected_type_url, const std::string& expected_version,
    const std::vector<std::string>& expected_resource_names,
    const Protobuf::int32 expected_error_code, const std::string& expected_error_message) {
  envoy::api::v2::DiscoveryRequest discovery_request;
  VERIFY_ASSERTION(xds_stream_->waitForGrpcMessage(*dispatcher_, discovery_request));

  EXPECT_TRUE(discovery_request.has_node());
  EXPECT_FALSE(discovery_request.node().id().empty());
  EXPECT_FALSE(discovery_request.node().cluster().empty());

  // TODO(PiotrSikora): Remove this hack once fixed internally.
  if (!(expected_type_url == discovery_request.type_url())) {
    return AssertionFailure() << fmt::format("type_url {} does not match expected {}",
                                             discovery_request.type_url(), expected_type_url);
  }
  if (!(expected_error_code == discovery_request.error_detail().code())) {
    return AssertionFailure() << fmt::format("error_code {} does not match expected {}",
                                             discovery_request.error_detail().code(),
                                             expected_error_code);
  }
  EXPECT_TRUE(
      IsSubstring("", "", expected_error_message, discovery_request.error_detail().message()));
  const std::vector<std::string> resource_names(discovery_request.resource_names().cbegin(),
                                                discovery_request.resource_names().cend());
  if (expected_resource_names != resource_names) {
    return AssertionFailure() << fmt::format(
               "resources {} do not match expected {} in {}",
               fmt::join(resource_names.begin(), resource_names.end(), ","),
               fmt::join(expected_resource_names.begin(), expected_resource_names.end(), ","),
               discovery_request.DebugString());
  }
  // TODO(PiotrSikora): Remove this hack once fixed internally.
  if (!(expected_version == discovery_request.version_info())) {
    return AssertionFailure() << fmt::format("version {} does not match expected {} in {}",
                                             discovery_request.version_info(), expected_version,
                                             discovery_request.DebugString());
  }
  return AssertionSuccess();
}
} // namespace Envoy<|MERGE_RESOLUTION|>--- conflicted
+++ resolved
@@ -368,15 +368,9 @@
 
 void BaseIntegrationTest::createGeneratedApiTestServer(const std::string& bootstrap_path,
                                                        const std::vector<std::string>& port_names) {
-<<<<<<< HEAD
-  test_server_ = IntegrationTestServer::create(bootstrap_path, version_, on_server_init_function_,
-                                               deterministic_, *time_system_, *api_,
-                                               defer_listener_finalization_);
-=======
   test_server_ = IntegrationTestServer::create(bootstrap_path, version_,
-                                               pre_worker_start_test_steps_, deterministic_,
+                                               on_server_init_function_, deterministic_,
                                                timeSystem(), *api_, defer_listener_finalization_);
->>>>>>> a06b9a8b
   if (config_helper_.bootstrap().static_resources().listeners_size() > 0 &&
       !defer_listener_finalization_) {
     // Wait for listeners to be created before invoking registerTestServerPorts() below, as that
