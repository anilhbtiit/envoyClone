date: Pending

behavior_changes:
# *Changes that are expected to cause an incompatibility if applicable; deployment changes are likely required*
- area: jwt
  change: |
    Changed behavior of the jwt extraction, passing entire token for validation, instead cut him in the non-Base64 character.
    This change can be reverted temporarily by setting the runtime guard ``envoy.reloadable_features.token_passed_entirely`` to false.
- area: eds
  change: |
    Introduced caching of EDS assignments when used with ADS. Prior to this change, Envoy required that EDS assignments were sent
    after an EDS cluster was updated. If no EDS assignment was received for the cluster, it ended up with an empty assignment.
    Following this change, after a cluster update, Envoy waits for an EDS assignment until
    :ref:`initial_fetch_timeout <envoy_v3_api_field_config.core.v3.ConfigSource.initial_fetch_timeout>` times out, and will then apply
    the cached assignment and finish updating the warmed cluster. This change is disabled by default, and can be enabled by setting
    the runtime flag ``envoy.restart_features.use_eds_cache_for_ads`` to true.
- area: http
  change: |
    Introduced a new runtime flag ``envoy.reloadable_features.no_downgrade_to_canonical_name`` to disable the name downgrading in the
    per filter config searching.
    See doc :ref:`Http filter route specific config <arch_overview_http_filters_per_filter_config>` or
    issue https://github.com/envoyproxy/envoy/issues/29461 for more specific detail and examples.
- area: http
  change: |
    Switch from http_parser to BalsaParser for handling HTTP/1.1 traffic. See https://github.com/envoyproxy/envoy/issues/21245 for
    details. This behavioral change can be reverted by setting runtime flag ``envoy.reloadable_features.http1_use_balsa_parser`` to
    false.
- area: udp_proxy
  change: |
    When the UDP proxy has session filters, choosing the upstream host and creating a socket only happens after iterating all
    ``onNewSession()`` calls for all the filters in the chain. Upstream host health check for each downstream datagram does
    not apply when there are session filters, and per-packet load balancing can't be used when there are session filters.
- area: zone-aware routing
  change: |
    Zone-aware routing is now enabled even when the originating and upstream cluster have different numbers of zones.
    Previously, zone-aware routing was disabled in that case and the ``lb_zone_number_differs`` stat on the cluster was incremented.
    This behavioral change can be reverted by setting runtime guard
    ``envoy.reloadable_features.enable_zone_routing_different_zone_counts`` to false.
    Additionally, zone-aware routing now works correctly even when the originating and upstream cluster have different zone sets.
    Previously, zone-aware routing would not route fairly in this case.
    To revert the entire change, set the runtime flag ``envoy.reloadable_features.locality_routing_use_new_routing_logic``
    to false to get the old behavior and well-tested codepaths, undoing both changes.

- area: UHV
  change: |
    Introduced runtime flag ``envoy.reloadable_features.enable_universal_header_validator`` for toggling Universal Header Validator
    (UHV) on and off.
    The default value is off. This option is currently functional only when the ``ENVOY_ENABLE_UHV`` build flag is enabled.
    See https://github.com/envoyproxy/envoy/issues/10646 for more information about UHV.

minor_behavior_changes:
# *Changes that may cause incompatibilities for some users, but should not for most*
- area: ext_authz
  change: |
    removing any query parameter in the presence of repeated query parameter keys no longer drops the repeats.
- area: alternate_protocols_cache_filter
  change: |
    Changed the alternate protocols cache filter to get the cache from cluster config rather than filter config.
    This allows one downstream filter to be used with multiple clusters with different caches. This change can be reverted by
    setting runtime guard ``envoy.reloadable_features.use_cluster_cache_for_alt_protocols_filter`` to false.
- area: ext_authz
  change: |
    Don't append the local address to ``x-forwarded-for`` header when sending an http (not gRPC) auth request.
    This behavior can be reverted by setting runtime flag
    ``envoy.reloadable_features.ext_authz_http_send_original_xff`` to false.
- area: ext_proc
  change: |
    Envoy will only take
    :ref:`mode_override <envoy_v3_api_field_service.ext_proc.v3.ProcessingResponse.mode_override>`
    when waiting for the header responses. It will be ignored if it is in other processing states.
- area: outlier detection
  change: |
    Outlier detection will always respect max_ejection_percent now.
    This behavioral change can be reverted by setting runtime guard
    ``envoy.reloadable_features.check_mep_on_first_eject`` to false.
- area: quic
  change: |
    Enable QUICHE request and response headers validation. This behavior can be reverted by setting runtime flag
    ``envoy.reloadable_features.FLAGS_envoy_quic_reloadable_flag_quic_act_upon_invalid_header`` to false.
- area: http oauth2 filter
  change: |
    Change HMAC cookie encoding to base64-encoded only. This change can be reverted temporarily by
    setting the runtime guard ``envoy.reloadable_features.hmac_base64_encoding_only`` to false.
- area: router
  change: |
    Enable copying response_code from the upstream stream_info onto the downstream stream_info.
    This behavior can be reverted by setting runtime guard
    ``envoy.reloadable_features.copy_response_code_to_downstream_stream_info`` to false.
- area: xds
  change: |
    Set the lower bound of :ref:`fill_rate <envoy_v3_api_field_config.core.v3.RateLimitSettings.fill_rate>`
    to once per year. Values lower than once per year will automatically be set to that value.
- area: redis
  change: |
    The redis network filter :ref:`connection_rate_limit_per_sec
    <envoy_v3_api_field_extensions.filters.network.redis_proxy.v3.RedisProxy.ConnectionRateLimit.connection_rate_limit_per_sec>`
    must be greater than 0. A config that sets this value to 0 will be rejected.

bug_fixes:
# *Changes expected to improve the state of the world and are unlikely to have negative effects*
- area: connection limit
  change: |
    fixed a use-after-free bug in the connection limit filter.
- area: subset load balancer
  change: |
    Fixed a bug where
    :ref:`overprovisioning_factor<envoy_v3_api_field_config.endpoint.v3.ClusterLoadAssignment.Policy.overprovisioning_factor>` and
    :ref:`weighted_priority_health <envoy_v3_api_field_config.endpoint.v3.ClusterLoadAssignment.Policy.weighted_priority_health>`
    values were not respected when subset load balacing was enabled. The default values of 140 and false were always used.
- area: http1
  change: |
    Fixed a bug where HTTP/1.1 requests with "Connection: close" header is handled differently if the requested is internally redirected.
    Without internal redirect, the response will also have a "Connection: close" header and the connection will be closed after finishing
    that request. Requests with internal redirect should be handled in the same way. This behavior can be reverted by setting runtime
    ``envoy.reloadable_features.http1_connection_close_header_in_redirect`` to false.
- area: redis
  change: |
    fixed a bug where redis key formatter is using the closed stream because of life time issues.
- area: extension_discovery_service
  change: |
    Fixed a bug causing crash if ECDS is used with upstream HTTP filters.
- area: tls
  change: |
    fixed a bug where handshake may fail when both private key provider and cert validation are set.
- area: dns
  change: |
    Fixed a bug where when respect_dns_ttl was set to true, c-ares dns resolver only considered address record for ttl calculation
    while ignoring CNAME records TTL. Now when respect_dns_ttl is set to true minimum of all TTL records is considered.
- area: dns
  change: |
    Fixed a bug where dns response was not always conforming [RFC 2181](https://datatracker.ietf.org/doc/html/rfc2181) for TTL values.
    Previously a malicious user could add a TTL greater than 2^31 - 1, and with c-ares library using 32 bit signed int data type
    would overflow and send a negative TTL.
- area: healthcheck
  change: |
    The default behavior of unejecting outlier-detection-ejected host on successful active health checking can
    be disabled by setting :ref:`outlier_detection.successful_active_health_check_uneject_host
    <envoy_v3_api_field_config.cluster.v3.OutlierDetection.successful_active_health_check_uneject_host>`
    to ``false``. This new configuration flag is a substitute for the removed runtime option
    ``envoy.reloadable_features_successful_active_health_check_uneject_host``.
- area: aws signer
  change: |
    fixed a bug where expiration timestamp on task roles failed to validate. This causes failure of credential caching which
    results in constant hits to the task role metadata URL.
- area: router check tool
  change: |
    Fixed a bug where the route coverage is not correctly calculated when a route has weighted clusters.
- area: unix domain sockets
  change: |
    Fixed a crash on some versions of macOS when using a listener on a unix-domain socket.
- area: redis
  change: |
    Fixed a bug where redis key with % in the key is failing with a validation error.

removed_config_or_runtime:
# *Normally occurs at the end of the* :ref:`deprecation period <deprecated>`
- area: listener
  change: |
    Removed ``envoy.reloadable_features.enable_update_listener_socket_options`` runtime flag and legacy code paths.
- area: tcp
  change: |
    Removed runtime key ``envoy.reloadable_features.tcp_pool_idle_timeout``.
- area: http filters
  change: |
    Removed ``envoy_reloadable_features_http_filter_avoid_reentrant_local_reply`` runtime flag and legacy code paths.
- area: tcp_proxy
  change: |
    Removed ``envoy_reloadable_features_finish_reading_on_decode_trailers`` runtime flag and legacy code paths.
- area: dns
  change: |
    Removed ``envoy.restart_features.use_apple_api_for_dns_lookups`` and legacy code paths.
- area: runtime
  change: |
    Removed ``envoy.restart_features.remove_runtime_singleton`` and legacy code paths.
- area: xDS
  change: |
    Removed ``envoy.restart_features.explicit_wildcard_resource`` and legacy code paths.
- area: quic
  change: |
    Removed ``envoy.reloadable_features.reject_require_client_certificate_with_quic`` and legacy code paths.
- area: healthcheck
  change: |
    Removed ``envoy.reloadable_features_successful_active_health_check_uneject_host`` runtime option and
    substituted it with :ref:`outlier_detection.successful_active_health_check_uneject_host
    <envoy_v3_api_field_config.cluster.v3.OutlierDetection.successful_active_health_check_uneject_host>`
    outlier detection configuration flag.

new_features:
- area: access_log
  change: |
    added %RESPONSE_FLAGS_LONG% substitution string, that will output a pascal case string representing the resonse flags.
    The output response flags will correspond with %RESPONSE_FLAGS%, only with a long textual string representation.
- area: config
  change: |
    Added the capability to defer broadcasting of certain cluster (CDS, EDS) to
    worker threads from the main thread. This optimization can save significant
    amount of memory in cases where there are (1) a large number of workers and
    (2) a large amount of config, most of which is unused. This capability is
    guarded by :ref:`enable_deferred_cluster_creation
    <envoy_v3_api_field_config.bootstrap.v3.ClusterManager.enable_deferred_cluster_creation>`.
- area: extension_discovery_service
  change: |
    added ECDS support for :ref:` downstream network filters<envoy_v3_api_field_config.listener.v3.Filter.config_discovery>`.
- area: ext_proc
  change: |
    added
    :ref:`disable_immediate_response <envoy_v3_api_field_extensions.filters.http.ext_proc.v3.ExternalProcessor.disable_immediate_response>`
    config API to ignore the
    :ref:`immediate_response <envoy_v3_api_field_service.ext_proc.v3.ProcessingResponse.immediate_response>`
    message from the external processing server.
- area: access_log
  change: |
    added a field lookup to %FILTER_STATE% for objects that have reflection enabled.
- area: http
  change: |
    added :ref:`Json-To-Metadata filter <envoy_v3_api_msg_extensions.filters.http.json_to_metadata.v3.JsonToMetadata>`.
- area: extension_discovery_service
  change: |
    added metric listener.listener_stat.network_extension_config_missing to track closed connections due to missing config.
- area: lua
  change: |
    added :ref:`downstreamRemoteAddress() <config_http_filters_lua_stream_info_downstream_remote_address>`
    method to the Stream info object API.
- area: quic
  change: |
    added support for QUIC listener filters with ECDS support reusing the same config API
    :ref:`listener_filters <envoy_v3_api_field_config.listener.v3.Listener.listener_filters>` as TCP does.
- area: redis
  change: |
    added support for time command (returns a local response).
- area: extension_discovery_service
  change: |
    added ECDS support for :ref:` upstream network filters<envoy_v3_api_field_config.cluster.v3.Filter.config_discovery>`.
- area: redis
  change: |
    added support for lmove command.
- area: upstream
  change: |
    added :ref:`allow_redundant_keys <envoy_v3_api_field_extensions.load_balancing_policies.subset.v3.Subset.allow_redundant_keys>`
    to suppport redundant keys in request metadata for subset load balancing.
- area: access_logs
  change: |
    added :ref:`json_format_options <envoy_v3_api_field_config.core.v3.SubstitutionFormatString.json_format_options>` config option to
    support JSON output formatting and the :ref:`sort_properties <envoy_v3_api_field_config.core.v3.JsonFormatOptions.sort_properties>`
    option to print the JSON output with sorted properties.
- area: tap
  change: |
    added :ref:`custom_sink <envoy_v3_api_field_config.tap.v3.OutputSink.custom_sink>` type to enable writing tap data
    out to a custom sink extension.
- area: tls
  change: |
    added :ref:`disable_stateful_session_resumption
    <envoy_v3_api_field_extensions.transport_sockets.tls.v3.DownstreamTlsContext.disable_stateful_session_resumption>` config option to
    disable stateful TLS session resumption.
- area: udp_proxy
  change: |
    added :ref:`session_filters <envoy_v3_api_field_extensions.filters.udp.udp_proxy.v3.UdpProxyConfig.session_filters>` config to
    support optional filters that will run for each upstream UDP session. More information can be found in the UDP proxy documentation.
- area: udp_proxy
  change: |
    added ``injectDatagramToFilterChain()`` callback to UDP session filters that allows session filters to inject datagrams downstream
    or upstream the filter chain during a filter chain iteration. This can be used, for example, by session filters that are required
    to buffer datagrams due to an asynchronous call.
- area: otlp_stats_sink
  change: |
    added :ref:` stats prefix option<envoy_v3_api_field_extensions.stat_sinks.open_telemetry.v3.SinkConfig.stats_prefix>`
    to OTLP stats sink that enables adding a static prefix to all stats flushed by this sink.
- area: udp_proxy
  change: |
    added :ref:`http_capsule <envoy_v3_api_msg_extensions.filters.udp.udp_proxy.session.http_capsule.v3.FilterConfig>` UDP session filter
    that can be used to encapsule or decapsulate UDP datagrams in HTTP, when used for UDP tunneling.
- area: tap
  change: |
    added :ref:`record_headers_received_time <envoy_v3_api_field_extensions.filters.http.tap.v3.Tap.record_headers_received_time>`
    to control writing request and response headers received time in trace output.
- area: tls
  change: |
    added fallback :ref:`fallback
    <envoy_v3_api_field_extensions.transport_sockets.tls.v3.PrivateKeyProvider.fallback>`
    to support private key provider to fallback to boringssl tls handshake.
    If the private key provider isn't available (eg. the required hardware capability doesn't existed),
    Envoy will fallback to the BoringSSL default implementation when the fallback is true.
    The default value is false.
- area: tcp
  change: |
    added the support to detect and send TCP RST for raw buffer socket based connections. This is currently supported on Linux only.
    It can be disabled by the runtime guard ``envoy_reloadable_features_detect_and_raise_rst_tcp_connection``.
- area: upstream
  change: |
    Added the ability to specify a custom upstream local address selector using
    :ref:`local_address_selector:<envoy_v3_api_field_config.core.v3.BindConfig.local_address_selector>`.
<<<<<<< HEAD
- area: tap
  change: |
    added :ref:`record_downstream_connection <envoy_v3_api_field_extensions.filters.http.tap.v3.Tap.record_downstream_connection>`
    to control writing downstream connection address info in trace output.
=======
- area: original_dst
  change: |
    added support for the internal listener address recovery using the original destination listener filter.
>>>>>>> bfb39284

deprecated:
- area: tracing
  change: |
    OpenTracing is deprecated and will be removed at version 1.30, since the upstream project has been abandoned.
- area: tracing
  change: |
    Opencensus is deprecated and will be removed at version 1.30, since the upstream project has been abandoned.<|MERGE_RESOLUTION|>--- conflicted
+++ resolved
@@ -289,16 +289,13 @@
   change: |
     Added the ability to specify a custom upstream local address selector using
     :ref:`local_address_selector:<envoy_v3_api_field_config.core.v3.BindConfig.local_address_selector>`.
-<<<<<<< HEAD
 - area: tap
   change: |
     added :ref:`record_downstream_connection <envoy_v3_api_field_extensions.filters.http.tap.v3.Tap.record_downstream_connection>`
     to control writing downstream connection address info in trace output.
-=======
 - area: original_dst
   change: |
     added support for the internal listener address recovery using the original destination listener filter.
->>>>>>> bfb39284
 
 deprecated:
 - area: tracing
