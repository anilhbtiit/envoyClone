date: Pending

behavior_changes:
# *Changes that are expected to cause an incompatibility if applicable; deployment changes are likely required*
- area: build
  change: |
    Moved the subset, ring_hash, and maglev LB code into extensions. If you use these load balancers and override
    extensions_build_config.bzl you will need to include them explicitly.
- area: build
  change: |
    Moved xDS code extensions. If you use the xDS and override extensions_build_config.bzl you will
    need to include the new config_subscriptions explicitly.
- area: http
  change: |
    When ``append_x_forwarded_host`` is enabled for a given route action it is now only appended iff it is different from the last
    value in the list. This resolves issues where a retry caused the same value to be appended multiple times. This
    behavioral change can be temporarily reverted by setting runtime guard ``envoy_reloadable_features_append_xfh_idempotent`` to false.

minor_behavior_changes:
# *Changes that may cause incompatibilities for some users, but should not for most*
- area: connection pool
  change: |
    Increase granularity mapping connection pool failures to specific stream failure reasons to make it more transparent why
    the stream is reset when a connection pool's connection fails.
- area: custom response
  change: |
    The filter now traverses matchers from most specific to least specific per filter config till a match is found for the response.
- area: http1
  change: |
    Allowing mixed case schemes in absolute urls (e.g. HtTp://www.google.com). Mixed case schemes will be normalized to
    the lower cased equivalents before being forwarded upstream. This behavior can be reverted by setting runtime flag
    ``envoy.reloadable_features.allow_absolute_url_with_mixed_scheme`` to false.
- area: http1
  change: |
    The HTTP1 server-side codec no longer considers encoding 1xx headers as
    starting the response. This allows the codec to raise protocol errors,
    sending detailed local replies instead of just closing the connection. This
    behavior can be reverted by setting runtime flag
    ``envoy.reloadable_features.http1_allow_codec_error_response_after_1xx_headers``
    to false.
- area: dns
  change: |
    Changing the DNS cache to use host:port as the cache key rather than host. This allows a
    downstream DFP filter to serve both secure and insecure clusters. This behavioral change
    can be reverted by setting runtime flag ``envoy.reloadable_features.dfp_mixed_scheme`` to false.
- area: uhv
  change: |
    Preserve case of %-encoded triplets in the default header validator. This behavior can be reverted by setting runtime flag
    ``envoy.reloadable_features.uhv_preserve_url_encoded_case`` to false, in which case %-encoded triplets are normalized
    to uppercase characters. This setting is only applicable when the Unversal Header Validator is enabled and has no effect otherwise.
- area: uhv
  change: |
    Allow malformed URL encoded triplets in the default header validator. This behavior can be reverted by setting runtime flag
    ``envoy.reloadable_features.uhv_allow_malformed_url_encoding`` to false, in which case requests with malformed URL encoded triplets
    in path are rejected. This setting is only applicable when the Unversal Header Validator is enabled and has no effect otherwise.
- area: ext_proc
  change: |
    When :ref:`clear_route_cache <envoy_v3_api_field_service.ext_proc.v3.CommonResponse.clear_route_cache>` is set, ext_proc will check
    for header mutations beforce clearing the route cache. Failures due to this check will be counted under the
    clear_route_cache_ignored stat.
- area: aws
  change: |
    Added support for fetching credentials from the AWS credentials file, which only happens if credentials cannot be fetched
    from environment variables. This behavioral change can be reverted by setting runtime guard
    ``envoy.reloadable_features.enable_aws_credentials_file`` to ``false``.
- area: http cookies
  change: |
    Changed internal format of http cookie to protobuf and added expiry timestamp. Processing expired cookie
    results in selection of a new upstream host and sending a new cookie to the client. Previous format of
    the cookie is still accepted, but is planned to be obsoleted in the future.
    This behavior change can be reverted by setting
    ``envoy.reloadable_features.stateful_session_encode_ttl_in_cookie`` to ``false``.
- area: overload manager
  change: |
    Changed behavior of the overload manager to error on unknown overload
    manager actions. Prior it would silently fail.  This change can be reverted
    temporarily by setting the runtime guard
    ``envoy.reloadable_features.overload_manager_error_unknown_action`` to
    false.
- area: router
  change: |
    Added check for existing metadata before setting metadata due to 'auto_sni', 'auto_san_validation', or
    'override_auto_sni_header' to prevent triggering ENVOY_BUG when an earlier filter has set the metadata.
- area: resource_monitors
  change: |
    Changed behavior of the fixed heap monitor to count unused mapped pages as
    free memory. This change can be reverted temporarily by setting the runtime guard
    ``envoy.reloadable_features.count_unused_mapped_pages_as_free`` to false.
- area: ext_proc
  change: |
    Filter metadata containing ext proc stats has been moved from ext-proc-logging-info to a namespace corresponding
    to the name of the ext_proc filter.
- area: stats
  change: |
    Added new type of gauge with type hidden. These stats are hidden from admin/stats-sinks but can shown with a
    query-parameter of ``/stats?hidden=include`` or ``/stats?hidden=showonly``.

bug_fixes:
# *Changes expected to improve the state of the world and are unlikely to have negative effects*
- area: oauth2
  change: |
    The Max-Age attribute of Set-Cookie HTTP response header was being assigned a value representing Seconds Since
    the Epoch, causing cookies to expire in ~53 years. This was fixed an now it is being assinged a value representing
    the number of seconds until the cookie expires.
    This behavioral change can be temporarily reverted by setting runtime guard
    ``envoy.reloadable_features.oauth_use_standard_max_age_value`` to false.
- area: tls
  change: |
    Fix build FIPS compliance when using both FIPS mode and Wasm extensions (``--define boringssl=fips`` and ``--define wasm=v8``).
- area: ext_authz
  change: |
    Fix a bug where the ext_authz filter will ignore the request body when the
    :ref:`pack_as_bytes <envoy_v3_api_field_extensions.filters.http.ext_authz.v3.BufferSettings.pack_as_bytes>` is set to true and
    HTTP authorization service is configured.
- area: router
  change: |
    Fixed the bug that updating :ref:`scope_key_builder
    <envoy_v3_api_field_extensions.filters.network.http_connection_manager.v3.ScopedRoutes.scope_key_builder>`
    of SRDS config doesn't work and multiple HCM share the same ``scope_key_builder``.
- area: http
  change: |
    The :ref:`is_optional
    <envoy_v3_api_field_extensions.filters.network.http_connection_manager.v3.HttpFilter.is_optional>`
    field of HTTP filter can only be used for configuration loading of
    :ref:`HTTP filter <envoy_v3_api_msg_extensions.filters.network.http_connection_manager.v3.HttpFilter>`
    and will be ignored for loading of route or virtual host level filter config. This behavioral change
    can be temporarily reverted by setting runtime guard
    ``envoy.reloadable_features.ignore_optional_option_from_hcm_for_route_config`` to false.
    You can also use
    :ref:`route/virtual host optional flag <envoy_v3_api_field_config.route.v3.FilterConfig.is_optional>`
    as a replacement of the feature.
- area: logging
  change: |
    Do not display GRPC_STATUS_NUMBER for non gRPC requests.
    This behavioral change can be temporarily reverted by setting runtime guard
    ``envoy.reloadable_features.validate_grpc_header_before_log_grpc_status`` to false.
- area: boringssl
  change: |
    Fixed the crash that occurs when contrib is compiled with ``boringssl=fips`` defined.
- area: oauth2
  change: |
    The httpOnly attribute for Set-Cookie for tokens in HTTP response header was missing,
    causing tokens to be accessible from the JavaScript making the apps vulnerable.
    This was fixed now by marking the cookie as httpOnly.
    This behavioral change can be temporarily reverted by setting runtime guard
    ``envoy.reloadable_features.oauth_make_token_cookie_httponly`` to false.
- area: dependency
  change: |
    update Wasmtime and related deps -> 9.0.3 to resolve
    `CVE-2023-30624 <https://nvd.nist.gov/vuln/detail/CVE-2023-30624>`_.
- area: dependency
  change: |
    update C-ares -> 1.91.1 to resolve:

    - `CVE-2023-31130 <https://nvd.nist.gov/vuln/detail/CVE-2023-31130>`_.
    - `CVE-2023-31147 <https://nvd.nist.gov/vuln/detail/CVE-2023-31147>`_.
    - `CVE-2023-31124 <https://nvd.nist.gov/vuln/detail/CVE-2023-31124>`_.
    - `CVE-2023-32067 <https://nvd.nist.gov/vuln/detail/CVE-2023-32067>`_.

removed_config_or_runtime:
# *Normally occurs at the end of the* :ref:`deprecation period <deprecated>`
- area: http
  change: |
    removed runtime key ``envoy.reloadable_features.closer_shadow_behavior`` and legacy code paths.
- area: http
  change: |
    removed runtime key ``envoy.reloadable_features.allow_upstream_filters`` and legacy code paths.
- area: quic
  change: |
    removed runtime key ``envoy.reloadable_features.quic_defer_send_in_response_to_packet`` and legacy code paths.
- area: upstream
  change: |
    removed runtime key ``envoy.reloadable_features.fix_hash_key`` and legacy code paths.
- area: logging
  change: |
    removed runtime key ``envoy.reloadable_features.correct_remote_address`` and legacy code paths.
- area: http
  change: |
    removed runtime key ``envoy.reloadable_features.http_response_half_close`` and legacy code paths.
- area: udp
  change: |
    removed runtime key ``envoy.reloadable_features.udp_proxy_connect`` and legacy code paths.
- area: header_formatters
  change: |
    removed runtime key ``envoy.reloadable_features.unified_header_formatter`` and legacy code paths.
- area: tls
  change: |
    remove runtime key ``envoy.reloadable_features.tls_async_cert_validation`` and legacy code paths.
- area: config
  change: |
    removed runtime key ``envoy.reloadable_features.delta_xds_subscription_state_tracking_fix`` and legacy code paths.
- area: http
  change: |
    removed runtime key ``envoy.reloadable_features.http_strip_fragment_from_path_unsafe_if_disabled`` and legacy code paths.

new_features:
- area: access_log
  change: |
    added %ACCESS_LOG_TYPE% substitution string, to help distinguishing between access log records and when they are being
    recorded. Please refer to the access log configuration documentation for more information.
- area: access_log
  change: |
    added :ref:`CEL <envoy_v3_api_msg_extensions.formatter.cel.v3.Cel>` access log formatter to print CEL expression.
- area: access_log
  change: |
    (QUIC only) Added support for %BYTES_RETRANSMITTED% and %PACKETS_RETRANSMITTED%.
- area: dynamic_forward_proxy
  change: |
    added :ref:`sub_clusters_config
    <envoy_v3_api_field_extensions.clusters.dynamic_forward_proxy.v3.ClusterConfig.sub_clusters_config>` to enable
    independent sub cluster for each host:port, with STRICT_DNS cluster type.
- area: http
  change: |
    added Runtime feature ``envoy.reloadable_features.max_request_headers_size_kb`` to override the default value of
    :ref:`max request headers size
    <envoy_v3_api_field_extensions.filters.network.http_connection_manager.v3.HttpConnectionManager.max_request_headers_kb>`.
- area: load shed point
  change: |
    added load shed point ``envoy.load_shed_points.http_connection_manager_decode_headers`` that rejects new http streams
    by sending a local reply.
- area: load shed point
  change: |
    added load shed point ``envoy.load_shed_points.http1_server_abort_dispatch`` that rejects HTTP1 server processing of requests.
- area: load shed point
  change: |
    added load shed point ``envoy.load_shed_points.http2_server_go_away_on_dispatch`` that sends
    ``GOAWAY`` for HTTP2 server processing of requests.  When a ``GOAWAY`` frame is submitted by
    this the counter ``http2.goaway_sent`` will be incremented.
- area: matchers
  change: |
    Added :ref:`RuntimeFraction <envoy_v3_api_msg_extensions.matching.input_matchers.runtime_fraction.v3.RuntimeFraction>` input
    matcher. It allows matching hash of the input on a runtime key.
- area: stat_sinks
  change: |
    Added ``envoy.stat_sinks.open_telemetry`` stats_sink, that supports flushing metrics by the OTLP protocol,
    for supported Open Telemetry collectors.
- area: redis_proxy
  change: |
    added new configuration field :ref:`key_formatter
    <envoy_v3_api_field_extensions.filters.network.redis_proxy.v3.RedisProxy.PrefixRoutes.Route.key_formatter>` to format redis key.
    The field supports using %KEY% as a formatter command for substituting the redis key as part of the substitution formatter expression.
- area: ratelimit
  change: |
    added new configuration field :ref:`domain
    <envoy_v3_api_field_extensions.filters.http.ratelimit.v3.RateLimitPerRoute.domain>` to allow for setting rate limit domains on a
    per-route basis.
- area: tls_inspector
  change: |
    added histogram ``bytes_processed`` which records the number of bytes of
    the tls_inspector processed while analyzing for tls usage. In cases where
    the connection uses tls this records the tls client hello size. In cases
    where the connection doesn't use tls this records the amount of bytes the
    tls_inspector processed until it realized the connection was not using tls.
- area: access_log
  change: |
    added access log filter :ref:`log_type_filter <envoy_v3_api_field_config.accesslog.v3.AccessLogFilter.log_type_filter>`
    to filter access log records based on the type of the record.
- area: ext_proc
  change: |
    added new configuration field
    :ref:`disable_clear_route_cache <envoy_v3_api_field_extensions.filters.http.ext_proc.v3.ExternalProcessor.disable_clear_route_cache>`
    to force the ext_proc filter from clearing the route cache. Failures to clear from setting this field will be counted under the
    clear_route_cache_disabled stat.
- area: ext_proc
  change: |
    added new configuration field
    :ref:`allow_mode_override <envoy_v3_api_field_extensions.filters.http.ext_proc.v3.ExternalProcessor.allow_mode_override>`
    If set to true, the filter config
    :ref:`processing_mode <envoy_v3_api_field_extensions.filters.http.ext_proc.v3.ExternalProcessor.processing_mode>`
    can be overridden by the
    :ref:`mode_override <envoy_v3_api_field_service.ext_proc.v3.ProcessingResponse.mode_override>`
    in the response message from the external processing server.
    If not set, the ``mode_override`` API in the response message will be ignored.
- area: ext_proc
  change: |
    :ref:`forward_rules <envoy_v3_api_field_extensions.filters.http.ext_proc.v3.ExternalProcessor.forward_rules>`
    to only allow headers matchinging the forward rules to be forwarded to the external processing server.
- area: redis_proxy
  change: |
    added new field :ref:`connection_rate_limit
    <envoy_v3_api_field_extensions.filters.network.redis_proxy.v3.RedisProxy.ConnPoolSettings.connection_rate_limit>`
    to limit reconnection rate to redis server to avoid reconnection storm.
- area: access_log
  change: |
    added additional HCM access log option :ref:`flush_log_on_tunnel_successfully_established
    <envoy_v3_api_field_extensions.filters.network.http_connection_manager.v3.HttpConnectionManager.HcmAccessLogOptions.flush_log_on_tunnel_successfully_established>`.
    Enabling this option will write a log to all access loggers when HTTP tunnels (e.g. Websocket and CONNECT)
    are successfully established.
- area: admin
  change: |
    Adds a new admin stats html bucket-mode ``detailed`` to generate all recorded buckets and summary percentiles.
- area: http
  change: |
    Add support to the route/virtual host level
    :ref:`is_optional <envoy_v3_api_field_config.route.v3.FilterConfig.is_optional>` field.
    A route/virtual host level per filter config can be marked as optional, which means that if
    the filter fails to load, the configuration will no be rejected.
- area: upstream
  change: |
    Added :ref:`cluster provided extension
    <envoy_v3_api_msg_extensions.load_balancing_policies.cluster_provided.v3.ClusterProvided>`
    to suppport the :ref:`load balancer policy <envoy_v3_api_field_config.cluster.v3.Cluster.load_balancing_policy>`.
- area: fault
  change: |
    added new field ``envoy.extensions.filters.http.fault.v3.HTTPFault.filter_metadata`` to aid in logging.
    Metadata will be stored in StreamInfo dynamic metadata under a namespace corresponding to the name of the fault filter.
- area: application_logs
  change: |
    Added bootstrap option
    :ref:`application_log_format <envoy_v3_api_field_config.bootstrap.v3.Bootstrap.ApplicationLogConfig.LogFormat.json_format>`
    to enable setting application log format as JSON structure.
- area: application_logs
  change: |
    Added bootstrap option
    :ref:`application_log_format <envoy_v3_api_field_config.bootstrap.v3.Bootstrap.ApplicationLogConfig.LogFormat.text_format>`
    to enable setting application log text format from config.
- area: ext_proc
  change: |
    added new field ``filter_metadata <envoy_v3_api_field_extensions.filters.http.ext_proc.v3.ExtProc.filter_metadata`` to aid in logging.
    Metadata will be stored in StreamInfo filter metadata under a namespace corresponding to the name of the ext proc filter.
- area: matching
  change: |
    added CEL(Common Expression Language) matcher support :ref:`CEL data input <extension_envoy.matching.inputs.cel_data_input>`
    and :ref:`CEL input matcher <extension_envoy.matching.matchers.cel_matcher>`.
- area: tls
  change: |
    Added support for hot-reloading CRL file when the file changes on disk.
    This works with dynamic secrets when
    :ref:`CertificateValidationContext <envoy_v3_api_msg_extensions.transport_sockets.tls.v3.CertificateValidationContext>`
    is delivered via SDS.
- area: http
  change: |
    added support for configuring additional :ref:`cookie attributes <envoy_v3_api_msg_config.route.v3.RouteAction.HashPolicy.cookie>`.
<<<<<<< HEAD
- area: http
  change: |
    Added support for the route/virtual host level
    :ref:`disabled <envoy_v3_api_field_config.route.v3.FilterConfig.disabled>` field.
    A route/virtual host level per filter config can be marked as disabled, which means that
    the filter will be disabled in a specific route/virtual host.
=======
- area: health_check
  change: |
    added host related information :ref:`metadata <envoy_v3_api_field_data.core.v3.HealthCheckEvent.metadata>` and
    :ref:`locality <envoy_v3_api_field_data.core.v3.HealthCheckEvent.locality>` to
    the :ref:`health check event <envoy_v3_api_msg_data.core.v3.HealthCheckEvent>` definition.
>>>>>>> b8e11219

deprecated:
- area: access_log
  change: |
    deprecated (1.25.0) :ref:`intermediate_log_entry <envoy_v3_api_field_data.accesslog.v3.AccessLogCommon.intermediate_log_entry>`
    in favour of :ref:`access_log_type <envoy_v3_api_field_data.accesslog.v3.AccessLogCommon.access_log_type>`.
- area: health_check
  change: |
    deprecated the :ref:`HealthCheck event_log_path <envoy_v3_api_field_config.core.v3.HealthCheck.event_log_path>` in favor of
    :ref:`HealthCheck event_logger extension <envoy_v3_api_field_config.core.v3.HealthCheck.event_logger>`.<|MERGE_RESOLUTION|>--- conflicted
+++ resolved
@@ -331,20 +331,17 @@
 - area: http
   change: |
     added support for configuring additional :ref:`cookie attributes <envoy_v3_api_msg_config.route.v3.RouteAction.HashPolicy.cookie>`.
-<<<<<<< HEAD
 - area: http
   change: |
     Added support for the route/virtual host level
     :ref:`disabled <envoy_v3_api_field_config.route.v3.FilterConfig.disabled>` field.
     A route/virtual host level per filter config can be marked as disabled, which means that
     the filter will be disabled in a specific route/virtual host.
-=======
 - area: health_check
   change: |
     added host related information :ref:`metadata <envoy_v3_api_field_data.core.v3.HealthCheckEvent.metadata>` and
     :ref:`locality <envoy_v3_api_field_data.core.v3.HealthCheckEvent.locality>` to
     the :ref:`health check event <envoy_v3_api_msg_data.core.v3.HealthCheckEvent>` definition.
->>>>>>> b8e11219
 
 deprecated:
 - area: access_log
