--- conflicted
+++ resolved
@@ -231,13 +231,10 @@
     }
 
     bool includeAttemptCount() const override { return false; }
-<<<<<<< HEAD
+    const Router::RouteEntry::UpgradeMap& upgradeMap() const override { return upgrade_map_; }
     Router::InternalRedirectAction internalRedirectAction() const override {
       return Router::InternalRedirectAction::Reject;
     }
-=======
-    const Router::RouteEntry::UpgradeMap& upgradeMap() const override { return upgrade_map_; }
->>>>>>> 1b699a2b
 
     static const NullRateLimitPolicy rate_limit_policy_;
     static const NullRetryPolicy retry_policy_;
