date: Pending

behavior_changes:
# *Changes that are expected to cause an incompatibility if applicable; deployment changes are likely required*
- area: http
  change: |
    Flip runtime flag ``envoy.reloadable_features.no_downgrade_to_canonical_name`` to true. Name downgrading in the
    per filter config searching will be disabled by default. This behavior can be temporarily reverted by setting
    the flag to false explicitly.
    See doc :ref:`Http filter route specific config <arch_overview_http_filters_per_filter_config>` or
    issue https://github.com/envoyproxy/envoy/issues/29461 for more specific detail and examples.

minor_behavior_changes:
- area: upstream
  change: |
    Fixed a reported issue (https://github.com/envoyproxy/envoy/issues/11004) that causes the Least
    Request load balancer policy to be unfair when the number of hosts are very small, when the number
    of hosts is smaller than the choice_count, instead of randomly selection hosts from the list, we
    perform a full scan on it to choose the host with least requests.
# *Changes that may cause incompatibilities for some users, but should not for most*
- area: local_rate_limit
  change: |
    Added new configuration field :ref:`rate_limited_as_resource_exhausted
    <envoy_v3_api_field_extensions.filters.http.local_ratelimit.v3.LocalRateLimit.rate_limited_as_resource_exhausted>`
    to allow for setting if rate limit grpc response should be RESOURCE_EXHAUSTED instead of the default UNAVAILABLE.

bug_fixes:
# *Changes expected to improve the state of the world and are unlikely to have negative effects*
- area: xds
  change: |
    Fixed a bug (https://github.com/envoyproxy/envoy/issues/27702) that caused ADS initialization
    to fail on the first attempt and set a back-off retry interval of up to 1 second, if ADS is
    using an Envoy Cluster for the backend. The issue was fixed to ensure that ADS initialization
    happens after the Envoy Cluster it depends upon has been properly initialized. ADS that does
    not depend on an Envoy Cluster (i.e. GoogleGrpc) is not affected by this change.
- area: grpc
  change: |
    Fixed a bug in gRPC async client cache which intermittently causes CPU spikes due to busy loop in timer expiration.

removed_config_or_runtime:
# *Normally occurs at the end of the* :ref:`deprecation period <deprecated>`
- area: http
  change: |
    Removed ``envoy.reloadable_features.expand_agnostic_stream_lifetime`` and legacy code paths.
- area: http
  change: |
    removed ``envoy.reloadable_features.correctly_validate_alpn`` and legacy code paths.
- area: maglev
  change: |
    Removed ``envoy.reloadable_features.allow_compact_maglev`` and legacy code paths.
- area: router
  change: |
    Removed the deprecated ``envoy.reloadable_features.prohibit_route_refresh_after_response_headers_sent``
    runtime flag and legacy code path.
- area: upstream
  change: |
    Removed the deprecated ``envoy.reloadable_features.validate_detailed_override_host_statuses``
    runtime flag and legacy code path.
- area: grpc
  change: |
    Removed the deprecated ``envoy.reloadable_features.service_sanitize_non_utf8_strings``
    runtime flag and legacy code path.

new_features:
- area: upstream
  change: |
    Added :ref:`enable_full_scan <envoy_v3_api_msg_extensions.load_balancing_policies.least_request.v3.LeastRequest>`
    option to the least requested load balancer. If set to true, Envoy will perform a full scan on the list of hosts
    instead of using :ref:`choice_count
    <envoy_v3_api_msg_extensions.load_balancing_policies.least_request.v3.LeastRequest>`
    to select the hosts.
- area: stats
  change: |
    added :ref:`per_endpoint_stats <envoy_v3_api_field_config.cluster.v3.TrackClusterStats.per_endpoint_stats>` to get some metrics
    for each endpoint in a cluster.

- area: jwt
  change: |
    The jwt filter can now serialize non-primitive custom claims when maping claims to headers.
    These claims will be serialized as JSON and encoded as Base64.
<<<<<<< HEAD
- area: tracing
  change: |
    Added support to configure a sampler for the OpenTelemetry tracer.
=======
- area: tcp_proxy
  change: |
    added support to TCP Proxy for recording the latency in ``UpstreamTiming`` from when the first
    initial connection to the upstream cluster was attempted to when either the
    connection was successfully established or the filiter failed to initialize
    any connection to the upstream.
- area: ratelimit
  change: |
    Ratelimit supports setting the HTTP status that is returned to the client when the ratelimit server
    returns an error or cannot be reached with :ref:`status_on_error
    <envoy_v3_api_field_extensions.filters.http.ratelimit.v3.RateLimit.status_on_error>`
    configuration flag.
>>>>>>> d6e7e590

deprecated:<|MERGE_RESOLUTION|>--- conflicted
+++ resolved
@@ -78,11 +78,6 @@
   change: |
     The jwt filter can now serialize non-primitive custom claims when maping claims to headers.
     These claims will be serialized as JSON and encoded as Base64.
-<<<<<<< HEAD
-- area: tracing
-  change: |
-    Added support to configure a sampler for the OpenTelemetry tracer.
-=======
 - area: tcp_proxy
   change: |
     added support to TCP Proxy for recording the latency in ``UpstreamTiming`` from when the first
@@ -95,6 +90,8 @@
     returns an error or cannot be reached with :ref:`status_on_error
     <envoy_v3_api_field_extensions.filters.http.ratelimit.v3.RateLimit.status_on_error>`
     configuration flag.
->>>>>>> d6e7e590
+- area: tracing
+  change: |
+    Added support to configure a sampler for the OpenTelemetry tracer.
 
 deprecated: