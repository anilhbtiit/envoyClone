--- conflicted
+++ resolved
@@ -24,13 +24,7 @@
     NOT_REACHED_GCOVR_EXCL_LINE;
   }
   bool implementsSecureTransport() const override { return true; }
-<<<<<<< HEAD
-
-  // TODO(mpuncel) only invoke callback() once secrets are ready.
-  void addReadyCb(std::function<void()> callback) override { callback(); };
-  bool secureTransportReady() const override { NOT_REACHED_GCOVR_EXCL_LINE; }
-=======
->>>>>>> f95f5391
+  bool isReady() const override { NOT_REACHED_GCOVR_EXCL_LINE; }
 };
 
 // TODO(danzh): when implement ProofSource, examine of it's necessary to
