#include "envoy/stats/stats.h"
#include "envoy/upstream/upstream.h"

#include "common/upstream/resource_manager_impl.h"

#include "test/mocks/runtime/mocks.h"
#include "test/mocks/stats/mocks.h"

#include "gmock/gmock.h"
#include "gtest/gtest.h"

using testing::_;
using testing::NiceMock;
using testing::Return;

namespace Envoy {
namespace Upstream {
namespace {

TEST(ResourceManagerImplTest, RuntimeResourceManager) {
  NiceMock<Runtime::MockLoader> runtime;
<<<<<<< HEAD
  NiceMock<Stats::MockBoolIndicator> bool_indicator;
  NiceMock<Stats::MockGauge> gauge;
  NiceMock<Stats::MockStore> store;

  ON_CALL(store, boolIndicator(_)).WillByDefault(ReturnRef(bool_indicator));
=======
  NiceMock<Stats::MockGauge> gauge;
  NiceMock<Stats::MockStore> store;

>>>>>>> 628d1668
  ON_CALL(store, gauge(_)).WillByDefault(ReturnRef(gauge));

  ResourceManagerImpl resource_manager(
      runtime, "circuit_breakers.runtime_resource_manager_test.default.", 0, 0, 0, 1,
<<<<<<< HEAD
      ClusterCircuitBreakersStats{
          ALL_CLUSTER_CIRCUIT_BREAKERS_STATS(POOL_BOOL_INDICATOR(store), POOL_GAUGE(store))});
=======
      ClusterCircuitBreakersStats{ALL_CLUSTER_CIRCUIT_BREAKERS_STATS(POOL_GAUGE(store))});
>>>>>>> 628d1668

  EXPECT_CALL(
      runtime.snapshot_,
      getInteger("circuit_breakers.runtime_resource_manager_test.default.max_connections", 0U))
      .Times(2)
      .WillRepeatedly(Return(1U));
  EXPECT_EQ(1U, resource_manager.connections().max());
  EXPECT_TRUE(resource_manager.connections().canCreate());

  EXPECT_CALL(
      runtime.snapshot_,
      getInteger("circuit_breakers.runtime_resource_manager_test.default.max_pending_requests", 0U))
      .Times(2)
      .WillRepeatedly(Return(2U));
  EXPECT_EQ(2U, resource_manager.pendingRequests().max());
  EXPECT_TRUE(resource_manager.pendingRequests().canCreate());

  EXPECT_CALL(runtime.snapshot_,
              getInteger("circuit_breakers.runtime_resource_manager_test.default.max_requests", 0U))
      .Times(2)
      .WillRepeatedly(Return(3U));
  EXPECT_EQ(3U, resource_manager.requests().max());
  EXPECT_TRUE(resource_manager.requests().canCreate());

  EXPECT_CALL(runtime.snapshot_,
              getInteger("circuit_breakers.runtime_resource_manager_test.default.max_retries", 1U))
      .Times(2)
      .WillRepeatedly(Return(0U));
  EXPECT_EQ(0U, resource_manager.retries().max());
  EXPECT_FALSE(resource_manager.retries().canCreate());
}

TEST(ResourceManagerImplTest, RemainingResourceGauges) {
  NiceMock<Runtime::MockLoader> runtime;
  Stats::IsolatedStoreImpl store;

  auto stats = ClusterCircuitBreakersStats{
      ALL_CLUSTER_CIRCUIT_BREAKERS_STATS(POOL_BOOL_INDICATOR(store), POOL_GAUGE(store))};
  ResourceManagerImpl resource_manager(
      runtime, "circuit_breakers.runtime_resource_manager_test.default.", 1, 2, 1, 0, stats);

  // Test remaining_cx_ gauge
  EXPECT_EQ(1U, resource_manager.connections().max());
  EXPECT_EQ(1U, stats.remaining_cx_.value());
  resource_manager.connections().inc();
  EXPECT_EQ(0U, stats.remaining_cx_.value());
  resource_manager.connections().dec();
  EXPECT_EQ(1U, stats.remaining_cx_.value());

  // Test remaining_pending_ gauge
  EXPECT_EQ(2U, resource_manager.pendingRequests().max());
  EXPECT_EQ(2U, stats.remaining_pending_.value());
  resource_manager.pendingRequests().inc();
  EXPECT_EQ(1U, stats.remaining_pending_.value());
  resource_manager.pendingRequests().inc();
  EXPECT_EQ(0U, stats.remaining_pending_.value());
  resource_manager.pendingRequests().dec();
  EXPECT_EQ(1U, stats.remaining_pending_.value());
  resource_manager.pendingRequests().dec();
  EXPECT_EQ(2U, stats.remaining_pending_.value());

  // Test remaining_rq_ gauge
  EXPECT_EQ(1U, resource_manager.requests().max());
  EXPECT_EQ(1U, stats.remaining_rq_.value());
  resource_manager.requests().inc();
  EXPECT_EQ(0U, stats.remaining_rq_.value());
  resource_manager.requests().dec();
  EXPECT_EQ(1U, stats.remaining_rq_.value());

  // Test remaining_retries_ gauge. Confirm that the value will not be negative
  // despite having more retries than the configured max
  EXPECT_EQ(0U, resource_manager.retries().max());
  EXPECT_EQ(0U, stats.remaining_retries_.value());
  resource_manager.retries().inc();
  EXPECT_EQ(0U, stats.remaining_retries_.value());
  resource_manager.retries().dec();
  EXPECT_EQ(0U, stats.remaining_retries_.value());
}
} // namespace
} // namespace Upstream
} // namespace Envoy<|MERGE_RESOLUTION|>--- conflicted
+++ resolved
@@ -19,27 +19,14 @@
 
 TEST(ResourceManagerImplTest, RuntimeResourceManager) {
   NiceMock<Runtime::MockLoader> runtime;
-<<<<<<< HEAD
-  NiceMock<Stats::MockBoolIndicator> bool_indicator;
   NiceMock<Stats::MockGauge> gauge;
   NiceMock<Stats::MockStore> store;
 
-  ON_CALL(store, boolIndicator(_)).WillByDefault(ReturnRef(bool_indicator));
-=======
-  NiceMock<Stats::MockGauge> gauge;
-  NiceMock<Stats::MockStore> store;
-
->>>>>>> 628d1668
   ON_CALL(store, gauge(_)).WillByDefault(ReturnRef(gauge));
 
   ResourceManagerImpl resource_manager(
       runtime, "circuit_breakers.runtime_resource_manager_test.default.", 0, 0, 0, 1,
-<<<<<<< HEAD
-      ClusterCircuitBreakersStats{
-          ALL_CLUSTER_CIRCUIT_BREAKERS_STATS(POOL_BOOL_INDICATOR(store), POOL_GAUGE(store))});
-=======
       ClusterCircuitBreakersStats{ALL_CLUSTER_CIRCUIT_BREAKERS_STATS(POOL_GAUGE(store))});
->>>>>>> 628d1668
 
   EXPECT_CALL(
       runtime.snapshot_,
