--- conflicted
+++ resolved
@@ -205,10 +205,6 @@
     return histogram(symbolTable().toString(name));
   }
 
-<<<<<<< HEAD
-=======
-  Test::Global<FakeSymbolTableImpl> symbol_table_;
->>>>>>> 47a39f2a
   testing::NiceMock<MockCounter> counter_;
   std::vector<std::unique_ptr<MockHistogram>> histograms_;
 };
