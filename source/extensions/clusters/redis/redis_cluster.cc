#include "redis_cluster.h"

#include <err.h>

namespace Envoy {
namespace Extensions {
namespace Clusters {
namespace Redis {

namespace {
Extensions::NetworkFilters::Common::Redis::Client::DoNothingPoolCallbacks null_pool_callbacks;
} // namespace

RedisClusterImpl::RedisClusterImpl(
    const envoy::api::v2::Cluster& cluster,
    const envoy::config::cluster::redis::RedisClusterConfig& redisCluster,
    NetworkFilters::Common::Redis::Client::ClientFactory& redis_client_factory,
    Upstream::ClusterManager& clusterManager, Runtime::Loader& runtime, Api::Api& api,
    Network::DnsResolverSharedPtr dns_resolver,
    Server::Configuration::TransportSocketFactoryContext& factory_context,
    Stats::ScopePtr&& stats_scope, bool added_via_api)
    : Upstream::BaseDynamicClusterImpl(cluster, runtime, factory_context, std::move(stats_scope),
                                       added_via_api),
      cluster_manager_(clusterManager),
      cluster_refresh_rate_(std::chrono::milliseconds(
          PROTOBUF_GET_MS_OR_DEFAULT(redisCluster, cluster_refresh_rate, 5000))),
      cluster_refresh_timeout_(std::chrono::milliseconds(
          PROTOBUF_GET_MS_OR_DEFAULT(redisCluster, cluster_refresh_timeout, 3000))),
      dispatcher_(factory_context.dispatcher()), dns_resolver_(std::move(dns_resolver)),
      dns_lookup_family_(Upstream::getDnsLookupFamilyFromCluster(cluster)),
      load_assignment_(cluster.has_load_assignment()
                           ? cluster.load_assignment()
                           : Config::Utility::translateClusterHosts(cluster.hosts())),
      local_info_(factory_context.localInfo()), random_(factory_context.random()),
      redis_discovery_session_(*this, redis_client_factory), api_(api) {
  const auto& locality_lb_endpoints = load_assignment_.endpoints();
  for (const auto& locality_lb_endpoint : locality_lb_endpoints) {
    for (const auto& lb_endpoint : locality_lb_endpoint.lb_endpoints()) {
      const auto& host = lb_endpoint.endpoint().address();
      dns_discovery_resolve_targets_.emplace_back(new DnsDiscoveryResolveTarget(
          *this, host.socket_address().address(), host.socket_address().port_value(),
          locality_lb_endpoint, lb_endpoint));
    }
  }

  auto options =
      info()->extensionProtocolOptionsTyped<NetworkFilters::RedisProxy::ProtocolOptionsConfigImpl>(
          NetworkFilters::NetworkFilterNames::get().RedisProxy);
  if (options) {
    auth_password_datasource_ = options->auth_password_datasource();
  }
}

void RedisClusterImpl::startPreInit() {
  for (const DnsDiscoveryResolveTargetPtr& target : dns_discovery_resolve_targets_) {
    target->startResolve();
  }
}

void RedisClusterImpl::updateAllHosts(const Upstream::HostVector& hosts_added,
                                      const Upstream::HostVector& hosts_removed,
                                      uint32_t current_priority) {
  Upstream::PriorityStateManager priority_state_manager(*this, local_info_, nullptr);

  auto locality_lb_endpoint = localityLbEndpoint();
  priority_state_manager.initializePriorityFor(locality_lb_endpoint);
  for (const Upstream::HostSharedPtr& host : hosts_) {
    if (locality_lb_endpoint.priority() == current_priority) {
      priority_state_manager.registerHostForPriority(host, locality_lb_endpoint);
    }
  }

  priority_state_manager.updateClusterPrioritySet(
      current_priority, std::move(priority_state_manager.priorityState()[current_priority].first),
      hosts_added, hosts_removed, absl::nullopt);
}

void RedisClusterImpl::onClusterSlotUpdate(const std::vector<ClusterSlot>& slots) {
  Upstream::HostVector new_hosts;

  for (const ClusterSlot& slot : slots) {
    new_hosts.emplace_back(new RedisHost(info(), "", slot.master(), *this, true));
  }

  std::unordered_map<std::string, Upstream::HostSharedPtr> updated_hosts;
  Upstream::HostVector hosts_added;
  Upstream::HostVector hosts_removed;
  if (updateDynamicHostList(new_hosts, hosts_, hosts_added, hosts_removed, updated_hosts,
                            all_hosts_)) {
    ASSERT(std::all_of(hosts_.begin(), hosts_.end(), [&](const auto& host) {
      return host->priority() == localityLbEndpoint().priority();
    }));
    updateAllHosts(hosts_added, hosts_removed, localityLbEndpoint().priority());
  } else {
    info_->stats().update_no_rebuild_.inc();
  }

  lb_factory_->onClusterSlotUpdate(slots, updated_hosts);

  all_hosts_ = std::move(updated_hosts);

  // TODO(hyang): If there is an initialize callback, fire it now. Note that if the
  // cluster refers to multiple DNS names, this will return initialized after a single
  // DNS resolution completes. This is not perfect but is easier to code and it is unclear
  // if the extra complexity is needed so will start with this.
  onPreInitComplete();
}

// DnsDiscoveryResolveTarget
RedisClusterImpl::DnsDiscoveryResolveTarget::DnsDiscoveryResolveTarget(
    RedisClusterImpl& parent, const std::string& dns_address, const uint32_t port,
    const envoy::api::v2::endpoint::LocalityLbEndpoints& locality_lb_endpoint,
    const envoy::api::v2::endpoint::LbEndpoint& lb_endpoint)
    : parent_(parent), dns_address_(dns_address), port_(port),
      locality_lb_endpoint_(locality_lb_endpoint), lb_endpoint_(lb_endpoint) {}

RedisClusterImpl::DnsDiscoveryResolveTarget::~DnsDiscoveryResolveTarget() {
  if (active_query_) {
    active_query_->cancel();
  }
}

void RedisClusterImpl::DnsDiscoveryResolveTarget::startResolve() {
  ENVOY_LOG(trace, "starting async DNS resolution for {}", dns_address_);

  active_query_ = parent_.dns_resolver_->resolve(
      dns_address_, parent_.dns_lookup_family_,
      [this](const std::list<Network::Address::InstanceConstSharedPtr>&& address_list) -> void {
        active_query_ = nullptr;
        ENVOY_LOG(trace, "async DNS resolution complete for {}", dns_address_);
        parent_.redis_discovery_session_.registerDiscoveryAddress(address_list, port_);
        parent_.redis_discovery_session_.startResolve();
      });
}

// RedisClusterImpl
RedisClusterImpl::RedisDiscoverySession::RedisDiscoverySession(
    Envoy::Extensions::Clusters::Redis::RedisClusterImpl& parent,
    NetworkFilters::Common::Redis::Client::ClientFactory& client_factory)
    : parent_(parent), dispatcher_(parent.dispatcher_),
      resolve_timer_(parent.dispatcher_.createTimer([this]() -> void { startResolve(); })),
      client_factory_(client_factory), buffer_timeout_(0) {}

namespace {
// Convert the cluster slot IP/Port response to and address, return null if the response does not
// match the expected type.
Network::Address::InstanceConstSharedPtr
ProcessCluster(const NetworkFilters::Common::Redis::RespValue& value) {
  if (value.type() != NetworkFilters::Common::Redis::RespType::Array) {
    return nullptr;
  }
  auto& array = value.asArray();

  if (array.size() < 2 || array[0].type() != NetworkFilters::Common::Redis::RespType::BulkString ||
      array[1].type() != NetworkFilters::Common::Redis::RespType::Integer) {
    return nullptr;
  }

  std::string address = array[0].asString();
  bool ipv6 = (address.find(":") != std::string::npos);
  if (ipv6) {
    return std::make_shared<Network::Address::Ipv6Instance>(address, array[1].asInteger());
  }
  return std::make_shared<Network::Address::Ipv4Instance>(address, array[1].asInteger());
}
} // namespace

RedisClusterImpl::RedisDiscoverySession::~RedisDiscoverySession() {
  if (current_request_) {
    current_request_->cancel();
    current_request_ = nullptr;
  }

  while (!client_map_.empty()) {
    client_map_.begin()->second->client_->close();
  }
}

void RedisClusterImpl::RedisDiscoveryClient::onEvent(Network::ConnectionEvent event) {
  if (event == Network::ConnectionEvent::RemoteClose ||
      event == Network::ConnectionEvent::LocalClose) {
    auto client_to_delete = parent_.client_map_.find(host_);
    ASSERT(client_to_delete != parent_.client_map_.end());
    parent_.dispatcher_.deferredDelete(std::move(client_to_delete->second->client_));
    parent_.client_map_.erase(client_to_delete);
  }
}

void RedisClusterImpl::RedisDiscoverySession::registerDiscoveryAddress(
    const std::list<Envoy::Network::Address::InstanceConstSharedPtr>& address_list,
    const uint32_t port) {
  // Since the address from DNS does not have port, we need to make a new address that has port in
  // it.
  for (const Network::Address::InstanceConstSharedPtr& address : address_list) {
    ASSERT(address != nullptr);
    discovery_address_list_.push_back(Network::Utility::getAddressWithPort(*address, port));
  }
}

void RedisClusterImpl::RedisDiscoverySession::startResolve() {
  parent_.info_->stats().update_attempt_.inc();
  // If a resolution is currently in progress, skip it.
  if (current_request_) {
    return;
  }

  // If hosts is empty, we haven't received a successful result from the CLUSTER SLOTS call yet.
  // So, pick a random discovery address from dns and make a request.
  Upstream::HostSharedPtr host;
  if (parent_.hosts_.empty()) {
    const int rand_idx = parent_.random_.random() % discovery_address_list_.size();
    auto it = discovery_address_list_.begin();
    std::next(it, rand_idx);
    host = Upstream::HostSharedPtr{new RedisHost(parent_.info(), "", *it, parent_, true)};
  } else {
    const int rand_idx = parent_.random_.random() % parent_.hosts_.size();
    host = parent_.hosts_[rand_idx];
  }

  current_host_address_ = host->address()->asString();
  RedisDiscoveryClientPtr& client = client_map_[current_host_address_];
  if (!client) {
    client = std::make_unique<RedisDiscoveryClient>(*this);
    client->host_ = current_host_address_;
    client->client_ = client_factory_.create(host, dispatcher_, *this);
    client->client_->addConnectionCallbacks(*client);
    std::string auth_password =
        Envoy::Config::DataSource::read(parent_.auth_password_datasource_, true, parent_.api_);
    if (!auth_password.empty()) {
      // Send an AUTH command to the upstream server.
      client->client_->makeRequest(
          Extensions::NetworkFilters::Common::Redis::Utility::makeAuthCommand(auth_password),
          null_pool_callbacks);
    }
  }

  current_request_ = client->client_->makeRequest(ClusterSlotsRequest::instance_, *this);
}

void RedisClusterImpl::RedisDiscoverySession::onResponse(
    NetworkFilters::Common::Redis::RespValuePtr&& value) {
  current_request_ = nullptr;

  // Do nothing if the cluster is empty.
  if (value->type() != NetworkFilters::Common::Redis::RespType::Array || value->asArray().empty()) {
    onUnexpectedResponse(value);
    return;
  }

  std::vector<ClusterSlot> slots_;

  // Loop through the cluster slot response and error checks for each field.
  for (const NetworkFilters::Common::Redis::RespValue& part : value->asArray()) {
    if (part.type() != NetworkFilters::Common::Redis::RespType::Array) {
      onUnexpectedResponse(value);
      return;
    }
    const std::vector<NetworkFilters::Common::Redis::RespValue>& slot_range = part.asArray();
    if (slot_range.size() < 3 ||
        slot_range[0].type() !=
            NetworkFilters::Common::Redis::RespType::Integer || // Start slot range is an integer.
        slot_range[1].type() !=
            NetworkFilters::Common::Redis::RespType::Integer) { // End slot range is an integer.
      onUnexpectedResponse(value);
      return;
    }

    // Field 2: Master address for slot range
    // TODO(hyang): For now we're only adding the master node for each slot. When we're ready to
    //  send requests to replica nodes, we need to add subsequent address in the response as
    //  replica nodes.
    auto master_address = ProcessCluster(slot_range[2]);
    if (!master_address) {
      onUnexpectedResponse(value);
      return;
    }
    slots_.emplace_back(slot_range[0].asInteger(), slot_range[1].asInteger(), master_address);
  }

  parent_.onClusterSlotUpdate(slots_);
  resolve_timer_->enableTimer(parent_.cluster_refresh_rate_);
}

void RedisClusterImpl::RedisDiscoverySession::onUnexpectedResponse(
    const NetworkFilters::Common::Redis::RespValuePtr& value) {
  ENVOY_LOG(warn, "Unexpected response to cluster slot command: {}", value->toString());
  this->parent_.info_->stats().update_failure_.inc();
  resolve_timer_->enableTimer(parent_.cluster_refresh_rate_);
}

void RedisClusterImpl::RedisDiscoverySession::onFailure() {
  current_request_ = nullptr;
  if (!current_host_address_.empty()) {
    auto client_to_delete = client_map_.find(current_host_address_);
    client_to_delete->second->client_->close();
  }
  parent_.info()->stats().update_failure_.inc();
  resolve_timer_->enableTimer(parent_.cluster_refresh_rate_);
}

RedisClusterImpl::ClusterSlotsRequest RedisClusterImpl::ClusterSlotsRequest::instance_;

std::pair<Upstream::ClusterImplBaseSharedPtr, Upstream::ThreadAwareLoadBalancerPtr>
RedisClusterFactory::createClusterWithConfig(
    const envoy::api::v2::Cluster& cluster,
    const envoy::config::cluster::redis::RedisClusterConfig& proto_config,
    Upstream::ClusterFactoryContext& context,
    Envoy::Server::Configuration::TransportSocketFactoryContext& socket_factory_context,
    Envoy::Stats::ScopePtr&& stats_scope) {
  if (!cluster.has_cluster_type() ||
      cluster.cluster_type().name() != Extensions::Clusters::ClusterTypes::get().Redis) {
    throw EnvoyException("Redis cluster can only created with redis cluster type.");
  }
  if (cluster.has_lb_subset_config() && cluster.lb_subset_config().subset_selectors_size() > 0) {
    throw EnvoyException("Redis cluster is not compatible with subset load balancer.");
  }
<<<<<<< HEAD
  return std::make_shared<RedisClusterImpl>(
      cluster, proto_config, NetworkFilters::Common::Redis::Client::ClientFactoryImpl::instance_,
      context.clusterManager(), context.runtime(), context.api(),
      selectDnsResolver(cluster, context), socket_factory_context, std::move(stats_scope),
      context.addedViaApi());
=======
  // TODO(Henry): Implement a thread aware load balancer for Redis Cluster. This can come from
  //              inside the created cluster.
  return std::make_pair(std::make_shared<RedisCluster>(
                            cluster, proto_config,
                            NetworkFilters::Common::Redis::Client::ClientFactoryImpl::instance_,
                            context.clusterManager(), context.runtime(), context.api(),
                            selectDnsResolver(cluster, context), socket_factory_context,
                            std::move(stats_scope), context.addedViaApi()),
                        nullptr);
>>>>>>> 3b1ac126
}

REGISTER_FACTORY(RedisClusterFactory, Upstream::ClusterFactory);

} // namespace Redis
} // namespace Clusters
} // namespace Extensions
} // namespace Envoy<|MERGE_RESOLUTION|>--- conflicted
+++ resolved
@@ -314,23 +314,15 @@
   if (cluster.has_lb_subset_config() && cluster.lb_subset_config().subset_selectors_size() > 0) {
     throw EnvoyException("Redis cluster is not compatible with subset load balancer.");
   }
-<<<<<<< HEAD
-  return std::make_shared<RedisClusterImpl>(
-      cluster, proto_config, NetworkFilters::Common::Redis::Client::ClientFactoryImpl::instance_,
-      context.clusterManager(), context.runtime(), context.api(),
-      selectDnsResolver(cluster, context), socket_factory_context, std::move(stats_scope),
-      context.addedViaApi());
-=======
   // TODO(Henry): Implement a thread aware load balancer for Redis Cluster. This can come from
   //              inside the created cluster.
-  return std::make_pair(std::make_shared<RedisCluster>(
+  return std::make_pair(std::make_shared<RedisClusterImpl>(
                             cluster, proto_config,
                             NetworkFilters::Common::Redis::Client::ClientFactoryImpl::instance_,
                             context.clusterManager(), context.runtime(), context.api(),
                             selectDnsResolver(cluster, context), socket_factory_context,
                             std::move(stats_scope), context.addedViaApi()),
                         nullptr);
->>>>>>> 3b1ac126
 }
 
 REGISTER_FACTORY(RedisClusterFactory, Upstream::ClusterFactory);
