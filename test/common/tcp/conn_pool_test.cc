#include <memory>
#include <vector>

#include "common/event/dispatcher_impl.h"
#include "common/network/utility.h"
#include "common/tcp/conn_pool.h"
#include "common/tcp/original_conn_pool.h"
#include "common/upstream/upstream_impl.h"

#include "test/common/upstream/utility.h"
#include "test/mocks/common.h"
#include "test/mocks/event/mocks.h"
#include "test/mocks/network/mocks.h"
#include "test/mocks/runtime/mocks.h"
#include "test/mocks/tcp/mocks.h"
#include "test/mocks/upstream/cluster_info.h"
#include "test/test_common/printers.h"
#include "test/test_common/simulated_time_system.h"
#include "test/test_common/utility.h"

#include "gmock/gmock.h"
#include "gtest/gtest.h"

using testing::_;
using testing::Invoke;
using testing::InvokeWithoutArgs;
using testing::NiceMock;
using testing::Property;
using testing::Return;

namespace Envoy {
namespace Tcp {
namespace {

struct TestConnectionState : public ConnectionPool::ConnectionState {
  TestConnectionState(int id, std::function<void()> on_destructor)
      : id_(id), on_destructor_(on_destructor) {}
  ~TestConnectionState() override { on_destructor_(); }

  int id_;
  std::function<void()> on_destructor_;
};

} // namespace

/**
 * Mock callbacks used for conn pool testing.
 */
struct ConnPoolCallbacks : public Tcp::ConnectionPool::Callbacks {
  void onPoolReady(ConnectionPool::ConnectionDataPtr&& conn,
                   Upstream::HostDescriptionConstSharedPtr host) override {
    conn_data_ = std::move(conn);
    host_ = host;
    pool_ready_.ready();
  }

  void onPoolFailure(ConnectionPool::PoolFailureReason reason,
                     Upstream::HostDescriptionConstSharedPtr host) override {
    reason_ = reason;
    host_ = host;
    pool_failure_.ready();
  }

  ReadyWatcher pool_failure_;
  ReadyWatcher pool_ready_;
  ConnectionPool::ConnectionDataPtr conn_data_{};
  absl::optional<ConnectionPool::PoolFailureReason> reason_;
  Upstream::HostDescriptionConstSharedPtr host_;
};

class TestActiveTcpClient : public ActiveTcpClient {
public:
  using ActiveTcpClient::ActiveTcpClient;

  ~TestActiveTcpClient() override { parent().onConnDestroyed(); }
  void clearCallbacks() override {
    if (state_ == Envoy::ConnectionPool::ActiveClient::State::BUSY ||
        state_ == Envoy::ConnectionPool::ActiveClient::State::DRAINING) {
      parent().onConnReleased(*this);
    }
    ActiveTcpClient::clearCallbacks();
  }

  Envoy::Tcp::ConnPoolImpl& parent() { return *static_cast<ConnPoolImpl*>(&parent_); }
};

/**
 * A wrapper around a ConnectionPoolImpl which tracks when the bridge between
 * the pool and the consumer of the connection is released and destroyed.
 */
class ConnPoolBase : public Tcp::ConnectionPool::Instance {
public:
  ConnPoolBase(Event::MockDispatcher& dispatcher, Upstream::HostSharedPtr host,
               NiceMock<Event::MockSchedulableCallback>* upstream_ready_cb,
               bool test_new_connection_pool);

  void addDrainedCallback(DrainedCb cb) override { conn_pool_->addDrainedCallback(cb); }
  void drainConnections() override { conn_pool_->drainConnections(); }
  void closeConnections() override { conn_pool_->closeConnections(); }
  ConnectionPool::Cancellable* newConnection(Tcp::ConnectionPool::Callbacks& callbacks) override {
    return conn_pool_->newConnection(callbacks);
  }
  Upstream::HostDescriptionConstSharedPtr host() const override { return conn_pool_->host(); }

  MOCK_METHOD(void, onConnReleasedForTest, ());
  MOCK_METHOD(void, onConnDestroyedForTest, ());
  bool maybePrefetch(float ratio) override {
    if (!test_new_connection_pool_) {
      return false;
    }
    ASSERT(dynamic_cast<ConnPoolImplForTest*>(conn_pool_.get()) != nullptr);
    return dynamic_cast<ConnPoolImplForTest*>(conn_pool_.get())->maybePrefetch(ratio);
  }

  struct TestConnection {
    Network::MockClientConnection* connection_;
    Event::MockTimer* connect_timer_;
    Network::ReadFilterSharedPtr filter_;
  };

  void expectConnCreate() {
    test_conns_.emplace_back();
    TestConnection& test_conn = test_conns_.back();
    test_conn.connection_ = new NiceMock<Network::MockClientConnection>();
    test_conn.connect_timer_ = new NiceMock<Event::MockTimer>(&mock_dispatcher_);

    EXPECT_CALL(mock_dispatcher_, createClientConnection_(_, _, _, _))
        .WillOnce(Return(test_conn.connection_));
    EXPECT_CALL(*test_conn.connection_, addReadFilter(_))
        .WillOnce(Invoke(
            [&](Network::ReadFilterSharedPtr filter) -> void { test_conn.filter_ = filter; }));
    EXPECT_CALL(*test_conn.connection_, connect());
    EXPECT_CALL(*test_conn.connect_timer_, enableTimer(_, _));

    ON_CALL(*test_conn.connection_, close(Network::ConnectionCloseType::NoFlush))
        .WillByDefault(InvokeWithoutArgs([test_conn]() -> void {
          test_conn.connection_->raiseEvent(Network::ConnectionEvent::LocalClose);
        }));
  }

  void expectEnableUpstreamReady(bool run);

  std::unique_ptr<Tcp::ConnectionPool::Instance> conn_pool_;
  Event::MockDispatcher& mock_dispatcher_;
  NiceMock<Event::MockSchedulableCallback>* mock_upstream_ready_cb_;
  std::vector<TestConnection> test_conns_;
  Network::ConnectionCallbacks* callbacks_ = nullptr;
  bool test_new_connection_pool_;

protected:
  class ConnPoolImplForTest : public ConnPoolImpl {
  public:
    ConnPoolImplForTest(Event::MockDispatcher& dispatcher, Upstream::HostSharedPtr host,
                        ConnPoolBase& parent)
        : ConnPoolImpl(dispatcher, host, Upstream::ResourcePriority::Default, nullptr, nullptr),
          parent_(parent) {}

    void onConnReleased(Envoy::ConnectionPool::ActiveClient& client) override {
      ConnPoolImpl::onConnReleased(client);
      parent_.onConnReleasedForTest();
    }

    Envoy::ConnectionPool::ActiveClientPtr instantiateActiveClient() override {
      return std::make_unique<TestActiveTcpClient>(
          *this, Envoy::ConnectionPool::ConnPoolImplBase::host(), 1);
    }

    void onConnDestroyed() override { parent_.onConnDestroyedForTest(); }
    Event::PostCb post_cb_;
    ConnPoolBase& parent_;
  };

  class OriginalConnPoolImplForTest : public OriginalConnPoolImpl {
  public:
    OriginalConnPoolImplForTest(Event::MockDispatcher& dispatcher, Upstream::HostSharedPtr host,
                                ConnPoolBase& parent)
        : OriginalConnPoolImpl(dispatcher, host, Upstream::ResourcePriority::Default, nullptr,
                               nullptr),
          parent_(parent) {}

    ~OriginalConnPoolImplForTest() override {
      EXPECT_EQ(0U, ready_conns_.size());
      EXPECT_EQ(0U, busy_conns_.size());
      EXPECT_EQ(0U, pending_requests_.size());
    }

    void onConnReleased(OriginalConnPoolImpl::ActiveConn& conn) override {
      parent_.onConnReleasedForTest();
      OriginalConnPoolImpl::onConnReleased(conn);
    }

    void onConnDestroyed(OriginalConnPoolImpl::ActiveConn& conn) override {
      parent_.onConnDestroyedForTest();
      OriginalConnPoolImpl::onConnDestroyed(conn);
    }
    void expectEnableUpstreamReady(bool run) {
      if (!run) {
        EXPECT_FALSE(upstream_ready_enabled_);
        EXPECT_CALL(*parent_.mock_upstream_ready_cb_, scheduleCallbackCurrentIteration())
            .Times(1)
            .RetiresOnSaturation();
      } else {
        EXPECT_TRUE(upstream_ready_enabled_);
        parent_.mock_upstream_ready_cb_->invokeCallback();
        EXPECT_FALSE(upstream_ready_enabled_);
      }
    }
    ConnPoolBase& parent_;
  };
};

ConnPoolBase::ConnPoolBase(Event::MockDispatcher& dispatcher, Upstream::HostSharedPtr host,
                           NiceMock<Event::MockSchedulableCallback>* upstream_ready_cb,
                           bool test_new_connection_pool)
    : mock_dispatcher_(dispatcher), mock_upstream_ready_cb_(upstream_ready_cb),
      test_new_connection_pool_(test_new_connection_pool) {
  if (test_new_connection_pool_) {
    conn_pool_ = std::make_unique<ConnPoolImplForTest>(dispatcher, host, *this);
  } else {
    conn_pool_ = std::make_unique<OriginalConnPoolImplForTest>(dispatcher, host, *this);
  }
}

void ConnPoolBase::expectEnableUpstreamReady(bool run) {
  if (!test_new_connection_pool_) {
    dynamic_cast<OriginalConnPoolImplForTest*>(conn_pool_.get())->expectEnableUpstreamReady(run);
  } else {
    Event::PostCb& post_cb = dynamic_cast<ConnPoolImplForTest*>(conn_pool_.get())->post_cb_;
    if (run) {
      post_cb();
    } else {
      EXPECT_CALL(mock_dispatcher_, post(_)).WillOnce(testing::SaveArg<0>(&post_cb));
    }
  }
}

/**
 * Test fixture for connection pool tests.
 */
class TcpConnPoolImplTest : public Event::TestUsingSimulatedTime,
                            public testing::TestWithParam<bool> {
public:
  TcpConnPoolImplTest()
      : test_new_connection_pool_(GetParam()),
<<<<<<< HEAD
        upstream_ready_cb_(new NiceMock<Event::MockSchedulableCallback>(&dispatcher_)),
        host_(Upstream::makeTestHost(cluster_, "tcp://127.0.0.1:9000", simTime())),
=======
        upstream_ready_cb_(test_new_connection_pool_
                               ? nullptr
                               : new NiceMock<Event::MockSchedulableCallback>(&dispatcher_)),
        host_(Upstream::makeTestHost(cluster_, "tcp://127.0.0.1:9000")),
>>>>>>> 6c7bcb6d
        conn_pool_(dispatcher_, host_, upstream_ready_cb_, test_new_connection_pool_) {}

  ~TcpConnPoolImplTest() override {
    EXPECT_TRUE(TestUtility::gaugesZeroed(cluster_->stats_store_.gauges()))
        << TestUtility::nonZeroedGauges(cluster_->stats_store_.gauges());
  }

  bool test_new_connection_pool_;
  NiceMock<Event::MockDispatcher> dispatcher_;
  std::shared_ptr<Upstream::MockClusterInfo> cluster_{new NiceMock<Upstream::MockClusterInfo>()};
  NiceMock<Event::MockSchedulableCallback>* upstream_ready_cb_;
  Upstream::HostSharedPtr host_;
  ConnPoolBase conn_pool_;
  NiceMock<Runtime::MockLoader> runtime_;
};

/**
 * Test fixture for connection pool destructor tests.
 */
class TcpConnPoolImplDestructorTest : public Event::TestUsingSimulatedTime,
                                      public testing::TestWithParam<bool> {
public:
  TcpConnPoolImplDestructorTest()
      : test_new_connection_pool_(GetParam()),
<<<<<<< HEAD
        upstream_ready_cb_(new NiceMock<Event::MockSchedulableCallback>(&dispatcher_)) {
    host_ = Upstream::makeTestHost(cluster_, "tcp://127.0.0.1:9000", simTime());
=======
        upstream_ready_cb_(test_new_connection_pool_
                               ? nullptr
                               : new NiceMock<Event::MockSchedulableCallback>(&dispatcher_)) {
    host_ = Upstream::makeTestHost(cluster_, "tcp://127.0.0.1:9000");
>>>>>>> 6c7bcb6d
    if (test_new_connection_pool_) {
      conn_pool_ = std::make_unique<ConnPoolImpl>(
          dispatcher_, host_, Upstream::ResourcePriority::Default, nullptr, nullptr);
    } else {
      conn_pool_ = std::make_unique<OriginalConnPoolImpl>(
          dispatcher_, host_, Upstream::ResourcePriority::Default, nullptr, nullptr);
    }
  }
  ~TcpConnPoolImplDestructorTest() override = default;

  void prepareConn() {
    connection_ = new NiceMock<Network::MockClientConnection>();
    connect_timer_ = new NiceMock<Event::MockTimer>(&dispatcher_);
    EXPECT_CALL(dispatcher_, createClientConnection_(_, _, _, _)).WillOnce(Return(connection_));
    EXPECT_CALL(*connect_timer_, enableTimer(_, _));

    callbacks_ = std::make_unique<ConnPoolCallbacks>();
    ConnectionPool::Cancellable* handle = conn_pool_->newConnection(*callbacks_);
    EXPECT_NE(nullptr, handle);

    EXPECT_CALL(*connect_timer_, disableTimer());
    EXPECT_CALL(callbacks_->pool_ready_, ready());
    connection_->raiseEvent(Network::ConnectionEvent::Connected);
  }

  bool test_new_connection_pool_;
  Upstream::HostConstSharedPtr host_;
  NiceMock<Event::MockDispatcher> dispatcher_;
  std::shared_ptr<Upstream::MockClusterInfo> cluster_{new NiceMock<Upstream::MockClusterInfo>()};
  NiceMock<Event::MockSchedulableCallback>* upstream_ready_cb_;
  NiceMock<Event::MockTimer>* connect_timer_;
  NiceMock<Network::MockClientConnection>* connection_;
  std::unique_ptr<Tcp::ConnectionPool::Instance> conn_pool_;
  std::unique_ptr<ConnPoolCallbacks> callbacks_;
};

/**
 * Helper for dealing with an active test connection.
 */
struct ActiveTestConn {
  enum class Type {
    Pending,          // pending request, waiting for free connection
    InProgress,       // connection created, no callback
    CreateConnection, // connection callback occurs after newConnection
    Immediate,        // connection callback occurs during newConnection
  };

  ActiveTestConn(TcpConnPoolImplTest& parent, size_t conn_index, Type type)
      : parent_(parent), conn_index_(conn_index) {
    if (type == Type::CreateConnection || type == Type::InProgress) {
      parent.conn_pool_.expectConnCreate();
    }

    if (type == Type::Immediate) {
      expectNewConn();
    }
    handle_ = parent.conn_pool_.newConnection(callbacks_);

    if (type == Type::Immediate) {
      EXPECT_EQ(nullptr, handle_);
      verifyConn();
    } else {
      EXPECT_NE(nullptr, handle_);
    }

    if (type == Type::CreateConnection) {
      completeConnection();
    }
  }

  void completeConnection() {
    ASSERT_FALSE(completed_);

    EXPECT_CALL(*parent_.conn_pool_.test_conns_[conn_index_].connect_timer_, disableTimer());
    expectNewConn();
    parent_.conn_pool_.test_conns_[conn_index_].connection_->raiseEvent(
        Network::ConnectionEvent::Connected);
    verifyConn();
    completed_ = true;
  }

  void expectNewConn() { EXPECT_CALL(callbacks_.pool_ready_, ready()); }

  void releaseConn() { callbacks_.conn_data_.reset(); }

  void verifyConn() {
    EXPECT_EQ(&callbacks_.conn_data_->connection(),
              parent_.conn_pool_.test_conns_[conn_index_].connection_);
  }

  TcpConnPoolImplTest& parent_;
  size_t conn_index_;
  Tcp::ConnectionPool::Cancellable* handle_{};
  ConnPoolCallbacks callbacks_;
  bool completed_{};
};

TEST_P(TcpConnPoolImplTest, HostAccessor) { EXPECT_EQ(conn_pool_.host(), host_); }

/**
 * Verify that connections are drained when requested.
 */
TEST_P(TcpConnPoolImplTest, DrainConnections) {
  cluster_->resetResourceManager(3, 1024, 1024, 1, 1);

  ActiveTestConn c1(*this, 0, ActiveTestConn::Type::CreateConnection);
  ActiveTestConn c2(*this, 1, ActiveTestConn::Type::CreateConnection);
  ActiveTestConn c3(*this, 2, ActiveTestConn::Type::InProgress);

  EXPECT_CALL(conn_pool_, onConnReleasedForTest());
  c1.releaseConn();

  {
    // This will destroy the ready connection and set requests remaining to 1 on the busy and
    // pending connections.
    EXPECT_CALL(conn_pool_, onConnDestroyedForTest());
    conn_pool_.drainConnections();
    dispatcher_.clearDeferredDeleteList();
  }
  {
    // This will destroy the busy connection when the response finishes.
    EXPECT_CALL(conn_pool_, onConnReleasedForTest());
    EXPECT_CALL(conn_pool_, onConnDestroyedForTest());
    c2.releaseConn();
    dispatcher_.clearDeferredDeleteList();
  }
  {
    // This will destroy the pending connection when the response finishes.
    c3.completeConnection();

    EXPECT_CALL(conn_pool_, onConnReleasedForTest());
    EXPECT_CALL(conn_pool_, onConnDestroyedForTest());
    c3.releaseConn();
    dispatcher_.clearDeferredDeleteList();
  }
}

/**
 * Test all timing stats are set.
 */
TEST_P(TcpConnPoolImplTest, VerifyTimingStats) {
  EXPECT_CALL(cluster_->stats_store_,
              deliverHistogramToSinks(Property(&Stats::Metric::name, "upstream_cx_connect_ms"), _));
  EXPECT_CALL(cluster_->stats_store_,
              deliverHistogramToSinks(Property(&Stats::Metric::name, "upstream_cx_length_ms"), _));

  ActiveTestConn c1(*this, 0, ActiveTestConn::Type::CreateConnection);

  EXPECT_CALL(conn_pool_, onConnReleasedForTest());
  c1.releaseConn();

  conn_pool_.test_conns_[0].connection_->raiseEvent(Network::ConnectionEvent::RemoteClose);

  EXPECT_CALL(conn_pool_, onConnDestroyedForTest());
  dispatcher_.clearDeferredDeleteList();
}

/**
 * Test that buffer limits are set.
 */
TEST_P(TcpConnPoolImplTest, VerifyBufferLimits) {
  ConnPoolCallbacks callbacks;
  conn_pool_.expectConnCreate();
  EXPECT_CALL(*cluster_, perConnectionBufferLimitBytes()).WillOnce(Return(8192));
  EXPECT_CALL(*conn_pool_.test_conns_.back().connection_, setBufferLimits(8192));

  EXPECT_CALL(callbacks.pool_failure_, ready());
  Tcp::ConnectionPool::Cancellable* handle = conn_pool_.newConnection(callbacks);
  EXPECT_NE(nullptr, handle);

  EXPECT_CALL(conn_pool_, onConnDestroyedForTest());
  conn_pool_.test_conns_[0].connection_->raiseEvent(Network::ConnectionEvent::RemoteClose);
  dispatcher_.clearDeferredDeleteList();
}

/**
 * Test that upstream callback fire for assigned connections.
 */
TEST_P(TcpConnPoolImplTest, UpstreamCallbacks) {
  Buffer::OwnedImpl buffer;

  ConnectionPool::MockUpstreamCallbacks callbacks;

  // Create connection, set UpstreamCallbacks
  ActiveTestConn c1(*this, 0, ActiveTestConn::Type::CreateConnection);
  c1.callbacks_.conn_data_->addUpstreamCallbacks(callbacks);

  // Expect invocation when connection's ReadFilter::onData is invoked
  EXPECT_CALL(callbacks, onUpstreamData(_, _));
  EXPECT_EQ(Network::FilterStatus::StopIteration,
            conn_pool_.test_conns_[0].filter_->onData(buffer, false));

  EXPECT_CALL(callbacks, onAboveWriteBufferHighWatermark());
  for (auto* cb : conn_pool_.test_conns_[0].connection_->callbacks_) {
    cb->onAboveWriteBufferHighWatermark();
  }

  EXPECT_CALL(callbacks, onBelowWriteBufferLowWatermark());
  for (auto* cb : conn_pool_.test_conns_[0].connection_->callbacks_) {
    cb->onBelowWriteBufferLowWatermark();
  }

  // Shutdown normally.
  EXPECT_CALL(conn_pool_, onConnReleasedForTest());
  c1.releaseConn();

  EXPECT_CALL(conn_pool_, onConnDestroyedForTest());
  conn_pool_.test_conns_[0].connection_->raiseEvent(Network::ConnectionEvent::RemoteClose);
  dispatcher_.clearDeferredDeleteList();
}

/**
 * Test that upstream callback close event fires for assigned connections.
 */
TEST_P(TcpConnPoolImplTest, UpstreamCallbacksCloseEvent) {
  Buffer::OwnedImpl buffer;

  ConnectionPool::MockUpstreamCallbacks callbacks;

  // Create connection, set UpstreamCallbacks
  ActiveTestConn c1(*this, 0, ActiveTestConn::Type::CreateConnection);
  c1.callbacks_.conn_data_->addUpstreamCallbacks(callbacks);

  EXPECT_CALL(callbacks, onEvent(Network::ConnectionEvent::RemoteClose));

  EXPECT_CALL(conn_pool_, onConnDestroyedForTest());
  conn_pool_.test_conns_[0].connection_->raiseEvent(Network::ConnectionEvent::RemoteClose);
  dispatcher_.clearDeferredDeleteList();
}

/**
 * Test that a connection pool functions without upstream callbacks.
 */
TEST_P(TcpConnPoolImplTest, NoUpstreamCallbacks) {
  Buffer::OwnedImpl buffer;

  // Create connection.
  ActiveTestConn c1(*this, 0, ActiveTestConn::Type::CreateConnection);

  // Trigger connection's ReadFilter::onData -- connection pool closes connection.
  EXPECT_CALL(conn_pool_, onConnDestroyedForTest());
  EXPECT_EQ(Network::FilterStatus::StopIteration,
            conn_pool_.test_conns_[0].filter_->onData(buffer, false));
  dispatcher_.clearDeferredDeleteList();
}

/**
 * Tests a request that generates a new connection, completes, and then a second request that uses
 * the same connection.
 */
TEST_P(TcpConnPoolImplTest, MultipleRequestAndResponse) {

  // Request 1 should kick off a new connection.
  ActiveTestConn c1(*this, 0, ActiveTestConn::Type::CreateConnection);

  EXPECT_CALL(conn_pool_, onConnReleasedForTest());
  c1.releaseConn();

  // Request 2 should not.
  ActiveTestConn c2(*this, 0, ActiveTestConn::Type::Immediate);

  EXPECT_CALL(conn_pool_, onConnReleasedForTest());
  c2.releaseConn();

  // Cause the connection to go away.
  EXPECT_CALL(conn_pool_, onConnDestroyedForTest());
  conn_pool_.test_conns_[0].connection_->raiseEvent(Network::ConnectionEvent::RemoteClose);
  dispatcher_.clearDeferredDeleteList();
}

/**
 * Tests ConnectionState assignment, lookup and destruction.
 */
TEST_P(TcpConnPoolImplTest, ConnectionStateLifecycle) {

  bool state_destroyed = false;

  // Request 1 should kick off a new connection.
  ActiveTestConn c1(*this, 0, ActiveTestConn::Type::CreateConnection);

  auto* state = new TestConnectionState(1, [&]() -> void { state_destroyed = true; });
  c1.callbacks_.conn_data_->setConnectionState(std::unique_ptr<TestConnectionState>(state));

  EXPECT_EQ(state, c1.callbacks_.conn_data_->connectionStateTyped<TestConnectionState>());

  EXPECT_CALL(conn_pool_, onConnReleasedForTest());
  c1.releaseConn();

  EXPECT_FALSE(state_destroyed);

  // Request 2 should not.
  ActiveTestConn c2(*this, 0, ActiveTestConn::Type::Immediate);

  EXPECT_EQ(state, c2.callbacks_.conn_data_->connectionStateTyped<TestConnectionState>());

  EXPECT_CALL(conn_pool_, onConnReleasedForTest());
  c2.releaseConn();

  EXPECT_FALSE(state_destroyed);

  // Cause the connection to go away.
  EXPECT_CALL(conn_pool_, onConnDestroyedForTest());
  conn_pool_.test_conns_[0].connection_->raiseEvent(Network::ConnectionEvent::RemoteClose);
  dispatcher_.clearDeferredDeleteList();

  EXPECT_TRUE(state_destroyed);
}

/**
 * Test when we overflow max pending requests.
 */
TEST_P(TcpConnPoolImplTest, MaxPendingRequests) {
  cluster_->resetResourceManager(1, 1, 1024, 1, 1);

  ConnPoolCallbacks callbacks;
  conn_pool_.expectConnCreate();
  Tcp::ConnectionPool::Cancellable* handle = conn_pool_.newConnection(callbacks);
  EXPECT_NE(nullptr, handle);

  ConnPoolCallbacks callbacks2;
  EXPECT_CALL(callbacks2.pool_failure_, ready());
  Tcp::ConnectionPool::Cancellable* handle2 = conn_pool_.newConnection(callbacks2);
  EXPECT_EQ(nullptr, handle2);

  handle->cancel(ConnectionPool::CancelPolicy::Default);

  EXPECT_CALL(conn_pool_, onConnDestroyedForTest());
  conn_pool_.test_conns_[0].connection_->raiseEvent(Network::ConnectionEvent::RemoteClose);
  dispatcher_.clearDeferredDeleteList();

  EXPECT_EQ(ConnectionPool::PoolFailureReason::Overflow, callbacks2.reason_);

  EXPECT_EQ(1U, cluster_->stats_.upstream_rq_pending_overflow_.value());
}

/**
 * Tests a connection failure before a request is bound which should result in the pending request
 * getting purged.
 */
TEST_P(TcpConnPoolImplTest, RemoteConnectFailure) {

  // Request 1 should kick off a new connection.
  ConnPoolCallbacks callbacks;
  conn_pool_.expectConnCreate();
  Tcp::ConnectionPool::Cancellable* handle = conn_pool_.newConnection(callbacks);
  EXPECT_NE(nullptr, handle);

  EXPECT_CALL(callbacks.pool_failure_, ready());
  EXPECT_CALL(*conn_pool_.test_conns_[0].connect_timer_, disableTimer());

  EXPECT_CALL(conn_pool_, onConnDestroyedForTest());
  conn_pool_.test_conns_[0].connection_->raiseEvent(Network::ConnectionEvent::RemoteClose);
  dispatcher_.clearDeferredDeleteList();

  EXPECT_EQ(ConnectionPool::PoolFailureReason::RemoteConnectionFailure, callbacks.reason_);

  EXPECT_EQ(1U, cluster_->stats_.upstream_cx_connect_fail_.value());
  EXPECT_EQ(1U, cluster_->stats_.upstream_rq_pending_failure_eject_.value());
}

/**
 * Tests a connection failure before a request is bound which should result in the pending request
 * getting purged.
 */
TEST_P(TcpConnPoolImplTest, LocalConnectFailure) {

  // Request 1 should kick off a new connection.
  ConnPoolCallbacks callbacks;
  conn_pool_.expectConnCreate();
  Tcp::ConnectionPool::Cancellable* handle = conn_pool_.newConnection(callbacks);
  EXPECT_NE(nullptr, handle);

  EXPECT_CALL(callbacks.pool_failure_, ready());
  EXPECT_CALL(*conn_pool_.test_conns_[0].connect_timer_, disableTimer());

  EXPECT_CALL(conn_pool_, onConnDestroyedForTest());
  conn_pool_.test_conns_[0].connection_->raiseEvent(Network::ConnectionEvent::LocalClose);
  dispatcher_.clearDeferredDeleteList();

  EXPECT_EQ(ConnectionPool::PoolFailureReason::LocalConnectionFailure, callbacks.reason_);

  EXPECT_EQ(1U, cluster_->stats_.upstream_cx_connect_fail_.value());
  EXPECT_EQ(1U, cluster_->stats_.upstream_rq_pending_failure_eject_.value());
}

/**
 * Tests a connect timeout. Also test that we can add a new request during ejection processing.
 */
TEST_P(TcpConnPoolImplTest, ConnectTimeout) {

  // Request 1 should kick off a new connection.
  ConnPoolCallbacks callbacks1;
  conn_pool_.expectConnCreate();
  EXPECT_NE(nullptr, conn_pool_.newConnection(callbacks1));

  ConnPoolCallbacks callbacks2;
  EXPECT_CALL(callbacks1.pool_failure_, ready()).WillOnce(Invoke([&]() -> void {
    conn_pool_.expectConnCreate();
    EXPECT_NE(nullptr, conn_pool_.newConnection(callbacks2));
  }));

  conn_pool_.test_conns_[0].connect_timer_->invokeCallback();

  EXPECT_CALL(callbacks2.pool_failure_, ready());
  conn_pool_.test_conns_[1].connect_timer_->invokeCallback();

  EXPECT_CALL(conn_pool_, onConnDestroyedForTest()).Times(2);
  dispatcher_.clearDeferredDeleteList();

  EXPECT_EQ(ConnectionPool::PoolFailureReason::Timeout, callbacks1.reason_);
  EXPECT_EQ(ConnectionPool::PoolFailureReason::Timeout, callbacks2.reason_);

  EXPECT_EQ(2U, cluster_->stats_.upstream_cx_connect_fail_.value());
  EXPECT_EQ(2U, cluster_->stats_.upstream_cx_connect_timeout_.value());
}

/**
 * Test cancelling before the request is bound to a connection.
 */
TEST_P(TcpConnPoolImplTest, CancelBeforeBound) {

  // Request 1 should kick off a new connection.
  ConnPoolCallbacks callbacks;
  conn_pool_.expectConnCreate();
  Tcp::ConnectionPool::Cancellable* handle = conn_pool_.newConnection(callbacks);
  EXPECT_NE(nullptr, handle);

  handle->cancel(ConnectionPool::CancelPolicy::Default);
  conn_pool_.test_conns_[0].connection_->raiseEvent(Network::ConnectionEvent::Connected);

  // Cause the connection to go away.
  EXPECT_CALL(conn_pool_, onConnDestroyedForTest());
  conn_pool_.test_conns_[0].connection_->raiseEvent(Network::ConnectionEvent::RemoteClose);
  dispatcher_.clearDeferredDeleteList();
}

/**
 * Test cancelling before the request is bound to a connection, with connection close.
 */
TEST_P(TcpConnPoolImplTest, CancelAndCloseBeforeBound) {

  // Request 1 should kick off a new connection.
  ConnPoolCallbacks callbacks;
  conn_pool_.expectConnCreate();
  Tcp::ConnectionPool::Cancellable* handle = conn_pool_.newConnection(callbacks);
  EXPECT_NE(nullptr, handle);

  // Expect the connection is closed.
  EXPECT_CALL(conn_pool_, onConnDestroyedForTest());
  handle->cancel(ConnectionPool::CancelPolicy::CloseExcess);

  dispatcher_.clearDeferredDeleteList();
}

/**
 * Test an upstream disconnection while there is a bound request.
 */
TEST_P(TcpConnPoolImplTest, DisconnectWhileBound) {

  // Request 1 should kick off a new connection.
  ConnPoolCallbacks callbacks;
  conn_pool_.expectConnCreate();
  Tcp::ConnectionPool::Cancellable* handle = conn_pool_.newConnection(callbacks);
  EXPECT_NE(nullptr, handle);

  EXPECT_CALL(callbacks.pool_ready_, ready());

  conn_pool_.test_conns_[0].connection_->raiseEvent(Network::ConnectionEvent::Connected);

  // Kill the connection while it has an active request.
  EXPECT_CALL(conn_pool_, onConnDestroyedForTest());
  conn_pool_.test_conns_[0].connection_->raiseEvent(Network::ConnectionEvent::RemoteClose);
  dispatcher_.clearDeferredDeleteList();
}

/**
 * Test upstream disconnection of one request while another is pending.
 */
TEST_P(TcpConnPoolImplTest, DisconnectWhilePending) {
  cluster_->resetResourceManager(1, 1024, 1024, 1, 1);

  // First request connected.
  ConnPoolCallbacks callbacks;
  conn_pool_.expectConnCreate();
  ConnectionPool::Cancellable* handle = conn_pool_.newConnection(callbacks);
  EXPECT_NE(nullptr, handle);

  EXPECT_CALL(*conn_pool_.test_conns_[0].connect_timer_, disableTimer());
  EXPECT_CALL(callbacks.pool_ready_, ready());
  conn_pool_.test_conns_[0].connection_->raiseEvent(Network::ConnectionEvent::Connected);

  // Second request pending.
  ConnPoolCallbacks callbacks2;
  ConnectionPool::Cancellable* handle2 = conn_pool_.newConnection(callbacks2);
  EXPECT_NE(nullptr, handle2);

  // Connection closed, triggering new connection for pending request.
  conn_pool_.expectConnCreate();
  conn_pool_.test_conns_[0].connection_->raiseEvent(Network::ConnectionEvent::LocalClose);

  EXPECT_CALL(conn_pool_, onConnDestroyedForTest());
  dispatcher_.clearDeferredDeleteList();

  // test_conns_[1] is the new connection
  EXPECT_CALL(*conn_pool_.test_conns_[1].connect_timer_, disableTimer());
  EXPECT_CALL(callbacks2.pool_ready_, ready());
  conn_pool_.test_conns_[1].connection_->raiseEvent(Network::ConnectionEvent::Connected);

  EXPECT_CALL(conn_pool_, onConnReleasedForTest());
  callbacks2.conn_data_.reset();

  // Disconnect
  EXPECT_CALL(conn_pool_, onConnDestroyedForTest());
  conn_pool_.test_conns_[1].connection_->raiseEvent(Network::ConnectionEvent::RemoteClose);
  dispatcher_.clearDeferredDeleteList();
}

/**
 * Test that we correctly handle reaching max connections.
 */
TEST_P(TcpConnPoolImplTest, MaxConnections) {
  // Request 1 should kick off a new connection.
  ConnPoolCallbacks callbacks;
  conn_pool_.expectConnCreate();
  Tcp::ConnectionPool::Cancellable* handle = conn_pool_.newConnection(callbacks);

  EXPECT_NE(nullptr, handle);

  // Request 2 should not kick off a new connection.
  ConnPoolCallbacks callbacks2;
  handle = conn_pool_.newConnection(callbacks2);
  EXPECT_EQ(1U, cluster_->stats_.upstream_cx_overflow_.value());

  EXPECT_NE(nullptr, handle);

  // Connect event will bind to request 1.
  EXPECT_CALL(callbacks.pool_ready_, ready());
  conn_pool_.test_conns_[0].connection_->raiseEvent(Network::ConnectionEvent::Connected);

  // Finishing request 1 will immediately bind to request 2.
  EXPECT_CALL(conn_pool_, onConnReleasedForTest());
  conn_pool_.expectEnableUpstreamReady(false);
  EXPECT_CALL(callbacks2.pool_ready_, ready());
  callbacks.conn_data_.reset();

  conn_pool_.expectEnableUpstreamReady(true);
  EXPECT_CALL(conn_pool_, onConnReleasedForTest());
  callbacks2.conn_data_.reset();

  // Cause the connection to go away.
  EXPECT_CALL(conn_pool_, onConnDestroyedForTest());
  conn_pool_.test_conns_[0].connection_->raiseEvent(Network::ConnectionEvent::RemoteClose);
  dispatcher_.clearDeferredDeleteList();
}

/**
 * Test when we reach max requests per connection.
 */
TEST_P(TcpConnPoolImplTest, MaxRequestsPerConnection) {

  cluster_->max_requests_per_connection_ = 1;

  // Request 1 should kick off a new connection.
  ConnPoolCallbacks callbacks;
  conn_pool_.expectConnCreate();
  Tcp::ConnectionPool::Cancellable* handle = conn_pool_.newConnection(callbacks);

  EXPECT_NE(nullptr, handle);

  EXPECT_CALL(callbacks.pool_ready_, ready());
  conn_pool_.test_conns_[0].connection_->raiseEvent(Network::ConnectionEvent::Connected);

  EXPECT_CALL(conn_pool_, onConnReleasedForTest());
  EXPECT_CALL(conn_pool_, onConnDestroyedForTest());
  callbacks.conn_data_.reset();
  dispatcher_.clearDeferredDeleteList();

  EXPECT_EQ(0U, cluster_->stats_.upstream_cx_destroy_with_active_rq_.value());
  EXPECT_EQ(1U, cluster_->stats_.upstream_cx_max_requests_.value());
}

/*
 * Test that multiple connections can be assigned at once.
 */
TEST_P(TcpConnPoolImplTest, ConcurrentConnections) {
  cluster_->resetResourceManager(2, 1024, 1024, 1, 1);

  ActiveTestConn c1(*this, 0, ActiveTestConn::Type::CreateConnection);
  ActiveTestConn c2(*this, 1, ActiveTestConn::Type::CreateConnection);
  ActiveTestConn c3(*this, 0, ActiveTestConn::Type::Pending);

  // Finish c1, which gets c3 going.
  EXPECT_CALL(conn_pool_, onConnReleasedForTest());
  conn_pool_.expectEnableUpstreamReady(false);
  c3.expectNewConn();
  c1.releaseConn();

  conn_pool_.expectEnableUpstreamReady(true);
  EXPECT_CALL(conn_pool_, onConnReleasedForTest()).Times(2);
  c2.releaseConn();
  c3.releaseConn();

  // Disconnect both connections.
  EXPECT_CALL(conn_pool_, onConnDestroyedForTest()).Times(2);
  conn_pool_.test_conns_[1].connection_->raiseEvent(Network::ConnectionEvent::RemoteClose);
  conn_pool_.test_conns_[0].connection_->raiseEvent(Network::ConnectionEvent::RemoteClose);
  dispatcher_.clearDeferredDeleteList();
}

/**
 * Tests ConnectionState lifecycle with multiple concurrent connections.
 */
TEST_P(TcpConnPoolImplTest, ConnectionStateWithConcurrentConnections) {

  int state_destroyed = 0;
  auto* s1 = new TestConnectionState(1, [&]() -> void { state_destroyed |= 1; });
  auto* s2 = new TestConnectionState(2, [&]() -> void { state_destroyed |= 2; });
  auto* s3 = new TestConnectionState(2, [&]() -> void { state_destroyed |= 4; });

  cluster_->resetResourceManager(2, 1024, 1024, 1, 1);
  ActiveTestConn c1(*this, 0, ActiveTestConn::Type::CreateConnection);
  c1.callbacks_.conn_data_->setConnectionState(std::unique_ptr<TestConnectionState>(s1));
  ActiveTestConn c2(*this, 1, ActiveTestConn::Type::CreateConnection);
  c2.callbacks_.conn_data_->setConnectionState(std::unique_ptr<TestConnectionState>(s2));
  ActiveTestConn c3(*this, 0, ActiveTestConn::Type::Pending);

  EXPECT_EQ(0, state_destroyed);

  // Finish c1, which gets c3 going.
  EXPECT_CALL(conn_pool_, onConnReleasedForTest());
  conn_pool_.expectEnableUpstreamReady(false);
  c3.expectNewConn();
  c1.releaseConn();

  conn_pool_.expectEnableUpstreamReady(true);

  // c3 now has the state set by c1.
  EXPECT_EQ(s1, c3.callbacks_.conn_data_->connectionStateTyped<TestConnectionState>());
  EXPECT_EQ(s2, c2.callbacks_.conn_data_->connectionStateTyped<TestConnectionState>());

  // replace c3's state
  c3.callbacks_.conn_data_->setConnectionState(std::unique_ptr<TestConnectionState>(s3));
  EXPECT_EQ(1, state_destroyed);

  EXPECT_CALL(conn_pool_, onConnReleasedForTest()).Times(2);
  c2.releaseConn();
  c3.releaseConn();

  EXPECT_EQ(1, state_destroyed);

  // Disconnect both connections.
  EXPECT_CALL(conn_pool_, onConnDestroyedForTest()).Times(2);
  conn_pool_.test_conns_[1].connection_->raiseEvent(Network::ConnectionEvent::RemoteClose);
  conn_pool_.test_conns_[0].connection_->raiseEvent(Network::ConnectionEvent::RemoteClose);
  dispatcher_.clearDeferredDeleteList();

  EXPECT_EQ(7, state_destroyed);
}

/**
 * Tests that the DrainCallback is invoked when the number of connections goes to zero.
 */
TEST_P(TcpConnPoolImplTest, DrainCallback) {
  ReadyWatcher drained;

  EXPECT_CALL(drained, ready());
  conn_pool_.addDrainedCallback([&]() -> void { drained.ready(); });

  ActiveTestConn c1(*this, 0, ActiveTestConn::Type::CreateConnection);
  ActiveTestConn c2(*this, 0, ActiveTestConn::Type::Pending);
  c2.handle_->cancel(ConnectionPool::CancelPolicy::Default);

  EXPECT_CALL(conn_pool_, onConnReleasedForTest());
  EXPECT_CALL(drained, ready());
  c1.releaseConn();

  EXPECT_CALL(conn_pool_, onConnDestroyedForTest());
  conn_pool_.test_conns_[0].connection_->raiseEvent(Network::ConnectionEvent::RemoteClose);
  dispatcher_.clearDeferredDeleteList();
}

/**
 * Test draining a connection pool that has a pending connection.
 */
TEST_P(TcpConnPoolImplTest, DrainWhileConnecting) {
  ReadyWatcher drained;

  ConnPoolCallbacks callbacks;
  conn_pool_.expectConnCreate();
  Tcp::ConnectionPool::Cancellable* handle = conn_pool_.newConnection(callbacks);
  EXPECT_NE(nullptr, handle);

  conn_pool_.addDrainedCallback([&]() -> void { drained.ready(); });
  if (test_new_connection_pool_) {
    // The shared connection pool removes and closes connecting clients if there are no
    // pending requests.
    EXPECT_CALL(drained, ready());
    handle->cancel(ConnectionPool::CancelPolicy::Default);
  } else {
    handle->cancel(ConnectionPool::CancelPolicy::Default);
    EXPECT_CALL(*conn_pool_.test_conns_[0].connection_,
                close(Network::ConnectionCloseType::NoFlush));
    EXPECT_CALL(drained, ready());
    conn_pool_.test_conns_[0].connection_->raiseEvent(Network::ConnectionEvent::Connected);
  }
  EXPECT_CALL(conn_pool_, onConnDestroyedForTest());
  dispatcher_.clearDeferredDeleteList();
}

/**
 * Test that the DrainCallback is invoked when a connection is closed.
 */
TEST_P(TcpConnPoolImplTest, DrainOnClose) {
  ReadyWatcher drained;
  EXPECT_CALL(drained, ready());
  conn_pool_.addDrainedCallback([&]() -> void { drained.ready(); });

  ActiveTestConn c1(*this, 0, ActiveTestConn::Type::CreateConnection);

  ConnectionPool::MockUpstreamCallbacks callbacks;
  c1.callbacks_.conn_data_->addUpstreamCallbacks(callbacks);

  EXPECT_CALL(drained, ready());
  EXPECT_CALL(callbacks, onEvent(Network::ConnectionEvent::RemoteClose))
      .WillOnce(Invoke([&](Network::ConnectionEvent event) -> void {
        EXPECT_EQ(Network::ConnectionEvent::RemoteClose, event);
        c1.releaseConn();
      }));
  conn_pool_.test_conns_[0].connection_->raiseEvent(Network::ConnectionEvent::RemoteClose);

  EXPECT_CALL(conn_pool_, onConnDestroyedForTest());
  dispatcher_.clearDeferredDeleteList();
}

/**
 * Test connecting_request_capacity logic.
 */
TEST_P(TcpConnPoolImplTest, RequestCapacity) {
  if (!test_new_connection_pool_) {
    return;
  }
  cluster_->resetResourceManager(5, 1024, 1024, 1, 1);
  cluster_->max_requests_per_connection_ = 100;

  ConnPoolCallbacks callbacks1;
  ConnPoolCallbacks callbacks2;
  Tcp::ConnectionPool::Cancellable* handle1;
  Tcp::ConnectionPool::Cancellable* handle2;
  {
    // Request 1 should kick off a new connection.
    conn_pool_.expectConnCreate();
    handle1 = conn_pool_.newConnection(callbacks1);
    EXPECT_NE(nullptr, handle1);
  }
  {
    // Request 2 should kick off a new connection.
    conn_pool_.expectConnCreate();
    handle2 = conn_pool_.newConnection(callbacks2);
    EXPECT_NE(nullptr, handle2);
  }

  // This should set the number of requests remaining to 1 on the active
  // connections, and the connecting_request_capacity to 2 as well.
  conn_pool_.drainConnections();

  // Cancel the connections. Because neither used CloseExcess, the two connections should persist.
  handle1->cancel(ConnectionPool::CancelPolicy::Default);
  handle2->cancel(ConnectionPool::CancelPolicy::Default);

  Tcp::ConnectionPool::Cancellable* handle3;
  Tcp::ConnectionPool::Cancellable* handle4;
  Tcp::ConnectionPool::Cancellable* handle5;
  ConnPoolCallbacks callbacks3;
  ConnPoolCallbacks callbacks4;
  ConnPoolCallbacks callbacks5;

  {
    // The next two requests will use the connections in progress, bringing
    // connecting_request_capacity to zero.
    handle3 = conn_pool_.newConnection(callbacks3);
    EXPECT_NE(nullptr, handle3);

    handle4 = conn_pool_.newConnection(callbacks4);
    EXPECT_NE(nullptr, handle4);
  }
  {
    // With connecting_request_capacity zero, a request for a new connection
    // will kick off connection #3.
    conn_pool_.expectConnCreate();
    handle5 = conn_pool_.newConnection(callbacks5);
    EXPECT_NE(nullptr, handle5);
  }

  // Clean up remaining connections.
  handle3->cancel(ConnectionPool::CancelPolicy::Default);
  handle4->cancel(ConnectionPool::CancelPolicy::Default);
  handle5->cancel(ConnectionPool::CancelPolicy::Default);
  conn_pool_.test_conns_[0].connection_->raiseEvent(Network::ConnectionEvent::RemoteClose);
  conn_pool_.test_conns_[1].connection_->raiseEvent(Network::ConnectionEvent::RemoteClose);
  conn_pool_.test_conns_[2].connection_->raiseEvent(Network::ConnectionEvent::RemoteClose);
}

// Test that maybePrefetch is passed up to the base class implementation.
TEST_P(TcpConnPoolImplTest, TestPrefetch) {
  if (!test_new_connection_pool_) {
    return;
  }
  EXPECT_FALSE(conn_pool_.maybePrefetch(0));

  conn_pool_.expectConnCreate();
  ASSERT_TRUE(conn_pool_.maybePrefetch(2));

  conn_pool_.test_conns_[0].connection_->raiseEvent(Network::ConnectionEvent::RemoteClose);
}

/**
 * Test that pending connections are closed when the connection pool is destroyed.
 */
TEST_P(TcpConnPoolImplDestructorTest, TestPendingConnectionsAreClosed) {
  connection_ = new NiceMock<Network::MockClientConnection>();
  connect_timer_ = new NiceMock<Event::MockTimer>(&dispatcher_);
  EXPECT_CALL(dispatcher_, createClientConnection_(_, _, _, _)).WillOnce(Return(connection_));
  EXPECT_CALL(*connect_timer_, enableTimer(_, _));

  callbacks_ = std::make_unique<ConnPoolCallbacks>();
  ConnectionPool::Cancellable* handle = conn_pool_->newConnection(*callbacks_);
  EXPECT_NE(nullptr, handle);

  EXPECT_CALL(callbacks_->pool_failure_, ready());
  EXPECT_CALL(*connection_, close(Network::ConnectionCloseType::NoFlush));
  EXPECT_CALL(dispatcher_, clearDeferredDeleteList());
  conn_pool_.reset();
}

/**
 * Test that busy connections are closed when the connection pool is destroyed.
 */
TEST_P(TcpConnPoolImplDestructorTest, TestBusyConnectionsAreClosed) {
  prepareConn();

  EXPECT_CALL(*connection_, close(Network::ConnectionCloseType::NoFlush));
  EXPECT_CALL(dispatcher_, clearDeferredDeleteList());
  conn_pool_.reset();
}

/**
 * Test that ready connections are closed when the connection pool is destroyed.
 */
TEST_P(TcpConnPoolImplDestructorTest, TestReadyConnectionsAreClosed) {
  prepareConn();

  // Transition connection to ready list
  callbacks_->conn_data_.reset();

  EXPECT_CALL(*connection_, close(Network::ConnectionCloseType::NoFlush));
  EXPECT_CALL(dispatcher_, clearDeferredDeleteList());
  conn_pool_.reset();
}

INSTANTIATE_TEST_SUITE_P(ConnectionPools, TcpConnPoolImplTest, testing::Bool());
INSTANTIATE_TEST_SUITE_P(ConnectionPools, TcpConnPoolImplDestructorTest, testing::Bool());

} // namespace Tcp
} // namespace Envoy<|MERGE_RESOLUTION|>--- conflicted
+++ resolved
@@ -242,15 +242,10 @@
 public:
   TcpConnPoolImplTest()
       : test_new_connection_pool_(GetParam()),
-<<<<<<< HEAD
-        upstream_ready_cb_(new NiceMock<Event::MockSchedulableCallback>(&dispatcher_)),
-        host_(Upstream::makeTestHost(cluster_, "tcp://127.0.0.1:9000", simTime())),
-=======
         upstream_ready_cb_(test_new_connection_pool_
                                ? nullptr
                                : new NiceMock<Event::MockSchedulableCallback>(&dispatcher_)),
-        host_(Upstream::makeTestHost(cluster_, "tcp://127.0.0.1:9000")),
->>>>>>> 6c7bcb6d
+        host_(Upstream::makeTestHost(cluster_, "tcp://127.0.0.1:9000", simTime())),
         conn_pool_(dispatcher_, host_, upstream_ready_cb_, test_new_connection_pool_) {}
 
   ~TcpConnPoolImplTest() override {
@@ -275,15 +270,10 @@
 public:
   TcpConnPoolImplDestructorTest()
       : test_new_connection_pool_(GetParam()),
-<<<<<<< HEAD
-        upstream_ready_cb_(new NiceMock<Event::MockSchedulableCallback>(&dispatcher_)) {
-    host_ = Upstream::makeTestHost(cluster_, "tcp://127.0.0.1:9000", simTime());
-=======
         upstream_ready_cb_(test_new_connection_pool_
                                ? nullptr
                                : new NiceMock<Event::MockSchedulableCallback>(&dispatcher_)) {
-    host_ = Upstream::makeTestHost(cluster_, "tcp://127.0.0.1:9000");
->>>>>>> 6c7bcb6d
+    host_ = Upstream::makeTestHost(cluster_, "tcp://127.0.0.1:9000", simTime());
     if (test_new_connection_pool_) {
       conn_pool_ = std::make_unique<ConnPoolImpl>(
           dispatcher_, host_, Upstream::ResourcePriority::Default, nullptr, nullptr);
