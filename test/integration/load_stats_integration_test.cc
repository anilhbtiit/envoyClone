#include "envoy/api/v2/eds.pb.h"
#include "envoy/api/v2/endpoint/endpoint.pb.h"
#include "envoy/api/v2/endpoint/load_report.pb.h"
#include "envoy/service/load_stats/v2/lrs.pb.h"

#include "common/config/resources.h"

#include "test/config/utility.h"
#include "test/integration/http_integration.h"
#include "test/test_common/network_utility.h"
#include "test/test_common/utility.h"

#include "gtest/gtest.h"

namespace Envoy {
namespace {

class LoadStatsIntegrationTest : public testing::TestWithParam<Network::Address::IpVersion>,
                                 public HttpIntegrationTest {
public:
  LoadStatsIntegrationTest() : HttpIntegrationTest(Http::CodecClient::Type::HTTP1, GetParam()) {
    // We rely on some fairly specific load balancing picks in this test, so
    // determinize the schedule.
    setDeterministic();
  }

  void addEndpoint(envoy::api::v2::endpoint::LocalityLbEndpoints& locality_lb_endpoints,
                   uint32_t index, uint32_t& num_endpoints) {
    setUpstreamAddress(index + 1, *locality_lb_endpoints.add_lb_endpoints());
    ++num_endpoints;
  }

  // Used as args to updateClusterLocalityAssignment().
  struct LocalityAssignment {
    LocalityAssignment() : LocalityAssignment({}, 0) {}
    LocalityAssignment(const std::vector<uint32_t>& endpoints) : LocalityAssignment(endpoints, 0) {}
    LocalityAssignment(const std::vector<uint32_t>& endpoints, uint32_t weight)
        : endpoints_(endpoints), weight_(weight) {}

    // service_upstream_ indices for endpoints in the cluster.
    const std::vector<uint32_t> endpoints_;
    // If non-zero, locality level weighting.
    const uint32_t weight_{};
  };

  // We need to supply the endpoints via EDS to provide locality information for
  // load reporting. Use a filesystem delivery to simplify test mechanics.
  void updateClusterLoadAssignment(const LocalityAssignment& winter_upstreams,
                                   const LocalityAssignment& dragon_upstreams,
                                   const LocalityAssignment& p1_winter_upstreams,
                                   const LocalityAssignment& p1_dragon_upstreams) {
    uint32_t num_endpoints = 0;
    envoy::api::v2::ClusterLoadAssignment cluster_load_assignment;
    // EDS service_name is set in cluster_0
    cluster_load_assignment.set_cluster_name("service_name_0");

    auto* winter = cluster_load_assignment.add_endpoints();
    winter->mutable_locality()->set_region("some_region");
    winter->mutable_locality()->set_zone("zone_name");
    winter->mutable_locality()->set_sub_zone("winter");
    if (winter_upstreams.weight_ > 0) {
      winter->mutable_load_balancing_weight()->set_value(winter_upstreams.weight_);
    }
    for (uint32_t index : winter_upstreams.endpoints_) {
      addEndpoint(*winter, index, num_endpoints);
    }

    auto* dragon = cluster_load_assignment.add_endpoints();
    dragon->mutable_locality()->set_region("some_region");
    dragon->mutable_locality()->set_zone("zone_name");
    dragon->mutable_locality()->set_sub_zone("dragon");
    if (dragon_upstreams.weight_ > 0) {
      dragon->mutable_load_balancing_weight()->set_value(dragon_upstreams.weight_);
    }
    for (uint32_t index : dragon_upstreams.endpoints_) {
      addEndpoint(*dragon, index, num_endpoints);
    }

    auto* winter_p1 = cluster_load_assignment.add_endpoints();
    winter_p1->set_priority(1);
    winter_p1->mutable_locality()->set_region("some_region");
    winter_p1->mutable_locality()->set_zone("zone_name");
    winter_p1->mutable_locality()->set_sub_zone("winter");
    for (uint32_t index : p1_winter_upstreams.endpoints_) {
      addEndpoint(*winter_p1, index, num_endpoints);
    }

    auto* dragon_p1 = cluster_load_assignment.add_endpoints();
    dragon_p1->set_priority(1);
    dragon_p1->mutable_locality()->set_region("some_region");
    dragon_p1->mutable_locality()->set_zone("zone_name");
    dragon_p1->mutable_locality()->set_sub_zone("dragon");
    for (uint32_t index : p1_dragon_upstreams.endpoints_) {
      addEndpoint(*dragon_p1, index, num_endpoints);
    }
    eds_helper_.setEds({cluster_load_assignment}, *test_server_);
  }

  void createUpstreams() override {
    fake_upstreams_.emplace_back(
        new FakeUpstream(0, FakeHttpConnection::Type::HTTP2, version_, timeSystem()));
    load_report_upstream_ = fake_upstreams_.back().get();
    HttpIntegrationTest::createUpstreams();
  }

  void initialize() override {
    setUpstreamCount(upstream_endpoints_);
    config_helper_.addConfigModifier([this](envoy::config::bootstrap::v2::Bootstrap& bootstrap) {
      // Setup load reporting and corresponding gRPC cluster.
      auto* loadstats_config = bootstrap.mutable_cluster_manager()->mutable_load_stats_config();
      loadstats_config->set_api_type(envoy::api::v2::core::ApiConfigSource::GRPC);
      loadstats_config->add_grpc_services()->mutable_envoy_grpc()->set_cluster_name("load_report");
      auto* load_report_cluster = bootstrap.mutable_static_resources()->add_clusters();
      load_report_cluster->MergeFrom(bootstrap.static_resources().clusters()[0]);
      load_report_cluster->mutable_circuit_breakers()->Clear();
      load_report_cluster->set_name("load_report");
      load_report_cluster->mutable_http2_protocol_options();
      // Put ourselves in a locality that will be used in
      // updateClusterLoadAssignment()
      auto* locality = bootstrap.mutable_node()->mutable_locality();
      locality->set_region("some_region");
      locality->set_zone("zone_name");
      locality->set_sub_zone(sub_zone_);
      // Switch predefined cluster_0 to EDS filesystem sourcing.
      auto* cluster_0 = bootstrap.mutable_static_resources()->mutable_clusters(0);
      cluster_0->mutable_hosts()->Clear();
      cluster_0->set_type(envoy::api::v2::Cluster::EDS);
      auto* eds_cluster_config = cluster_0->mutable_eds_cluster_config();
      eds_cluster_config->mutable_eds_config()->set_path(eds_helper_.eds_path());
      eds_cluster_config->set_service_name("service_name_0");
      if (locality_weighted_lb_) {
        cluster_0->mutable_common_lb_config()->mutable_locality_weighted_lb_config();
      }
    });
    HttpIntegrationTest::initialize();
    load_report_upstream_ = fake_upstreams_[0].get();
    for (uint32_t i = 0; i < upstream_endpoints_; ++i) {
      service_upstream_[i] = fake_upstreams_[i + 1].get();
    }
    updateClusterLoadAssignment({}, {}, {}, {});
  }

  void initiateClientConnection() {
    auto conn = makeClientConnection(lookupPort("http"));
    codec_client_ = makeHttpConnection(std::move(conn));
    Http::TestHeaderMapImpl headers{{":method", "POST"},       {":path", "/test/long/url"},
                                    {":scheme", "http"},       {":authority", "host"},
                                    {"x-lyft-user-id", "123"}, {"x-forwarded-for", "10.0.0.1"}};
    response_ = codec_client_->makeRequestWithBody(headers, request_size_);
  }

  void waitForLoadStatsStream() {
    AssertionResult result =
        load_report_upstream_->waitForHttpConnection(*dispatcher_, fake_loadstats_connection_);
    RELEASE_ASSERT(result, result.message());
    result = fake_loadstats_connection_->waitForNewStream(*dispatcher_, loadstats_stream_);
    RELEASE_ASSERT(result, result.message());
  }

  void
  mergeLoadStats(envoy::service::load_stats::v2::LoadStatsRequest& loadstats_request,
                 const envoy::service::load_stats::v2::LoadStatsRequest& local_loadstats_request) {
    ASSERT(loadstats_request.cluster_stats_size() <= 1);
    ASSERT(local_loadstats_request.cluster_stats_size() <= 1);

    if (local_loadstats_request.cluster_stats_size() == 0) {
      return;
    } else if (loadstats_request.cluster_stats_size() == 0) {
      loadstats_request.CopyFrom(local_loadstats_request);
      ASSERT_TRUE(loadstats_request.has_node());
      ASSERT_FALSE(loadstats_request.node().id().empty());
      ASSERT_FALSE(loadstats_request.node().cluster().empty());
      return;
    }

    const auto local_cluster_stats = local_loadstats_request.cluster_stats(0);
    auto* cluster_stats = loadstats_request.mutable_cluster_stats(0);

    cluster_stats->set_total_dropped_requests(cluster_stats->total_dropped_requests() +
                                              local_cluster_stats.total_dropped_requests());

    for (int i = 0; i < local_cluster_stats.upstream_locality_stats_size(); ++i) {
      auto local_upstream_locality_stats = local_cluster_stats.upstream_locality_stats(i);
      bool copied = false;
      for (int j = 0; j < cluster_stats->upstream_locality_stats_size(); ++j) {
        auto* upstream_locality_stats = cluster_stats->mutable_upstream_locality_stats(j);
        if (TestUtility::protoEqual(upstream_locality_stats->locality(),
                                    local_upstream_locality_stats.locality()) &&
            upstream_locality_stats->priority() == local_upstream_locality_stats.priority()) {
          copied = true;
          upstream_locality_stats->set_total_successful_requests(
              upstream_locality_stats->total_successful_requests() +
              local_upstream_locality_stats.total_successful_requests());
          upstream_locality_stats->set_total_requests_in_progress(
              upstream_locality_stats->total_requests_in_progress() +
              local_upstream_locality_stats.total_requests_in_progress());
          upstream_locality_stats->set_total_error_requests(
              upstream_locality_stats->total_error_requests() +
              local_upstream_locality_stats.total_error_requests());
          upstream_locality_stats->set_total_issued_requests(
              upstream_locality_stats->total_issued_requests() +
              local_upstream_locality_stats.total_issued_requests());
          break;
        }
      }
      if (!copied) {
        auto* upstream_locality_stats = cluster_stats->add_upstream_locality_stats();
        upstream_locality_stats->CopyFrom(local_upstream_locality_stats);
      }
    }
  }

  void waitForLoadStatsRequest(
      const std::vector<envoy::api::v2::endpoint::UpstreamLocalityStats>& expected_locality_stats,
      uint64_t dropped = 0) {
    Protobuf::RepeatedPtrField<envoy::api::v2::endpoint::ClusterStats> expected_cluster_stats;
    if (!expected_locality_stats.empty() || dropped != 0) {
      auto* cluster_stats = expected_cluster_stats.Add();
      cluster_stats->set_cluster_name("cluster_0");
      // Verify the eds service_name is passed back.
      cluster_stats->set_cluster_service_name("service_name_0");
      if (dropped > 0) {
        cluster_stats->set_total_dropped_requests(dropped);
      }
      std::copy(
          expected_locality_stats.begin(), expected_locality_stats.end(),
          Protobuf::RepeatedPtrFieldBackInserter(cluster_stats->mutable_upstream_locality_stats()));
    }

    envoy::service::load_stats::v2::LoadStatsRequest loadstats_request;
    // Because multiple load stats may be sent while load in being sent (on slow machines), loop and
    // merge until all the expected load has been reported.
    do {
      envoy::service::load_stats::v2::LoadStatsRequest local_loadstats_request;
      AssertionResult result =
          loadstats_stream_->waitForGrpcMessage(*dispatcher_, local_loadstats_request);
      RELEASE_ASSERT(result, result.message());
      // Sanity check and clear the measured load report interval.
      for (auto& cluster_stats : *local_loadstats_request.mutable_cluster_stats()) {
        const uint32_t actual_load_report_interval_ms =
            Protobuf::util::TimeUtil::DurationToMilliseconds(cluster_stats.load_report_interval());
        // Turns out libevent timers aren't that accurate; without this adjustment we see things
        // like "expected 500, actual 497". Tweak as needed if races are observed.
        EXPECT_GE(actual_load_report_interval_ms, load_report_interval_ms_ - 100);
        // Allow for some skew in test environment.
        EXPECT_LT(actual_load_report_interval_ms, load_report_interval_ms_ + 1000);
        cluster_stats.mutable_load_report_interval()->Clear();
      }
      mergeLoadStats(loadstats_request, local_loadstats_request);
      if (!loadstats_request.cluster_stats().empty()) {
        ENVOY_LOG_MISC(debug, "HTD {}", loadstats_request.cluster_stats()[0].DebugString());
      }

      EXPECT_EQ("POST", loadstats_stream_->headers().Method()->value().getStringView());
      EXPECT_EQ("/envoy.service.load_stats.v2.LoadReportingService/StreamLoadStats",
                loadstats_stream_->headers().Path()->value().getStringView());
      EXPECT_EQ("application/grpc",
                loadstats_stream_->headers().ContentType()->value().getStringView());
    } while (!TestUtility::assertRepeatedPtrFieldEqual(expected_cluster_stats,
                                                       loadstats_request.cluster_stats()));
  }

  void waitForUpstreamResponse(uint32_t endpoint_index, uint32_t response_code = 200) {
    AssertionResult result = service_upstream_[endpoint_index]->waitForHttpConnection(
        *dispatcher_, fake_upstream_connection_);
    RELEASE_ASSERT(result, result.message());
    result = fake_upstream_connection_->waitForNewStream(*dispatcher_, upstream_request_);
    RELEASE_ASSERT(result, result.message());
    result = upstream_request_->waitForEndStream(*dispatcher_);
    RELEASE_ASSERT(result, result.message());

    upstream_request_->encodeHeaders(
        Http::TestHeaderMapImpl{{":status", std::to_string(response_code)}}, false);
    upstream_request_->encodeData(response_size_, true);
    response_->waitForEndStream();

    ASSERT_TRUE(upstream_request_->complete());
    EXPECT_EQ(request_size_, upstream_request_->bodyLength());

    ASSERT_TRUE(response_->complete());
    EXPECT_EQ(std::to_string(response_code),
              response_->headers().Status()->value().getStringView());
    EXPECT_EQ(response_size_, response_->body().size());
  }

  void requestLoadStatsResponse(const std::vector<std::string>& clusters) {
    envoy::service::load_stats::v2::LoadStatsResponse loadstats_response;
    loadstats_response.mutable_load_reporting_interval()->MergeFrom(
        Protobuf::util::TimeUtil::MillisecondsToDuration(load_report_interval_ms_));
    for (const auto& cluster : clusters) {
      loadstats_response.add_clusters(cluster);
    }
    loadstats_stream_->sendGrpcMessage(loadstats_response);
    // Wait until the request has been received by Envoy.
    test_server_->waitForCounterGe("load_reporter.requests", ++load_requests_);
  }

  envoy::api::v2::endpoint::UpstreamLocalityStats localityStats(const std::string& sub_zone,
                                                                uint64_t success, uint64_t error,
                                                                uint64_t active, uint64_t issued,
                                                                uint32_t priority = 0) {
    envoy::api::v2::endpoint::UpstreamLocalityStats locality_stats;
    auto* locality = locality_stats.mutable_locality();
    locality->set_region("some_region");
    locality->set_zone("zone_name");
    locality->set_sub_zone(sub_zone);
    locality_stats.set_total_successful_requests(success);
    locality_stats.set_total_error_requests(error);
    locality_stats.set_total_requests_in_progress(active);
    locality_stats.set_total_issued_requests(issued);
    locality_stats.set_priority(priority);
    return locality_stats;
  }

  void cleanupLoadStatsConnection() {
    if (fake_loadstats_connection_ != nullptr) {
      AssertionResult result = fake_loadstats_connection_->close();
      RELEASE_ASSERT(result, result.message());
      result = fake_loadstats_connection_->waitForDisconnect();
      RELEASE_ASSERT(result, result.message());
    }
  }

  void sendAndReceiveUpstream(uint32_t endpoint_index, uint32_t response_code = 200) {
    initiateClientConnection();
    waitForUpstreamResponse(endpoint_index, response_code);
    cleanupUpstreamAndDownstream();
  }

  static constexpr uint32_t upstream_endpoints_ = 5;

  IntegrationStreamDecoderPtr response_;
  std::string sub_zone_{"winter"};
  FakeHttpConnectionPtr fake_loadstats_connection_;
  FakeStreamPtr loadstats_stream_;
  FakeUpstream* load_report_upstream_{};
  FakeUpstream* service_upstream_[upstream_endpoints_]{};
  uint32_t load_requests_{};
  EdsHelper eds_helper_;
  bool locality_weighted_lb_{};

  const uint64_t request_size_ = 1024;
  const uint64_t response_size_ = 512;
  const uint32_t load_report_interval_ms_ = 500;
};

INSTANTIATE_TEST_SUITE_P(IpVersions, LoadStatsIntegrationTest,
                         testing::ValuesIn(TestEnvironment::getIpVersionsForTest()),
                         TestUtility::ipTestParamsToString);

// Validate the load reports for successful requests as cluster membership
// changes.
TEST_P(LoadStatsIntegrationTest, Success) {
  initialize();

  waitForLoadStatsStream();
  waitForLoadStatsRequest({});
  loadstats_stream_->startGrpcStream();

  // Simple 50%/50% split between dragon/winter localities. Also include an
  // unknown cluster to exercise the handling of this case.
  requestLoadStatsResponse({"cluster_0", "cluster_1"});

  updateClusterLoadAssignment({{0}}, {{1}}, {{3}}, {});

  for (uint32_t i = 0; i < 4; ++i) {
    sendAndReceiveUpstream(i % 2);
  }

  // Verify we do not get empty stats for non-zero priorities.
  waitForLoadStatsRequest(
      {localityStats("winter", 2, 0, 0, 2), localityStats("dragon", 2, 0, 0, 2)});

  EXPECT_EQ(1, test_server_->counter("load_reporter.requests")->value());
  // On slow machines, more than one load stats response may be pushed while we are simulating load.
  EXPECT_LE(2, test_server_->counter("load_reporter.responses")->value());
  EXPECT_EQ(0, test_server_->counter("load_reporter.errors")->value());

  // 33%/67% split between dragon/winter primary localities.
  updateClusterLoadAssignment({{0}}, {{1, 2}}, {}, {{4}});
  requestLoadStatsResponse({"cluster_0"});

  for (uint32_t i = 0; i < 6; ++i) {
    sendAndReceiveUpstream((4 + i) % 3);
  }

  // No locality for priority=1 since there's no "winter" endpoints.
  // The hosts for dragon were received because membership_total is accurate.
  waitForLoadStatsRequest(
      {localityStats("winter", 2, 0, 0, 2), localityStats("dragon", 4, 0, 0, 4)});

  EXPECT_EQ(2, test_server_->counter("load_reporter.requests")->value());
  EXPECT_LE(3, test_server_->counter("load_reporter.responses")->value());
  EXPECT_EQ(0, test_server_->counter("load_reporter.errors")->value());

  // Change to 50/50 for the failover clusters.
  updateClusterLoadAssignment({}, {}, {{3}}, {{4}});
  requestLoadStatsResponse({"cluster_0"});
  test_server_->waitForGaugeEq("cluster.cluster_0.membership_total", 2);

  for (uint32_t i = 0; i < 4; ++i) {
    sendAndReceiveUpstream(i % 2 + 3);
  }

  waitForLoadStatsRequest(
      {localityStats("winter", 2, 0, 0, 2, 1), localityStats("dragon", 2, 0, 0, 2, 1)});
  EXPECT_EQ(3, test_server_->counter("load_reporter.requests")->value());
  EXPECT_LE(4, test_server_->counter("load_reporter.responses")->value());
  EXPECT_EQ(0, test_server_->counter("load_reporter.errors")->value());

  // 100% winter locality.
  updateClusterLoadAssignment({}, {}, {}, {});
  updateClusterLoadAssignment({{1}}, {}, {}, {});
  requestLoadStatsResponse({"cluster_0"});

  for (uint32_t i = 0; i < 1; ++i) {
    sendAndReceiveUpstream(1);
  }

  waitForLoadStatsRequest({localityStats("winter", 1, 0, 0, 1)});
  EXPECT_EQ(4, test_server_->counter("load_reporter.requests")->value());
  EXPECT_LE(5, test_server_->counter("load_reporter.responses")->value());
  EXPECT_EQ(0, test_server_->counter("load_reporter.errors")->value());

  // A LoadStatsResponse arrives before the expiration of the reporting
  // interval. Since we are keep tracking cluster_0, stats rollover.
  requestLoadStatsResponse({"cluster_0"});
  sendAndReceiveUpstream(1);
  requestLoadStatsResponse({"cluster_0"});
  sendAndReceiveUpstream(1);
  sendAndReceiveUpstream(1);

  waitForLoadStatsRequest({localityStats("winter", 3, 0, 0, 3)});

  EXPECT_EQ(6, test_server_->counter("load_reporter.requests")->value());
  EXPECT_LE(6, test_server_->counter("load_reporter.responses")->value());
  EXPECT_EQ(0, test_server_->counter("load_reporter.errors")->value());

  // As above, but stop tracking cluster_0 and only get the requests since the
  // response.
  requestLoadStatsResponse({});
  sendAndReceiveUpstream(1);
  requestLoadStatsResponse({"cluster_0"});
  sendAndReceiveUpstream(1);
  sendAndReceiveUpstream(1);

  waitForLoadStatsRequest({localityStats("winter", 2, 0, 0, 2)});

  EXPECT_EQ(8, test_server_->counter("load_reporter.requests")->value());
  EXPECT_LE(7, test_server_->counter("load_reporter.responses")->value());
  EXPECT_EQ(0, test_server_->counter("load_reporter.errors")->value());

  cleanupLoadStatsConnection();
}

// Validate the load reports for successful requests when using locality
// weighted LB. This serves as a de facto integration test for locality weighted
// LB.
TEST_P(LoadStatsIntegrationTest, LocalityWeighted) {
  locality_weighted_lb_ = true;
  initialize();

  // Debug logs for #6874
  std::cerr << "Waiting for load stats stream.\n";
  waitForLoadStatsStream();
  std::cerr << "Waiting for load stats request.\n";
  waitForLoadStatsRequest({});
  std::cerr << "Done waiting.\n";
  loadstats_stream_->startGrpcStream();

  requestLoadStatsResponse({"cluster_0"});

  // Simple 33%/67% split between dragon/winter localities.
  // Even though there are more endpoints in the dragon locality, the winter locality gets the
  // expected weighting in the WRR locality schedule.
  updateClusterLoadAssignment({{0}, 2}, {{1, 2}, 1}, {}, {});

  sendAndReceiveUpstream(0);
  sendAndReceiveUpstream(1);
  sendAndReceiveUpstream(0);
  sendAndReceiveUpstream(0);
  sendAndReceiveUpstream(2);
  sendAndReceiveUpstream(0);

  // Verify we get the expect request distribution.
<<<<<<< HEAD
  std::cerr << "Waiting for load stats request 2.\n";
  waitForLoadStatsRequest({localityStats("winter", 4, 0, 0), localityStats("dragon", 2, 0, 0)});
  std::cerr << "Done waiting.\n";
=======
  waitForLoadStatsRequest(
      {localityStats("winter", 4, 0, 0, 4), localityStats("dragon", 2, 0, 0, 2)});
>>>>>>> 1d22e8f0

  EXPECT_EQ(1, test_server_->counter("load_reporter.requests")->value());
  // On slow machines, more than one load stats response may be pushed while we are simulating load.
  EXPECT_LE(2, test_server_->counter("load_reporter.responses")->value());
  EXPECT_EQ(0, test_server_->counter("load_reporter.errors")->value());

  cleanupLoadStatsConnection();
}

// Validate the load reports for requests when all endpoints are non-local.
TEST_P(LoadStatsIntegrationTest, NoLocalLocality) {
  sub_zone_ = "summer";
  initialize();

  waitForLoadStatsStream();
  waitForLoadStatsRequest({});
  loadstats_stream_->startGrpcStream();

  // Simple 50%/50% split between dragon/winter localities. Also include an
  // unknown cluster to exercise the handling of this case.
  requestLoadStatsResponse({"cluster_0", "cluster_1"});

  updateClusterLoadAssignment({{0}}, {{1}}, {{3}}, {});

  for (uint32_t i = 0; i < 4; ++i) {
    sendAndReceiveUpstream(i % 2);
  }

  // Verify we do not get empty stats for non-zero priorities. Note that the
  // order of locality stats is different to the Success case, where winter is
  // the local locality (and hence first in the list as per
  // HostsPerLocality::get()).
  waitForLoadStatsRequest(
      {localityStats("dragon", 2, 0, 0, 2), localityStats("winter", 2, 0, 0, 2)});

  EXPECT_EQ(1, test_server_->counter("load_reporter.requests")->value());
  // On slow machines, more than one load stats response may be pushed while we are simulating load.
  EXPECT_LE(2, test_server_->counter("load_reporter.responses")->value());
  EXPECT_EQ(0, test_server_->counter("load_reporter.errors")->value());

  cleanupLoadStatsConnection();
}

// Validate the load reports for successful/error requests make sense.
TEST_P(LoadStatsIntegrationTest, Error) {
  initialize();

  waitForLoadStatsStream();
  waitForLoadStatsRequest({});
  loadstats_stream_->startGrpcStream();

  requestLoadStatsResponse({"cluster_0"});
  updateClusterLoadAssignment({{0}}, {}, {}, {});

  // This should count as an error since 5xx.
  sendAndReceiveUpstream(0, 503);

  // This should count as "success" since non-5xx.
  sendAndReceiveUpstream(0, 404);

  waitForLoadStatsRequest({localityStats("winter", 1, 1, 0, 2)});

  EXPECT_EQ(1, test_server_->counter("load_reporter.requests")->value());
  EXPECT_LE(2, test_server_->counter("load_reporter.responses")->value());
  EXPECT_EQ(0, test_server_->counter("load_reporter.errors")->value());

  cleanupLoadStatsConnection();
}

// Validate the load reports for in-progress make sense.
TEST_P(LoadStatsIntegrationTest, InProgress) {
  initialize();

  waitForLoadStatsStream();
  waitForLoadStatsRequest({});
  loadstats_stream_->startGrpcStream();
  updateClusterLoadAssignment({{0}}, {}, {}, {});

  requestLoadStatsResponse({"cluster_0"});
  initiateClientConnection();
  waitForLoadStatsRequest({localityStats("winter", 0, 0, 1, 1)});

  waitForUpstreamResponse(0, 503);
  cleanupUpstreamAndDownstream();

  EXPECT_EQ(1, test_server_->counter("load_reporter.requests")->value());
  EXPECT_LE(2, test_server_->counter("load_reporter.responses")->value());
  EXPECT_EQ(0, test_server_->counter("load_reporter.errors")->value());

  cleanupLoadStatsConnection();
}

// Validate the load reports for dropped requests make sense.
TEST_P(LoadStatsIntegrationTest, Dropped) {
  config_helper_.addConfigModifier([](envoy::config::bootstrap::v2::Bootstrap& bootstrap) {
    auto* cluster_0 = bootstrap.mutable_static_resources()->mutable_clusters(0);
    auto* thresholds = cluster_0->mutable_circuit_breakers()->add_thresholds();
    thresholds->mutable_max_pending_requests()->set_value(0);
  });
  initialize();

  waitForLoadStatsStream();
  waitForLoadStatsRequest({});
  loadstats_stream_->startGrpcStream();

  updateClusterLoadAssignment({{0}}, {}, {}, {});
  requestLoadStatsResponse({"cluster_0"});
  // This should count as dropped, since we trigger circuit breaking.
  initiateClientConnection();
  response_->waitForEndStream();
  ASSERT_TRUE(response_->complete());
  EXPECT_EQ("503", response_->headers().Status()->value().getStringView());
  cleanupUpstreamAndDownstream();

  waitForLoadStatsRequest({}, 1);

  EXPECT_EQ(1, test_server_->counter("load_reporter.requests")->value());
  EXPECT_LE(2, test_server_->counter("load_reporter.responses")->value());
  EXPECT_EQ(0, test_server_->counter("load_reporter.errors")->value());

  cleanupLoadStatsConnection();
}

} // namespace
} // namespace Envoy<|MERGE_RESOLUTION|>--- conflicted
+++ resolved
@@ -483,14 +483,10 @@
   sendAndReceiveUpstream(0);
 
   // Verify we get the expect request distribution.
-<<<<<<< HEAD
   std::cerr << "Waiting for load stats request 2.\n";
-  waitForLoadStatsRequest({localityStats("winter", 4, 0, 0), localityStats("dragon", 2, 0, 0)});
-  std::cerr << "Done waiting.\n";
-=======
   waitForLoadStatsRequest(
       {localityStats("winter", 4, 0, 0, 4), localityStats("dragon", 2, 0, 0, 2)});
->>>>>>> 1d22e8f0
+  std::cerr << "Done waiting.\n";
 
   EXPECT_EQ(1, test_server_->counter("load_reporter.requests")->value());
   // On slow machines, more than one load stats response may be pushed while we are simulating load.
