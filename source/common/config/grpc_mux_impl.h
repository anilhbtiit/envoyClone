--- conflicted
+++ resolved
@@ -40,14 +40,8 @@
 
   void sendDiscoveryRequest(const std::string& type_url);
 
-<<<<<<< HEAD
   ProtobufTypes::MessagePtr dumpControlPlaneConfig() const;
 
-  // GrpcStream
-  void handleResponse(std::unique_ptr<envoy::api::v2::DiscoveryResponse>&& message) override;
-  void handleStreamEstablished() override;
-  void handleEstablishmentFailure() override;
-=======
   // Config::GrpcStreamCallbacks
   void onStreamEstablished() override;
   void onEstablishmentFailure() override;
@@ -58,7 +52,6 @@
   grpcStreamForTest() {
     return grpc_stream_;
   }
->>>>>>> cfc51454
 
 private:
   void setRetryTimer();
@@ -112,7 +105,6 @@
   std::unordered_map<std::string, ApiState> api_state_;
   // Envoy's dependency ordering.
   std::list<std::string> subscriptions_;
-<<<<<<< HEAD
   const std::string& xds_service_;
   Server::ConfigTracker::EntryOwnerPtr config_tracker_entry_;
   TimeSource& time_source_;
@@ -124,13 +116,11 @@
       std::string,
       std::list<envoy::admin::v2alpha::ControlPlaneConfigDump::ConfigSourceControlPlaneInfo>>
       per_service_control_plane_info_;
-=======
 
   // A queue to store requests while rate limited. Note that when requests cannot be sent due to the
   // gRPC stream being down, this queue does not store them; rather, they are simply dropped.
   // This string is a type URL.
   std::queue<std::string> request_queue_;
->>>>>>> cfc51454
 };
 
 class NullGrpcMuxImpl : public GrpcMux {
