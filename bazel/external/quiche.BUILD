licenses(["notice"])  # Apache 2

# QUICHE is Google's implementation of QUIC and related protocols. It is the
# same code used in Chromium and Google's servers, but packaged in a form that
# is intended to be easier to incorporate into third-party projects.
#
# QUICHE code falls into three groups:
# 1. Platform-independent code. Most QUICHE code is in this category.
# 2. APIs and type aliases to platform-dependent code/types, referenced by code
#    in group 1. This group is called the "Platform API".
# 3. Definitions of types declared in group 2. This group is called the
#    "Platform impl", and must be provided by the codebase that embeds QUICHE.
#
# Concretely, header files in group 2 (the Platform API) #include header and
# source files in group 3 (the Platform impl). Unfortunately, QUICHE does not
# yet provide a built-in way to customize this dependency, e.g. to override the
# directory or namespace in which Platform impl types are defined. Hence the
# gross hacks in quiche.genrule_cmd, invoked from here to tweak QUICHE source
# files into a form usable by Envoy.
#
# The mechanics of this will change as QUICHE evolves, supplies its own Bazel
# buildfiles, and provides a built-in way to override platform impl directory
# location. However, the end result (QUICHE files placed under
# quiche/{http2,quic,spdy}/, with the Envoy-specific implementation of the
# QUICHE platform APIs in //source/extensions/quic_listeners/quiche/platform/,
# should remain largely the same.

load("@rules_proto//proto:defs.bzl", "proto_library")
load(":genrule_cmd.bzl", "genrule_cmd")
load(
    "@envoy//bazel:envoy_build_system.bzl",
    "envoy_cc_library",
    "envoy_cc_test",
    "envoy_cc_test_library",
    "envoy_proto_library",
)

src_files = glob([
    "**/*.h",
    "**/*.c",
    "**/*.cc",
    "**/*.inc",
    "**/*.proto",
])

genrule(
    name = "quiche_files",
    srcs = src_files,
    outs = ["quiche/" + f for f in src_files],
    cmd = genrule_cmd("@envoy//bazel/external:quiche.genrule_cmd"),
    visibility = ["//visibility:private"],
)

# These options are only used to suppress errors in brought-in QUICHE tests.
# Use #pragma GCC diagnostic ignored in integration code to suppress these errors.
quiche_copts = select({
    "@envoy//bazel:windows_x86_64": [],
    "//conditions:default": [
        # Remove these after upstream fix.
        "-Wno-unused-parameter",
        "-Wno-unused-function",
<<<<<<< HEAD
        "-Wno-return-type",
=======
        "-Wno-unknown-warning-option",
        "-Wno-deprecated-copy",
>>>>>>> 5083a9a4
        # quic_inlined_frame.h uses offsetof() to optimize memory usage in frames.
        "-Wno-invalid-offsetof",
        # to suppress errors re: size_t vs. int comparisons
        "-Wno-sign-compare",
    ],
})

test_suite(
    name = "ci_tests",
    tests = [
        "http2_platform_api_test",
        "quic_platform_api_test",
        "quiche_common_test",
        "spdy_platform_api_test",
    ],
)

envoy_cc_test_library(
    name = "http2_test_tools_random",
    srcs = ["quiche/http2/test_tools/http2_random.cc"],
    hdrs = ["quiche/http2/test_tools/http2_random.h"],
    external_deps = ["ssl"],
    repository = "@envoy",
    deps = [":http2_platform"],
)

envoy_cc_library(
    name = "http2_platform",
    hdrs = [
        "quiche/http2/platform/api/http2_bug_tracker.h",
        "quiche/http2/platform/api/http2_containers.h",
        "quiche/http2/platform/api/http2_estimate_memory_usage.h",
        "quiche/http2/platform/api/http2_flag_utils.h",
        "quiche/http2/platform/api/http2_flags.h",
        "quiche/http2/platform/api/http2_logging.h",
        "quiche/http2/platform/api/http2_macros.h",
        "quiche/http2/platform/api/http2_string_utils.h",
        # TODO: uncomment the following files as implementations are added.
        # "quiche/http2/platform/api/http2_test_helpers.h",
    ],
    repository = "@envoy",
    visibility = ["//visibility:public"],
    deps = [
        ":quiche_common_platform",
        "@envoy//source/extensions/quic_listeners/quiche/platform:http2_platform_impl_lib",
    ],
)

envoy_cc_library(
    name = "http2_constants_lib",
    srcs = ["quiche/http2/http2_constants.cc"],
    hdrs = ["quiche/http2/http2_constants.h"],
    copts = quiche_copts,
    repository = "@envoy",
    deps = [":http2_platform"],
)

envoy_cc_library(
    name = "http2_structures_lib",
    srcs = ["quiche/http2/http2_structures.cc"],
    hdrs = ["quiche/http2/http2_structures.h"],
    copts = quiche_copts,
    repository = "@envoy",
    deps = [
        ":http2_constants_lib",
        ":http2_platform",
    ],
)

envoy_cc_library(
    name = "http2_decoder_decode_buffer_lib",
    srcs = ["quiche/http2/decoder/decode_buffer.cc"],
    hdrs = ["quiche/http2/decoder/decode_buffer.h"],
    copts = quiche_copts,
    repository = "@envoy",
    deps = [":http2_platform"],
)

envoy_cc_library(
    name = "http2_decoder_decode_http2_structures_lib",
    srcs = ["quiche/http2/decoder/decode_http2_structures.cc"],
    hdrs = ["quiche/http2/decoder/decode_http2_structures.h"],
    copts = quiche_copts,
    repository = "@envoy",
    deps = [
        ":http2_constants_lib",
        ":http2_decoder_decode_buffer_lib",
        ":http2_platform",
        ":http2_structures_lib",
    ],
)

envoy_cc_library(
    name = "http2_decoder_decode_status_lib",
    srcs = ["quiche/http2/decoder/decode_status.cc"],
    hdrs = ["quiche/http2/decoder/decode_status.h"],
    copts = quiche_copts,
    repository = "@envoy",
    deps = [":http2_platform"],
)

envoy_cc_library(
    name = "http2_decoder_frame_decoder_state_lib",
    srcs = ["quiche/http2/decoder/frame_decoder_state.cc"],
    hdrs = ["quiche/http2/decoder/frame_decoder_state.h"],
    copts = quiche_copts,
    repository = "@envoy",
    deps = [
        ":http2_constants_lib",
        ":http2_decoder_decode_buffer_lib",
        ":http2_decoder_decode_status_lib",
        ":http2_decoder_frame_decoder_listener_lib",
        ":http2_decoder_structure_decoder_lib",
        ":http2_platform",
        ":http2_structures_lib",
    ],
)

envoy_cc_library(
    name = "http2_decoder_frame_decoder_lib",
    srcs = ["quiche/http2/decoder/http2_frame_decoder.cc"],
    hdrs = [
        "quiche/http2/decoder/frame_decoder_state.h",
        "quiche/http2/decoder/http2_frame_decoder.h",
    ],
    copts = quiche_copts,
    repository = "@envoy",
    deps = [
        ":http2_constants_lib",
        ":http2_decoder_decode_buffer_lib",
        ":http2_decoder_decode_status_lib",
        ":http2_decoder_frame_decoder_listener_lib",
        ":http2_decoder_frame_decoder_state_lib",
        ":http2_decoder_payload_decoders_altsvc_payload_decoder_lib",
        ":http2_decoder_payload_decoders_continuation_payload_decoder_lib",
        ":http2_decoder_payload_decoders_data_payload_decoder_lib",
        ":http2_decoder_payload_decoders_goaway_payload_decoder_lib",
        ":http2_decoder_payload_decoders_headers_payload_decoder_lib",
        ":http2_decoder_payload_decoders_ping_payload_decoder_lib",
        ":http2_decoder_payload_decoders_priority_payload_decoder_lib",
        ":http2_decoder_payload_decoders_push_promise_payload_decoder_lib",
        ":http2_decoder_payload_decoders_rst_stream_payload_decoder_lib",
        ":http2_decoder_payload_decoders_settings_payload_decoder_lib",
        ":http2_decoder_payload_decoders_unknown_payload_decoder_lib",
        ":http2_decoder_payload_decoders_window_update_payload_decoder_lib",
        ":http2_decoder_structure_decoder_lib",
        ":http2_hpack_varint_hpack_varint_decoder_lib",
        ":http2_platform",
        ":http2_structures_lib",
    ],
)

envoy_cc_library(
    name = "http2_decoder_frame_decoder_listener_lib",
    srcs = ["quiche/http2/decoder/http2_frame_decoder_listener.cc"],
    hdrs = ["quiche/http2/decoder/http2_frame_decoder_listener.h"],
    copts = quiche_copts,
    repository = "@envoy",
    deps = [
        ":http2_constants_lib",
        ":http2_structures_lib",
    ],
)

envoy_cc_library(
    name = "http2_decoder_payload_decoders_altsvc_payload_decoder_lib",
    srcs = ["quiche/http2/decoder/payload_decoders/altsvc_payload_decoder.cc"],
    hdrs = ["quiche/http2/decoder/payload_decoders/altsvc_payload_decoder.h"],
    copts = quiche_copts,
    repository = "@envoy",
    deps = [
        ":http2_constants_lib",
        ":http2_decoder_decode_buffer_lib",
        ":http2_decoder_decode_status_lib",
        ":http2_decoder_frame_decoder_listener_lib",
        ":http2_decoder_frame_decoder_state_lib",
        ":http2_platform",
        ":http2_structures_lib",
    ],
)

envoy_cc_library(
    name = "http2_decoder_payload_decoders_continuation_payload_decoder_lib",
    srcs = ["quiche/http2/decoder/payload_decoders/continuation_payload_decoder.cc"],
    hdrs = ["quiche/http2/decoder/payload_decoders/continuation_payload_decoder.h"],
    copts = quiche_copts,
    repository = "@envoy",
    deps = [
        ":http2_constants_lib",
        ":http2_decoder_decode_buffer_lib",
        ":http2_decoder_decode_status_lib",
        ":http2_decoder_frame_decoder_listener_lib",
        ":http2_decoder_frame_decoder_state_lib",
        ":http2_platform",
        ":http2_structures_lib",
    ],
)

envoy_cc_library(
    name = "http2_decoder_payload_decoders_data_payload_decoder_lib",
    srcs = ["quiche/http2/decoder/payload_decoders/data_payload_decoder.cc"],
    hdrs = ["quiche/http2/decoder/payload_decoders/data_payload_decoder.h"],
    copts = quiche_copts,
    repository = "@envoy",
    deps = [
        ":http2_constants_lib",
        ":http2_decoder_decode_buffer_lib",
        ":http2_decoder_decode_status_lib",
        ":http2_decoder_frame_decoder_listener_lib",
        ":http2_decoder_frame_decoder_state_lib",
        ":http2_platform",
        ":http2_structures_lib",
    ],
)

envoy_cc_library(
    name = "http2_decoder_payload_decoders_goaway_payload_decoder_lib",
    srcs = ["quiche/http2/decoder/payload_decoders/goaway_payload_decoder.cc"],
    hdrs = ["quiche/http2/decoder/payload_decoders/goaway_payload_decoder.h"],
    copts = quiche_copts,
    repository = "@envoy",
    deps = [
        ":http2_constants_lib",
        ":http2_decoder_decode_buffer_lib",
        ":http2_decoder_decode_status_lib",
        ":http2_decoder_frame_decoder_listener_lib",
        ":http2_decoder_frame_decoder_state_lib",
        ":http2_platform",
        ":http2_structures_lib",
    ],
)

envoy_cc_library(
    name = "http2_decoder_payload_decoders_headers_payload_decoder_lib",
    srcs = ["quiche/http2/decoder/payload_decoders/headers_payload_decoder.cc"],
    hdrs = ["quiche/http2/decoder/payload_decoders/headers_payload_decoder.h"],
    copts = quiche_copts,
    repository = "@envoy",
    deps = [
        ":http2_constants_lib",
        ":http2_decoder_decode_buffer_lib",
        ":http2_decoder_decode_status_lib",
        ":http2_decoder_frame_decoder_listener_lib",
        ":http2_decoder_frame_decoder_state_lib",
        ":http2_platform",
        ":http2_structures_lib",
    ],
)

envoy_cc_library(
    name = "http2_decoder_payload_decoders_ping_payload_decoder_lib",
    srcs = ["quiche/http2/decoder/payload_decoders/ping_payload_decoder.cc"],
    hdrs = ["quiche/http2/decoder/payload_decoders/ping_payload_decoder.h"],
    copts = quiche_copts,
    repository = "@envoy",
    deps = [
        ":http2_constants_lib",
        ":http2_decoder_decode_buffer_lib",
        ":http2_decoder_decode_status_lib",
        ":http2_decoder_frame_decoder_listener_lib",
        ":http2_decoder_frame_decoder_state_lib",
        ":http2_platform",
        ":http2_structures_lib",
    ],
)

envoy_cc_library(
    name = "http2_decoder_payload_decoders_priority_payload_decoder_lib",
    srcs = ["quiche/http2/decoder/payload_decoders/priority_payload_decoder.cc"],
    hdrs = ["quiche/http2/decoder/payload_decoders/priority_payload_decoder.h"],
    copts = quiche_copts,
    repository = "@envoy",
    deps = [
        ":http2_constants_lib",
        ":http2_decoder_decode_buffer_lib",
        ":http2_decoder_decode_status_lib",
        ":http2_decoder_frame_decoder_listener_lib",
        ":http2_decoder_frame_decoder_state_lib",
        ":http2_platform",
        ":http2_structures_lib",
    ],
)

envoy_cc_library(
    name = "http2_decoder_payload_decoders_push_promise_payload_decoder_lib",
    srcs = ["quiche/http2/decoder/payload_decoders/push_promise_payload_decoder.cc"],
    hdrs = ["quiche/http2/decoder/payload_decoders/push_promise_payload_decoder.h"],
    copts = quiche_copts,
    repository = "@envoy",
    deps = [
        ":http2_constants_lib",
        ":http2_decoder_decode_buffer_lib",
        ":http2_decoder_decode_status_lib",
        ":http2_decoder_frame_decoder_listener_lib",
        ":http2_decoder_frame_decoder_state_lib",
        ":http2_platform",
        ":http2_structures_lib",
    ],
)

envoy_cc_library(
    name = "http2_decoder_payload_decoders_rst_stream_payload_decoder_lib",
    srcs = ["quiche/http2/decoder/payload_decoders/rst_stream_payload_decoder.cc"],
    hdrs = ["quiche/http2/decoder/payload_decoders/rst_stream_payload_decoder.h"],
    copts = quiche_copts,
    repository = "@envoy",
    deps = [
        ":http2_constants_lib",
        ":http2_decoder_decode_buffer_lib",
        ":http2_decoder_decode_status_lib",
        ":http2_decoder_frame_decoder_listener_lib",
        ":http2_decoder_frame_decoder_state_lib",
        ":http2_platform",
        ":http2_structures_lib",
    ],
)

envoy_cc_library(
    name = "http2_decoder_payload_decoders_settings_payload_decoder_lib",
    srcs = ["quiche/http2/decoder/payload_decoders/settings_payload_decoder.cc"],
    hdrs = ["quiche/http2/decoder/payload_decoders/settings_payload_decoder.h"],
    copts = quiche_copts,
    repository = "@envoy",
    deps = [
        ":http2_constants_lib",
        ":http2_decoder_decode_buffer_lib",
        ":http2_decoder_decode_status_lib",
        ":http2_decoder_frame_decoder_listener_lib",
        ":http2_decoder_frame_decoder_state_lib",
        ":http2_platform",
        ":http2_structures_lib",
    ],
)

envoy_cc_library(
    name = "http2_decoder_payload_decoders_unknown_payload_decoder_lib",
    srcs = ["quiche/http2/decoder/payload_decoders/unknown_payload_decoder.cc"],
    hdrs = ["quiche/http2/decoder/payload_decoders/unknown_payload_decoder.h"],
    copts = quiche_copts,
    repository = "@envoy",
    deps = [
        ":http2_constants_lib",
        ":http2_decoder_decode_buffer_lib",
        ":http2_decoder_decode_status_lib",
        ":http2_decoder_frame_decoder_listener_lib",
        ":http2_decoder_frame_decoder_state_lib",
        ":http2_platform",
        ":http2_structures_lib",
    ],
)

envoy_cc_library(
    name = "http2_decoder_payload_decoders_window_update_payload_decoder_lib",
    srcs = ["quiche/http2/decoder/payload_decoders/window_update_payload_decoder.cc"],
    hdrs = ["quiche/http2/decoder/payload_decoders/window_update_payload_decoder.h"],
    copts = quiche_copts,
    repository = "@envoy",
    deps = [
        ":http2_constants_lib",
        ":http2_decoder_decode_buffer_lib",
        ":http2_decoder_decode_http2_structures_lib",
        ":http2_decoder_decode_status_lib",
        ":http2_decoder_frame_decoder_listener_lib",
        ":http2_decoder_frame_decoder_state_lib",
        ":http2_platform",
        ":http2_structures_lib",
    ],
)

envoy_cc_library(
    name = "http2_decoder_structure_decoder_lib",
    srcs = ["quiche/http2/decoder/http2_structure_decoder.cc"],
    hdrs = ["quiche/http2/decoder/http2_structure_decoder.h"],
    copts = quiche_copts,
    repository = "@envoy",
    deps = [
        ":http2_decoder_decode_buffer_lib",
        ":http2_decoder_decode_http2_structures_lib",
        ":http2_decoder_decode_status_lib",
        ":http2_platform",
        ":http2_structures_lib",
    ],
)

envoy_cc_library(
    name = "http2_hpack_decoder_hpack_block_decoder_lib",
    srcs = ["quiche/http2/hpack/decoder/hpack_block_decoder.cc"],
    hdrs = ["quiche/http2/hpack/decoder/hpack_block_decoder.h"],
    copts = quiche_copts,
    repository = "@envoy",
    deps = [
        ":http2_decoder_decode_buffer_lib",
        ":http2_decoder_decode_status_lib",
        ":http2_hpack_decoder_hpack_decoding_error_lib",
        ":http2_hpack_decoder_hpack_entry_decoder_lib",
        ":http2_hpack_decoder_hpack_entry_decoder_listener_lib",
        ":http2_platform",
    ],
)

envoy_cc_library(
    name = "http2_hpack_decoder_hpack_decoder_lib",
    srcs = ["quiche/http2/hpack/decoder/hpack_decoder.cc"],
    hdrs = ["quiche/http2/hpack/decoder/hpack_decoder.h"],
    copts = quiche_copts,
    repository = "@envoy",
    deps = [
        ":http2_decoder_decode_buffer_lib",
        ":http2_decoder_decode_status_lib",
        ":http2_hpack_decoder_hpack_block_decoder_lib",
        ":http2_hpack_decoder_hpack_decoder_listener_lib",
        ":http2_hpack_decoder_hpack_decoder_state_lib",
        ":http2_hpack_decoder_hpack_decoder_tables_lib",
        ":http2_hpack_decoder_hpack_decoding_error_lib",
        ":http2_hpack_decoder_hpack_whole_entry_buffer_lib",
        ":http2_platform",
    ],
)

envoy_cc_library(
    name = "http2_hpack_decoder_hpack_decoder_listener_lib",
    srcs = ["quiche/http2/hpack/decoder/hpack_decoder_listener.cc"],
    hdrs = ["quiche/http2/hpack/decoder/hpack_decoder_listener.h"],
    copts = quiche_copts,
    repository = "@envoy",
    deps = [
        ":http2_hpack_hpack_constants_lib",
        ":http2_hpack_hpack_string_lib",
        ":http2_platform",
    ],
)

envoy_cc_library(
    name = "http2_hpack_decoder_hpack_decoder_state_lib",
    srcs = ["quiche/http2/hpack/decoder/hpack_decoder_state.cc"],
    hdrs = ["quiche/http2/hpack/decoder/hpack_decoder_state.h"],
    copts = quiche_copts,
    repository = "@envoy",
    deps = [
        ":http2_constants_lib",
        ":http2_hpack_decoder_hpack_decoder_listener_lib",
        ":http2_hpack_decoder_hpack_decoder_string_buffer_lib",
        ":http2_hpack_decoder_hpack_decoder_tables_lib",
        ":http2_hpack_decoder_hpack_decoding_error_lib",
        ":http2_hpack_decoder_hpack_whole_entry_listener_lib",
        ":http2_hpack_hpack_constants_lib",
        ":http2_hpack_hpack_string_lib",
        ":http2_platform",
    ],
)

envoy_cc_library(
    name = "http2_hpack_decoder_hpack_decoder_string_buffer_lib",
    srcs = ["quiche/http2/hpack/decoder/hpack_decoder_string_buffer.cc"],
    hdrs = ["quiche/http2/hpack/decoder/hpack_decoder_string_buffer.h"],
    copts = quiche_copts,
    repository = "@envoy",
    deps = [
        ":http2_hpack_huffman_hpack_huffman_decoder_lib",
        ":http2_platform",
    ],
)

envoy_cc_library(
    name = "http2_hpack_decoder_hpack_decoder_tables_lib",
    srcs = ["quiche/http2/hpack/decoder/hpack_decoder_tables.cc"],
    hdrs = ["quiche/http2/hpack/decoder/hpack_decoder_tables.h"],
    copts = quiche_copts,
    repository = "@envoy",
    deps = [
        ":http2_constants_lib",
        ":http2_hpack_hpack_constants_lib",
        ":http2_hpack_hpack_static_table_entries_lib",
        ":http2_hpack_hpack_string_lib",
        ":http2_platform",
    ],
)

envoy_cc_library(
    name = "http2_hpack_decoder_hpack_decoding_error_lib",
    srcs = ["quiche/http2/hpack/decoder/hpack_decoding_error.cc"],
    hdrs = ["quiche/http2/hpack/decoder/hpack_decoding_error.h"],
    copts = quiche_copts,
    repository = "@envoy",
    deps = [
        ":quiche_common_platform",
    ],
)

envoy_cc_library(
    name = "http2_hpack_decoder_hpack_entry_decoder_lib",
    srcs = ["quiche/http2/hpack/decoder/hpack_entry_decoder.cc"],
    hdrs = ["quiche/http2/hpack/decoder/hpack_entry_decoder.h"],
    copts = quiche_copts,
    repository = "@envoy",
    deps = [
        ":http2_decoder_decode_buffer_lib",
        ":http2_decoder_decode_status_lib",
        ":http2_hpack_decoder_hpack_decoding_error_lib",
        ":http2_hpack_decoder_hpack_entry_decoder_listener_lib",
        ":http2_hpack_decoder_hpack_entry_type_decoder_lib",
        ":http2_hpack_decoder_hpack_string_decoder_lib",
        ":http2_hpack_hpack_constants_lib",
        ":http2_platform",
    ],
)

envoy_cc_library(
    name = "http2_hpack_decoder_hpack_entry_decoder_listener_lib",
    srcs = ["quiche/http2/hpack/decoder/hpack_entry_decoder_listener.cc"],
    hdrs = ["quiche/http2/hpack/decoder/hpack_entry_decoder_listener.h"],
    copts = quiche_copts,
    repository = "@envoy",
    deps = [
        ":http2_hpack_hpack_constants_lib",
        ":http2_platform",
    ],
)

envoy_cc_library(
    name = "http2_hpack_decoder_hpack_entry_type_decoder_lib",
    srcs = ["quiche/http2/hpack/decoder/hpack_entry_type_decoder.cc"],
    hdrs = ["quiche/http2/hpack/decoder/hpack_entry_type_decoder.h"],
    copts = quiche_copts,
    repository = "@envoy",
    deps = [
        ":http2_decoder_decode_buffer_lib",
        ":http2_decoder_decode_status_lib",
        ":http2_hpack_hpack_constants_lib",
        ":http2_hpack_varint_hpack_varint_decoder_lib",
        ":http2_platform",
    ],
)

envoy_cc_library(
    name = "http2_hpack_decoder_hpack_string_decoder_lib",
    srcs = ["quiche/http2/hpack/decoder/hpack_string_decoder.cc"],
    hdrs = ["quiche/http2/hpack/decoder/hpack_string_decoder.h"],
    copts = quiche_copts,
    repository = "@envoy",
    deps = [
        ":http2_decoder_decode_buffer_lib",
        ":http2_decoder_decode_status_lib",
        ":http2_hpack_varint_hpack_varint_decoder_lib",
        ":http2_platform",
    ],
)

envoy_cc_library(
    name = "http2_hpack_decoder_hpack_string_decoder_listener_lib",
    srcs = ["quiche/http2/hpack/decoder/hpack_string_decoder_listener.cc"],
    hdrs = ["quiche/http2/hpack/decoder/hpack_string_decoder_listener.h"],
    copts = quiche_copts,
    repository = "@envoy",
    deps = [":http2_platform"],
)

envoy_cc_library(
    name = "http2_hpack_decoder_hpack_whole_entry_buffer_lib",
    srcs = ["quiche/http2/hpack/decoder/hpack_whole_entry_buffer.cc"],
    hdrs = ["quiche/http2/hpack/decoder/hpack_whole_entry_buffer.h"],
    copts = quiche_copts,
    repository = "@envoy",
    deps = [
        ":http2_hpack_decoder_hpack_decoder_string_buffer_lib",
        ":http2_hpack_decoder_hpack_decoding_error_lib",
        ":http2_hpack_decoder_hpack_entry_decoder_listener_lib",
        ":http2_hpack_decoder_hpack_whole_entry_listener_lib",
        ":http2_hpack_hpack_constants_lib",
        ":http2_platform",
    ],
)

envoy_cc_library(
    name = "http2_hpack_decoder_hpack_whole_entry_listener_lib",
    srcs = ["quiche/http2/hpack/decoder/hpack_whole_entry_listener.cc"],
    hdrs = ["quiche/http2/hpack/decoder/hpack_whole_entry_listener.h"],
    copts = quiche_copts,
    repository = "@envoy",
    deps = [
        ":http2_hpack_decoder_hpack_decoder_string_buffer_lib",
        ":http2_hpack_decoder_hpack_decoding_error_lib",
        ":http2_hpack_hpack_constants_lib",
        ":http2_platform",
    ],
)

envoy_cc_library(
    name = "http2_hpack_huffman_hpack_huffman_decoder_lib",
    srcs = ["quiche/http2/hpack/huffman/hpack_huffman_decoder.cc"],
    hdrs = ["quiche/http2/hpack/huffman/hpack_huffman_decoder.h"],
    copts = quiche_copts,
    repository = "@envoy",
    deps = [
        ":http2_platform",
        ":quiche_common_platform",
    ],
)

envoy_cc_library(
    name = "http2_hpack_huffman_hpack_huffman_encoder_lib",
    srcs = ["quiche/http2/hpack/huffman/hpack_huffman_encoder.cc"],
    hdrs = ["quiche/http2/hpack/huffman/hpack_huffman_encoder.h"],
    copts = quiche_copts,
    repository = "@envoy",
    deps = [
        ":http2_hpack_huffman_huffman_spec_tables_lib",
        ":http2_platform",
        ":quiche_common_platform",
    ],
)

envoy_cc_library(
    name = "http2_hpack_huffman_huffman_spec_tables_lib",
    srcs = ["quiche/http2/hpack/huffman/huffman_spec_tables.cc"],
    hdrs = ["quiche/http2/hpack/huffman/huffman_spec_tables.h"],
    copts = quiche_copts,
    repository = "@envoy",
)

envoy_cc_library(
    name = "http2_hpack_hpack_constants_lib",
    srcs = ["quiche/http2/hpack/http2_hpack_constants.cc"],
    hdrs = ["quiche/http2/hpack/http2_hpack_constants.h"],
    copts = quiche_copts,
    repository = "@envoy",
    deps = [":http2_platform"],
)

envoy_cc_library(
    name = "http2_hpack_hpack_static_table_entries_lib",
    hdrs = ["quiche/http2/hpack/hpack_static_table_entries.inc"],
    repository = "@envoy",
)

envoy_cc_library(
    name = "http2_hpack_hpack_string_lib",
    srcs = ["quiche/http2/hpack/hpack_string.cc"],
    hdrs = ["quiche/http2/hpack/hpack_string.h"],
    copts = quiche_copts,
    repository = "@envoy",
    deps = [
        ":http2_platform",
        ":quiche_common_platform",
    ],
)

envoy_cc_library(
    name = "http2_hpack_varint_hpack_varint_decoder_lib",
    srcs = ["quiche/http2/hpack/varint/hpack_varint_decoder.cc"],
    hdrs = ["quiche/http2/hpack/varint/hpack_varint_decoder.h"],
    copts = quiche_copts,
    repository = "@envoy",
    deps = [
        ":http2_decoder_decode_buffer_lib",
        ":http2_decoder_decode_status_lib",
        ":http2_platform",
    ],
)

envoy_cc_library(
    name = "http2_hpack_varint_hpack_varint_encoder_lib",
    srcs = ["quiche/http2/hpack/varint/hpack_varint_encoder.cc"],
    hdrs = ["quiche/http2/hpack/varint/hpack_varint_encoder.h"],
    copts = quiche_copts,
    repository = "@envoy",
    deps = [":http2_platform"],
)

envoy_cc_library(
    name = "spdy_platform",
    hdrs = [
        "quiche/spdy/platform/api/spdy_bug_tracker.h",
        "quiche/spdy/platform/api/spdy_containers.h",
        "quiche/spdy/platform/api/spdy_endianness_util.h",
        "quiche/spdy/platform/api/spdy_estimate_memory_usage.h",
        "quiche/spdy/platform/api/spdy_flags.h",
        "quiche/spdy/platform/api/spdy_logging.h",
        "quiche/spdy/platform/api/spdy_macros.h",
        "quiche/spdy/platform/api/spdy_mem_slice.h",
        "quiche/spdy/platform/api/spdy_string_utils.h",
    ],
    repository = "@envoy",
    visibility = ["//visibility:public"],
    deps = [
        ":quiche_common_lib",
        "@envoy//source/extensions/quic_listeners/quiche/platform:spdy_platform_impl_lib",
    ],
)

envoy_cc_library(
    name = "spdy_simple_arena_lib",
    srcs = ["quiche/spdy/core/spdy_simple_arena.cc"],
    hdrs = ["quiche/spdy/core/spdy_simple_arena.h"],
    repository = "@envoy",
    visibility = ["//visibility:public"],
    deps = [":spdy_platform"],
)

envoy_cc_test_library(
    name = "spdy_platform_test_helpers",
    hdrs = ["quiche/spdy/platform/api/spdy_test_helpers.h"],
    repository = "@envoy",
    deps = ["@envoy//test/extensions/quic_listeners/quiche/platform:spdy_platform_test_helpers_impl_lib"],
)

envoy_cc_library(
    name = "spdy_core_alt_svc_wire_format_lib",
    srcs = ["quiche/spdy/core/spdy_alt_svc_wire_format.cc"],
    hdrs = ["quiche/spdy/core/spdy_alt_svc_wire_format.h"],
    copts = quiche_copts,
    repository = "@envoy",
    visibility = ["//visibility:public"],
    deps = [":spdy_platform"],
)

envoy_cc_library(
    name = "spdy_core_fifo_write_scheduler_lib",
    hdrs = ["quiche/spdy/core/fifo_write_scheduler.h"],
    repository = "@envoy",
    deps = [
        ":spdy_core_write_scheduler_lib",
        ":spdy_platform",
    ],
)

envoy_cc_library(
    name = "spdy_core_framer_lib",
    srcs = [
        "quiche/spdy/core/spdy_frame_builder.cc",
        "quiche/spdy/core/spdy_framer.cc",
    ],
    hdrs = [
        "quiche/spdy/core/spdy_frame_builder.h",
        "quiche/spdy/core/spdy_framer.h",
    ],
    copts = quiche_copts,
    repository = "@envoy",
    deps = [
        ":http2_platform",
        ":spdy_core_alt_svc_wire_format_lib",
        ":spdy_core_frame_reader_lib",
        ":spdy_core_header_block_lib",
        ":spdy_core_headers_handler_interface_lib",
        ":spdy_core_hpack_hpack_lib",
        ":spdy_core_protocol_lib",
        ":spdy_core_zero_copy_output_buffer_lib",
        ":spdy_platform",
    ],
)

envoy_cc_library(
    name = "spdy_core_frame_reader_lib",
    srcs = ["quiche/spdy/core/spdy_frame_reader.cc"],
    hdrs = ["quiche/spdy/core/spdy_frame_reader.h"],
    copts = quiche_copts,
    repository = "@envoy",
    deps = [
        ":spdy_core_protocol_lib",
        ":spdy_platform",
    ],
)

envoy_cc_library(
    name = "spdy_core_header_block_lib",
    srcs = ["quiche/spdy/core/spdy_header_block.cc"],
    hdrs = ["quiche/spdy/core/spdy_header_block.h"],
    copts = quiche_copts,
    repository = "@envoy",
    visibility = ["//visibility:public"],
    deps = [
        ":spdy_core_header_storage_lib",
        ":spdy_platform",
    ],
)

envoy_cc_library(
    name = "spdy_core_header_storage_lib",
    srcs = ["quiche/spdy/core/spdy_header_storage.cc"],
    hdrs = ["quiche/spdy/core/spdy_header_storage.h"],
    copts = quiche_copts,
    repository = "@envoy",
    deps = [
        "spdy_simple_arena_lib",
        ":spdy_platform",
    ],
)

envoy_cc_library(
    name = "spdy_core_headers_handler_interface_lib",
    hdrs = ["quiche/spdy/core/spdy_headers_handler_interface.h"],
    copts = quiche_copts,
    repository = "@envoy",
    visibility = ["//visibility:public"],
    deps = [":spdy_platform"],
)

envoy_cc_library(
    name = "spdy_core_http2_deframer_lib",
    srcs = ["quiche/spdy/core/http2_frame_decoder_adapter.cc"],
    hdrs = ["quiche/spdy/core/http2_frame_decoder_adapter.h"],
    copts = quiche_copts,
    repository = "@envoy",
    deps = [
        ":http2_constants_lib",
        ":http2_decoder_decode_buffer_lib",
        ":http2_decoder_decode_status_lib",
        ":http2_decoder_frame_decoder_lib",
        ":http2_decoder_frame_decoder_listener_lib",
        ":http2_platform",
        ":http2_structures_lib",
        ":spdy_core_alt_svc_wire_format_lib",
        ":spdy_core_header_block_lib",
        ":spdy_core_headers_handler_interface_lib",
        ":spdy_core_hpack_hpack_decoder_adapter_lib",
        ":spdy_core_hpack_hpack_lib",
        ":spdy_core_protocol_lib",
        ":spdy_platform",
    ],
)

envoy_cc_library(
    name = "spdy_core_lifo_write_scheduler_lib",
    hdrs = ["quiche/spdy/core/lifo_write_scheduler.h"],
    repository = "@envoy",
    deps = [
        ":spdy_core_write_scheduler_lib",
        ":spdy_platform",
    ],
)

envoy_cc_library(
    name = "spdy_core_intrusive_list_lib",
    hdrs = ["quiche/spdy/core/spdy_intrusive_list.h"],
    repository = "@envoy",
)

envoy_cc_library(
    name = "spdy_core_http2_priority_write_scheduler_lib",
    hdrs = ["quiche/spdy/core/http2_priority_write_scheduler.h"],
    repository = "@envoy",
    deps = [
        ":spdy_core_intrusive_list_lib",
        ":spdy_core_protocol_lib",
        ":spdy_core_write_scheduler_lib",
        ":spdy_platform",
    ],
)

envoy_cc_library(
    name = "spdy_core_hpack_hpack_lib",
    srcs = [
        "quiche/spdy/core/hpack/hpack_constants.cc",
        "quiche/spdy/core/hpack/hpack_encoder.cc",
        "quiche/spdy/core/hpack/hpack_entry.cc",
        "quiche/spdy/core/hpack/hpack_header_table.cc",
        "quiche/spdy/core/hpack/hpack_huffman_table.cc",
        "quiche/spdy/core/hpack/hpack_output_stream.cc",
        "quiche/spdy/core/hpack/hpack_static_table.cc",
    ],
    hdrs = [
        "quiche/spdy/core/hpack/hpack_constants.h",
        "quiche/spdy/core/hpack/hpack_encoder.h",
        "quiche/spdy/core/hpack/hpack_entry.h",
        "quiche/spdy/core/hpack/hpack_header_table.h",
        "quiche/spdy/core/hpack/hpack_huffman_table.h",
        "quiche/spdy/core/hpack/hpack_output_stream.h",
        "quiche/spdy/core/hpack/hpack_static_table.h",
    ],
    copts = quiche_copts,
    repository = "@envoy",
    deps = [
        ":spdy_core_protocol_lib",
        ":spdy_platform",
    ],
)

envoy_cc_library(
    name = "spdy_core_hpack_hpack_decoder_adapter_lib",
    srcs = ["quiche/spdy/core/hpack/hpack_decoder_adapter.cc"],
    hdrs = ["quiche/spdy/core/hpack/hpack_decoder_adapter.h"],
    copts = quiche_copts,
    repository = "@envoy",
    deps = [
        ":http2_decoder_decode_buffer_lib",
        ":http2_decoder_decode_status_lib",
        ":http2_hpack_decoder_hpack_decoder_lib",
        ":http2_hpack_decoder_hpack_decoder_listener_lib",
        ":http2_hpack_decoder_hpack_decoder_tables_lib",
        ":http2_hpack_hpack_constants_lib",
        ":http2_hpack_hpack_string_lib",
        ":spdy_core_header_block_lib",
        ":spdy_core_headers_handler_interface_lib",
        ":spdy_core_hpack_hpack_lib",
        ":spdy_platform",
    ],
)

envoy_cc_library(
    name = "spdy_core_priority_write_scheduler_lib",
    srcs = ["quiche/spdy/core/priority_write_scheduler.h"],
    repository = "@envoy",
    deps = [
        ":http2_platform",
        ":spdy_core_protocol_lib",
        ":spdy_core_write_scheduler_lib",
        ":spdy_platform",
    ],
)

envoy_cc_library(
    name = "spdy_core_protocol_lib",
    srcs = ["quiche/spdy/core/spdy_protocol.cc"],
    hdrs = [
        "quiche/spdy/core/spdy_bitmasks.h",
        "quiche/spdy/core/spdy_protocol.h",
    ],
    copts = quiche_copts,
    repository = "@envoy",
    visibility = ["//visibility:public"],
    deps = [
        ":spdy_core_alt_svc_wire_format_lib",
        ":spdy_core_header_block_lib",
        ":spdy_platform",
    ],
)

envoy_cc_library(
    name = "spdy_core_write_scheduler_lib",
    hdrs = ["quiche/spdy/core/write_scheduler.h"],
    repository = "@envoy",
    deps = [
        ":spdy_core_protocol_lib",
        ":spdy_platform",
    ],
)

envoy_cc_test_library(
    name = "spdy_core_test_utils_lib",
    srcs = ["quiche/spdy/core/spdy_test_utils.cc"],
    hdrs = ["quiche/spdy/core/spdy_test_utils.h"],
    copts = quiche_copts,
    repository = "@envoy",
    deps = [
        ":quiche_common_test_tools_test_utils_lib",
        ":spdy_core_header_block_lib",
        ":spdy_core_headers_handler_interface_lib",
        ":spdy_core_protocol_lib",
        ":spdy_platform",
    ],
)

envoy_cc_library(
    name = "spdy_core_zero_copy_output_buffer_lib",
    hdrs = ["quiche/spdy/core/zero_copy_output_buffer.h"],
    copts = quiche_copts,
    repository = "@envoy",
)

envoy_cc_library(
    name = "quic_platform",
    srcs = [
        "quiche/quic/platform/api/quic_file_utils.cc",
        "quiche/quic/platform/api/quic_hostname_utils.cc",
        "quiche/quic/platform/api/quic_mutex.cc",
    ],
    hdrs = [
        "quiche/quic/platform/api/quic_cert_utils.h",
        "quiche/quic/platform/api/quic_file_utils.h",
        "quiche/quic/platform/api/quic_hostname_utils.h",
        "quiche/quic/platform/api/quic_mutex.h",
        "quiche/quic/platform/api/quic_pcc_sender.h",
    ],
    repository = "@envoy",
    tags = ["nofips"],
    visibility = ["//visibility:public"],
    deps = [
        ":quic_core_time_lib",
        ":quic_platform_base",
        "@envoy//source/extensions/quic_listeners/quiche/platform:quic_platform_impl_lib",
    ],
)

envoy_cc_library(
    name = "quic_platform_base",
    hdrs = [
        "quiche/quic/platform/api/quic_aligned.h",
        "quiche/quic/platform/api/quic_bug_tracker.h",
        "quiche/quic/platform/api/quic_client_stats.h",
        "quiche/quic/platform/api/quic_containers.h",
        "quiche/quic/platform/api/quic_error_code_wrappers.h",
        "quiche/quic/platform/api/quic_estimate_memory_usage.h",
        "quiche/quic/platform/api/quic_exported_stats.h",
        "quiche/quic/platform/api/quic_fallthrough.h",
        "quiche/quic/platform/api/quic_flag_utils.h",
        "quiche/quic/platform/api/quic_flags.h",
        "quiche/quic/platform/api/quic_iovec.h",
        "quiche/quic/platform/api/quic_logging.h",
        "quiche/quic/platform/api/quic_macros.h",
        "quiche/quic/platform/api/quic_map_util.h",
        "quiche/quic/platform/api/quic_mem_slice.h",
        "quiche/quic/platform/api/quic_prefetch.h",
        "quiche/quic/platform/api/quic_ptr_util.h",
        "quiche/quic/platform/api/quic_reference_counted.h",
        "quiche/quic/platform/api/quic_server_stats.h",
        "quiche/quic/platform/api/quic_stack_trace.h",
        "quiche/quic/platform/api/quic_stream_buffer_allocator.h",
        "quiche/quic/platform/api/quic_string_utils.h",
        "quiche/quic/platform/api/quic_uint128.h",
        # TODO: uncomment the following files as implementations are added.
        # "quiche/quic/platform/api/quic_fuzzed_data_provider.h",
        # "quiche/quic/platform/api/quic_test_loopback.h",
    ],
    repository = "@envoy",
    tags = ["nofips"],
    visibility = ["//visibility:public"],
    deps = [
        ":quic_platform_export",
        ":quiche_common_lib",
        "@envoy//source/extensions/quic_listeners/quiche/platform:quic_platform_base_impl_lib",
    ],
)

envoy_cc_library(
    name = "quic_platform_export",
    hdrs = ["quiche/quic/platform/api/quic_export.h"],
    repository = "@envoy",
    tags = ["nofips"],
    visibility = ["//visibility:public"],
    deps = ["@envoy//source/extensions/quic_listeners/quiche/platform:quic_platform_export_impl_lib"],
)

envoy_cc_test_library(
    name = "quic_platform_epoll_lib",
    hdrs = ["quiche/quic/platform/api/quic_epoll.h"],
    repository = "@envoy",
    tags = ["nofips"],
    deps = ["@envoy//test/extensions/quic_listeners/quiche/platform:quic_platform_epoll_impl_lib"],
)

envoy_cc_test_library(
    name = "quic_platform_expect_bug",
    hdrs = ["quiche/quic/platform/api/quic_expect_bug.h"],
    repository = "@envoy",
    tags = ["nofips"],
    deps = ["@envoy//test/extensions/quic_listeners/quiche/platform:quic_platform_expect_bug_impl_lib"],
)

envoy_cc_library(
    name = "quic_platform_ip_address_family",
    hdrs = ["quiche/quic/platform/api/quic_ip_address_family.h"],
    repository = "@envoy",
    tags = ["nofips"],
    visibility = ["//visibility:public"],
)

envoy_cc_library(
    name = "quic_platform_ip_address",
    srcs = ["quiche/quic/platform/api/quic_ip_address.cc"],
    hdrs = ["quiche/quic/platform/api/quic_ip_address.h"],
    copts = quiche_copts,
    repository = "@envoy",
    tags = ["nofips"],
    visibility = ["//visibility:public"],
    deps = [
        ":quic_platform_base",
        ":quic_platform_export",
        ":quic_platform_ip_address_family",
    ],
)

envoy_cc_test_library(
    name = "quic_platform_mock_log",
    hdrs = ["quiche/quic/platform/api/quic_mock_log.h"],
    repository = "@envoy",
    tags = ["nofips"],
    deps = ["@envoy//test/extensions/quic_listeners/quiche/platform:quic_platform_mock_log_impl_lib"],
)

envoy_cc_test_library(
    name = "quic_platform_port_utils",
    hdrs = ["quiche/quic/platform/api/quic_port_utils.h"],
    repository = "@envoy",
    tags = ["nofips"],
    deps = ["@envoy//test/extensions/quic_listeners/quiche/platform:quic_platform_port_utils_impl_lib"],
)

envoy_cc_test_library(
    name = "quic_platform_sleep",
    hdrs = ["quiche/quic/platform/api/quic_sleep.h"],
    repository = "@envoy",
    tags = ["nofips"],
    deps = ["@envoy//test/extensions/quic_listeners/quiche/platform:quic_platform_sleep_impl_lib"],
)

envoy_cc_library(
    name = "quic_platform_socket_address",
    srcs = ["quiche/quic/platform/api/quic_socket_address.cc"],
    hdrs = ["quiche/quic/platform/api/quic_socket_address.h"],
    copts = quiche_copts,
    repository = "@envoy",
    tags = ["nofips"],
    visibility = ["//visibility:public"],
    deps = [
        ":quic_platform_export",
        ":quic_platform_ip_address",
    ],
)

envoy_cc_test_library(
    name = "quic_platform_test",
    hdrs = ["quiche/quic/platform/api/quic_test.h"],
    repository = "@envoy",
    tags = ["nofips"],
    deps = ["@envoy//test/extensions/quic_listeners/quiche/platform:quic_platform_test_impl_lib"],
)

envoy_cc_test_library(
    name = "quic_platform_test_output",
    hdrs = ["quiche/quic/platform/api/quic_test_output.h"],
    repository = "@envoy",
    tags = ["nofips"],
    deps = ["@envoy//test/extensions/quic_listeners/quiche/platform:quic_platform_test_output_impl_lib"],
)

envoy_cc_test_library(
    name = "quic_platform_system_event_loop",
    hdrs = ["quiche/quic/platform/api/quic_system_event_loop.h"],
    repository = "@envoy",
    tags = ["nofips"],
    deps = ["@envoy//test/extensions/quic_listeners/quiche/platform:quic_platform_system_event_loop_impl_lib"],
)

envoy_cc_test_library(
    name = "quic_platform_thread",
    hdrs = ["quiche/quic/platform/api/quic_thread.h"],
    repository = "@envoy",
    tags = ["nofips"],
    deps = ["@envoy//test/extensions/quic_listeners/quiche/platform:quic_platform_thread_impl_lib"],
)

envoy_cc_library(
    name = "quiche_common_platform_endian",
    hdrs = ["quiche/common/platform/api/quiche_endian.h"],
    repository = "@envoy",
    tags = ["nofips"],
    visibility = ["//visibility:public"],
    deps =
        [
            ":quiche_common_platform_export",
            "@envoy//source/extensions/quic_listeners/quiche/platform:quiche_common_platform_endian_impl_lib",
        ],
)

envoy_cc_library(
    name = "quiche_common_platform_export",
    hdrs = ["quiche/common/platform/api/quiche_export.h"],
    repository = "@envoy",
    tags = ["nofips"],
    visibility = ["//visibility:public"],
    deps =
        ["@envoy//source/extensions/quic_listeners/quiche/platform:quiche_common_platform_export_impl_lib"],
)

envoy_cc_test_library(
    name = "quiche_common_test_tools_test_utils_lib",
    srcs = ["quiche/common/test_tools/quiche_test_utils.cc"],
    hdrs = [
        "quiche/common/platform/api/quiche_test.h",
        "quiche/common/test_tools/quiche_test_utils.h",
    ],
    repository = "@envoy",
    tags = ["nofips"],
    deps = [
        ":quiche_common_platform",
        "@envoy//test/extensions/quic_listeners/quiche/platform:quiche_common_platform_test_impl_lib",
    ],
)

#TODO(danzh) Figure out why using envoy_proto_library() fails.
proto_library(
    name = "quic_core_proto_cached_network_parameters_proto",
    srcs = ["quiche/quic/core/proto/cached_network_parameters.proto"],
)

cc_proto_library(
    name = "quic_core_proto_cached_network_parameters_proto_cc",
    deps = [":quic_core_proto_cached_network_parameters_proto"],
)

envoy_cc_library(
    name = "quic_core_proto_cached_network_parameters_proto_header",
    hdrs = ["quiche/quic/core/proto/cached_network_parameters_proto.h"],
    repository = "@envoy",
    tags = ["nofips"],
    deps = [":quic_core_proto_cached_network_parameters_proto_cc"],
)

proto_library(
    name = "quic_core_proto_source_address_token_proto",
    srcs = ["quiche/quic/core/proto/source_address_token.proto"],
    deps = [":quic_core_proto_cached_network_parameters_proto"],
)

cc_proto_library(
    name = "quic_core_proto_source_address_token_proto_cc",
    deps = [":quic_core_proto_source_address_token_proto"],
)

envoy_cc_library(
    name = "quic_core_proto_source_address_token_proto_header",
    hdrs = ["quiche/quic/core/proto/source_address_token_proto.h"],
    repository = "@envoy",
    tags = ["nofips"],
    deps = [":quic_core_proto_source_address_token_proto_cc"],
)

proto_library(
    name = "quic_core_proto_crypto_server_config_proto",
    srcs = ["quiche/quic/core/proto/crypto_server_config.proto"],
)

cc_proto_library(
    name = "quic_core_proto_crypto_server_config_proto_cc",
    deps = [":quic_core_proto_crypto_server_config_proto"],
)

envoy_cc_library(
    name = "quic_core_proto_crypto_server_config_proto_header",
    hdrs = ["quiche/quic/core/proto/crypto_server_config_proto.h"],
    repository = "@envoy",
    tags = ["nofips"],
    deps = [":quic_core_proto_crypto_server_config_proto_cc"],
)

envoy_cc_library(
    name = "quic_core_ack_listener_interface_lib",
    srcs = ["quiche/quic/core/quic_ack_listener_interface.cc"],
    hdrs = ["quiche/quic/core/quic_ack_listener_interface.h"],
    copts = quiche_copts,
    repository = "@envoy",
    tags = ["nofips"],
    visibility = ["//visibility:public"],
    deps = [
        ":quic_core_time_lib",
        ":quic_core_types_lib",
        ":quic_platform_base",
    ],
)

envoy_cc_library(
    name = "quic_core_alarm_interface_lib",
    srcs = ["quiche/quic/core/quic_alarm.cc"],
    hdrs = ["quiche/quic/core/quic_alarm.h"],
    repository = "@envoy",
    tags = ["nofips"],
    visibility = ["//visibility:public"],
    deps = [
        ":quic_core_arena_scoped_ptr_lib",
        ":quic_core_time_lib",
    ],
)

envoy_cc_library(
    name = "quic_core_alarm_factory_interface_lib",
    hdrs = ["quiche/quic/core/quic_alarm_factory.h"],
    repository = "@envoy",
    tags = ["nofips"],
    visibility = ["//visibility:public"],
    deps = [
        ":quic_core_alarm_interface_lib",
        ":quic_core_one_block_arena_lib",
    ],
)

envoy_cc_library(
    name = "quic_core_bandwidth_lib",
    srcs = ["quiche/quic/core/quic_bandwidth.cc"],
    hdrs = ["quiche/quic/core/quic_bandwidth.h"],
    copts = quiche_copts,
    repository = "@envoy",
    tags = ["nofips"],
    visibility = ["//visibility:public"],
    deps = [
        ":quic_core_constants_lib",
        ":quic_core_time_lib",
        ":quic_core_types_lib",
        ":quic_platform_base",
    ],
)

envoy_cc_library(
    name = "quic_core_blocked_writer_interface_lib",
    hdrs = ["quiche/quic/core/quic_blocked_writer_interface.h"],
    repository = "@envoy",
    tags = ["nofips"],
    deps = [":quic_platform_export"],
)

envoy_cc_library(
    name = "quic_core_arena_scoped_ptr_lib",
    hdrs = ["quiche/quic/core/quic_arena_scoped_ptr.h"],
    repository = "@envoy",
    tags = ["nofips"],
    visibility = ["//visibility:public"],
    deps = [":quic_platform_base"],
)

envoy_cc_library(
    name = "quic_core_buffer_allocator_lib",
    srcs = [
        "quiche/quic/core/quic_buffer_allocator.cc",
        "quiche/quic/core/quic_simple_buffer_allocator.cc",
    ],
    hdrs = [
        "quiche/quic/core/quic_buffer_allocator.h",
        "quiche/quic/core/quic_simple_buffer_allocator.h",
    ],
    repository = "@envoy",
    tags = ["nofips"],
    visibility = ["//visibility:public"],
    deps = [":quic_platform_export"],
)

envoy_cc_library(
    name = "quic_core_clock_lib",
    srcs = ["quiche/quic/core/quic_clock.cc"],
    hdrs = ["quiche/quic/core/quic_clock.h"],
    copts = quiche_copts,
    repository = "@envoy",
    tags = ["nofips"],
    visibility = ["//visibility:public"],
    deps = [
        ":quic_core_time_lib",
        ":quic_platform_base",
    ],
)

envoy_cc_library(
    name = "quic_core_coalesced_packet_lib",
    srcs = ["quiche/quic/core/quic_coalesced_packet.cc"],
    hdrs = ["quiche/quic/core/quic_coalesced_packet.h"],
    copts = quiche_copts,
    repository = "@envoy",
    deps = [
        ":quic_core_packets_lib",
    ],
)

envoy_cc_library(
    name = "quic_core_config_lib",
    srcs = ["quiche/quic/core/quic_config.cc"],
    hdrs = ["quiche/quic/core/quic_config.h"],
    copts = quiche_copts,
    repository = "@envoy",
    tags = ["nofips"],
    visibility = ["//visibility:public"],
    deps = [
        ":quic_core_constants_lib",
        ":quic_core_crypto_crypto_handshake_lib",
        ":quic_core_crypto_encryption_lib",
        ":quic_core_packets_lib",
        ":quic_core_socket_address_coder_lib",
        ":quic_core_time_lib",
        ":quic_core_utils_lib",
        ":quic_platform_base",
    ],
)

envoy_cc_library(
    name = "quic_core_congestion_control_bandwidth_sampler_lib",
    srcs = ["quiche/quic/core/congestion_control/bandwidth_sampler.cc"],
    hdrs = ["quiche/quic/core/congestion_control/bandwidth_sampler.h"],
    copts = quiche_copts,
    repository = "@envoy",
    tags = ["nofips"],
    deps = [
        ":quic_core_bandwidth_lib",
        ":quic_core_congestion_control_congestion_control_interface_lib",
        ":quic_core_congestion_control_windowed_filter_lib",
        ":quic_core_packet_number_indexed_queue_lib",
        ":quic_core_packets_lib",
        ":quic_core_time_lib",
        ":quic_core_types_lib",
        ":quic_platform_base",
    ],
)

envoy_cc_library(
    name = "quic_core_congestion_control_bbr_lib",
    srcs = ["quiche/quic/core/congestion_control/bbr_sender.cc"],
    hdrs = ["quiche/quic/core/congestion_control/bbr_sender.h"],
    copts = quiche_copts,
    repository = "@envoy",
    tags = ["nofips"],
    visibility = ["//visibility:public"],
    deps = [
        ":quic_core_bandwidth_lib",
        ":quic_core_congestion_control_bandwidth_sampler_lib",
        ":quic_core_congestion_control_congestion_control_interface_lib",
        ":quic_core_congestion_control_rtt_stats_lib",
        ":quic_core_congestion_control_windowed_filter_lib",
        ":quic_core_crypto_encryption_lib",
        ":quic_core_crypto_random_lib",
        ":quic_core_packets_lib",
        ":quic_core_time_lib",
        ":quic_core_unacked_packet_map_lib",
        ":quic_platform_base",
    ],
)

envoy_cc_library(
    name = "quic_core_congestion_control_bbr2_lib",
    srcs = [
        "quiche/quic/core/congestion_control/bbr2_drain.cc",
        "quiche/quic/core/congestion_control/bbr2_misc.cc",
        "quiche/quic/core/congestion_control/bbr2_probe_bw.cc",
        "quiche/quic/core/congestion_control/bbr2_probe_rtt.cc",
        "quiche/quic/core/congestion_control/bbr2_sender.cc",
        "quiche/quic/core/congestion_control/bbr2_startup.cc",
    ],
    hdrs = [
        "quiche/quic/core/congestion_control/bbr2_drain.h",
        "quiche/quic/core/congestion_control/bbr2_misc.h",
        "quiche/quic/core/congestion_control/bbr2_probe_bw.h",
        "quiche/quic/core/congestion_control/bbr2_probe_rtt.h",
        "quiche/quic/core/congestion_control/bbr2_sender.h",
        "quiche/quic/core/congestion_control/bbr2_startup.h",
    ],
    copts = quiche_copts,
    repository = "@envoy",
    tags = ["nofips"],
    deps = [
        ":quic_core_bandwidth_lib",
        ":quic_core_congestion_control_bandwidth_sampler_lib",
        ":quic_core_congestion_control_congestion_control_interface_lib",
        ":quic_core_congestion_control_rtt_stats_lib",
        ":quic_core_congestion_control_windowed_filter_lib",
        ":quic_core_crypto_encryption_lib",
        ":quic_core_time_lib",
        ":quic_core_types_lib",
        ":quic_platform",
    ],
)

envoy_cc_library(
    name = "quic_core_congestion_control_general_loss_algorithm_lib",
    srcs = ["quiche/quic/core/congestion_control/general_loss_algorithm.cc"],
    hdrs = ["quiche/quic/core/congestion_control/general_loss_algorithm.h"],
    copts = quiche_copts,
    repository = "@envoy",
    tags = ["nofips"],
    deps = [
        ":quic_core_congestion_control_congestion_control_interface_lib",
        ":quic_core_congestion_control_rtt_stats_lib",
        ":quic_core_packets_lib",
        ":quic_core_time_lib",
        ":quic_core_unacked_packet_map_lib",
        ":quic_platform_base",
    ],
)

envoy_cc_library(
    name = "quic_core_congestion_control_congestion_control_interface_lib",
    hdrs = [
        "quiche/quic/core/congestion_control/loss_detection_interface.h",
        "quiche/quic/core/congestion_control/send_algorithm_interface.h",
    ],
    copts = quiche_copts,
    repository = "@envoy",
    tags = ["nofips"],
    deps = [
        ":quic_core_bandwidth_lib",
        ":quic_core_clock_lib",
        ":quic_core_config_lib",
        ":quic_core_connection_stats_lib",
        ":quic_core_crypto_random_lib",
        ":quic_core_packets_lib",
        ":quic_core_time_lib",
        ":quic_core_types_lib",
        ":quic_core_unacked_packet_map_lib",
        ":quic_platform",
    ],
)

envoy_cc_library(
    name = "quic_core_congestion_control_congestion_control_lib",
    srcs = [
        "quiche/quic/core/congestion_control/send_algorithm_interface.cc",
    ],
    hdrs = [
        "quiche/quic/core/congestion_control/loss_detection_interface.h",
        "quiche/quic/core/congestion_control/send_algorithm_interface.h",
    ],
    copts = quiche_copts,
    repository = "@envoy",
    tags = ["nofips"],
    deps = [
        ":quic_core_bandwidth_lib",
        ":quic_core_config_lib",
        ":quic_core_congestion_control_bbr2_lib",
        ":quic_core_congestion_control_bbr_lib",
        ":quic_core_congestion_control_tcp_cubic_bytes_lib",
        ":quic_core_connection_stats_lib",
        ":quic_core_crypto_random_lib",
        ":quic_core_packets_lib",
        ":quic_core_time_lib",
        ":quic_core_types_lib",
        ":quic_core_unacked_packet_map_lib",
        ":quic_platform",
    ],
)

envoy_cc_library(
    name = "quic_core_congestion_control_pacing_sender_lib",
    srcs = ["quiche/quic/core/congestion_control/pacing_sender.cc"],
    hdrs = ["quiche/quic/core/congestion_control/pacing_sender.h"],
    copts = quiche_copts,
    repository = "@envoy",
    tags = ["nofips"],
    deps = [
        ":quic_core_bandwidth_lib",
        ":quic_core_config_lib",
        ":quic_core_congestion_control_congestion_control_interface_lib",
        ":quic_core_packets_lib",
        ":quic_core_time_lib",
        ":quic_platform_base",
    ],
)

envoy_cc_library(
    name = "quic_core_congestion_control_rtt_stats_lib",
    srcs = ["quiche/quic/core/congestion_control/rtt_stats.cc"],
    hdrs = ["quiche/quic/core/congestion_control/rtt_stats.h"],
    copts = quiche_copts,
    repository = "@envoy",
    tags = ["nofips"],
    deps = [
        ":quic_core_packets_lib",
        ":quic_core_time_lib",
        ":quic_platform_base",
    ],
)

envoy_cc_library(
    name = "quic_core_congestion_control_tcp_cubic_helper",
    srcs = [
        "quiche/quic/core/congestion_control/hybrid_slow_start.cc",
        "quiche/quic/core/congestion_control/prr_sender.cc",
    ],
    hdrs = [
        "quiche/quic/core/congestion_control/hybrid_slow_start.h",
        "quiche/quic/core/congestion_control/prr_sender.h",
    ],
    copts = quiche_copts,
    repository = "@envoy",
    tags = ["nofips"],
    deps = [
        ":quic_core_bandwidth_lib",
        ":quic_core_packets_lib",
        ":quic_core_time_lib",
        ":quic_platform_base",
        ":quic_platform_export",
    ],
)

envoy_cc_library(
    name = "quic_core_congestion_control_tcp_cubic_bytes_lib",
    srcs = [
        "quiche/quic/core/congestion_control/cubic_bytes.cc",
        "quiche/quic/core/congestion_control/tcp_cubic_sender_bytes.cc",
    ],
    hdrs = [
        "quiche/quic/core/congestion_control/cubic_bytes.h",
        "quiche/quic/core/congestion_control/tcp_cubic_sender_bytes.h",
    ],
    copts = quiche_copts,
    repository = "@envoy",
    tags = ["nofips"],
    deps = [
        ":quic_core_bandwidth_lib",
        ":quic_core_congestion_control_congestion_control_interface_lib",
        ":quic_core_congestion_control_rtt_stats_lib",
        ":quic_core_congestion_control_tcp_cubic_helper",
        ":quic_core_connection_stats_lib",
        ":quic_core_constants_lib",
        ":quic_core_crypto_encryption_lib",
        ":quic_core_packets_lib",
        ":quic_core_time_lib",
        ":quic_platform",
    ],
)

envoy_cc_library(
    name = "quic_core_congestion_control_uber_loss_algorithm_lib",
    srcs = ["quiche/quic/core/congestion_control/uber_loss_algorithm.cc"],
    hdrs = ["quiche/quic/core/congestion_control/uber_loss_algorithm.h"],
    copts = quiche_copts,
    repository = "@envoy",
    tags = ["nofips"],
    deps = [":quic_core_congestion_control_general_loss_algorithm_lib"],
)

envoy_cc_library(
    name = "quic_core_congestion_control_windowed_filter_lib",
    hdrs = ["quiche/quic/core/congestion_control/windowed_filter.h"],
    copts = quiche_copts,
    repository = "@envoy",
    tags = ["nofips"],
    deps = [":quic_core_time_lib"],
)

envoy_cc_library(
    name = "quic_core_connection_lib",
    srcs = ["quiche/quic/core/quic_connection.cc"],
    hdrs = ["quiche/quic/core/quic_connection.h"],
    copts = quiche_copts,
    repository = "@envoy",
    tags = ["nofips"],
    visibility = ["//visibility:public"],
    deps = [
        ":quic_core_alarm_factory_interface_lib",
        ":quic_core_alarm_interface_lib",
        ":quic_core_bandwidth_lib",
        ":quic_core_blocked_writer_interface_lib",
        ":quic_core_config_lib",
        ":quic_core_connection_stats_lib",
        ":quic_core_crypto_crypto_handshake_lib",
        ":quic_core_crypto_encryption_lib",
        ":quic_core_framer_lib",
        ":quic_core_mtu_discovery_lib",
        ":quic_core_one_block_arena_lib",
        ":quic_core_packet_creator_lib",
        ":quic_core_packet_writer_interface_lib",
        ":quic_core_packets_lib",
        ":quic_core_proto_cached_network_parameters_proto_header",
        ":quic_core_sent_packet_manager_lib",
        ":quic_core_time_lib",
        ":quic_core_types_lib",
        ":quic_core_uber_received_packet_manager_lib",
        ":quic_core_utils_lib",
        ":quic_platform_base",
    ],
)

envoy_cc_library(
    name = "quic_core_connection_stats_lib",
    srcs = ["quiche/quic/core/quic_connection_stats.cc"],
    hdrs = ["quiche/quic/core/quic_connection_stats.h"],
    copts = quiche_copts,
    repository = "@envoy",
    tags = ["nofips"],
    deps = [
        ":quic_core_bandwidth_lib",
        ":quic_core_packets_lib",
        ":quic_core_time_accumulator_lib",
        ":quic_core_time_lib",
        ":quic_platform_export",
    ],
)

envoy_cc_library(
    name = "quic_core_constants_lib",
    srcs = ["quiche/quic/core/quic_constants.cc"],
    hdrs = ["quiche/quic/core/quic_constants.h"],
    copts = quiche_copts,
    repository = "@envoy",
    tags = ["nofips"],
    visibility = ["//visibility:public"],
    deps = [
        ":quic_core_types_lib",
        ":quic_platform_export",
    ],
)

envoy_cc_library(
    name = "quic_core_crypto_crypto_handshake_lib",
    srcs = [
        "quiche/quic/core/crypto/cert_compressor.cc",
        "quiche/quic/core/crypto/channel_id.cc",
        "quiche/quic/core/crypto/common_cert_set.cc",
        "quiche/quic/core/crypto/crypto_framer.cc",
        "quiche/quic/core/crypto/crypto_handshake.cc",
        "quiche/quic/core/crypto/crypto_handshake_message.cc",
        "quiche/quic/core/crypto/crypto_secret_boxer.cc",
        "quiche/quic/core/crypto/crypto_utils.cc",
        "quiche/quic/core/crypto/curve25519_key_exchange.cc",
        "quiche/quic/core/crypto/key_exchange.cc",
        "quiche/quic/core/crypto/p256_key_exchange.cc",
        "quiche/quic/core/crypto/quic_compressed_certs_cache.cc",
        "quiche/quic/core/crypto/quic_crypto_client_config.cc",
        "quiche/quic/core/crypto/quic_crypto_server_config.cc",
        "quiche/quic/core/crypto/server_proof_verifier.h",
        "quiche/quic/core/crypto/transport_parameters.cc",
    ],
    hdrs = [
        "quiche/quic/core/crypto/cert_compressor.h",
        "quiche/quic/core/crypto/channel_id.h",
        "quiche/quic/core/crypto/common_cert_set.h",
        "quiche/quic/core/crypto/crypto_framer.h",
        "quiche/quic/core/crypto/crypto_handshake.h",
        "quiche/quic/core/crypto/crypto_handshake_message.h",
        "quiche/quic/core/crypto/crypto_message_parser.h",
        "quiche/quic/core/crypto/crypto_secret_boxer.h",
        "quiche/quic/core/crypto/crypto_utils.h",
        "quiche/quic/core/crypto/curve25519_key_exchange.h",
        "quiche/quic/core/crypto/key_exchange.h",
        "quiche/quic/core/crypto/p256_key_exchange.h",
        "quiche/quic/core/crypto/proof_verifier.h",
        "quiche/quic/core/crypto/quic_compressed_certs_cache.h",
        "quiche/quic/core/crypto/quic_crypto_client_config.h",
        "quiche/quic/core/crypto/quic_crypto_server_config.h",
        "quiche/quic/core/crypto/transport_parameters.h",
    ],
    copts = quiche_copts,
    external_deps = [
        "ssl",
        "zlib",
    ],
    repository = "@envoy",
    tags = [
        "nofips",
        "pg3",
    ],
    textual_hdrs = [
        "quiche/quic/core/crypto/common_cert_set_2.c",
        "quiche/quic/core/crypto/common_cert_set_2a.inc",
        "quiche/quic/core/crypto/common_cert_set_2b.inc",
        "quiche/quic/core/crypto/common_cert_set_3.c",
        "quiche/quic/core/crypto/common_cert_set_3a.inc",
        "quiche/quic/core/crypto/common_cert_set_3b.inc",
    ],
    visibility = ["//visibility:public"],
    deps = [
        ":quic_core_clock_lib",
        ":quic_core_crypto_encryption_lib",
        ":quic_core_crypto_hkdf_lib",
        ":quic_core_crypto_proof_source_interface_lib",
        ":quic_core_crypto_random_lib",
        ":quic_core_crypto_tls_handshake_lib",
        ":quic_core_data_lib",
        ":quic_core_error_codes_lib",
        ":quic_core_lru_cache_lib",
        ":quic_core_packets_lib",
        ":quic_core_proto_cached_network_parameters_proto_header",
        ":quic_core_proto_crypto_server_config_proto_header",
        ":quic_core_proto_source_address_token_proto_header",
        ":quic_core_server_id_lib",
        ":quic_core_socket_address_coder_lib",
        ":quic_core_time_lib",
        ":quic_core_types_lib",
        ":quic_core_utils_lib",
        ":quic_core_versions_lib",
        ":quic_platform",
    ],
)

envoy_cc_library(
    name = "quic_core_crypto_encryption_lib",
    srcs = [
        "quiche/quic/core/crypto/aead_base_decrypter.cc",
        "quiche/quic/core/crypto/aead_base_encrypter.cc",
        "quiche/quic/core/crypto/aes_128_gcm_12_decrypter.cc",
        "quiche/quic/core/crypto/aes_128_gcm_12_encrypter.cc",
        "quiche/quic/core/crypto/aes_128_gcm_decrypter.cc",
        "quiche/quic/core/crypto/aes_128_gcm_encrypter.cc",
        "quiche/quic/core/crypto/aes_256_gcm_decrypter.cc",
        "quiche/quic/core/crypto/aes_256_gcm_encrypter.cc",
        "quiche/quic/core/crypto/aes_base_decrypter.cc",
        "quiche/quic/core/crypto/aes_base_encrypter.cc",
        "quiche/quic/core/crypto/chacha20_poly1305_decrypter.cc",
        "quiche/quic/core/crypto/chacha20_poly1305_encrypter.cc",
        "quiche/quic/core/crypto/chacha20_poly1305_tls_decrypter.cc",
        "quiche/quic/core/crypto/chacha20_poly1305_tls_encrypter.cc",
        "quiche/quic/core/crypto/chacha_base_decrypter.cc",
        "quiche/quic/core/crypto/chacha_base_encrypter.cc",
        "quiche/quic/core/crypto/null_decrypter.cc",
        "quiche/quic/core/crypto/null_encrypter.cc",
        "quiche/quic/core/crypto/quic_crypter.cc",
        "quiche/quic/core/crypto/quic_decrypter.cc",
        "quiche/quic/core/crypto/quic_encrypter.cc",
    ],
    hdrs = [
        "quiche/quic/core/crypto/aead_base_decrypter.h",
        "quiche/quic/core/crypto/aead_base_encrypter.h",
        "quiche/quic/core/crypto/aes_128_gcm_12_decrypter.h",
        "quiche/quic/core/crypto/aes_128_gcm_12_encrypter.h",
        "quiche/quic/core/crypto/aes_128_gcm_decrypter.h",
        "quiche/quic/core/crypto/aes_128_gcm_encrypter.h",
        "quiche/quic/core/crypto/aes_256_gcm_decrypter.h",
        "quiche/quic/core/crypto/aes_256_gcm_encrypter.h",
        "quiche/quic/core/crypto/aes_base_decrypter.h",
        "quiche/quic/core/crypto/aes_base_encrypter.h",
        "quiche/quic/core/crypto/chacha20_poly1305_decrypter.h",
        "quiche/quic/core/crypto/chacha20_poly1305_encrypter.h",
        "quiche/quic/core/crypto/chacha20_poly1305_tls_decrypter.h",
        "quiche/quic/core/crypto/chacha20_poly1305_tls_encrypter.h",
        "quiche/quic/core/crypto/chacha_base_decrypter.h",
        "quiche/quic/core/crypto/chacha_base_encrypter.h",
        "quiche/quic/core/crypto/crypto_protocol.h",
        "quiche/quic/core/crypto/null_decrypter.h",
        "quiche/quic/core/crypto/null_encrypter.h",
        "quiche/quic/core/crypto/quic_crypter.h",
        "quiche/quic/core/crypto/quic_decrypter.h",
        "quiche/quic/core/crypto/quic_encrypter.h",
    ],
    copts = quiche_copts,
    external_deps = ["ssl"],
    repository = "@envoy",
    tags = ["nofips"],
    deps = [
        ":quic_core_crypto_hkdf_lib",
        ":quic_core_data_lib",
        ":quic_core_packets_lib",
        ":quic_core_tag_lib",
        ":quic_core_types_lib",
        ":quic_core_utils_lib",
        ":quic_platform_base",
    ],
)

envoy_cc_library(
    name = "quic_core_crypto_hkdf_lib",
    srcs = ["quiche/quic/core/crypto/quic_hkdf.cc"],
    hdrs = ["quiche/quic/core/crypto/quic_hkdf.h"],
    external_deps = ["ssl"],
    repository = "@envoy",
    tags = ["nofips"],
    deps = [
        ":quic_platform_base",
    ],
)

envoy_cc_library(
    name = "quic_core_crypto_proof_source_interface_lib",
    srcs = [
        "quiche/quic/core/crypto/proof_source.cc",
        "quiche/quic/core/crypto/quic_crypto_proof.cc",
    ],
    hdrs = [
        "quiche/quic/core/crypto/proof_source.h",
        "quiche/quic/core/crypto/quic_crypto_proof.h",
    ],
    copts = quiche_copts,
    repository = "@envoy",
    tags = ["nofips"],
    visibility = ["//visibility:public"],
    deps = [
        ":quic_core_packets_lib",
        ":quic_core_versions_lib",
        ":quic_platform_base",
        ":quic_platform_export",
    ],
)

envoy_cc_library(
    name = "quic_core_crypto_random_lib",
    srcs = ["quiche/quic/core/crypto/quic_random.cc"],
    hdrs = ["quiche/quic/core/crypto/quic_random.h"],
    copts = quiche_copts,
    external_deps = ["ssl"],
    repository = "@envoy",
    tags = ["nofips"],
    visibility = ["//visibility:public"],
    deps = [":quic_platform_base"],
)

envoy_cc_library(
    name = "quic_core_crypto_tls_handshake_lib",
    srcs = [
        "quiche/quic/core/crypto/tls_client_connection.cc",
        "quiche/quic/core/crypto/tls_connection.cc",
        "quiche/quic/core/crypto/tls_server_connection.cc",
    ],
    hdrs = [
        "quiche/quic/core/crypto/tls_client_connection.h",
        "quiche/quic/core/crypto/tls_connection.h",
        "quiche/quic/core/crypto/tls_server_connection.h",
    ],
    copts = quiche_copts,
    external_deps = ["ssl"],
    repository = "@envoy",
    tags = ["nofips"],
    deps = [
        ":quic_core_types_lib",
        ":quic_platform_base",
    ],
)

envoy_cc_library(
    name = "quic_core_circular_deque_lib",
    hdrs = ["quiche/quic/core/quic_circular_deque.h"],
    copts = quiche_copts,
    repository = "@envoy",
    tags = ["nofips"],
    deps = [
        ":quic_platform_export",
    ],
)

envoy_cc_library(
    name = "quic_core_data_lib",
    srcs = [
        "quiche/quic/core/quic_data_reader.cc",
        "quiche/quic/core/quic_data_writer.cc",
    ],
    hdrs = [
        "quiche/quic/core/quic_data_reader.h",
        "quiche/quic/core/quic_data_writer.h",
    ],
    copts = quiche_copts,
    repository = "@envoy",
    tags = ["nofips"],
    visibility = ["//visibility:public"],
    deps = [
        ":quic_core_constants_lib",
        ":quic_core_crypto_random_lib",
        ":quic_core_packets_lib",
        ":quic_core_types_lib",
        ":quic_platform_base",
    ],
)

envoy_cc_library(
    name = "quic_core_error_codes_lib",
    srcs = ["quiche/quic/core/quic_error_codes.cc"],
    hdrs = ["quiche/quic/core/quic_error_codes.h"],
    copts = quiche_copts,
    repository = "@envoy",
    tags = ["nofips"],
    visibility = ["//visibility:public"],
    deps = [":quic_platform_export"],
)

envoy_cc_library(
    name = "quic_core_framer_lib",
    srcs = ["quiche/quic/core/quic_framer.cc"],
    hdrs = ["quiche/quic/core/quic_framer.h"],
    copts = quiche_copts,
    repository = "@envoy",
    tags = ["nofips"],
    deps = [
        ":quic_core_constants_lib",
        ":quic_core_crypto_crypto_handshake_lib",
        ":quic_core_crypto_encryption_lib",
        ":quic_core_crypto_random_lib",
        ":quic_core_data_lib",
        ":quic_core_packets_lib",
        ":quic_core_socket_address_coder_lib",
        ":quic_core_stream_frame_data_producer_lib",
        ":quic_core_types_lib",
        ":quic_core_utils_lib",
        ":quic_core_versions_lib",
        ":quic_platform_base",
    ],
)

envoy_cc_library(
    name = "quic_core_frames_frames_lib",
    srcs = [
        "quiche/quic/core/frames/quic_ack_frame.cc",
        "quiche/quic/core/frames/quic_blocked_frame.cc",
        "quiche/quic/core/frames/quic_connection_close_frame.cc",
        "quiche/quic/core/frames/quic_crypto_frame.cc",
        "quiche/quic/core/frames/quic_frame.cc",
        "quiche/quic/core/frames/quic_goaway_frame.cc",
        "quiche/quic/core/frames/quic_handshake_done_frame.cc",
        "quiche/quic/core/frames/quic_max_streams_frame.cc",
        "quiche/quic/core/frames/quic_message_frame.cc",
        "quiche/quic/core/frames/quic_new_connection_id_frame.cc",
        "quiche/quic/core/frames/quic_new_token_frame.cc",
        "quiche/quic/core/frames/quic_padding_frame.cc",
        "quiche/quic/core/frames/quic_path_challenge_frame.cc",
        "quiche/quic/core/frames/quic_path_response_frame.cc",
        "quiche/quic/core/frames/quic_ping_frame.cc",
        "quiche/quic/core/frames/quic_retire_connection_id_frame.cc",
        "quiche/quic/core/frames/quic_rst_stream_frame.cc",
        "quiche/quic/core/frames/quic_stop_sending_frame.cc",
        "quiche/quic/core/frames/quic_stop_waiting_frame.cc",
        "quiche/quic/core/frames/quic_stream_frame.cc",
        "quiche/quic/core/frames/quic_streams_blocked_frame.cc",
        "quiche/quic/core/frames/quic_window_update_frame.cc",
    ],
    hdrs = [
        "quiche/quic/core/frames/quic_ack_frame.h",
        "quiche/quic/core/frames/quic_blocked_frame.h",
        "quiche/quic/core/frames/quic_connection_close_frame.h",
        "quiche/quic/core/frames/quic_crypto_frame.h",
        "quiche/quic/core/frames/quic_frame.h",
        "quiche/quic/core/frames/quic_goaway_frame.h",
        "quiche/quic/core/frames/quic_handshake_done_frame.h",
        "quiche/quic/core/frames/quic_inlined_frame.h",
        "quiche/quic/core/frames/quic_max_streams_frame.h",
        "quiche/quic/core/frames/quic_message_frame.h",
        "quiche/quic/core/frames/quic_mtu_discovery_frame.h",
        "quiche/quic/core/frames/quic_new_connection_id_frame.h",
        "quiche/quic/core/frames/quic_new_token_frame.h",
        "quiche/quic/core/frames/quic_padding_frame.h",
        "quiche/quic/core/frames/quic_path_challenge_frame.h",
        "quiche/quic/core/frames/quic_path_response_frame.h",
        "quiche/quic/core/frames/quic_ping_frame.h",
        "quiche/quic/core/frames/quic_retire_connection_id_frame.h",
        "quiche/quic/core/frames/quic_rst_stream_frame.h",
        "quiche/quic/core/frames/quic_stop_sending_frame.h",
        "quiche/quic/core/frames/quic_stop_waiting_frame.h",
        "quiche/quic/core/frames/quic_stream_frame.h",
        "quiche/quic/core/frames/quic_streams_blocked_frame.h",
        "quiche/quic/core/frames/quic_window_update_frame.h",
    ],
    copts = quiche_copts,
    repository = "@envoy",
    tags = ["nofips"],
    visibility = ["//visibility:public"],
    deps = [
        ":quic_core_buffer_allocator_lib",
        ":quic_core_constants_lib",
        ":quic_core_error_codes_lib",
        ":quic_core_interval_lib",
        ":quic_core_interval_set_lib",
        ":quic_core_types_lib",
        ":quic_core_versions_lib",
        ":quic_platform_base",
        ":quic_platform_mem_slice_span",
    ],
)

envoy_cc_library(
    name = "quic_core_http_http_constants_lib",
    hdrs = ["quiche/quic/core/http/http_constants.h"],
    copts = quiche_copts,
    repository = "@envoy",
    deps = [":quic_core_types_lib"],
)

envoy_cc_library(
    name = "quic_core_http_client_lib",
    srcs = [
        "quiche/quic/core/http/quic_client_promised_info.cc",
        "quiche/quic/core/http/quic_client_push_promise_index.cc",
        "quiche/quic/core/http/quic_spdy_client_session.cc",
        "quiche/quic/core/http/quic_spdy_client_session_base.cc",
        "quiche/quic/core/http/quic_spdy_client_stream.cc",
    ],
    hdrs = [
        "quiche/quic/core/http/quic_client_promised_info.h",
        "quiche/quic/core/http/quic_client_push_promise_index.h",
        "quiche/quic/core/http/quic_spdy_client_session.h",
        "quiche/quic/core/http/quic_spdy_client_session_base.h",
        "quiche/quic/core/http/quic_spdy_client_stream.h",
    ],
    copts = quiche_copts,
    repository = "@envoy",
    tags = ["nofips"],
    visibility = ["//visibility:public"],
    deps = [
        ":quic_core_alarm_interface_lib",
        ":quic_core_crypto_encryption_lib",
        ":quic_core_http_spdy_session_lib",
        ":quic_core_packets_lib",
        ":quic_core_qpack_qpack_streams_lib",
        ":quic_core_server_id_lib",
        ":quic_core_session_lib",
        ":quic_core_types_lib",
        ":quic_core_utils_lib",
        ":quic_platform_base",
        ":spdy_core_framer_lib",
        ":spdy_core_protocol_lib",
        "@envoy//source/extensions/quic_listeners/quiche:spdy_server_push_utils_for_envoy_lib",
    ],
)

envoy_cc_library(
    name = "quic_core_http_header_list_lib",
    srcs = ["quiche/quic/core/http/quic_header_list.cc"],
    hdrs = ["quiche/quic/core/http/quic_header_list.h"],
    copts = quiche_copts,
    repository = "@envoy",
    tags = ["nofips"],
    visibility = ["//visibility:public"],
    deps = [
        ":quic_core_circular_deque_lib",
        ":quic_core_packets_lib",
        ":quic_platform_base",
        ":spdy_core_header_block_lib",
        ":spdy_core_headers_handler_interface_lib",
        ":spdy_core_protocol_lib",
    ],
)

envoy_cc_library(
    name = "quic_core_http_http_decoder_lib",
    srcs = ["quiche/quic/core/http/http_decoder.cc"],
    hdrs = ["quiche/quic/core/http/http_decoder.h"],
    copts = quiche_copts,
    repository = "@envoy",
    tags = ["nofips"],
    deps = [
        ":quic_core_data_lib",
        ":quic_core_error_codes_lib",
        ":quic_core_http_http_frames_lib",
        ":quic_core_http_spdy_utils_lib",
        ":quic_core_types_lib",
        ":quic_platform_base",
    ],
)

envoy_cc_library(
    name = "quic_core_http_http_encoder_lib",
    srcs = ["quiche/quic/core/http/http_encoder.cc"],
    hdrs = ["quiche/quic/core/http/http_encoder.h"],
    copts = quiche_copts,
    repository = "@envoy",
    tags = ["nofips"],
    deps = [
        ":quic_core_data_lib",
        ":quic_core_error_codes_lib",
        ":quic_core_http_http_frames_lib",
        ":quic_core_http_spdy_utils_lib",
        ":quic_platform_base",
    ],
)

envoy_cc_library(
    name = "quic_core_http_http_frames_lib",
    hdrs = ["quiche/quic/core/http/http_frames.h"],
    copts = quiche_copts,
    repository = "@envoy",
    tags = ["nofips"],
    deps = [
        ":quic_core_types_lib",
        ":quic_platform_base",
        ":spdy_core_framer_lib",
    ],
)

envoy_cc_library(
    name = "quic_core_http_spdy_server_push_utils_header",
    hdrs = ["quiche/quic/core/http/spdy_server_push_utils.h"],
    copts = quiche_copts,
    repository = "@envoy",
    tags = ["nofips"],
    visibility = ["//visibility:public"],
    deps = [
        ":quic_platform_base",
        ":spdy_core_header_block_lib",
    ],
)

envoy_cc_library(
    name = "quic_core_http_spdy_session_lib",
    srcs = [
        "quiche/quic/core/http/quic_headers_stream.cc",
        "quiche/quic/core/http/quic_receive_control_stream.cc",
        "quiche/quic/core/http/quic_send_control_stream.cc",
        "quiche/quic/core/http/quic_server_session_base.cc",
        "quiche/quic/core/http/quic_spdy_server_stream_base.cc",
        "quiche/quic/core/http/quic_spdy_session.cc",
        "quiche/quic/core/http/quic_spdy_stream.cc",
    ],
    hdrs = [
        "quiche/quic/core/http/quic_headers_stream.h",
        "quiche/quic/core/http/quic_receive_control_stream.h",
        "quiche/quic/core/http/quic_send_control_stream.h",
        "quiche/quic/core/http/quic_server_session_base.h",
        "quiche/quic/core/http/quic_spdy_server_stream_base.h",
        "quiche/quic/core/http/quic_spdy_session.h",
        "quiche/quic/core/http/quic_spdy_stream.h",
    ],
    copts = quiche_copts,
    repository = "@envoy",
    tags = ["nofips"],
    visibility = ["//visibility:public"],
    deps = [
        ":quic_core_connection_lib",
        ":quic_core_crypto_crypto_handshake_lib",
        ":quic_core_error_codes_lib",
        ":quic_core_http_header_list_lib",
        ":quic_core_http_http_constants_lib",
        ":quic_core_http_http_decoder_lib",
        ":quic_core_http_http_encoder_lib",
        ":quic_core_http_spdy_stream_body_manager_lib",
        ":quic_core_http_spdy_utils_lib",
        ":quic_core_packets_lib",
        ":quic_core_proto_cached_network_parameters_proto_header",
        ":quic_core_qpack_qpack_decoded_headers_accumulator_lib",
        ":quic_core_qpack_qpack_decoder_lib",
        ":quic_core_qpack_qpack_decoder_stream_sender_lib",
        ":quic_core_qpack_qpack_encoder_lib",
        ":quic_core_qpack_qpack_encoder_stream_sender_lib",
        ":quic_core_qpack_qpack_streams_lib",
        ":quic_core_session_lib",
        ":quic_core_utils_lib",
        ":quic_core_versions_lib",
        ":quic_platform_base",
        ":quic_platform_mem_slice_storage",
        ":spdy_core_framer_lib",
        ":spdy_core_http2_deframer_lib",
        ":spdy_core_protocol_lib",
    ],
)

envoy_cc_library(
    name = "quic_core_http_spdy_stream_body_manager_lib",
    srcs = ["quiche/quic/core/http/quic_spdy_stream_body_manager.cc"],
    hdrs = ["quiche/quic/core/http/quic_spdy_stream_body_manager.h"],
    copts = quiche_copts,
    repository = "@envoy",
    tags = ["nofips"],
    deps = [
        ":quic_core_http_http_decoder_lib",
        ":quic_core_session_lib",
        ":quic_platform_base",
    ],
)

envoy_cc_library(
    name = "quic_core_http_spdy_utils_lib",
    srcs = ["quiche/quic/core/http/spdy_utils.cc"],
    hdrs = ["quiche/quic/core/http/spdy_utils.h"],
    copts = quiche_copts,
    repository = "@envoy",
    tags = ["nofips"],
    deps = [
        ":quic_core_http_header_list_lib",
        ":quic_core_http_http_constants_lib",
        ":quic_core_packets_lib",
        ":quic_platform_base",
        ":spdy_core_framer_lib",
        ":spdy_core_protocol_lib",
    ],
)

envoy_cc_library(
    name = "quic_core_interval_lib",
    hdrs = ["quiche/quic/core/quic_interval.h"],
    copts = quiche_copts,
    repository = "@envoy",
    tags = ["nofips"],
    visibility = ["//visibility:public"],
)

envoy_cc_library(
    name = "quic_core_interval_deque_lib",
    hdrs = ["quiche/quic/core/quic_interval_deque.h"],
    copts = quiche_copts,
    repository = "@envoy",
    tags = ["nofips"],
    deps = [
        ":quic_core_circular_deque_lib",
        ":quic_core_interval_lib",
        ":quic_core_types_lib",
        ":quic_platform",
    ],
)

envoy_cc_library(
    name = "quic_core_interval_set_lib",
    hdrs = ["quiche/quic/core/quic_interval_set.h"],
    copts = quiche_copts,
    repository = "@envoy",
    tags = ["nofips"],
    visibility = ["//visibility:public"],
    deps = [
        ":quic_core_interval_lib",
        ":quic_platform_base",
    ],
)

envoy_cc_library(
    name = "quic_core_lru_cache_lib",
    hdrs = ["quiche/quic/core/quic_lru_cache.h"],
    repository = "@envoy",
    tags = ["nofips"],
    deps = [":quic_platform_base"],
)

envoy_cc_library(
    name = "quic_core_mtu_discovery_lib",
    srcs = ["quiche/quic/core/quic_mtu_discovery.cc"],
    hdrs = ["quiche/quic/core/quic_mtu_discovery.h"],
    copts = quiche_copts,
    repository = "@envoy",
    deps = [
        ":quic_core_constants_lib",
    ],
)

envoy_cc_library(
    name = "quic_core_one_block_arena_lib",
    srcs = ["quiche/quic/core/quic_one_block_arena.h"],
    repository = "@envoy",
    tags = ["nofips"],
    visibility = ["//visibility:public"],
    deps = [
        ":quic_core_arena_scoped_ptr_lib",
        ":quic_core_types_lib",
        ":quic_platform_base",
    ],
)

envoy_cc_library(
    name = "quic_core_packet_creator_lib",
    srcs = ["quiche/quic/core/quic_packet_creator.cc"],
    hdrs = ["quiche/quic/core/quic_packet_creator.h"],
    copts = quiche_copts,
    repository = "@envoy",
    tags = ["nofips"],
    deps = [
        ":quic_core_circular_deque_lib",
        ":quic_core_coalesced_packet_lib",
        ":quic_core_constants_lib",
        ":quic_core_crypto_encryption_lib",
        ":quic_core_data_lib",
        ":quic_core_framer_lib",
        ":quic_core_packets_lib",
        ":quic_core_types_lib",
        ":quic_core_utils_lib",
        ":quic_core_versions_lib",
        ":quic_platform_base",
    ],
)

envoy_cc_library(
    name = "quic_core_packet_number_indexed_queue_lib",
    hdrs = ["quiche/quic/core/packet_number_indexed_queue.h"],
    repository = "@envoy",
    tags = ["nofips"],
    deps = [
        ":quic_core_circular_deque_lib",
        ":quic_core_constants_lib",
        ":quic_core_types_lib",
        ":quic_platform_base",
    ],
)

envoy_cc_library(
    name = "quic_core_packet_writer_interface_lib",
    srcs = ["quiche/quic/core/quic_packet_writer_wrapper.cc"],
    hdrs = [
        "quiche/quic/core/quic_packet_writer.h",
        "quiche/quic/core/quic_packet_writer_wrapper.h",
    ],
    copts = quiche_copts,
    repository = "@envoy",
    tags = ["nofips"],
    visibility = ["//visibility:public"],
    deps = [
        ":quic_core_packets_lib",
        ":quic_core_types_lib",
        ":quic_platform_base",
    ],
)

envoy_cc_library(
    name = "quic_core_packets_lib",
    srcs = [
        "quiche/quic/core/quic_packets.cc",
        "quiche/quic/core/quic_write_blocked_list.cc",
    ],
    hdrs = [
        "quiche/quic/core/quic_packets.h",
        "quiche/quic/core/quic_write_blocked_list.h",
    ],
    copts = quiche_copts,
    repository = "@envoy",
    tags = ["nofips"],
    deps = [
        ":quic_core_ack_listener_interface_lib",
        ":quic_core_bandwidth_lib",
        ":quic_core_constants_lib",
        ":quic_core_error_codes_lib",
        ":quic_core_frames_frames_lib",
        ":quic_core_time_lib",
        ":quic_core_types_lib",
        ":quic_core_utils_lib",
        ":quic_core_versions_lib",
        ":quic_platform",
        ":quic_platform_socket_address",
        ":spdy_core_fifo_write_scheduler_lib",
        ":spdy_core_http2_priority_write_scheduler_lib",
        ":spdy_core_lifo_write_scheduler_lib",
        ":spdy_core_priority_write_scheduler_lib",
    ],
)

envoy_cc_library(
    name = "quic_core_process_packet_interface_lib",
    hdrs = ["quiche/quic/core/quic_process_packet_interface.h"],
    copts = quiche_copts,
    repository = "@envoy",
    tags = ["nofips"],
    deps = [
        ":quic_core_packets_lib",
        ":quic_platform_base",
    ],
)

envoy_cc_library(
    name = "quic_core_qpack_blocking_manager_lib",
    srcs = ["quiche/quic/core/qpack/qpack_blocking_manager.cc"],
    hdrs = ["quiche/quic/core/qpack/qpack_blocking_manager.h"],
    repository = "@envoy",
    tags = ["nofips"],
    deps = [
        ":quic_core_types_lib",
        ":quic_platform_base",
    ],
)

envoy_cc_library(
    name = "quic_core_qpack_qpack_instructions_lib",
    srcs = ["quiche/quic/core/qpack/qpack_instructions.cc"],
    hdrs = ["quiche/quic/core/qpack/qpack_instructions.h"],
    copts = quiche_copts,
    repository = "@envoy",
    tags = ["nofips"],
    deps = [":quic_platform_base"],
)

envoy_cc_library(
    name = "quic_core_qpack_qpack_decoder_lib",
    srcs = ["quiche/quic/core/qpack/qpack_decoder.cc"],
    hdrs = ["quiche/quic/core/qpack/qpack_decoder.h"],
    copts = quiche_copts,
    repository = "@envoy",
    tags = ["nofips"],
    deps = [
        ":quic_core_qpack_qpack_decoder_stream_sender_lib",
        ":quic_core_qpack_qpack_encoder_stream_receiver_lib",
        ":quic_core_qpack_qpack_header_table_lib",
        ":quic_core_qpack_qpack_progressive_decoder_lib",
        ":quic_core_types_lib",
        ":quic_platform_base",
    ],
)

envoy_cc_library(
    name = "quic_core_qpack_qpack_encoder_lib",
    srcs = ["quiche/quic/core/qpack/qpack_encoder.cc"],
    hdrs = ["quiche/quic/core/qpack/qpack_encoder.h"],
    copts = quiche_copts,
    repository = "@envoy",
    tags = ["nofips"],
    deps = [
        ":quic_core_qpack_blocking_manager_lib",
        ":quic_core_qpack_qpack_decoder_stream_receiver_lib",
        ":quic_core_qpack_qpack_encoder_stream_sender_lib",
        ":quic_core_qpack_qpack_header_table_lib",
        ":quic_core_qpack_qpack_index_conversions_lib",
        ":quic_core_qpack_qpack_instruction_encoder_lib",
        ":quic_core_qpack_qpack_instructions_lib",
        ":quic_core_qpack_qpack_required_insert_count_lib",
        ":quic_core_qpack_value_splitting_header_list_lib",
        ":quic_core_types_lib",
        ":quic_platform_base",
    ],
)

envoy_cc_library(
    name = "quic_core_qpack_qpack_header_table_lib",
    srcs = ["quiche/quic/core/qpack/qpack_header_table.cc"],
    hdrs = ["quiche/quic/core/qpack/qpack_header_table.h"],
    copts = quiche_copts,
    repository = "@envoy",
    tags = ["nofips"],
    deps = [
        ":quic_core_qpack_qpack_static_table_lib",
        ":quic_platform_base",
        ":spdy_core_hpack_hpack_lib",
    ],
)

envoy_cc_library(
    name = "quic_core_qpack_qpack_instruction_decoder_lib",
    srcs = ["quiche/quic/core/qpack/qpack_instruction_decoder.cc"],
    hdrs = ["quiche/quic/core/qpack/qpack_instruction_decoder.h"],
    copts = quiche_copts,
    repository = "@envoy",
    tags = ["nofips"],
    deps = [
        ":http2_hpack_huffman_hpack_huffman_decoder_lib",
        ":http2_hpack_varint_hpack_varint_decoder_lib",
        ":quic_core_qpack_qpack_instructions_lib",
        ":quic_platform_base",
    ],
)

envoy_cc_library(
    name = "quic_core_qpack_qpack_instruction_encoder_lib",
    srcs = ["quiche/quic/core/qpack/qpack_instruction_encoder.cc"],
    hdrs = ["quiche/quic/core/qpack/qpack_instruction_encoder.h"],
    copts = quiche_copts,
    repository = "@envoy",
    tags = ["nofips"],
    deps = [
        ":http2_hpack_huffman_hpack_huffman_encoder_lib",
        ":http2_hpack_varint_hpack_varint_encoder_lib",
        ":quic_core_qpack_qpack_instructions_lib",
        ":quic_platform",
    ],
)

envoy_cc_library(
    name = "quic_core_qpack_qpack_progressive_decoder_lib",
    srcs = ["quiche/quic/core/qpack/qpack_progressive_decoder.cc"],
    hdrs = ["quiche/quic/core/qpack/qpack_progressive_decoder.h"],
    copts = quiche_copts,
    repository = "@envoy",
    tags = ["nofips"],
    deps = [
        ":quic_core_qpack_qpack_decoder_stream_sender_lib",
        ":quic_core_qpack_qpack_encoder_stream_receiver_lib",
        ":quic_core_qpack_qpack_header_table_lib",
        ":quic_core_qpack_qpack_index_conversions_lib",
        ":quic_core_qpack_qpack_instruction_decoder_lib",
        ":quic_core_qpack_qpack_instructions_lib",
        ":quic_core_qpack_qpack_required_insert_count_lib",
        ":quic_core_types_lib",
        ":quic_platform_base",
    ],
)

envoy_cc_library(
    name = "quic_core_qpack_qpack_required_insert_count_lib",
    srcs = ["quiche/quic/core/qpack/qpack_required_insert_count.cc"],
    hdrs = ["quiche/quic/core/qpack/qpack_required_insert_count.h"],
    copts = quiche_copts,
    repository = "@envoy",
    tags = ["nofips"],
    deps = [":quic_platform_base"],
)

envoy_cc_library(
    name = "quic_core_qpack_qpack_encoder_stream_sender_lib",
    srcs = ["quiche/quic/core/qpack/qpack_encoder_stream_sender.cc"],
    hdrs = ["quiche/quic/core/qpack/qpack_encoder_stream_sender.h"],
    copts = quiche_copts,
    repository = "@envoy",
    tags = ["nofips"],
    deps = [
        ":quic_core_qpack_qpack_instruction_encoder_lib",
        ":quic_core_qpack_qpack_instructions_lib",
        ":quic_core_qpack_qpack_stream_sender_delegate_lib",
        ":quic_core_types_lib",
        ":quic_platform_base",
    ],
)

envoy_cc_library(
    name = "quic_core_qpack_qpack_encoder_stream_receiver_lib",
    srcs = ["quiche/quic/core/qpack/qpack_encoder_stream_receiver.cc"],
    hdrs = ["quiche/quic/core/qpack/qpack_encoder_stream_receiver.h"],
    copts = quiche_copts,
    repository = "@envoy",
    tags = ["nofips"],
    deps = [
        ":http2_decoder_decode_buffer_lib",
        ":http2_decoder_decode_status_lib",
        ":quic_core_qpack_qpack_instruction_decoder_lib",
        ":quic_core_qpack_qpack_instructions_lib",
        ":quic_core_qpack_qpack_stream_receiver_lib",
        ":quic_platform_base",
    ],
)

envoy_cc_library(
    name = "quic_core_qpack_qpack_decoder_stream_sender_lib",
    srcs = ["quiche/quic/core/qpack/qpack_decoder_stream_sender.cc"],
    hdrs = ["quiche/quic/core/qpack/qpack_decoder_stream_sender.h"],
    copts = quiche_copts,
    repository = "@envoy",
    tags = ["nofips"],
    deps = [
        ":quic_core_qpack_qpack_instruction_encoder_lib",
        ":quic_core_qpack_qpack_instructions_lib",
        ":quic_core_qpack_qpack_stream_sender_delegate_lib",
        ":quic_core_types_lib",
        ":quic_platform_base",
    ],
)

envoy_cc_library(
    name = "quic_core_qpack_qpack_decoder_stream_receiver_lib",
    srcs = ["quiche/quic/core/qpack/qpack_decoder_stream_receiver.cc"],
    hdrs = ["quiche/quic/core/qpack/qpack_decoder_stream_receiver.h"],
    copts = quiche_copts,
    repository = "@envoy",
    tags = ["nofips"],
    deps = [
        ":http2_decoder_decode_buffer_lib",
        ":http2_decoder_decode_status_lib",
        ":quic_core_qpack_qpack_instruction_decoder_lib",
        ":quic_core_qpack_qpack_instructions_lib",
        ":quic_core_qpack_qpack_stream_receiver_lib",
        ":quic_core_types_lib",
        ":quic_platform_base",
    ],
)

envoy_cc_library(
    name = "quic_core_qpack_qpack_index_conversions_lib",
    srcs = ["quiche/quic/core/qpack/qpack_index_conversions.cc"],
    hdrs = ["quiche/quic/core/qpack/qpack_index_conversions.h"],
    copts = quiche_copts,
    repository = "@envoy",
    deps = [
        ":quic_platform_base",
        ":quic_platform_export",
    ],
)

envoy_cc_library(
    name = "quic_core_qpack_qpack_static_table_lib",
    srcs = ["quiche/quic/core/qpack/qpack_static_table.cc"],
    hdrs = ["quiche/quic/core/qpack/qpack_static_table.h"],
    copts = quiche_copts,
    repository = "@envoy",
    tags = ["nofips"],
    deps = [
        ":quic_platform_base",
        ":spdy_core_hpack_hpack_lib",
    ],
)

envoy_cc_library(
    name = "quic_core_qpack_qpack_stream_receiver_lib",
    hdrs = ["quiche/quic/core/qpack/qpack_stream_receiver.h"],
    copts = quiche_copts,
    repository = "@envoy",
    tags = ["nofips"],
    deps = [":quic_platform_base"],
)

envoy_cc_library(
    name = "quic_core_qpack_qpack_streams_lib",
    srcs = [
        "quiche/quic/core/qpack/qpack_receive_stream.cc",
        "quiche/quic/core/qpack/qpack_send_stream.cc",
    ],
    hdrs = [
        "quiche/quic/core/qpack/qpack_receive_stream.h",
        "quiche/quic/core/qpack/qpack_send_stream.h",
    ],
    copts = quiche_copts,
    repository = "@envoy",
    deps = [
        ":quic_core_qpack_qpack_stream_receiver_lib",
        ":quic_core_qpack_qpack_stream_sender_delegate_lib",
        ":quic_core_session_lib",
    ],
)

envoy_cc_library(
    name = "quic_core_qpack_qpack_decoded_headers_accumulator_lib",
    srcs = ["quiche/quic/core/qpack/qpack_decoded_headers_accumulator.cc"],
    hdrs = ["quiche/quic/core/qpack/qpack_decoded_headers_accumulator.h"],
    copts = quiche_copts,
    repository = "@envoy",
    tags = ["nofips"],
    deps = [
        ":quic_core_http_header_list_lib",
        ":quic_core_qpack_qpack_decoder_lib",
        ":quic_core_qpack_qpack_progressive_decoder_lib",
        ":quic_core_types_lib",
        ":quic_platform_base",
    ],
)

envoy_cc_library(
    name = "quic_core_qpack_value_splitting_header_list_lib",
    srcs = ["quiche/quic/core/qpack/value_splitting_header_list.cc"],
    hdrs = ["quiche/quic/core/qpack/value_splitting_header_list.h"],
    copts = quiche_copts,
    repository = "@envoy",
    tags = ["nofips"],
    deps = [
        ":quic_platform_base",
        ":spdy_core_header_block_lib",
    ],
)

envoy_cc_library(
    name = "quic_core_qpack_qpack_stream_sender_delegate_lib",
    hdrs = ["quiche/quic/core/qpack/qpack_stream_sender_delegate.h"],
    copts = quiche_copts,
    repository = "@envoy",
    tags = ["nofips"],
    deps = [":quic_platform_base"],
)

envoy_cc_library(
    name = "quic_core_received_packet_manager_lib",
    srcs = ["quiche/quic/core/quic_received_packet_manager.cc"],
    hdrs = ["quiche/quic/core/quic_received_packet_manager.h"],
    copts = quiche_copts,
    repository = "@envoy",
    tags = ["nofips"],
    deps = [
        ":quic_core_config_lib",
        ":quic_core_congestion_control_rtt_stats_lib",
        ":quic_core_connection_stats_lib",
        ":quic_core_crypto_encryption_lib",
        ":quic_core_framer_lib",
        ":quic_core_packets_lib",
        ":quic_platform_base",
    ],
)

envoy_cc_library(
    name = "quic_core_sent_packet_manager_lib",
    srcs = ["quiche/quic/core/quic_sent_packet_manager.cc"],
    hdrs = ["quiche/quic/core/quic_sent_packet_manager.h"],
    copts = quiche_copts,
    repository = "@envoy",
    tags = ["nofips"],
    deps = [
        ":quic_core_congestion_control_congestion_control_lib",
        ":quic_core_congestion_control_general_loss_algorithm_lib",
        ":quic_core_congestion_control_pacing_sender_lib",
        ":quic_core_congestion_control_rtt_stats_lib",
        ":quic_core_congestion_control_uber_loss_algorithm_lib",
        ":quic_core_connection_stats_lib",
        ":quic_core_crypto_encryption_lib",
        ":quic_core_packets_lib",
        ":quic_core_proto_cached_network_parameters_proto_header",
        ":quic_core_sustained_bandwidth_recorder_lib",
        ":quic_core_transmission_info_lib",
        ":quic_core_types_lib",
        ":quic_core_unacked_packet_map_lib",
        ":quic_core_utils_lib",
        ":quic_platform_base",
    ],
)

envoy_cc_library(
    name = "quic_core_server_id_lib",
    srcs = ["quiche/quic/core/quic_server_id.cc"],
    hdrs = ["quiche/quic/core/quic_server_id.h"],
    repository = "@envoy",
    tags = ["nofips"],
    deps = [
        ":quic_platform_base",
    ],
)

envoy_cc_library(
    name = "quic_core_server_lib",
    srcs = [
        "quiche/quic/core/chlo_extractor.cc",
        "quiche/quic/core/quic_buffered_packet_store.cc",
        "quiche/quic/core/quic_dispatcher.cc",
    ],
    hdrs = [
        "quiche/quic/core/chlo_extractor.h",
        "quiche/quic/core/quic_buffered_packet_store.h",
        "quiche/quic/core/quic_dispatcher.h",
    ],
    copts = quiche_copts,
    repository = "@envoy",
    tags = ["nofips"],
    visibility = ["//visibility:public"],
    deps = [
        ":quic_core_alarm_factory_interface_lib",
        ":quic_core_alarm_interface_lib",
        ":quic_core_blocked_writer_interface_lib",
        ":quic_core_connection_lib",
        ":quic_core_crypto_crypto_handshake_lib",
        ":quic_core_crypto_encryption_lib",
        ":quic_core_crypto_random_lib",
        ":quic_core_framer_lib",
        ":quic_core_packets_lib",
        ":quic_core_process_packet_interface_lib",
        ":quic_core_session_lib",
        ":quic_core_time_lib",
        ":quic_core_time_wait_list_manager_lib",
        ":quic_core_types_lib",
        ":quic_core_utils_lib",
        ":quic_core_version_manager_lib",
        ":quic_platform",
    ],
)

envoy_cc_library(
    name = "quic_core_session_lib",
    srcs = [
        "quiche/quic/core/legacy_quic_stream_id_manager.cc",
        "quiche/quic/core/quic_control_frame_manager.cc",
        "quiche/quic/core/quic_crypto_client_handshaker.cc",
        "quiche/quic/core/quic_crypto_client_stream.cc",
        "quiche/quic/core/quic_crypto_handshaker.cc",
        "quiche/quic/core/quic_crypto_server_stream.cc",
        "quiche/quic/core/quic_crypto_server_stream_base.cc",
        "quiche/quic/core/quic_crypto_stream.cc",
        "quiche/quic/core/quic_datagram_queue.cc",
        "quiche/quic/core/quic_flow_controller.cc",
        "quiche/quic/core/quic_session.cc",
        "quiche/quic/core/quic_stream.cc",
        "quiche/quic/core/quic_stream_id_manager.cc",
        "quiche/quic/core/quic_stream_sequencer.cc",
        "quiche/quic/core/tls_client_handshaker.cc",
        "quiche/quic/core/tls_handshaker.cc",
        "quiche/quic/core/tls_server_handshaker.cc",
        "quiche/quic/core/uber_quic_stream_id_manager.cc",
    ],
    hdrs = [
        "quiche/quic/core/handshaker_delegate_interface.h",
        "quiche/quic/core/legacy_quic_stream_id_manager.h",
        "quiche/quic/core/quic_control_frame_manager.h",
        "quiche/quic/core/quic_crypto_client_handshaker.h",
        "quiche/quic/core/quic_crypto_client_stream.h",
        "quiche/quic/core/quic_crypto_handshaker.h",
        "quiche/quic/core/quic_crypto_server_stream.h",
        "quiche/quic/core/quic_crypto_server_stream_base.h",
        "quiche/quic/core/quic_crypto_stream.h",
        "quiche/quic/core/quic_datagram_queue.h",
        "quiche/quic/core/quic_flow_controller.h",
        "quiche/quic/core/quic_session.h",
        "quiche/quic/core/quic_stream.h",
        "quiche/quic/core/quic_stream_id_manager.h",
        "quiche/quic/core/quic_stream_sequencer.h",
        "quiche/quic/core/stream_delegate_interface.h",
        "quiche/quic/core/tls_client_handshaker.h",
        "quiche/quic/core/tls_handshaker.h",
        "quiche/quic/core/tls_server_handshaker.h",
        "quiche/quic/core/uber_quic_stream_id_manager.h",
    ],
    copts = quiche_copts,
    external_deps = ["ssl"],
    repository = "@envoy",
    tags = ["nofips"],
    deps = [
        ":quic_core_config_lib",
        ":quic_core_connection_lib",
        ":quic_core_constants_lib",
        ":quic_core_crypto_crypto_handshake_lib",
        ":quic_core_crypto_encryption_lib",
        ":quic_core_crypto_random_lib",
        ":quic_core_crypto_tls_handshake_lib",
        ":quic_core_frames_frames_lib",
        ":quic_core_packet_creator_lib",
        ":quic_core_packets_lib",
        ":quic_core_server_id_lib",
        ":quic_core_session_notifier_interface_lib",
        ":quic_core_stream_frame_data_producer_lib",
        ":quic_core_stream_send_buffer_lib",
        ":quic_core_stream_sequencer_buffer_lib",
        ":quic_core_types_lib",
        ":quic_core_utils_lib",
        ":quic_core_versions_lib",
        ":quic_platform",
        ":quic_platform_mem_slice_span",
        ":spdy_core_protocol_lib",
    ],
)

envoy_cc_library(
    name = "quic_core_session_notifier_interface_lib",
    hdrs = ["quiche/quic/core/session_notifier_interface.h"],
    repository = "@envoy",
    tags = ["nofips"],
    deps = [
        ":quic_core_frames_frames_lib",
        ":quic_core_time_lib",
    ],
)

envoy_cc_library(
    name = "quic_core_socket_address_coder_lib",
    srcs = ["quiche/quic/core/quic_socket_address_coder.cc"],
    hdrs = ["quiche/quic/core/quic_socket_address_coder.h"],
    repository = "@envoy",
    tags = ["nofips"],
    deps = [
        ":quic_platform_base",
        ":quic_platform_socket_address",
        ":spdy_core_priority_write_scheduler_lib",
    ],
)

envoy_cc_library(
    name = "quic_core_stream_frame_data_producer_lib",
    hdrs = ["quiche/quic/core/quic_stream_frame_data_producer.h"],
    repository = "@envoy",
    tags = ["nofips"],
    deps = [":quic_core_types_lib"],
)

envoy_cc_library(
    name = "quic_core_stream_send_buffer_lib",
    srcs = ["quiche/quic/core/quic_stream_send_buffer.cc"],
    hdrs = ["quiche/quic/core/quic_stream_send_buffer.h"],
    copts = quiche_copts,
    repository = "@envoy",
    tags = ["nofips"],
    visibility = ["//visibility:public"],
    deps = [
        ":quic_core_circular_deque_lib",
        ":quic_core_data_lib",
        ":quic_core_frames_frames_lib",
        ":quic_core_interval_deque_lib",
        ":quic_core_interval_lib",
        ":quic_core_interval_set_lib",
        ":quic_core_types_lib",
        ":quic_core_utils_lib",
        ":quic_platform_base",
        ":quic_platform_mem_slice_span",
    ],
)

envoy_cc_library(
    name = "quic_core_stream_sequencer_buffer_lib",
    srcs = ["quiche/quic/core/quic_stream_sequencer_buffer.cc"],
    hdrs = ["quiche/quic/core/quic_stream_sequencer_buffer.h"],
    copts = quiche_copts,
    repository = "@envoy",
    tags = ["nofips"],
    deps = [
        ":quic_core_constants_lib",
        ":quic_core_interval_lib",
        ":quic_core_interval_set_lib",
        ":quic_core_packets_lib",
        ":quic_core_types_lib",
        ":quic_platform_base",
    ],
)

envoy_cc_library(
    name = "quic_core_sustained_bandwidth_recorder_lib",
    srcs = ["quiche/quic/core/quic_sustained_bandwidth_recorder.cc"],
    hdrs = ["quiche/quic/core/quic_sustained_bandwidth_recorder.h"],
    copts = quiche_copts,
    repository = "@envoy",
    tags = ["nofips"],
    deps = [
        ":quic_core_bandwidth_lib",
        ":quic_core_time_lib",
        ":quic_platform_base",
        ":quic_platform_export",
    ],
)

envoy_cc_library(
    name = "quic_core_tag_lib",
    srcs = ["quiche/quic/core/quic_tag.cc"],
    hdrs = ["quiche/quic/core/quic_tag.h"],
    copts = quiche_copts,
    repository = "@envoy",
    tags = ["nofips"],
    visibility = ["//visibility:public"],
    deps = [":quic_platform_base"],
)

envoy_cc_library(
    name = "quic_core_time_lib",
    srcs = ["quiche/quic/core/quic_time.cc"],
    hdrs = ["quiche/quic/core/quic_time.h"],
    repository = "@envoy",
    tags = ["nofips"],
    visibility = ["//visibility:public"],
    deps = [":quic_platform_base"],
)

envoy_cc_library(
    name = "quic_core_time_accumulator_lib",
    hdrs = ["quiche/quic/core/quic_time_accumulator.h"],
    repository = "@envoy",
    tags = ["nofips"],
    visibility = ["//visibility:public"],
    deps = [],
)

envoy_cc_library(
    name = "quic_core_time_wait_list_manager_lib",
    srcs = ["quiche/quic/core/quic_time_wait_list_manager.cc"],
    hdrs = ["quiche/quic/core/quic_time_wait_list_manager.h"],
    copts = quiche_copts,
    repository = "@envoy",
    tags = ["nofips"],
    deps = [
        ":quic_core_blocked_writer_interface_lib",
        ":quic_core_crypto_encryption_lib",
        ":quic_core_framer_lib",
        ":quic_core_packet_writer_interface_lib",
        ":quic_core_packets_lib",
        ":quic_core_session_lib",
        ":quic_core_types_lib",
        ":quic_core_utils_lib",
        ":quic_platform",
    ],
)

envoy_cc_library(
    name = "quic_core_transmission_info_lib",
    srcs = ["quiche/quic/core/quic_transmission_info.cc"],
    hdrs = ["quiche/quic/core/quic_transmission_info.h"],
    copts = quiche_copts,
    repository = "@envoy",
    tags = ["nofips"],
    deps = [
        ":quic_core_ack_listener_interface_lib",
        ":quic_core_frames_frames_lib",
        ":quic_core_types_lib",
        ":quic_platform_export",
    ],
)

envoy_cc_library(
    name = "quic_core_types_lib",
    srcs = [
        "quiche/quic/core/quic_connection_id.cc",
        "quiche/quic/core/quic_packet_number.cc",
        "quiche/quic/core/quic_types.cc",
    ],
    hdrs = [
        "quiche/quic/core/quic_connection_id.h",
        "quiche/quic/core/quic_packet_number.h",
        "quiche/quic/core/quic_types.h",
    ],
    copts = quiche_copts,
    external_deps = ["ssl"],
    repository = "@envoy",
    tags = ["nofips"],
    visibility = ["//visibility:public"],
    deps = [
        ":quic_core_crypto_random_lib",
        ":quic_core_error_codes_lib",
        ":quic_core_time_lib",
        ":quic_platform_base",
        ":quiche_common_platform_endian",
    ],
)

envoy_cc_library(
    name = "quic_core_uber_received_packet_manager_lib",
    srcs = ["quiche/quic/core/uber_received_packet_manager.cc"],
    hdrs = ["quiche/quic/core/uber_received_packet_manager.h"],
    copts = quiche_copts,
    repository = "@envoy",
    tags = ["nofips"],
    deps = [
        ":quic_core_received_packet_manager_lib",
        ":quic_core_utils_lib",
        ":quic_platform_base",
    ],
)

envoy_cc_library(
    name = "quic_core_unacked_packet_map_lib",
    srcs = ["quiche/quic/core/quic_unacked_packet_map.cc"],
    hdrs = ["quiche/quic/core/quic_unacked_packet_map.h"],
    copts = quiche_copts,
    repository = "@envoy",
    tags = ["nofips"],
    deps = [
        ":quic_core_connection_stats_lib",
        ":quic_core_packets_lib",
        ":quic_core_session_notifier_interface_lib",
        ":quic_core_transmission_info_lib",
        ":quic_core_utils_lib",
        ":quic_platform_base",
    ],
)

envoy_cc_library(
    name = "quic_core_utils_lib",
    srcs = ["quiche/quic/core/quic_utils.cc"],
    hdrs = ["quiche/quic/core/quic_utils.h"],
    copts = quiche_copts,
    repository = "@envoy",
    tags = ["nofips"],
    visibility = ["//visibility:public"],
    deps = [
        ":quic_core_constants_lib",
        ":quic_core_crypto_random_lib",
        ":quic_core_error_codes_lib",
        ":quic_core_frames_frames_lib",
        ":quic_core_types_lib",
        ":quic_core_versions_lib",
        ":quic_platform_base",
        ":quic_platform_socket_address",
    ],
)

envoy_cc_library(
    name = "quic_core_version_manager_lib",
    srcs = ["quiche/quic/core/quic_version_manager.cc"],
    hdrs = ["quiche/quic/core/quic_version_manager.h"],
    copts = quiche_copts,
    repository = "@envoy",
    tags = ["nofips"],
    deps = [
        ":quic_core_versions_lib",
        ":quic_platform_base",
    ],
)

envoy_cc_library(
    name = "quic_core_versions_lib",
    srcs = ["quiche/quic/core/quic_versions.cc"],
    hdrs = ["quiche/quic/core/quic_versions.h"],
    copts = quiche_copts,
    repository = "@envoy",
    tags = ["nofips"],
    visibility = ["//visibility:public"],
    deps = [
        ":quic_core_crypto_random_lib",
        ":quic_core_tag_lib",
        ":quic_core_types_lib",
        ":quic_platform_base",
        ":quiche_common_platform_endian",
    ],
)

envoy_cc_test_library(
    name = "quic_test_tools_config_peer_lib",
    srcs = ["quiche/quic/test_tools/quic_config_peer.cc"],
    hdrs = ["quiche/quic/test_tools/quic_config_peer.h"],
    copts = quiche_copts,
    repository = "@envoy",
    tags = ["nofips"],
    deps = [
        ":quic_core_config_lib",
        ":quic_core_packets_lib",
        ":quic_platform_base",
    ],
)

envoy_cc_test_library(
    name = "quic_test_tools_framer_peer_lib",
    srcs = ["quiche/quic/test_tools/quic_framer_peer.cc"],
    hdrs = ["quiche/quic/test_tools/quic_framer_peer.h"],
    copts = quiche_copts,
    repository = "@envoy",
    tags = ["nofips"],
    deps = [
        ":quic_core_crypto_encryption_lib",
        ":quic_core_framer_lib",
        ":quic_core_packets_lib",
        ":quic_platform_base",
    ],
)

envoy_cc_library(
    name = "quic_test_tools_interval_deque_peer_lib",
    hdrs = ["quiche/quic/test_tools/quic_interval_deque_peer.h"],
    copts = quiche_copts,
    repository = "@envoy",
    tags = ["nofips"],
    deps = [
        ":quic_core_interval_deque_lib",
        ":quic_core_interval_lib",
    ],
)

envoy_cc_test_library(
    name = "quic_test_tools_mock_clock_lib",
    srcs = ["quiche/quic/test_tools/mock_clock.cc"],
    hdrs = ["quiche/quic/test_tools/mock_clock.h"],
    copts = quiche_copts,
    repository = "@envoy",
    tags = ["nofips"],
    deps = [
        ":quic_core_clock_lib",
        ":quic_core_time_lib",
    ],
)

envoy_cc_test_library(
    name = "quic_test_tools_mock_random_lib",
    srcs = ["quiche/quic/test_tools/mock_random.cc"],
    hdrs = ["quiche/quic/test_tools/mock_random.h"],
    copts = quiche_copts,
    repository = "@envoy",
    tags = ["nofips"],
    deps = [":quic_core_crypto_random_lib"],
)

envoy_cc_test_library(
    name = "quic_test_tools_sent_packet_manager_peer_lib",
    srcs = ["quiche/quic/test_tools/quic_sent_packet_manager_peer.cc"],
    hdrs = ["quiche/quic/test_tools/quic_sent_packet_manager_peer.h"],
    copts = quiche_copts,
    repository = "@envoy",
    tags = ["nofips"],
    deps = [
        ":quic_core_congestion_control_congestion_control_interface_lib",
        ":quic_core_packets_lib",
        ":quic_core_sent_packet_manager_lib",
        ":quic_test_tools_unacked_packet_map_peer_lib",
    ],
)

envoy_cc_test_library(
    name = "quic_test_tools_server_session_base_peer",
    hdrs = [
        "quiche/quic/test_tools/quic_server_session_base_peer.h",
    ],
    copts = quiche_copts,
    repository = "@envoy",
    tags = ["nofips"],
    deps = [
        ":quic_core_http_spdy_session_lib",
        ":quic_core_utils_lib",
    ],
)

envoy_cc_test_library(
    name = "quic_test_tools_simple_quic_framer_lib",
    srcs = ["quiche/quic/test_tools/simple_quic_framer.cc"],
    hdrs = ["quiche/quic/test_tools/simple_quic_framer.h"],
    copts = quiche_copts,
    repository = "@envoy",
    tags = ["nofips"],
    deps = [
        ":quic_core_crypto_encryption_lib",
        ":quic_core_framer_lib",
        ":quic_core_packets_lib",
        ":quic_platform_base",
    ],
)

envoy_cc_test_library(
    name = "quic_test_tools_stream_send_buffer_peer_lib",
    srcs = ["quiche/quic/test_tools/quic_stream_send_buffer_peer.cc"],
    hdrs = ["quiche/quic/test_tools/quic_stream_send_buffer_peer.h"],
    copts = quiche_copts,
    repository = "@envoy",
    tags = ["nofips"],
    deps = [
        ":quic_core_stream_send_buffer_lib",
        ":quic_test_tools_interval_deque_peer_lib",
    ],
)

envoy_cc_test_library(
    name = "quic_test_tools_stream_peer_lib",
    srcs = ["quiche/quic/test_tools/quic_stream_peer.cc"],
    hdrs = ["quiche/quic/test_tools/quic_stream_peer.h"],
    copts = quiche_copts,
    repository = "@envoy",
    tags = ["nofips"],
    deps = [
        ":quic_core_packets_lib",
        ":quic_core_session_lib",
        ":quic_core_stream_send_buffer_lib",
        ":quic_platform_base",
        ":quic_test_tools_stream_send_buffer_peer_lib",
    ],
)

envoy_cc_test_library(
    name = "quic_test_tools_test_utils_interface_lib",
    srcs = [
        "quiche/quic/test_tools/crypto_test_utils.cc",
        "quiche/quic/test_tools/mock_quic_session_visitor.cc",
        "quiche/quic/test_tools/mock_quic_time_wait_list_manager.cc",
        "quiche/quic/test_tools/quic_buffered_packet_store_peer.cc",
        "quiche/quic/test_tools/quic_connection_peer.cc",
        "quiche/quic/test_tools/quic_dispatcher_peer.cc",
        "quiche/quic/test_tools/quic_test_utils.cc",
    ],
    hdrs = [
        "quiche/quic/test_tools/crypto_test_utils.h",
        "quiche/quic/test_tools/mock_quic_session_visitor.h",
        "quiche/quic/test_tools/mock_quic_time_wait_list_manager.h",
        "quiche/quic/test_tools/quic_buffered_packet_store_peer.h",
        "quiche/quic/test_tools/quic_connection_peer.h",
        "quiche/quic/test_tools/quic_dispatcher_peer.h",
        "quiche/quic/test_tools/quic_test_utils.h",
    ],
    copts = quiche_copts,
    external_deps = ["ssl"],
    repository = "@envoy",
    tags = ["nofips"],
    deps = [
        ":quic_core_buffer_allocator_lib",
        ":quic_core_congestion_control_congestion_control_interface_lib",
        ":quic_core_connection_lib",
        ":quic_core_connection_stats_lib",
        ":quic_core_crypto_crypto_handshake_lib",
        ":quic_core_crypto_encryption_lib",
        ":quic_core_crypto_proof_source_interface_lib",
        ":quic_core_crypto_random_lib",
        ":quic_core_data_lib",
        ":quic_core_framer_lib",
        ":quic_core_http_client_lib",
        ":quic_core_http_spdy_session_lib",
        ":quic_core_packet_creator_lib",
        ":quic_core_packet_writer_interface_lib",
        ":quic_core_packets_lib",
        ":quic_core_received_packet_manager_lib",
        ":quic_core_sent_packet_manager_lib",
        ":quic_core_server_id_lib",
        ":quic_core_server_lib",
        ":quic_core_session_lib",
        ":quic_core_time_wait_list_manager_lib",
        ":quic_core_utils_lib",
        ":quic_platform",
        ":quic_platform_test",
        ":quic_test_tools_config_peer_lib",
        ":quic_test_tools_framer_peer_lib",
        ":quic_test_tools_mock_clock_lib",
        ":quic_test_tools_mock_random_lib",
        ":quic_test_tools_sent_packet_manager_peer_lib",
        ":quic_test_tools_simple_quic_framer_lib",
        ":quic_test_tools_stream_peer_lib",
        ":quiche_common_test_tools_test_utils_lib",
        ":spdy_core_framer_lib",
    ],
)

envoy_cc_test_library(
    name = "quic_test_tools_unacked_packet_map_peer_lib",
    srcs = ["quiche/quic/test_tools/quic_unacked_packet_map_peer.cc"],
    hdrs = ["quiche/quic/test_tools/quic_unacked_packet_map_peer.h"],
    copts = quiche_copts,
    repository = "@envoy",
    tags = ["nofips"],
    deps = [":quic_core_unacked_packet_map_lib"],
)

envoy_cc_test_library(
    name = "epoll_server_platform",
    hdrs = [
        "quiche/epoll_server/platform/api/epoll_address_test_utils.h",
        "quiche/epoll_server/platform/api/epoll_bug.h",
        "quiche/epoll_server/platform/api/epoll_expect_bug.h",
        "quiche/epoll_server/platform/api/epoll_export.h",
        "quiche/epoll_server/platform/api/epoll_logging.h",
        "quiche/epoll_server/platform/api/epoll_ptr_util.h",
        "quiche/epoll_server/platform/api/epoll_test.h",
        "quiche/epoll_server/platform/api/epoll_thread.h",
        "quiche/epoll_server/platform/api/epoll_time.h",
    ],
    repository = "@envoy",
    tags = ["nofips"],
    deps = ["@envoy//test/extensions/quic_listeners/quiche/platform:epoll_server_platform_impl_lib"],
)

envoy_cc_test_library(
    name = "epoll_server_lib",
    srcs = select({
        "@envoy//bazel:linux": [
            "quiche/epoll_server/fake_simple_epoll_server.cc",
            "quiche/epoll_server/simple_epoll_server.cc",
        ],
        "//conditions:default": [],
    }),
    hdrs = select({
        "@envoy//bazel:linux": [
            "quiche/epoll_server/fake_simple_epoll_server.h",
            "quiche/epoll_server/simple_epoll_server.h",
        ],
        "//conditions:default": [],
    }),
    copts = quiche_copts,
    repository = "@envoy",
    tags = ["nofips"],
    deps = [":epoll_server_platform"],
)

envoy_cc_library(
    name = "quiche_common_platform",
    hdrs = [
        "quiche/common/platform/api/quiche_arraysize.h",
        "quiche/common/platform/api/quiche_export.h",
        "quiche/common/platform/api/quiche_logging.h",
        "quiche/common/platform/api/quiche_map_util.h",
        "quiche/common/platform/api/quiche_optional.h",
        "quiche/common/platform/api/quiche_ptr_util.h",
        "quiche/common/platform/api/quiche_str_cat.h",
        "quiche/common/platform/api/quiche_string_piece.h",
        "quiche/common/platform/api/quiche_text_utils.h",
        "quiche/common/platform/api/quiche_unordered_containers.h",
    ],
    repository = "@envoy",
    tags = ["nofips"],
    visibility = ["//visibility:public"],
    deps = [
        ":quiche_common_platform_export",
        "@envoy//source/extensions/quic_listeners/quiche/platform:quiche_common_platform_impl_lib",
    ],
)

envoy_cc_test_library(
    name = "quiche_common_platform_test",
    srcs = [
        "quiche/common/platform/api/quiche_endian_test.cc",
        "quiche/common/platform/api/quiche_str_cat_test.cc",
        "quiche/common/platform/api/quiche_text_utils_test.cc",
    ],
    hdrs = ["quiche/common/platform/api/quiche_test.h"],
    repository = "@envoy",
    tags = ["nofips"],
    deps = [
        ":quiche_common_platform",
        ":quiche_common_platform_endian",
        "@envoy//test/extensions/quic_listeners/quiche/platform:quiche_common_platform_test_impl_lib",
    ],
)

envoy_cc_library(
    name = "quiche_common_lib",
    srcs = [
        "quiche/common/quiche_data_reader.cc",
        "quiche/common/quiche_data_writer.cc",
    ],
    hdrs = [
        "quiche/common/quiche_data_reader.h",
        "quiche/common/quiche_data_writer.h",
        "quiche/common/simple_linked_hash_map.h",
    ],
    repository = "@envoy",
    tags = ["nofips"],
    visibility = ["//visibility:public"],
    deps = [
        ":quiche_common_platform",
        ":quiche_common_platform_endian",
    ],
)

envoy_cc_test(
    name = "epoll_server_test",
    srcs = select({
        "@envoy//bazel:linux": ["quiche/epoll_server/simple_epoll_server_test.cc"],
        "//conditions:default": [],
    }),
    copts = quiche_copts,
    repository = "@envoy",
    tags = ["nofips"],
    deps = [":epoll_server_lib"],
)

envoy_cc_test(
    name = "quiche_common_test",
    srcs = ["quiche/common/simple_linked_hash_map_test.cc"],
    copts = quiche_copts,
    repository = "@envoy",
    tags = ["nofips"],
    deps = [
        ":quiche_common_lib",
        ":quiche_common_platform_test",
    ],
)

envoy_cc_test(
    name = "http2_platform_api_test",
    srcs = [
        "quiche/http2/platform/api/http2_string_utils_test.cc",
        "quiche/http2/test_tools/http2_random_test.cc",
    ],
    repository = "@envoy",
    tags = ["nofips"],
    deps = [
        ":http2_platform",
        ":http2_test_tools_random",
    ],
)

envoy_cc_test(
    name = "spdy_platform_api_test",
    srcs = ["quiche/spdy/platform/api/spdy_string_utils_test.cc"],
    repository = "@envoy",
    tags = ["nofips"],
    deps = [
        ":quiche_common_test_tools_test_utils_lib",
        ":spdy_platform",
    ],
)

envoy_cc_library(
    name = "quic_platform_mem_slice_span",
    hdrs = [
        "quiche/quic/platform/api/quic_mem_slice_span.h",
    ],
    copts = quiche_copts,
    repository = "@envoy",
    tags = ["nofips"],
    visibility = ["//visibility:public"],
    deps = ["@envoy//source/extensions/quic_listeners/quiche/platform:quic_platform_mem_slice_span_impl_lib"],
)

envoy_cc_test_library(
    name = "quic_platform_test_mem_slice_vector_lib",
    hdrs = ["quiche/quic/platform/api/quic_test_mem_slice_vector.h"],
    repository = "@envoy",
    tags = ["nofips"],
    deps = ["@envoy//test/extensions/quic_listeners/quiche/platform:quic_platform_test_mem_slice_vector_impl_lib"],
)

envoy_cc_library(
    name = "quic_platform_mem_slice_storage",
    hdrs = ["quiche/quic/platform/api/quic_mem_slice_storage.h"],
    repository = "@envoy",
    visibility = ["//visibility:public"],
    deps = ["@envoy//source/extensions/quic_listeners/quiche/platform:quic_platform_mem_slice_storage_impl_lib"],
)

envoy_cc_test(
    name = "spdy_core_header_block_test",
    srcs = ["quiche/spdy/core/spdy_header_block_test.cc"],
    copts = quiche_copts,
    coverage = False,
    repository = "@envoy",
    tags = ["nofips"],
    deps = [
        ":spdy_core_header_block_lib",
        ":spdy_core_test_utils_lib",
    ],
)

envoy_cc_test(
    name = "quic_platform_api_test",
    srcs = [
        "quiche/quic/platform/api/quic_containers_test.cc",
        "quiche/quic/platform/api/quic_mem_slice_span_test.cc",
        # Re-enable it when tests pass.
        # "quiche/quic/platform/api/quic_mem_slice_storage_test.cc",
        "quiche/quic/platform/api/quic_mem_slice_test.cc",
        "quiche/quic/platform/api/quic_reference_counted_test.cc",
        "quiche/quic/platform/api/quic_string_utils_test.cc",
    ],
    copts = quiche_copts,
    repository = "@envoy",
    tags = ["nofips"],
    deps = [
        ":quic_core_buffer_allocator_lib",
        ":quic_platform",
        ":quic_platform_mem_slice_span",
        ":quic_platform_mem_slice_storage",
        ":quic_platform_test",
        ":quic_platform_test_mem_slice_vector_lib",
    ],
)<|MERGE_RESOLUTION|>--- conflicted
+++ resolved
@@ -59,12 +59,9 @@
         # Remove these after upstream fix.
         "-Wno-unused-parameter",
         "-Wno-unused-function",
-<<<<<<< HEAD
         "-Wno-return-type",
-=======
         "-Wno-unknown-warning-option",
         "-Wno-deprecated-copy",
->>>>>>> 5083a9a4
         # quic_inlined_frame.h uses offsetof() to optimize memory usage in frames.
         "-Wno-invalid-offsetof",
         # to suppress errors re: size_t vs. int comparisons
