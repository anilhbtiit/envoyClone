#pragma once

#include <string>
#include <vector>

#include "envoy/service/auth/v3/external_auth.pb.h"

#include "extensions/filters/common/ext_authz/ext_authz.h"

#include "gmock/gmock.h"

namespace Envoy {
namespace Extensions {
namespace Filters {
namespace Common {
namespace ExtAuthz {

class MockClient : public Client {
public:
  MockClient();
  ~MockClient() override;

  // ExtAuthz::Client
<<<<<<< HEAD
  MOCK_METHOD(void, cancel, ());
  MOCK_METHOD(void, check,
              (RequestCallbacks & callbacks,
               const envoy::service::auth::v3alpha::CheckRequest& request,
               Tracing::Span& parent_span));
=======
  MOCK_METHOD0(cancel, void());
  MOCK_METHOD3(check, void(RequestCallbacks& callbacks,
                           const envoy::service::auth::v3::CheckRequest& request,
                           Tracing::Span& parent_span));
>>>>>>> 9b6260fc
};

class MockRequestCallbacks : public RequestCallbacks {
public:
  MockRequestCallbacks();
  ~MockRequestCallbacks() override;

  void onComplete(ResponsePtr&& response) override { onComplete_(response); }

  MOCK_METHOD(void, onComplete_, (ResponsePtr & response));
};

} // namespace ExtAuthz
} // namespace Common
} // namespace Filters
} // namespace Extensions
} // namespace Envoy<|MERGE_RESOLUTION|>--- conflicted
+++ resolved
@@ -21,18 +21,11 @@
   ~MockClient() override;
 
   // ExtAuthz::Client
-<<<<<<< HEAD
   MOCK_METHOD(void, cancel, ());
   MOCK_METHOD(void, check,
               (RequestCallbacks & callbacks,
-               const envoy::service::auth::v3alpha::CheckRequest& request,
+               const envoy::service::auth::v3::CheckRequest& request,
                Tracing::Span& parent_span));
-=======
-  MOCK_METHOD0(cancel, void());
-  MOCK_METHOD3(check, void(RequestCallbacks& callbacks,
-                           const envoy::service::auth::v3::CheckRequest& request,
-                           Tracing::Span& parent_span));
->>>>>>> 9b6260fc
 };
 
 class MockRequestCallbacks : public RequestCallbacks {
