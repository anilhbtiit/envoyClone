#pragma once

#include "envoy/api/api.h"
#include "envoy/api/v2/core/base.pb.h"
#include "envoy/config/subscription.h"
#include "envoy/stats/scope.h"
#include "envoy/upstream/cluster_manager.h"

namespace Envoy {
namespace Config {

class SubscriptionFactory {
public:
  /**
   * Subscription factory.
   * @param config envoy::api::v2::core::ConfigSource to construct from.
   * @param local_info LocalInfo::LocalInfo local info.
   * @param dispatcher event dispatcher.
   * @param cm cluster manager for async clients (when REST/gRPC).
   * @param random random generator for jittering polling delays (when REST).
   * @param scope stats scope.
   * @param rest_legacy_constructor constructor function for Subscription adapters (when legacy v1
   * REST).
   * @param rest_method fully qualified name of v2 REST API method (as per protobuf service
   *        description).
   * @param grpc_method fully qualified name of v2 gRPC API bidi streaming method (as per protobuf
   *        service description).
   * @param validation_visitor message validation visitor instance.
   * @param api reference to the Api object
   * @param callbacks the callbacks needed by all Subscription objects, to deliver config updates.
   *                  The callbacks must not result in the deletion of the Subscription object.
   */
  static std::unique_ptr<Subscription> subscriptionFromConfigSource(
      const envoy::api::v2::core::ConfigSource& config, const LocalInfo::LocalInfo& local_info,
      Event::Dispatcher& dispatcher, Upstream::ClusterManager& cm, Runtime::RandomGenerator& random,
<<<<<<< HEAD
      Stats::Scope& scope, absl::string_view type_url,
      ProtobufMessage::ValidationVisitor& validation_visitor, Api::Api& api);
=======
      Stats::Scope& scope, const std::string& rest_method, const std::string& grpc_method,
      absl::string_view type_url, ProtobufMessage::ValidationVisitor& validation_visitor,
      Api::Api& api, SubscriptionCallbacks& callbacks);
>>>>>>> bf1d29d5
};

} // namespace Config
} // namespace Envoy<|MERGE_RESOLUTION|>--- conflicted
+++ resolved
@@ -33,14 +33,9 @@
   static std::unique_ptr<Subscription> subscriptionFromConfigSource(
       const envoy::api::v2::core::ConfigSource& config, const LocalInfo::LocalInfo& local_info,
       Event::Dispatcher& dispatcher, Upstream::ClusterManager& cm, Runtime::RandomGenerator& random,
-<<<<<<< HEAD
       Stats::Scope& scope, absl::string_view type_url,
-      ProtobufMessage::ValidationVisitor& validation_visitor, Api::Api& api);
-=======
-      Stats::Scope& scope, const std::string& rest_method, const std::string& grpc_method,
-      absl::string_view type_url, ProtobufMessage::ValidationVisitor& validation_visitor,
-      Api::Api& api, SubscriptionCallbacks& callbacks);
->>>>>>> bf1d29d5
+      ProtobufMessage::ValidationVisitor& validation_visitor, Api::Api& api,
+      SubscriptionCallbacks& callbacks);
 };
 
 } // namespace Config
