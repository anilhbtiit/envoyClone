#pragma once

#include "source/extensions/http/header_validators/envoy_default/header_validator.h"

namespace Envoy {
namespace Extensions {
namespace Http {
namespace HeaderValidators {
namespace EnvoyDefault {

class Http1HeaderValidator : public HeaderValidator {
public:
  Http1HeaderValidator(
      const envoy::extensions::http::header_validators::envoy_default::v3::HeaderValidatorConfig&
          config,
      ::Envoy::Http::Protocol protocol, ::Envoy::Http::HeaderValidatorStats& stats);

<<<<<<< HEAD
  ::Envoy::Http::HeaderValidatorBase::HeaderEntryValidationResult
  validateRequestHeaderEntry(const ::Envoy::Http::HeaderString& key,
                             const ::Envoy::Http::HeaderString& value);

  ::Envoy::Http::HeaderValidatorBase::HeaderEntryValidationResult
  validateResponseHeaderEntry(const ::Envoy::Http::HeaderString& key,
                              const ::Envoy::Http::HeaderString& value);

  ::Envoy::Http::HeaderValidatorBase::RequestHeaderMapValidationResult
  validateRequestHeaderMap(::Envoy::Http::RequestHeaderMap& header_map);

  ::Envoy::Http::HeaderValidatorBase::ResponseHeaderMapValidationResult
  validateResponseHeaderMap(::Envoy::Http::ResponseHeaderMap& header_map);

  ::Envoy::Http::HeaderValidatorBase::TrailerValidationResult
  validateRequestTrailerMap(::Envoy::Http::RequestTrailerMap& trailer_map);

  ::Envoy::Http::HeaderValidatorBase::TrailerValidationResult
  validateResponseTrailerMap(::Envoy::Http::ResponseTrailerMap& trailer_map);
=======
  ValidationResult
  validateRequestHeaders(const ::Envoy::Http::RequestHeaderMap& header_map) override;

  HeadersTransformationResult
  transformRequestHeaders(::Envoy::Http::RequestHeaderMap& header_map) override;

  ValidationResult
  validateResponseHeaders(const ::Envoy::Http::ResponseHeaderMap& header_map) override;

  ValidationResult
  validateRequestTrailers(const ::Envoy::Http::RequestTrailerMap& trailer_map) override;

  TrailersTransformationResult
  transformRequestTrailers(::Envoy::Http::RequestTrailerMap& header_map) override;

  ValidationResult
  validateResponseTrailers(const ::Envoy::Http::ResponseTrailerMap& trailer_map) override;
>>>>>>> 51e30981

private:
  /*
   * Validate the Transfer-Encoding header.
   */
  HeaderValueValidationResult
  validateTransferEncodingHeader(const ::Envoy::Http::HeaderString& value) const;

  HeaderEntryValidationResult validateRequestHeaderEntry(const ::Envoy::Http::HeaderString& key,
                                                         const ::Envoy::Http::HeaderString& value);

  HeaderEntryValidationResult validateResponseHeaderEntry(const ::Envoy::Http::HeaderString& key,
                                                          const ::Envoy::Http::HeaderString& value);

  /**
   * Checks for presence of both Transfer-Encoding and Content-Length headers and
   * removes the Content-Length header iff the http1_protocol_options.allow_chunked_length
   * config options is true.
   * If the http1_protocol_options.allow_chunked_length is false a request with both
   * Transfer-Encoding and Content-Length headers is rejected in the validateRequestHeaders method.
   * Additionally if request is CONNECT and Content-Length is 0, the Content-Length header is
   * removed.
   */
  void sanitizeContentLength(::Envoy::Http::RequestHeaderMap& header_map);

  const HeaderValidatorMap request_header_validator_map_;
};

class ServerHttp1HeaderValidator : public Http1HeaderValidator,
                                   public ::Envoy::Http::HeaderValidator {
public:
  ServerHttp1HeaderValidator(
      const envoy::extensions::http::header_validators::envoy_default::v3::HeaderValidatorConfig&
          config,
      ::Envoy::Http::Protocol protocol, ::Envoy::Http::HeaderValidatorStats& stats)
      : Http1HeaderValidator(config, protocol, stats) {}

  HeaderEntryValidationResult
  validateRequestHeaderEntry(const ::Envoy::Http::HeaderString& key,
                             const ::Envoy::Http::HeaderString& value) override {
    return Http1HeaderValidator::validateRequestHeaderEntry(key, value);
  }

  HeaderEntryValidationResult
  validateResponseHeaderEntry(const ::Envoy::Http::HeaderString& key,
                              const ::Envoy::Http::HeaderString& value) override {
    return Http1HeaderValidator::validateResponseHeaderEntry(key, value);
  }

  RequestHeaderMapValidationResult
  validateRequestHeaderMap(::Envoy::Http::RequestHeaderMap& header_map) override {
    return Http1HeaderValidator::validateRequestHeaderMap(header_map);
  }

  ConstResponseHeaderMapValidationResult
  validateResponseHeaderMap(const ::Envoy::Http::ResponseHeaderMap&) override {
    return {RejectResult::success(), nullptr};
  }

  TrailerValidationResult
  validateRequestTrailerMap(::Envoy::Http::RequestTrailerMap& trailer_map) override {
    return Http1HeaderValidator::validateRequestTrailerMap(trailer_map);
  }
};

class ClientHttp1HeaderValidator : public Http1HeaderValidator,
                                   public ::Envoy::Http::ClientHeaderValidator {
public:
  ClientHttp1HeaderValidator(
      const envoy::extensions::http::header_validators::envoy_default::v3::HeaderValidatorConfig&
          config,
      ::Envoy::Http::Protocol protocol, ::Envoy::Http::HeaderValidatorStats& stats)
      : Http1HeaderValidator(config, protocol, stats) {}

  HeaderEntryValidationResult
  validateRequestHeaderEntry(const ::Envoy::Http::HeaderString& key,
                             const ::Envoy::Http::HeaderString& value) override {
    return Http1HeaderValidator::validateRequestHeaderEntry(key, value);
  }

  HeaderEntryValidationResult
  validateResponseHeaderEntry(const ::Envoy::Http::HeaderString& key,
                              const ::Envoy::Http::HeaderString& value) override {
    return Http1HeaderValidator::validateResponseHeaderEntry(key, value);
  }

  ConstRequestHeaderMapValidationResult
  validateRequestHeaderMap(const ::Envoy::Http::RequestHeaderMap&) override {
    // TODO(yanavlasov): Validate request header map before sending it upstream
    return {RejectResult::success(), nullptr};
  }

  ResponseHeaderMapValidationResult
  validateResponseHeaderMap(::Envoy::Http::ResponseHeaderMap& header_map) override {
    return Http1HeaderValidator::validateResponseHeaderMap(header_map);
  }

  TrailerValidationResult
  validateResponseTrailerMap(::Envoy::Http::ResponseTrailerMap& trailer_map) override {
    return Http1HeaderValidator::validateResponseTrailerMap(trailer_map);
  }
};

using ServerHttp1HeaderValidatorPtr = std::unique_ptr<ServerHttp1HeaderValidator>;
using ClientHttp1HeaderValidatorPtr = std::unique_ptr<ClientHttp1HeaderValidator>;

} // namespace EnvoyDefault
} // namespace HeaderValidators
} // namespace Http
} // namespace Extensions
} // namespace Envoy<|MERGE_RESOLUTION|>--- conflicted
+++ resolved
@@ -15,45 +15,27 @@
           config,
       ::Envoy::Http::Protocol protocol, ::Envoy::Http::HeaderValidatorStats& stats);
 
-<<<<<<< HEAD
-  ::Envoy::Http::HeaderValidatorBase::HeaderEntryValidationResult
-  validateRequestHeaderEntry(const ::Envoy::Http::HeaderString& key,
-                             const ::Envoy::Http::HeaderString& value);
+  using ValidationResult = ::Envoy::Http::HeaderValidatorBase::ValidationResult;
 
-  ::Envoy::Http::HeaderValidatorBase::HeaderEntryValidationResult
-  validateResponseHeaderEntry(const ::Envoy::Http::HeaderString& key,
-                              const ::Envoy::Http::HeaderString& value);
+  ValidationResult validateRequestHeaders(const ::Envoy::Http::RequestHeaderMap& header_map);
 
-  ::Envoy::Http::HeaderValidatorBase::RequestHeaderMapValidationResult
-  validateRequestHeaderMap(::Envoy::Http::RequestHeaderMap& header_map);
+  ValidationResult validateResponseHeaders(const ::Envoy::Http::ResponseHeaderMap& header_map);
 
-  ::Envoy::Http::HeaderValidatorBase::ResponseHeaderMapValidationResult
-  validateResponseHeaderMap(::Envoy::Http::ResponseHeaderMap& header_map);
+  ValidationResult validateRequestTrailers(const ::Envoy::Http::RequestTrailerMap& trailer_map);
 
-  ::Envoy::Http::HeaderValidatorBase::TrailerValidationResult
-  validateRequestTrailerMap(::Envoy::Http::RequestTrailerMap& trailer_map);
+  ValidationResult validateResponseTrailers(const ::Envoy::Http::ResponseTrailerMap& trailer_map);
 
-  ::Envoy::Http::HeaderValidatorBase::TrailerValidationResult
-  validateResponseTrailerMap(::Envoy::Http::ResponseTrailerMap& trailer_map);
-=======
-  ValidationResult
-  validateRequestHeaders(const ::Envoy::Http::RequestHeaderMap& header_map) override;
-
-  HeadersTransformationResult
-  transformRequestHeaders(::Envoy::Http::RequestHeaderMap& header_map) override;
-
-  ValidationResult
-  validateResponseHeaders(const ::Envoy::Http::ResponseHeaderMap& header_map) override;
-
-  ValidationResult
-  validateRequestTrailers(const ::Envoy::Http::RequestTrailerMap& trailer_map) override;
-
-  TrailersTransformationResult
-  transformRequestTrailers(::Envoy::Http::RequestTrailerMap& header_map) override;
-
-  ValidationResult
-  validateResponseTrailers(const ::Envoy::Http::ResponseTrailerMap& trailer_map) override;
->>>>>>> 51e30981
+protected:
+  /**
+   * Checks for presence of both Transfer-Encoding and Content-Length headers and
+   * removes the Content-Length header iff the http1_protocol_options.allow_chunked_length
+   * config options is true.
+   * If the http1_protocol_options.allow_chunked_length is false a request with both
+   * Transfer-Encoding and Content-Length headers is rejected in the validateRequestHeaders method.
+   * Additionally if request is CONNECT and Content-Length is 0, the Content-Length header is
+   * removed.
+   */
+  void sanitizeContentLength(::Envoy::Http::RequestHeaderMap& header_map);
 
 private:
   /*
@@ -68,17 +50,6 @@
   HeaderEntryValidationResult validateResponseHeaderEntry(const ::Envoy::Http::HeaderString& key,
                                                           const ::Envoy::Http::HeaderString& value);
 
-  /**
-   * Checks for presence of both Transfer-Encoding and Content-Length headers and
-   * removes the Content-Length header iff the http1_protocol_options.allow_chunked_length
-   * config options is true.
-   * If the http1_protocol_options.allow_chunked_length is false a request with both
-   * Transfer-Encoding and Content-Length headers is rejected in the validateRequestHeaders method.
-   * Additionally if request is CONNECT and Content-Length is 0, the Content-Length header is
-   * removed.
-   */
-  void sanitizeContentLength(::Envoy::Http::RequestHeaderMap& header_map);
-
   const HeaderValidatorMap request_header_validator_map_;
 };
 
@@ -91,31 +62,35 @@
       ::Envoy::Http::Protocol protocol, ::Envoy::Http::HeaderValidatorStats& stats)
       : Http1HeaderValidator(config, protocol, stats) {}
 
-  HeaderEntryValidationResult
-  validateRequestHeaderEntry(const ::Envoy::Http::HeaderString& key,
-                             const ::Envoy::Http::HeaderString& value) override {
-    return Http1HeaderValidator::validateRequestHeaderEntry(key, value);
+  ValidationResult
+  validateRequestHeaders(const ::Envoy::Http::RequestHeaderMap& header_map) override {
+    return Http1HeaderValidator::validateRequestHeaders(header_map);
   }
 
-  HeaderEntryValidationResult
-  validateResponseHeaderEntry(const ::Envoy::Http::HeaderString& key,
-                              const ::Envoy::Http::HeaderString& value) override {
-    return Http1HeaderValidator::validateResponseHeaderEntry(key, value);
+  ValidationResult
+  validateResponseHeaders(const ::Envoy::Http::ResponseHeaderMap& header_map) override {
+    return Http1HeaderValidator::validateResponseHeaders(header_map);
   }
 
-  RequestHeaderMapValidationResult
-  validateRequestHeaderMap(::Envoy::Http::RequestHeaderMap& header_map) override {
-    return Http1HeaderValidator::validateRequestHeaderMap(header_map);
+  ValidationResult
+  validateRequestTrailers(const ::Envoy::Http::RequestTrailerMap& trailer_map) override {
+    return Http1HeaderValidator::validateRequestTrailers(trailer_map);
   }
 
-  ConstResponseHeaderMapValidationResult
-  validateResponseHeaderMap(const ::Envoy::Http::ResponseHeaderMap&) override {
-    return {RejectResult::success(), nullptr};
+  ValidationResult
+  validateResponseTrailers(const ::Envoy::Http::ResponseTrailerMap& trailer_map) override {
+    return Http1HeaderValidator::validateResponseTrailers(trailer_map);
   }
 
-  TrailerValidationResult
-  validateRequestTrailerMap(::Envoy::Http::RequestTrailerMap& trailer_map) override {
-    return Http1HeaderValidator::validateRequestTrailerMap(trailer_map);
+  RequestHeadersTransformationResult
+  transformRequestHeaders(::Envoy::Http::RequestHeaderMap& header_map) override;
+
+  TransformationResult
+  transformRequestTrailers(::Envoy::Http::RequestTrailerMap& header_map) override;
+
+  ResponseHeadersTransformationResult
+  transformResponseHeaders(const ::Envoy::Http::ResponseHeaderMap&) override {
+    return ResponseHeadersTransformationResult::success();
   }
 };
 
@@ -128,32 +103,33 @@
       ::Envoy::Http::Protocol protocol, ::Envoy::Http::HeaderValidatorStats& stats)
       : Http1HeaderValidator(config, protocol, stats) {}
 
-  HeaderEntryValidationResult
-  validateRequestHeaderEntry(const ::Envoy::Http::HeaderString& key,
-                             const ::Envoy::Http::HeaderString& value) override {
-    return Http1HeaderValidator::validateRequestHeaderEntry(key, value);
+  ValidationResult
+  validateRequestHeaders(const ::Envoy::Http::RequestHeaderMap& header_map) override {
+    return Http1HeaderValidator::validateRequestHeaders(header_map);
   }
 
-  HeaderEntryValidationResult
-  validateResponseHeaderEntry(const ::Envoy::Http::HeaderString& key,
-                              const ::Envoy::Http::HeaderString& value) override {
-    return Http1HeaderValidator::validateResponseHeaderEntry(key, value);
+  ValidationResult
+  validateResponseHeaders(const ::Envoy::Http::ResponseHeaderMap& header_map) override {
+    return Http1HeaderValidator::validateResponseHeaders(header_map);
   }
 
-  ConstRequestHeaderMapValidationResult
-  validateRequestHeaderMap(const ::Envoy::Http::RequestHeaderMap&) override {
-    // TODO(yanavlasov): Validate request header map before sending it upstream
-    return {RejectResult::success(), nullptr};
+  ValidationResult
+  validateRequestTrailers(const ::Envoy::Http::RequestTrailerMap& trailer_map) override {
+    return Http1HeaderValidator::validateRequestTrailers(trailer_map);
   }
 
-  ResponseHeaderMapValidationResult
-  validateResponseHeaderMap(::Envoy::Http::ResponseHeaderMap& header_map) override {
-    return Http1HeaderValidator::validateResponseHeaderMap(header_map);
+  ValidationResult
+  validateResponseTrailers(const ::Envoy::Http::ResponseTrailerMap& trailer_map) override {
+    return Http1HeaderValidator::validateResponseTrailers(trailer_map);
   }
 
-  TrailerValidationResult
-  validateResponseTrailerMap(::Envoy::Http::ResponseTrailerMap& trailer_map) override {
-    return Http1HeaderValidator::validateResponseTrailerMap(trailer_map);
+  RequestHeadersTransformationResult
+  transformRequestHeaders(const ::Envoy::Http::RequestHeaderMap&) override {
+    return RequestHeadersTransformationResult::success();
+  }
+
+  TransformationResult transformResponseHeaders(::Envoy::Http::ResponseHeaderMap&) override {
+    return TransformationResult::success();
   }
 };
 
