#pragma once

#include "envoy/api/v2/listener/listener.pb.h"
#include "envoy/network/filter.h"
#include "envoy/network/listen_socket.h"
#include "envoy/network/listener.h"
#include "envoy/server/drain_manager.h"
#include "envoy/server/filter_config.h"
#include "envoy/server/guarddog.h"

#include "common/protobuf/protobuf.h"

namespace Envoy {
namespace Server {

/**
 * Factory for creating listener components.
 */
class ListenerComponentFactory {
public:
  virtual ~ListenerComponentFactory() {}

  /**
   * Creates a socket.
   * @param address supplies the socket's address.
   * @param bind_to_port supplies whether to actually bind the socket.
   * @return Network::ListenSocketSharedPtr an initialized and potentially bound socket.
   */
  virtual Network::ListenSocketSharedPtr
  createListenSocket(Network::Address::InstanceConstSharedPtr address, bool bind_to_port) PURE;

  /**
   * Creates a list of filter factories.
   * @param filters supplies the proto configuration.
   * @param context supplies the factory creation context.
   * @return std::vector<Configuration::NetworkFilterFactoryCb> the list of filter factories.
   */
<<<<<<< HEAD
  virtual std::vector<Configuration::NetworkFilterFactoryCb> createFilterFactoryList(
      const Protobuf::RepeatedPtrField<envoy::api::v2::listener::Filter>& filters,
=======
  virtual std::vector<Configuration::NetworkFilterFactoryCb>
  createNetworkFilterFactoryList(const Protobuf::RepeatedPtrField<envoy::api::v2::Filter>& filters,
                                 Configuration::FactoryContext& context) PURE;

  /**
   * Creates a list of listener filter factories.
   * @param filters supplies the JSON configuration.
   * @param context supplies the factory creation context.
   * @return std::vector<Configuration::ListenerFilterFactoryCb> the list of filter factories.
   */
  virtual std::vector<Configuration::ListenerFilterFactoryCb> createListenerFilterFactoryList(
      const Protobuf::RepeatedPtrField<envoy::api::v2::ListenerFilter>& filters,
>>>>>>> e6f7b758
      Configuration::FactoryContext& context) PURE;

  /**
   * @return DrainManagerPtr a new drain manager.
   * @param drain_type supplies the type of draining to do for the owning listener.
   */
  virtual DrainManagerPtr
  createDrainManager(envoy::api::v2::listener::Listener::DrainType drain_type) PURE;

  /**
   * @return uint64_t a listener tag usable for connection handler tracking.
   */
  virtual uint64_t nextListenerTag() PURE;
};

/**
 * A manager for all listeners and all threaded connection handling workers.
 */
class ListenerManager {
public:
  virtual ~ListenerManager() {}

  /**
   * Add or update a listener. Listeners are referenced by a unique name. If no name is provided,
   * the manager will allocate a UUID. Listeners that expect to be dynamically updated should
   * provide a unique name. The manager will search by name to find the existing listener that
   * should be updated. The new listener must have the same configured address. The old listener
   * will be gracefully drained once the new listener is ready to take traffic (e.g. when RDS has
   * been initialized).
   * @param config supplies the configuration proto.
   * @param modifiable supplies whether the added listener can be updated or removed. If the
   *        listener is not modifiable, future calls to this function or removeListener() on behalf
   *        of this listener will return false.
   * @return TRUE if a listener was added or FALSE if the listener was not updated because it is
   *         a duplicate of the existing listener. This routine will throw an EnvoyException if
   *         there is a fundamental error preventing the listener from being added or updated.
   */
  virtual bool addOrUpdateListener(const envoy::api::v2::listener::Listener& config,
                                   bool modifiable) PURE;

  /**
   * @return std::vector<std::reference_wrapper<Network::ListenerConfig>> a list of the currently
   * loaded listeners. Note that this routine returns references to the existing listeners. The
   * references are only valid in the context of the current call stack and should not be stored.
   */
  virtual std::vector<std::reference_wrapper<Network::ListenerConfig>> listeners() PURE;

  /**
   * @return uint64_t the total number of connections owned by all listeners across all workers.
   */
  virtual uint64_t numConnections() PURE;

  /**
   * Remove a listener by name.
   * @param name supplies the listener name to remove.
   * @return TRUE if the listener was found and removed. Note that when this routine returns TRUE,
   * the listener has not necessarily been actually deleted right away. The listener will be
   * drained and fully removed at some later time.
   */
  virtual bool removeListener(const std::string& name) PURE;

  /**
   * Start all workers accepting new connections on all added listeners.
   * @param guard_dog supplies the guard dog to use for thread watching.
   */
  virtual void startWorkers(GuardDog& guard_dog) PURE;

  /**
   * Stop all listeners from accepting new connections without actually removing any of them. This
   * is used for server draining.
   */
  virtual void stopListeners() PURE;

  /**
   * Stop all threaded workers from running. When this routine returns all worker threads will
   * have exited.
   */
  virtual void stopWorkers() PURE;
};

} // namespace Server
} // namespace Envoy<|MERGE_RESOLUTION|>--- conflicted
+++ resolved
@@ -35,12 +35,8 @@
    * @param context supplies the factory creation context.
    * @return std::vector<Configuration::NetworkFilterFactoryCb> the list of filter factories.
    */
-<<<<<<< HEAD
-  virtual std::vector<Configuration::NetworkFilterFactoryCb> createFilterFactoryList(
-      const Protobuf::RepeatedPtrField<envoy::api::v2::listener::Filter>& filters,
-=======
   virtual std::vector<Configuration::NetworkFilterFactoryCb>
-  createNetworkFilterFactoryList(const Protobuf::RepeatedPtrField<envoy::api::v2::Filter>& filters,
+  createNetworkFilterFactoryList(const Protobuf::RepeatedPtrField<envoy::api::v2::listener::Filter>& filters,
                                  Configuration::FactoryContext& context) PURE;
 
   /**
@@ -50,9 +46,7 @@
    * @return std::vector<Configuration::ListenerFilterFactoryCb> the list of filter factories.
    */
   virtual std::vector<Configuration::ListenerFilterFactoryCb> createListenerFilterFactoryList(
-      const Protobuf::RepeatedPtrField<envoy::api::v2::ListenerFilter>& filters,
->>>>>>> e6f7b758
-      Configuration::FactoryContext& context) PURE;
+      const Protobuf::RepeatedPtrField<envoy::api::v2::listener::ListenerFilter>& filters,
 
   /**
    * @return DrainManagerPtr a new drain manager.
