--- conflicted
+++ resolved
@@ -341,7 +341,6 @@
 	return strings.Clone(value)
 }
 
-<<<<<<< HEAD
 func (c *httpCApiImpl) HttpGetStringProperty(rr unsafe.Pointer, key string) (string, error) {
 	r := (*httpRequest)(rr)
 	var value string
@@ -365,7 +364,8 @@
 	}
 
 	return "", errors.New(capiStatusToStr(res))
-=======
+}
+
 func (c *httpCApiImpl) HttpDefineMetric(cfg unsafe.Pointer, metricType api.MetricType, name string) uint32 {
 	var value uint32
 
@@ -386,5 +386,4 @@
 	res := C.envoyGoFilterHttpGetMetric(unsafe.Pointer(cfg.config), C.uint32_t(metricId), unsafe.Pointer(&value))
 	handleCApiStatus(res)
 	return value
->>>>>>> 972c4d56
 }