load(
    "//bazel:envoy_build_system.bzl",
    "envoy_cc_library",
    "envoy_package",
)

licenses(["notice"])  # Apache 2

# TODO(mattklein123): Default visibility for this package should not be public. We should have
# default by private to within this package and package tests, and then only expose the libraries
# that are required to be selected into the build for http3 to work.
envoy_package()

envoy_cc_library(
    name = "envoy_quic_alarm_lib",
    srcs = ["envoy_quic_alarm.cc"],
    hdrs = ["envoy_quic_alarm.h"],
    external_deps = ["quiche_quic_platform"],
    tags = ["nofips"],
    deps = [
        "//include/envoy/event:dispatcher_interface",
        "//include/envoy/event:timer_interface",
        "@com_googlesource_quiche//:quic_core_alarm_lib",
        "@com_googlesource_quiche//:quic_core_clock_lib",
    ],
)

envoy_cc_library(
    name = "envoy_quic_alarm_factory_lib",
    srcs = ["envoy_quic_alarm_factory.cc"],
    hdrs = ["envoy_quic_alarm_factory.h"],
    external_deps = ["quiche_quic_platform"],
    tags = ["nofips"],
    deps = [
        ":envoy_quic_alarm_lib",
        "@com_googlesource_quiche//:quic_core_alarm_factory_lib",
        "@com_googlesource_quiche//:quic_core_arena_scoped_ptr_lib",
        "@com_googlesource_quiche//:quic_core_one_block_arena_lib",
    ],
)

envoy_cc_library(
    name = "envoy_quic_connection_helper_lib",
    hdrs = ["envoy_quic_connection_helper.h"],
    tags = ["nofips"],
    deps = [
        "//source/common/quic/platform:envoy_quic_clock_lib",
        "@com_googlesource_quiche//:quic_core_buffer_allocator_lib",
        "@com_googlesource_quiche//:quic_core_connection_lib",
        "@com_googlesource_quiche//:quic_core_crypto_random_lib",
    ],
)

envoy_cc_library(
    name = "quic_stat_names_lib",
    srcs = ["quic_stat_names.cc"],
    hdrs = ["quic_stat_names.h"],
    tags = ["nofips"],
    deps = [
        "//include/envoy/stats:stats_interface",
        "//source/common/stats:symbol_table_lib",
        "@com_googlesource_quiche//:quic_core_error_codes_lib",
        "@com_googlesource_quiche//:quic_core_types_lib",
    ],
)

envoy_cc_library(
    name = "envoy_quic_proof_source_base_lib",
    srcs = ["envoy_quic_proof_source_base.cc"],
    hdrs = ["envoy_quic_proof_source_base.h"],
    external_deps = ["quiche_quic_platform"],
    tags = ["nofips"],
    deps = [
        ":envoy_quic_utils_lib",
        "@com_googlesource_quiche//:quic_core_crypto_certificate_view_lib",
        "@com_googlesource_quiche//:quic_core_crypto_crypto_handshake_lib",
        "@com_googlesource_quiche//:quic_core_crypto_proof_source_lib",
        "@com_googlesource_quiche//:quic_core_data_lib",
        "@com_googlesource_quiche//:quic_core_versions_lib",
    ],
)

envoy_cc_library(
    name = "envoy_quic_proof_source_lib",
    srcs = ["envoy_quic_proof_source.cc"],
    hdrs = ["envoy_quic_proof_source.h"],
    external_deps = ["ssl"],
    tags = ["nofips"],
    deps = [
        ":envoy_quic_proof_source_base_lib",
        ":envoy_quic_utils_lib",
        ":quic_io_handle_wrapper_lib",
        ":quic_transport_socket_factory_lib",
        "//include/envoy/ssl:tls_certificate_config_interface",
        "//source/server:connection_handler_lib",
        "@com_googlesource_quiche//:quic_core_crypto_certificate_view_lib",
    ],
)

envoy_cc_library(
    name = "envoy_quic_proof_verifier_base_lib",
    srcs = ["envoy_quic_proof_verifier_base.cc"],
    hdrs = ["envoy_quic_proof_verifier_base.h"],
    external_deps = ["quiche_quic_platform"],
    tags = ["nofips"],
    deps = [
        ":envoy_quic_utils_lib",
        "@com_googlesource_quiche//:quic_core_crypto_certificate_view_lib",
        "@com_googlesource_quiche//:quic_core_crypto_crypto_handshake_lib",
        "@com_googlesource_quiche//:quic_core_versions_lib",
    ],
)

envoy_cc_library(
    name = "envoy_quic_proof_verifier_lib",
    srcs = ["envoy_quic_proof_verifier.cc"],
    hdrs = ["envoy_quic_proof_verifier.h"],
    external_deps = ["quiche_quic_platform"],
    tags = ["nofips"],
    deps = [
        ":envoy_quic_proof_verifier_base_lib",
        ":envoy_quic_utils_lib",
        "//source/extensions/transport_sockets/tls:context_lib",
    ],
)

envoy_cc_library(
    name = "envoy_quic_session_cache_lib",
    srcs = ["envoy_quic_session_cache.cc"],
    hdrs = ["envoy_quic_session_cache.h"],
    external_deps = ["quiche_quic_platform"],
    tags = ["nofips"],
    deps = [
        "@com_googlesource_quiche//:quic_core_crypto_crypto_handshake_lib",
    ],
)

envoy_cc_library(
    name = "spdy_server_push_utils_for_envoy_lib",
    srcs = ["spdy_server_push_utils_for_envoy.cc"],
    tags = ["nofips"],
    deps = [
        "//source/common/common:assert_lib",
        "@com_googlesource_quiche//:quic_core_http_spdy_server_push_utils_header",
    ],
)

envoy_cc_library(
    name = "envoy_quic_stream_lib",
    hdrs = ["envoy_quic_stream.h"],
    tags = ["nofips"],
    deps = [
        ":envoy_quic_simulated_watermark_buffer_lib",
        ":envoy_quic_utils_lib",
        ":quic_filter_manager_connection_lib",
        ":send_buffer_monitor_lib",
        "//include/envoy/event:dispatcher_interface",
        "//include/envoy/http:codec_interface",
        "//source/common/http:codec_helper_lib",
        "@envoy_api//envoy/config/core/v3:pkg_cc_proto",
    ],
)

envoy_cc_library(
    name = "client_connection_factory_lib",
    srcs = ["client_connection_factory_impl.cc"],
    hdrs = ["client_connection_factory_impl.h"],
    tags = ["nofips"],
    deps = [
        ":active_quic_listener_lib",
        ":envoy_quic_alarm_factory_lib",
        ":envoy_quic_client_session_lib",
        ":envoy_quic_connection_helper_lib",
        ":envoy_quic_proof_verifier_lib",
        ":envoy_quic_server_session_lib",
        ":envoy_quic_session_cache_lib",
        ":envoy_quic_utils_lib",
        "//include/envoy/http:codec_interface",
        "//include/envoy/registry",
        "//source/common/http/http3:quic_client_connection_factory_lib",
        "//source/extensions/quic:envoy_quic_crypto_client_stream_lib",
        "//source/extensions/transport_sockets/tls:ssl_socket_lib",
        "@com_googlesource_quiche//:quic_core_http_spdy_session_lib",
    ],
)

envoy_cc_library(
    name = "codec_lib",
    srcs = ["codec_impl.cc"],
    hdrs = ["codec_impl.h"],
    tags = ["nofips"],
    deps = [
        ":envoy_quic_client_session_lib",
        ":envoy_quic_server_session_lib",
        ":envoy_quic_utils_lib",
        "//include/envoy/http:codec_interface",
        "//include/envoy/registry",
        "@com_googlesource_quiche//:quic_core_http_spdy_session_lib",
    ],
)

envoy_cc_library(
    name = "quic_filter_manager_connection_lib",
    srcs = ["quic_filter_manager_connection_impl.cc"],
    hdrs = ["quic_filter_manager_connection_impl.h"],
    tags = ["nofips"],
    deps = [
        ":envoy_quic_simulated_watermark_buffer_lib",
        ":quic_network_connection_lib",
        ":send_buffer_monitor_lib",
        "//include/envoy/event:dispatcher_interface",
        "//include/envoy/network:connection_interface",
        "//source/common/buffer:buffer_lib",
        "//source/common/common:assert_lib",
        "//source/common/common:empty_string",
        "//source/common/http:header_map_lib",
        "//source/common/http/http3:codec_stats_lib",
        "//source/common/network:connection_base_lib",
        "//source/common/stream_info:stream_info_lib",
        "@com_googlesource_quiche//:quic_core_connection_lib",
    ],
)

envoy_cc_library(
    name = "envoy_quic_server_session_lib",
    srcs = [
        "envoy_quic_server_session.cc",
        "envoy_quic_server_stream.cc",
    ],
    hdrs = [
        "envoy_quic_server_session.h",
        "envoy_quic_server_stream.h",
    ],
    tags = ["nofips"],
    deps = [
        ":envoy_quic_crypto_stream_factory_lib",
        ":envoy_quic_proof_source_lib",
        ":envoy_quic_server_connection_lib",
        ":envoy_quic_stream_lib",
        ":envoy_quic_utils_lib",
        ":quic_filter_manager_connection_lib",
        "//source/common/buffer:buffer_lib",
        "//source/common/common:assert_lib",
        "//source/common/http:header_map_lib",
        "//source/common/quic/platform:quic_platform_mem_slice_storage_impl_lib",
        "@com_googlesource_quiche//:quic_core_http_spdy_session_lib",
    ],
)

envoy_cc_library(
    name = "envoy_quic_client_session_lib",
    srcs = [
        "envoy_quic_client_session.cc",
        "envoy_quic_client_stream.cc",
    ],
    hdrs = [
        "envoy_quic_client_session.h",
        "envoy_quic_client_stream.h",
    ],
    tags = ["nofips"],
    deps = [
        ":envoy_quic_client_connection_lib",
        ":envoy_quic_crypto_stream_factory_lib",
        ":envoy_quic_stream_lib",
        ":envoy_quic_utils_lib",
        ":quic_filter_manager_connection_lib",
        "//source/common/buffer:buffer_lib",
        "//source/common/common:assert_lib",
        "//source/common/http:codes_lib",
        "//source/common/http:header_map_lib",
        "//source/common/http:header_utility_lib",
        "//source/common/quic/platform:quic_platform_mem_slice_storage_impl_lib",
        "@com_googlesource_quiche//:quic_core_http_client_lib",
    ],
)

envoy_cc_library(
    name = "quic_io_handle_wrapper_lib",
    hdrs = ["quic_io_handle_wrapper.h"],
    deps = [
        "//include/envoy/network:io_handle_interface",
        "//source/common/network:io_socket_error_lib",
    ],
)

envoy_cc_library(
    name = "quic_network_connection_lib",
    srcs = ["quic_network_connection.cc"],
    hdrs = ["quic_network_connection.h"],
    tags = ["nofips"],
    deps = [
        "//include/envoy/network:connection_interface",
        "//source/common/network:listen_socket_lib",
    ],
)

envoy_cc_library(
    name = "envoy_quic_server_connection_lib",
    srcs = ["envoy_quic_server_connection.cc"],
    hdrs = ["envoy_quic_server_connection.h"],
    tags = ["nofips"],
    deps = [
        ":quic_io_handle_wrapper_lib",
        ":quic_network_connection_lib",
        "//source/common/quic:envoy_quic_utils_lib",
        "//source/server:connection_handler_lib",
        "@com_googlesource_quiche//:quic_core_connection_lib",
    ],
)

envoy_cc_library(
    name = "envoy_quic_client_connection_lib",
    srcs = ["envoy_quic_client_connection.cc"],
    hdrs = ["envoy_quic_client_connection.h"],
    tags = ["nofips"],
    deps = [
        ":envoy_quic_packet_writer_lib",
        ":quic_network_connection_lib",
        "//include/envoy/event:dispatcher_interface",
        "//source/common/network:socket_option_factory_lib",
        "//source/common/network:udp_packet_writer_handler_lib",
        "@com_googlesource_quiche//:quic_core_connection_lib",
        "@envoy_api//envoy/config/core/v3:pkg_cc_proto",
    ],
)

envoy_cc_library(
    name = "envoy_quic_dispatcher_lib",
    srcs = ["envoy_quic_dispatcher.cc"],
    hdrs = ["envoy_quic_dispatcher.h"],
    tags = ["nofips"],
    deps = [
<<<<<<< HEAD
        ":envoy_quic_crypto_stream_factory_lib",
=======
        "quic_stat_names_lib",
>>>>>>> fa25084a
        ":envoy_quic_proof_source_lib",
        ":envoy_quic_server_connection_lib",
        ":envoy_quic_server_session_lib",
        "//include/envoy/network:listener_interface",
        "//source/server:connection_handler_lib",
        "@com_googlesource_quiche//:quic_core_server_lib",
        "@com_googlesource_quiche//:quic_core_utils_lib",
    ],
)

envoy_cc_library(
    name = "envoy_quic_simulated_watermark_buffer_lib",
    hdrs = ["envoy_quic_simulated_watermark_buffer.h"],
    deps = ["//source/common/common:assert_lib"],
)

envoy_cc_library(
    name = "active_quic_listener_lib",
    srcs = ["active_quic_listener.cc"],
    hdrs = ["active_quic_listener.h"],
    tags = ["nofips"],
    deps = [
        ":envoy_quic_alarm_factory_lib",
        ":envoy_quic_connection_helper_lib",
        ":envoy_quic_dispatcher_lib",
        ":envoy_quic_packet_writer_lib",
        ":envoy_quic_proof_source_factory_interface",
        ":envoy_quic_proof_source_lib",
        ":envoy_quic_utils_lib",
        "//include/envoy/network:listener_interface",
        "//source/common/network:listener_lib",
        "//source/common/protobuf:utility_lib",
        "//source/common/runtime:runtime_lib",
        "//source/server:connection_handler_lib",
        "@envoy_api//envoy/config/listener/v3:pkg_cc_proto",
        "@envoy_api//envoy/extensions/quic/v3:pkg_cc_proto",
    ],
)

envoy_cc_library(
    name = "envoy_quic_utils_lib",
    srcs = ["envoy_quic_utils.cc"],
    hdrs = ["envoy_quic_utils.h"],
    external_deps = [
        "quiche_quic_platform",
        "ssl",
    ],
    tags = ["nofips"],
    deps = [
        "//include/envoy/http:codec_interface",
        "//source/common/http:header_map_lib",
        "//source/common/http:header_utility_lib",
        "//source/common/network:address_lib",
        "//source/common/network:listen_socket_lib",
        "//source/common/network:socket_option_factory_lib",
        "//source/common/quic:quic_io_handle_wrapper_lib",
        "@com_googlesource_quiche//:quic_core_config_lib",
        "@com_googlesource_quiche//:quic_core_http_header_list_lib",
        "@envoy_api//envoy/config/core/v3:pkg_cc_proto",
        "@envoy_api//envoy/config/listener/v3:pkg_cc_proto",
    ],
)

envoy_cc_library(
    name = "quic_transport_socket_factory_lib",
    srcs = ["quic_transport_socket_factory.cc"],
    hdrs = ["quic_transport_socket_factory.h"],
    tags = ["nofips"],
    deps = [
        "//include/envoy/network:transport_socket_interface",
        "//include/envoy/server:transport_socket_config_interface",
        "//include/envoy/ssl:context_config_interface",
        "//source/common/common:assert_lib",
        "//source/extensions/transport_sockets/tls:context_config_lib",
        "//source/extensions/transport_sockets/tls:ssl_socket_lib",
        "@envoy_api//envoy/extensions/transport_sockets/quic/v3:pkg_cc_proto",
    ],
)

# Create a single target that contains all the libraries that register factories.
# All of these are needed for this extension to function.
envoy_cc_library(
    name = "quic_factory_lib",
    tags = ["nofips"],
    # QUICHE can't build against FIPS BoringSSL until the FIPS build
    # is on a new enough version to have QUIC support. Remove it from
    # the build until then. Re-enable as part of #7433.
    deps = select({
        "//bazel:boringssl_fips": [],
        "//bazel:boringssl_disabled": [],
        "//conditions:default": [
            ":codec_lib",
            ":quic_transport_socket_factory_lib",
            "//source/extensions/quic:envoy_quic_crypto_server_stream_lib",
            "//source/extensions/quic:envoy_quic_proof_source_factory_impl_lib",
        ],
    }),
)

envoy_cc_library(
    name = "envoy_quic_packet_writer_lib",
    srcs = ["envoy_quic_packet_writer.cc"],
    hdrs = ["envoy_quic_packet_writer.h"],
    external_deps = ["quiche_quic_platform"],
    tags = ["nofips"],
    deps = [
        ":envoy_quic_utils_lib",
        "@com_googlesource_quiche//:quic_core_packet_writer_lib",
    ],
)

envoy_cc_library(
    name = "udp_gso_batch_writer_lib",
    srcs = select({
        "//bazel:linux": ["udp_gso_batch_writer.cc"],
        "//conditions:default": [],
    }),
    hdrs = ["udp_gso_batch_writer.h"],
    external_deps = ["quiche_quic_platform"],
    tags = ["nofips"],
    deps = [
        ":envoy_quic_utils_lib",
        "//include/envoy/network:udp_packet_writer_handler_interface",
        "//source/common/network:io_socket_error_lib",
        "//source/common/protobuf:utility_lib",
        "//source/common/runtime:runtime_lib",
        "@com_googlesource_quiche//:quic_core_batch_writer_gso_batch_writer_lib",
    ],
)

envoy_cc_library(
    name = "send_buffer_monitor_lib",
    srcs = ["send_buffer_monitor.cc"],
    hdrs = ["send_buffer_monitor.h"],
    tags = ["nofips"],
    deps = [
        "@com_googlesource_quiche//:quic_core_session_lib",
    ],
)

envoy_cc_library(
    name = "envoy_quic_crypto_stream_factory_lib",
    hdrs = ["envoy_quic_crypto_stream_factory.h"],
    tags = ["nofips"],
    deps = [
        "//include/envoy/config:typed_config_interface",
        "@com_googlesource_quiche//:quic_core_http_spdy_session_lib",
    ],
)

envoy_cc_library(
    name = "envoy_quic_proof_source_factory_interface",
    hdrs = ["envoy_quic_proof_source_factory_interface.h"],
    tags = ["nofips"],
    deps = [
        "//include/envoy/config:typed_config_interface",
        "//source/server:connection_handler_lib",
        "@com_googlesource_quiche//:quic_core_crypto_proof_source_lib",
    ],
)<|MERGE_RESOLUTION|>--- conflicted
+++ resolved
@@ -330,14 +330,11 @@
     hdrs = ["envoy_quic_dispatcher.h"],
     tags = ["nofips"],
     deps = [
-<<<<<<< HEAD
         ":envoy_quic_crypto_stream_factory_lib",
-=======
-        "quic_stat_names_lib",
->>>>>>> fa25084a
         ":envoy_quic_proof_source_lib",
         ":envoy_quic_server_connection_lib",
         ":envoy_quic_server_session_lib",
+        ":quic_stat_names_lib",
         "//include/envoy/network:listener_interface",
         "//source/server:connection_handler_lib",
         "@com_googlesource_quiche//:quic_core_server_lib",
