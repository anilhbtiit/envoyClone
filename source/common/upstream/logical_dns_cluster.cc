#include "source/common/upstream/logical_dns_cluster.h"

#include <chrono>
#include <list>
#include <memory>
#include <string>
#include <vector>

#include "envoy/common/exception.h"
#include "envoy/config/cluster/v3/cluster.pb.h"
#include "envoy/config/core/v3/address.pb.h"
#include "envoy/config/endpoint/v3/endpoint.pb.h"
#include "envoy/stats/scope.h"

#include "source/common/common/dns_utils.h"
#include "source/common/common/fmt.h"
#include "source/common/config/utility.h"
#include "source/common/network/address_impl.h"
#include "source/common/network/utility.h"
#include "source/common/protobuf/protobuf.h"
#include "source/common/protobuf/utility.h"

namespace Envoy {
namespace Upstream {

namespace {
envoy::config::endpoint::v3::ClusterLoadAssignment
convertPriority(const envoy::config::endpoint::v3::ClusterLoadAssignment& load_assignment) {
  envoy::config::endpoint::v3::ClusterLoadAssignment converted;
  converted.MergeFrom(load_assignment);

  // We convert the priority set by the configuration back to zero. This helps
  // ensure that we don't blow up later on when using zone aware routing due
  // to a check that all priorities are zero.
  //
  // Since LOGICAL_DNS is limited to exactly one host declared per load_assignment
  // (checked in the ctor in this file), we can safely just rewrite the priority
  // to zero.
  for (auto& endpoint : *converted.mutable_endpoints()) {
    endpoint.set_priority(0);
  }

  return converted;
}
} // namespace

LogicalDnsCluster::LogicalDnsCluster(
    const envoy::config::cluster::v3::Cluster& cluster, Runtime::Loader& runtime,
    Network::DnsResolverSharedPtr dns_resolver,
    Server::Configuration::TransportSocketFactoryContextImpl& factory_context,
    Stats::ScopePtr&& stats_scope, bool added_via_api)
    : ClusterImplBase(cluster, runtime, factory_context, std::move(stats_scope), added_via_api,
                      factory_context.mainThreadDispatcher().timeSource()),
      dns_resolver_(dns_resolver),
      dns_refresh_rate_ms_(
          std::chrono::milliseconds(PROTOBUF_GET_MS_OR_DEFAULT(cluster, dns_refresh_rate, 5000))),
      respect_dns_ttl_(cluster.respect_dns_ttl()),
      resolve_timer_(
          factory_context.mainThreadDispatcher().createTimer([this]() -> void { startResolve(); })),
      local_info_(factory_context.localInfo()),
      load_assignment_(convertPriority(cluster.load_assignment())) {
  failure_backoff_strategy_ =
      Config::Utility::prepareDnsRefreshStrategy<envoy::config::cluster::v3::Cluster>(
          cluster, dns_refresh_rate_ms_.count(), factory_context.api().randomGenerator());

  const auto& locality_lb_endpoints = load_assignment_.endpoints();
  if (locality_lb_endpoints.size() != 1 || locality_lb_endpoints[0].lb_endpoints().size() != 1) {
    if (cluster.has_load_assignment()) {
      throw EnvoyException(
          "LOGICAL_DNS clusters must have a single locality_lb_endpoint and a single lb_endpoint");
    } else {
      throw EnvoyException("LOGICAL_DNS clusters must have a single host");
    }
  }

  const envoy::config::core::v3::SocketAddress& socket_address =
      lbEndpoint().endpoint().address().socket_address();

  if (!socket_address.resolver_name().empty()) {
    throw EnvoyException("LOGICAL_DNS clusters must NOT have a custom resolver name set");
  }

  dns_url_ = fmt::format("tcp://{}:{}", socket_address.address(), socket_address.port_value());
  if (lbEndpoint().endpoint().hostname().empty()) {
    hostname_ = Network::Utility::hostFromTcpUrl(dns_url_);
  } else {
    hostname_ = lbEndpoint().endpoint().hostname();
  }
  Network::Utility::portFromTcpUrl(dns_url_);
  dns_lookup_family_ = getDnsLookupFamilyFromCluster(cluster);
}

void LogicalDnsCluster::startPreInit() {
  startResolve();
  if (!wait_for_warm_on_init_) {
    onPreInitComplete();
  }
}

LogicalDnsCluster::~LogicalDnsCluster() {
  if (active_dns_query_) {
    active_dns_query_->cancel(Network::ActiveDnsQuery::CancelReason::QueryAbandoned);
  }
}

void LogicalDnsCluster::startResolve() {
  std::string dns_address = Network::Utility::hostFromTcpUrl(dns_url_);
  ENVOY_LOG(debug, "starting async DNS resolution for {}", dns_address);
  info_->stats().update_attempt_.inc();

  active_dns_query_ = dns_resolver_->resolve(
      dns_address, dns_lookup_family_,
      [this, dns_address](Network::DnsResolver::ResolutionStatus status,
                          const std::list<Network::DnsResponse>&& response) -> void {
        active_dns_query_ = nullptr;
        ENVOY_LOG(debug, "async DNS resolution complete for {}", dns_address);

        std::chrono::milliseconds final_refresh_rate = dns_refresh_rate_ms_;

        // If the DNS resolver successfully resolved with an empty response list, the logical DNS
        // cluster does not update. This ensures that a potentially previously resolved address does
        // not stabilize back to 0 hosts.
        if (status == Network::DnsResolver::ResolutionStatus::Success && !response.empty()) {
          info_->stats().update_success_.inc();
          const auto addrinfo = response.front().addrInfo();
          // TODO(mattklein123): Move port handling into the DNS interface.
          uint32_t port = Network::Utility::portFromTcpUrl(dns_url_);
<<<<<<< HEAD
          ASSERT(response.front().addrInfo().address_ != nullptr);
=======
          ASSERT(addrinfo.address_ != nullptr);
>>>>>>> 220842d3
          Network::Address::InstanceConstSharedPtr new_address =
              Network::Utility::getAddressWithPort(*(response.front().addrInfo().address_), port);
          auto address_list = DnsUtils::generateAddressList(response, port);

          if (!logical_host_) {
            logical_host_ = std::make_shared<LogicalHost>(info_, hostname_, new_address,
                                                          address_list, localityLbEndpoint(),
                                                          lbEndpoint(), nullptr, time_source_);

            const auto& locality_lb_endpoint = localityLbEndpoint();
            PriorityStateManager priority_state_manager(*this, local_info_, nullptr);
            priority_state_manager.initializePriorityFor(locality_lb_endpoint);
            priority_state_manager.registerHostForPriority(logical_host_, locality_lb_endpoint);

            const uint32_t priority = locality_lb_endpoint.priority();
            priority_state_manager.updateClusterPrioritySet(
                priority, std::move(priority_state_manager.priorityState()[priority].first),
                absl::nullopt, absl::nullopt, absl::nullopt);
          }

          if (!current_resolved_address_ ||
              (*new_address != *current_resolved_address_ ||
               DnsUtils::listChanged(address_list, current_resolved_address_list_))) {
            current_resolved_address_ = new_address;
            current_resolved_address_list_ = address_list;

            // Make sure that we have an updated address for admin display, health
            // checking, and creating real host connections.
            logical_host_->setNewAddresses(new_address, address_list, lbEndpoint());
          }

          // reset failure backoff strategy because there was a success.
          failure_backoff_strategy_->reset();

<<<<<<< HEAD
          if (respect_dns_ttl_ && response.front().addrInfo().ttl_ != std::chrono::seconds(0)) {
            final_refresh_rate = response.front().addrInfo().ttl_;
=======
          if (respect_dns_ttl_ && addrinfo.ttl_ != std::chrono::seconds(0)) {
            final_refresh_rate = addrinfo.ttl_;
>>>>>>> 220842d3
          }
          ENVOY_LOG(debug, "DNS refresh rate reset for {}, refresh rate {} ms", dns_address,
                    final_refresh_rate.count());
        } else {
          info_->stats().update_failure_.inc();
          final_refresh_rate =
              std::chrono::milliseconds(failure_backoff_strategy_->nextBackOffMs());
          ENVOY_LOG(debug, "DNS refresh rate reset for {}, (failure) refresh rate {} ms",
                    dns_address, final_refresh_rate.count());
        }

        onPreInitComplete();
        resolve_timer_->enableTimer(final_refresh_rate);
      });
}

std::pair<ClusterImplBaseSharedPtr, ThreadAwareLoadBalancerPtr>
LogicalDnsClusterFactory::createClusterImpl(
    const envoy::config::cluster::v3::Cluster& cluster, ClusterFactoryContext& context,
    Server::Configuration::TransportSocketFactoryContextImpl& socket_factory_context,
    Stats::ScopePtr&& stats_scope) {
  auto selected_dns_resolver = selectDnsResolver(cluster, context);

  return std::make_pair(std::make_shared<LogicalDnsCluster>(
                            cluster, context.runtime(), selected_dns_resolver,
                            socket_factory_context, std::move(stats_scope), context.addedViaApi()),
                        nullptr);
}

/**
 * Static registration for the strict dns cluster factory. @see RegisterFactory.
 */
REGISTER_FACTORY(LogicalDnsClusterFactory, ClusterFactory);

} // namespace Upstream
} // namespace Envoy<|MERGE_RESOLUTION|>--- conflicted
+++ resolved
@@ -125,11 +125,7 @@
           const auto addrinfo = response.front().addrInfo();
           // TODO(mattklein123): Move port handling into the DNS interface.
           uint32_t port = Network::Utility::portFromTcpUrl(dns_url_);
-<<<<<<< HEAD
           ASSERT(response.front().addrInfo().address_ != nullptr);
-=======
-          ASSERT(addrinfo.address_ != nullptr);
->>>>>>> 220842d3
           Network::Address::InstanceConstSharedPtr new_address =
               Network::Utility::getAddressWithPort(*(response.front().addrInfo().address_), port);
           auto address_list = DnsUtils::generateAddressList(response, port);
@@ -164,13 +160,8 @@
           // reset failure backoff strategy because there was a success.
           failure_backoff_strategy_->reset();
 
-<<<<<<< HEAD
           if (respect_dns_ttl_ && response.front().addrInfo().ttl_ != std::chrono::seconds(0)) {
             final_refresh_rate = response.front().addrInfo().ttl_;
-=======
-          if (respect_dns_ttl_ && addrinfo.ttl_ != std::chrono::seconds(0)) {
-            final_refresh_rate = addrinfo.ttl_;
->>>>>>> 220842d3
           }
           ENVOY_LOG(debug, "DNS refresh rate reset for {}, refresh rate {} ms", dns_address,
                     final_refresh_rate.count());
