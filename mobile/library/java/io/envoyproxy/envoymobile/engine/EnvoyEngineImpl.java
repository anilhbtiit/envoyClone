package io.envoyproxy.envoymobile.engine;

import io.envoyproxy.envoymobile.engine.types.EnvoyEventTracker;
import io.envoyproxy.envoymobile.engine.types.EnvoyHTTPCallbacks;
import io.envoyproxy.envoymobile.engine.types.EnvoyHTTPFilterFactory;
import io.envoyproxy.envoymobile.engine.types.EnvoyKeyValueStore;
import io.envoyproxy.envoymobile.engine.types.EnvoyLogger;
import io.envoyproxy.envoymobile.engine.types.EnvoyNetworkType;
import io.envoyproxy.envoymobile.engine.types.EnvoyOnEngineRunning;
import io.envoyproxy.envoymobile.engine.types.EnvoyStringAccessor;
import io.envoyproxy.envoymobile.engine.types.EnvoyStatus;
import java.util.Map;

/* Concrete implementation of the `EnvoyEngine` interface. */
public class EnvoyEngineImpl implements EnvoyEngine {
  private static final int ENVOY_NET_GENERIC = 0;
  private static final int ENVOY_NET_WWAN = 1;
  private static final int ENVOY_NET_WLAN = 2;

  private final long engineHandle;

  /**
   * @param runningCallback Called when the engine finishes its async startup and begins running.
   * @param logger          The logging interface.
   * @param eventTracker    The event tracking interface.
   */
  public EnvoyEngineImpl(EnvoyOnEngineRunning runningCallback, EnvoyLogger logger,
                         EnvoyEventTracker eventTracker) {
    JniLibrary.load();
    this.engineHandle = JniLibrary.initEngine(runningCallback, logger, eventTracker);
  }

  /**
   * Creates a new stream with the provided callbacks.
   *
   * @param callbacks The callbacks for the stream.
   * @param explicitFlowControl Whether explicit flow control will be enabled for this stream.
   * @return A stream that may be used for sending data.
   */
  @Override
  public EnvoyHTTPStream startStream(EnvoyHTTPCallbacks callbacks, boolean explicitFlowControl) {
    long streamHandle = JniLibrary.initStream(engineHandle);
    EnvoyHTTPStream stream =
        new EnvoyHTTPStream(engineHandle, streamHandle, callbacks, explicitFlowControl);
    stream.start();
    return stream;
  }

  @Override
  public void terminate() {
    JniLibrary.terminateEngine(engineHandle);
  }

  @Override
  public void flushStats() {
    JniLibrary.flushStats(engineHandle);
  }

  @Override
  public String dumpStats() {
    return JniLibrary.dumpStats();
  }

  /**
   * Performs various JNI registration prior to engine running.
   *
   * @param envoyConfiguration The EnvoyConfiguration used to start Envoy.
   */
  @Override
  public void performRegistration(EnvoyConfiguration envoyConfiguration) {
    for (EnvoyHTTPFilterFactory filterFactory : envoyConfiguration.httpPlatformFilterFactories) {
      JniLibrary.registerFilterFactory(filterFactory.getFilterName(),
                                       new JvmFilterFactoryContext(filterFactory));
    }

    for (Map.Entry<String, EnvoyStringAccessor> entry :
         envoyConfiguration.stringAccessors.entrySet()) {
      JniLibrary.registerStringAccessor(entry.getKey(),
                                        new JvmStringAccessorContext(entry.getValue()));
    }

    for (Map.Entry<String, EnvoyKeyValueStore> entry :
         envoyConfiguration.keyValueStores.entrySet()) {
      JniLibrary.registerKeyValueStore(entry.getKey(),
                                       new JvmKeyValueStoreContext(entry.getValue()));
    }
  }

  /**
   * Run the Envoy engine with the provided yaml string and log level.
   *
   * This does not perform registration, and performRegistration may need to be called first.
   *
   * @param configurationYAML The configuration yaml with which to start Envoy.
   * @param logLevel          The log level to use when starting Envoy.
   * @return A status indicating if the action was successful.
   */
  @Override
  public EnvoyStatus runWithYaml(String configurationYAML, String logLevel) {
    return runWithResolvedYAML(configurationYAML, logLevel);
  }

  /**
   * Run the Envoy engine with the provided envoyConfiguration and log level.
   *
   * @param envoyConfiguration The EnvoyConfiguration used to start Envoy.
   * @param logLevel           The log level to use when starting Envoy.
   * @return int A status indicating if the action was successful.
   */
<<<<<<< HEAD
  public int runWithConfigLegacy(EnvoyConfiguration envoyConfiguration, String logLevel) {
=======
  @Override
  public EnvoyStatus runWithConfig(EnvoyConfiguration envoyConfiguration, String logLevel) {
>>>>>>> 587e9d88
    performRegistration(envoyConfiguration);
    envoyConfiguration.createBootstrap();

    return runWithResolvedYAML(envoyConfiguration.createYaml(), logLevel);
  }

<<<<<<< HEAD
  /**
   * Run the Envoy engine with the provided envoyConfiguration and log level.
   *
   * @param envoyConfiguration The EnvoyConfiguration used to start Envoy.
   * @param logLevel           The log level to use when starting Envoy.
   * @return int A status indicating if the action was successful.
   */
  @Override
  public int runWithConfig(EnvoyConfiguration envoyConfiguration, String logLevel) {
    performRegistration(envoyConfiguration);
    try {
      return JniLibrary.runEngine(this.engineHandle, envoyConfiguration.createYaml(),
                                  envoyConfiguration.createBootstrap(), logLevel);
    } catch (Throwable throwable) {
      // TODO: Need to have a way to log the exception somewhere.
      return ENVOY_FAILURE;
    }
  }

  private int runWithResolvedYAML(String configurationYAML, String logLevel) {
    try {
      return JniLibrary.runEngine(this.engineHandle, configurationYAML, 0, logLevel);
=======
  private EnvoyStatus runWithResolvedYAML(String configurationYAML, String logLevel) {
    try {
      int status = JniLibrary.runEngine(this.engineHandle, configurationYAML, logLevel);
      if (status == 0) {
        return EnvoyStatus.ENVOY_SUCCESS;
      }
>>>>>>> 587e9d88
    } catch (Throwable throwable) {
      // TODO: Need to have a way to log the exception somewhere.
    }
    return EnvoyStatus.ENVOY_FAILURE;
  }

  /**
   * Increment a counter with the given count.
   *
   * @param elements Elements of the counter stat.
   * @param tags Tags of the counter stat.
   * @param count Amount to add to the counter.
   * @return A status indicating if the action was successful.
   */
  @Override
  public int recordCounterInc(String elements, Map<String, String> tags, int count) {
    return JniLibrary.recordCounterInc(engineHandle, elements, JniBridgeUtility.toJniTags(tags),
                                       count);
  }

  @Override
  public int registerStringAccessor(String accessor_name, EnvoyStringAccessor accessor) {
    return JniLibrary.registerStringAccessor(accessor_name, new JvmStringAccessorContext(accessor));
  }

  @Override
  public void resetConnectivityState() {
    JniLibrary.resetConnectivityState(engineHandle);
  }

  @Override
  public void setPreferredNetwork(EnvoyNetworkType network) {
    switch (network) {
    case ENVOY_NETWORK_TYPE_WWAN:
      JniLibrary.setPreferredNetwork(engineHandle, ENVOY_NET_WWAN);
      return;
    case ENVOY_NETWORK_TYPE_WLAN:
      JniLibrary.setPreferredNetwork(engineHandle, ENVOY_NET_WLAN);
      return;
    case ENVOY_NETWORK_TYPE_GENERIC:
      JniLibrary.setPreferredNetwork(engineHandle, ENVOY_NET_GENERIC);
      return;
    default:
      JniLibrary.setPreferredNetwork(engineHandle, ENVOY_NET_GENERIC);
      return;
    }
  }

  public void setProxySettings(String host, int port) {
    JniLibrary.setProxySettings(engineHandle, host, port);
  }
}<|MERGE_RESOLUTION|>--- conflicted
+++ resolved
@@ -105,30 +105,24 @@
    *
    * @param envoyConfiguration The EnvoyConfiguration used to start Envoy.
    * @param logLevel           The log level to use when starting Envoy.
-   * @return int A status indicating if the action was successful.
+   * @return EnvoyStatus A status indicating if the action was successful.
    */
-<<<<<<< HEAD
-  public int runWithConfigLegacy(EnvoyConfiguration envoyConfiguration, String logLevel) {
-=======
-  @Override
-  public EnvoyStatus runWithConfig(EnvoyConfiguration envoyConfiguration, String logLevel) {
->>>>>>> 587e9d88
+  public EnvoyStatus runWithConfigLegacy(EnvoyConfiguration envoyConfiguration, String logLevel) {
     performRegistration(envoyConfiguration);
     envoyConfiguration.createBootstrap();
 
     return runWithResolvedYAML(envoyConfiguration.createYaml(), logLevel);
   }
 
-<<<<<<< HEAD
   /**
    * Run the Envoy engine with the provided envoyConfiguration and log level.
    *
    * @param envoyConfiguration The EnvoyConfiguration used to start Envoy.
    * @param logLevel           The log level to use when starting Envoy.
-   * @return int A status indicating if the action was successful.
+   * @return EnvoyStatus A status indicating if the action was successful.
    */
   @Override
-  public int runWithConfig(EnvoyConfiguration envoyConfiguration, String logLevel) {
+  public EnvoyStatus runWithConfig(EnvoyConfiguration envoyConfiguration, String logLevel) {
     performRegistration(envoyConfiguration);
     try {
       return JniLibrary.runEngine(this.engineHandle, envoyConfiguration.createYaml(),
@@ -139,17 +133,9 @@
     }
   }
 
-  private int runWithResolvedYAML(String configurationYAML, String logLevel) {
+  private EnvoyStatus runWithResolvedYAML(String configurationYAML, String logLevel) {
     try {
       return JniLibrary.runEngine(this.engineHandle, configurationYAML, 0, logLevel);
-=======
-  private EnvoyStatus runWithResolvedYAML(String configurationYAML, String logLevel) {
-    try {
-      int status = JniLibrary.runEngine(this.engineHandle, configurationYAML, logLevel);
-      if (status == 0) {
-        return EnvoyStatus.ENVOY_SUCCESS;
-      }
->>>>>>> 587e9d88
     } catch (Throwable throwable) {
       // TODO: Need to have a way to log the exception somewhere.
     }
