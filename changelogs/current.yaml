--- conflicted
+++ resolved
@@ -323,14 +323,11 @@
   change: |
     added an api configuration :ref:`xds_config_tracker_extension <envoy_v3_api_field_config.bootstrap.v3.Bootstrap.xds_config_tracker_extension>` in the bootstrap
     to allow tracking xDS responses in external components, and provided the extension interface.
-<<<<<<< HEAD
 - area: build
   change: |
     added compile-time option ``--define=static_extension_registration=disabled`` to disable the automatic static registration of extension factories.
-=======
 - area: oauth2
   change: |
     added :ref:`use_refresh_token <envoy_v3_api_field_extensions.filters.http.oauth2.v3.OAuth2Config.use_refresh_token>` to support updating an access token using by a refresh token if that is provided by authorization server.
->>>>>>> 5da8508e
 
 deprecated: