#include "common/router/router.h"

#include <chrono>
#include <cstdint>
#include <memory>
#include <string>

#include "envoy/event/dispatcher.h"
#include "envoy/event/timer.h"
#include "envoy/grpc/status.h"
#include "envoy/http/conn_pool.h"
#include "envoy/runtime/runtime.h"
#include "envoy/upstream/cluster_manager.h"
#include "envoy/upstream/upstream.h"

#include "common/common/assert.h"
#include "common/common/empty_string.h"
#include "common/common/enum_to_int.h"
#include "common/common/utility.h"
#include "common/grpc/common.h"
#include "common/http/codes.h"
#include "common/http/header_map_impl.h"
#include "common/http/headers.h"
#include "common/http/message_impl.h"
#include "common/http/utility.h"
#include "common/router/config_impl.h"
#include "common/router/retry_state_impl.h"
#include "common/tracing/http_tracer_impl.h"

namespace Envoy {
namespace Router {
namespace {
uint32_t getLength(const Buffer::Instance* instance) { return instance ? instance->length() : 0; }

bool schemeIsHttp(const Http::HeaderMap& downstream_headers,
                  const Network::Connection& connection) {
  if (downstream_headers.ForwardedProto() && downstream_headers.ForwardedProto()->value().c_str() ==
                                                 Http::Headers::get().SchemeValues.Http) {
    return true;
  }
  if (!connection.ssl()) {
    return true;
  }
  return false;
}

bool convertRequestHeadersForInternalRedirect(Http::HeaderMap& downstream_headers,
                                              const Http::HeaderEntry& internal_redirect,
                                              const Network::Connection& connection) {
  // Envoy does not currently support multiple rounds of redirects.
  if (downstream_headers.EnvoyOriginalUrl()) {
    return false;
  }
  // Make sure the redirect response contains a URL to redirect to.
  if (internal_redirect.value().getStringView().length() == 0) {
    return false;
  }

  Http::Utility::Url absolute_url;
  if (!absolute_url.initialize(internal_redirect.value().getStringView())) {
    return false;
  }

  bool scheme_is_http = schemeIsHttp(downstream_headers, connection);
  if (scheme_is_http && absolute_url.scheme() == Http::Headers::get().SchemeValues.Https) {
    // Don't allow serving TLS responses over plaintext.
    return false;
  }

  // Preserve the original request URL for the second pass.
  downstream_headers.insertEnvoyOriginalUrl().value(
      absl::StrCat(scheme_is_http ? Http::Headers::get().SchemeValues.Http
                                  : Http::Headers::get().SchemeValues.Https,
                   "://", downstream_headers.Host()->value().getStringView(),
                   downstream_headers.Path()->value().getStringView()));

  // Replace the original host, scheme and path.
  downstream_headers.insertScheme().value(std::string(absolute_url.scheme()));
  downstream_headers.insertHost().value(std::string(absolute_url.host_and_port()));
  downstream_headers.insertPath().value(std::string(absolute_url.path_and_query_params()));

  return true;
}

} // namespace

void FilterUtility::setUpstreamScheme(Http::HeaderMap& headers,
                                      const Upstream::ClusterInfo& cluster) {
  if (cluster.transportSocketFactory().implementsSecureTransport()) {
    headers.insertScheme().value().setReference(Http::Headers::get().SchemeValues.Https);
  } else {
    headers.insertScheme().value().setReference(Http::Headers::get().SchemeValues.Http);
  }
}

bool FilterUtility::shouldShadow(const ShadowPolicy& policy, Runtime::Loader& runtime,
                                 uint64_t stable_random) {
  if (policy.cluster().empty()) {
    return false;
  }

  if (policy.defaultValue().numerator() > 0) {
    return runtime.snapshot().featureEnabled(policy.runtimeKey(), policy.defaultValue(),
                                             stable_random);
  }

  if (!policy.runtimeKey().empty() &&
      !runtime.snapshot().featureEnabled(policy.runtimeKey(), 0, stable_random, 10000UL)) {
    return false;
  }

  return true;
}

FilterUtility::TimeoutData
FilterUtility::finalTimeout(const RouteEntry& route, Http::HeaderMap& request_headers,
                            bool insert_envoy_expected_request_timeout_ms, bool grpc_request) {
  // See if there is a user supplied timeout in a request header. If there is we take that.
  // Otherwise if the request is gRPC and a maximum gRPC timeout is configured we use the timeout
  // in the gRPC headers (or infinity when gRPC headers have no timeout), but cap that timeout to
  // the configured maximum gRPC timeout (which may also be infinity, represented by a 0 value),
  // or the default from the route config otherwise.
  TimeoutData timeout;
  if (grpc_request && route.maxGrpcTimeout()) {
    const std::chrono::milliseconds max_grpc_timeout = route.maxGrpcTimeout().value();
    std::chrono::milliseconds grpc_timeout = Grpc::Common::getGrpcTimeout(request_headers);
    // Cap gRPC timeout to the configured maximum considering that 0 means infinity.
    if (max_grpc_timeout != std::chrono::milliseconds(0) &&
        (grpc_timeout == std::chrono::milliseconds(0) || grpc_timeout > max_grpc_timeout)) {
      grpc_timeout = max_grpc_timeout;
    }
    timeout.global_timeout_ = grpc_timeout;
  } else {
    timeout.global_timeout_ = route.timeout();
  }
  timeout.per_try_timeout_ = route.retryPolicy().perTryTimeout();

  Http::HeaderEntry* header_timeout_entry = request_headers.EnvoyUpstreamRequestTimeoutMs();
  uint64_t header_timeout;
  if (header_timeout_entry) {
    if (StringUtil::atoull(header_timeout_entry->value().c_str(), header_timeout)) {
      timeout.global_timeout_ = std::chrono::milliseconds(header_timeout);
    }
    request_headers.removeEnvoyUpstreamRequestTimeoutMs();
  }

  // See if there is a per try/retry timeout. If it's >= global we just ignore it.
  Http::HeaderEntry* per_try_timeout_entry = request_headers.EnvoyUpstreamRequestPerTryTimeoutMs();
  if (per_try_timeout_entry) {
    if (StringUtil::atoull(per_try_timeout_entry->value().c_str(), header_timeout)) {
      timeout.per_try_timeout_ = std::chrono::milliseconds(header_timeout);
    }
    request_headers.removeEnvoyUpstreamRequestPerTryTimeoutMs();
  }

  if (timeout.per_try_timeout_ >= timeout.global_timeout_) {
    timeout.per_try_timeout_ = std::chrono::milliseconds(0);
  }

  // See if there is any timeout to write in the expected timeout header.
  uint64_t expected_timeout = timeout.per_try_timeout_.count();
  if (expected_timeout == 0) {
    expected_timeout = timeout.global_timeout_.count();
  }

  if (insert_envoy_expected_request_timeout_ms && expected_timeout > 0) {
    request_headers.insertEnvoyExpectedRequestTimeoutMs().value(expected_timeout);
  }

  // If we've configured max_grpc_timeout, override the grpc-timeout header with
  // the expected timeout. This ensures that the optional per try timeout is reflected
  // in grpc-timeout, ensuring that the upstream gRPC server is aware of the actual timeout.
  // If the expected timeout is 0 set no timeout, as Envoy treats 0 as infinite timeout.
  if (grpc_request && route.maxGrpcTimeout() && expected_timeout != 0) {
    Grpc::Common::toGrpcTimeout(std::chrono::milliseconds(expected_timeout),
                                request_headers.insertGrpcTimeout().value());
  }

  return timeout;
}

Filter::~Filter() {
  // Upstream resources should already have been cleaned.
  ASSERT(!upstream_request_);
  ASSERT(!retry_state_);
}

const std::string Filter::upstreamZone(Upstream::HostDescriptionConstSharedPtr upstream_host) {
  // TODO(PiotrSikora): Switch back to std::string& when string == std::string.
  return upstream_host ? upstream_host->locality().zone() : "";
}

void Filter::chargeUpstreamCode(uint64_t response_status_code,
                                const Http::HeaderMap& response_headers,
                                Upstream::HostDescriptionConstSharedPtr upstream_host,
                                bool dropped) {
  // Passing the response_status_code explicitly is an optimization to avoid
  // multiple calls to slow Http::Utility::getResponseStatus.
  ASSERT(response_status_code == Http::Utility::getResponseStatus(response_headers));
  if (config_.emit_dynamic_stats_ && !callbacks_->streamInfo().healthCheck()) {
    const Http::HeaderEntry* upstream_canary_header = response_headers.EnvoyUpstreamCanary();
    const Http::HeaderEntry* internal_request_header = downstream_headers_->EnvoyInternalRequest();

    const bool is_canary = (upstream_canary_header && upstream_canary_header->value() == "true") ||
                           (upstream_host ? upstream_host->canary() : false);
    const bool internal_request =
        internal_request_header && internal_request_header->value() == "true";

    // TODO(mattklein123): Remove copy when G string compat issues are fixed.
    const std::string zone_name = config_.local_info_.zoneName();
    const std::string upstream_zone = upstreamZone(upstream_host);

    Http::CodeStats::ResponseStatInfo info{config_.scope_,
                                           cluster_->statsScope(),
                                           EMPTY_STRING,
                                           response_status_code,
                                           internal_request,
                                           route_entry_->virtualHost().name(),
                                           request_vcluster_ ? request_vcluster_->name()
                                                             : EMPTY_STRING,
                                           zone_name,
                                           upstream_zone,
                                           is_canary};

    Http::CodeStats& code_stats = httpContext().codeStats();
    code_stats.chargeResponseStat(info);

    if (!alt_stat_prefix_.empty()) {
      Http::CodeStats::ResponseStatInfo info{config_.scope_,   cluster_->statsScope(),
                                             alt_stat_prefix_, response_status_code,
                                             internal_request, EMPTY_STRING,
                                             EMPTY_STRING,     zone_name,
                                             upstream_zone,    is_canary};

      code_stats.chargeResponseStat(info);
    }

    if (dropped) {
      cluster_->loadReportStats().upstream_rq_dropped_.inc();
    }
    if (upstream_host && Http::CodeUtility::is5xx(response_status_code)) {
      upstream_host->stats().rq_error_.inc();
    }
  }
}

void Filter::chargeUpstreamCode(Http::Code code,
                                Upstream::HostDescriptionConstSharedPtr upstream_host,
                                bool dropped) {
  const uint64_t response_status_code = enumToInt(code);
  Http::HeaderMapImpl fake_response_headers{
      {Http::Headers::get().Status, std::to_string(response_status_code)}};
  chargeUpstreamCode(response_status_code, fake_response_headers, upstream_host, dropped);
}

Http::FilterHeadersStatus Filter::decodeHeaders(Http::HeaderMap& headers, bool end_stream) {
  // Do a common header check. We make sure that all outgoing requests have all HTTP/2 headers.
  // These get stripped by HTTP/1 codec where applicable.
  ASSERT(headers.Path());
  ASSERT(headers.Method());
  ASSERT(headers.Host());

  downstream_headers_ = &headers;

  // TODO: Maybe add a filter API for this.
  grpc_request_ = Grpc::Common::hasGrpcContentType(headers);

  // Only increment rq total stat if we actually decode headers here. This does not count requests
  // that get handled by earlier filters.
  config_.stats_.rq_total_.inc();

  // Determine if there is a route entry or a direct response for the request.
  route_ = callbacks_->route();
  if (!route_) {
    config_.stats_.no_route_.inc();
    ENVOY_STREAM_LOG(debug, "no cluster match for URL '{}'", *callbacks_,
                     headers.Path()->value().c_str());

    callbacks_->streamInfo().setResponseFlag(StreamInfo::ResponseFlag::NoRouteFound);
    callbacks_->sendLocalReply(Http::Code::NotFound, "", nullptr, absl::nullopt);
    return Http::FilterHeadersStatus::StopIteration;
  }

  // Determine if there is a direct response for the request.
  const auto* direct_response = route_->directResponseEntry();
  if (direct_response != nullptr) {
    config_.stats_.rq_direct_response_.inc();
    direct_response->rewritePathHeader(headers, !config_.suppress_envoy_headers_);
    callbacks_->sendLocalReply(
        direct_response->responseCode(), direct_response->responseBody(),
        [this, direct_response,
         &request_headers = headers](Http::HeaderMap& response_headers) -> void {
          const auto new_path = direct_response->newPath(request_headers);
          if (!new_path.empty()) {
            response_headers.addReferenceKey(Http::Headers::get().Location, new_path);
          }
          direct_response->finalizeResponseHeaders(response_headers, callbacks_->streamInfo());
        },
        absl::nullopt);
    return Http::FilterHeadersStatus::StopIteration;
  }

  // A route entry matches for the request.
  route_entry_ = route_->routeEntry();
  Upstream::ThreadLocalCluster* cluster = config_.cm_.get(route_entry_->clusterName());
  if (!cluster) {
    config_.stats_.no_cluster_.inc();
    ENVOY_STREAM_LOG(debug, "unknown cluster '{}'", *callbacks_, route_entry_->clusterName());

    callbacks_->streamInfo().setResponseFlag(StreamInfo::ResponseFlag::NoRouteFound);
    callbacks_->sendLocalReply(route_entry_->clusterNotFoundResponseCode(), "", nullptr,
                               absl::nullopt);
    return Http::FilterHeadersStatus::StopIteration;
  }
  cluster_ = cluster->info();

  // Set up stat prefixes, etc.
  request_vcluster_ = route_entry_->virtualCluster(headers);
  ENVOY_STREAM_LOG(debug, "cluster '{}' match for URL '{}'", *callbacks_,
                   route_entry_->clusterName(), headers.Path()->value().c_str());

  const Http::HeaderEntry* request_alt_name = headers.EnvoyUpstreamAltStatName();
  if (request_alt_name) {
    alt_stat_prefix_ = std::string(request_alt_name->value().c_str()) + ".";
    headers.removeEnvoyUpstreamAltStatName();
  }

  // See if we are supposed to immediately kill some percentage of this cluster's traffic.
  if (cluster_->maintenanceMode()) {
    callbacks_->streamInfo().setResponseFlag(StreamInfo::ResponseFlag::UpstreamOverflow);
    chargeUpstreamCode(Http::Code::ServiceUnavailable, nullptr, true);
    callbacks_->sendLocalReply(Http::Code::ServiceUnavailable, "maintenance mode",
                               [this](Http::HeaderMap& headers) {
                                 if (!config_.suppress_envoy_headers_) {
                                   headers.insertEnvoyOverloaded().value(
                                       Http::Headers::get().EnvoyOverloadedValues.True);
                                 }
                               },
                               absl::nullopt);
    cluster_->stats().upstream_rq_maintenance_mode_.inc();
    return Http::FilterHeadersStatus::StopIteration;
  }

  // Fetch a connection pool for the upstream cluster.
  Http::ConnectionPool::Instance* conn_pool = getConnPool();
  if (!conn_pool) {
    sendNoHealthyUpstreamResponse();
    return Http::FilterHeadersStatus::StopIteration;
  }

  timeout_ = FilterUtility::finalTimeout(*route_entry_, headers, !config_.suppress_envoy_headers_,
                                         grpc_request_);

  // If this header is set with any value, use an alternate response code on timeout
  if (headers.EnvoyUpstreamRequestTimeoutAltResponse()) {
    timeout_response_code_ = Http::Code::NoContent;
    headers.removeEnvoyUpstreamRequestTimeoutAltResponse();
  }

  include_attempt_count_ = route_entry_->includeAttemptCount();
  if (include_attempt_count_) {
    headers.insertEnvoyAttemptCount().value(attempt_count_);
  }

  // Inject the active span's tracing context into the request headers.
  callbacks_->activeSpan().injectContext(headers);

  route_entry_->finalizeRequestHeaders(headers, callbacks_->streamInfo(),
                                       !config_.suppress_envoy_headers_);
  FilterUtility::setUpstreamScheme(headers, *cluster_);

  // Ensure an http transport scheme is selected before continuing with decoding.
  ASSERT(headers.Scheme());

  retry_state_ =
      createRetryState(route_entry_->retryPolicy(), headers, *cluster_, config_.runtime_,
                       config_.random_, callbacks_->dispatcher(), route_entry_->priority());
  do_shadowing_ = FilterUtility::shouldShadow(route_entry_->shadowPolicy(), config_.runtime_,
                                              callbacks_->streamId());

  ENVOY_STREAM_LOG(debug, "router decoding headers:\n{}", *callbacks_, headers);

  upstream_request_ = std::make_unique<UpstreamRequest>(*this, *conn_pool);
  upstream_request_->encodeHeaders(end_stream);
  if (end_stream) {
    onRequestComplete();
  }

  return Http::FilterHeadersStatus::StopIteration;
}

Http::ConnectionPool::Instance* Filter::getConnPool() {
  // Choose protocol based on cluster configuration and downstream connection
  // Note: Cluster may downgrade HTTP2 to HTTP1 based on runtime configuration.
  auto features = cluster_->features();

  Http::Protocol protocol;
  if (features & Upstream::ClusterInfo::Features::USE_DOWNSTREAM_PROTOCOL) {
    protocol = callbacks_->streamInfo().protocol().value();
  } else {
    protocol = (features & Upstream::ClusterInfo::Features::HTTP2) ? Http::Protocol::Http2
                                                                   : Http::Protocol::Http11;
  }
  return config_.cm_.httpConnPoolForCluster(route_entry_->clusterName(), route_entry_->priority(),
                                            protocol, this);
}

void Filter::sendNoHealthyUpstreamResponse() {
  callbacks_->streamInfo().setResponseFlag(StreamInfo::ResponseFlag::NoHealthyUpstream);
  chargeUpstreamCode(Http::Code::ServiceUnavailable, nullptr, false);
  callbacks_->sendLocalReply(Http::Code::ServiceUnavailable, "no healthy upstream", nullptr,
                             absl::nullopt);
}

Http::FilterDataStatus Filter::decodeData(Buffer::Instance& data, bool end_stream) {
  bool buffering = (retry_state_ && retry_state_->enabled()) || do_shadowing_;
  if (buffering && buffer_limit_ > 0 &&
      getLength(callbacks_->decodingBuffer()) + data.length() > buffer_limit_) {
    // The request is larger than we should buffer. Give up on the retry/shadow
    cluster_->stats().retry_or_shadow_abandoned_.inc();
    retry_state_.reset();
    buffering = false;
    do_shadowing_ = false;
  }

  if (buffering) {
    // If we are going to buffer for retries or shadowing, we need to make a copy before encoding
    // since it's all moves from here on.
    Buffer::OwnedImpl copy(data);
    upstream_request_->encodeData(copy, end_stream);

    // If we are potentially going to retry or shadow this request we need to buffer.
    // This will not cause the connection manager to 413 because before we hit the
    // buffer limit we give up on retries and buffering. We must buffer using addDecodedData()
    // so that all buffered data is available by the time we do request complete processing and
    // potentially shadow.
    callbacks_->addDecodedData(data, true);
  } else {
    upstream_request_->encodeData(data, end_stream);
  }

  if (end_stream) {
    onRequestComplete();
  }

  return Http::FilterDataStatus::StopIterationNoBuffer;
}

Http::FilterTrailersStatus Filter::decodeTrailers(Http::HeaderMap& trailers) {
  ENVOY_STREAM_LOG(debug, "router decoding trailers:\n{}", *callbacks_, trailers);
  downstream_trailers_ = &trailers;
  upstream_request_->encodeTrailers(trailers);
  onRequestComplete();
  return Http::FilterTrailersStatus::StopIteration;
}

Http::FilterMetadataStatus Filter::decodeMetadata(Http::MetadataMap& metadata_map) {
  Http::MetadataMap metadata;
  metadata.insert(metadata_map.begin(), metadata_map.end());
  Http::MetadataMapPtr metadata_map_ptr = std::make_unique<Http::MetadataMap>(metadata);

  if (upstream_request_ == nullptr) {
    ENVOY_STREAM_LOG(trace, "upstream_request_ not ready. Storing metadata_map to encode later: {}",
                     *callbacks_, metadata_map);
    downstream_metadata_map_vector_.emplace_back(std::move(metadata_map_ptr));
    return Http::FilterMetadataStatus::Continue;
  }

  upstream_request_->encodeMetadata(std::move(metadata_map_ptr));
  return Http::FilterMetadataStatus::Continue;
}

void Filter::setDecoderFilterCallbacks(Http::StreamDecoderFilterCallbacks& callbacks) {
  callbacks_ = &callbacks;
  // As the decoder filter only pushes back via watermarks once data has reached
  // it, it can latch the current buffer limit and does not need to update the
  // limit if another filter increases it.
  buffer_limit_ = callbacks_->decoderBufferLimit();
}

void Filter::cleanup() {
  // upstream_request_ is only destroyed in this method (cleanup()) or when we
  // do a retry (setupRetry()). In the latter case we don't want to save the
  // upstream timings to the downstream info.
  if (upstream_request_) {
    callbacks_->streamInfo().setUpstreamTiming(upstream_request_->upstream_timing_);
  }
  upstream_request_.reset();
  retry_state_.reset();
  if (response_timeout_) {
    response_timeout_->disableTimer();
    response_timeout_.reset();
  }
}

void Filter::maybeDoShadowing() {
  if (!do_shadowing_) {
    return;
  }

  ASSERT(!route_entry_->shadowPolicy().cluster().empty());
  Http::MessagePtr request(new Http::RequestMessageImpl(
      Http::HeaderMapPtr{new Http::HeaderMapImpl(*downstream_headers_)}));
  if (callbacks_->decodingBuffer()) {
    request->body() = std::make_unique<Buffer::OwnedImpl>(*callbacks_->decodingBuffer());
  }
  if (downstream_trailers_) {
    request->trailers(Http::HeaderMapPtr{new Http::HeaderMapImpl(*downstream_trailers_)});
  }

  config_.shadowWriter().shadow(route_entry_->shadowPolicy().cluster(), std::move(request),
                                timeout_.global_timeout_);
}

void Filter::onRequestComplete() {
  downstream_end_stream_ = true;
  Event::Dispatcher& dispatcher = callbacks_->dispatcher();
  downstream_request_complete_time_ = dispatcher.timeSource().monotonicTime();

  // Possible that we got an immediate reset.
  if (upstream_request_) {
    // Even if we got an immediate reset, we could still shadow, but that is a riskier change and
    // seems unnecessary right now.
    maybeDoShadowing();

    if (timeout_.global_timeout_.count() > 0) {
      response_timeout_ = dispatcher.createTimer([this]() -> void { onResponseTimeout(); });
      response_timeout_->enableTimer(timeout_.global_timeout_);
    }
  }
}

void Filter::onDestroy() {
  if (upstream_request_ && !attempting_internal_redirect_with_complete_stream_) {
    upstream_request_->resetStream();
  }
  cleanup();
}

void Filter::onResponseTimeout() {
  ENVOY_STREAM_LOG(debug, "upstream timeout", *callbacks_);
  cluster_->stats().upstream_rq_timeout_.inc();

  // It's possible to timeout during a retry backoff delay when we have no upstream request.
  if (upstream_request_) {
    if (upstream_request_->upstream_host_) {
      upstream_request_->upstream_host_->stats().rq_timeout_.inc();
    }
    upstream_request_->resetStream();
  }

  updateOutlierDetection(timeout_response_code_);
  onUpstreamTimeoutAbort(StreamInfo::ResponseFlag::UpstreamRequestTimeout);
}

void Filter::onPerTryTimeout() {
  updateOutlierDetection(timeout_response_code_);

  if (maybeRetryReset(Http::StreamResetReason::LocalReset)) {
    return;
  }

  onUpstreamTimeoutAbort(StreamInfo::ResponseFlag::UpstreamRequestTimeout);
}

void Filter::updateOutlierDetection(Http::Code code) {
  Upstream::HostDescriptionConstSharedPtr upstream_host;
  if (upstream_request_) {
    upstream_host = upstream_request_->upstream_host_;
    if (upstream_host) {
      upstream_host->outlierDetector().putHttpResponseCode(enumToInt(code));
    }
  }
}

void Filter::onUpstreamTimeoutAbort(StreamInfo::ResponseFlag response_flags) {
  const absl::string_view body =
      timeout_response_code_ == Http::Code::GatewayTimeout ? "upstream request timeout" : "";
  onUpstreamAbort(timeout_response_code_, response_flags, body, false);
}

void Filter::onUpstreamAbort(Http::Code code, StreamInfo::ResponseFlag response_flags,
                             absl::string_view body, bool dropped) {
  // If we have not yet sent anything downstream, send a response with an appropriate status code.
  // Otherwise just reset the ongoing response.
  if (downstream_response_started_) {
    if (upstream_request_ != nullptr && upstream_request_->grpc_rq_success_deferred_) {
      upstream_request_->upstream_host_->stats().rq_error_.inc();
      config_.stats_.rq_reset_after_downstream_response_started_.inc();
    }
    // This will destroy any created retry timers.
    cleanup();
    callbacks_->resetStream();
  } else {
    Upstream::HostDescriptionConstSharedPtr upstream_host;
    if (upstream_request_) {
      upstream_host = upstream_request_->upstream_host_;
    }

    // This will destroy any created retry timers.
    cleanup();

    callbacks_->streamInfo().setResponseFlag(response_flags);

    chargeUpstreamCode(code, upstream_host, dropped);
    // If we had non-5xx but still have been reset by backend or timeout before
    // starting response, we treat this as an error. We only get non-5xx when
    // timeout_response_code_ is used for code above, where this member can
    // assume values such as 204 (NoContent).
    if (upstream_host != nullptr && !Http::CodeUtility::is5xx(enumToInt(code))) {
      upstream_host->stats().rq_error_.inc();
    }
    callbacks_->sendLocalReply(code, body,
                               [dropped, this](Http::HeaderMap& headers) {
                                 if (dropped && !config_.suppress_envoy_headers_) {
                                   headers.insertEnvoyOverloaded().value(
                                       Http::Headers::get().EnvoyOverloadedValues.True);
                                 }
                               },
                               absl::nullopt);
  }
}

bool Filter::maybeRetryReset(Http::StreamResetReason reset_reason) {
  // We don't retry if we already started the response.
  if (downstream_response_started_ || !retry_state_) {
    return false;
  }

  Upstream::HostDescriptionConstSharedPtr upstream_host;
  if (upstream_request_) {
    upstream_host = upstream_request_->upstream_host_;
  }

  // Notify retry modifiers about the attempted host.
  if (upstream_host != nullptr) {
    retry_state_->onHostAttempted(upstream_host);
  }

  const RetryStatus retry_status =
      retry_state_->shouldRetryReset(reset_reason, [this]() -> void { doRetry(); });
  if (retry_status == RetryStatus::Yes && setupRetry(true)) {
    if (upstream_host) {
      upstream_host->stats().rq_error_.inc();
    }
    return true;
  } else if (retry_status == RetryStatus::NoOverflow) {
    callbacks_->streamInfo().setResponseFlag(StreamInfo::ResponseFlag::UpstreamOverflow);
  } else if (retry_status == RetryStatus::NoRetryLimitExceeded) {
    callbacks_->streamInfo().setResponseFlag(StreamInfo::ResponseFlag::UpstreamRetryLimitExceeded);
  }

  return false;
}

void Filter::onUpstreamReset(Http::StreamResetReason reset_reason,
                             absl::string_view transport_failure_reason) {
  ASSERT(upstream_request_);
  ENVOY_STREAM_LOG(debug, "upstream reset: reset reason {}", *callbacks_,
                   Http::Utility::resetReasonToString(reset_reason));

  updateOutlierDetection(Http::Code::ServiceUnavailable);

  if (maybeRetryReset(reset_reason)) {
    return;
  }

  const StreamInfo::ResponseFlag response_flags = streamResetReasonToResponseFlag(reset_reason);
  const std::string body =
      absl::StrCat("upstream connect error or disconnect/reset before headers. reset reason: ",
                   Http::Utility::resetReasonToString(reset_reason));

  const bool dropped = reset_reason == Http::StreamResetReason::Overflow;
  callbacks_->streamInfo().setUpstreamTransportFailureReason(transport_failure_reason);
  onUpstreamAbort(Http::Code::ServiceUnavailable, response_flags, body, dropped);
}

StreamInfo::ResponseFlag
Filter::streamResetReasonToResponseFlag(Http::StreamResetReason reset_reason) {
  switch (reset_reason) {
  case Http::StreamResetReason::ConnectionFailure:
    return StreamInfo::ResponseFlag::UpstreamConnectionFailure;
  case Http::StreamResetReason::ConnectionTermination:
    return StreamInfo::ResponseFlag::UpstreamConnectionTermination;
  case Http::StreamResetReason::LocalReset:
  case Http::StreamResetReason::LocalRefusedStreamReset:
    return StreamInfo::ResponseFlag::LocalReset;
  case Http::StreamResetReason::Overflow:
    return StreamInfo::ResponseFlag::UpstreamOverflow;
  case Http::StreamResetReason::RemoteReset:
  case Http::StreamResetReason::RemoteRefusedStreamReset:
    return StreamInfo::ResponseFlag::UpstreamRemoteReset;
  }

  NOT_REACHED_GCOVR_EXCL_LINE;
}

void Filter::handleNon5xxResponseHeaders(const Http::HeaderMap& headers, bool end_stream) {
  // We need to defer gRPC success until after we have processed grpc-status in
  // the trailers.
  if (grpc_request_) {
    if (end_stream) {
      absl::optional<Grpc::Status::GrpcStatus> grpc_status = Grpc::Common::getGrpcStatus(headers);
      if (grpc_status &&
          !Http::CodeUtility::is5xx(Grpc::Utility::grpcToHttpStatus(grpc_status.value()))) {
        upstream_request_->upstream_host_->stats().rq_success_.inc();
      } else {
        upstream_request_->upstream_host_->stats().rq_error_.inc();
      }
    } else {
      upstream_request_->grpc_rq_success_deferred_ = true;
    }
  } else {
    upstream_request_->upstream_host_->stats().rq_success_.inc();
  }
}

void Filter::onUpstream100ContinueHeaders(Http::HeaderMapPtr&& headers) {
  ENVOY_STREAM_LOG(debug, "upstream 100 continue", *callbacks_);

  downstream_response_started_ = true;
  // Don't send retries after 100-Continue has been sent on. Arguably we could attempt to do a
  // retry, assume the next upstream would also send an 100-Continue and swallow the second one
  // but it's sketchy (as the subsequent upstream might not send a 100-Continue) and not worth
  // the complexity until someone asks for it.
  retry_state_.reset();

  callbacks_->encode100ContinueHeaders(std::move(headers));
}

void Filter::onUpstreamHeaders(uint64_t response_code, Http::HeaderMapPtr&& headers,
                               bool end_stream) {
  ENVOY_STREAM_LOG(debug, "upstream headers complete: end_stream={}", *callbacks_, end_stream);

  upstream_request_->upstream_host_->outlierDetector().putHttpResponseCode(response_code);

  if (headers->EnvoyImmediateHealthCheckFail() != nullptr) {
    upstream_request_->upstream_host_->healthChecker().setUnhealthy();
  }

  if (retry_state_) {
    // Notify retry modifiers about the attempted host.
    retry_state_->onHostAttempted(upstream_request_->upstream_host_);

    const RetryStatus retry_status =
        retry_state_->shouldRetryHeaders(*headers, [this]() -> void { doRetry(); });
    // Capture upstream_host since setupRetry() in the following line will clear
    // upstream_request_.
    const auto upstream_host = upstream_request_->upstream_host_;
    if (retry_status == RetryStatus::Yes && setupRetry(end_stream)) {
      Http::CodeStats& code_stats = httpContext().codeStats();
      code_stats.chargeBasicResponseStat(cluster_->statsScope(), "retry.",
                                         static_cast<Http::Code>(response_code));
      upstream_host->stats().rq_error_.inc();
      return;
    } else if (retry_status == RetryStatus::NoOverflow) {
      callbacks_->streamInfo().setResponseFlag(StreamInfo::ResponseFlag::UpstreamOverflow);
    } else if (retry_status == RetryStatus::NoRetryLimitExceeded) {
      callbacks_->streamInfo().setResponseFlag(
          StreamInfo::ResponseFlag::UpstreamRetryLimitExceeded);
    }

    // Make sure any retry timers are destroyed since we may not call cleanup() if end_stream is
    // false.
    retry_state_.reset();
  }

  if (static_cast<Http::Code>(response_code) == Http::Code::Found &&
      route_entry_->internalRedirectAction() == InternalRedirectAction::Handle &&
      setupRedirect(*headers)) {
    return;
    // If the redirect could not be handled, fail open and let it pass to the
    // next downstream.
  }

  // Only send upstream service time if we received the complete request and this is not a
  // premature response.
  if (DateUtil::timePointValid(downstream_request_complete_time_)) {
    Event::Dispatcher& dispatcher = callbacks_->dispatcher();
    MonotonicTime response_received_time = dispatcher.timeSource().monotonicTime();
    std::chrono::milliseconds ms = std::chrono::duration_cast<std::chrono::milliseconds>(
        response_received_time - downstream_request_complete_time_);
    if (!config_.suppress_envoy_headers_) {
      headers->insertEnvoyUpstreamServiceTime().value(ms.count());
    }
  }

  upstream_request_->upstream_canary_ =
      (headers->EnvoyUpstreamCanary() && headers->EnvoyUpstreamCanary()->value() == "true") ||
      upstream_request_->upstream_host_->canary();
  chargeUpstreamCode(response_code, *headers, upstream_request_->upstream_host_, false);
  if (!Http::CodeUtility::is5xx(response_code)) {
    handleNon5xxResponseHeaders(*headers, end_stream);
  }

  // Append routing cookies
  for (const auto& header_value : downstream_set_cookies_) {
    headers->addReferenceKey(Http::Headers::get().SetCookie, header_value);
  }

  // TODO(zuercher): If access to response_headers_to_add (at any level) is ever needed outside
  // Router::Filter we'll need to find a better location for this work. One possibility is to
  // provide finalizeResponseHeaders functions on the Router::Config and VirtualHost interfaces.
  route_entry_->finalizeResponseHeaders(*headers, callbacks_->streamInfo());

  downstream_response_started_ = true;
  if (end_stream) {
    onUpstreamComplete();
  }

  callbacks_->encodeHeaders(std::move(headers), end_stream);
}

void Filter::onUpstreamData(Buffer::Instance& data, bool end_stream) {
  if (end_stream) {
    // gRPC request termination without trailers is an error.
    if (upstream_request_->grpc_rq_success_deferred_) {
      upstream_request_->upstream_host_->stats().rq_error_.inc();
    }
    onUpstreamComplete();
  }

  callbacks_->encodeData(data, end_stream);
}

void Filter::onUpstreamTrailers(Http::HeaderMapPtr&& trailers) {
  if (upstream_request_->grpc_rq_success_deferred_) {
    absl::optional<Grpc::Status::GrpcStatus> grpc_status = Grpc::Common::getGrpcStatus(*trailers);
    if (grpc_status &&
        !Http::CodeUtility::is5xx(Grpc::Utility::grpcToHttpStatus(grpc_status.value()))) {
      upstream_request_->upstream_host_->stats().rq_success_.inc();
    } else {
      upstream_request_->upstream_host_->stats().rq_error_.inc();
    }
  }
  onUpstreamComplete();
  callbacks_->encodeTrailers(std::move(trailers));
}

void Filter::onUpstreamMetadata(Http::MetadataMapPtr&& metadata_map) {
  callbacks_->encodeMetadata(std::move(metadata_map));
}

void Filter::onUpstreamComplete() {
  if (!downstream_end_stream_) {
    upstream_request_->resetStream();
  }

  if (config_.emit_dynamic_stats_ && !callbacks_->streamInfo().healthCheck() &&
      DateUtil::timePointValid(downstream_request_complete_time_)) {
    Event::Dispatcher& dispatcher = callbacks_->dispatcher();
    std::chrono::milliseconds response_time = std::chrono::duration_cast<std::chrono::milliseconds>(
        dispatcher.timeSource().monotonicTime() - downstream_request_complete_time_);

    upstream_request_->upstream_host_->outlierDetector().putResponseTime(response_time);

    const Http::HeaderEntry* internal_request_header = downstream_headers_->EnvoyInternalRequest();
    const bool internal_request =
        internal_request_header && internal_request_header->value() == "true";

    // TODO(mattklein123): Remove copy when G string compat issues are fixed.
    const std::string zone_name = config_.local_info_.zoneName();

    Http::CodeStats& code_stats = httpContext().codeStats();
    Http::CodeStats::ResponseTimingInfo info{config_.scope_,
                                             cluster_->statsScope(),
                                             EMPTY_STRING,
                                             response_time,
                                             upstream_request_->upstream_canary_,
                                             internal_request,
                                             route_entry_->virtualHost().name(),
                                             request_vcluster_ ? request_vcluster_->name()
                                                               : EMPTY_STRING,
                                             zone_name,
                                             upstreamZone(upstream_request_->upstream_host_)};

    code_stats.chargeResponseTiming(info);

    if (!alt_stat_prefix_.empty()) {
      Http::CodeStats::ResponseTimingInfo info{config_.scope_,
                                               cluster_->statsScope(),
                                               alt_stat_prefix_,
                                               response_time,
                                               upstream_request_->upstream_canary_,
                                               internal_request,
                                               EMPTY_STRING,
                                               EMPTY_STRING,
                                               zone_name,
                                               upstreamZone(upstream_request_->upstream_host_)};

      code_stats.chargeResponseTiming(info);
    }
  }

  cleanup();
}

bool Filter::setupRetry(bool end_stream) {
  // If we responded before the request was complete we don't bother doing a retry. This may not
  // catch certain cases where we are in full streaming mode and we have a connect timeout or an
  // overflow of some kind. However, in many cases deployments will use the buffer filter before
  // this filter which will make this a non-issue. The implementation of supporting retry in cases
  // where the request is not complete is more complicated so we will start with this for now.
  if (!downstream_end_stream_) {
    return false;
  }

  ENVOY_STREAM_LOG(debug, "performing retry", *callbacks_);
  if (!end_stream) {
    upstream_request_->resetStream();
  }

  upstream_request_.reset();
  return true;
}

bool Filter::setupRedirect(const Http::HeaderMap& headers) {
  ENVOY_STREAM_LOG(debug, "attempting internal redirect", *callbacks_);
  const Http::HeaderEntry* location = headers.Location();

  // If the internal redirect succeeds, callbacks_->recreateStream() will result in the destruction
  // of this filter before the stream is marked as complete, and onDestroy will reset the stream.
  //
  // Normally when a stream is complete we signal this by resetting the upstream but this cam not be
  // done in this case because if recreateStream fails, the "failure" path continues to call code
  // in onUpstreamHeaders which requires the upstream *not* be reset. To avoid onDestroy performing
  // a spurious stream reset in the case recreateStream() succeeds, we explicitly track stream
  // completion here and check it in onDestroy. This is annoyingly complicated but is better than
  // needlessly resetting streams.
  attempting_internal_redirect_with_complete_stream_ =
      upstream_request_->upstream_timing_.last_upstream_rx_byte_received_ && downstream_end_stream_;

  // As with setupRetry, redirects are not supported for streaming requests yet.
  if (downstream_end_stream_ &&
      !callbacks_->decodingBuffer() && // Redirects with body not yet supported.
      location != nullptr &&
      convertRequestHeadersForInternalRedirect(*downstream_headers_, *location,
                                               *callbacks_->connection()) &&
      callbacks_->recreateStream()) {
    cluster_->stats().upstream_internal_redirect_succeeded_total_.inc();
    return true;
  }

  attempting_internal_redirect_with_complete_stream_ = false;

  ENVOY_STREAM_LOG(debug, "Internal redirect failed", *callbacks_);
  cluster_->stats().upstream_internal_redirect_failed_total_.inc();
  return false;
}

void Filter::doRetry() {
  is_retry_ = true;
  attempt_count_++;
  Http::ConnectionPool::Instance* conn_pool = getConnPool();
  if (!conn_pool) {
    sendNoHealthyUpstreamResponse();
    cleanup();
    return;
  }

  if (include_attempt_count_) {
    downstream_headers_->insertEnvoyAttemptCount().value(attempt_count_);
  }

  ASSERT(response_timeout_ || timeout_.global_timeout_.count() == 0);
  ASSERT(!upstream_request_);
  upstream_request_ = std::make_unique<UpstreamRequest>(*this, *conn_pool);
  upstream_request_->encodeHeaders(!callbacks_->decodingBuffer() && !downstream_trailers_);
  // It's possible we got immediately reset.
  if (upstream_request_) {
    if (callbacks_->decodingBuffer()) {
      // If we are doing a retry we need to make a copy.
      Buffer::OwnedImpl copy(*callbacks_->decodingBuffer());
      upstream_request_->encodeData(copy, !downstream_trailers_);
    }

    if (downstream_trailers_) {
      upstream_request_->encodeTrailers(*downstream_trailers_);
    }
  }
}

Filter::UpstreamRequest::UpstreamRequest(Filter& parent, Http::ConnectionPool::Instance& pool)
    : parent_(parent), conn_pool_(pool), grpc_rq_success_deferred_(false),
      stream_info_(pool.protocol(), parent_.callbacks_->dispatcher().timeSource()),
      calling_encode_headers_(false), upstream_canary_(false), encode_complete_(false),
      encode_trailers_(false) {

  if (parent_.config_.start_child_span_) {
    span_ = parent_.callbacks_->activeSpan().spawnChild(
        parent_.callbacks_->tracingConfig(), "router " + parent.cluster_->name() + " egress",
        parent.timeSource().systemTime());
    span_->setTag(Tracing::Tags::get().Component, Tracing::Tags::get().Proxy);
  }

  stream_info_.healthCheck(parent_.callbacks_->streamInfo().healthCheck());
}

Filter::UpstreamRequest::~UpstreamRequest() {
  if (span_ != nullptr) {
    // TODO(mattklein123): Add tags based on what happened to this request (retries, reset, etc.).
    span_->finishSpan();
  }
  if (per_try_timeout_ != nullptr) {
    // Allows for testing.
    per_try_timeout_->disableTimer();
  }
  clearRequestEncoder();

  stream_info_.setUpstreamTiming(upstream_timing_);
  stream_info_.onRequestComplete();
  for (const auto& upstream_log : parent_.config_.upstream_logs_) {
    upstream_log->log(parent_.downstream_headers_, upstream_headers_, upstream_trailers_,
                      stream_info_);
  }
}

void Filter::UpstreamRequest::decode100ContinueHeaders(Http::HeaderMapPtr&& headers) {
  ASSERT(100 == Http::Utility::getResponseStatus(*headers));
  parent_.onUpstream100ContinueHeaders(std::move(headers));
}

void Filter::UpstreamRequest::decodeHeaders(Http::HeaderMapPtr&& headers, bool end_stream) {
  // TODO(rodaine): This is actually measuring after the headers are parsed and not the first byte.
  upstream_timing_.onFirstUpstreamRxByteReceived(parent_.callbacks_->dispatcher().timeSource());
  maybeEndDecode(end_stream);

  upstream_headers_ = headers.get();
  const uint64_t response_code = Http::Utility::getResponseStatus(*headers);
  stream_info_.response_code_ = static_cast<uint32_t>(response_code);
  parent_.onUpstreamHeaders(response_code, std::move(headers), end_stream);
}

void Filter::UpstreamRequest::decodeData(Buffer::Instance& data, bool end_stream) {
  maybeEndDecode(end_stream);
  stream_info_.addBytesReceived(data.length());
  parent_.onUpstreamData(data, end_stream);
}

void Filter::UpstreamRequest::decodeTrailers(Http::HeaderMapPtr&& trailers) {
  maybeEndDecode(true);
  upstream_trailers_ = trailers.get();
  parent_.onUpstreamTrailers(std::move(trailers));
}

void Filter::UpstreamRequest::decodeMetadata(Http::MetadataMapPtr&& metadata_map) {
  parent_.onUpstreamMetadata(std::move(metadata_map));
}

void Filter::UpstreamRequest::maybeEndDecode(bool end_stream) {
  if (end_stream) {
    upstream_timing_.onLastUpstreamRxByteReceived(parent_.callbacks_->dispatcher().timeSource());
  }
}

void Filter::UpstreamRequest::encodeHeaders(bool end_stream) {
  ASSERT(!encode_complete_);
  encode_complete_ = end_stream;

  // It's possible for a reset to happen inline within the newStream() call. In this case, we might
  // get deleted inline as well. Only write the returned handle out if it is not nullptr to deal
  // with this case.
  Http::ConnectionPool::Cancellable* handle = conn_pool_.newStream(*this, *this);
  if (handle) {
    conn_pool_stream_handle_ = handle;
  }
}

void Filter::UpstreamRequest::encodeData(Buffer::Instance& data, bool end_stream) {
  ASSERT(!encode_complete_);
  encode_complete_ = end_stream;

  if (!request_encoder_) {
    ENVOY_STREAM_LOG(trace, "buffering {} bytes", *parent_.callbacks_, data.length());
    if (!buffered_request_body_) {
      buffered_request_body_ = std::make_unique<Buffer::WatermarkBuffer>(
          [this]() -> void { this->enableDataFromDownstream(); },
          [this]() -> void { this->disableDataFromDownstream(); });
      buffered_request_body_->setWatermarks(parent_.buffer_limit_);
    }

    buffered_request_body_->move(data);
  } else {
    // Encodes metadata if exists.
    if (!parent_.downstream_metadata_map_vector_.empty()) {
      ENVOY_STREAM_LOG(trace, "Send metadata before sending data. {}", *parent_.callbacks_,
                       parent_.downstream_metadata_map_vector_);
      request_encoder_->encodeMetadata(parent_.downstream_metadata_map_vector_);
      parent_.downstream_metadata_map_vector_.clear();
    }

    ENVOY_STREAM_LOG(trace, "proxying {} bytes", *parent_.callbacks_, data.length());
    stream_info_.addBytesSent(data.length());
    request_encoder_->encodeData(data, end_stream);
    if (end_stream) {
      upstream_timing_.onLastUpstreamTxByteSent(parent_.callbacks_->dispatcher().timeSource());
    }
  }
}

void Filter::UpstreamRequest::encodeTrailers(const Http::HeaderMap& trailers) {
  ASSERT(!encode_complete_);
  encode_complete_ = true;
  encode_trailers_ = true;

  if (!request_encoder_) {
    ENVOY_STREAM_LOG(trace, "buffering trailers", *parent_.callbacks_);
  } else {
    // Encodes metadata if exists.
    if (!parent_.downstream_metadata_map_vector_.empty()) {
      ENVOY_STREAM_LOG(trace, "Send metadata before sending trailers. {}", *parent_.callbacks_,
                       parent_.downstream_metadata_map_vector_);
      request_encoder_->encodeMetadata(parent_.downstream_metadata_map_vector_);
      parent_.downstream_metadata_map_vector_.clear();
    }

    ENVOY_STREAM_LOG(trace, "proxying trailers", *parent_.callbacks_);
    request_encoder_->encodeTrailers(trailers);
    upstream_timing_.onLastUpstreamTxByteSent(parent_.callbacks_->dispatcher().timeSource());
  }
}

<<<<<<< HEAD
void Filter::UpstreamRequest::encodeMetadata(Http::MetadataMapPtr&& metadata_map_ptr) {
  if (!request_encoder_) {
    ENVOY_STREAM_LOG(trace, "request_encoder_ not ready. Store metadata_map to encode later: {}",
                     *parent_.callbacks_, *metadata_map_ptr);
    parent_.downstream_metadata_map_vector_.emplace_back(std::move(metadata_map_ptr));
  } else {
    ENVOY_STREAM_LOG(trace, "Encode metadata: {}", *parent_.callbacks_, *metadata_map_ptr);
    Http::MetadataMapVector metadata_map_vector;
    metadata_map_vector.emplace_back(std::move(metadata_map_ptr));
    request_encoder_->encodeMetadata(metadata_map_vector);
  }
}

void Filter::UpstreamRequest::onResetStream(Http::StreamResetReason reason) {
=======
void Filter::UpstreamRequest::onResetStream(Http::StreamResetReason reason,
                                            absl::string_view transport_failure_reason) {
>>>>>>> 22a9b8c5
  clearRequestEncoder();
  if (!calling_encode_headers_) {
    stream_info_.setResponseFlag(parent_.streamResetReasonToResponseFlag(reason));
    parent_.onUpstreamReset(reason, transport_failure_reason);
  } else {
    deferred_reset_reason_ = reason;
  }
}

void Filter::UpstreamRequest::resetStream() {
  if (conn_pool_stream_handle_) {
    ENVOY_STREAM_LOG(debug, "cancelling pool request", *parent_.callbacks_);
    ASSERT(!request_encoder_);
    conn_pool_stream_handle_->cancel();
    conn_pool_stream_handle_ = nullptr;
  }

  if (request_encoder_) {
    ENVOY_STREAM_LOG(debug, "resetting pool request", *parent_.callbacks_);
    request_encoder_->getStream().removeCallbacks(*this);
    request_encoder_->getStream().resetStream(Http::StreamResetReason::LocalReset);
  }
}

void Filter::UpstreamRequest::setupPerTryTimeout() {
  ASSERT(!per_try_timeout_);
  if (parent_.timeout_.per_try_timeout_.count() > 0) {
    per_try_timeout_ =
        parent_.callbacks_->dispatcher().createTimer([this]() -> void { onPerTryTimeout(); });
    per_try_timeout_->enableTimer(parent_.timeout_.per_try_timeout_);
  }
}

void Filter::UpstreamRequest::onPerTryTimeout() {
  // If we've sent anything downstream, ignore the per try timeout and let the response continue up
  // to the global timeout
  if (!parent_.downstream_response_started_) {
    ENVOY_STREAM_LOG(debug, "upstream per try timeout", *parent_.callbacks_);
    parent_.cluster_->stats().upstream_rq_per_try_timeout_.inc();
    if (upstream_host_) {
      upstream_host_->stats().rq_timeout_.inc();
    }
    resetStream();
    stream_info_.setResponseFlag(StreamInfo::ResponseFlag::UpstreamRequestTimeout);
    parent_.onPerTryTimeout();
  } else {
    ENVOY_STREAM_LOG(debug,
                     "ignored upstream per try timeout due to already started downstream response",
                     *parent_.callbacks_);
  }
}

void Filter::UpstreamRequest::onPoolFailure(Http::ConnectionPool::PoolFailureReason reason,
                                            absl::string_view transport_failure_reason,
                                            Upstream::HostDescriptionConstSharedPtr host) {
  Http::StreamResetReason reset_reason = Http::StreamResetReason::ConnectionFailure;
  switch (reason) {
  case Http::ConnectionPool::PoolFailureReason::Overflow:
    reset_reason = Http::StreamResetReason::Overflow;
    break;
  case Http::ConnectionPool::PoolFailureReason::ConnectionFailure:
    reset_reason = Http::StreamResetReason::ConnectionFailure;
    break;
  }

  // Mimic an upstream reset.
  onUpstreamHostSelected(host);
  onResetStream(reset_reason, transport_failure_reason);
}

void Filter::UpstreamRequest::onPoolReady(Http::StreamEncoder& request_encoder,
                                          Upstream::HostDescriptionConstSharedPtr host) {
  ENVOY_STREAM_LOG(debug, "pool ready", *parent_.callbacks_);

  // TODO(ggreenway): set upstream local address in the StreamInfo.
  onUpstreamHostSelected(host);
  request_encoder.getStream().addCallbacks(*this);

  setupPerTryTimeout();

  conn_pool_stream_handle_ = nullptr;
  setRequestEncoder(request_encoder);
  calling_encode_headers_ = true;
  if (parent_.route_entry_->autoHostRewrite() && !host->hostname().empty()) {
    parent_.downstream_headers_->Host()->value(host->hostname());
  }

  if (span_ != nullptr) {
    span_->injectContext(*parent_.downstream_headers_);
  }

<<<<<<< HEAD
  stream_info_.onFirstUpstreamTxByteSent();
  parent_.callbacks_->streamInfo().onFirstUpstreamTxByteSent();
  bool end_stream = !buffered_request_body_ && encode_complete_ && !encode_trailers_;
  // If end_stream is set in headers, and there are metadata to send, delays end_stream. The case
  // only happens when decoding headers filters return ContinueAndEndStream.
  bool delay_headers_end_stream = end_stream && !parent_.downstream_metadata_map_vector_.empty();
=======
  upstream_timing_.onFirstUpstreamTxByteSent(parent_.callbacks_->dispatcher().timeSource());
>>>>>>> 22a9b8c5
  request_encoder.encodeHeaders(*parent_.downstream_headers_,
                                end_stream && !delay_headers_end_stream);
  calling_encode_headers_ = false;

  // It is possible to get reset in the middle of an encodeHeaders() call. This happens for example
  // in the HTTP/2 codec if the frame cannot be encoded for some reason. This should never happen
  // but it's unclear if we have covered all cases so protect against it and test for it. One
  // specific example of a case where this happens is if we try to encode a total header size that
  // is too big in HTTP/2 (64K currently).
  if (deferred_reset_reason_) {
    onResetStream(deferred_reset_reason_.value(), absl::string_view());
  } else {
    // Encode metadata after headers and before any other frame type.
    if (!parent_.downstream_metadata_map_vector_.empty()) {
      ENVOY_STREAM_LOG(trace, "Send metadata onPoolReady. {}", *parent_.callbacks_,
                       parent_.downstream_metadata_map_vector_);
      request_encoder.encodeMetadata(parent_.downstream_metadata_map_vector_);
      parent_.downstream_metadata_map_vector_.clear();
      if (delay_headers_end_stream) {
        Buffer::OwnedImpl empty_data("");
        request_encoder.encodeData(empty_data, true);
      }
    }

    if (buffered_request_body_) {
      stream_info_.addBytesSent(buffered_request_body_->length());
      request_encoder.encodeData(*buffered_request_body_, encode_complete_ && !encode_trailers_);
    }

    if (encode_trailers_) {
      request_encoder.encodeTrailers(*parent_.downstream_trailers_);
    }

    if (encode_complete_) {
      upstream_timing_.onLastUpstreamTxByteSent(parent_.callbacks_->dispatcher().timeSource());
    }
  }
}

RetryStatePtr
ProdFilter::createRetryState(const RetryPolicy& policy, Http::HeaderMap& request_headers,
                             const Upstream::ClusterInfo& cluster, Runtime::Loader& runtime,
                             Runtime::RandomGenerator& random, Event::Dispatcher& dispatcher,
                             Upstream::ResourcePriority priority) {
  return RetryStateImpl::create(policy, request_headers, cluster, runtime, random, dispatcher,
                                priority);
}

void Filter::UpstreamRequest::setRequestEncoder(Http::StreamEncoder& request_encoder) {
  request_encoder_ = &request_encoder;
  // Now that there is an encoder, have the connection manager inform the manager when the
  // downstream buffers are overrun. This may result in immediate watermark callbacks referencing
  // the encoder.
  parent_.callbacks_->addDownstreamWatermarkCallbacks(downstream_watermark_manager_);
}

void Filter::UpstreamRequest::clearRequestEncoder() {
  // Before clearing the encoder, unsubscribe from callbacks.
  if (request_encoder_) {
    parent_.callbacks_->removeDownstreamWatermarkCallbacks(downstream_watermark_manager_);
  }
  request_encoder_ = nullptr;
}

void Filter::UpstreamRequest::DownstreamWatermarkManager::onAboveWriteBufferHighWatermark() {
  ASSERT(parent_.request_encoder_);
  // The downstream connection is overrun. Pause reads from upstream.
  parent_.parent_.cluster_->stats().upstream_flow_control_paused_reading_total_.inc();
  parent_.request_encoder_->getStream().readDisable(true);
}

void Filter::UpstreamRequest::DownstreamWatermarkManager::onBelowWriteBufferLowWatermark() {
  ASSERT(parent_.request_encoder_);
  // The downstream connection has buffer available. Resume reads from upstream.
  parent_.parent_.cluster_->stats().upstream_flow_control_resumed_reading_total_.inc();
  parent_.request_encoder_->getStream().readDisable(false);
}

} // namespace Router
} // namespace Envoy<|MERGE_RESOLUTION|>--- conflicted
+++ resolved
@@ -1120,7 +1120,6 @@
   }
 }
 
-<<<<<<< HEAD
 void Filter::UpstreamRequest::encodeMetadata(Http::MetadataMapPtr&& metadata_map_ptr) {
   if (!request_encoder_) {
     ENVOY_STREAM_LOG(trace, "request_encoder_ not ready. Store metadata_map to encode later: {}",
@@ -1134,11 +1133,8 @@
   }
 }
 
-void Filter::UpstreamRequest::onResetStream(Http::StreamResetReason reason) {
-=======
 void Filter::UpstreamRequest::onResetStream(Http::StreamResetReason reason,
                                             absl::string_view transport_failure_reason) {
->>>>>>> 22a9b8c5
   clearRequestEncoder();
   if (!calling_encode_headers_) {
     stream_info_.setResponseFlag(parent_.streamResetReasonToResponseFlag(reason));
@@ -1230,16 +1226,12 @@
     span_->injectContext(*parent_.downstream_headers_);
   }
 
-<<<<<<< HEAD
-  stream_info_.onFirstUpstreamTxByteSent();
-  parent_.callbacks_->streamInfo().onFirstUpstreamTxByteSent();
+  upstream_timing_.onFirstUpstreamTxByteSent(parent_.callbacks_->dispatcher().timeSource());
+
   bool end_stream = !buffered_request_body_ && encode_complete_ && !encode_trailers_;
   // If end_stream is set in headers, and there are metadata to send, delays end_stream. The case
   // only happens when decoding headers filters return ContinueAndEndStream.
   bool delay_headers_end_stream = end_stream && !parent_.downstream_metadata_map_vector_.empty();
-=======
-  upstream_timing_.onFirstUpstreamTxByteSent(parent_.callbacks_->dispatcher().timeSource());
->>>>>>> 22a9b8c5
   request_encoder.encodeHeaders(*parent_.downstream_headers_,
                                 end_stream && !delay_headers_end_stream);
   calling_encode_headers_ = false;
