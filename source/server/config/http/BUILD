licenses(["notice"])  # Apache 2

load(
    "//bazel:envoy_build_system.bzl",
    "envoy_cc_library",
    "envoy_package",
)

envoy_package()

envoy_cc_library(
    name = "buffer_lib",
    srcs = ["buffer.cc"],
    hdrs = ["buffer.h"],
    deps = [
        "//include/envoy/server:instance_interface",
        "//source/common/http/filter:buffer_filter_lib",
        "//source/common/json:config_schemas_lib",
        "//source/server/config/network:http_connection_manager_lib",
    ],
)

envoy_cc_library(
    name = "dynamo_lib",
    srcs = ["dynamo.cc"],
    hdrs = ["dynamo.h"],
    deps = [
        "//source/common/dynamo:dynamo_filter_lib",
        "//source/server/config/network:http_connection_manager_lib",
    ],
)

envoy_cc_library(
    name = "fault_lib",
    srcs = ["fault.cc"],
    hdrs = ["fault.h"],
    deps = [
        "//include/envoy/server:instance_interface",
        "//source/common/http/filter:fault_filter_lib",
        "//source/common/json:config_schemas_lib",
        "//source/server/config/network:http_connection_manager_lib",
    ],
)

envoy_cc_library(
    name = "grpc_http1_bridge_lib",
    srcs = ["grpc_http1_bridge.cc"],
    hdrs = ["grpc_http1_bridge.h"],
    deps = [
        "//include/envoy/server:instance_interface",
        "//source/common/grpc:http1_bridge_filter_lib",
        "//source/server/config/network:http_connection_manager_lib",
    ],
)

envoy_cc_library(
<<<<<<< HEAD
    name = "ip_tagging_lib",
    srcs = ["ip_tagging.cc"],
    hdrs = ["ip_tagging.h"],
    deps = [
        "//include/envoy/server:instance_interface",
        "//source/common/http/filter:ip_tagging_filter_lib",
        "//source/common/json:config_schemas_lib",
=======
    name = "grpc_web_lib",
    srcs = ["grpc_web.cc"],
    hdrs = ["grpc_web.h"],
    deps = [
        "//include/envoy/server:instance_interface",
        "//source/common/grpc:grpc_web_filter_lib",
>>>>>>> 8ad4f347
        "//source/server/config/network:http_connection_manager_lib",
    ],
)

envoy_cc_library(
<<<<<<< HEAD
=======
    name = "lightstep_lib",
    srcs = ["lightstep_http_tracer.cc"],
    hdrs = ["lightstep_http_tracer.h"],
    deps = [
        "//include/envoy/server:instance_interface",
        "//source/common/tracing:http_tracer_lib",
        "//source/server:configuration_lib",
    ],
)

envoy_cc_library(
>>>>>>> 8ad4f347
    name = "ratelimit_lib",
    srcs = ["ratelimit.cc"],
    hdrs = ["ratelimit.h"],
    deps = [
        "//include/envoy/server:instance_interface",
        "//source/common/http/filter:ratelimit_includes",
        "//source/common/http/filter:ratelimit_lib",
        "//source/server/config/network:http_connection_manager_lib",
    ],
)

envoy_cc_library(
    name = "router_lib",
    srcs = ["router.cc"],
    hdrs = ["router.h"],
    deps = [
        "//include/envoy/server:instance_interface",
        "//source/common/json:config_schemas_lib",
        "//source/common/router:router_lib",
        "//source/common/router:shadow_writer_lib",
        "//source/server/config/network:http_connection_manager_lib",
    ],
)

envoy_cc_library(
    name = "zipkin_lib",
    srcs = ["zipkin_http_tracer.cc"],
    hdrs = ["zipkin_http_tracer.h"],
    deps = [
        "//include/envoy/server:instance_interface",
        "//source/common/tracing/zipkin:zipkin_lib",
        "//source/server:configuration_lib",
    ],
)<|MERGE_RESOLUTION|>--- conflicted
+++ resolved
@@ -54,7 +54,17 @@
 )
 
 envoy_cc_library(
-<<<<<<< HEAD
+    name = "grpc_web_lib",
+    srcs = ["grpc_web.cc"],
+    hdrs = ["grpc_web.h"],
+    deps = [
+        "//include/envoy/server:instance_interface",
+        "//source/common/grpc:grpc_web_filter_lib",
+        "//source/server/config/network:http_connection_manager_lib",
+    ],
+)
+
+envoy_cc_library(
     name = "ip_tagging_lib",
     srcs = ["ip_tagging.cc"],
     hdrs = ["ip_tagging.h"],
@@ -62,21 +72,10 @@
         "//include/envoy/server:instance_interface",
         "//source/common/http/filter:ip_tagging_filter_lib",
         "//source/common/json:config_schemas_lib",
-=======
-    name = "grpc_web_lib",
-    srcs = ["grpc_web.cc"],
-    hdrs = ["grpc_web.h"],
-    deps = [
-        "//include/envoy/server:instance_interface",
-        "//source/common/grpc:grpc_web_filter_lib",
->>>>>>> 8ad4f347
-        "//source/server/config/network:http_connection_manager_lib",
     ],
 )
 
 envoy_cc_library(
-<<<<<<< HEAD
-=======
     name = "lightstep_lib",
     srcs = ["lightstep_http_tracer.cc"],
     hdrs = ["lightstep_http_tracer.h"],
@@ -88,7 +87,6 @@
 )
 
 envoy_cc_library(
->>>>>>> 8ad4f347
     name = "ratelimit_lib",
     srcs = ["ratelimit.cc"],
     hdrs = ["ratelimit.h"],
