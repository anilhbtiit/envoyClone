#include "source/common/config/well_known_names.h"

#include "absl/strings/str_replace.h"

namespace Envoy {
namespace Config {

namespace {

const absl::string_view TAG_VALUE_REGEX = R"([^\.]+)";

// To allow for more readable regular expressions to be declared below, and to
// reduce duplication, define a few common pattern substitutions for regex
// segments.
std::string expandRegex(const std::string& regex) {
  return absl::StrReplaceAll(
      regex, {// Regex to look for either IPv4 or IPv6 addresses plus port number after underscore.
              {"<ADDRESS>", R"((?:(?:\d{1,3}\.\d{1,3}\.\d{1,3}\.\d{1,3}|\[[a-fA-F_\d]+\])_\d+))"},
              // Cipher names can contain alphanumerics with dashes and
              // underscores.
              {"<CIPHER>", R"([\w-]+)"},
              // TLS version strings are always of the form "TLSv1.3".
              {"<TLS_VERSION>", R"(TLSv\d\.\d)"},
              // A generic name can contain any character except dots.
              {"<TAG_VALUE>", TAG_VALUE_REGEX},
              // Route names may contain dots in addition to alphanumerics and
              // dashes with underscores.
              {"<ROUTE_CONFIG_NAME>", R"([\w-\.]+)"},
              // Match a prefix that is either a listener plus name or cluster plus name
              {"<LISTENER_OR_CLUSTER_WITH_NAME>", R"((?:listener|cluster)\..*?)"}});
}

const Regex::CompiledGoogleReMatcher& validTagValueRegex() {
  CONSTRUCT_ON_FIRST_USE(Regex::CompiledGoogleReMatcher, absl::StrCat("^", TAG_VALUE_REGEX, "$"),
                         false);
}

} // namespace

bool doesTagNameValueMatchInvalidCharRegex(absl::string_view name) {
  return validTagValueRegex().match(name);
}

TagNameValues::TagNameValues() {
  // Note: the default regexes are defined below in the order that they will typically be matched
  // (see the TagExtractor class definition for an explanation of the iterative matching process).
  // This ordering is roughly from most specific to least specific. Despite the fact that these
  // regexes are defined with a particular ordering in mind, users can customize the ordering of the
  // processing of the default tag extraction regexes and include custom tags with regexes via the
  // bootstrap configuration. Because of this flexibility, these regexes are designed to not
  // interfere with one another no matter the ordering. They are tested in forward and reverse
  // ordering to ensure they will be safe in most ordering configurations.

  // To give a more user-friendly explanation of the intended behavior of each regex, each is
  // preceded by a comment with a simplified notation to explain what the regex is designed to
  // match:
  // - The text that the regex is intended to capture will be enclosed in ().
  // - Other default tags that are expected to exist in the name (and may or may not have been
  // removed before this regex has been applied) are enclosed in [].
  // - Stand-ins for a variable segment of the name (including inside capture groups) will be
  // enclosed in <>.
  // - Typical * notation will be used to denote an arbitrary set of characters.

  // *_rq(_<response_code>)
  addRe2(RESPONSE_CODE, R"(_rq(_(\d{3}))$)", "_rq_");

  // *_rq_(<response_code_class>)xx
  addRe2(RESPONSE_CODE_CLASS, R"(_rq_((\d))xx$)", "_rq_");

  // http.[<stat_prefix>.]dynamodb.table.[<table_name>.]capacity.[<operation_name>.](__partition_id=<last_seven_characters_from_partition_id>)
  addRe2(
      DYNAMO_PARTITION_ID,
      R"(^http\.<TAG_VALUE>\.dynamodb\.table\.<TAG_VALUE>\.capacity\.<TAG_VALUE>(\.__partition_id=(\w{7}))$)",
      ".dynamodb.table.");

  // http.[<stat_prefix>.]dynamodb.operation.(<operation_name>.)* or
  // http.[<stat_prefix>.]dynamodb.table.[<table_name>.]capacity.(<operation_name>.)[<partition_id>]
  addRe2(
      DYNAMO_OPERATION,
      R"(^http\.<TAG_VALUE>\.dynamodb.(?:operation|table\.<TAG_VALUE>\.capacity)(\.(<TAG_VALUE>))(?:\.|$))",
      ".dynamodb.");

  // mongo.[<stat_prefix>.]collection.[<collection>.]callsite.(<callsite>.)query.*
  addTokenized(MONGO_CALLSITE, "mongo.*.collection.*.callsite.$.query.**");

  // http.[<stat_prefix>.]dynamodb.table.(<table_name>.)* or
  // http.[<stat_prefix>.]dynamodb.error.(<table_name>.)*
  addRe2(DYNAMO_TABLE, R"(^http\.<TAG_VALUE>\.dynamodb.(?:table|error)\.((<TAG_VALUE>)\.))",
         ".dynamodb.");

  // mongo.[<stat_prefix>.]collection.(<collection>.)query.*
  addTokenized(MONGO_COLLECTION, "mongo.*.collection.$.**.query.*");

  // mongo.[<stat_prefix>.]cmd.(<cmd>.)*
  addTokenized(MONGO_CMD, "mongo.*.cmd.$.**");

  // cluster.[<route_target_cluster>.]grpc.[<grpc_service>.](<grpc_method>.)*
  addTokenized(GRPC_BRIDGE_METHOD, "cluster.*.grpc.*.$.**");

  // http.[<stat_prefix>.]user_agent.(<user_agent>.)*
  addTokenized(HTTP_USER_AGENT, "http.*.user_agent.$.**");

  // vhost.[<virtual host name>.]vcluster.(<virtual_cluster_name>.)*
  addTokenized(VIRTUAL_CLUSTER, "vhost.*.vcluster.$.**");

  // http.[<stat_prefix>.]fault.(<downstream_cluster>.)*
  addTokenized(FAULT_DOWNSTREAM_CLUSTER, "http.*.fault.$.**");

  // listener.[<address>.]ssl.ciphers.(<cipher>)
  addRe2(SSL_CIPHER, R"(^listener\..*?\.ssl\.ciphers(\.(<CIPHER>))$)", ".ssl.ciphers.");

  // Curves and ciphers have the same pattern so they use the same regex.
  // listener.[<address>.]ssl.curves.(<curve>)
  addRe2(SSL_CURVE, R"(^<LISTENER_OR_CLUSTER_WITH_NAME>\.ssl\.curves(\.(<CIPHER>))$)",
         ".ssl.curves.");

  // Signing algorithms and ciphers have the same pattern so they use the same regex.
  // listener.[<address>.]ssl.sigalgs.(<algorithm>)
  addRe2(SSL_SIGALG, R"(^<LISTENER_OR_CLUSTER_WITH_NAME>\.ssl\.sigalgs(\.(<CIPHER>))$)",
         ".ssl.sigalgs.");

  // listener.[<address>.]ssl.versions.(<version>)
  addRe2(SSL_VERSION, R"(^<LISTENER_OR_CLUSTER_WITH_NAME>\.ssl\.versions(\.(<TLS_VERSION>))$)",
         ".ssl.versions.");

  // cluster.[<cluster_name>.]ssl.ciphers.(<cipher>)
  addRe2(SSL_CIPHER_SUITE, R"(^cluster\.<TAG_VALUE>\.ssl\.ciphers(\.(<CIPHER>))$)",
         ".ssl.ciphers.");

  // cluster.[<route_target_cluster>.]grpc.(<grpc_service>.)*
  addTokenized(GRPC_BRIDGE_SERVICE, "cluster.*.grpc.$.**");

  // tcp.(<stat_prefix>.)*
  addTokenized(TCP_PREFIX, "tcp.$.**");

  // udp.(<stat_prefix>.)*
  addTokenized(UDP_PREFIX, "udp.$.**");

  // auth.clientssl.(<stat_prefix>.)*
  addTokenized(CLIENTSSL_PREFIX, "auth.clientssl.$.**");

  // ratelimit.(<stat_prefix>.)*
  addTokenized(RATELIMIT_PREFIX, "ratelimit.$.**");

  // cluster.(<cluster_name>.)*
  addTokenized(CLUSTER_NAME, "cluster.$.**");

  // listener.[<address>.]http.(<stat_prefix>.)*
  // The <address> part can be anything here (.*?) for the sake of a simpler
  // internal state of the regex which performs better.
  addRe2(HTTP_CONN_MANAGER_PREFIX, R"(^listener\..*?\.http\.((<TAG_VALUE>)\.))", ".http.");

  // Extract ext_authz stat_prefix field
  // cluster.[<cluster>.]ext_authz.[<ext_authz_prefix>.]*
  addTokenized(EXT_AUTHZ_PREFIX, "cluster.*.ext_authz.$.**");
  // http.[<http_conn_mgr_prefix>.]ext_authz.[<ext_authz_prefix>.]*
  addTokenized(EXT_AUTHZ_PREFIX, "http.*.ext_authz.$.**");

  // http.(<stat_prefix>.)*
  addTokenized(HTTP_CONN_MANAGER_PREFIX, "http.$.**");

  // listener.<address|stat_prefix>.(worker_<id>.)*
  // listener_manager.(worker_<id>.)*
  // server.(worker_<id>.)*
  addRe2(
      WORKER_ID,
      R"(^(?:listener\.(?:<ADDRESS>|<TAG_VALUE>)\.|server\.|listener_manager\.)worker_((\d+)\.))",
      "");

  // listener.(<address|stat_prefix>.)*, but specifically excluding "admin"
  addRe2(LISTENER_ADDRESS, R"(^listener\.((<ADDRESS>|<TAG_VALUE>)\.))", "", "admin");

  // vhost.(<virtual host name>.)*
  addTokenized(VIRTUAL_HOST, "vhost.$.**");

  // mongo.(<stat_prefix>.)*
  addTokenized(MONGO_PREFIX, "mongo.$.**");

  // http.[<stat_prefix>.]rds.(<route_config_name>.)<base_stat>
  // Note: <route_config_name> can contain dots thus we have to maintain full
  // match.
  addRe2(RDS_ROUTE_CONFIG, R"(^http\.<TAG_VALUE>\.rds\.((<ROUTE_CONFIG_NAME>)\.)\w+?$)", ".rds.");

  // vhost.[<virtual host name>.]route.(<route_stat_prefix>.)*
  addTokenized(ROUTE, "vhost.*.route.$.**");

  // thrift.(<stat_prefix>.)*
  addTokenized(THRIFT_PREFIX, "thrift.$.**");

  // redis.(<stat_prefix>.)*
  addTokenized(REDIS_PREFIX, "redis.$.**");

  // (<stat_prefix>.).http_local_rate_limit.**
  addTokenized(LOCAL_HTTP_RATELIMIT_PREFIX, "$.http_local_rate_limit.**");

  // local_rate_limit.(<stat_prefix>.)
  addTokenized(LOCAL_NETWORK_RATELIMIT_PREFIX, "local_rate_limit.$.**");

  // listener_local_rate_limit.(<stat_prefix>.)
  addTokenized(LOCAL_LISTENER_RATELIMIT_PREFIX, "listener_local_ratelimit.$.**");

  // dns_filter.(<stat_prefix>.).**
  addTokenized(DNS_FILTER_PREFIX, "dns_filter.$.**");

  // connection_limit.(<stat_prefix>.)*
  addTokenized(CONNECTION_LIMIT_PREFIX, "connection_limit.$.**");

<<<<<<< HEAD
  // Signing algorithms and ciphers have the same pattern so they use the same regex.
  // listener.[<address>.]ssl.sigalgs.(<algorithm>)
  addRe2(TLS_CERTIFICATE, R"(^<LISTENER_OR_CLUSTER_WITH_NAME>\.ssl\.certificate(\.(<TAG_VALUE>))$)",
         ".ssl.certificate.");
=======
  // (<stat_prefix>.).rbac.**
  addTokenized(RBAC_PREFIX, "$.rbac.**");
>>>>>>> 241ac85f
}

void TagNameValues::addRe2(const std::string& name, const std::string& regex,
                           const std::string& substr, const std::string& negative_matching_value) {
  descriptor_vec_.emplace_back(
      Descriptor{name, expandRegex(regex), substr, negative_matching_value, Regex::Type::Re2});
}

void TagNameValues::addTokenized(const std::string& name, const std::string& tokens) {
  tokenized_descriptor_vec_.emplace_back(TokenizedDescriptor{name, tokens});
}

} // namespace Config
} // namespace Envoy<|MERGE_RESOLUTION|>--- conflicted
+++ resolved
@@ -205,15 +205,13 @@
   // connection_limit.(<stat_prefix>.)*
   addTokenized(CONNECTION_LIMIT_PREFIX, "connection_limit.$.**");
 
-<<<<<<< HEAD
+  // (<stat_prefix>.).rbac.**
+  addTokenized(RBAC_PREFIX, "$.rbac.**");
+
   // Signing algorithms and ciphers have the same pattern so they use the same regex.
   // listener.[<address>.]ssl.sigalgs.(<algorithm>)
   addRe2(TLS_CERTIFICATE, R"(^<LISTENER_OR_CLUSTER_WITH_NAME>\.ssl\.certificate(\.(<TAG_VALUE>))$)",
          ".ssl.certificate.");
-=======
-  // (<stat_prefix>.).rbac.**
-  addTokenized(RBAC_PREFIX, "$.rbac.**");
->>>>>>> 241ac85f
 }
 
 void TagNameValues::addRe2(const std::string& name, const std::string& regex,
