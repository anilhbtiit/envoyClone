// NOLINT(namespace-envoy)
<<<<<<< HEAD
constexpr char TEST_SERVER_ECDSA_CERT_HASH[] = "00:43:A3:BF:E1:36:BD:9A:D0:FE:FA:86:94:4B:F0:CC:55:"
                                               "64:F2:E8:75:6F:0D:FC:E1:F6:F2:54:6B:AB:D3:F6";
=======
constexpr char TEST_SERVER_ECDSA_CERT_HASH[] = "B1:A4:B5:39:F8:91:77:00:3E:3E:23:1D:F2:AD:78:34:85:"
                                               "D3:F0:D4:EF:D2:88:EA:B5:92:F7:71:E1:B8:0D:F5";
>>>>>>> baaa610f
<|MERGE_RESOLUTION|>--- conflicted
+++ resolved
@@ -1,8 +1,3 @@
 // NOLINT(namespace-envoy)
-<<<<<<< HEAD
-constexpr char TEST_SERVER_ECDSA_CERT_HASH[] = "00:43:A3:BF:E1:36:BD:9A:D0:FE:FA:86:94:4B:F0:CC:55:"
-                                               "64:F2:E8:75:6F:0D:FC:E1:F6:F2:54:6B:AB:D3:F6";
-=======
 constexpr char TEST_SERVER_ECDSA_CERT_HASH[] = "B1:A4:B5:39:F8:91:77:00:3E:3E:23:1D:F2:AD:78:34:85:"
-                                               "D3:F0:D4:EF:D2:88:EA:B5:92:F7:71:E1:B8:0D:F5";
->>>>>>> baaa610f
+                                               "D3:F0:D4:EF:D2:88:EA:B5:92:F7:71:E1:B8:0D:F5";