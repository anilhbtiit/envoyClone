--- conflicted
+++ resolved
@@ -34,20 +34,8 @@
     render_ = std::make_unique<StatsTextRender>(params_);
     break;
 #ifdef ENVOY_ADMIN_HTML
-<<<<<<< HEAD
   if (params_.active_html_) {
     return Http::Code::OK;
-=======
-  case StatsFormat::ActiveHtml:
-  case StatsFormat::Html: {
-    auto html_render = std::make_unique<StatsHtmlRender>(response_headers, response_, params_);
-    html_render->setupStatsPage(url_handler_fn_(), params_, response_);
-    render_ = std::move(html_render);
-    if (params_.format_ == StatsFormat::ActiveHtml) {
-      return Http::Code::OK;
-    }
-    break;
->>>>>>> 244a13c1
   }
 #endif
   case StatsFormat::Prometheus:
