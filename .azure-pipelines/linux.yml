--- conflicted
+++ resolved
@@ -4,15 +4,12 @@
     matrix:
       release:
         CI_TARGET: 'bazel.release'
-<<<<<<< HEAD
       asan:
         CI_TARGET: 'bazel.asan'
       tsan:
         CI_TARGET: 'bazel.tsan'
       coverage:
         CI_TARGET: 'bazel.coverage'
-=======
->>>>>>> 3b1a79f5
   dependsOn: [] # this removes the implicit dependency on previous stage and causes this to run in parallel.
   timeoutInMinutes: 360
   pool:
@@ -41,7 +38,6 @@
       BAZEL_REMOTE_INSTANCE: projects/envoy-ci/instances/default_instance
       GCP_SERVICE_ACCOUNT_KEY: $(GcpServiceAccountKey)
     displayName: "Run CI script"
-<<<<<<< HEAD
 
   - bash: |
       echo "disk space at end of build:"
@@ -61,6 +57,7 @@
   steps:
   - script: |
       ci/run_envoy_docker.sh '
+        set -e
         pip install -r tools/requirements.txt
         ci/do_ci.sh check_format
         ci/do_ci.sh check_repositories
@@ -70,17 +67,4 @@
     workingDirectory: $(Build.SourcesDirectory)
     env:
       ENVOY_DOCKER_BUILD_DIR: $(Build.StagingDirectory)
-    displayName: "Run CI script"
-=======
-
-  - bash: |
-      echo "disk space at end of build:"
-      df -h
-    displayName: "Check disk space at end"
-    condition: always()
-
-  - task: PublishBuildArtifacts@1
-    inputs:
-      pathtoPublish: "$(Build.StagingDirectory)/envoy"
-      artifactName: $(CI_TARGET)
->>>>>>> 3b1a79f5
+    displayName: "Run CI script"