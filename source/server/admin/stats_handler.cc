--- conflicted
+++ resolved
@@ -16,11 +16,6 @@
 
 #include "absl/strings/numbers.h"
 
-<<<<<<< HEAD
-#include "absl/strings/numbers.h"
-
-=======
->>>>>>> 958cdb1f
 namespace Envoy {
 namespace Server {
 
@@ -495,53 +490,6 @@
 }
 
 Admin::UrlHandler StatsHandler::statsHandler() {
-<<<<<<< HEAD
-  return {"/stats",
-          "Print server stats.",
-          MAKE_ADMIN_HANDLER(handlerStats),
-          false,
-          false,
-          {{Admin::ParamDescriptor::Type::Boolean, "usedonly",
-            "Only include stats that have been written by system since restart"},
-           {Admin::ParamDescriptor::Type::String, "filter",
-            "Regular expression (ecmascript) for filtering stats"},
-           {Admin::ParamDescriptor::Type::Enum,
-            "format",
-            "File format to use.",
-            {"html", "text", "json", "prometheus"}},
-           {Admin::ParamDescriptor::Type::Enum,
-            "type",
-            "Stat types to include.",
-            {AllLabel, CountersLabel, HistogramsLabel, GaugesLabel, TextReadoutsLabel}}}};
-}
-
-absl::string_view StatsHandler::typeToString(StatsHandler::Type type) {
-  static constexpr absl::string_view TextReadouts = "TextReadouts";
-  static constexpr absl::string_view Counters = "Counters";
-  static constexpr absl::string_view Gauges = "Gauges";
-  static constexpr absl::string_view Histograms = "Histograms";
-  static constexpr absl::string_view All = "All";
-
-  absl::string_view ret;
-  switch (type) {
-  case Type::TextReadouts:
-    ret = TextReadouts;
-    break;
-  case Type::Counters:
-    ret = Counters;
-    break;
-  case Type::Gauges:
-    ret = Gauges;
-    break;
-  case Type::Histograms:
-    ret = Histograms;
-    break;
-  case Type::All:
-    ret = All;
-    break;
-  }
-  return ret;
-=======
   return {
       "/stats",
       "print server stats",
@@ -564,7 +512,6 @@
         "histogram_buckets",
         "Histogram bucket display mode",
         {"cumulative", "disjoint", "none"}}}};
->>>>>>> 958cdb1f
 }
 
 } // namespace Server
