#pragma once

#include <chrono>
#include <cstdint>
#include <string>

#include "envoy/config/core/v3/http_uri.pb.h"
#include "envoy/config/core/v3/protocol.pb.h"
#include "envoy/grpc/status.h"
#include "envoy/http/codes.h"
#include "envoy/http/filter.h"
#include "envoy/http/message.h"
#include "envoy/http/metadata_interface.h"
#include "envoy/http/query_params.h"

#include "source/common/http/exception.h"
#include "source/common/http/status.h"

#include "absl/strings/string_view.h"
#include "absl/types/optional.h"
#include "nghttp2/nghttp2.h"

namespace Envoy {
namespace Http {
namespace Utility {

/**
 * Well-known HTTP ALPN values.
 */
class AlpnNameValues {
public:
  const std::string Http10 = "http/1.0";
  const std::string Http11 = "http/1.1";
  const std::string Http2 = "h2";
  const std::string Http2c = "h2c";
  const std::string Http3 = "h3";
};

using AlpnNames = ConstSingleton<AlpnNameValues>;

} // namespace Utility
} // namespace Http

namespace Http2 {
namespace Utility {

struct SettingsEntryHash {
  size_t operator()(const nghttp2_settings_entry& entry) const {
    return absl::Hash<decltype(entry.settings_id)>()(entry.settings_id);
  }
};

struct SettingsEntryEquals {
  bool operator()(const nghttp2_settings_entry& lhs, const nghttp2_settings_entry& rhs) const {
    return lhs.settings_id == rhs.settings_id;
  }
};

// Limits and defaults for `envoy::config::core::v3::Http2ProtocolOptions` protos.
struct OptionsLimits {
  // disable HPACK compression
  static const uint32_t MIN_HPACK_TABLE_SIZE = 0;
  // initial value from HTTP/2 spec, same as NGHTTP2_DEFAULT_HEADER_TABLE_SIZE from nghttp2
  static const uint32_t DEFAULT_HPACK_TABLE_SIZE = (1 << 12);
  // no maximum from HTTP/2 spec, use unsigned 32-bit maximum
  static const uint32_t MAX_HPACK_TABLE_SIZE = std::numeric_limits<uint32_t>::max();
  // TODO(jwfang): make this 0, the HTTP/2 spec minimum
  static const uint32_t MIN_MAX_CONCURRENT_STREAMS = 1;
  // defaults to maximum, same as nghttp2
  static const uint32_t DEFAULT_MAX_CONCURRENT_STREAMS = (1U << 31) - 1;
  // no maximum from HTTP/2 spec, total streams is unsigned 32-bit maximum,
  // one-side (client/server) is half that, and we need to exclude stream 0.
  // same as NGHTTP2_INITIAL_MAX_CONCURRENT_STREAMS from nghttp2
  static const uint32_t MAX_MAX_CONCURRENT_STREAMS = (1U << 31) - 1;

  // initial value from HTTP/2 spec, same as NGHTTP2_INITIAL_WINDOW_SIZE from nghttp2
  // NOTE: we only support increasing window size now, so this is also the minimum
  // TODO(jwfang): make this 0 to support decrease window size
  static const uint32_t MIN_INITIAL_STREAM_WINDOW_SIZE = (1 << 16) - 1;
  // initial value from HTTP/2 spec is 65535, but we want more (256MiB)
  static const uint32_t DEFAULT_INITIAL_STREAM_WINDOW_SIZE = 256 * 1024 * 1024;
  // maximum from HTTP/2 spec, same as NGHTTP2_MAX_WINDOW_SIZE from nghttp2
  static const uint32_t MAX_INITIAL_STREAM_WINDOW_SIZE = (1U << 31) - 1;

  // CONNECTION_WINDOW_SIZE is similar to STREAM_WINDOW_SIZE, but for connection-level window
  // TODO(jwfang): make this 0 to support decrease window size
  static const uint32_t MIN_INITIAL_CONNECTION_WINDOW_SIZE = (1 << 16) - 1;
  // nghttp2's default connection-level window equals to its stream-level,
  // our default connection-level window also equals to our stream-level
  static const uint32_t DEFAULT_INITIAL_CONNECTION_WINDOW_SIZE = 256 * 1024 * 1024;
  static const uint32_t MAX_INITIAL_CONNECTION_WINDOW_SIZE = (1U << 31) - 1;

  // Default limit on the number of outbound frames of all types.
  static const uint32_t DEFAULT_MAX_OUTBOUND_FRAMES = 10000;
  // Default limit on the number of outbound frames of types PING, SETTINGS and RST_STREAM.
  static const uint32_t DEFAULT_MAX_OUTBOUND_CONTROL_FRAMES = 1000;
  // Default limit on the number of consecutive inbound frames with an empty payload
  // and no end stream flag.
  static const uint32_t DEFAULT_MAX_CONSECUTIVE_INBOUND_FRAMES_WITH_EMPTY_PAYLOAD = 1;
  // Default limit on the number of inbound frames of type PRIORITY (per stream).
  static const uint32_t DEFAULT_MAX_INBOUND_PRIORITY_FRAMES_PER_STREAM = 100;
  // Default limit on the number of inbound frames of type WINDOW_UPDATE (per DATA frame sent).
  static const uint32_t DEFAULT_MAX_INBOUND_WINDOW_UPDATE_FRAMES_PER_DATA_FRAME_SENT = 10;
};

/**
 * Validates settings/options already set in |options| and initializes any remaining fields with
 * defaults.
 */
envoy::config::core::v3::Http2ProtocolOptions
initializeAndValidateOptions(const envoy::config::core::v3::Http2ProtocolOptions& options);

envoy::config::core::v3::Http2ProtocolOptions
initializeAndValidateOptions(const envoy::config::core::v3::Http2ProtocolOptions& options,
                             bool hcm_stream_error_set,
                             const Protobuf::BoolValue& hcm_stream_error);
} // namespace Utility
} // namespace Http2
namespace Http3 {
namespace Utility {

// Limits and defaults for `envoy::config::core::v3::Http3ProtocolOptions` protos.
struct OptionsLimits {
  // The same as kStreamReceiveWindowLimit in QUICHE which is the maximum supported by QUICHE.
  static const uint32_t DEFAULT_INITIAL_STREAM_WINDOW_SIZE = 16 * 1024 * 1024;
  // The same as kSessionReceiveWindowLimit in QUICHE which is the maximum supported by QUICHE.
  static const uint32_t DEFAULT_INITIAL_CONNECTION_WINDOW_SIZE = 24 * 1024 * 1024;
};

envoy::config::core::v3::Http3ProtocolOptions
initializeAndValidateOptions(const envoy::config::core::v3::Http3ProtocolOptions& options,
                             bool hcm_stream_error_set,
                             const Protobuf::BoolValue& hcm_stream_error);
} // namespace Utility
} // namespace Http3
namespace Http {
namespace Utility {

/**
 * Given a fully qualified URL, splits the string_view provided into scheme,
 * host and path with query parameters components.
 */
class Url {
public:
  bool initialize(absl::string_view absolute_url, bool is_connect_request);
  absl::string_view scheme() { return scheme_; }
  absl::string_view hostAndPort() { return host_and_port_; }
  absl::string_view pathAndQueryParams() { return path_and_query_params_; }

private:
  absl::string_view scheme_;
  absl::string_view host_and_port_;
  absl::string_view path_and_query_params_;
};

class PercentEncoding {
public:
  /**
   * Encodes string view to its percent encoded representation. Non-visible ASCII is always escaped,
   * in addition to a given list of reserved chars.
   *
   * @param value supplies string to be encoded.
   * @param reserved_chars list of reserved chars to escape. By default the escaped chars in
   *        https://github.com/grpc/grpc/blob/master/doc/PROTOCOL-HTTP2.md#responses are used.
   * @return std::string percent-encoded string.
   */
  static std::string encode(absl::string_view value, absl::string_view reserved_chars = "%");

  /**
   * Decodes string view from its percent encoded representation.
   * @param encoded supplies string to be decoded.
   * @return std::string decoded string https://tools.ietf.org/html/rfc3986#section-2.1.
   */
  static std::string decode(absl::string_view value);

private:
  // Encodes string view to its percent encoded representation, with start index.
  static std::string encode(absl::string_view value, const size_t index,
                            const absl::flat_hash_set<char>& reserved_char_set);
};

/**
 * Append to x-forwarded-for header.
 * @param headers supplies the headers to append to.
 * @param remote_address supplies the remote address to append.
 */
void appendXff(RequestHeaderMap& headers, const Network::Address::Instance& remote_address);

/**
 * Append to via header.
 * @param headers supplies the headers to append to.
 * @param via supplies the via header to append.
 */
void appendVia(RequestOrResponseHeaderMap& headers, const std::string& via);

/**
 * Creates an SSL (https) redirect path based on the input host and path headers.
 * @param headers supplies the request headers.
 * @return std::string the redirect path.
 */
std::string createSslRedirectPath(const RequestHeaderMap& headers);

/**
 * Parse a URL into query parameters.
 * @param url supplies the url to parse.
 * @return QueryParams the parsed parameters, if any.
 */
QueryParams parseQueryString(absl::string_view url);

/**
 * Parse a URL into query parameters.
 * @param url supplies the url to parse.
 * @return QueryParams the parsed and percent-decoded parameters, if any.
 */
QueryParams parseAndDecodeQueryString(absl::string_view url);

/**
 * Parse a a request body into query parameters.
 * @param body supplies the body to parse.
 * @return QueryParams the parsed parameters, if any.
 */
QueryParams parseFromBody(absl::string_view body);

/**
 * Parse query parameters from a URL or body.
 * @param data supplies the data to parse.
 * @param start supplies the offset within the data.
 * @param decode_params supplies the flag whether to percent-decode the parsed parameters (both name
 *        and value). Set to false to keep the parameters encoded.
 * @return QueryParams the parsed parameters, if any.
 */
QueryParams parseParameters(absl::string_view data, size_t start, bool decode_params);

/**
 * Finds the start of the query string in a path
 * @param path supplies a HeaderString& to search for the query string
 * @return absl::string_view starting at the beginning of the query string,
 *         or a string_view starting at the end of the path if there was
 *         no query string.
 */
absl::string_view findQueryStringStart(const HeaderString& path);

/**
 * Returns the path without the query string.
 * @param path supplies a HeaderString& possibly containing a query string.
 * @return std::string the path without query string.
 */
std::string stripQueryString(const HeaderString& path);

/**
 * Parse a particular value out of a cookie
 * @param headers supplies the headers to get the cookie from.
 * @param key the key for the particular cookie value to return
 * @return std::string the parsed cookie value, or "" if none exists
 **/
std::string parseCookieValue(const HeaderMap& headers, const std::string& key);

/**
 * Parse cookies from header into a map.
 * @param headers supplies the headers to get cookies from.
<<<<<<< HEAD
 * @return std::map cookie map.
 **/
std::map<std::string, std::string> parseCookies(const RequestHeaderMap& headers);
=======
 * @param key_filter predicate that returns true for every cookie key to be included.
 * @return absl::flat_hash_map cookie map.
 **/
absl::flat_hash_map<std::string, std::string>
parseCookies(const RequestHeaderMap& headers,
             const std::function<bool(absl::string_view)>& key_filter);

/**
 * Parse cookies from header into a map.
 * @param headers supplies the headers to get cookies from.
 * @return absl::flat_hash_map cookie map.
 **/
absl::flat_hash_map<std::string, std::string> parseCookies(const RequestHeaderMap& headers);
>>>>>>> 23c647da

/**
 * Parse a particular value out of a set-cookie
 * @param headers supplies the headers to get the set-cookie from.
 * @param key the key for the particular set-cookie value to return
 * @return std::string the parsed set-cookie value, or "" if none exists
 **/
std::string parseSetCookieValue(const HeaderMap& headers, const std::string& key);

/**
 * Produce the value for a Set-Cookie header with the given parameters.
 * @param key is the name of the cookie that is being set.
 * @param value the value to set the cookie to; this value is trusted.
 * @param path the path for the cookie, or the empty string to not set a path.
 * @param max_age the length of time for which the cookie is valid, or zero
 * @param httponly true if the cookie should have HttpOnly appended.
 * to create a session cookie.
 * @return std::string a valid Set-Cookie header value string
 */
std::string makeSetCookieValue(const std::string& key, const std::string& value,
                               const std::string& path, const std::chrono::seconds max_age,
                               bool httponly);

/**
 * Get the response status from the response headers.
 * @param headers supplies the headers to get the status from.
 * @return uint64_t the response code or throws an exception if the headers are invalid.
 */
uint64_t getResponseStatus(const ResponseHeaderMap& headers);

/**
 * Get the response status from the response headers.
 * @param headers supplies the headers to get the status from.
 * @return absl::optional<uint64_t> the response code or absl::nullopt if the headers are invalid.
 */
absl::optional<uint64_t> getResponseStatusNoThrow(const ResponseHeaderMap& headers);

/**
 * Determine whether these headers are a valid Upgrade request or response.
 * This function returns true if the following HTTP headers and values are present:
 * - Connection: Upgrade
 * - Upgrade: [any value]
 */
bool isUpgrade(const RequestOrResponseHeaderMap& headers);

/**
 * @return true if this is a CONNECT request with a :protocol header present, false otherwise.
 */
bool isH2UpgradeRequest(const RequestHeaderMap& headers);

/**
 * Determine whether this is a WebSocket Upgrade request.
 * This function returns true if the following HTTP headers and values are present:
 * - Connection: Upgrade
 * - Upgrade: websocket
 */
bool isWebSocketUpgradeRequest(const RequestHeaderMap& headers);

struct EncodeFunctions {
  // Function to modify locally generated response headers.
  std::function<void(ResponseHeaderMap& headers)> modify_headers_;
  // Function to rewrite locally generated response.
  std::function<void(ResponseHeaderMap& response_headers, Code& code, std::string& body,
                     absl::string_view& content_type)>
      rewrite_;
  // Function to encode response headers.
  std::function<void(ResponseHeaderMapPtr&& headers, bool end_stream)> encode_headers_;
  // Function to encode the response body.
  std::function<void(Buffer::Instance& data, bool end_stream)> encode_data_;
};

struct LocalReplyData {
  // Tells if this is a response to a gRPC request.
  bool is_grpc_;
  // Supplies the HTTP response code.
  Code response_code_;
  // Supplies the optional body text which is returned.
  absl::string_view body_text_;
  // gRPC status code to override the httpToGrpcStatus mapping with.
  const absl::optional<Grpc::Status::GrpcStatus> grpc_status_;
  // Tells if this is a response to a HEAD request.
  bool is_head_request_ = false;
};

/**
 * Create a locally generated response using filter callbacks.
 * @param is_reset boolean reference that indicates whether a stream has been reset. It is the
 *        responsibility of the caller to ensure that this is set to false if onDestroy()
 *        is invoked in the context of sendLocalReply().
 * @param callbacks supplies the filter callbacks to use.
 * @param local_reply_data struct which keeps data related to generate reply.
 */
void sendLocalReply(const bool& is_reset, StreamDecoderFilterCallbacks& callbacks,
                    const LocalReplyData& local_reply_data);

/**
 * Create a locally generated response using the provided lambdas.

 * @param is_reset boolean reference that indicates whether a stream has been reset. It is the
 *                 responsibility of the caller to ensure that this is set to false if onDestroy()
 *                 is invoked in the context of sendLocalReply().
 * @param encode_functions supplies the functions to encode response body and headers.
 * @param local_reply_data struct which keeps data related to generate reply.
 */
void sendLocalReply(const bool& is_reset, const EncodeFunctions& encode_functions,
                    const LocalReplyData& local_reply_data);

struct GetLastAddressFromXffInfo {
  // Last valid address pulled from the XFF header.
  Network::Address::InstanceConstSharedPtr address_;
  // Whether this address can be used to determine if it's an internal request.
  bool allow_trusted_address_checks_;
};

/**
 * Retrieves the last IPv4/IPv6 address in the x-forwarded-for header.
 * @param request_headers supplies the request headers.
 * @param num_to_skip specifies the number of addresses at the end of the XFF header
 *        to ignore when identifying the "last" address.
 * @return GetLastAddressFromXffInfo information about the last address in the XFF header.
 *         @see GetLastAddressFromXffInfo for more information.
 */
GetLastAddressFromXffInfo getLastAddressFromXFF(const Http::RequestHeaderMap& request_headers,
                                                uint32_t num_to_skip = 0);

/**
 * Remove any headers nominated by the Connection header
 * Sanitize the TE header if it contains unsupported values
 *
 * @param headers the client request headers
 * @return whether the headers were sanitized successfully
 */
bool sanitizeConnectionHeader(Http::RequestHeaderMap& headers);

/**
 * Get the string for the given http protocol.
 * @param protocol for which to return the string representation.
 * @return string representation of the protocol.
 */
const std::string& getProtocolString(const Protocol p);

/**
 * Return the scheme of the request.
 * For legacy code (envoy.reloadable_features.correct_scheme_and_xfp == false) this
 * will be the value of the X-Forwarded-Proto header value. By default it will
 * return the scheme if present, otherwise the value of X-Forwarded-Proto if
 * present.
 */
absl::string_view getScheme(const RequestHeaderMap& headers);

/**
 * Constructs the original URI sent from the client from
 * the request headers.
 * @param request headers from the original request
 * @param length to truncate the constructed URI's path
 */
std::string buildOriginalUri(const Http::RequestHeaderMap& request_headers,
                             absl::optional<uint32_t> max_path_length);

/**
 * Extract host and path from a URI. The host may contain port.
 * This function doesn't validate if the URI is valid. It only parses the URI with following
 * format: scheme://host/path.
 * @param the input URI string
 * @param the output host string.
 * @param the output path string.
 */
void extractHostPathFromUri(const absl::string_view& uri, absl::string_view& host,
                            absl::string_view& path);

/**
 * Takes a the path component from a file:/// URI and returns a local path for file access.
 * @param file_path if we have file:///foo/bar, the file_path is foo/bar. For file:///c:/foo/bar
 *                  it is c:/foo/bar. This is not prefixed with /.
 * @return std::string with absolute path for local access, e.g. /foo/bar, c:/foo/bar.
 */
std::string localPathFromFilePath(const absl::string_view& file_path);

/**
 * Prepare headers for a HttpUri.
 */
RequestMessagePtr prepareHeaders(const envoy::config::core::v3::HttpUri& http_uri);

/**
 * Serialize query-params into a string.
 */
std::string queryParamsToString(const QueryParams& query_params);

/**
 * Returns string representation of StreamResetReason.
 */
const std::string resetReasonToString(const Http::StreamResetReason reset_reason);

/**
 * Transforms the supplied headers from an HTTP/1 Upgrade request to an H2 style upgrade.
 * Changes the method to connection, moves the Upgrade to a :protocol header,
 * @param headers the headers to convert.
 */
void transformUpgradeRequestFromH1toH2(RequestHeaderMap& headers);

/**
 * Transforms the supplied headers from an HTTP/1 Upgrade response to an H2 style upgrade response.
 * Changes the 101 upgrade response to a 200 for the CONNECT response.
 * @param headers the headers to convert.
 */
void transformUpgradeResponseFromH1toH2(ResponseHeaderMap& headers);

/**
 * Transforms the supplied headers from an H2 "CONNECT"-with-:protocol-header to an HTTP/1 style
 * Upgrade response.
 * @param headers the headers to convert.
 */
void transformUpgradeRequestFromH2toH1(RequestHeaderMap& headers);

/**
 * Transforms the supplied headers from an H2 "CONNECT success" to an HTTP/1 style Upgrade response.
 * The caller is responsible for ensuring this only happens on upgraded streams.
 * @param headers the headers to convert.
 */
void transformUpgradeResponseFromH2toH1(ResponseHeaderMap& headers, absl::string_view upgrade);

/**
 * The non template implementation of resolveMostSpecificPerFilterConfig. see
 * resolveMostSpecificPerFilterConfig for docs.
 */
const Router::RouteSpecificFilterConfig*
resolveMostSpecificPerFilterConfigGeneric(const std::string& filter_name,
                                          const Router::RouteConstSharedPtr& route);

/**
 * Retrieves the route specific config. Route specific config can be in a few
 * places, that are checked in order. The first config found is returned. The
 * order is:
 * - the routeEntry() (for config that's applied on weighted clusters)
 * - the route
 * - and finally from the virtual host object (routeEntry()->virtualhost()).
 *
 * To use, simply:
 *
 *     const auto* config =
 *         Utility::resolveMostSpecificPerFilterConfig<ConcreteType>(FILTER_NAME,
 * stream_callbacks_.route());
 *
 * See notes about config's lifetime below.
 *
 * @param filter_name The name of the filter who's route config should be
 * fetched.
 * @param route The route to check for route configs. nullptr routes will
 * result in nullptr being returned.
 *
 * @return The route config if found. nullptr if not found. The returned
 * pointer's lifetime is the same as the route parameter.
 */
template <class ConfigType>
const ConfigType* resolveMostSpecificPerFilterConfig(const std::string& filter_name,
                                                     const Router::RouteConstSharedPtr& route) {
  static_assert(std::is_base_of<Router::RouteSpecificFilterConfig, ConfigType>::value,
                "ConfigType must be a subclass of Router::RouteSpecificFilterConfig");
  if (!route) {
    return nullptr;
  }
  return dynamic_cast<const ConfigType*>(route->mostSpecificPerFilterConfig(filter_name));
}

/**
 * Merge all the available per route filter configs into one. To perform the merge,
 * the reduce function will be called on each two configs until a single merged config is left.
 *
 * @param reduce The first argument for this function will be the config from the previous level
 * and the second argument is the config from the current level (the more specific one). The
 * function should merge the second argument into the first argument.
 *
 * @return The merged config.
 */
template <class ConfigType>
absl::optional<ConfigType>
getMergedPerFilterConfig(const std::string& filter_name, const Router::RouteConstSharedPtr& route,
                         std::function<void(ConfigType&, const ConfigType&)> reduce) {
  static_assert(std::is_copy_constructible<ConfigType>::value,
                "ConfigType must be copy constructible");

  absl::optional<ConfigType> merged;

  if (route) {
    route->traversePerFilterConfig(
        filter_name, [&reduce, &merged](const Router::RouteSpecificFilterConfig& cfg) {
          const ConfigType* typed_cfg = dynamic_cast<const ConfigType*>(&cfg);
          if (!merged) {
            merged.emplace(*typed_cfg);
          } else {
            reduce(merged.value(), *typed_cfg);
          }
        });
  }

  return merged;
}

struct AuthorityAttributes {
  // whether parsed authority is pure ip address(IPv4/IPv6), if it is true
  // passed that are not FQDN
  bool is_ip_address_{};

  // If parsed authority has host, that is stored here.
  absl::string_view host_;

  // If parsed authority has port, that is stored here.
  absl::optional<uint16_t> port_;
};

/**
 * Parse passed authority, and get that is valid FQDN or IPv4/IPv6 address, hostname and port-name.
 * @param host host/authority
 * @param default_port If passed authority does not have port, this value is returned
 * @return hostname parse result. that includes whether host is IP Address, hostname and port-name
 */
AuthorityAttributes parseAuthority(absl::string_view host);
} // namespace Utility
} // namespace Http
} // namespace Envoy<|MERGE_RESOLUTION|>--- conflicted
+++ resolved
@@ -258,11 +258,6 @@
 /**
  * Parse cookies from header into a map.
  * @param headers supplies the headers to get cookies from.
-<<<<<<< HEAD
- * @return std::map cookie map.
- **/
-std::map<std::string, std::string> parseCookies(const RequestHeaderMap& headers);
-=======
  * @param key_filter predicate that returns true for every cookie key to be included.
  * @return absl::flat_hash_map cookie map.
  **/
@@ -276,7 +271,6 @@
  * @return absl::flat_hash_map cookie map.
  **/
 absl::flat_hash_map<std::string, std::string> parseCookies(const RequestHeaderMap& headers);
->>>>>>> 23c647da
 
 /**
  * Parse a particular value out of a set-cookie
