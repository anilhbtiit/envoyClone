--- conflicted
+++ resolved
@@ -47,16 +47,9 @@
         "//source/common/filesystem:watcher_lib",
         "//source/common/network:connection_lib",
         "//source/common/network:listener_lib",
-<<<<<<< HEAD
         "//source/common/network/dns_resolver:dns_factory_interface",
-    ],
-=======
         "@envoy_api//envoy/config/overload/v3:pkg_cc_proto",
-    ] + select({
-        "//bazel:apple": ["//source/common/network:apple_dns_lib"],
-        "//conditions:default": [],
-    }),
->>>>>>> e31bc1ed
+    ],
 )
 
 envoy_cc_library(
