licenses(["notice"])  # Apache 2

load(
    "//bazel:envoy_build_system.bzl",
    "envoy_cc_library",
    "envoy_package",
    "envoy_proto_library",
)

envoy_package()

envoy_cc_library(
    name = "cds_api_lib",
    srcs = ["cds_api_impl.cc"],
    hdrs = ["cds_api_impl.h"],
    deps = [
        ":cds_subscription_lib",
        "//include/envoy/config:subscription_interface",
        "//include/envoy/event:dispatcher_interface",
        "//include/envoy/local_info:local_info_interface",
        "//source/common/common:cleanup_lib",
        "//source/common/common:logger_lib",
        "//source/common/config:resources_lib",
        "//source/common/config:subscription_factory_lib",
        "//source/common/config:utility_lib",
        "//source/common/protobuf:utility_lib",
        "@envoy_api//envoy/api/v2:cds_cc",
    ],
)

envoy_cc_library(
    name = "cds_subscription_lib",
    srcs = ["cds_subscription.cc"],
    hdrs = ["cds_subscription.h"],
    deps = [
        "//include/envoy/config:subscription_interface",
        "//include/envoy/event:dispatcher_interface",
        "//include/envoy/json:json_object_interface",
        "//include/envoy/local_info:local_info_interface",
        "//source/common/common:assert_lib",
        "//source/common/common:logger_lib",
        "//source/common/config:cds_json_lib",
        "//source/common/config:utility_lib",
        "//source/common/http:headers_lib",
        "//source/common/http:rest_api_fetcher_lib",
        "//source/common/json:config_schemas_lib",
        "//source/common/json:json_loader_lib",
        "@envoy_api//envoy/api/v2:cds_cc",
    ],
)

envoy_cc_library(
    name = "cluster_manager_lib",
    srcs = ["cluster_manager_impl.cc"],
    hdrs = ["cluster_manager_impl.h"],
    deps = [
        ":cds_api_lib",
        ":load_balancer_lib",
        ":load_stats_reporter_lib",
        ":ring_hash_lb_lib",
        ":subset_lb_lib",
        "//include/envoy/event:dispatcher_interface",
        "//include/envoy/http:codes_interface",
        "//include/envoy/local_info:local_info_interface",
        "//include/envoy/network:dns_interface",
        "//include/envoy/runtime:runtime_interface",
        "//include/envoy/ssl:context_manager_interface",
        "//include/envoy/thread_local:thread_local_interface",
        "//include/envoy/upstream:cluster_manager_interface",
        "//source/common/common:enum_to_int",
        "//source/common/common:utility_lib",
        "//source/common/config:cds_json_lib",
        "//source/common/config:grpc_mux_lib",
        "//source/common/config:utility_lib",
        "//source/common/filesystem:filesystem_lib",
        "//source/common/grpc:async_client_manager_lib",
        "//source/common/http:async_client_lib",
        "//source/common/http/http1:conn_pool_lib",
        "//source/common/http/http2:conn_pool_lib",
        "//source/common/network:resolver_lib",
        "//source/common/network:utility_lib",
        "//source/common/protobuf:utility_lib",
        "//source/common/router:shadow_writer_lib",
        "//source/common/upstream:upstream_lib",
        "@envoy_api//envoy/api/v2/core:base_cc",
    ],
)

envoy_cc_library(
    name = "edf_scheduler_lib",
    hdrs = ["edf_scheduler.h"],
    deps = ["//source/common/common:assert_lib"],
)

envoy_cc_library(
    name = "health_checker_base_lib",
    srcs = ["health_checker_base_impl.cc"],
    hdrs = ["health_checker_base_impl.h"],
    deps = [
        "//include/envoy/upstream:health_checker_interface",
        "//source/common/router:router_lib",
        "@envoy_api//envoy/api/v2/core:health_check_cc",
    ],
)

envoy_cc_library(
    name = "health_checker_lib",
    srcs = ["health_checker_impl.cc"],
    hdrs = ["health_checker_impl.h"],
    external_deps = [
        "grpc_health_proto",
    ],
    deps = [
        ":health_checker_base_lib",
        "//source/common/grpc:codec_lib",
        "//source/common/http:codec_client_lib",
        "//source/common/upstream:host_utility_lib",
        # TODO(mattklein123): The following should not be required once we allow pluggable health
        # checkers.
        "//source/extensions/filters/network/redis_proxy:conn_pool_lib",
    ],
)

envoy_cc_library(
    name = "host_utility_lib",
    srcs = ["host_utility.cc"],
    hdrs = ["host_utility.h"],
    deps = ["//include/envoy/upstream:upstream_interface"],
)

envoy_cc_library(
    name = "load_balancer_lib",
    srcs = ["load_balancer_impl.cc"],
    hdrs = ["load_balancer_impl.h"],
    deps = [
        ":edf_scheduler_lib",
        "//include/envoy/runtime:runtime_interface",
        "//include/envoy/stats:stats_interface",
        "//include/envoy/upstream:load_balancer_interface",
        "//include/envoy/upstream:upstream_interface",
        "//source/common/common:assert_lib",
        "//source/common/protobuf:utility_lib",
    ],
)

envoy_cc_library(
    name = "load_stats_reporter_lib",
    srcs = ["load_stats_reporter.cc"],
    hdrs = ["load_stats_reporter.h"],
    deps = [
        "//include/envoy/event:dispatcher_interface",
        "//include/envoy/stats:stats_macros",
        "//include/envoy/upstream:cluster_manager_interface",
        "//source/common/common:logger_lib",
        "//source/common/grpc:async_client_lib",
        "@envoy_api//envoy/service/load_stats/v2:lrs_cc",
    ],
)

envoy_cc_library(
    name = "locality_lib",
    hdrs = ["locality.h"],
    deps = [
        "//source/common/protobuf:utility_lib",
        "@envoy_api//envoy/api/v2/core:base_cc",
    ],
)

envoy_cc_library(
    name = "logical_dns_cluster_lib",
    srcs = ["logical_dns_cluster.cc"],
    hdrs = ["logical_dns_cluster.h"],
    deps = [
        ":upstream_includes",
        "//include/envoy/thread_local:thread_local_interface",
        "//source/common/common:empty_string",
        "//source/common/config:utility_lib",
        "//source/common/network:address_lib",
        "//source/common/network:utility_lib",
        "//source/common/protobuf",
        "//source/common/protobuf:utility_lib",
    ],
)

envoy_cc_library(
    name = "original_dst_cluster_lib",
    srcs = ["original_dst_cluster.cc"],
    hdrs = ["original_dst_cluster.h"],
    deps = [
        ":upstream_includes",
        "//source/common/common:empty_string",
        "//source/common/network:address_lib",
        "//source/common/network:utility_lib",
    ],
)

envoy_cc_library(
    name = "outlier_detection_lib",
    srcs = ["outlier_detection_impl.cc"],
    hdrs = ["outlier_detection_impl.h"],
    deps = [
        "//include/envoy/access_log:access_log_interface",
        "//include/envoy/event:dispatcher_interface",
        "//include/envoy/event:timer_interface",
        "//include/envoy/runtime:runtime_interface",
        "//include/envoy/upstream:outlier_detection_interface",
        "//include/envoy/upstream:upstream_interface",
        "//source/common/common:assert_lib",
        "//source/common/common:utility_lib",
        "//source/common/http:codes_lib",
        "//source/common/protobuf",
        "@envoy_api//envoy/api/v2:cds_cc",
    ],
)

envoy_cc_library(
    name = "resource_manager_lib",
    hdrs = ["resource_manager_impl.h"],
    deps = [
        "//include/envoy/runtime:runtime_interface",
        "//include/envoy/upstream:resource_manager_interface",
        "//source/common/common:assert_lib",
    ],
)

envoy_cc_library(
    name = "thread_aware_lb_lib",
    srcs = ["thread_aware_lb_impl.cc"],
    hdrs = ["thread_aware_lb_impl.h"],
    deps = [
        ":load_balancer_lib",
    ],
)

envoy_cc_library(
    name = "maglev_lb_lib",
    srcs = ["maglev_lb.cc"],
    hdrs = ["maglev_lb.h"],
    deps = [
        ":thread_aware_lb_lib",
        ":upstream_lib",
    ],
)

envoy_cc_library(
    name = "ring_hash_lb_lib",
    srcs = ["ring_hash_lb.cc"],
    hdrs = ["ring_hash_lb.h"],
    deps = [
        ":thread_aware_lb_lib",
        "//source/common/common:logger_lib",
    ],
)

envoy_cc_library(
    name = "eds_lib",
    srcs = ["eds.cc"],
    hdrs = ["eds.h"],
    deps = [
        ":locality_lib",
        ":sds_subscription_lib",
        ":upstream_includes",
        "//include/envoy/config:grpc_mux_interface",
        "//include/envoy/config:subscription_interface",
        "//include/envoy/local_info:local_info_interface",
        "//source/common/config:metadata_lib",
        "//source/common/config:subscription_factory_lib",
        "//source/common/config:utility_lib",
        "//source/common/network:address_lib",
        "//source/common/network:resolver_lib",
        "//source/common/network:utility_lib",
        "//source/common/protobuf:utility_lib",
        "@envoy_api//envoy/api/v2:eds_cc",
        "@envoy_api//envoy/api/v2/core:base_cc",
        "@envoy_api//envoy/api/v2/endpoint:endpoint_cc",
    ],
)

envoy_cc_library(
    name = "sds_subscription_lib",
    srcs = ["sds_subscription.cc"],
    hdrs = ["sds_subscription.h"],
    deps = [
        "//include/envoy/config:subscription_interface",
        "//source/common/common:assert_lib",
        "//source/common/config:metadata_lib",
        "//source/common/config:utility_lib",
        "//source/common/http:headers_lib",
        "//source/common/http:rest_api_fetcher_lib",
        "//source/common/json:config_schemas_lib",
        "//source/common/json:json_loader_lib",
        "//source/common/protobuf",
        "//source/common/router:router_lib",
        "@envoy_api//envoy/api/v2:eds_cc",
        "@envoy_api//envoy/api/v2/core:base_cc",
        "@envoy_api//envoy/api/v2/endpoint:endpoint_cc",
    ],
)

envoy_cc_library(
    name = "subset_lb_lib",
    srcs = ["subset_lb.cc"],
    hdrs = ["subset_lb.h"],
    deps = [
        ":load_balancer_lib",
        ":maglev_lb_lib",
        ":ring_hash_lb_lib",
        ":upstream_lib",
        "//include/envoy/runtime:runtime_interface",
        "//include/envoy/upstream:load_balancer_interface",
        "//source/common/common:assert_lib",
        "//source/common/common:logger_lib",
        "//source/common/config:metadata_lib",
        "//source/common/protobuf",
        "//source/common/protobuf:utility_lib",
    ],
)

envoy_cc_library(
    name = "upstream_lib",
    srcs = ["upstream_impl.cc"],
    deps = [
        ":eds_lib",
        ":health_checker_lib",
        ":logical_dns_cluster_lib",
        ":original_dst_cluster_lib",
        ":upstream_includes",
        "//include/envoy/event:dispatcher_interface",
        "//include/envoy/event:timer_interface",
        "//include/envoy/network:dns_interface",
        "//include/envoy/ssl:context_interface",
        "//include/envoy/upstream:health_checker_interface",
        "//source/common/common:enum_to_int",
        "//source/common/common:utility_lib",
        "//source/common/config:protocol_json_lib",
        "//source/common/config:tls_context_json_lib",
        "//source/common/http:utility_lib",
        "//source/common/network:address_lib",
        "//source/common/network:resolver_lib",
        "//source/common/network:socket_option_lib",
        "//source/common/network:tcp_keepalive_option_lib",
        "//source/common/network:utility_lib",
        "//source/common/protobuf",
        "//source/common/protobuf:utility_lib",
        "//source/extensions/transport_sockets:well_known_names",
        "@envoy_api//envoy/api/v2/core:base_cc",
    ],
)

envoy_cc_library(
    name = "upstream_includes",
    hdrs = ["upstream_impl.h"],
    deps = [
        ":load_balancer_lib",
        ":outlier_detection_lib",
        ":resource_manager_lib",
        "//include/envoy/event:timer_interface",
        "//include/envoy/local_info:local_info_interface",
        "//include/envoy/network:dns_interface",
        "//include/envoy/runtime:runtime_interface",
        "//include/envoy/server:transport_socket_config_interface",
        "//include/envoy/ssl:context_manager_interface",
        "//include/envoy/thread_local:thread_local_interface",
        "//include/envoy/upstream:cluster_manager_interface",
        "//include/envoy/upstream:health_checker_interface",
        "//include/envoy/upstream:load_balancer_interface",
        "//include/envoy/upstream:upstream_interface",
        "//source/common/common:callback_impl_lib",
        "//source/common/common:enum_to_int",
        "//source/common/common:logger_lib",
        "//source/common/config:metadata_lib",
<<<<<<< HEAD
        "//source/common/config:well_known_names",
        "//source/common/network:tcp_keepalive_option_lib",
=======
>>>>>>> 2244a56d
        "//source/common/stats:stats_lib",
        "//source/common/upstream:locality_lib",
        "@envoy_api//envoy/api/v2/core:base_cc",
        "@envoy_api//envoy/api/v2/endpoint:endpoint_cc",
    ],
)<|MERGE_RESOLUTION|>--- conflicted
+++ resolved
@@ -369,11 +369,7 @@
         "//source/common/common:enum_to_int",
         "//source/common/common:logger_lib",
         "//source/common/config:metadata_lib",
-<<<<<<< HEAD
-        "//source/common/config:well_known_names",
         "//source/common/network:tcp_keepalive_option_lib",
-=======
->>>>>>> 2244a56d
         "//source/common/stats:stats_lib",
         "//source/common/upstream:locality_lib",
         "@envoy_api//envoy/api/v2/core:base_cc",
