--- conflicted
+++ resolved
@@ -49,24 +49,6 @@
 
   auto route_config_after_this_update =
       std::make_unique<envoy::config::route::v3::RouteConfiguration>();
-<<<<<<< HEAD
-  route_config_before_this_update->CopyFrom(*route_config_proto_);
-  rebuildRouteConfig(rds_virtual_hosts_, *vhds_virtual_hosts_, *route_config_proto_);
-  ConfigConstSharedPtr new_config;
-
-  TRY_ASSERT_MAIN_THREAD {
-    new_config = std::make_shared<ConfigImpl>(
-        *route_config_proto_, factory_context_,
-        factory_context_.messageValidationContext().dynamicValidationVisitor(), false);
-  }
-  END_TRY
-  catch (const Envoy::EnvoyException& e) {
-    // revert the changes that failed validation
-    vhds_virtual_hosts_ = std::move(vhosts_before_this_update);
-    route_config_proto_ = std::move(route_config_before_this_update);
-    throw;
-  }
-=======
   route_config_after_this_update->CopyFrom(*route_config_proto_);
   rebuildRouteConfig(rds_virtual_hosts_, *vhosts_after_this_update,
                      *route_config_after_this_update);
@@ -74,7 +56,6 @@
   auto new_config = std::make_shared<ConfigImpl>(
       *route_config_after_this_update, factory_context_,
       factory_context_.messageValidationContext().dynamicValidationVisitor(), false);
->>>>>>> 3bddd1a8
 
   // No exception, route_config_after_this_update is valid, can update the state.
   vhds_virtual_hosts_ = std::move(vhosts_after_this_update);
