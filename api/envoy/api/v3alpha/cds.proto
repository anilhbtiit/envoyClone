--- conflicted
+++ resolved
@@ -578,23 +578,8 @@
   // Optional :ref:`circuit breaking <arch_overview_circuit_break>` for the cluster.
   cluster.CircuitBreakers circuit_breakers = 10;
 
-<<<<<<< HEAD
-  // Additional options when handling HTTP requests. These options will be applicable to both
-  // HTTP1 and HTTP2 requests.
-=======
-  // The TLS configuration for connections to the upstream cluster. If no TLS
-  // configuration is specified, TLS will not be used for new connections.
-  //
-  // .. attention::
-  //
-  //   Server certificate verification is not enabled by default. Configure
-  //   :ref:`trusted_ca<envoy_api_field_auth.CertificateValidationContext.trusted_ca>` to enable
-  //   verification.
-  auth.UpstreamTlsContext tls_context = 11;
-
   // Additional options when handling HTTP requests upstream. These options will be applicable to
   // both HTTP1 and HTTP2 requests.
->>>>>>> c9af58c0
   core.HttpProtocolOptions common_http_protocol_options = 29;
 
   // Additional options when handling HTTP1 requests.
