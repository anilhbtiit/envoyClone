#pragma once

#include <chrono>
#include <cstdint>
#include <string>

#include "envoy/common/exception.h"
#include "envoy/server/options.h"
#include "envoy/stats/stats_options.h"

#include "common/common/logger.h"
#include "common/stats/stats_options_impl.h"

#include "spdlog/spdlog.h"

namespace Envoy {
/**
 * Implementation of Server::Options.
 */
class OptionsImpl : public Server::Options, protected Logger::Loggable<Logger::Id::config> {
public:
  /**
   * Parameters are max_num_stats, max_stat_name_len, hot_restart_enabled
   */
  typedef std::function<std::string(uint64_t, uint64_t, bool)> HotRestartVersionCb;

  /**
   * @throw NoServingException if Envoy has already done everything specified by the argv (e.g.
   *        print the hot restart version) and it's time to exit without serving HTTP traffic. The
   *        caller should exit(0) after any necessary cleanup.
   * @throw MalformedArgvException if something is wrong with the arguments (invalid flag or flag
   *        value). The caller should call exit(1) after any necessary cleanup.
   */
  OptionsImpl(int argc, const char* const* argv, const HotRestartVersionCb& hot_restart_version_cb,
              spdlog::level::level_enum default_log_level);

  // Test constructor; creates "reasonable" defaults, but desired values should be set explicitly.
  OptionsImpl(const std::string& service_cluster, const std::string& service_node,
              const std::string& service_zone, spdlog::level::level_enum log_level);

  // Setters for option fields. These are not part of the Options interface.
  void setBaseId(uint64_t base_id) { base_id_ = base_id; };
  void setConcurrency(uint32_t concurrency) { concurrency_ = concurrency; }
  void setConfigPath(const std::string& config_path) { config_path_ = config_path; }
  void setConfigYaml(const std::string& config_yaml) { config_yaml_ = config_yaml; }
  void setAdminAddressPath(const std::string& admin_address_path) {
    admin_address_path_ = admin_address_path;
  }
  void setLocalAddressIpVersion(Network::Address::IpVersion local_address_ip_version) {
    local_address_ip_version_ = local_address_ip_version;
  }
  void setDrainTime(std::chrono::seconds drain_time) { drain_time_ = drain_time; }
  void setLogLevel(spdlog::level::level_enum log_level) { log_level_ = log_level; }
  void setLogFormat(const std::string& log_format) { log_format_ = log_format; }
  void setLogPath(const std::string& log_path) { log_path_ = log_path; }
  void setParentShutdownTime(std::chrono::seconds parent_shutdown_time) {
    parent_shutdown_time_ = parent_shutdown_time;
  }
  void setRestartEpoch(uint64_t restart_epoch) { restart_epoch_ = restart_epoch; }
  void setMode(Server::Mode mode) { mode_ = mode; }
  void setFileFlushIntervalMsec(std::chrono::milliseconds file_flush_interval_msec) {
    file_flush_interval_msec_ = file_flush_interval_msec;
  }
  void setServiceClusterName(const std::string& service_cluster) {
    service_cluster_ = service_cluster;
  }
  void setServiceNodeName(const std::string& service_node) { service_node_ = service_node; }
  void setServiceZone(const std::string& service_zone) { service_zone_ = service_zone; }
  void setMaxStats(uint64_t max_stats) { max_stats_ = max_stats; }
  void setStatsOptions(Stats::StatsOptionsImpl stats_options) { stats_options_ = stats_options; }
  void setHotRestartDisabled(bool hot_restart_disabled) {
    hot_restart_disabled_ = hot_restart_disabled;
  }
  void setSignalHandling(bool signal_handling_enabled) {
    signal_handling_enabled_ = signal_handling_enabled;
  }
  void setCpusetThreads(bool cpuset_threads_enabled) { cpuset_threads_ = cpuset_threads_enabled; }

  // Server::Options
  uint64_t baseId() const override { return base_id_; }
  uint32_t concurrency() const override { return concurrency_; }
  const std::string& configPath() const override { return config_path_; }
  const std::string& configYaml() const override { return config_yaml_; }
  const std::string& adminAddressPath() const override { return admin_address_path_; }
  Network::Address::IpVersion localAddressIpVersion() const override {
    return local_address_ip_version_;
  }
  std::chrono::seconds drainTime() const override { return drain_time_; }
  spdlog::level::level_enum logLevel() const override { return log_level_; }
  const std::vector<std::pair<std::string, spdlog::level::level_enum>>&
  componentLogLevels() const override {
    return component_log_levels_;
  }
  const std::string& logFormat() const override { return log_format_; }
  const std::string& logPath() const override { return log_path_; }
  std::chrono::seconds parentShutdownTime() const override { return parent_shutdown_time_; }
  uint64_t restartEpoch() const override { return restart_epoch_; }
  Server::Mode mode() const override { return mode_; }
  std::chrono::milliseconds fileFlushIntervalMsec() const override {
    return file_flush_interval_msec_;
  }
  const std::string& serviceClusterName() const override { return service_cluster_; }
  const std::string& serviceNodeName() const override { return service_node_; }
  const std::string& serviceZone() const override { return service_zone_; }
  uint64_t maxStats() const override { return max_stats_; }
  const Stats::StatsOptions& statsOptions() const override { return stats_options_; }
  bool hotRestartDisabled() const override { return hot_restart_disabled_; }
  bool signalHandlingEnabled() const override { return signal_handling_enabled_; }
  bool mutexTracingEnabled() const override { return mutex_tracing_enabled_; }
  bool libeventBufferEnabled() const override { return libevent_buffer_enabled_; }
  virtual Server::CommandLineOptionsPtr toCommandLineOptions() const override;
  void parseComponentLogLevels(const std::string& component_log_levels);
  bool cpusetThreadsEnabled() const override { return cpuset_threads_; }
  uint32_t count() const;

private:
  void logError(const std::string& error) const;

  uint64_t base_id_;
  uint32_t concurrency_;
  std::string config_path_;
  std::string config_yaml_;
  bool allow_unknown_fields_{false};
  std::string admin_address_path_;
  Network::Address::IpVersion local_address_ip_version_;
  spdlog::level::level_enum log_level_;
  std::vector<std::pair<std::string, spdlog::level::level_enum>> component_log_levels_;
  std::string component_log_level_str_;
  std::string log_format_;
  std::string log_path_;
  uint64_t restart_epoch_;
  std::string service_cluster_;
  std::string service_node_;
  std::string service_zone_;
  std::chrono::milliseconds file_flush_interval_msec_;
  std::chrono::seconds drain_time_;
  std::chrono::seconds parent_shutdown_time_;
  Server::Mode mode_;
  uint64_t max_stats_;
  Stats::StatsOptionsImpl stats_options_;
  bool hot_restart_disabled_;
  bool signal_handling_enabled_;
  bool mutex_tracing_enabled_;
<<<<<<< HEAD
  bool libevent_buffer_enabled_;
=======
  bool cpuset_threads_;
>>>>>>> 62b38d54
  uint32_t count_;
};

/**
 * Thrown when an OptionsImpl was not constructed because all of Envoy's work is done (for example,
 * it was started with --help and it's already printed a help message) so all that's left to do is
 * exit successfully.
 */
class NoServingException : public EnvoyException {
public:
  NoServingException() : EnvoyException("NoServingException") {}
};

/**
 * Thrown when an OptionsImpl was not constructed because the argv was invalid.
 */
class MalformedArgvException : public EnvoyException {
public:
  MalformedArgvException(const std::string& what) : EnvoyException(what) {}
};

} // namespace Envoy<|MERGE_RESOLUTION|>--- conflicted
+++ resolved
@@ -141,11 +141,8 @@
   bool hot_restart_disabled_;
   bool signal_handling_enabled_;
   bool mutex_tracing_enabled_;
-<<<<<<< HEAD
+  bool cpuset_threads_;
   bool libevent_buffer_enabled_;
-=======
-  bool cpuset_threads_;
->>>>>>> 62b38d54
   uint32_t count_;
 };
 
