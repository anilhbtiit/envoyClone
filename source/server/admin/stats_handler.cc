#include "source/server/admin/stats_handler.h"

#include <functional>
#include <vector>

#include "envoy/admin/v3/mutex_stats.pb.h"

#include "source/common/common/empty_string.h"
#include "source/common/html/utility.h"
#include "source/common/http/headers.h"
#include "source/common/http/utility.h"
#include "source/server/admin/admin_html_generator.h"
#include "source/server/admin/prometheus_stats.h"
#include "source/server/admin/utils.h"

#include "absl/strings/numbers.h"

namespace Envoy {
namespace Server {

namespace {

constexpr absl::string_view AllLabel = "All";
constexpr absl::string_view CountersLabel = "Counters";
constexpr absl::string_view GaugesLabel = "Gauges";
constexpr absl::string_view HistogramsLabel = "Histograms";
constexpr absl::string_view TextReadoutsLabel = "TextReadouts";

} // namespace

const uint64_t RecentLookupsCapacity = 100;

StatsHandler::StatsHandler(Server::Instance& server) : HandlerContextBase(server) {}

Http::Code StatsHandler::handlerResetCounters(absl::string_view, Http::ResponseHeaderMap&,
                                              Buffer::Instance& response, AdminStream&) {
  for (const Stats::CounterSharedPtr& counter : server_.stats().counters()) {
    counter->reset();
  }
  server_.stats().symbolTable().clearRecentLookups();
  response.add("OK\n");
  return Http::Code::OK;
}

Http::Code StatsHandler::handlerStatsRecentLookups(absl::string_view, Http::ResponseHeaderMap&,
                                                   Buffer::Instance& response, AdminStream&) {
  Stats::SymbolTable& symbol_table = server_.stats().symbolTable();
  std::string table;
  const uint64_t total =
      symbol_table.getRecentLookups([&table](absl::string_view name, uint64_t count) {
        table += fmt::format("{:8d} {}\n", count, name);
      });
  if (table.empty() && symbol_table.recentLookupCapacity() == 0) {
    table = "Lookup tracking is not enabled. Use /stats/recentlookups/enable to enable.\n";
  } else {
    response.add("   Count Lookup\n");
  }
  response.add(absl::StrCat(table, "\ntotal: ", total, "\n"));
  return Http::Code::OK;
}

Http::Code StatsHandler::handlerStatsRecentLookupsClear(absl::string_view, Http::ResponseHeaderMap&,
                                                        Buffer::Instance& response, AdminStream&) {
  server_.stats().symbolTable().clearRecentLookups();
  response.add("OK\n");
  return Http::Code::OK;
}

Http::Code StatsHandler::handlerStatsRecentLookupsDisable(absl::string_view,
                                                          Http::ResponseHeaderMap&,
                                                          Buffer::Instance& response,
                                                          AdminStream&) {
  server_.stats().symbolTable().setRecentLookupCapacity(0);
  response.add("OK\n");
  return Http::Code::OK;
}

Http::Code StatsHandler::handlerStatsRecentLookupsEnable(absl::string_view,
                                                         Http::ResponseHeaderMap&,
                                                         Buffer::Instance& response, AdminStream&) {
  server_.stats().symbolTable().setRecentLookupCapacity(RecentLookupsCapacity);
  response.add("OK\n");
  return Http::Code::OK;
}

bool StatsHandler::Params::shouldShowMetric(const Stats::Metric& metric) const {
  if (used_only_ && !metric.used()) {
    return false;
  }
  if (!scope_.empty() || filter_.has_value()) {
    std::string name = metric.name();
    if (filter_.has_value() && !std::regex_search(name, filter_.value())) {
      return false;
    }
    if (!scope_.empty()) {
      if (!absl::StartsWith(name, scope_ + ".")) {
        return false;
      }
    }
  }
  return true;
}

bool StatsHandler::Params::matchesAny() const { return !used_only_ && !filter_.has_value(); }

Http::Code StatsHandler::Params::parse(absl::string_view url, Buffer::Instance& response) {
  query_ = Http::Utility::parseAndDecodeQueryString(url);
  used_only_ = query_.find("usedonly") != query_.end();
  pretty_ = query_.find("pretty") != query_.end();
  prometheus_text_readouts_ = query_.find("text_readouts") != query_.end();
  if (!Utility::filterParam(query_, response, filter_)) {
    return Http::Code::BadRequest;
  }
  if (filter_.has_value()) {
    filter_string_ = query_.find("filter")->second;
  }

  auto parse_type = [](absl::string_view str, Type& type) {
    if (str == GaugesLabel) {
      type = Type::Gauges;
    } else if (str == CountersLabel) {
      type = Type::Counters;
    } else if (str == HistogramsLabel) {
      type = Type::Histograms;
    } else if (str == TextReadoutsLabel) {
      type = Type::TextReadouts;
    } else if (str == AllLabel) {
      type = Type::All;
    } else {
      return false;
    }
    return true;
  };

  auto type_iter = query_.find("type");
  if (type_iter != query_.end() && !parse_type(type_iter->second, type_)) {
    response.add("invalid &type= param");
    return Http::Code::BadRequest;
  }

  const absl::optional<std::string> format_value = Utility::formatParam(query_);
  if (format_value.has_value()) {
    if (format_value.value() == "prometheus") {
      format_ = Format::Prometheus;
    } else if (format_value.value() == "json") {
      format_ = Format::Json;
    } else if (format_value.value() == "text") {
      format_ = Format::Text;
    } else if (format_value.value() == "html") {
      format_ = Format::Html;
    } else {
      response.add("usage: /stats?format=json  or /stats?format=prometheus \n\n");
      return Http::Code::BadRequest;
    }
  }

  auto scope_iter = query_.find("scope");
  if (scope_iter != query_.end()) {
    scope_ = scope_iter->second;
  }
  return Http::Code::OK;
}

Http::Code StatsHandler::handlerStats(absl::string_view url,
                                      Http::ResponseHeaderMap& response_headers,
                                      Buffer::Instance& response, AdminStream&) {
  Params params;
  Http::Code code = params.parse(url, response);
  if (code != Http::Code::OK) {
    return code;
  }
  if (server_.statsConfig().flushOnAdmin()) {
    server_.flushStats();
  }
  Stats::Store& store = server_.stats();
  if (params.format_ == Format::Prometheus) {
    const std::vector<Stats::TextReadoutSharedPtr>& text_readouts_vec =
        params.prometheus_text_readouts_ ? store.textReadouts()
                                         : std::vector<Stats::TextReadoutSharedPtr>();
    PrometheusStatsFormatter::statsAsPrometheus(
        store.counters(), store.gauges(), store.histograms(), text_readouts_vec, response,
        params.used_only_, params.filter_, server_.api().customStatNamespaces());
    return Http::Code::OK;
  }

  return stats(params, server_.stats(), response_headers, response);
}

class StatsHandler::Render {
public:
  virtual ~Render() = default;
  virtual void generate(Stats::Counter&) PURE;
  virtual void generate(Stats::Gauge&) PURE;
  virtual void generate(Stats::TextReadout&) PURE;
  virtual void generate(Stats::Histogram&) PURE;
  virtual void addScope(const std::string&) {}
  virtual void noStats(Type type) { UNREFERENCED_PARAMETER(type); }
  virtual void render(Buffer::Instance& response) PURE;
};

class StatsHandler::TextRender : public StatsHandler::Render {
protected:
  using Group = std::vector<std::string>;

public:
  void generate(Stats::TextReadout& text_readout) override {
    groups_[Type::TextReadouts].emplace_back(absl::StrCat(
        text_readout.name(), ": \"", Html::Utility::sanitize(text_readout.value()), "\"\n"));
  }
  void generate(Stats::Counter& counter) override {
    groups_[Type::Counters].emplace_back(absl::StrCat(counter.name(), ": ", counter.value(), "\n"));
  }
  void generate(Stats::Gauge& gauge) override {
    groups_[Type::Gauges].emplace_back(absl::StrCat(gauge.name(), ": ", gauge.value(), "\n"));
  }
  void generate(Stats::Histogram& histogram) override {
    Stats::ParentHistogram* phist = dynamic_cast<Stats::ParentHistogram*>(&histogram);
    if (phist != nullptr) {
      groups_[Type::Histograms].emplace_back(
          absl::StrCat(phist->name(), ": ", phist->quantileSummary(), "\n"));
    }
  }

  void render(Buffer::Instance& response) override {
    for (const auto& iter : groups_) {
      const Group& group = iter.second;
      for (const std::string& str : group) {
        response.add(str);
      }
    }
  }

protected:
  std::map<Type, Group> groups_; // Ordered by Type's numeric value.
};

class StatsHandler::HtmlRender : public StatsHandler::TextRender {
public:
  HtmlRender(Http::ResponseHeaderMap& response_headers, Buffer::Instance& response,
             StatsHandler& stats_handler, const Params& params)
      : response_(response), html_(response) {
    response_headers.setReferenceContentType(Http::Headers::get().ContentTypeValues.Html);
    html_.setVisibleSubmit(false);
    html_.setSubmitOnChange(true);
    html_.renderHead();
    html_.renderTableBegin();
    html_.renderUrlHandler(stats_handler.statsHandler(), params.query_);
    html_.renderInput("scope", "stats", Admin::ParamDescriptor::Type::Hidden, params.query_, {});
    html_.renderTableEnd();
  }

  ~HtmlRender() override { response_.add("</body>\n"); }

  void noStats(Type type) override {
    groups_[type]; // Make an empty group for this type.
  }

  void render(Buffer::Instance&) override {
    for (const auto& iter : groups_) {
      absl::string_view label = StatsHandler::typeToString(iter.first);
      const Group& group = iter.second;
      if (group.empty()) {
        response_.add(absl::StrCat("<br/><i>No ", label, " found</i><br/>\n"));
      } else {
        response_.add(absl::StrCat("<h1>", label, "</h1>\n<pre>\n"));
        for (const std::string& str : group) {
          response_.add(str);
        }
        response_.add("</pre>\n");
      }
    }
  }

  static void renderAjaxRequestForScopes(Buffer::Instance& response, const Params& params) {
    // Delegate to JavaScript to fetch all top-level scopes and render as an outline.
    std::string url =
        absl::StrCat("stats?format=json&show_json_scopes&type=", typeToString(params.type_));
    if (params.used_only_) {
      url += "&usedonly";
    }
    if (!params.filter_string_.empty()) {
      absl::StrAppend(&url, "&filter=", params.filter_string_);
    }
    response.add(absl::StrCat("<ul id='scopes-outline'></ul>\n"
                              "<script>\n"
                              "  fetch('",
                              url, "')\n", "    .then(response => response.json())\n",
                              "    .then(data => populateScopes(data));\n"
                              "</script>\n"));
  }

private:
  Buffer::Instance& response_;
  AdminHtmlGenerator html_;
};

class StatsHandler::JsonRender : public StatsHandler::Render {
public:
  explicit JsonRender(const Params& params) : params_(params) {}

  void generate(Stats::Counter& counter) override {
    add(counter, ValueUtil::numberValue(counter.value()));
  }
  void generate(Stats::Gauge& gauge) override { add(gauge, ValueUtil::numberValue(gauge.value())); }
  void generate(Stats::TextReadout& text_readout) override {
    add(text_readout, ValueUtil::stringValue(text_readout.value()));
  }
  void generate(Stats::Histogram& histogram) override {
    Stats::ParentHistogram* phist = dynamic_cast<Stats::ParentHistogram*>(&histogram);
    if (phist != nullptr) {
      if (!found_used_histogram_) {
        auto* histograms_obj_fields = histograms_obj_.mutable_fields();

        // It is not possible for the supported quantiles to differ across histograms, so it is ok
        // to send them once.
        Stats::HistogramStatisticsImpl empty_statistics;
        std::vector<ProtobufWkt::Value> supported_quantile_array;
        for (double quantile : empty_statistics.supportedQuantiles()) {
          supported_quantile_array.push_back(ValueUtil::numberValue(quantile * 100));
        }
        (*histograms_obj_fields)["supported_quantiles"] =
            ValueUtil::listValue(supported_quantile_array);
        found_used_histogram_ = true;
      }

      ProtobufWkt::Struct computed_quantile;
      auto* computed_quantile_fields = computed_quantile.mutable_fields();
      (*computed_quantile_fields)["name"] = ValueUtil::stringValue(histogram.name());

      std::vector<ProtobufWkt::Value> computed_quantile_value_array;
      for (size_t i = 0; i < phist->intervalStatistics().supportedQuantiles().size(); ++i) {
        ProtobufWkt::Struct computed_quantile_value;
        auto* computed_quantile_value_fields = computed_quantile_value.mutable_fields();
        const auto& interval = phist->intervalStatistics().computedQuantiles()[i];
        const auto& cumulative = phist->cumulativeStatistics().computedQuantiles()[i];
        (*computed_quantile_value_fields)["interval"] =
            std::isnan(interval) ? ValueUtil::nullValue() : ValueUtil::numberValue(interval);
        (*computed_quantile_value_fields)["cumulative"] =
            std::isnan(cumulative) ? ValueUtil::nullValue() : ValueUtil::numberValue(cumulative);

        computed_quantile_value_array.push_back(ValueUtil::structValue(computed_quantile_value));
      }
      (*computed_quantile_fields)["values"] = ValueUtil::listValue(computed_quantile_value_array);
      computed_quantile_array_.push_back(ValueUtil::structValue(computed_quantile));
    }
  }

  void addScope(const std::string& prefix) override {
    scope_array_.push_back(ValueUtil::stringValue(prefix));
  }

  void render(Buffer::Instance& response) override {
    if (found_used_histogram_) {
      auto* histograms_obj_fields = histograms_obj_.mutable_fields();
      (*histograms_obj_fields)["computed_quantiles"] =
          ValueUtil::listValue(computed_quantile_array_);
      auto* histograms_obj_container_fields = histograms_obj_container_.mutable_fields();
      (*histograms_obj_container_fields)["histograms"] = ValueUtil::structValue(histograms_obj_);
      stats_array_.push_back(ValueUtil::structValue(histograms_obj_container_));
    }

    auto* document_fields = document_.mutable_fields();
    (*document_fields)["stats"] = ValueUtil::listValue(stats_array_);
    if (params_.query_.find("show_json_scopes") != params_.query_.end()) {
      (*document_fields)["scopes"] = ValueUtil::listValue(scope_array_);
    }
    response.add(MessageUtil::getJsonStringFromMessageOrDie(document_, params_.pretty_, true));
  }

private:
  template <class StatType, class Value> void add(StatType& stat, const Value& value) {
    ProtobufWkt::Struct stat_obj;
    auto* stat_obj_fields = stat_obj.mutable_fields();
    (*stat_obj_fields)["name"] = ValueUtil::stringValue(stat.name());
    (*stat_obj_fields)["value"] = value;
    stats_array_.push_back(ValueUtil::structValue(stat_obj));
  }

  const StatsHandler::Params& params_;
  ProtobufWkt::Struct document_;
  std::vector<ProtobufWkt::Value> stats_array_;
  std::vector<ProtobufWkt::Value> scope_array_;
  ProtobufWkt::Struct histograms_obj_;
  ProtobufWkt::Struct histograms_obj_container_;
  std::vector<ProtobufWkt::Value> computed_quantile_array_;
  bool found_used_histogram_{false};
};

class StatsHandler::Context {
public:
  // We need to hold ref-counts to each stat in our intermediate sets to avoid
  // having the stats be deleted while we are computing results.
  template <class StatType> struct Hash {
    size_t operator()(const Stats::RefcountPtr<StatType>& a) const { return a->statName().hash(); }
  };

  template <class StatType> struct Compare {
    bool operator()(const Stats::RefcountPtr<StatType>& a,
                    const Stats::RefcountPtr<StatType>& b) const {
      return a->statName() == b->statName();
    }
  };

  template <class StatType>
  using SharedStatSet =
      absl::flat_hash_set<Stats::RefcountPtr<StatType>, Hash<StatType>, Compare<StatType>>;

  Context(const Params& params, Render& render, Buffer::Instance& response)
      : params_(params), render_(render), response_(response) {}

  void collectScope(const Stats::Scope& scope) {
    collect<Stats::TextReadout>(Type::TextReadouts, scope, text_readouts_);
    collect<Stats::Counter>(Type::Counters, scope, counters_);
    collect<Stats::Gauge>(Type::Gauges, scope, gauges_);
    collect<Stats::Histogram>(Type::Histograms, scope, histograms_);
  }

  /** @return true if any of the stats in the scope pass the filter regex and used-only.*/
  bool hasAny(const Stats::Scope& scope) {
    return has<Stats::TextReadout>(Type::TextReadouts, scope) ||
           has<Stats::Counter>(Type::Counters, scope) || has<Stats::Gauge>(Type::Gauges, scope) ||
           has<Stats::Histogram>(Type::Histograms, scope);
  }

  void emit() {
    emit<Stats::TextReadout>(Type::TextReadouts, text_readouts_);
    emit<Stats::Counter>(Type::Counters, counters_);
    emit<Stats::Gauge>(Type::Gauges, gauges_);
    emit<Stats::Histogram>(Type::Histograms, histograms_);
    emitScopes();
  }

  template <class StatType>
  void collect(Type type, const Stats::Scope& scope, SharedStatSet<StatType>& set) {
    // Bail early if the  requested type does not match the current type.
    if (params_.type_ != Type::All && params_.type_ != type) {
      return;
    }

    Stats::IterateFn<StatType> fn = [this, &set](const Stats::RefcountPtr<StatType>& stat) -> bool {
      if (params_.shouldShowMetric(*stat)) {
        set.insert(stat);
      }
      return true;
    };
    scope.iterate(fn);
  }

  /** @return true if any stats matching the filter and used-only are in the scope. */
  template <class StatType> bool has(Type type, const Stats::Scope& scope) {
    // Bail early if the  requested type does not match the current type.
    if (params_.type_ != Type::All && params_.type_ != type) {
      return false;
    }

    Stats::IterateFn<StatType> fn = [this](const Stats::RefcountPtr<StatType>& stat) -> bool {
      // Stop iteration if any stat matches the filter by returning false.
      return !params_.shouldShowMetric(*stat);
    };
    return !scope.iterate(fn); // We found a match if the iteration was stopped.
  }

  template <class StatType> void emit(Type type, SharedStatSet<StatType>& set) {
    // Bail early if the  requested type does not match the current type.
    if (params_.type_ != Type::All && params_.type_ != type) {
      return;
    }

    if (set.empty()) {
      render_.noStats(type);
    }

    std::vector<Stats::RefcountPtr<StatType>> sorted;
    sorted.reserve(set.size());
    for (const Stats::RefcountPtr<StatType>& stat : set) {
      sorted.emplace_back(stat);
    }

    struct Cmp {
      bool operator()(const Stats::RefcountPtr<StatType>& a,
                      const Stats::RefcountPtr<StatType>& b) const {
        return a->constSymbolTable().lessThan(a->statName(), b->statName());
      }
    };
    std::sort(sorted.begin(), sorted.end(), Cmp());

    for (const Stats::RefcountPtr<StatType>& stat : sorted) {
      render_.generate(*stat);
    }
  }

  void emitScopes() {
    // Prune the scopes-list so that if both "a.b.c" and "a.b" are present, we drop "a.b.c".
    for (const std::string& scope : scopes_) {
      size_t last_dot = scope.rfind('.');
      if (last_dot != 0 && last_dot != std::string::npos &&
          scopes_.find(scope.substr(0, last_dot)) != scopes_.end()) {
        continue;
      }
      render_.addScope(scope);
    }
  }

  void addScope(const Stats::Scope& scope, const std::string& scope_name) {
    if (scope_name != params_.scope_ && (params_.matchesAny() || hasAny(scope))) {
      scopes_.insert(scope_name);
    }
  }

  Render& render() { return render_; }

  const Params& params_;
  Render& render_;
  Buffer::Instance& response_;

  SharedStatSet<Stats::Counter> counters_;
  SharedStatSet<Stats::Gauge> gauges_;
  SharedStatSet<Stats::TextReadout> text_readouts_;
  SharedStatSet<Stats::Histogram> histograms_;
  std::set<std::string> scopes_;
};

Http::Code StatsHandler::stats(const Params& params, Stats::Store& stats,
                               Http::ResponseHeaderMap& response_headers,
                               Buffer::Instance& response) {
  std::unique_ptr<Render> render;

  switch (params.format_) {
  case Format::Html:
    render = std::make_unique<HtmlRender>(response_headers, response, *this, params);
    break;
  case Format::Json:
    render = std::make_unique<JsonRender>(params);
    response_headers.setReferenceContentType(Http::Headers::get().ContentTypeValues.Json);
    break;
  case Format::Prometheus:
    ASSERT(false);
    ABSL_FALLTHROUGH_INTENDED;
  case Format::Text:
    render = std::make_unique<TextRender>();
    break;
  }

  // The default HTML view, with no scope query-param specified (or an empty string), we will
  // just generate some HTML to initiate a JSON request to populate the scopes. This way the
  // rendering for scopes and sub-scopes can be handled consistently in JavaScript.
  if (params.scope_.empty() && params.format_ == Format::Html) {
    StatsHandler::HtmlRender::renderAjaxRequestForScopes(response, params);
  } else {
    Context context(params, *render, response);

    // Note that multiple scopes can exist with the same name, and also that
    // scopes may be created/destroyed in other threads, whenever we are not
    // holding the store's lock. So when we traverse the scopes, we'll both
    // look for Scope objects matching our expected name, and we'll create
    // a sorted list of sort names for use in populating next/previous buttons.
    auto scope_fn = [this, &params, &context](const Stats::Scope& scope) {
      std::string prefix_str = server_.stats().symbolTable().toString(scope.prefix());

      if (params.query_.find("show_json_scopes") != params.query_.end()) {
        if (params.scope_ == prefix_str) {
          context.collectScope(scope);
        } else if (params.scope_.empty() ||
                   absl::StartsWith(prefix_str + ".", params.scope_ + ".")) {
          // Truncate any hierarchy after the prefix.
          size_t dot_search = params.scope_.empty() ? 0 : params.scope_.size() + 1;
          size_t dot = prefix_str.find('.', dot_search);
          if (dot != std::string::npos) {
            prefix_str.resize(dot);
          }
          context.addScope(scope, prefix_str);
        }
      } else if (prefix_str == params.scope_ || prefix_str.empty() || params.scope_.empty()) {
        // If the scope matches the prefix of what the user wants, append in the
        // stats from it. Note that scopes with a prefix of "" will match anything
        // the user types, in which case we'll still be filtering based on stat
        // name prefix.
        context.collectScope(scope);
      } else if (absl::StartsWith(prefix_str, params.scope_) &&
                 prefix_str[params.scope_.size()] == '.') {
        context.addScope(scope, prefix_str);
      }
    };
    stats.forEachScope([](size_t) {}, scope_fn);
    context.emit();
    render->render(response);
  }

  if (params.format_ == Format::Html) {
    response.add("</body>\n");
  }

  // Display plain stats if format query param is not there.
  // statsAsText(counters_and_gauges, text_readouts, histograms, response);
  return Http::Code::OK;
}

Http::Code StatsHandler::handlerStatsPrometheus(absl::string_view path_and_query,
                                                Http::ResponseHeaderMap&,
                                                Buffer::Instance& response, AdminStream&) {
  Params params;
  Http::Code code = params.parse(path_and_query, response);
  if (code != Http::Code::OK) {
    return code;
  }
  if (server_.statsConfig().flushOnAdmin()) {
    server_.flushStats();
  }
  Stats::Store& stats = server_.stats();
  const std::vector<Stats::TextReadoutSharedPtr>& text_readouts_vec =
      params.prometheus_text_readouts_ ? stats.textReadouts()
                                       : std::vector<Stats::TextReadoutSharedPtr>();
  PrometheusStatsFormatter::statsAsPrometheus(stats.counters(), stats.gauges(), stats.histograms(),
                                              text_readouts_vec, response, params.used_only_,
                                              params.filter_, server_.api().customStatNamespaces());
  return Http::Code::OK;
}

// TODO(ambuc) Export this as a server (?) stat for monitoring.
Http::Code StatsHandler::handlerContention(absl::string_view,
                                           Http::ResponseHeaderMap& response_headers,
                                           Buffer::Instance& response, AdminStream&) {

  if (server_.options().mutexTracingEnabled() && server_.mutexTracer() != nullptr) {
    response_headers.setReferenceContentType(Http::Headers::get().ContentTypeValues.Json);

    envoy::admin::v3::MutexStats mutex_stats;
    mutex_stats.set_num_contentions(server_.mutexTracer()->numContentions());
    mutex_stats.set_current_wait_cycles(server_.mutexTracer()->currentWaitCycles());
    mutex_stats.set_lifetime_wait_cycles(server_.mutexTracer()->lifetimeWaitCycles());
    response.add(MessageUtil::getJsonStringFromMessageOrError(mutex_stats, true, true));
  } else {
    response.add("Mutex contention tracing is not enabled. To enable, run Envoy with flag "
                 "--enable-mutex-tracing.");
  }
  return Http::Code::OK;
}

<<<<<<< HEAD
std::string StatsHandler::statsAsJson(const std::map<std::string, uint64_t>& counters_and_gauges,
                                      const std::map<std::string, std::string>& text_readouts,
                                      const std::vector<Stats::HistogramSharedPtr>& all_histograms,
                                      const bool pretty_print) {
=======
void StatsHandler::statsAsText(const std::map<std::string, uint64_t>& all_stats,
                               const std::map<std::string, std::string>& text_readouts,
                               const std::vector<Stats::ParentHistogramSharedPtr>& histograms,
                               bool used_only, const absl::optional<std::regex>& regex,
                               Buffer::Instance& response) {
  // Display plain stats if format query param is not there.
  for (const auto& text_readout : text_readouts) {
    response.addFragments(
        {text_readout.first, ": \"", Html::Utility::sanitize(text_readout.second), "\"\n"});
  }
  for (const auto& stat : all_stats) {
    response.addFragments({stat.first, ": ", absl::StrCat(stat.second), "\n"});
  }
  std::map<std::string, std::string> all_histograms;
  for (const Stats::ParentHistogramSharedPtr& histogram : histograms) {
    if (shouldShowMetric(*histogram, used_only, regex)) {
      auto insert = all_histograms.emplace(histogram->name(), histogram->quantileSummary());
      ASSERT(insert.second); // No duplicates expected.
    }
  }
  for (const auto& histogram : all_histograms) {
    response.addFragments({histogram.first, ": ", histogram.second, "\n"});
  }
}

std::string
StatsHandler::statsAsJson(const std::map<std::string, uint64_t>& all_stats,
                          const std::map<std::string, std::string>& text_readouts,
                          const std::vector<Stats::ParentHistogramSharedPtr>& all_histograms,
                          const bool used_only, const absl::optional<std::regex>& regex,
                          const bool pretty_print) {
>>>>>>> 91274778

  ProtobufWkt::Struct document;
  std::vector<ProtobufWkt::Value> stats_array;
  for (const auto& text_readout : text_readouts) {
    ProtobufWkt::Struct stat_obj;
    auto* stat_obj_fields = stat_obj.mutable_fields();
    (*stat_obj_fields)["name"] = ValueUtil::stringValue(text_readout.first);
    (*stat_obj_fields)["value"] = ValueUtil::stringValue(text_readout.second);
    stats_array.push_back(ValueUtil::structValue(stat_obj));
  }
  for (const auto& stat : counters_and_gauges) {
    ProtobufWkt::Struct stat_obj;
    auto* stat_obj_fields = stat_obj.mutable_fields();
    (*stat_obj_fields)["name"] = ValueUtil::stringValue(stat.first);
    (*stat_obj_fields)["value"] = ValueUtil::numberValue(stat.second);
    stats_array.push_back(ValueUtil::structValue(stat_obj));
  }

  ProtobufWkt::Struct histograms_obj;
  auto* histograms_obj_fields = histograms_obj.mutable_fields();

  ProtobufWkt::Struct histograms_obj_container;
  auto* histograms_obj_container_fields = histograms_obj_container.mutable_fields();
  std::vector<ProtobufWkt::Value> computed_quantile_array;

  bool found_used_histogram = false;
  for (const Stats::HistogramSharedPtr& histogram : all_histograms) {
    Stats::ParentHistogram* phist = dynamic_cast<Stats::ParentHistogram*>(histogram.get());
    if (phist != nullptr) {
      if (!found_used_histogram) {
        // It is not possible for the supported quantiles to differ across histograms, so it is ok
        // to send them once.
        Stats::HistogramStatisticsImpl empty_statistics;
        std::vector<ProtobufWkt::Value> supported_quantile_array;
        for (double quantile : empty_statistics.supportedQuantiles()) {
          supported_quantile_array.push_back(ValueUtil::numberValue(quantile * 100));
        }
        (*histograms_obj_fields)["supported_quantiles"] =
            ValueUtil::listValue(supported_quantile_array);
        found_used_histogram = true;
      }

      ProtobufWkt::Struct computed_quantile;
      auto* computed_quantile_fields = computed_quantile.mutable_fields();
      (*computed_quantile_fields)["name"] = ValueUtil::stringValue(histogram->name());

      std::vector<ProtobufWkt::Value> computed_quantile_value_array;
      for (size_t i = 0; i < phist->intervalStatistics().supportedQuantiles().size(); ++i) {
        ProtobufWkt::Struct computed_quantile_value;
        auto* computed_quantile_value_fields = computed_quantile_value.mutable_fields();
        const auto& interval = phist->intervalStatistics().computedQuantiles()[i];
        const auto& cumulative = phist->cumulativeStatistics().computedQuantiles()[i];
        (*computed_quantile_value_fields)["interval"] =
            std::isnan(interval) ? ValueUtil::nullValue() : ValueUtil::numberValue(interval);
        (*computed_quantile_value_fields)["cumulative"] =
            std::isnan(cumulative) ? ValueUtil::nullValue() : ValueUtil::numberValue(cumulative);

        computed_quantile_value_array.push_back(ValueUtil::structValue(computed_quantile_value));
      }
      (*computed_quantile_fields)["values"] = ValueUtil::listValue(computed_quantile_value_array);
      computed_quantile_array.push_back(ValueUtil::structValue(computed_quantile));
    }
  }

  if (found_used_histogram) {
    (*histograms_obj_fields)["computed_quantiles"] = ValueUtil::listValue(computed_quantile_array);
    (*histograms_obj_container_fields)["histograms"] = ValueUtil::structValue(histograms_obj);
    stats_array.push_back(ValueUtil::structValue(histograms_obj_container));
  }

  auto* document_fields = document.mutable_fields();
  (*document_fields)["stats"] = ValueUtil::listValue(stats_array);
  return MessageUtil::getJsonStringFromMessageOrDie(document, pretty_print, true);
}

Admin::UrlHandler StatsHandler::statsHandler() {
  return {"/stats",
          "Print server stats.",
          MAKE_ADMIN_HANDLER(handlerStats),
          false,
          false,
          {{Admin::ParamDescriptor::Type::Boolean, "usedonly",
            "Only include stats that have been written by system since restart"},
           {Admin::ParamDescriptor::Type::String, "filter",
            "Regular expression (ecmascript) for filtering stats"},
           {Admin::ParamDescriptor::Type::Enum,
            "format",
            "File format to use.",
            {"html", "text", "json", "prometheus"}},
           {Admin::ParamDescriptor::Type::Enum,
            "type",
            "Stat types to include.",
            {AllLabel, CountersLabel, HistogramsLabel, GaugesLabel, TextReadoutsLabel}}}};
}

absl::string_view StatsHandler::typeToString(StatsHandler::Type type) {
  static constexpr absl::string_view TextReadouts = "TextReadouts";
  static constexpr absl::string_view Counters = "Counters";
  static constexpr absl::string_view Gauges = "Gauges";
  static constexpr absl::string_view Histograms = "Histograms";
  static constexpr absl::string_view All = "All";

  absl::string_view ret;
  switch (type) {
  case Type::TextReadouts:
    ret = TextReadouts;
    break;
  case Type::Counters:
    ret = Counters;
    break;
  case Type::Gauges:
    ret = Gauges;
    break;
  case Type::Histograms:
    ret = Histograms;
    break;
  case Type::All:
    ret = All;
    break;
  }
  return ret;
}

} // namespace Server
} // namespace Envoy<|MERGE_RESOLUTION|>--- conflicted
+++ resolved
@@ -636,45 +636,10 @@
   return Http::Code::OK;
 }
 
-<<<<<<< HEAD
 std::string StatsHandler::statsAsJson(const std::map<std::string, uint64_t>& counters_and_gauges,
                                       const std::map<std::string, std::string>& text_readouts,
-                                      const std::vector<Stats::HistogramSharedPtr>& all_histograms,
+                                      const std::vector<Stats::ParentHistogramSharedPtr>& histograms,
                                       const bool pretty_print) {
-=======
-void StatsHandler::statsAsText(const std::map<std::string, uint64_t>& all_stats,
-                               const std::map<std::string, std::string>& text_readouts,
-                               const std::vector<Stats::ParentHistogramSharedPtr>& histograms,
-                               bool used_only, const absl::optional<std::regex>& regex,
-                               Buffer::Instance& response) {
-  // Display plain stats if format query param is not there.
-  for (const auto& text_readout : text_readouts) {
-    response.addFragments(
-        {text_readout.first, ": \"", Html::Utility::sanitize(text_readout.second), "\"\n"});
-  }
-  for (const auto& stat : all_stats) {
-    response.addFragments({stat.first, ": ", absl::StrCat(stat.second), "\n"});
-  }
-  std::map<std::string, std::string> all_histograms;
-  for (const Stats::ParentHistogramSharedPtr& histogram : histograms) {
-    if (shouldShowMetric(*histogram, used_only, regex)) {
-      auto insert = all_histograms.emplace(histogram->name(), histogram->quantileSummary());
-      ASSERT(insert.second); // No duplicates expected.
-    }
-  }
-  for (const auto& histogram : all_histograms) {
-    response.addFragments({histogram.first, ": ", histogram.second, "\n"});
-  }
-}
-
-std::string
-StatsHandler::statsAsJson(const std::map<std::string, uint64_t>& all_stats,
-                          const std::map<std::string, std::string>& text_readouts,
-                          const std::vector<Stats::ParentHistogramSharedPtr>& all_histograms,
-                          const bool used_only, const absl::optional<std::regex>& regex,
-                          const bool pretty_print) {
->>>>>>> 91274778
-
   ProtobufWkt::Struct document;
   std::vector<ProtobufWkt::Value> stats_array;
   for (const auto& text_readout : text_readouts) {
