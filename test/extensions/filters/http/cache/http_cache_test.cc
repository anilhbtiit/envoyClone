#include <chrono>
#include <string>

#include "source/extensions/filters/http/cache/cache_headers_utils.h"
#include "source/extensions/filters/http/cache/http_cache.h"

#include "test/extensions/filters/http/cache/common.h"
#include "test/mocks/http/mocks.h"
#include "test/test_common/simulated_time_system.h"
#include "test/test_common/utility.h"

#include "gtest/gtest.h"

using testing::ContainerEq;
using testing::TestWithParam;
using testing::ValuesIn;

namespace Envoy {
namespace Extensions {
namespace HttpFilters {
namespace Cache {
namespace {

struct LookupRequestTestCase {
  std::string test_name, request_cache_control, response_cache_control;
  SystemTime request_time, response_date;
  CacheEntryStatus expected_cache_entry_status;
  std::string expected_age;
};

using Seconds = std::chrono::seconds;

envoy::extensions::filters::http::cache::v3::CacheConfig getConfig() {
  // Allows 'accept' to be varied in the tests.
  envoy::extensions::filters::http::cache::v3::CacheConfig config;
  const auto& add_accept = config.mutable_allowed_vary_headers()->Add();
  add_accept->set_exact("accept");
  return config;
}

class LookupRequestTest : public testing::TestWithParam<LookupRequestTestCase> {
public:
  LookupRequestTest() : vary_allow_list_(getConfig().allowed_vary_headers()) {}

  DateFormatter formatter_{"%a, %d %b %Y %H:%M:%S GMT"};
  Http::TestRequestHeaderMapImpl request_headers_{
      {":path", "/"}, {":method", "GET"}, {":scheme", "https"}, {":authority", "example.com"}};

  VaryAllowList vary_allow_list_;

  static const SystemTime& currentTime() {
    CONSTRUCT_ON_FIRST_USE(SystemTime, Event::SimulatedTimeSystem().systemTime());
  }

  static const std::vector<LookupRequestTestCase>& getTestCases() {
    CONSTRUCT_ON_FIRST_USE(std::vector<LookupRequestTestCase>,
                           {"request_requires_revalidation",
                            /*request_cache_control=*/"no-cache",
                            /*response_cache_control=*/"public, max-age=3600",
                            /*request_time=*/currentTime(),
                            /*response_date=*/currentTime(),
                            /*expected_result=*/CacheEntryStatus::RequiresValidation,
                            /*expected_age=*/"0"},
                           {"response_requires_revalidation",
                            /*request_cache_control=*/"",
                            /*response_cache_control=*/"no-cache",
                            /*request_time=*/currentTime(),
                            /*response_date=*/currentTime(),
                            /*expected_result=*/CacheEntryStatus::RequiresValidation,
                            /*expected_age=*/"0"},
                           {"request_max_age_satisfied",
                            /*request_cache_control=*/"max-age=10",
                            /*response_cache_control=*/"public, max-age=3600",
                            /*request_time=*/currentTime() + Seconds(9),
                            /*response_date=*/currentTime(),
                            /*expected_result=*/CacheEntryStatus::Ok,
                            /*expected_age=*/"9"},
                           {"request_max_age_unsatisfied",
                            /*request_cache_control=*/"max-age=10",
                            /*response_cache_control=*/"public, max-age=3600",
                            /*request_time=*/currentTime() + Seconds(11),
                            /*response_date=*/currentTime(),
                            /*expected_result=*/CacheEntryStatus::RequiresValidation,
                            /*expected_age=*/"11"},
                           {"request_min_fresh_satisfied",
                            /*request_cache_control=*/"min-fresh=1000",
                            /*response_cache_control=*/"public, max-age=2000",
                            /*request_time=*/currentTime() + Seconds(999),
                            /*response_date=*/currentTime(),
                            /*expected_result=*/CacheEntryStatus::Ok,
                            /*expected_age=*/"999"},
                           {"request_min_fresh_unsatisfied",
                            /*request_cache_control=*/"min-fresh=1000",
                            /*response_cache_control=*/"public, max-age=2000",
                            /*request_time=*/currentTime() + Seconds(1001),
                            /*response_date=*/currentTime(),
                            /*expected_result=*/CacheEntryStatus::RequiresValidation,
                            /*expected_age=*/"1001"},
                           {"request_max_age_satisfied_but_min_fresh_unsatisfied",
                            /*request_cache_control=*/"max-age=1500, min-fresh=1000",
                            /*response_cache_control=*/"public, max-age=2000",
                            /*request_time=*/currentTime() + Seconds(1001),
                            /*response_date=*/currentTime(),
                            /*expected_result=*/CacheEntryStatus::RequiresValidation,
                            /*expected_age=*/"1001"},
                           {"request_max_age_satisfied_but_max_stale_unsatisfied",
                            /*request_cache_control=*/"max-age=1500, max-stale=400",
                            /*response_cache_control=*/"public, max-age=1000",
                            /*request_time=*/currentTime() + Seconds(1401),
                            /*response_date=*/currentTime(),
                            /*expected_result=*/CacheEntryStatus::RequiresValidation,
                            /*expected_age=*/"1401"},
                           {"request_max_stale_satisfied_but_min_fresh_unsatisfied",
                            /*request_cache_control=*/"min-fresh=1000, max-stale=500",
                            /*response_cache_control=*/"public, max-age=2000",
                            /*request_time=*/currentTime() + Seconds(1001),
                            /*response_date=*/currentTime(),
                            /*expected_result=*/CacheEntryStatus::RequiresValidation,
                            /*expected_age=*/"1001"},
                           {"request_max_stale_satisfied_but_max_age_unsatisfied",
                            /*request_cache_control=*/"max-age=1200, max-stale=500",
                            /*response_cache_control=*/"public, max-age=1000",
                            /*request_time=*/currentTime() + Seconds(1201),
                            /*response_date=*/currentTime(),
                            /*expected_result=*/CacheEntryStatus::RequiresValidation,
                            /*expected_age=*/"1201"},
                           {"request_min_fresh_satisfied_but_max_age_unsatisfied",
                            /*request_cache_control=*/"max-age=500, min-fresh=400",
                            /*response_cache_control=*/"public, max-age=1000",
                            /*request_time=*/currentTime() + Seconds(501),
                            /*response_date=*/currentTime(),
                            /*expected_result=*/CacheEntryStatus::RequiresValidation,
                            /*expected_age=*/"501"},
                           {"expired",
                            /*request_cache_control=*/"",
                            /*response_cache_control=*/"public, max-age=1000",
                            /*request_time=*/currentTime() + Seconds(1001),
                            /*response_date=*/currentTime(),
                            /*expected_result=*/CacheEntryStatus::RequiresValidation,
                            /*expected_age=*/"1001"},
                           {"expired_but_max_stale_satisfied",
                            /*request_cache_control=*/"max-stale=500",
                            /*response_cache_control=*/"public, max-age=1000",
                            /*request_time=*/currentTime() + Seconds(1499),
                            /*response_date=*/currentTime(),
                            /*expected_result=*/CacheEntryStatus::Ok,
                            /*expected_age=*/"1499"},
                           {"expired_max_stale_unsatisfied",
                            /*request_cache_control=*/"max-stale=500",
                            /*response_cache_control=*/"public, max-age=1000",
                            /*request_time=*/currentTime() + Seconds(1501),
                            /*response_date=*/currentTime(),
                            /*expected_result=*/CacheEntryStatus::RequiresValidation,
                            /*expected_age=*/"1501"},
                           {"expired_max_stale_satisfied_but_response_must_revalidate",
                            /*request_cache_control=*/"max-stale=500",
                            /*response_cache_control=*/"public, max-age=1000, must-revalidate",
                            /*request_time=*/currentTime() + Seconds(1499),
                            /*response_date=*/currentTime(),
                            /*expected_result=*/CacheEntryStatus::RequiresValidation,
                            /*expected_age=*/"1499"},
                           {"fresh_and_response_must_revalidate",
                            /*request_cache_control=*/"",
                            /*response_cache_control=*/"public, max-age=1000, must-revalidate",
                            /*request_time=*/currentTime() + Seconds(999),
                            /*response_date=*/currentTime(),
                            /*expected_result=*/CacheEntryStatus::Ok,
                            /*expected_age=*/"999"},

    );
  }
};

LookupResult makeLookupResult(const LookupRequest& lookup_request,
                              const Http::TestResponseHeaderMapImpl& response_headers,
                              uint64_t content_length = 0, bool has_trailers = false) {
  // For the purpose of the test, set the response_time to the date header value.
  ResponseMetadata metadata = {CacheHeadersUtils::httpTime(response_headers.Date())};
  return lookup_request.makeLookupResult(
      std::make_unique<Http::TestResponseHeaderMapImpl>(response_headers), std::move(metadata),
      content_length, has_trailers);
}

INSTANTIATE_TEST_SUITE_P(ResultMatchesExpectation, LookupRequestTest,
                         testing::ValuesIn(LookupRequestTest::getTestCases()),
                         [](const auto& info) { return info.param.test_name; });

TEST_P(LookupRequestTest, ResultWithoutBodyMatchesExpectation) {
  request_headers_.setReferenceKey(Http::CustomHeaders::get().CacheControl,
                                   GetParam().request_cache_control);
  const SystemTime request_time = GetParam().request_time, response_date = GetParam().response_date;
  const LookupRequest lookup_request(request_headers_, request_time, vary_allow_list_);
  const Http::TestResponseHeaderMapImpl response_headers(
      {{"cache-control", GetParam().response_cache_control},
       {"date", formatter_.fromTime(response_date)}});
  const LookupResult lookup_response = makeLookupResult(lookup_request, response_headers);

  EXPECT_EQ(GetParam().expected_cache_entry_status, lookup_response.cache_entry_status_);
  ASSERT_TRUE(lookup_response.headers_);
  EXPECT_THAT(*lookup_response.headers_, Http::IsSupersetOfHeaders(response_headers));
  EXPECT_THAT(*lookup_response.headers_,
              HeaderHasValueRef(Http::CustomHeaders::get().Age, GetParam().expected_age));
  EXPECT_EQ(lookup_response.content_length_, 0);
  EXPECT_TRUE(lookup_response.response_ranges_.empty());
  EXPECT_FALSE(lookup_response.has_trailers_);
}

TEST_P(LookupRequestTest, ResultWithBodyMatchesExpectation) {
  request_headers_.setReferenceKey(Http::CustomHeaders::get().CacheControl,
                                   GetParam().request_cache_control);
  const SystemTime request_time = GetParam().request_time, response_date = GetParam().response_date;
  const LookupRequest lookup_request(request_headers_, request_time, vary_allow_list_);
  const Http::TestResponseHeaderMapImpl response_headers(
      {{"cache-control", GetParam().response_cache_control},
       {"date", formatter_.fromTime(response_date)}});
  const uint64_t content_length = 5;
  const LookupResult lookup_response =
      makeLookupResult(lookup_request, response_headers, content_length);

  EXPECT_EQ(GetParam().expected_cache_entry_status, lookup_response.cache_entry_status_);
  ASSERT_TRUE(lookup_response.headers_);
  EXPECT_THAT(*lookup_response.headers_, Http::IsSupersetOfHeaders(response_headers));
  EXPECT_THAT(*lookup_response.headers_,
              HeaderHasValueRef(Http::CustomHeaders::get().Age, GetParam().expected_age));
  EXPECT_EQ(lookup_response.content_length_, content_length);
  EXPECT_TRUE(lookup_response.response_ranges_.empty());
  EXPECT_FALSE(lookup_response.has_trailers_);
}

TEST_F(LookupRequestTest, ExpiredViaFallbackheader) {
  const LookupRequest lookup_request(request_headers_, currentTime(), vary_allow_list_);
  const Http::TestResponseHeaderMapImpl response_headers(
      {{"expires", formatter_.fromTime(currentTime() - Seconds(5))},
       {"date", formatter_.fromTime(currentTime())}});
  const LookupResult lookup_response = makeLookupResult(lookup_request, response_headers);

  EXPECT_EQ(CacheEntryStatus::RequiresValidation, lookup_response.cache_entry_status_);
}

TEST_F(LookupRequestTest, NotExpiredViaFallbackheader) {
  const LookupRequest lookup_request(request_headers_, currentTime(), vary_allow_list_);
  const Http::TestResponseHeaderMapImpl response_headers(
      {{"expires", formatter_.fromTime(currentTime() + Seconds(5))},
       {"date", formatter_.fromTime(currentTime())}});
  const LookupResult lookup_response = makeLookupResult(lookup_request, response_headers);
  EXPECT_EQ(CacheEntryStatus::Ok, lookup_response.cache_entry_status_);
}

// If request Cache-Control header is missing,
// "Pragma:no-cache" is equivalent to "Cache-Control:no-cache".
// https://httpwg.org/specs/rfc7234.html#header.pragma
TEST_F(LookupRequestTest, PragmaNoCacheFallback) {
  request_headers_.setReferenceKey(Http::CustomHeaders::get().Pragma, "no-cache");
  const LookupRequest lookup_request(request_headers_, currentTime(), vary_allow_list_);
  const Http::TestResponseHeaderMapImpl response_headers(
      {{"date", formatter_.fromTime(currentTime())}, {"cache-control", "public, max-age=3600"}});
  const LookupResult lookup_response = makeLookupResult(lookup_request, response_headers);
  // Response is not expired but the request requires revalidation through Pragma: no-cache.
  EXPECT_EQ(CacheEntryStatus::RequiresValidation, lookup_response.cache_entry_status_);
}

TEST_F(LookupRequestTest, PragmaNoCacheFallbackExtraDirectivesIgnored) {
  request_headers_.setReferenceKey(Http::CustomHeaders::get().Pragma,
                                   "no-cache, custom-directive=custom-value");
  const LookupRequest lookup_request(request_headers_, currentTime(), vary_allow_list_);
  const Http::TestResponseHeaderMapImpl response_headers(
      {{"date", formatter_.fromTime(currentTime())}, {"cache-control", "public, max-age=3600"}});
  const LookupResult lookup_response = makeLookupResult(lookup_request, response_headers);
  // Response is not expired but the request requires revalidation through Pragma: no-cache.
  EXPECT_EQ(CacheEntryStatus::RequiresValidation, lookup_response.cache_entry_status_);
}

TEST_F(LookupRequestTest, PragmaFallbackOtherValuesIgnored) {
  request_headers_.setReferenceKey(Http::CustomHeaders::get().Pragma, "max-age=0");
  const LookupRequest lookup_request(request_headers_, currentTime() + Seconds(5),
                                     vary_allow_list_);
  const Http::TestResponseHeaderMapImpl response_headers(
      {{"date", formatter_.fromTime(currentTime())}, {"cache-control", "public, max-age=3600"}});
  const LookupResult lookup_response = makeLookupResult(lookup_request, response_headers);
  // Response is fresh, Pragma header with values other than "no-cache" is ignored.
  EXPECT_EQ(CacheEntryStatus::Ok, lookup_response.cache_entry_status_);
}

TEST_F(LookupRequestTest, PragmaNoFallback) {
  request_headers_.setReferenceKey(Http::CustomHeaders::get().Pragma, "no-cache");
  request_headers_.setReferenceKey(Http::CustomHeaders::get().CacheControl, "max-age=10");
  const LookupRequest lookup_request(request_headers_, currentTime() + Seconds(5),
                                     vary_allow_list_);
  const Http::TestResponseHeaderMapImpl response_headers(
      {{"date", formatter_.fromTime(currentTime())}, {"cache-control", "public, max-age=3600"}});
  const LookupResult lookup_response = makeLookupResult(lookup_request, response_headers);
  // Pragma header is ignored when Cache-Control header is present.
  EXPECT_EQ(CacheEntryStatus::Ok, lookup_response.cache_entry_status_);
}

TEST_F(LookupRequestTest, SingleSatisfiableRange) {
  // add range info to headers
  request_headers_.addReference(Http::Headers::get().Range, "bytes=1-99");
  const LookupRequest lookup_request(request_headers_, currentTime(), vary_allow_list_);

  const Http::TestResponseHeaderMapImpl response_headers(
      {{"date", formatter_.fromTime(currentTime())},
       {"cache-control", "public, max-age=3600"},
       {"content-length", "4"}});
  const uint64_t content_length = 4;
  const LookupResult lookup_response =
      makeLookupResult(lookup_request, response_headers, content_length);
  ASSERT_EQ(CacheEntryStatus::SatisfiableRange, lookup_response.cache_entry_status_);

  ASSERT_TRUE(lookup_response.headers_);
  EXPECT_THAT(*lookup_response.headers_, Http::IsSupersetOfHeaders(response_headers));
  EXPECT_EQ(lookup_response.content_length_, 4);

  // checks that the ranges have been adjusted to the content's length
  EXPECT_EQ(lookup_response.response_ranges_.size(), 1);

  EXPECT_EQ(lookup_response.response_ranges_[0].begin(), 1);
  EXPECT_EQ(lookup_response.response_ranges_[0].end(), 4);
  EXPECT_EQ(lookup_response.response_ranges_[0].length(), 3);

  EXPECT_FALSE(lookup_response.has_trailers_);
}

TEST_F(LookupRequestTest, MultipleSatisfiableRanges) {
  // Because we do not support multi-part responses for now, we are limiting parsing of a single
  // range. Thus, multiple ranges are ignored, and a usual "::Ok" should be expected. If multi-part
  // responses are implemented (and the parsing limit is changed), this test should be adjusted.

  // add range info to headers
  request_headers_.addCopy(Http::Headers::get().Range.get(), "bytes=1-99,3-,-3");

  const LookupRequest lookup_request(request_headers_, currentTime(), vary_allow_list_);

  const Http::TestResponseHeaderMapImpl response_headers(
      {{"date", formatter_.fromTime(currentTime())},
       {"cache-control", "public, max-age=3600"},
       {"content-length", "4"}});
  const uint64_t content_length = 4;
  const LookupResult lookup_response =
      makeLookupResult(lookup_request, response_headers, content_length);

  ASSERT_EQ(CacheEntryStatus::Ok, lookup_response.cache_entry_status_);

  ASSERT_TRUE(lookup_response.headers_);
  EXPECT_THAT(*lookup_response.headers_, Http::IsSupersetOfHeaders(response_headers));
  EXPECT_EQ(lookup_response.content_length_, 4);

  // Check that the ranges have been ignored since we don't support multi-part responses.
  EXPECT_EQ(lookup_response.response_ranges_.size(), 0);
  EXPECT_FALSE(lookup_response.has_trailers_);
}

TEST_F(LookupRequestTest, NotSatisfiableRange) {
  // add range info to headers
  request_headers_.addReference(Http::Headers::get().Range, "bytes=100-");

  const LookupRequest lookup_request(request_headers_, currentTime(), vary_allow_list_);

  const Http::TestResponseHeaderMapImpl response_headers(
      {{"date", formatter_.fromTime(currentTime())},
       {"cache-control", "public, max-age=3600"},
       {"content-length", "4"}});
  const uint64_t content_length = 4;
  const LookupResult lookup_response =
      makeLookupResult(lookup_request, response_headers, content_length);
  ASSERT_EQ(CacheEntryStatus::NotSatisfiableRange, lookup_response.cache_entry_status_);

  ASSERT_TRUE(lookup_response.headers_);
  EXPECT_THAT(*lookup_response.headers_, Http::IsSupersetOfHeaders(response_headers));
  EXPECT_EQ(lookup_response.content_length_, 4);
  ASSERT_TRUE(lookup_response.response_ranges_.empty());
  EXPECT_FALSE(lookup_response.has_trailers_);
}

<<<<<<< HEAD
TEST_P(LookupRequestTest, ResultWithBodyAndTrailersMatchesExpectation) {
  request_headers_.setReferenceKey(Http::CustomHeaders::get().CacheControl,
                                   GetParam().request_cache_control);
  const SystemTime request_time = GetParam().request_time, response_date = GetParam().response_date;
  const LookupRequest lookup_request(request_headers_, request_time, vary_allow_list_);
  const Http::TestResponseHeaderMapImpl response_headers(
      {{"cache-control", GetParam().response_cache_control},
       {"date", formatter_.fromTime(response_date)}});
  const uint64_t content_length = 5;
  const LookupResult lookup_response =
      makeLookupResult(lookup_request, response_headers, content_length, /*has_trailers=*/true);

  EXPECT_EQ(GetParam().expected_cache_entry_status, lookup_response.cache_entry_status_);
  ASSERT_TRUE(lookup_response.headers_ != nullptr);
  EXPECT_THAT(*lookup_response.headers_, Http::IsSupersetOfHeaders(response_headers));
  // Age is populated in LookupRequest::makeLookupResult, which is called in makeLookupResult.
  EXPECT_THAT(*lookup_response.headers_,
              HeaderHasValueRef(Http::CustomHeaders::get().Age, GetParam().expected_age));
  EXPECT_EQ(lookup_response.content_length_, content_length);
  EXPECT_TRUE(lookup_response.response_ranges_.empty());
  EXPECT_TRUE(lookup_response.has_trailers_);
=======
TEST_F(LookupRequestTest, HttpScheme) {
  Http::TestRequestHeaderMapImpl request_headers{
      {":path", "/"}, {":method", "GET"}, {":scheme", "http"}, {":authority", "example.com"}};
  const LookupRequest lookup_request(request_headers, currentTime(), vary_allow_list_);
  EXPECT_EQ(lookup_request.key().scheme(), Key::HTTP);
}

TEST_F(LookupRequestTest, HttpsScheme) {
  Http::TestRequestHeaderMapImpl request_headers{
      {":path", "/"}, {":method", "GET"}, {":scheme", "https"}, {":authority", "example.com"}};
  const LookupRequest lookup_request(request_headers, currentTime(), vary_allow_list_);
  EXPECT_EQ(lookup_request.key().scheme(), Key::HTTPS);
>>>>>>> a8329a30
}

TEST(RawByteRangeTest, IsSuffix) {
  auto r = RawByteRange(UINT64_MAX, 4);
  ASSERT_TRUE(r.isSuffix());
}

TEST(RawByteRangeTest, IsNotSuffix) {
  auto r = RawByteRange(3, 4);
  ASSERT_FALSE(r.isSuffix());
}

TEST(RawByteRangeTest, FirstBytePos) {
  auto r = RawByteRange(3, 4);
  ASSERT_EQ(3, r.firstBytePos());
}

TEST(RawByteRangeTest, LastBytePos) {
  auto r = RawByteRange(3, 4);
  ASSERT_EQ(4, r.lastBytePos());
}

TEST(RawByteRangeTest, SuffixLength) {
  auto r = RawByteRange(UINT64_MAX, 4);
  ASSERT_EQ(4, r.suffixLength());
}

TEST(AdjustedByteRangeTest, Length) {
  auto a = AdjustedByteRange(3, 6);
  ASSERT_EQ(3, a.length());
}

TEST(AdjustedByteRangeTest, TrimFront) {
  auto a = AdjustedByteRange(3, 6);
  a.trimFront(2);
  ASSERT_EQ(5, a.begin());
}

TEST(AdjustedByteRangeTest, MaxLength) {
  auto a = AdjustedByteRange(0, UINT64_MAX);
  ASSERT_EQ(UINT64_MAX, a.length());
}

TEST(AdjustedByteRangeTest, MaxTrim) {
  auto a = AdjustedByteRange(0, UINT64_MAX);
  a.trimFront(UINT64_MAX);
  ASSERT_EQ(0, a.length());
}

struct AdjustByteRangeParams {
  std::vector<RawByteRange> request;
  std::vector<AdjustedByteRange> result;
  uint64_t content_length;
};

AdjustByteRangeParams satisfiable_ranges[] =
    // request, result, content_length
    {
        // Various ways to request the full body. Full responses are signaled by empty result
        // vectors.
        {{{0, 3}}, {}, 4},                       // byte-range-spec, exact
        {{{UINT64_MAX, 4}}, {}, 4},              // suffix-byte-range-spec, exact
        {{{0, 99}}, {}, 4},                      // byte-range-spec, overlong
        {{{0, UINT64_MAX}}, {}, 4},              // byte-range-spec, overlong
        {{{UINT64_MAX, 5}}, {}, 4},              // suffix-byte-range-spec, overlong
        {{{UINT64_MAX, UINT64_MAX - 1}}, {}, 4}, // suffix-byte-range-spec, overlong
        {{{UINT64_MAX, UINT64_MAX}}, {}, 4},     // suffix-byte-range-spec, overlong

        // Single bytes
        {{{0, 0}}, {{0, 1}}, 4},
        {{{1, 1}}, {{1, 2}}, 4},
        {{{3, 3}}, {{3, 4}}, 4},
        {{{UINT64_MAX, 1}}, {{3, 4}}, 4},

        // Multiple bytes, starting in the middle
        {{{1, 2}}, {{1, 3}}, 4},           // fully in the middle
        {{{1, 3}}, {{1, 4}}, 4},           // to the end
        {{{2, 21}}, {{2, 4}}, 4},          // overlong
        {{{1, UINT64_MAX}}, {{1, 4}}, 4}}; // overlong
// TODO(toddmgreer): Before enabling support for multi-range requests, test it.

class AdjustByteRangeTest : public TestWithParam<AdjustByteRangeParams> {};

TEST_P(AdjustByteRangeTest, All) {
  std::vector<AdjustedByteRange> result;
  ASSERT_TRUE(adjustByteRangeSet(result, GetParam().request, GetParam().content_length));
  EXPECT_THAT(result, ContainerEq(GetParam().result));
}

INSTANTIATE_TEST_SUITE_P(AdjustByteRangeTest, AdjustByteRangeTest, ValuesIn(satisfiable_ranges));

class AdjustByteRangeUnsatisfiableTest : public TestWithParam<std::vector<RawByteRange>> {};

std::vector<RawByteRange> unsatisfiable_ranges[] = {
    {{4, 5}},
    {{4, 9}},
    {{7, UINT64_MAX}},
    {{UINT64_MAX, 0}},
};

TEST_P(AdjustByteRangeUnsatisfiableTest, All) {
  std::vector<AdjustedByteRange> result;
  ASSERT_FALSE(adjustByteRangeSet(result, GetParam(), 3));
}

INSTANTIATE_TEST_SUITE_P(AdjustByteRangeUnsatisfiableTest, AdjustByteRangeUnsatisfiableTest,
                         ValuesIn(unsatisfiable_ranges));

TEST(AdjustByteRange, NoRangeRequest) {
  std::vector<AdjustedByteRange> result;
  ASSERT_TRUE(adjustByteRangeSet(result, {}, 8));
  EXPECT_THAT(result, ContainerEq(std::vector<AdjustedByteRange>{}));
}

namespace {
Http::TestRequestHeaderMapImpl makeTestHeaderMap(std::string range_value) {
  return Http::TestRequestHeaderMapImpl{{":method", "GET"}, {"range", range_value}};
}
} // namespace

TEST(ParseRangesTest, NoRangeHeader) {
  Http::TestRequestHeaderMapImpl headers = Http::TestRequestHeaderMapImpl{{":method", "GET"}};
  std::vector<RawByteRange> result_vector = RangeRequests::parseRanges(headers, 5);

  ASSERT_EQ(0, result_vector.size());
}

TEST(ParseRangesTest, InvalidUnit) {
  Http::TestRequestHeaderMapImpl headers = makeTestHeaderMap("bits=3-4");
  std::vector<RawByteRange> result_vector = RangeRequests::parseRanges(headers, 5);

  ASSERT_EQ(0, result_vector.size());
}

TEST(ParseRangesTest, SingleRange) {
  Http::TestRequestHeaderMapImpl headers = makeTestHeaderMap("bytes=3-4");
  std::vector<RawByteRange> result_vector = RangeRequests::parseRanges(headers, 5);

  ASSERT_EQ(1, result_vector.size());

  ASSERT_EQ(3, result_vector[0].firstBytePos());
  ASSERT_EQ(4, result_vector[0].lastBytePos());
}

TEST(ParseRangesTest, MissingFirstBytePos) {
  Http::TestRequestHeaderMapImpl headers = makeTestHeaderMap("bytes=-5");
  std::vector<RawByteRange> result_vector = RangeRequests::parseRanges(headers, 5);

  ASSERT_EQ(1, result_vector.size());

  ASSERT_TRUE(result_vector[0].isSuffix());
  ASSERT_EQ(5, result_vector[0].suffixLength());
}

TEST(ParseRangesTest, MissingLastBytePos) {
  Http::TestRequestHeaderMapImpl headers = makeTestHeaderMap("bytes=6-");
  std::vector<RawByteRange> result_vector = RangeRequests::parseRanges(headers, 5);

  ASSERT_EQ(1, result_vector.size());

  ASSERT_EQ(6, result_vector[0].firstBytePos());
  ASSERT_EQ(std::numeric_limits<uint64_t>::max(), result_vector[0].lastBytePos());
}

TEST(ParseRangesTest, MultipleRanges) {
  Http::TestRequestHeaderMapImpl headers = makeTestHeaderMap("bytes=345-456,-567,6789-");
  std::vector<RawByteRange> result_vector = RangeRequests::parseRanges(headers, 5);

  ASSERT_EQ(3, result_vector.size());

  ASSERT_EQ(345, result_vector[0].firstBytePos());
  ASSERT_EQ(456, result_vector[0].lastBytePos());

  ASSERT_TRUE(result_vector[1].isSuffix());
  ASSERT_EQ(567, result_vector[1].suffixLength());

  ASSERT_EQ(6789, result_vector[2].firstBytePos());
  ASSERT_EQ(UINT64_MAX, result_vector[2].lastBytePos());
}

TEST(ParseRangesTest, LongRangeHeaderValue) {
  Http::TestRequestHeaderMapImpl headers =
      makeTestHeaderMap("bytes=1000-1000,1001-1001,1002-1002,1003-1003,1004-1004,1005-"
                        "1005,1006-1006,1007-1007,1008-1008,100-");
  std::vector<RawByteRange> result_vector = RangeRequests::parseRanges(headers, 10);

  ASSERT_EQ(10, result_vector.size());
}

TEST(ParseRangesTest, ZeroRangeLimit) {
  Http::TestRequestHeaderMapImpl headers = makeTestHeaderMap("bytes=1000-1000");
  std::vector<RawByteRange> result_vector = RangeRequests::parseRanges(headers, 0);

  ASSERT_EQ(0, result_vector.size());
}

TEST(ParseRangesTest, OverRangeLimit) {
  Http::TestRequestHeaderMapImpl headers = makeTestHeaderMap("bytes=1000-1000,1001-1001");
  std::vector<RawByteRange> result_vector = RangeRequests::parseRanges(headers, 1);

  ASSERT_EQ(0, result_vector.size());
}

class ParseInvalidRangeHeaderTest : public testing::Test,
                                    public testing::WithParamInterface<std::string> {
protected:
  Http::TestRequestHeaderMapImpl range() { return makeTestHeaderMap(GetParam()); }
};

// clang-format off
INSTANTIATE_TEST_SUITE_P(
    Default, ParseInvalidRangeHeaderTest,
    testing::Values("-",
                    "1-2",
                    "12",
                    "a",
                    "a1",
                    "bytes=",
                    "bytes=-",
                    "bytes1-2",
                    "bytes=12",
                    "bytes=1-2-3",
                    "bytes=1-2-",
                    "bytes=1--3",
                    "bytes=--2",
                    "bytes=2--",
                    "bytes=-2-",
                    "bytes=-1-2",
                    "bytes=a-2",
                    "bytes=2-a",
                    "bytes=-a",
                    "bytes=a-",
                    "bytes=a1-2",
                    "bytes=1-a2",
                    "bytes=1a-2",
                    "bytes=1-2a",
                    "bytes=1-2,3-a",
                    "bytes=1-a,3-4",
                    "bytes=1-2,3a-4",
                    "bytes=1-2,3-4a",
                    "bytes=1-2,3-4-5",
                    "bytes=1-2,bytes=3-4",
                    "bytes=1-2,3-4,a",
                    // too many byte ranges (test sets the limit as 5)
                    "bytes=0-1,1-2,2-3,3-4,4-5,5-6",
                    // UINT64_MAX-UINT64_MAX+1
                    "bytes=18446744073709551615-18446744073709551616",
                    // UINT64_MAX+1-UINT64_MAX+2
                    "bytes=18446744073709551616-18446744073709551617"));
// clang-format on

TEST_P(ParseInvalidRangeHeaderTest, InvalidRangeReturnsEmpty) {
  std::vector<RawByteRange> result_vector = RangeRequests::parseRanges(range(), 5);
  ASSERT_EQ(0, result_vector.size());
}

} // namespace
} // namespace Cache
} // namespace HttpFilters
} // namespace Extensions
} // namespace Envoy<|MERGE_RESOLUTION|>--- conflicted
+++ resolved
@@ -372,7 +372,6 @@
   EXPECT_FALSE(lookup_response.has_trailers_);
 }
 
-<<<<<<< HEAD
 TEST_P(LookupRequestTest, ResultWithBodyAndTrailersMatchesExpectation) {
   request_headers_.setReferenceKey(Http::CustomHeaders::get().CacheControl,
                                    GetParam().request_cache_control);
@@ -394,7 +393,8 @@
   EXPECT_EQ(lookup_response.content_length_, content_length);
   EXPECT_TRUE(lookup_response.response_ranges_.empty());
   EXPECT_TRUE(lookup_response.has_trailers_);
-=======
+}
+
 TEST_F(LookupRequestTest, HttpScheme) {
   Http::TestRequestHeaderMapImpl request_headers{
       {":path", "/"}, {":method", "GET"}, {":scheme", "http"}, {":authority", "example.com"}};
@@ -407,7 +407,6 @@
       {":path", "/"}, {":method", "GET"}, {":scheme", "https"}, {":authority", "example.com"}};
   const LookupRequest lookup_request(request_headers, currentTime(), vary_allow_list_);
   EXPECT_EQ(lookup_request.key().scheme(), Key::HTTPS);
->>>>>>> a8329a30
 }
 
 TEST(RawByteRangeTest, IsSuffix) {
