--- conflicted
+++ resolved
@@ -23,16 +23,19 @@
   std::this_thread::sleep_for(duration);
 }
 
-<<<<<<< HEAD
-void TestRealTimeSystem::waitFor(Thread::MutexBasicLockable& lock, Thread::CondVar& condvar,
-                                 const Duration& duration) noexcept {
-=======
+bool TestRealTimeSystem::await(const bool& condition, Thread::MutexBasicLockable& mutex, const Duration& timeout) {
+  return mutex.awaitWithTimeout(condition, timeout);
+}
+
+bool TestRealTimeSystem::await(BoolFn check_condition, Thread::MutexBasicLockable& mutex, const Duration& timeout) {
+  return mutex.awaitWithTimeout(check_condition, timeout);
+}
+
 void TestRealTimeSystem::advanceTimeAsync(const Duration& duration) { advanceTimeWait(duration); }
 
-Thread::CondVar::WaitStatus TestRealTimeSystem::waitFor(Thread::MutexBasicLockable& lock,
-                                                        Thread::CondVar& condvar,
-                                                        const Duration& duration) noexcept {
->>>>>>> 894832b7
+void TestRealTimeSystem::waitFor(Thread::MutexBasicLockable& lock,
+                                 Thread::CondVar& condvar,
+                                 const Duration& duration) noexcept {
   only_one_thread_.checkOneThread();
   condvar.waitFor(lock, duration);
 }
