--- conflicted
+++ resolved
@@ -148,24 +148,14 @@
   }
 
 protected:
-<<<<<<< HEAD
   HttpUpstream(Tcp::ConnectionPool::UpstreamCallbacks& callbacks,
-               const TunnelingConfigHelper& config);
+               const TunnelingConfigHelper& config, const StreamInfo::StreamInfo& downstream_info);
   void resetEncoder(Network::ConnectionEvent event, bool inform_downstream = true);
 
   Http::RequestEncoder* request_encoder_{};
   const TunnelingConfigHelper& config_;
   const Envoy::Http::HeaderEvaluator& header_parser_;
-=======
-  HttpUpstream(Tcp::ConnectionPool::UpstreamCallbacks& callbacks, const TunnelingConfig& config,
-               const StreamInfo::StreamInfo& downstream_info);
-  void resetEncoder(Network::ConnectionEvent event, bool inform_downstream = true);
-
-  Http::RequestEncoder* request_encoder_{};
-  const TunnelingConfig config_;
-  std::unique_ptr<Envoy::Router::HeaderParser> header_parser_;
   const StreamInfo::StreamInfo& downstream_info_;
->>>>>>> be4d1bbd
 
 private:
   class DecoderShim : public Http::ResponseDecoder {
@@ -208,13 +198,8 @@
 
 class Http1Upstream : public HttpUpstream {
 public:
-<<<<<<< HEAD
   Http1Upstream(Tcp::ConnectionPool::UpstreamCallbacks& callbacks,
-                const TunnelingConfigHelper& config);
-=======
-  Http1Upstream(Tcp::ConnectionPool::UpstreamCallbacks& callbacks, const TunnelingConfig& config,
-                const StreamInfo::StreamInfo& downstream_info);
->>>>>>> be4d1bbd
+                const TunnelingConfigHelper& config, const StreamInfo::StreamInfo& downstream_info);
 
   void encodeData(Buffer::Instance& data, bool end_stream) override;
   void setRequestEncoder(Http::RequestEncoder& request_encoder, bool is_ssl) override;
@@ -223,13 +208,8 @@
 
 class Http2Upstream : public HttpUpstream {
 public:
-<<<<<<< HEAD
   Http2Upstream(Tcp::ConnectionPool::UpstreamCallbacks& callbacks,
-                const TunnelingConfigHelper& config);
-=======
-  Http2Upstream(Tcp::ConnectionPool::UpstreamCallbacks& callbacks, const TunnelingConfig& config,
-                const StreamInfo::StreamInfo& downstream_info);
->>>>>>> be4d1bbd
+                const TunnelingConfigHelper& config, const StreamInfo::StreamInfo& downstream_info);
 
   void setRequestEncoder(Http::RequestEncoder& request_encoder, bool is_ssl) override;
   bool isValidResponse(const Http::ResponseHeaderMap& headers) override;
