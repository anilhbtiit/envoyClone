--- conflicted
+++ resolved
@@ -38,14 +38,7 @@
   Http::Code handlerStatsRecentLookupsEnable(absl::string_view path_and_query,
                                              Http::ResponseHeaderMap& response_headers,
                                              Buffer::Instance& response, AdminStream&);
-<<<<<<< HEAD
-  Http::Code handlerStats(absl::string_view path_and_query,
-                          Http::ResponseHeaderMap& response_headers, Buffer::Instance& response,
-                          AdminStream&);
-  Http::Code handlerStatsPrometheus(absl::string_view path_and_query,
-=======
   Http::Code handlerPrometheusStats(absl::string_view path_and_query,
->>>>>>> admin-params
                                     Http::ResponseHeaderMap& response_headers,
                                     Buffer::Instance& response, AdminStream&);
 
@@ -86,67 +79,6 @@
                                Http::ResponseHeaderMap& response_headers,
                                Buffer::Instance& response, AdminStream&);
 
-<<<<<<< HEAD
-<<<<<<< HEAD
-  Admin::UrlHandler statsHandler();
-
-private:
-  class Context;
-  class HtmlRender;
-  class JsonRender;
-  class Render;
-  class TextRender;
-
-  enum class Format {
-    Html,
-    Json,
-    Prometheus,
-    Text,
-  };
-
-  // The order is used to linearize the ordering of stats of all types.
-  enum class Type {
-    TextReadouts,
-    Counters,
-    Gauges,
-    Histograms,
-    All,
-  };
-
-  struct Params {
-    Http::Code parse(absl::string_view url, Buffer::Instance& response);
-    bool shouldShowMetric(const Stats::Metric& metric) const;
-    bool matchesAny() const;
-
-    bool used_only_{false};
-    bool prometheus_text_readouts_{false};
-    bool pretty_{false};
-    Format format_{
-        Format::Text}; // If no `format=` param we use Text, but the `UI` defaults to HTML.
-    Type type_{Type::All};
-    Type start_type_{Type::TextReadouts};
-    std::string filter_string_;
-    absl::optional<std::regex> filter_;
-    std::string scope_;
-    Http::Utility::QueryParams query_;
-  };
-
-  friend class StatsHandlerTest;
-
-  Http::Code stats(const Params& parmams, Stats::Store& store,
-                   Http::ResponseHeaderMap& response_headers, Buffer::Instance& response);
-
-  static Http::Code prometheusStats(absl::string_view path_and_query, Buffer::Instance& response,
-                                    Stats::Store& stats,
-                                    Stats::CustomStatNamespaces& custom_namespaces);
-
-  static std::string statsAsJson(const std::map<std::string, uint64_t>& all_stats,
-                                 const std::map<std::string, std::string>& text_readouts,
-                                 const std::vector<Stats::ParentHistogramSharedPtr>& all_histograms,
-                                 bool pretty_print);
-
-  static absl::string_view typeToString(Type type);
-=======
   /**
    * When stats are rendered in HTML mode, we want users to be able to tweak
    * parameters after the stats page is rendered, such as tweaking the filter or
@@ -168,8 +100,6 @@
   static Http::Code prometheusStats(absl::string_view path_and_query, Buffer::Instance& response,
                                     Stats::Store& stats,
                                     Stats::CustomStatNamespaces& custom_namespaces);
->>>>>>> admin-params
-=======
   /**
    * When stats are rendered in HTML mode, we want users to be able to tweak
    * parameters after the stats page is rendered, such as tweaking the filter or
@@ -191,7 +121,6 @@
   static Http::Code prometheusStats(absl::string_view path_and_query, Buffer::Instance& response,
                                     Stats::Store& stats,
                                     Stats::CustomStatNamespaces& custom_namespaces);
->>>>>>> 958cdb1f
 };
 
 } // namespace Server
