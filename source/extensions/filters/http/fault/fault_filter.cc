#include "extensions/filters/http/fault/fault_filter.h"

#include <chrono>
#include <cstdint>
#include <string>
#include <vector>

#include "envoy/event/timer.h"
#include "envoy/http/codes.h"
#include "envoy/http/header_map.h"
#include "envoy/stats/stats.h"

#include "common/common/assert.h"
#include "common/common/empty_string.h"
#include "common/common/fmt.h"
#include "common/http/codes.h"
#include "common/http/header_map_impl.h"
#include "common/http/headers.h"
#include "common/http/utility.h"
#include "common/protobuf/utility.h"

#include "extensions/filters/http/well_known_names.h"

namespace Envoy {
namespace Extensions {
namespace HttpFilters {
namespace Fault {

const std::string FaultFilter::DELAY_PERCENT_KEY = "fault.http.delay.fixed_delay_percent";
const std::string FaultFilter::ABORT_PERCENT_KEY = "fault.http.abort.abort_percent";
const std::string FaultFilter::DELAY_DURATION_KEY = "fault.http.delay.fixed_duration_ms";
const std::string FaultFilter::ABORT_HTTP_STATUS_KEY = "fault.http.abort.http_status";

FaultSettings::FaultSettings(const envoy::config::filter::http::fault::v2::HTTPFault& fault) {

  if (fault.has_abort()) {
    abort_percent_ = fault.abort().percent();
    http_status_ = fault.abort().http_status();
  }

  if (fault.has_delay()) {
    fixed_delay_percent_ = fault.delay().percent();
    const auto& delay = fault.delay();
    fixed_duration_ms_ = PROTOBUF_GET_MS_OR_DEFAULT(delay, fixed_delay, 0);
  }

  for (const Http::HeaderUtility::HeaderData& header_map : fault.headers()) {
    fault_filter_headers_.push_back(header_map);
  }

  upstream_cluster_ = fault.upstream_cluster();

  for (const auto& node : fault.downstream_nodes()) {
    downstream_nodes_.insert(node);
  }
}

FaultFilterConfig::FaultFilterConfig(const envoy::config::filter::http::fault::v2::HTTPFault& fault,
                                     Runtime::Loader& runtime, const std::string& stats_prefix,
                                     Stats::Scope& scope)
    : settings_(fault), runtime_(runtime), stats_(generateStats(stats_prefix, scope)),
      stats_prefix_(stats_prefix), scope_(scope) {}

FaultFilter::FaultFilter(FaultFilterConfigSharedPtr config) : config_(config) {}

FaultFilter::~FaultFilter() { ASSERT(!delay_timer_); }

// Delays and aborts are independent events. One can inject a delay
// followed by an abort or inject just a delay or abort. In this callback,
// if we inject a delay, then we will inject the abort in the delay timer
// callback.
Http::FilterHeadersStatus FaultFilter::decodeHeaders(Http::HeaderMap& headers, bool) {
  // Route-level configuration overrides filter-level configuration
  // NOTE: We should not use runtime when reading from route-level
  // faults. In other words, runtime is supported only when faults are
  // configured at the filter level.
  fault_settings_ = config_->settings();
  if (callbacks_->route() && callbacks_->route()->routeEntry()) {
    const std::string& name = Extensions::HttpFilters::HttpFilterNames::get().FAULT;
    const auto* route_entry = callbacks_->route()->routeEntry();

    const FaultSettings* per_route_settings_ =
        route_entry->perFilterConfigTyped<FaultSettings>(name)
            ?: route_entry->virtualHost().perFilterConfigTyped<FaultSettings>(name);
    fault_settings_ = per_route_settings_ ?: fault_settings_;
  }

  if (!matchesTargetUpstreamCluster()) {
    return Http::FilterHeadersStatus::Continue;
  }

  if (!matchesDownstreamNodes(headers)) {
    return Http::FilterHeadersStatus::Continue;
  }

  // Check for header matches
<<<<<<< HEAD
  if (!Http::HeaderUtility::matchHeaders(headers, config_->filterHeaders())) {
=======
  if (!Router::ConfigUtility::matchHeaders(headers, fault_settings_->filterHeaders())) {
>>>>>>> 13de384a
    return Http::FilterHeadersStatus::Continue;
  }

  if (headers.EnvoyDownstreamServiceCluster()) {
    downstream_cluster_ = headers.EnvoyDownstreamServiceCluster()->value().c_str();

    downstream_cluster_delay_percent_key_ =
        fmt::format("fault.http.{}.delay.fixed_delay_percent", downstream_cluster_);
    downstream_cluster_abort_percent_key_ =
        fmt::format("fault.http.{}.abort.abort_percent", downstream_cluster_);
    downstream_cluster_delay_duration_key_ =
        fmt::format("fault.http.{}.delay.fixed_duration_ms", downstream_cluster_);
    downstream_cluster_abort_http_status_key_ =
        fmt::format("fault.http.{}.abort.http_status", downstream_cluster_);
  }

  absl::optional<uint64_t> duration_ms = delayDuration();
  if (duration_ms) {
    delay_timer_ = callbacks_->dispatcher().createTimer([this]() -> void { postDelayInjection(); });
    delay_timer_->enableTimer(std::chrono::milliseconds(duration_ms.value()));
    recordDelaysInjectedStats();
    callbacks_->requestInfo().setResponseFlag(RequestInfo::ResponseFlag::DelayInjected);
    return Http::FilterHeadersStatus::StopIteration;
  }

  if (isAbortEnabled()) {
    abortWithHTTPStatus();
    return Http::FilterHeadersStatus::StopIteration;
  }

  return Http::FilterHeadersStatus::Continue;
}

bool FaultFilter::isDelayEnabled() {
  bool enabled = config_->runtime().snapshot().featureEnabled(DELAY_PERCENT_KEY,
                                                              fault_settings_->delayPercent());

  if (!downstream_cluster_delay_percent_key_.empty()) {
    enabled |= config_->runtime().snapshot().featureEnabled(downstream_cluster_delay_percent_key_,
                                                            fault_settings_->delayPercent());
  }

  return enabled;
}

bool FaultFilter::isAbortEnabled() {
  bool enabled = config_->runtime().snapshot().featureEnabled(ABORT_PERCENT_KEY,
                                                              fault_settings_->abortPercent());

  if (!downstream_cluster_abort_percent_key_.empty()) {
    enabled |= config_->runtime().snapshot().featureEnabled(downstream_cluster_abort_percent_key_,
                                                            fault_settings_->abortPercent());
  }

  return enabled;
}

absl::optional<uint64_t> FaultFilter::delayDuration() {
  absl::optional<uint64_t> ret;

  if (!isDelayEnabled()) {
    return ret;
  }

  uint64_t duration = config_->runtime().snapshot().getInteger(DELAY_DURATION_KEY,
                                                               fault_settings_->delayDuration());
  if (!downstream_cluster_delay_duration_key_.empty()) {
    duration =
        config_->runtime().snapshot().getInteger(downstream_cluster_delay_duration_key_, duration);
  }

  // Delay only if the duration is >0ms
  if (duration > 0) {
    ret = duration;
  }

  return ret;
}

uint64_t FaultFilter::abortHttpStatus() {
  // TODO(mattklein123): check http status codes obtained from runtime.
  uint64_t http_status =
      config_->runtime().snapshot().getInteger(ABORT_HTTP_STATUS_KEY, fault_settings_->abortCode());

  if (!downstream_cluster_abort_http_status_key_.empty()) {
    http_status = config_->runtime().snapshot().getInteger(
        downstream_cluster_abort_http_status_key_, http_status);
  }

  return http_status;
}

void FaultFilter::recordDelaysInjectedStats() {
  // Downstream specific stats.
  if (!downstream_cluster_.empty()) {
    const std::string stats_counter =
        fmt::format("{}fault.{}.delays_injected", config_->statsPrefix(), downstream_cluster_);

    config_->scope().counter(stats_counter).inc();
  }

  // General stats.
  config_->stats().delays_injected_.inc();
}

void FaultFilter::recordAbortsInjectedStats() {
  // Downstream specific stats.
  if (!downstream_cluster_.empty()) {
    const std::string stats_counter =
        fmt::format("{}fault.{}.aborts_injected", config_->statsPrefix(), downstream_cluster_);

    config_->scope().counter(stats_counter).inc();
  }

  // General stats.
  config_->stats().aborts_injected_.inc();
}

Http::FilterDataStatus FaultFilter::decodeData(Buffer::Instance&, bool) {
  if (delay_timer_ == nullptr) {
    return Http::FilterDataStatus::Continue;
  }
  // If the request is too large, stop reading new data until the buffer drains.
  return Http::FilterDataStatus::StopIterationAndWatermark;
}

Http::FilterTrailersStatus FaultFilter::decodeTrailers(Http::HeaderMap&) {
  return delay_timer_ == nullptr ? Http::FilterTrailersStatus::Continue
                                 : Http::FilterTrailersStatus::StopIteration;
}

FaultFilterStats FaultFilterConfig::generateStats(const std::string& prefix, Stats::Scope& scope) {
  std::string final_prefix = prefix + "fault.";
  return {ALL_FAULT_FILTER_STATS(POOL_COUNTER_PREFIX(scope, final_prefix))};
}

void FaultFilter::onDestroy() {
  resetTimerState();
  stream_destroyed_ = true;
}

void FaultFilter::postDelayInjection() {
  resetTimerState();

  // Delays can be followed by aborts
  if (isAbortEnabled()) {
    abortWithHTTPStatus();
  } else {
    // Continue request processing.
    callbacks_->continueDecoding();
  }
}

void FaultFilter::abortWithHTTPStatus() {
  callbacks_->requestInfo().setResponseFlag(RequestInfo::ResponseFlag::FaultInjected);
  Http::Utility::sendLocalReply(*callbacks_, stream_destroyed_,
                                static_cast<Http::Code>(abortHttpStatus()), "fault filter abort");
  recordAbortsInjectedStats();
}

bool FaultFilter::matchesTargetUpstreamCluster() {
  bool matches = true;

  if (!fault_settings_->upstreamCluster().empty()) {
    Router::RouteConstSharedPtr route = callbacks_->route();
    matches = route && route->routeEntry() &&
              (route->routeEntry()->clusterName() == fault_settings_->upstreamCluster());
  }

  return matches;
}

bool FaultFilter::matchesDownstreamNodes(const Http::HeaderMap& headers) {
  if (fault_settings_->downstreamNodes().empty()) {
    return true;
  }

  if (!headers.EnvoyDownstreamServiceNode()) {
    return false;
  }

  const std::string downstream_node = headers.EnvoyDownstreamServiceNode()->value().c_str();
  return fault_settings_->downstreamNodes().find(downstream_node) !=
         fault_settings_->downstreamNodes().end();
}

void FaultFilter::resetTimerState() {
  if (delay_timer_) {
    delay_timer_->disableTimer();
    delay_timer_.reset();
  }
}

void FaultFilter::setDecoderFilterCallbacks(Http::StreamDecoderFilterCallbacks& callbacks) {
  callbacks_ = &callbacks;
}

} // namespace Fault
} // namespace HttpFilters
} // namespace Extensions
} // namespace Envoy<|MERGE_RESOLUTION|>--- conflicted
+++ resolved
@@ -94,11 +94,7 @@
   }
 
   // Check for header matches
-<<<<<<< HEAD
-  if (!Http::HeaderUtility::matchHeaders(headers, config_->filterHeaders())) {
-=======
-  if (!Router::ConfigUtility::matchHeaders(headers, fault_settings_->filterHeaders())) {
->>>>>>> 13de384a
+  if (!Http::HeaderUtility::matchHeaders(headers, fault_settings_->filterHeaders())) {
     return Http::FilterHeadersStatus::Continue;
   }
 
