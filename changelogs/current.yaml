--- conflicted
+++ resolved
@@ -23,18 +23,15 @@
 - area: http2
   change: |
     Request authorities are now validated with a library function from QUICHE rather than nghttp2. This behavior change can be reverted by setting ``envoy.reloadable_features.http2_validate_authority_with_quiche`` to ``false``.
-<<<<<<< HEAD
 - area: ext_proc
   change: |
     Make the :ref:`grpc service <envoy_v3_api_field_extensions.filters.http.ext_proc.v3.ExternalProcessor.grpc_service>` required.
-=======
 - area: http2
   change: |
     Metadata is parsed with the QUICHE HPACK library, rather than nghttp2. This behavior change can be reverted by setting ``envoy.reloadable_features.http2_decode_metadata_with_quiche`` to ``false``.
 - area: custom response
   change: |
     Changed how the uri for redirect policy is specified. It can now be specified either as a single fully qualified string, or by specifying individual components of the uri.
->>>>>>> 7c1c4a0e
 
 bug_fixes:
 # *Changes expected to improve the state of the world and are unlikely to have negative effects*
