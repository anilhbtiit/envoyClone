#pragma once

#include <algorithm>
#include <cstring>
#include <memory>
#include <stack>
#include <string>
#include <unordered_map>
#include <vector>

#include "envoy/common/exception.h"
#include "envoy/stats/symbol_table.h"

#include "common/common/assert.h"
#include "common/common/hash.h"
#include "common/common/lock_guard.h"
#include "common/common/mem_block_builder.h"
#include "common/common/non_copyable.h"
#include "common/common/stack_array.h"
#include "common/common/thread.h"
#include "common/common/utility.h"
#include "common/stats/recent_lookups.h"

#include "absl/container/flat_hash_map.h"
#include "absl/strings/str_join.h"
#include "absl/strings/str_split.h"

namespace Envoy {
namespace Stats {

/** A Symbol represents a string-token with a small index. */
using Symbol = uint32_t;

/** Transient representations of a vector of 32-bit symbols */
using SymbolVec = std::vector<Symbol>;

/**
 * SymbolTableImpl manages a namespace optimized for stats, which are typically
 * composed of arrays of "."-separated tokens, with a significant overlap
 * between the tokens. Each token is mapped to a Symbol (uint32_t) and
 * reference-counted so that no-longer-used symbols can be reclaimed.
 *
 * We use a uint8_t array to encode a "."-deliminated stat-name into arrays of
 * integer symbol IDs in order to conserve space, as in practice the
 * majority of token instances in stat names draw from a fairly small set of
 * common names, typically less than 100. The format is somewhat similar to
 * UTF-8, with a variable-length array of uint8_t. See the implementation for
 * details.
 *
 * StatNameStorage can be used to manage memory for the byte-encoding. Not all
 * StatNames are backed by StatNameStorage -- the storage may be inlined into
 * another object such as HeapStatData. StaNameStorage is not fully RAII --
 * instead the owner must call free(SymbolTable&) explicitly before
 * StatNameStorage is destructed. This saves 8 bytes of storage per stat,
 * relative to holding a SymbolTable& in each StatNameStorage object.
 *
 * A StatName is a copyable and assignable reference to this storage. It does
 * not own the storage or keep it alive via reference counts; the owner must
 * ensure the backing store lives as long as the StatName.
 *
 * The underlying Symbol / SymbolVec data structures are private to the
 * impl. One side effect of the non-monotonically-increasing symbol counter is
 * that if a string is encoded, the resulting stat is destroyed, and then that
 * same string is re-encoded, it may or may not encode to the same underlying
 * symbol.
 */
class SymbolTableImpl : public SymbolTable {
public:
  /**
   * Intermediate representation for a stat-name. This helps store multiple
   * names in a single packed allocation. First we encode each desired name,
   * then sum their sizes for the single packed allocation. This is used to
   * store MetricImpl's tags and tagExtractedName.
   */
  class Encoding {
  public:
    /**
     * Before destructing SymbolEncoding, you must call moveToMemBlock. This
     * transfers ownership, and in particular, the responsibility to call
     * SymbolTable::clear() on all referenced symbols. If we ever wanted to be
     * able to destruct a SymbolEncoding without transferring it we could add a
     * clear(SymbolTable&) method.
     */
    ~Encoding();

    /**
     * Encodes a token into the vec.
     *
     * @param symbol the symbol to encode.
     */
    void addSymbols(const std::vector<Symbol>& symbols);

    /**
     * Decodes a uint8_t array into a SymbolVec.
     */
    static SymbolVec decodeSymbols(const SymbolTable::Storage array, uint64_t size);
    static void decodeTokens(const SymbolTable::Storage array, uint64_t size,
                             const std::function<void(Symbol)>& symbolTokenFn,
                             const std::function<void(absl::string_view)>& stringViewTokenFn);

    /**
     * Returns the number of bytes required to represent StatName as a uint8_t
     * array, including the encoded size.
     */
    uint64_t bytesRequired() const {
      return data_bytes_required_ + encodingSizeBytes(data_bytes_required_);
    }

    /**
     * @return the number of uint8_t entries we collected while adding symbols.
     */
    uint64_t dataBytesRequired() const { return data_bytes_required_; }

    /**
     * Moves the contents of the vector into an allocated array. The array
     * must have been allocated with bytesRequired() bytes.
     *
     * @param mem_block_builder memory block to receive the encoded bytes.
<<<<<<< HEAD
     */
    void moveToMemBlock(MemBlockBuilder<uint8_t>& array);

    /**
     * @param number A number to encode in a variable length byte-array.
     * @return The number of bytes it would take to encode the number.
     */
=======
     */
    void moveToMemBlock(MemBlockBuilder<uint8_t>& array);

    /**
     * @param number A number to encode in a variable length byte-array.
     * @return The number of bytes it would take to encode the number.
     */
>>>>>>> 6eeced62
    static uint64_t encodingSizeBytes(uint64_t number);

    /**
     * @param num_data_bytes The number of bytes in a data-block.
     * @return The total number of bytes required for the data-block and its encoded size.
     */
    static uint64_t totalSizeBytes(uint64_t num_data_bytes) {
      return encodingSizeBytes(num_data_bytes) + num_data_bytes;
    }

    /**
     * Saves the specified number into the byte array, returning the next byte.
     * There is no guarantee that bytes will be aligned, so we can't cast to a
     * uint16_t* and assign, but must individually copy the bytes.
     *
     * Requires that the buffer be sized to accommodate encodingSizeBytes(number).
     *
     * @param number the number to write.
     * @param mem_block the memory into which to append the number.
     */
    static void appendEncoding(uint64_t number, MemBlockBuilder<uint8_t>& mem_block);

    /**
     * Decodes a byte-array containing a variable-length number.
     *
     * @param The encoded byte array, written previously by appendEncoding.
     * @return A pair containing the decoded number, and the number of bytes consumed from encoding.
     */
    static std::pair<uint64_t, uint64_t> decodeNumber(const uint8_t* encoding);

    StoragePtr release() { return mem_block_.release(); }

  private:
    uint64_t data_bytes_required_{0};
    MemBlockBuilder<uint8_t> mem_block_;
  };

  SymbolTableImpl();
  ~SymbolTableImpl() override;

  // SymbolTable
  std::string toString(const StatName& stat_name) const override;
  uint64_t numSymbols() const override;
  bool lessThan(const StatName& a, const StatName& b) const override;
  void free(const StatName& stat_name) override;
  void incRefCount(const StatName& stat_name) override;
  StoragePtr join(const StatNameVec& stat_names) const override;
  void populateList(const absl::string_view* names, uint32_t num_names,
                    StatNameList& list) override;
  StoragePtr encode(absl::string_view name) override;
  StoragePtr makeDynamicStorage(absl::string_view name) override;
  void callWithStringView(StatName stat_name,
                          const std::function<void(absl::string_view)>& fn) const override;

#ifndef ENVOY_CONFIG_COVERAGE
  void debugPrint() const override;
#endif

  StatNameSetPtr makeSet(absl::string_view name) override;
  uint64_t getRecentLookups(const RecentLookupsFn&) const override;
  void clearRecentLookups() override;
  void setRecentLookupCapacity(uint64_t capacity) override;
  uint64_t recentLookupCapacity() const override;

private:
  friend class StatName;
  friend class StatNameTest;

  struct SharedSymbol {
    SharedSymbol(Symbol symbol) : symbol_(symbol), ref_count_(1) {}

    Symbol symbol_;
    uint32_t ref_count_;
  };

  // This must be held during both encode() and free().
  mutable Thread::MutexBasicLockable lock_;

  /**
   * Decodes a vector of symbols back into its period-delimited stat name. If
   * decoding fails on any part of the symbol_vec, we release_assert and crash
   * hard, since this should never happen, and we don't want to continue running
   * with a corrupt stats set.
   *
   * @param symbols the vector of symbols to decode.
   * @return std::string the retrieved stat name.
   */
  // std::string decodeSymbolVec(const SymbolVec& symbols) const;
  std::vector<absl::string_view> decodeStrings(const Storage array, uint64_t size) const;

  /**
   * Convenience function for encode(), symbolizing one string segment at a time.
   *
   * @param sv the individual string to be encoded as a symbol.
   * @return Symbol the encoded string.
   */
  Symbol toSymbol(absl::string_view sv) EXCLUSIVE_LOCKS_REQUIRED(lock_);

  /**
   * Convenience function for decode(), decoding one symbol at a time.
   *
   * @param symbol the individual symbol to be decoded.
   * @return absl::string_view the decoded string.
   */
  absl::string_view fromSymbol(Symbol symbol) const EXCLUSIVE_LOCKS_REQUIRED(lock_);

  /**
   * Stages a new symbol for use. To be called after a successful insertion.
   */
  void newSymbol();

  /**
   * Tokenizes name, finds or allocates symbols for each token, and adds them
   * to encoding.
   *
   * @param name The name to tokenize.
   * @param encoding The encoding to write to.
   */
  void addTokensToEncoding(absl::string_view name, Encoding& encoding);

  Symbol monotonicCounter() {
    Thread::LockGuard lock(lock_);
    return monotonic_counter_;
  }

  // Stores the symbol to be used at next insertion. This should exist ahead of insertion time so
  // that if insertion succeeds, the value written is the correct one.
  Symbol next_symbol_ GUARDED_BY(lock_);

  // If the free pool is exhausted, we monotonically increase this counter.
  Symbol monotonic_counter_;

  // Bitmap implementation.
  // The encode map stores both the symbol and the ref count of that symbol.
  // Using absl::string_view lets us only store the complete string once, in the decode map.
  using EncodeMap = absl::flat_hash_map<absl::string_view, SharedSymbol>;
  using DecodeMap = absl::flat_hash_map<Symbol, InlineStringPtr>;
  EncodeMap encode_map_ GUARDED_BY(lock_);
  DecodeMap decode_map_ GUARDED_BY(lock_);

  // Free pool of symbols for re-use.
  // TODO(ambuc): There might be an optimization here relating to storing ranges of freed symbols
  // using an Envoy::IntervalSet.
  std::stack<Symbol> pool_ GUARDED_BY(lock_);
  RecentLookups recent_lookups_ GUARDED_BY(lock_);
};

/**
 * Holds backing storage for a StatName. Usage of this is not required, as some
 * applications may want to hold multiple StatName objects in one contiguous
 * uint8_t array, or embed the characters directly in another structure.
 *
 * This is intended for embedding in other data structures that have access
 * to a SymbolTable. StatNameStorage::free(symbol_table) must be called prior
 * to allowing the StatNameStorage object to be destructed, otherwise an assert
 * will fire to guard against symbol-table leaks.
 *
 * Thus this class is inconvenient to directly use as temp storage for building
 * a StatName from a string. Instead it should be used via StatNameManagedStorage.
 */
class StatNameStorage {
public:
  // Basic constructor for when you have a name as a string, and need to
  // generate symbols for it.
  StatNameStorage(absl::string_view name, SymbolTable& table);

  // Move constructor; needed for using StatNameStorage as an
  // absl::flat_hash_map value.
  StatNameStorage(StatNameStorage&& src) noexcept : bytes_(std::move(src.bytes_)) {}

  // Obtains new backing storage for an already existing StatName. Used to
  // record a computed StatName held in a temp into a more persistent data
  // structure.
  StatNameStorage(StatName src, SymbolTable& table);

  /**
   * Before allowing a StatNameStorage to be destroyed, you must call free()
   * on it, to drop the references to the symbols, allowing the SymbolTable
   * to shrink.
   */
  ~StatNameStorage();

  /**
   * Decrements the reference counts in the SymbolTable.
   *
   * @param table the symbol table.
   */
  void free(SymbolTable& table);

  /**
   * @return StatName a reference to the owned storage.
   */
  inline StatName statName() const;

  uint8_t* bytes() { return bytes_.get(); }

protected:
  explicit StatNameStorage(SymbolTable::StoragePtr bytes) : bytes_(std::move(bytes)) {}

  SymbolTable::StoragePtr bytes_;
};

/**
 * Efficiently represents a stat name using a variable-length array of uint8_t.
 * This class does not own the backing store for this array; the backing-store
 * can be held in StatNameStorage, or it can be packed more tightly into another
 * object.
 *
 * When Envoy is configured with a large numbers of clusters, there are a huge
 * number of StatNames, so avoiding extra per-stat pointers has a significant
 * memory impact.
 */
class StatName {
public:
  // Constructs a StatName object directly referencing the storage of another
  // StatName.
  explicit StatName(const SymbolTable::Storage size_and_data) : size_and_data_(size_and_data) {}

  // Constructs an empty StatName object.
  StatName() = default;

  /**
   * Defines default hash function so StatName can be used as a key in an absl
   * hash-table without specifying a functor. See
   * https://abseil.io/docs/cpp/guides/hash for details.
   */
  template <typename H> friend H AbslHashValue(H h, StatName stat_name) {
    if (stat_name.empty()) {
      return H::combine(std::move(h), absl::string_view());
    }

    // Casts the raw data as a string_view. Note that this string_view will not
    // be in human-readable form, but it will be compatible with a string-view
    // hasher.
    const char* cdata = reinterpret_cast<const char*>(stat_name.data());
    absl::string_view data_as_string_view = absl::string_view(cdata, stat_name.dataSize());
    return H::combine(std::move(h), data_as_string_view);
  }

  /**
   * Note that this hash function will return a different hash than that of
   * the elaborated string.
   *
   * @return uint64_t a hash of the underlying representation.
   */
  uint64_t hash() const { return absl::Hash<StatName>()(*this); }

  bool operator==(const StatName& rhs) const {
    const uint64_t sz = dataSize();
    return sz == rhs.dataSize() && memcmp(data(), rhs.data(), sz * sizeof(uint8_t)) == 0;
  }
  bool operator!=(const StatName& rhs) const { return !(*this == rhs); }

  /**
   * @return uint64_t the number of bytes in the symbol array, excluding the
   *                  overhead for the size itself.
   */
  uint64_t dataSize() const;

  /**
   * @return uint64_t the number of bytes in the symbol array, including the
   *                  overhead for the size itself.
   */
  uint64_t size() const { return SymbolTableImpl::Encoding::totalSizeBytes(dataSize()); }
<<<<<<< HEAD

  /**
   * Copies the entire StatName representation into a MemBlockBuilder, including
   * the length metadata at the beginning. The MemBlockBuilder must not have
   * any other data in it.
   *
   * @param mem_block_builder the builder to receive the storage.
   */
  void copyToMemBlock(MemBlockBuilder<uint8_t>& mem_block_builder) {
    ASSERT(mem_block_builder.size() == 0);
    mem_block_builder.appendData(absl::MakeSpan(size_and_data_, size()));
  }

  /**
=======

  /**
   * Copies the entire StatName representation into a MemBlockBuilder, including
   * the length metadata at the beginning. The MemBlockBuilder must not have
   * any other data in it.
   *
   * @param mem_block_builder the builder to receive the storage.
   */
  void copyToMemBlock(MemBlockBuilder<uint8_t>& mem_block_builder) {
    ASSERT(mem_block_builder.size() == 0);
    mem_block_builder.appendData(absl::MakeConstSpan(size_and_data_, size()));
  }

  /**
>>>>>>> 6eeced62
   * Appends the data portion of the StatName representation into a
   * MemBlockBuilder, excluding the length metadata. This is appropriate for
   * join(), where several stat-names are combined, and we only need the
   * aggregated length metadata.
   *
   * @param mem_block_builder the builder to receive the storage.
   */
  void appendDataToMemBlock(MemBlockBuilder<uint8_t>& storage) {
<<<<<<< HEAD
    storage.appendData(absl::MakeSpan(data(), dataSize()));
=======
    storage.appendData(absl::MakeConstSpan(data(), dataSize()));
>>>>>>> 6eeced62
  }

#ifndef ENVOY_CONFIG_COVERAGE
  void debugPrint();
#endif

  /**
   * @return A pointer to the first byte of data (skipping over size bytes).
   */
  const uint8_t* data() const {
    return size_and_data_ + SymbolTableImpl::Encoding::encodingSizeBytes(dataSize());
  }

  /**
   * @return whether this is empty.
   */
  bool empty() const { return size_and_data_ == nullptr || dataSize() == 0; }

private:
  const uint8_t* size_and_data_{nullptr};
};

StatName StatNameStorage::statName() const { return StatName(bytes_.get()); }

/**
 * Contains the backing store for a StatName and enough context so it can
 * self-delete through RAII. This works by augmenting StatNameStorage with a
 * reference to the SymbolTable&, so it has an extra 8 bytes of footprint. It
 * is intended to be used in cases where simplicity of implementation is more
 * important than byte-savings, for example:
 *   - outside the stats system
 *   - in tests
 *   - as a scoped temp in a function
 * Due to the extra 8 bytes per instance, scalability should be taken into
 * account before using this as (say) a value or key in a map. In those
 * scenarios, it would be better to store the SymbolTable reference once
 * for the entire map.
 *
 * In the stat structures, we generally use StatNameStorage to avoid the
 * per-stat overhead.
 */
class StatNameManagedStorage : public StatNameStorage {
public:
  // Basic constructor for when you have a name as a string, and need to
  // generate symbols for it.
  StatNameManagedStorage(absl::string_view name, SymbolTable& table)
      : StatNameStorage(name, table), symbol_table_(table) {}

  ~StatNameManagedStorage() { free(symbol_table_); }

private:
  SymbolTable& symbol_table_;
};

class StatNameDynamicStorage : public StatNameStorage {
public:
  // Basic constructor for when you have a name and need to generate an
  // inlined StatName representation for it. Note that this will not access
  // the SymbolTable lock, but it will cost considerably more memory as
  // there will be no symbol sharing.
  StatNameDynamicStorage(absl::string_view name, SymbolTable& table)
      : StatNameStorage(table.makeDynamicStorage(name)) {}
  StatNameDynamicStorage(StatNameDynamicStorage&& src) noexcept
      : StatNameStorage(std::move(src.bytes_)) {}
  ~StatNameDynamicStorage() { bytes_.reset(); }
};

/**
 * Maintains storage for a collection of StatName objects. Like
 * StatNameManagedStorage, this has an RAII usage model, taking
 * care of decrementing ref-counts in the SymbolTable for all
 * contained StatNames on destruction or on clear();
 *
 * Example usage:
 *   StatNamePool pool(symbol_table);
 *   StatName name1 = pool.add("name1");
 *   StatName name2 = pool.add("name2");
 *   uint8_t* storage = pool.addReturningStorage("name3");
 *   StatName name3(storage);
 */
class StatNamePool {
public:
  explicit StatNamePool(SymbolTable& symbol_table) : symbol_table_(symbol_table) {}
  ~StatNamePool() { clear(); }

  /**
   * Removes all StatNames from the pool.
   */
  void clear();

  /**
   * @param name the name to add the container.
   * @return the StatName held in the container for this name.
   */
  StatName add(absl::string_view name);

  /**
   * Does essentially the same thing as add(), but returns the storage as a
   * pointer which can later be used to create a StatName. This can be used
   * to accumulate a vector of uint8_t* which can later be used to create
   * StatName objects on demand.
   *
   * The use-case for this is in source/common/http/codes.cc, where we have a
   * fixed sized array of atomic pointers, indexed by HTTP code. This API
   * enables storing the allocated stat-name in that array of atomics, which
   * enables content-avoidance when finding StatNames for frequently used HTTP
   * codes.
   *
   * @param name the name to add the container.
   * @return a pointer to the bytes held in the container for this name, suitable for
   *         using to construct a StatName.
   */
  uint8_t* addReturningStorage(absl::string_view name);

private:
  // We keep the stat names in a vector of StatNameStorage, storing the
  // SymbolTable reference separately. This saves 8 bytes per StatName,
  // at the cost of having a destructor that calls clear().
  SymbolTable& symbol_table_;
  std::vector<StatNameStorage> storage_vector_;
};

/**
 * Maintains storage for a collection of StatName objects constructed from
 * dynamically discovered strings. Like StatNameDynamicStorage, this has an RAII
 * usage model. Creating StatNames with this interface do not incur a
 * SymbolTable lock, but tokens are not shared across StatNames.
 *
 * The SymbolTable is required as a constructor argument to assist in encoding
 * the stat-names, which differs between FakeSymbolTableImpl and SymbolTableImpl.
 *
 * Example usage:
 *   StatNameDynamicPool pool(symbol_table);
 *   StatName name1 = pool.add("name1");
 *   StatName name2 = pool.add("name2");
 */
class StatNameDynamicPool {
public:
  explicit StatNameDynamicPool(SymbolTable& symbol_table) : symbol_table_(symbol_table) {}

  /**
   * Removes all StatNames from the pool.
   */
  void clear() { storage_vector_.clear(); }

  /**
   * @param name the name to add the container.
   * @return the StatName held in the container for this name.
   */
  StatName add(absl::string_view name);

private:
  // We keep the stat names in a vector of StatNameStorage, storing the
  // SymbolTable reference separately. This saves 8 bytes per StatName,
  // at the cost of having a destructor that calls clear().
  SymbolTable& symbol_table_;
  std::vector<StatNameDynamicStorage> storage_vector_;
};

// Represents an ordered container of StatNames. The encoding for each StatName
// is byte-packed together, so this carries less overhead than allocating the
// storage separately. The trade-off is there is no random access; you can only
// iterate through the StatNames.
//
// The maximum size of the list is 255 elements, so the length can fit in a
// byte. It would not be difficult to increase this, but there does not appear
// to be a current need.
class StatNameList {
public:
  ~StatNameList();

  /**
   * @return true if populate() has been called on this list.
   */
  bool populated() const { return storage_ != nullptr; }

  /**
   * Iterates over each StatName in the list, calling f(StatName). f() should
   * return true to keep iterating, or false to end the iteration.
   *
   * @param f The function to call on each stat.
   */
  void iterate(const std::function<bool(StatName)>& f) const;

  /**
   * Frees each StatName in the list. Failure to call this before destruction
   * results in an ASSERT at destruction of the list and the SymbolTable.
   *
   * This is not done as part of destruction as the SymbolTable may already
   * be destroyed.
   *
   * @param symbol_table the symbol table.
   */
  void clear(SymbolTable& symbol_table);

private:
  friend class FakeSymbolTableImpl;
  friend class SymbolTableImpl;

  /**
   * Moves the specified storage into the list. The storage format is an
   * array of bytes, organized like this:
   *
   * [0] The number of elements in the list (must be < 256).
   * [1] low order 8 bits of the number of symbols in the first element.
   * [2] high order 8 bits of the number of symbols in the first element.
   * [3...] the symbols in the first element.
   * ...
   *
   *
   * For FakeSymbolTableImpl, each symbol is a single char, casted into a
   * uint8_t. For SymbolTableImpl, each symbol is 1 or more bytes, in a
   * variable-length encoding. See SymbolTableImpl::Encoding::addSymbol for
   * details.
   */
  void moveStorageIntoList(SymbolTable::StoragePtr&& storage) { storage_ = std::move(storage); }

  SymbolTable::StoragePtr storage_;
};

// Value-templatized hash-map with StatName key.
template <class T> using StatNameHashMap = absl::flat_hash_map<StatName, T>;

// Hash-set of StatNames
using StatNameHashSet = absl::flat_hash_set<StatName>;

// Helper class for sorting StatNames.
struct StatNameLessThan {
  StatNameLessThan(const SymbolTable& symbol_table) : symbol_table_(symbol_table) {}
  bool operator()(const StatName& a, const StatName& b) const {
    return symbol_table_.lessThan(a, b);
  }

  const SymbolTable& symbol_table_;
};

struct HeterogeneousStatNameHash {
  // Specifying is_transparent indicates to the library infrastructure that
  // type-conversions should not be applied when calling find(), but instead
  // pass the actual types of the contained and searched-for objects directly to
  // these functors. See
  // https://en.cppreference.com/w/cpp/utility/functional/less_void for an
  // official reference, and https://abseil.io/tips/144 for a description of
  // using it in the context of absl.
  using is_transparent = void; // NOLINT(readability-identifier-naming)

  size_t operator()(StatName a) const { return a.hash(); }
  size_t operator()(const StatNameStorage& a) const { return a.statName().hash(); }
};

struct HeterogeneousStatNameEqual {
  // See description for HeterogeneousStatNameHash::is_transparent.
  using is_transparent = void; // NOLINT(readability-identifier-naming)

  size_t operator()(StatName a, StatName b) const { return a == b; }
  size_t operator()(const StatNameStorage& a, const StatNameStorage& b) const {
    return a.statName() == b.statName();
  }
  size_t operator()(StatName a, const StatNameStorage& b) const { return a == b.statName(); }
  size_t operator()(const StatNameStorage& a, StatName b) const { return a.statName() == b; }
};

// Encapsulates a set<StatNameStorage>. We use containment here rather than a
// 'using' alias because we need to ensure that when the set is destructed,
// StatNameStorage::free(symbol_table) is called on each entry. It is a little
// easier at the call-sites in thread_local_store.cc to implement this an
// explicit free() method, analogous to StatNameStorage::free(), compared to
// storing a SymbolTable reference in the class and doing the free in the
// destructor, like StatNameManagedStorage.
class StatNameStorageSet {
public:
  using HashSet =
      absl::flat_hash_set<StatNameStorage, HeterogeneousStatNameHash, HeterogeneousStatNameEqual>;
  using Iterator = HashSet::iterator;

  ~StatNameStorageSet();

  /**
   * Releases all symbols held in this set. Must be called prior to destruction.
   *
   * @param symbol_table The symbol table that owns the symbols.
   */
  void free(SymbolTable& symbol_table);

  /**
   * @param storage The StatNameStorage to add to the set.
   */
  std::pair<HashSet::iterator, bool> insert(StatNameStorage&& storage) {
    return hash_set_.insert(std::move(storage));
  }

  /**
   * @param stat_name The stat_name to find.
   * @return the iterator pointing to the stat_name, or end() if not found.
   */
  Iterator find(StatName stat_name) { return hash_set_.find(stat_name); }

  /**
   * @return the end-marker.
   */
  Iterator end() { return hash_set_.end(); }

  /**
   * @param set the storage set to swap with.
   */
  void swap(StatNameStorageSet& set) { hash_set_.swap(set.hash_set_); }

  /**
   * @return the number of elements in the set.
   */
  size_t size() const { return hash_set_.size(); }

private:
  HashSet hash_set_;
};

// Captures StatNames for lookup by string, keeping two maps: a map of
// 'built-ins' that is expected to be populated during initialization, and a map
// of dynamically discovered names. The latter map is protected by a mutex, and
// can be mutated at runtime.
//
// Ideally, builtins should be added during process initialization, in the
// outermost relevant context. And as the builtins map is not mutex protected,
// builtins must *not* be added in the request-path.
class StatNameSet {
public:
  // This object must be instantiated via SymbolTable::makeSet(), thus constructor is private.

  /**
   * Adds a string to the builtin map, which is not mutex protected. This map is
   * always consulted first as a hit there means no lock is required.
   *
   * Builtins can only be added immediately after construction, as the builtins
   * map is not mutex-protected.
   */
  void rememberBuiltin(absl::string_view str);

  /**
   * Remembers every string in a container as builtins.
   */
  template <class StringContainer> void rememberBuiltins(const StringContainer& container) {
    for (const auto& str : container) {
      rememberBuiltin(str);
    }
  }
  void rememberBuiltins(const std::vector<const char*>& container) {
    rememberBuiltins<std::vector<const char*>>(container);
  }

  /**
   * Finds a builtin StatName by name. If the builtin has not been registered,
   * then the fallback is returned.
   *
   * @return the StatName or fallback.
   */
  StatName getBuiltin(absl::string_view token, StatName fallback);

  /**
   * Adds a StatName using the pool, but without remembering it in any maps.
   */
  StatName add(absl::string_view str) {
    absl::MutexLock lock(&mutex_);
    return pool_.add(str);
  }

private:
  friend class FakeSymbolTableImpl;
  friend class SymbolTableImpl;

  StatNameSet(SymbolTable& symbol_table, absl::string_view name);

  const std::string name_;
  Stats::SymbolTable& symbol_table_;
  Stats::StatNamePool pool_ GUARDED_BY(mutex_);
  mutable absl::Mutex mutex_;
  using StringStatNameMap = absl::flat_hash_map<std::string, Stats::StatName>;
  StringStatNameMap builtin_stat_names_;
};

} // namespace Stats
} // namespace Envoy<|MERGE_RESOLUTION|>--- conflicted
+++ resolved
@@ -116,23 +116,13 @@
      * must have been allocated with bytesRequired() bytes.
      *
      * @param mem_block_builder memory block to receive the encoded bytes.
-<<<<<<< HEAD
-     */
-    void moveToMemBlock(MemBlockBuilder<uint8_t>& array);
+     */
+    void moveToMemBlock(MemBlockBuilder<uint8_t>& mem_block_builder);
 
     /**
      * @param number A number to encode in a variable length byte-array.
      * @return The number of bytes it would take to encode the number.
      */
-=======
-     */
-    void moveToMemBlock(MemBlockBuilder<uint8_t>& array);
-
-    /**
-     * @param number A number to encode in a variable length byte-array.
-     * @return The number of bytes it would take to encode the number.
-     */
->>>>>>> 6eeced62
     static uint64_t encodingSizeBytes(uint64_t number);
 
     /**
@@ -397,7 +387,6 @@
    *                  overhead for the size itself.
    */
   uint64_t size() const { return SymbolTableImpl::Encoding::totalSizeBytes(dataSize()); }
-<<<<<<< HEAD
 
   /**
    * Copies the entire StatName representation into a MemBlockBuilder, including
@@ -412,22 +401,6 @@
   }
 
   /**
-=======
-
-  /**
-   * Copies the entire StatName representation into a MemBlockBuilder, including
-   * the length metadata at the beginning. The MemBlockBuilder must not have
-   * any other data in it.
-   *
-   * @param mem_block_builder the builder to receive the storage.
-   */
-  void copyToMemBlock(MemBlockBuilder<uint8_t>& mem_block_builder) {
-    ASSERT(mem_block_builder.size() == 0);
-    mem_block_builder.appendData(absl::MakeConstSpan(size_and_data_, size()));
-  }
-
-  /**
->>>>>>> 6eeced62
    * Appends the data portion of the StatName representation into a
    * MemBlockBuilder, excluding the length metadata. This is appropriate for
    * join(), where several stat-names are combined, and we only need the
@@ -436,11 +409,7 @@
    * @param mem_block_builder the builder to receive the storage.
    */
   void appendDataToMemBlock(MemBlockBuilder<uint8_t>& storage) {
-<<<<<<< HEAD
     storage.appendData(absl::MakeSpan(data(), dataSize()));
-=======
-    storage.appendData(absl::MakeConstSpan(data(), dataSize()));
->>>>>>> 6eeced62
   }
 
 #ifndef ENVOY_CONFIG_COVERAGE
