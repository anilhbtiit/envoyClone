#include <openssl/x509_vfy.h>

#include <cstddef>
#include <memory>

#include "envoy/config/bootstrap/v3/bootstrap.pb.h"
#include "envoy/config/overload/v3/overload.pb.h"
#include "envoy/extensions/filters/network/http_connection_manager/v3/http_connection_manager.pb.h"
#include "envoy/extensions/transport_sockets/quic/v3/quic_transport.pb.h"

#include "source/common/quic/active_quic_listener.h"
#include "source/common/quic/client_connection_factory_impl.h"
#include "source/common/quic/envoy_quic_alarm_factory.h"
#include "source/common/quic/envoy_quic_client_session.h"
#include "source/common/quic/envoy_quic_connection_helper.h"
#include "source/common/quic/envoy_quic_packet_writer.h"
#include "source/common/quic/envoy_quic_proof_verifier.h"
#include "source/common/quic/envoy_quic_utils.h"
#include "source/common/quic/quic_transport_socket_factory.h"
#include "source/extensions/transport_sockets/tls/context_config_impl.h"

#include "test/common/quic/test_utils.h"
#include "test/common/upstream/utility.h"
#include "test/config/integration/certs/clientcert_hash.h"
#include "test/config/utility.h"
#include "test/integration/http_integration.h"
#include "test/test_common/test_runtime.h"
#include "test/test_common/utility.h"

#include "quiche/quic/core/crypto/quic_client_session_cache.h"
#include "quiche/quic/core/http/quic_client_push_promise_index.h"
#include "quiche/quic/core/quic_utils.h"
#include "quiche/quic/test_tools/quic_sent_packet_manager_peer.h"
#include "quiche/quic/test_tools/quic_session_peer.h"
#include "quiche/quic/test_tools/quic_test_utils.h"

#if defined(ENVOY_CONFIG_COVERAGE)
#define DISABLE_UNDER_COVERAGE return
#else
#define DISABLE_UNDER_COVERAGE                                                                     \
  do {                                                                                             \
  } while (0)
#endif

namespace Envoy {
namespace Quic {

class CodecClientCallbacksForTest : public Http::CodecClientCallbacks {
public:
  void onStreamDestroy() override {}

  void onStreamReset(Http::StreamResetReason reason) override {
    last_stream_reset_reason_ = reason;
  }

  Http::StreamResetReason last_stream_reset_reason_{Http::StreamResetReason::LocalReset};
};

// This class enables testing on QUIC path validation
class TestEnvoyQuicClientConnection : public EnvoyQuicClientConnection {
public:
  TestEnvoyQuicClientConnection(const quic::QuicConnectionId& server_connection_id,
                                Network::Address::InstanceConstSharedPtr& initial_peer_address,
                                quic::QuicConnectionHelperInterface& helper,
                                quic::QuicAlarmFactory& alarm_factory,
                                const quic::ParsedQuicVersionVector& supported_versions,
                                Network::Address::InstanceConstSharedPtr local_addr,
                                Event::Dispatcher& dispatcher,
                                const Network::ConnectionSocket::OptionsSharedPtr& options,
                                bool validation_failure_on_path_response)
      : EnvoyQuicClientConnection(server_connection_id, initial_peer_address, helper, alarm_factory,
                                  supported_versions, local_addr, dispatcher, options),
        dispatcher_(dispatcher),
        validation_failure_on_path_response_(validation_failure_on_path_response) {}

  AssertionResult
  waitForPathResponse(std::chrono::milliseconds timeout = TestUtility::DefaultTimeout) {
    bool timer_fired = false;
    if (!saw_path_response_) {
      Event::TimerPtr timer(dispatcher_.createTimer([this, &timer_fired]() -> void {
        timer_fired = true;
        dispatcher_.exit();
      }));
      timer->enableTimer(timeout);
      waiting_for_path_response_ = true;
      dispatcher_.run(Event::Dispatcher::RunType::Block);
      if (timer_fired) {
        return AssertionFailure() << "Timed out waiting for path response\n";
      }
    }
    return AssertionSuccess();
  }

  bool OnPathResponseFrame(const quic::QuicPathResponseFrame& frame) override {
    saw_path_response_ = true;
    if (waiting_for_path_response_) {
      dispatcher_.exit();
    }
    if (!validation_failure_on_path_response_) {
      return EnvoyQuicClientConnection::OnPathResponseFrame(frame);
    }
    CancelPathValidation();
    return connected();
  }

  AssertionResult
  waitForHandshakeDone(std::chrono::milliseconds timeout = TestUtility::DefaultTimeout) {
    bool timer_fired = false;
    if (!saw_handshake_done_) {
      Event::TimerPtr timer(dispatcher_.createTimer([this, &timer_fired]() -> void {
        timer_fired = true;
        dispatcher_.exit();
      }));
      timer->enableTimer(timeout);
      waiting_for_handshake_done_ = true;
      dispatcher_.run(Event::Dispatcher::RunType::Block);
      if (timer_fired) {
        return AssertionFailure() << "Timed out waiting for handshake done\n";
      }
    }
    return AssertionSuccess();
  }

  bool OnHandshakeDoneFrame(const quic::QuicHandshakeDoneFrame& frame) override {
    saw_handshake_done_ = true;
    if (waiting_for_handshake_done_) {
      dispatcher_.exit();
    }
    return EnvoyQuicClientConnection::OnHandshakeDoneFrame(frame);
  }

private:
  Event::Dispatcher& dispatcher_;
  bool saw_path_response_{false};
  bool saw_handshake_done_{false};
  bool waiting_for_path_response_{false};
  bool waiting_for_handshake_done_{false};
  bool validation_failure_on_path_response_{false};
};

// A test that sets up its own client connection with customized quic version and connection ID.
class QuicHttpIntegrationTest : public HttpIntegrationTest,
                                public testing::TestWithParam<Network::Address::IpVersion> {
public:
  QuicHttpIntegrationTest()
      : HttpIntegrationTest(Http::CodecType::HTTP3, GetParam(),
                            ConfigHelper::quicHttpProxyConfig()),
        supported_versions_(quic::CurrentSupportedHttp3Versions()), conn_helper_(*dispatcher_),
        alarm_factory_(*dispatcher_, *conn_helper_.GetClock()) {
    SetQuicReloadableFlag(quic_remove_connection_migration_connection_option, true);
  }

  ~QuicHttpIntegrationTest() override {
    cleanupUpstreamAndDownstream();
    // Release the client before destroying |conn_helper_|. No such need once |conn_helper_| is
    // moved into a client connection factory in the base test class.
    codec_client_.reset();
  }

  Network::ClientConnectionPtr makeClientConnectionWithOptions(
      uint32_t port, const Network::ConnectionSocket::OptionsSharedPtr& options) override {
    // Setting socket options is not supported.
    ASSERT(!options);
    return makeClientConnectionWithHost(port, "");
  }

  Network::ClientConnectionPtr makeClientConnectionWithHost(uint32_t port,
                                                            const std::string& host) {
    // Setting socket options is not supported.
    server_addr_ = Network::Utility::resolveUrl(
        fmt::format("udp://{}:{}", Network::Test::getLoopbackAddressUrlString(version_), port));
    Network::Address::InstanceConstSharedPtr local_addr =
        Network::Test::getCanonicalLoopbackAddress(version_);
    // Initiate a QUIC connection with the highest supported version. If not
    // supported by server, this connection will fail.
    // TODO(danzh) Implement retry upon version mismatch and modify test frame work to specify a
    // different version set on server side to test that.
    auto connection = std::make_unique<TestEnvoyQuicClientConnection>(
        getNextConnectionId(), server_addr_, conn_helper_, alarm_factory_,
        quic::ParsedQuicVersionVector{supported_versions_[0]}, local_addr, *dispatcher_, nullptr,
        validation_failure_on_path_response_);
    quic_connection_ = connection.get();
    ASSERT(quic_connection_persistent_info_ != nullptr);
    auto& persistent_info = static_cast<PersistentQuicInfoImpl&>(*quic_connection_persistent_info_);
    OptRef<Http::AlternateProtocolsCache> cache;
    auto session = std::make_unique<EnvoyQuicClientSession>(
        persistent_info.quic_config_, supported_versions_, std::move(connection),
        quic::QuicServerId{
            (host.empty() ? transport_socket_factory_->clientContextConfig().serverNameIndication()
                          : host),
            static_cast<uint16_t>(port), false},
<<<<<<< HEAD
        std::make_shared<quic::QuicCryptoClientConfig>(
            std::make_unique<Quic::EnvoyQuicProofVerifier>(transport_socket_factory_->sslCtx()),
            dynamic_cast<Quic::PersistentQuicInfoImpl&>(*quic_connection_persistent_info_)
                .getQuicSessionCacheDelegate()),
        &push_promise_index_, *dispatcher_,
=======
        crypto_config_, &push_promise_index_, *dispatcher_,
>>>>>>> c95a9a2b
        // Use smaller window than the default one to have test coverage of client codec buffer
        // exceeding high watermark.
        /*send_buffer_limit=*/2 * Http2::Utility::OptionsLimits::MIN_INITIAL_STREAM_WINDOW_SIZE,
        persistent_info.crypto_stream_factory_, quic_stat_names_, cache, stats_store_);
    return session;
  }

  IntegrationCodecClientPtr makeRawHttpConnection(
      Network::ClientConnectionPtr&& conn,
      absl::optional<envoy::config::core::v3::Http2ProtocolOptions> http2_options) override {
    ENVOY_LOG(debug, "Creating a new client {}",
              conn->connectionInfoProvider().localAddress()->asStringView());
    return makeRawHttp3Connection(std::move(conn), http2_options, true);
  }

  // Create Http3 codec client with the option not to wait for 1-RTT key establishment.
  IntegrationCodecClientPtr makeRawHttp3Connection(
      Network::ClientConnectionPtr&& conn,
      absl::optional<envoy::config::core::v3::Http2ProtocolOptions> http2_options,
      bool wait_for_1rtt_key) {
    std::shared_ptr<Upstream::MockClusterInfo> cluster{new NiceMock<Upstream::MockClusterInfo>()};
    cluster->max_response_headers_count_ = 200;
    if (http2_options.has_value()) {
      cluster->http3_options_ = ConfigHelper::http2ToHttp3ProtocolOptions(
          http2_options.value(), quic::kStreamReceiveWindowLimit);
    }
    *cluster->http3_options_.mutable_quic_protocol_options() = client_quic_options_;
    Upstream::HostDescriptionConstSharedPtr host_description{Upstream::makeTestHostDescription(
        cluster, fmt::format("tcp://{}:80", Network::Test::getLoopbackAddressUrlString(version_)),
        timeSystem())};
    // This call may fail in QUICHE because of INVALID_VERSION. QUIC connection doesn't support
    // in-connection version negotiation.
    auto codec = std::make_unique<IntegrationCodecClient>(*dispatcher_, random_, std::move(conn),
                                                          host_description, downstream_protocol_,
                                                          wait_for_1rtt_key);
    if (codec->disconnected()) {
      // Connection may get closed during version negotiation or handshake.
      // TODO(#8479) QUIC connection doesn't support in-connection version negotiationPropagate
      // INVALID_VERSION error to caller and let caller to use server advertised version list to
      // create a new connection with mutually supported version and make client codec again.
      ENVOY_LOG(error, "Fail to connect to server with error: {}",
                codec->connection()->transportFailureReason());
      return codec;
    }
    codec->setCodecClientCallbacks(client_codec_callback_);
    return codec;
  }

  quic::QuicConnectionId getNextConnectionId() {
    if (designated_connection_ids_.empty()) {
      return quic::QuicUtils::CreateRandomConnectionId();
    }
    quic::QuicConnectionId cid = designated_connection_ids_.front();
    designated_connection_ids_.pop_front();
    return cid;
  }

  void initialize() override {
    config_helper_.addConfigModifier(
        [](envoy::extensions::filters::network::http_connection_manager::v3::HttpConnectionManager&
               hcm) {
          hcm.mutable_drain_timeout()->clear_seconds();
          hcm.mutable_drain_timeout()->set_nanos(500 * 1000 * 1000);
          EXPECT_EQ(hcm.codec_type(), envoy::extensions::filters::network::http_connection_manager::
                                          v3::HttpConnectionManager::HTTP3);
        });

    HttpIntegrationTest::initialize();
    // Latch quic_transport_socket_factory_ which is instantiated in initialize().
    transport_socket_factory_ =
        static_cast<QuicClientTransportSocketFactory*>(quic_transport_socket_factory_.get());
    crypto_config_ = std::make_shared<quic::QuicCryptoClientConfig>(
        std::make_unique<Quic::EnvoyQuicProofVerifier>(transport_socket_factory_->sslCtx()),
        dynamic_cast<Quic::PersistentQuicInfoImpl&>(*quic_connection_persistent_info_)
            .getQuicSessionCacheDelegate());
    registerTestServerPorts({"http"});

    ASSERT(&transport_socket_factory_->clientContextConfig());
  }

  void setConcurrency(size_t concurrency) {
    concurrency_ = concurrency;
    if (concurrency > 1) {
      config_helper_.addConfigModifier(
          [=](envoy::config::bootstrap::v3::Bootstrap& bootstrap) -> void {
            // SO_REUSEPORT is needed because concurrency > 1.
            bootstrap.mutable_static_resources()
                ->mutable_listeners(0)
                ->mutable_enable_reuse_port()
                ->set_value(true);
          });
    }
  }

  void testMultipleQuicConnections() {
    // Enabling SO_REUSEPORT with 8 workers. Unfortunately this setting makes the test rarely flaky
    // if it is configured to run with --runs_per_test=N where N > 1 but without --jobs=1.
    setConcurrency(8);
    initialize();
    std::vector<IntegrationCodecClientPtr> codec_clients;
    for (size_t i = 1; i <= concurrency_; ++i) {
      // The BPF filter and ActiveQuicListener::destination() look at the 1st word of connection id
      // in the packet header. And currently all QUIC versions support >= 8 bytes connection id. So
      // create connections with the first 4 bytes of connection id different from each
      // other so they should be evenly distributed.
      designated_connection_ids_.push_back(quic::test::TestConnectionId(i << 32));
      // TODO(sunjayBhatia,wrowe): deserialize this, establishing all connections in parallel
      // (Expected to save ~14s each across 6 tests on Windows)
      codec_clients.push_back(makeHttpConnection(lookupPort("http")));
    }
    constexpr auto timeout_first = std::chrono::seconds(15);
    constexpr auto timeout_subsequent = std::chrono::milliseconds(10);
    if (GetParam() == Network::Address::IpVersion::v4) {
      test_server_->waitForCounterEq("listener.127.0.0.1_0.downstream_cx_total", 8u, timeout_first);
    } else {
      test_server_->waitForCounterEq("listener.[__1]_0.downstream_cx_total", 8u, timeout_first);
    }
    for (size_t i = 0; i < concurrency_; ++i) {
      if (GetParam() == Network::Address::IpVersion::v4) {
        test_server_->waitForGaugeEq(
            fmt::format("listener.127.0.0.1_0.worker_{}.downstream_cx_active", i), 1u,
            timeout_subsequent);
        test_server_->waitForCounterEq(
            fmt::format("listener.127.0.0.1_0.worker_{}.downstream_cx_total", i), 1u,
            timeout_subsequent);
      } else {
        test_server_->waitForGaugeEq(
            fmt::format("listener.[__1]_0.worker_{}.downstream_cx_active", i), 1u,
            timeout_subsequent);
        test_server_->waitForCounterEq(
            fmt::format("listener.[__1]_0.worker_{}.downstream_cx_total", i), 1u,
            timeout_subsequent);
      }
    }
    for (size_t i = 0; i < concurrency_; ++i) {
      fake_upstream_connection_ = nullptr;
      upstream_request_ = nullptr;
      auto encoder_decoder =
          codec_clients[i]->startRequest(Http::TestRequestHeaderMapImpl{{":method", "GET"},
                                                                        {":path", "/test/long/url"},
                                                                        {":scheme", "http"},
                                                                        {":authority", "host"}});
      auto& request_encoder = encoder_decoder.first;
      auto response = std::move(encoder_decoder.second);
      codec_clients[i]->sendData(request_encoder, 1000, true);
      waitForNextUpstreamRequest();
      upstream_request_->encodeHeaders(Http::TestResponseHeaderMapImpl{{":status", "200"},
                                                                       {"set-cookie", "foo"},
                                                                       {"set-cookie", "bar"}},
                                       true);

      ASSERT_TRUE(response->waitForEndStream());
      EXPECT_TRUE(response->complete());
      codec_clients[i]->close();
    }
  }

protected:
  quic::QuicClientPushPromiseIndex push_promise_index_;
  quic::ParsedQuicVersionVector supported_versions_;
  EnvoyQuicConnectionHelper conn_helper_;
  EnvoyQuicAlarmFactory alarm_factory_;
  CodecClientCallbacksForTest client_codec_callback_;
  Network::Address::InstanceConstSharedPtr server_addr_;
  envoy::config::core::v3::QuicProtocolOptions client_quic_options_;
  TestEnvoyQuicClientConnection* quic_connection_{nullptr};
  std::list<quic::QuicConnectionId> designated_connection_ids_;
  Quic::QuicClientTransportSocketFactory* transport_socket_factory_{nullptr};
  std::shared_ptr<quic::QuicCryptoClientConfig> crypto_config_;
  bool validation_failure_on_path_response_{false};
};

INSTANTIATE_TEST_SUITE_P(QuicHttpIntegrationTests, QuicHttpIntegrationTest,
                         testing::ValuesIn(TestEnvironment::getIpVersionsForTest()),
                         TestUtility::ipTestParamsToString);

TEST_P(QuicHttpIntegrationTest, GetRequestAndEmptyResponse) {
  testRouterHeaderOnlyRequestAndResponse();
}

TEST_P(QuicHttpIntegrationTest, Draft29NotSupportedByDefault) {
  supported_versions_ = {quic::ParsedQuicVersion::Draft29()};
  initialize();
  codec_client_ = makeRawHttpConnection(makeClientConnection(lookupPort("http")), absl::nullopt);
  EXPECT_TRUE(codec_client_->disconnected());
  EXPECT_EQ(quic::QUIC_INVALID_VERSION,
            static_cast<EnvoyQuicClientSession*>(codec_client_->connection())->error());
}

TEST_P(QuicHttpIntegrationTest, RuntimeEnableDraft29) {
  supported_versions_ = {quic::ParsedQuicVersion::Draft29()};
  config_helper_.addRuntimeOverride(
      "envoy.reloadable_features.FLAGS_quic_reloadable_flag_quic_disable_version_draft_29",
      "false");
  initialize();

  codec_client_ = makeRawHttpConnection(makeClientConnection(lookupPort("http")), absl::nullopt);
  EXPECT_EQ(transport_socket_factory_->clientContextConfig().serverNameIndication(),
            codec_client_->connection()->requestedServerName());
  auto response = codec_client_->makeHeaderOnlyRequest(default_request_headers_);
  waitForNextUpstreamRequest(0);
  upstream_request_->encodeHeaders(default_response_headers_, true);
  ASSERT_TRUE(response->waitForEndStream());
  codec_client_->close();
  test_server_->waitForCounterEq("http3.quic_version_h3_29", 1u);
}

TEST_P(QuicHttpIntegrationTest, ZeroRtt) {
  // Make sure all connections use the same PersistentQuicInfoImpl.
  concurrency_ = 1;
  const Http::TestResponseHeaderMapImpl too_early_response_headers{{":status", "425"}};

  initialize();
  // Start the first connection.
  codec_client_ = makeHttpConnection(makeClientConnection((lookupPort("http"))));
  EXPECT_EQ(transport_socket_factory_->clientContextConfig().serverNameIndication(),
            codec_client_->connection()->requestedServerName());
  // Send a complete request on the first connection.
  auto response1 = codec_client_->makeHeaderOnlyRequest(default_request_headers_);
  waitForNextUpstreamRequest(0);
  upstream_request_->encodeHeaders(default_response_headers_, true);
  ASSERT_TRUE(response1->waitForEndStream());
  // Close the first connection.
  codec_client_->close();

  // Start a second connection.
  codec_client_ = makeRawHttp3Connection(makeClientConnection((lookupPort("http"))), absl::nullopt,
                                         /*wait_for_1rtt_key*/ false);
  // Send a complete request on the second connection.
  auto response2 = codec_client_->makeHeaderOnlyRequest(default_request_headers_);
  waitForNextUpstreamRequest(0);
  EXPECT_THAT(upstream_request_->headers(), HeaderValueOf(Http::Headers::get().EarlyData, "1"));
  upstream_request_->encodeHeaders(default_response_headers_, true);
  ASSERT_TRUE(response2->waitForEndStream());
  // Ensure 0-RTT was used by second connection.
  EnvoyQuicClientSession* quic_session =
      static_cast<EnvoyQuicClientSession*>(codec_client_->connection());
  EXPECT_TRUE(static_cast<quic::QuicCryptoClientStream*>(
                  quic::test::QuicSessionPeer::GetMutableCryptoStream(quic_session))
                  ->EarlyDataAccepted());
  EXPECT_NE(quic_session->ssl(), nullptr);
  EXPECT_TRUE(quic_session->ssl()->peerCertificateValidated());
  // Close the second connection.
  codec_client_->close();
  if (GetParam() == Network::Address::IpVersion::v4) {
    test_server_->waitForCounterEq(
        "listener.127.0.0.1_0.http3.downstream.rx.quic_connection_close_error_"
        "code_QUIC_NO_ERROR",
        2u);
  } else {
    test_server_->waitForCounterEq("listener.[__1]_0.http3.downstream.rx.quic_connection_close_"
                                   "error_code_QUIC_NO_ERROR",
                                   2u);
  }

  test_server_->waitForCounterEq("http3.quic_version_rfc_v1", 2u);

  // Start the third connection.
  codec_client_ = makeRawHttp3Connection(makeClientConnection((lookupPort("http"))), absl::nullopt,
                                         /*wait_for_1rtt_key*/ false);
  auto response3 = codec_client_->makeHeaderOnlyRequest(default_request_headers_);
  waitForNextUpstreamRequest(0);
  EXPECT_THAT(upstream_request_->headers(), HeaderValueOf(Http::Headers::get().EarlyData, "1"));
  upstream_request_->encodeHeaders(too_early_response_headers, true);
  ASSERT_TRUE(response3->waitForEndStream());
  // This is downstream sending early data, so the 425 response should be forwarded back to the
  // client.
  EXPECT_EQ("425", response3->headers().getStatusValue());
  codec_client_->close();

  // Start the fourth connection.
  codec_client_ = makeRawHttp3Connection(makeClientConnection((lookupPort("http"))), absl::nullopt,
                                         /*wait_for_1rtt_key*/ false);
  Http::TestRequestHeaderMapImpl request{{":method", "GET"},
                                         {":path", "/test/long/url"},
                                         {":scheme", "http"},
                                         {":authority", "host"},
                                         {"Early-Data", "2"}};
  auto response4 = codec_client_->makeHeaderOnlyRequest(request);
  waitForNextUpstreamRequest(0);
  // If the request already has Early-Data header, no additional Early-Data header should be added
  // and the header should be forwarded as is.
  EXPECT_THAT(upstream_request_->headers(), HeaderValueOf(Http::Headers::get().EarlyData, "2"));
  upstream_request_->encodeHeaders(too_early_response_headers, true);
  ASSERT_TRUE(response4->waitForEndStream());
  // 425 response should be forwarded back to the client.
  EXPECT_EQ("425", response4->headers().getStatusValue());
  codec_client_->close();
}

// Ensure multiple quic connections work, regardless of platform BPF support
TEST_P(QuicHttpIntegrationTest, MultipleQuicConnectionsDefaultMode) {
  testMultipleQuicConnections();
}

TEST_P(QuicHttpIntegrationTest, MultipleQuicConnectionsNoBPF) {
  // Note: This setting is a no-op on platforms without BPF
  class DisableBpf {
  public:
    DisableBpf() { ActiveQuicListenerFactory::setDisableKernelBpfPacketRoutingForTest(true); }
    ~DisableBpf() { ActiveQuicListenerFactory::setDisableKernelBpfPacketRoutingForTest(false); }
  };

  DisableBpf disable;
  testMultipleQuicConnections();
}

// Tests that the packets from a connection with CID longer than 8 bytes are routed to the same
// worker.
TEST_P(QuicHttpIntegrationTest, MultiWorkerWithLongConnectionId) {
  setConcurrency(8);
  config_helper_.addConfigModifier([=](envoy::config::bootstrap::v3::Bootstrap& bootstrap) -> void {
    // SO_REUSEPORT is needed because concurrency > 1.
    bootstrap.mutable_static_resources()
        ->mutable_listeners(0)
        ->mutable_enable_reuse_port()
        ->set_value(true);
  });

  initialize();
  // Setup 9-byte CID for the next connection.
  designated_connection_ids_.push_back(quic::test::TestConnectionIdNineBytesLong(2u));
  testRouterHeaderOnlyRequestAndResponse();
}

TEST_P(QuicHttpIntegrationTest, PortMigration) {
  setConcurrency(2);
  initialize();
  uint32_t old_port = lookupPort("http");
  codec_client_ = makeHttpConnection(old_port);
  auto encoder_decoder =
      codec_client_->startRequest(Http::TestRequestHeaderMapImpl{{":method", "POST"},
                                                                 {":path", "/test/long/url"},
                                                                 {":scheme", "http"},
                                                                 {":authority", "host"}});
  request_encoder_ = &encoder_decoder.first;
  auto response = std::move(encoder_decoder.second);

  codec_client_->sendData(*request_encoder_, 1024u, false);
  while (!quic_connection_->IsHandshakeConfirmed()) {
    dispatcher_->run(Event::Dispatcher::RunType::NonBlock);
  }

  // Change to a new port by switching socket, and connection should still continue.
  Network::Address::InstanceConstSharedPtr local_addr =
      Network::Test::getCanonicalLoopbackAddress(version_);
  quic_connection_->switchConnectionSocket(
      createConnectionSocket(server_addr_, local_addr, nullptr));
  EXPECT_NE(old_port, local_addr->ip()->port());
  // Send the rest data.
  codec_client_->sendData(*request_encoder_, 1024u, true);
  waitForNextUpstreamRequest(0, TestUtility::DefaultTimeout);
  // Send response headers, and end_stream if there is no response body.
  const Http::TestResponseHeaderMapImpl response_headers{{":status", "200"}};
  size_t response_size{5u};
  upstream_request_->encodeHeaders(response_headers, false);
  upstream_request_->encodeData(response_size, true);
  ASSERT_TRUE(response->waitForEndStream());
  verifyResponse(std::move(response), "200", response_headers, std::string(response_size, 'a'));

  EXPECT_TRUE(upstream_request_->complete());
  EXPECT_EQ(1024u * 2, upstream_request_->bodyLength());

  // Switch to a socket with bad socket options.
  auto option = std::make_shared<Network::MockSocketOption>();
  EXPECT_CALL(*option, setOption(_, _))
      .WillRepeatedly(
          Invoke([](Network::Socket&, envoy::config::core::v3::SocketOption::SocketState state) {
            if (state == envoy::config::core::v3::SocketOption::STATE_LISTENING) {
              return false;
            }
            return true;
          }));
  auto options = std::make_shared<Network::Socket::Options>();
  options->push_back(option);
  quic_connection_->switchConnectionSocket(
      createConnectionSocket(server_addr_, local_addr, options));
  EXPECT_TRUE(codec_client_->disconnected());
  cleanupUpstreamAndDownstream();
}

TEST_P(QuicHttpIntegrationTest, PortMigrationOnPathDegrading) {
  setConcurrency(2);
  initialize();
  client_quic_options_.mutable_num_timeouts_to_trigger_port_migration()->set_value(2);
  uint32_t old_port = lookupPort("http");
  codec_client_ = makeHttpConnection(old_port);

  // Make sure that the port migration config is plumbed through.
  EXPECT_EQ(2u, quic::test::QuicSentPacketManagerPeer::GetNumPtosForPathDegrading(
                    &quic_connection_->sent_packet_manager()));

  auto encoder_decoder =
      codec_client_->startRequest(Http::TestRequestHeaderMapImpl{{":method", "POST"},
                                                                 {":path", "/test/long/url"},
                                                                 {":scheme", "http"},
                                                                 {":authority", "host"}});
  request_encoder_ = &encoder_decoder.first;
  auto response = std::move(encoder_decoder.second);

  codec_client_->sendData(*request_encoder_, 1024u, false);

  ASSERT_TRUE(quic_connection_->waitForHandshakeDone());
  auto old_self_addr = quic_connection_->self_address();
  quic_connection_->OnPathDegradingDetected();
  ASSERT_TRUE(quic_connection_->waitForPathResponse());
  auto self_addr = quic_connection_->self_address();
  EXPECT_NE(old_self_addr, self_addr);

  // Send the rest data.
  codec_client_->sendData(*request_encoder_, 1024u, true);
  waitForNextUpstreamRequest(0, TestUtility::DefaultTimeout);
  // Send response headers, and end_stream if there is no response body.
  const Http::TestResponseHeaderMapImpl response_headers{{":status", "200"}};
  size_t response_size{5u};
  upstream_request_->encodeHeaders(response_headers, false);
  upstream_request_->encodeData(response_size, true);
  ASSERT_TRUE(response->waitForEndStream());
  verifyResponse(std::move(response), "200", response_headers, std::string(response_size, 'a'));

  EXPECT_TRUE(upstream_request_->complete());
  EXPECT_EQ(1024u * 2, upstream_request_->bodyLength());
}

TEST_P(QuicHttpIntegrationTest, NoPortMigrationWithoutConfig) {
  setConcurrency(2);
  initialize();
  client_quic_options_.mutable_num_timeouts_to_trigger_port_migration()->set_value(0);
  uint32_t old_port = lookupPort("http");
  codec_client_ = makeHttpConnection(old_port);
  auto encoder_decoder =
      codec_client_->startRequest(Http::TestRequestHeaderMapImpl{{":method", "POST"},
                                                                 {":path", "/test/long/url"},
                                                                 {":scheme", "http"},
                                                                 {":authority", "host"}});
  request_encoder_ = &encoder_decoder.first;
  auto response = std::move(encoder_decoder.second);

  codec_client_->sendData(*request_encoder_, 1024u, false);

  ASSERT_TRUE(quic_connection_->waitForHandshakeDone());
  auto old_self_addr = quic_connection_->self_address();
  quic_connection_->OnPathDegradingDetected();
  ASSERT_FALSE(quic_connection_->waitForPathResponse(std::chrono::milliseconds(2000)));
  auto self_addr = quic_connection_->self_address();
  EXPECT_EQ(old_self_addr, self_addr);

  // Send the rest data.
  codec_client_->sendData(*request_encoder_, 1024u, true);
  waitForNextUpstreamRequest(0, TestUtility::DefaultTimeout);
  // Send response headers, and end_stream if there is no response body.
  const Http::TestResponseHeaderMapImpl response_headers{{":status", "200"}};
  size_t response_size{5u};
  upstream_request_->encodeHeaders(response_headers, false);
  upstream_request_->encodeData(response_size, true);
  ASSERT_TRUE(response->waitForEndStream());
  verifyResponse(std::move(response), "200", response_headers, std::string(response_size, 'a'));

  EXPECT_TRUE(upstream_request_->complete());
  EXPECT_EQ(1024u * 2, upstream_request_->bodyLength());
}

TEST_P(QuicHttpIntegrationTest, PortMigrationFailureOnPathDegrading) {
  setConcurrency(2);
  validation_failure_on_path_response_ = true;
  initialize();
  uint32_t old_port = lookupPort("http");
  codec_client_ = makeHttpConnection(old_port);
  auto encoder_decoder =
      codec_client_->startRequest(Http::TestRequestHeaderMapImpl{{":method", "POST"},
                                                                 {":path", "/test/long/url"},
                                                                 {":scheme", "http"},
                                                                 {":authority", "host"}});
  request_encoder_ = &encoder_decoder.first;
  auto response = std::move(encoder_decoder.second);

  codec_client_->sendData(*request_encoder_, 1024u, false);

  ASSERT_TRUE(quic_connection_->waitForHandshakeDone());
  auto old_self_addr = quic_connection_->self_address();
  quic_connection_->OnPathDegradingDetected();
  ASSERT_TRUE(quic_connection_->waitForPathResponse());
  auto self_addr = quic_connection_->self_address();
  // The path validation will fail and thus client self address will not change.
  EXPECT_EQ(old_self_addr, self_addr);

  // Send the rest data.
  codec_client_->sendData(*request_encoder_, 1024u, true);
  waitForNextUpstreamRequest(0, TestUtility::DefaultTimeout);
  // Send response headers, and end_stream if there is no response body.
  const Http::TestResponseHeaderMapImpl response_headers{{":status", "200"}};
  size_t response_size{5u};
  upstream_request_->encodeHeaders(response_headers, false);
  upstream_request_->encodeData(response_size, true);
  ASSERT_TRUE(response->waitForEndStream());
  verifyResponse(std::move(response), "200", response_headers, std::string(response_size, 'a'));

  EXPECT_TRUE(upstream_request_->complete());
  EXPECT_EQ(1024u * 2, upstream_request_->bodyLength());
}

TEST_P(QuicHttpIntegrationTest, AdminDrainDrainsListeners) {
  testAdminDrain(Http::CodecType::HTTP1);
}

TEST_P(QuicHttpIntegrationTest, CertVerificationFailure) {
  san_to_match_ = "www.random_domain.com";
  initialize();
  codec_client_ = makeRawHttpConnection(makeClientConnection((lookupPort("http"))), absl::nullopt);
  EXPECT_FALSE(codec_client_->connected());
  std::string failure_reason = "QUIC_TLS_CERTIFICATE_UNKNOWN with details: TLS handshake failure "
                               "(ENCRYPTION_HANDSHAKE) 46: "
                               "certificate unknown";
  EXPECT_EQ(failure_reason, codec_client_->connection()->transportFailureReason());
}

TEST_P(QuicHttpIntegrationTest, ResetRequestWithoutAuthorityHeader) {
  initialize();

  codec_client_ = makeHttpConnection(lookupPort("http"));
  auto encoder_decoder = codec_client_->startRequest(Http::TestRequestHeaderMapImpl{
      {":method", "GET"}, {":path", "/dynamo/url"}, {":scheme", "http"}});
  request_encoder_ = &encoder_decoder.first;
  auto response = std::move(encoder_decoder.second);

  ASSERT_TRUE(response->waitForEndStream());
  codec_client_->close();
  ASSERT_TRUE(response->complete());
  EXPECT_EQ("400", response->headers().getStatusValue());
}

TEST_P(QuicHttpIntegrationTest, ResetRequestWithInvalidCharacter) {
  initialize();

  codec_client_ = makeHttpConnection(lookupPort("http"));

  std::string value = std::string(1, 2);
  EXPECT_FALSE(Http::HeaderUtility::headerValueIsValid(value));
  default_request_headers_.addCopy("illegal_header", value);
  auto encoder_decoder = codec_client_->startRequest(default_request_headers_);
  request_encoder_ = &encoder_decoder.first;
  auto response = std::move(encoder_decoder.second);

  ASSERT_TRUE(response->waitForReset());
  EXPECT_FALSE(response->complete());

  // Verify stream error counters are correctly incremented.
  std::string counter_scope = GetParam() == Network::Address::IpVersion::v4
                                  ? "listener.127.0.0.1_0.http3.downstream.tx."
                                  : "listener.[__1]_0.http3.downstream.tx.";
  std::string error_code = "quic_connection_close_error_code_QUIC_HTTP_FRAME_ERROR";
  test_server_->waitForCounterEq(absl::StrCat(counter_scope, error_code), 1U);
}

TEST_P(QuicHttpIntegrationTest, Http3ClientKeepalive) {
  initialize();

  constexpr uint64_t max_interval_sec = 5;
  constexpr uint64_t initial_interval_sec = 1;
  // Set connection idle network timeout to be a little larger than max interval.
  dynamic_cast<Quic::PersistentQuicInfoImpl&>(*quic_connection_persistent_info_)
      .quic_config_.SetIdleNetworkTimeout(quic::QuicTime::Delta::FromSeconds(max_interval_sec + 2));
  client_quic_options_.mutable_connection_keepalive()->mutable_max_interval()->set_seconds(
      max_interval_sec);
  client_quic_options_.mutable_connection_keepalive()->mutable_initial_interval()->set_seconds(
      initial_interval_sec);
  codec_client_ = makeHttpConnection(makeClientConnection(lookupPort("http")));
  auto response = codec_client_->makeHeaderOnlyRequest(default_request_headers_);
  waitForNextUpstreamRequest();

  // Wait for 10s before sending back response. If keepalive is disabled, the
  // connection would have idle timed out.
  Event::TimerPtr timer(dispatcher_->createTimer([this]() -> void { dispatcher_->exit(); }));
  timer->enableTimer(std::chrono::seconds(10));
  dispatcher_->run(Event::Dispatcher::RunType::Block);

  upstream_request_->encodeHeaders(Http::TestResponseHeaderMapImpl{{":status", "200"},
                                                                   {"set-cookie", "foo"},
                                                                   {"set-cookie", "bar"}},
                                   true);
  EXPECT_TRUE(response->waitForEndStream());
  ASSERT_TRUE(response->complete());
  // First 6 PING frames should be sent every 1s, and the following ones less frequently.
  EXPECT_LE(quic_connection_->GetStats().ping_frames_sent, 8u);
}

TEST_P(QuicHttpIntegrationTest, Http3ClientKeepaliveDisabled) {
  initialize();

  constexpr uint64_t max_interval_sec = 0;
  constexpr uint64_t initial_interval_sec = 1;
  // Set connection idle network timeout to be a little larger than max interval.
  dynamic_cast<Quic::PersistentQuicInfoImpl&>(*quic_connection_persistent_info_)
      .quic_config_.SetIdleNetworkTimeout(quic::QuicTime::Delta::FromSeconds(5));
  client_quic_options_.mutable_connection_keepalive()->mutable_max_interval()->set_seconds(
      max_interval_sec);
  client_quic_options_.mutable_connection_keepalive()->mutable_initial_interval()->set_seconds(
      initial_interval_sec);
  codec_client_ = makeHttpConnection(makeClientConnection(lookupPort("http")));
  auto response = codec_client_->makeHeaderOnlyRequest(default_request_headers_);
  waitForNextUpstreamRequest();

  // As keepalive is disabled, the connection will timeout after 5s.
  EXPECT_TRUE(response->waitForReset());
  EXPECT_EQ(quic_connection_->GetStats().ping_frames_sent, 0u);
}

TEST_P(QuicHttpIntegrationTest, Http3DownstreamKeepalive) {
  constexpr uint64_t max_interval_sec = 5;
  constexpr uint64_t initial_interval_sec = 1;
  config_helper_.addConfigModifier(
      [=](envoy::extensions::filters::network::http_connection_manager::v3::HttpConnectionManager&
              hcm) {
        auto* keepalive_options = hcm.mutable_http3_protocol_options()
                                      ->mutable_quic_protocol_options()
                                      ->mutable_connection_keepalive();
        keepalive_options->mutable_initial_interval()->set_seconds(initial_interval_sec);
        keepalive_options->mutable_max_interval()->set_seconds(max_interval_sec);
      });
  // Set connection idle network timeout to be a little larger than max interval.
  config_helper_.addConfigModifier([=](envoy::config::bootstrap::v3::Bootstrap& bootstrap) -> void {
    bootstrap.mutable_static_resources()
        ->mutable_listeners(0)
        ->mutable_udp_listener_config()
        ->mutable_quic_options()
        ->mutable_idle_timeout()
        ->set_seconds(max_interval_sec + 2);
  });
  initialize();

  codec_client_ = makeHttpConnection(makeClientConnection(lookupPort("http")));
  auto response = codec_client_->makeHeaderOnlyRequest(default_request_headers_);
  waitForNextUpstreamRequest();

  // Wait for 10s before sending back response. If keepalive is disabled, the
  // connection would have idle timed out.
  Event::TimerPtr timer(dispatcher_->createTimer([this]() -> void { dispatcher_->exit(); }));
  timer->enableTimer(std::chrono::seconds(10));
  dispatcher_->run(Event::Dispatcher::RunType::Block);

  upstream_request_->encodeHeaders(Http::TestResponseHeaderMapImpl{{":status", "200"},
                                                                   {"set-cookie", "foo"},
                                                                   {"set-cookie", "bar"}},
                                   true);
  EXPECT_TRUE(response->waitForEndStream());
  ASSERT_TRUE(response->complete());
}

TEST_P(QuicHttpIntegrationTest, NoStreams) {
  // Tighten the stream idle timeout, as it defaults to 5m
  config_helper_.addConfigModifier(
      [&](envoy::extensions::filters::network::http_connection_manager::v3::HttpConnectionManager&
              hcm) -> void {
        hcm.mutable_stream_idle_timeout()->set_seconds(0);
        hcm.mutable_stream_idle_timeout()->set_nanos(400 * 1000 * 1000);
      });

  // Set the fake upstream to start with 0 streams available.
  setUpstreamProtocol(Http::CodecType::HTTP3);
  envoy::config::listener::v3::QuicProtocolOptions options;
  options.mutable_quic_protocol_options()->mutable_max_concurrent_streams()->set_value(0);
  mergeOptions(options);
  initialize();

  // Create the client connection and send a request.
  codec_client_ = makeRawHttpConnection(makeClientConnection(lookupPort("http")), absl::nullopt);
  IntegrationStreamDecoderPtr response =
      codec_client_->makeHeaderOnlyRequest(default_request_headers_);

  // Make sure the time out closes the stream.
  ASSERT_TRUE(response->waitForEndStream());
  EXPECT_TRUE(response->complete());
}

class QuicInplaceLdsIntegrationTest : public QuicHttpIntegrationTest {
public:
  void inplaceInitialize(bool add_default_filter_chain = false) {
    autonomous_upstream_ = true;
    setUpstreamCount(2);

    config_helper_.addConfigModifier([add_default_filter_chain](
                                         envoy::config::bootstrap::v3::Bootstrap& bootstrap) {
      auto* filter_chain_0 =
          bootstrap.mutable_static_resources()->mutable_listeners(0)->mutable_filter_chains(0);
      *filter_chain_0->mutable_filter_chain_match()->mutable_server_names()->Add() = "www.lyft.com";
      auto* filter_chain_1 = bootstrap.mutable_static_resources()
                                 ->mutable_listeners(0)
                                 ->mutable_filter_chains()
                                 ->Add();
      filter_chain_1->MergeFrom(*filter_chain_0);

      // filter chain 1 route to cluster_1
      *filter_chain_1->mutable_filter_chain_match()->mutable_server_names(0) = "lyft.com";

      filter_chain_0->set_name("filter_chain_0");
      filter_chain_1->set_name("filter_chain_1");

      auto* config_blob = filter_chain_1->mutable_filters(0)->mutable_typed_config();

      ASSERT_TRUE(config_blob->Is<envoy::extensions::filters::network::http_connection_manager::v3::
                                      HttpConnectionManager>());
      auto hcm_config = MessageUtil::anyConvert<
          envoy::extensions::filters::network::http_connection_manager::v3::HttpConnectionManager>(
          *config_blob);
      hcm_config.mutable_route_config()
          ->mutable_virtual_hosts(0)
          ->mutable_routes(0)
          ->mutable_route()
          ->set_cluster("cluster_1");
      config_blob->PackFrom(hcm_config);
      bootstrap.mutable_static_resources()->mutable_clusters()->Add()->MergeFrom(
          *bootstrap.mutable_static_resources()->mutable_clusters(0));
      bootstrap.mutable_static_resources()->mutable_clusters(1)->set_name("cluster_1");

      if (add_default_filter_chain) {
        auto default_filter_chain = bootstrap.mutable_static_resources()
                                        ->mutable_listeners(0)
                                        ->mutable_default_filter_chain();
        default_filter_chain->MergeFrom(*filter_chain_0);
        default_filter_chain->set_name("filter_chain_default");
      }
    });

    QuicHttpIntegrationTest::initialize();
  }

  void makeRequestAndWaitForResponse(IntegrationCodecClient& codec_client) {
    IntegrationStreamDecoderPtr response =
        codec_client.makeHeaderOnlyRequest(default_request_headers_);

    ASSERT_TRUE(response->waitForEndStream());
    EXPECT_TRUE(response->complete());
    EXPECT_EQ("200", response->headers().getStatusValue());
    EXPECT_FALSE(codec_client.sawGoAway());
  }
};

INSTANTIATE_TEST_SUITE_P(QuicHttpIntegrationTests, QuicInplaceLdsIntegrationTest,
                         testing::ValuesIn(TestEnvironment::getIpVersionsForTest()),
                         TestUtility::ipTestParamsToString);

TEST_P(QuicInplaceLdsIntegrationTest, ReloadConfigUpdateNonDefaultFilterChain) {
  inplaceInitialize(/*add_default_filter_chain=*/false);

  auto codec_client_0 =
      makeHttpConnection(makeClientConnectionWithHost(lookupPort("http"), "www.lyft.com"));
  auto codec_client_1 =
      makeHttpConnection(makeClientConnectionWithHost(lookupPort("http"), "lyft.com"));

  // Remove filter_chain_1.
  ConfigHelper new_config_helper(
      version_, *api_, MessageUtil::getJsonStringFromMessageOrDie(config_helper_.bootstrap()));
  new_config_helper.addConfigModifier(
      [&](envoy::config::bootstrap::v3::Bootstrap& bootstrap) -> void {
        auto* listener = bootstrap.mutable_static_resources()->mutable_listeners(0);
        listener->mutable_filter_chains()->RemoveLast();
      });

  new_config_helper.setLds("1");
  test_server_->waitForCounterGe("listener_manager.listener_in_place_updated", 1);
  test_server_->waitForGaugeGe("listener_manager.total_filter_chains_draining", 1);
  test_server_->waitForGaugeEq("listener_manager.total_filter_chains_draining", 0);
  makeRequestAndWaitForResponse(*codec_client_0);
  EXPECT_TRUE(codec_client_1->sawGoAway());
  codec_client_1->close();

  auto codec_client_2 =
      makeHttpConnection(makeClientConnectionWithHost(lookupPort("http"), "www.lyft.com"));
  makeRequestAndWaitForResponse(*codec_client_2);
  codec_client_2->close();

  // Update filter chain again to add back filter_chain_1.
  config_helper_.setLds("1");
  test_server_->waitForCounterGe("listener_manager.listener_in_place_updated", 2);
  test_server_->waitForCounterGe("listener_manager.listener_create_success", 3);

  auto codec_client_3 =
      makeHttpConnection(makeClientConnectionWithHost(lookupPort("http"), "lyft.com"));
  makeRequestAndWaitForResponse(*codec_client_3);
  makeRequestAndWaitForResponse(*codec_client_0);
  codec_client_0->close();
  codec_client_3->close();
}

// Verify that the connection received GO_AWAY after its filter chain gets deleted during the
// listener update.
TEST_P(QuicInplaceLdsIntegrationTest, ReloadConfigUpdateDefaultFilterChain) {
  inplaceInitialize(/*add_default_filter_chain=*/true);

  auto codec_client_0 =
      makeHttpConnection(makeClientConnectionWithHost(lookupPort("http"), "www.lyft.com"));

  // Remove filter_chain_1.
  ConfigHelper new_config_helper(
      version_, *api_, MessageUtil::getJsonStringFromMessageOrDie(config_helper_.bootstrap()));
  new_config_helper.addConfigModifier(
      [&](envoy::config::bootstrap::v3::Bootstrap& bootstrap) -> void {
        auto* listener = bootstrap.mutable_static_resources()->mutable_listeners(0);
        listener->mutable_filter_chains()->RemoveLast();
      });

  new_config_helper.setLds("1");
  test_server_->waitForCounterGe("listener_manager.listener_in_place_updated", 1);
  test_server_->waitForGaugeGe("listener_manager.total_filter_chains_draining", 1);

  test_server_->waitForGaugeEq("listener_manager.total_filter_chains_draining", 0);
  // This connection should pick up the default filter chain.
  auto codec_client_default =
      makeHttpConnection(makeClientConnectionWithHost(lookupPort("http"), "lyft.com"));
  makeRequestAndWaitForResponse(*codec_client_default);
  makeRequestAndWaitForResponse(*codec_client_0);

  // Modify the default filter chain.
  ConfigHelper new_config_helper1(
      version_, *api_, MessageUtil::getJsonStringFromMessageOrDie(new_config_helper.bootstrap()));
  new_config_helper1.addConfigModifier([&](envoy::config::bootstrap::v3::Bootstrap& bootstrap)
                                           -> void {
    auto default_filter_chain =
        bootstrap.mutable_static_resources()->mutable_listeners(0)->mutable_default_filter_chain();
    default_filter_chain->set_name("default_filter_chain_v3");
  });

  new_config_helper1.setLds("1");
  test_server_->waitForCounterGe("listener_manager.listener_in_place_updated", 2);
  test_server_->waitForGaugeGe("listener_manager.total_filter_chains_draining", 1);
  test_server_->waitForGaugeEq("listener_manager.total_filter_chains_draining", 0);

  makeRequestAndWaitForResponse(*codec_client_0);
  EXPECT_TRUE(codec_client_default->sawGoAway());
  codec_client_default->close();

  // This connection should pick up the new default filter chain.
  auto codec_client_1 =
      makeHttpConnection(makeClientConnectionWithHost(lookupPort("http"), "lyft.com"));
  makeRequestAndWaitForResponse(*codec_client_1);

  // Remove the default filter chain.
  ConfigHelper new_config_helper2(
      version_, *api_, MessageUtil::getJsonStringFromMessageOrDie(new_config_helper1.bootstrap()));
  new_config_helper2.addConfigModifier(
      [&](envoy::config::bootstrap::v3::Bootstrap& bootstrap) -> void {
        auto* listener = bootstrap.mutable_static_resources()->mutable_listeners(0);
        listener->clear_default_filter_chain();
      });

  new_config_helper2.setLds("1");
  test_server_->waitForCounterGe("listener_manager.listener_in_place_updated", 3);
  test_server_->waitForGaugeGe("listener_manager.total_filter_chains_draining", 1);
  test_server_->waitForGaugeEq("listener_manager.total_filter_chains_draining", 0);

  makeRequestAndWaitForResponse(*codec_client_0);
  codec_client_0->close();
  EXPECT_TRUE(codec_client_1->sawGoAway());
  codec_client_1->close();
}

} // namespace Quic
} // namespace Envoy<|MERGE_RESOLUTION|>--- conflicted
+++ resolved
@@ -189,15 +189,7 @@
             (host.empty() ? transport_socket_factory_->clientContextConfig().serverNameIndication()
                           : host),
             static_cast<uint16_t>(port), false},
-<<<<<<< HEAD
-        std::make_shared<quic::QuicCryptoClientConfig>(
-            std::make_unique<Quic::EnvoyQuicProofVerifier>(transport_socket_factory_->sslCtx()),
-            dynamic_cast<Quic::PersistentQuicInfoImpl&>(*quic_connection_persistent_info_)
-                .getQuicSessionCacheDelegate()),
-        &push_promise_index_, *dispatcher_,
-=======
         crypto_config_, &push_promise_index_, *dispatcher_,
->>>>>>> c95a9a2b
         // Use smaller window than the default one to have test coverage of client codec buffer
         // exceeding high watermark.
         /*send_buffer_limit=*/2 * Http2::Utility::OptionsLimits::MIN_INITIAL_STREAM_WINDOW_SIZE,
