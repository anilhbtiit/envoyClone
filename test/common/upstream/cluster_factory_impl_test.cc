#include <chrono>
#include <list>
#include <memory>
#include <string>
#include <tuple>
#include <vector>

#include "envoy/api/api.h"
#include "envoy/config/cluster/v3/cluster.pb.h"
#include "envoy/http/codec.h"
#include "envoy/upstream/cluster_manager.h"

#include "common/network/utility.h"
#include "common/singleton/manager_impl.h"
#include "common/upstream/cluster_factory_impl.h"

#include "server/transport_socket_config_impl.h"

#include "test/common/upstream/utility.h"
#include "test/integration/clusters/cluster_factory_config.pb.validate.h"
#include "test/integration/clusters/custom_static_cluster.h"
#include "test/mocks/common.h"
#include "test/mocks/local_info/mocks.h"
#include "test/mocks/network/mocks.h"
#include "test/mocks/protobuf/mocks.h"
#include "test/mocks/server/mocks.h"
#include "test/mocks/ssl/mocks.h"

using testing::NiceMock;

namespace Envoy {
namespace Upstream {
namespace {

// Test Cluster Factory without custom configuration
class TestStaticClusterFactory : public ClusterFactoryImplBase {
public:
  TestStaticClusterFactory() : ClusterFactoryImplBase("envoy.clusters.test_static") {}

  std::pair<ClusterImplBaseSharedPtr, ThreadAwareLoadBalancerPtr> createClusterImpl(
      const envoy::config::cluster::v3::Cluster& cluster, ClusterFactoryContext& context,
      Server::Configuration::TransportSocketFactoryContextImpl& socket_factory_context,
      Stats::ScopePtr&& stats_scope) override {
    return std::make_pair(std::make_shared<CustomStaticCluster>(
                              cluster, context.runtime(), socket_factory_context,
                              std::move(stats_scope), context.addedViaApi(), 1, "127.0.0.1", 80),
                          nullptr);
  }
};

class ClusterFactoryTestBase {
protected:
  ClusterFactoryTestBase() : api_(Api::createApiForTest(stats_)) {
    outlier_event_logger_ = std::make_shared<Outlier::MockEventLogger>();
    dns_resolver_ = std::make_shared<Network::MockDnsResolver>();
  }

  NiceMock<Server::MockAdmin> admin_;
  Ssl::MockContextManager ssl_context_manager_;
  NiceMock<MockClusterManager> cm_;
  const NiceMock<LocalInfo::MockLocalInfo> local_info_;
  NiceMock<Event::MockDispatcher> dispatcher_;
  NiceMock<Runtime::MockLoader> runtime_;
  NiceMock<Runtime::MockRandomGenerator> random_;
  Stats::IsolatedStoreImpl stats_;
  Singleton::ManagerImpl singleton_manager_{Thread::threadFactoryForTest()};
  NiceMock<ThreadLocal::MockInstance> tls_;
  NiceMock<ProtobufMessage::MockValidationVisitor> validation_visitor_;
  Api::ApiPtr api_;
  Network::DnsResolverSharedPtr dns_resolver_;
  AccessLog::MockAccessLogManager log_manager_;
  Outlier::EventLoggerSharedPtr outlier_event_logger_;
};

class TestStaticClusterImplTest : public testing::Test, public ClusterFactoryTestBase {};

TEST_F(TestStaticClusterImplTest, CreateWithoutConfig) {
  const std::string yaml = R"EOF(
      name: staticcluster
      connect_timeout: 0.25s
      lb_policy: ROUND_ROBIN
      load_assignment:
<<<<<<< HEAD
=======
        cluster_name: staticcluster
>>>>>>> 093e2ffe
        endpoints:
          - lb_endpoints:
            - endpoint:
                address:
                  socket_address:
                    address: 10.0.0.1
                    port_value: 443
      cluster_type:
        name: envoy.clusters.test_static
    )EOF";

  TestStaticClusterFactory factory;
  Registry::InjectFactory<ClusterFactory> registered_factory(factory);

  const envoy::config::cluster::v3::Cluster cluster_config = parseClusterFromV3Yaml(yaml);
  auto create_result = ClusterFactoryImplBase::create(
      cluster_config, cm_, stats_, tls_, dns_resolver_, ssl_context_manager_, runtime_, random_,
      dispatcher_, log_manager_, local_info_, admin_, singleton_manager_,
      std::move(outlier_event_logger_), false, validation_visitor_, *api_);
  auto cluster = create_result.first;
  cluster->initialize([] {});

  EXPECT_EQ(1UL, cluster->prioritySet().hostSetsPerPriority()[1]->healthyHosts().size());
  EXPECT_EQ("", cluster->prioritySet().hostSetsPerPriority()[1]->hosts()[0]->hostname());
  // the hosts field override by values hardcoded in the factory
  EXPECT_EQ("127.0.0.1", cluster->prioritySet()
                             .hostSetsPerPriority()[1]
                             ->hosts()[0]
                             ->address()
                             ->ip()
                             ->addressAsString());
  EXPECT_EQ(80,
            cluster->prioritySet().hostSetsPerPriority()[1]->hosts()[0]->address()->ip()->port());
  EXPECT_FALSE(cluster->info()->addedViaApi());
}

TEST_F(TestStaticClusterImplTest, CreateWithStructConfig) {
  const std::string yaml = R"EOF(
      name: staticcluster
      connect_timeout: 0.25s
      lb_policy: ROUND_ROBIN
      load_assignment:
<<<<<<< HEAD
=======
        cluster_name: staticcluster
>>>>>>> 093e2ffe
        endpoints:
          - lb_endpoints:
            - endpoint:
                address:
                  socket_address:
<<<<<<< HEAD
                     address: 10.0.0.1
                     port_value: 443
=======
                    address: 10.0.0.1
                    port_value: 443
>>>>>>> 093e2ffe
      cluster_type:
          name: envoy.clusters.custom_static
          typed_config:
            "@type": type.googleapis.com/google.protobuf.Struct
            value:
              priority: 10
              address: 127.0.0.1
              port_value: 80
    )EOF";

  const envoy::config::cluster::v3::Cluster cluster_config = parseClusterFromV3Yaml(yaml);
  auto create_result = ClusterFactoryImplBase::create(
      cluster_config, cm_, stats_, tls_, dns_resolver_, ssl_context_manager_, runtime_, random_,
      dispatcher_, log_manager_, local_info_, admin_, singleton_manager_,
      std::move(outlier_event_logger_), false, validation_visitor_, *api_);
  auto cluster = create_result.first;
  cluster->initialize([] {});

  EXPECT_EQ(1UL, cluster->prioritySet().hostSetsPerPriority()[10]->healthyHosts().size());
  EXPECT_EQ("", cluster->prioritySet().hostSetsPerPriority()[10]->hosts()[0]->hostname());
  EXPECT_EQ("127.0.0.1", cluster->prioritySet()
                             .hostSetsPerPriority()[10]
                             ->hosts()[0]
                             ->address()
                             ->ip()
                             ->addressAsString());
  EXPECT_EQ(80,
            cluster->prioritySet().hostSetsPerPriority()[10]->hosts()[0]->address()->ip()->port());
  EXPECT_FALSE(cluster->info()->addedViaApi());
}

TEST_F(TestStaticClusterImplTest, CreateWithTypedConfig) {
  const std::string yaml = R"EOF(
      name: staticcluster
      connect_timeout: 0.25s
      lb_policy: ROUND_ROBIN
      load_assignment:
<<<<<<< HEAD
=======
        cluster_name: staticcluster
>>>>>>> 093e2ffe
        endpoints:
          - lb_endpoints:
            - endpoint:
                address:
                  socket_address:
                    address: 10.0.0.1
                    port_value: 443
      cluster_type:
          name: envoy.clusters.custom_static
          typed_config:
            "@type": type.googleapis.com/test.integration.clusters.CustomStaticConfig
            priority: 10
            address: 127.0.0.1
            port_value: 80
    )EOF";

  const envoy::config::cluster::v3::Cluster cluster_config = parseClusterFromV3Yaml(yaml);
  auto create_result = ClusterFactoryImplBase::create(
      cluster_config, cm_, stats_, tls_, dns_resolver_, ssl_context_manager_, runtime_, random_,
      dispatcher_, log_manager_, local_info_, admin_, singleton_manager_,
      std::move(outlier_event_logger_), false, validation_visitor_, *api_);
  auto cluster = create_result.first;
  cluster->initialize([] {});

  EXPECT_EQ(1UL, cluster->prioritySet().hostSetsPerPriority()[10]->healthyHosts().size());
  EXPECT_EQ("", cluster->prioritySet().hostSetsPerPriority()[10]->hosts()[0]->hostname());
  EXPECT_EQ("127.0.0.1", cluster->prioritySet()
                             .hostSetsPerPriority()[10]
                             ->hosts()[0]
                             ->address()
                             ->ip()
                             ->addressAsString());
  EXPECT_EQ(80,
            cluster->prioritySet().hostSetsPerPriority()[10]->hosts()[0]->address()->ip()->port());
  EXPECT_FALSE(cluster->info()->addedViaApi());
}

TEST_F(TestStaticClusterImplTest, UnsupportedClusterType) {
  const std::string yaml = R"EOF(
    name: staticcluster
    connect_timeout: 0.25s
    lb_policy: ROUND_ROBIN
    load_assignment:
<<<<<<< HEAD
=======
        cluster_name: staticcluster
>>>>>>> 093e2ffe
        endpoints:
          - lb_endpoints:
            - endpoint:
                address:
                  socket_address:
                    address: 10.0.0.1
                    port_value: 443
    cluster_type:
        name: envoy.clusters.bad_cluster_name
        typed_config:
          "@type": type.googleapis.com/test.integration.clusters.CustomStaticConfig
          priority: 10
  )EOF";
  // the factory is not registered, expect to throw
  EXPECT_THROW_WITH_MESSAGE(
      {
        const envoy::config::cluster::v3::Cluster cluster_config = parseClusterFromV3Yaml(yaml);
        ClusterFactoryImplBase::create(
            cluster_config, cm_, stats_, tls_, dns_resolver_, ssl_context_manager_, runtime_,
            random_, dispatcher_, log_manager_, local_info_, admin_, singleton_manager_,
            std::move(outlier_event_logger_), false, validation_visitor_, *api_);
      },
      EnvoyException,
      "Didn't find a registered cluster factory implementation for name: "
      "'envoy.clusters.bad_cluster_name'");
}

TEST_F(TestStaticClusterImplTest, HostnameWithoutDNS) {
  const std::string yaml = R"EOF(
      name: staticcluster
      connect_timeout: 0.25s
      lb_policy: ROUND_ROBIN
      common_lb_config:
        consistent_hashing_lb_config:
          use_hostname_for_hashing: true
      load_assignment:
<<<<<<< HEAD
=======
        cluster_name: staticcluster
>>>>>>> 093e2ffe
        endpoints:
          - lb_endpoints:
            - endpoint:
                address:
                  socket_address:
                    address: 10.0.0.1
                    port_value: 443
      cluster_type:
        name: envoy.clusters.test_static
    )EOF";

  EXPECT_THROW_WITH_MESSAGE(
      {
        const envoy::config::cluster::v3::Cluster cluster_config = parseClusterFromV3Yaml(yaml);
        ClusterFactoryImplBase::create(
            cluster_config, cm_, stats_, tls_, dns_resolver_, ssl_context_manager_, runtime_,
            random_, dispatcher_, log_manager_, local_info_, admin_, singleton_manager_,
            std::move(outlier_event_logger_), false, validation_visitor_, *api_);
      },
      EnvoyException,
      "Cannot use hostname for consistent hashing loadbalancing for cluster of type: "
      "'envoy.clusters.test_static'");
}

} // namespace
} // namespace Upstream
} // namespace Envoy<|MERGE_RESOLUTION|>--- conflicted
+++ resolved
@@ -80,10 +80,6 @@
       connect_timeout: 0.25s
       lb_policy: ROUND_ROBIN
       load_assignment:
-<<<<<<< HEAD
-=======
-        cluster_name: staticcluster
->>>>>>> 093e2ffe
         endpoints:
           - lb_endpoints:
             - endpoint:
@@ -126,22 +122,13 @@
       connect_timeout: 0.25s
       lb_policy: ROUND_ROBIN
       load_assignment:
-<<<<<<< HEAD
-=======
-        cluster_name: staticcluster
->>>>>>> 093e2ffe
-        endpoints:
-          - lb_endpoints:
-            - endpoint:
-                address:
-                  socket_address:
-<<<<<<< HEAD
-                     address: 10.0.0.1
-                     port_value: 443
-=======
-                    address: 10.0.0.1
-                    port_value: 443
->>>>>>> 093e2ffe
+        endpoints:
+          - lb_endpoints:
+            - endpoint:
+                address:
+                  socket_address:
+                    address: 10.0.0.1
+                    port_value: 443
       cluster_type:
           name: envoy.clusters.custom_static
           typed_config:
@@ -179,10 +166,6 @@
       connect_timeout: 0.25s
       lb_policy: ROUND_ROBIN
       load_assignment:
-<<<<<<< HEAD
-=======
-        cluster_name: staticcluster
->>>>>>> 093e2ffe
         endpoints:
           - lb_endpoints:
             - endpoint:
@@ -226,10 +209,6 @@
     connect_timeout: 0.25s
     lb_policy: ROUND_ROBIN
     load_assignment:
-<<<<<<< HEAD
-=======
-        cluster_name: staticcluster
->>>>>>> 093e2ffe
         endpoints:
           - lb_endpoints:
             - endpoint:
@@ -266,10 +245,6 @@
         consistent_hashing_lb_config:
           use_hostname_for_hashing: true
       load_assignment:
-<<<<<<< HEAD
-=======
-        cluster_name: staticcluster
->>>>>>> 093e2ffe
         endpoints:
           - lb_endpoints:
             - endpoint:
