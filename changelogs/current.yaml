date: Pending

behavior_changes:
# *Changes that are expected to cause an incompatibility if applicable; deployment changes are likely required*
- area: build
  change: |
    official released binary is now built on Ubuntu 20.04, requires glibc >= 2.30.
- area: http
  change: |
    Envoy no longer adds ``content-length: 0`` header when proxying UPGRADE requests without ``content-length`` and ``transfer-encoding`` headers.
    This behavior change can be reverted by setting the ``envoy.reloadable_features.http_skip_adding_content_length_to_upgrade`` runtime flag to false.
- area: tls
  change: |
    Change TLS and QUIC transport sockets to support asynchronous cert validation extension. This behavior change can be reverted by setting runtime guard ``envoy.reloadable_features.tls_async_cert_validation`` to false.

minor_behavior_changes:
# *Changes that may cause incompatibilities for some users, but should not for most*
<<<<<<< HEAD
- area:
  change: |
    changed behavior of the fixed heap monitor to count pages allocated to TCMalloc as free memory if it's not used by Envoy. This change can be reverted temporarily by setting the runtime guard "do_not_count_mapped_pages_as_free" to true.
=======
- area: prometheus_stats
  change: |
    removed blank line for being compatible with OpenMetrics.
>>>>>>> 4350d44f

bug_fixes:
# *Changes expected to improve the state of the world and are unlikely to have negative effects*
- area: transport_socket
  change: |
    fixed a bug that prevented the tcp stats to be retrieved when running on kernels different than the kernel where Envoy was built.

removed_config_or_runtime:
# *Normally occurs at the end of the* :ref:`deprecation period <deprecated>`
- area: auto_config
  change: |
    removed ``envoy.reloadable_features.correctly_validate_alpn`` and legacy code paths.
- area: grpc
  change: |
    remove ``envoy.reloadable_features.enable_grpc_async_client_cache`` and legacy code paths.
- area: hcm
  change: |
    removed ``envoy.reloadable_features.handle_stream_reset_during_hcm_encoding`` and legacy code paths.
- area: http
  change: |
    removed ``envoy.reloadable_features.proxy_120_103`` and legacy code paths.
- area: http
  change: |
    removed ``envoy.reloadable_features.http2_allow_capacity_increase_by_settings`` and legacy code paths.
- area: http
  change: |
    removed ``envoy.reloadable_features.sanitize_http_header_referer`` and legacy code paths.
- area: lightstep
  change: |
    removed the Lightstep tracer integration, making way for the native OpenTelemetry integration.
- area: listener
  change: |
    removed ``envoy.reloadable_features.internal_address`` and legacy code paths.
- area: router
  change: |
    removed ``envoy.reloadable_features.update_expected_rq_timeout_on_retry`` and legacy code paths.

new_features:
- area: http
  change: |
    added default-false ``envoy.reloadable_features.http1_use_balsa_parser`` for experimental BalsaParser.
- area: dns_resolver
  change: |
    added DNS stats for c-ares DNS resolver. Detailed documentation is available :ref:`here <arch_overview_dns_resolution>`.
- area: gzip
  change: |
    added support for :ref:`max_inflate_ratio<envoy_v3_api_msg_extensions.compression.gzip.decompressor.v3.Gzip>`.
- area: build
  change: |
    official released binary is now built on Ubuntu 20.04, requires glibc >= 2.30.
- area: listener
  change: |
    added multiple listening addresses in single listener. :ref:`listener additional addresses<envoy_v3_api_field_config.listener.v3.Listener.additional_addresses>`.
- area: thrift
  change: |
    added stats for downstream connection close to detect SR drop.
- area: cors
  change: |
    added support for cors PNA. This behavioral change can be temporarily reverted by setting runtime guard ``envoy_reloadable_features_cors_private_network_access`` to false. More details refer to https://developer.chrome.com/blog/private-network-access-preflight.
- area: upstream
  change: |
    added a filter state object to control the destination address in :ref:`ORIGINAL_DST clusters <arch_overview_load_balancing_types_original_destination_request_header_filter_state>`.
- area: health check
  change: |
    added :ref:`method <envoy_v3_api_field_config.core.v3.HealthCheck.HttpHealthCheck.method>` support to configure http health check http method.
- area: access_log
  change: |
    updated command operator ``%GRPC_STATUS%`` to suppoprt the snake case.

deprecated:<|MERGE_RESOLUTION|>--- conflicted
+++ resolved
@@ -15,15 +15,12 @@
 
 minor_behavior_changes:
 # *Changes that may cause incompatibilities for some users, but should not for most*
-<<<<<<< HEAD
 - area:
   change: |
     changed behavior of the fixed heap monitor to count pages allocated to TCMalloc as free memory if it's not used by Envoy. This change can be reverted temporarily by setting the runtime guard "do_not_count_mapped_pages_as_free" to true.
-=======
 - area: prometheus_stats
   change: |
     removed blank line for being compatible with OpenMetrics.
->>>>>>> 4350d44f
 
 bug_fixes:
 # *Changes expected to improve the state of the world and are unlikely to have negative effects*
