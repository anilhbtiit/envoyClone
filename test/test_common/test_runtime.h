// A simple test utility to easily allow for runtime feature overloads in unit tests.
//
// As long as this class is in scope one can do runtime feature overrides:
//
//  TestScopedRuntime scoped_runtime;
//  scoped_runtime.mergeValues(
//      {{"envoy.reloadable_features.test_feature_true", "false"}});

#pragma once

#include "envoy/config/bootstrap/v3/bootstrap.pb.h"

#include "source/common/runtime/runtime_impl.h"
#include "source/common/stats/isolated_store_impl.h"

#include "test/mocks/common.h"
#include "test/mocks/event/mocks.h"
#include "test/mocks/init/mocks.h"
#include "test/mocks/local_info/mocks.h"
#include "test/mocks/protobuf/mocks.h"
#include "test/mocks/runtime/mocks.h"
#include "test/mocks/thread_local/mocks.h"

#include "gmock/gmock.h"

namespace Envoy {

class TestScopedRuntime {
public:
  TestScopedRuntime() : api_(Api::createApiForTest()) {
    std::cerr << "Creating\n";
    envoy::config::bootstrap::v3::LayeredRuntime config;
    // The existence of an admin layer is required for mergeValues() to work.
    config.add_layers()->mutable_admin_layer();

    loader_ = std::make_unique<Runtime::ScopedLoaderSingleton>(
        std::make_unique<Runtime::LoaderImpl>(dispatcher_, tls_, config, local_info_, store_,
                                              generator_, validation_visitor_, *api_));
  }

  Runtime::Loader& loader() { return *Runtime::LoaderSingleton::getExisting(); }

<<<<<<< HEAD
=======
  void mergeValues(const absl::node_hash_map<std::string, std::string>& values) {
    loader().mergeValues(values);
  }

  ~TestScopedRuntime() {
    Runtime::RuntimeFeatures features;
    features.restoreDefaults();
  }

>>>>>>> a16f6870
protected:
  absl::FlagSaver saver_;
  Event::MockDispatcher dispatcher_;
  testing::NiceMock<ThreadLocal::MockInstance> tls_;
  Stats::TestUtil::TestStore store_;
  Random::MockRandomGenerator generator_;
  Api::ApiPtr api_;
  testing::NiceMock<LocalInfo::MockLocalInfo> local_info_;
  testing::NiceMock<ProtobufMessage::MockValidationVisitor> validation_visitor_;
  std::unique_ptr<Runtime::ScopedLoaderSingleton> loader_;
};

class TestDeprecatedV2Api : public TestScopedRuntime {
public:
  TestDeprecatedV2Api() { allowDeprecatedV2(); }
  static void allowDeprecatedV2() {
    Runtime::LoaderSingleton::getExisting()->mergeValues({
        {"envoy.test_only.broken_in_production.enable_deprecated_v2_api", "true"},
        {"envoy.features.enable_all_deprecated_features", "true"},
    });
  }
};

} // namespace Envoy<|MERGE_RESOLUTION|>--- conflicted
+++ resolved
@@ -40,18 +40,10 @@
 
   Runtime::Loader& loader() { return *Runtime::LoaderSingleton::getExisting(); }
 
-<<<<<<< HEAD
-=======
   void mergeValues(const absl::node_hash_map<std::string, std::string>& values) {
     loader().mergeValues(values);
   }
 
-  ~TestScopedRuntime() {
-    Runtime::RuntimeFeatures features;
-    features.restoreDefaults();
-  }
-
->>>>>>> a16f6870
 protected:
   absl::FlagSaver saver_;
   Event::MockDispatcher dispatcher_;
