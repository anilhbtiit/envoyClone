--- conflicted
+++ resolved
@@ -49,19 +49,11 @@
   Http::ConnectionPool::InstancePtr allocateConnPool(Event::Dispatcher& dispatcher,
                                                      HostConstSharedPtr host,
                                                      ResourcePriority priority) override;
-<<<<<<< HEAD
-  ClusterSharedPtr clusterFromJson(const Json::Object& cluster, ClusterManager& cm,
-                                   const Optional<SdsConfig>& sds_config,
-                                   Outlier::EventLoggerSharedPtr outlier_event_logger,
-                                   bool added_via_api) override;
-  CdsApiPtr createCds(const Json::Object& config, ClusterManager& cm) override;
-=======
-  ClusterPtr clusterFromProto(const envoy::api::v2::Cluster& cluster, ClusterManager& cm,
-                              Outlier::EventLoggerSharedPtr outlier_event_logger,
-                              bool added_via_api) override;
+  ClusterSharedPtr clusterFromProto(const envoy::api::v2::Cluster& cluster, ClusterManager& cm,
+				    Outlier::EventLoggerSharedPtr outlier_event_logger,
+				    bool added_via_api) override;
   CdsApiPtr createCds(const envoy::api::v2::ConfigSource& cds_config,
                       const Optional<SdsConfig>& sds_config, ClusterManager& cm) override;
->>>>>>> 701f0366
 
 private:
   Runtime::Loader& runtime_;
