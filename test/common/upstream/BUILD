--- conflicted
+++ resolved
@@ -203,15 +203,11 @@
         "//source/common/upstream:upstream_includes",
         "//source/common/upstream:upstream_lib",
         "//test/mocks/runtime:runtime_mocks",
-<<<<<<< HEAD
         "//test/mocks/upstream:cluster_manager_mocks",
         "//test/mocks/upstream:load_balancer_context_mock",
         "//test/mocks/upstream:thread_local_cluster_mocks",
-=======
-        "//test/mocks/upstream:upstream_mocks",
         "//test/test_common:logging_lib",
         "//test/test_common:test_runtime_lib",
->>>>>>> 4dfa844f
         "@envoy_api//envoy/config/cluster/v3:pkg_cc_proto",
     ],
 )
