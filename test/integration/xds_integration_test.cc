--- conflicted
+++ resolved
@@ -17,17 +17,11 @@
     registerPort("upstream_0", fake_upstreams_.back()->localAddress()->ip()->port());
     createApiTestServer("test/config/integration/server_xds.json",
                         {
-<<<<<<< HEAD
-                            .bootstrap_path_ = "test/config/integration/server_xds.bootstrap.json",
-                            .cds_path_ = "test/config/integration/server_xds.cds.json",
-                            .eds_path_ = "test/config/integration/server_xds.eds.json",
-                            .lds_path_ = "test/config/integration/server_xds.lds.json",
-                            .rds_path_ = "test/config/integration/server_xds.rds.json",
-=======
                             .bootstrap_path_ = "test/config/integration/server_xds.bootstrap.yaml",
                             .cds_path_ = "test/config/integration/server_xds.cds.yaml",
                             .eds_path_ = "test/config/integration/server_xds.eds.yaml",
->>>>>>> b044d098
+                            .lds_path_ = "test/config/integration/server_xds.lds.yaml",
+                            .rds_path_ = "test/config/integration/server_xds.rds.yaml",
                         },
                         {"http"});
   }
