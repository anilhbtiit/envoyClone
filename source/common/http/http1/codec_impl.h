--- conflicted
+++ resolved
@@ -294,15 +294,11 @@
   ServerConnectionImpl(Network::Connection& connection, ServerConnectionCallbacks& callbacks,
                        Http1Settings settings, uint32_t max_request_headers_kb);
 
-<<<<<<< HEAD
-  virtual bool supports_http_10() override { return codec_settings_.accept_http_10_; }
-=======
   ServerConnectionImpl(Network::Connection& connection, ServerConnectionCallbacks& callbacks,
                        Http1Settings settings, uint32_t max_request_headers_kb,
                        bool strict_header_validation);
 
   bool supports_http_10() override { return codec_settings_.accept_http_10_; }
->>>>>>> 78d35c97
 
 private:
   /**
