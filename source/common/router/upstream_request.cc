#include "common/router/upstream_request.h"

#include <chrono>
#include <cstdint>
#include <functional>
#include <memory>
#include <string>

#include "envoy/event/dispatcher.h"
#include "envoy/event/timer.h"
#include "envoy/grpc/status.h"
#include "envoy/http/conn_pool.h"
#include "envoy/runtime/runtime.h"
#include "envoy/upstream/cluster_manager.h"
#include "envoy/upstream/upstream.h"

#include "common/common/assert.h"
#include "common/common/empty_string.h"
#include "common/common/enum_to_int.h"
#include "common/common/scope_tracker.h"
#include "common/common/utility.h"
#include "common/grpc/common.h"
#include "common/http/codes.h"
#include "common/http/header_map_impl.h"
#include "common/http/headers.h"
#include "common/http/message_impl.h"
#include "common/http/utility.h"
#include "common/network/application_protocol.h"
#include "common/network/transport_socket_options_impl.h"
#include "common/network/upstream_server_name.h"
#include "common/network/upstream_subject_alt_names.h"
#include "common/router/config_impl.h"
#include "common/router/debug_config.h"
#include "common/router/router.h"
#include "common/runtime/runtime_impl.h"
#include "common/stream_info/uint32_accessor_impl.h"
#include "common/tracing/http_tracer_impl.h"

#include "extensions/filters/http/well_known_names.h"

namespace Envoy {
namespace Router {

UpstreamRequest::UpstreamRequest(RouterFilterInterface& parent,
                                 std::unique_ptr<GenericConnPool>&& conn_pool)
    : parent_(parent), conn_pool_(std::move(conn_pool)), grpc_rq_success_deferred_(false),
      stream_info_(parent_.callbacks()->dispatcher().timeSource()),
      start_time_(parent_.callbacks()->dispatcher().timeSource().monotonicTime()),
      calling_encode_headers_(false), upstream_canary_(false), decode_complete_(false),
      encode_complete_(false), encode_trailers_(false), retried_(false), awaiting_headers_(true),
      outlier_detection_timeout_recorded_(false),
      create_per_try_timeout_on_request_complete_(false),
      record_timeout_budget_(parent_.cluster()->timeoutBudgetStats().has_value()) {
  if (parent_.config().start_child_span_) {
    span_ = parent_.callbacks()->activeSpan().spawnChild(
        parent_.callbacks()->tracingConfig(), "router " + parent.cluster()->name() + " egress",
        parent.timeSource().systemTime());
    if (parent.attemptCount() != 1) {
      // This is a retry request, add this metadata to span.
      span_->setTag(Tracing::Tags::get().RetryCount, std::to_string(parent.attemptCount() - 1));
    }
  }

  stream_info_.healthCheck(parent_.callbacks()->streamInfo().healthCheck());
  if (conn_pool_->protocol().has_value()) {
    stream_info_.protocol(conn_pool_->protocol().value());
  }
}

UpstreamRequest::~UpstreamRequest() {
  if (span_ != nullptr) {
    Tracing::HttpTracerUtility::finalizeUpstreamSpan(*span_, upstream_headers_.get(),
                                                     upstream_trailers_.get(), stream_info_,
                                                     Tracing::EgressConfig::get());
  }

  if (per_try_timeout_ != nullptr) {
    // Allows for testing.
    per_try_timeout_->disableTimer();
  }
  if (max_stream_duration_timer_ != nullptr) {
    max_stream_duration_timer_->disableTimer();
  }
  clearRequestEncoder();

  // If desired, fire the per-try histogram when the UpstreamRequest
  // completes.
  if (record_timeout_budget_) {
    Event::Dispatcher& dispatcher = parent_.callbacks()->dispatcher();
    const MonotonicTime end_time = dispatcher.timeSource().monotonicTime();
    const std::chrono::milliseconds response_time =
        std::chrono::duration_cast<std::chrono::milliseconds>(end_time - start_time_);
    parent_.cluster()
        ->timeoutBudgetStats()
        ->upstream_rq_timeout_budget_per_try_percent_used_.recordValue(
            FilterUtility::percentageOfTimeout(response_time, parent_.timeout().per_try_timeout_));
  }

  stream_info_.setUpstreamTiming(upstream_timing_);
  stream_info_.onRequestComplete();
  for (const auto& upstream_log : parent_.config().upstream_logs_) {
    upstream_log->log(parent_.downstreamHeaders(), upstream_headers_.get(),
                      upstream_trailers_.get(), stream_info_);
  }
}

void UpstreamRequest::decode100ContinueHeaders(Http::ResponseHeaderMapPtr&& headers) {
  ScopeTrackerScopeState scope(&parent_.callbacks()->scope(), parent_.callbacks()->dispatcher());

  ASSERT(100 == Http::Utility::getResponseStatus(*headers));
  parent_.onUpstream100ContinueHeaders(std::move(headers), *this);
}

void UpstreamRequest::decodeHeaders(Http::ResponseHeaderMapPtr&& headers, bool end_stream) {
  ScopeTrackerScopeState scope(&parent_.callbacks()->scope(), parent_.callbacks()->dispatcher());

  // TODO(rodaine): This is actually measuring after the headers are parsed and not the first
  // byte.
  upstream_timing_.onFirstUpstreamRxByteReceived(parent_.callbacks()->dispatcher().timeSource());
  maybeEndDecode(end_stream);

  awaiting_headers_ = false;
  if (!parent_.config().upstream_logs_.empty()) {
    upstream_headers_ = Http::createHeaderMap<Http::ResponseHeaderMapImpl>(*headers);
  }
  const uint64_t response_code = Http::Utility::getResponseStatus(*headers);
  stream_info_.response_code_ = static_cast<uint32_t>(response_code);
  parent_.onUpstreamHeaders(response_code, std::move(headers), *this, end_stream);
}

void UpstreamRequest::decodeData(Buffer::Instance& data, bool end_stream) {
  ScopeTrackerScopeState scope(&parent_.callbacks()->scope(), parent_.callbacks()->dispatcher());

  maybeEndDecode(end_stream);
  stream_info_.addBytesReceived(data.length());
  parent_.onUpstreamData(data, *this, end_stream);
}

void UpstreamRequest::decodeTrailers(Http::ResponseTrailerMapPtr&& trailers) {
  ScopeTrackerScopeState scope(&parent_.callbacks()->scope(), parent_.callbacks()->dispatcher());

  maybeEndDecode(true);
  if (!parent_.config().upstream_logs_.empty()) {
    upstream_trailers_ = Http::createHeaderMap<Http::ResponseTrailerMapImpl>(*trailers);
  }
  parent_.onUpstreamTrailers(std::move(trailers), *this);
}

void UpstreamRequest::decodeMetadata(Http::MetadataMapPtr&& metadata_map) {
  parent_.onUpstreamMetadata(std::move(metadata_map));
}

void UpstreamRequest::maybeEndDecode(bool end_stream) {
  if (end_stream) {
    upstream_timing_.onLastUpstreamRxByteReceived(parent_.callbacks()->dispatcher().timeSource());
    decode_complete_ = true;
  }
}

void UpstreamRequest::onUpstreamHostSelected(Upstream::HostDescriptionConstSharedPtr host) {
  stream_info_.onUpstreamHostSelected(host);
  upstream_host_ = host;
  parent_.callbacks()->streamInfo().onUpstreamHostSelected(host);
  parent_.onUpstreamHostSelected(host);
}

void UpstreamRequest::encodeHeaders(bool end_stream) {
  ASSERT(!encode_complete_);
  encode_complete_ = end_stream;

  conn_pool_->newStream(this);
}

void UpstreamRequest::encodeData(Buffer::Instance& data, bool end_stream) {
  ASSERT(!encode_complete_);
  encode_complete_ = end_stream;

  if (!upstream_) {
    ENVOY_STREAM_LOG(trace, "buffering {} bytes", *parent_.callbacks(), data.length());
    if (!buffered_request_body_) {
      buffered_request_body_ = std::make_unique<Buffer::WatermarkBuffer>(
          [this]() -> void { this->enableDataFromDownstreamForFlowControl(); },
          [this]() -> void { this->disableDataFromDownstreamForFlowControl(); });
      buffered_request_body_->setWatermarks(parent_.callbacks()->decoderBufferLimit());
    }

    buffered_request_body_->move(data);
  } else {
    ASSERT(downstream_metadata_map_vector_.empty());

    ENVOY_STREAM_LOG(trace, "proxying {} bytes", *parent_.callbacks(), data.length());
    stream_info_.addBytesSent(data.length());
    upstream_->encodeData(data, end_stream);
    if (end_stream) {
      upstream_timing_.onLastUpstreamTxByteSent(parent_.callbacks()->dispatcher().timeSource());
    }
  }
}

void UpstreamRequest::encodeTrailers(const Http::RequestTrailerMap& trailers) {
  ASSERT(!encode_complete_);
  encode_complete_ = true;
  encode_trailers_ = true;

  if (!upstream_) {
    ENVOY_STREAM_LOG(trace, "buffering trailers", *parent_.callbacks());
  } else {
    ASSERT(downstream_metadata_map_vector_.empty());

    ENVOY_STREAM_LOG(trace, "proxying trailers", *parent_.callbacks());
    upstream_->encodeTrailers(trailers);
    upstream_timing_.onLastUpstreamTxByteSent(parent_.callbacks()->dispatcher().timeSource());
  }
}

void UpstreamRequest::encodeMetadata(Http::MetadataMapPtr&& metadata_map_ptr) {
  if (!upstream_) {
    ENVOY_STREAM_LOG(trace, "upstream_ not ready. Store metadata_map to encode later: {}",
                     *parent_.callbacks(), *metadata_map_ptr);
    downstream_metadata_map_vector_.emplace_back(std::move(metadata_map_ptr));
  } else {
    ENVOY_STREAM_LOG(trace, "Encode metadata: {}", *parent_.callbacks(), *metadata_map_ptr);
    Http::MetadataMapVector metadata_map_vector;
    metadata_map_vector.emplace_back(std::move(metadata_map_ptr));
    upstream_->encodeMetadata(metadata_map_vector);
  }
}

void UpstreamRequest::onResetStream(Http::StreamResetReason reason,
                                    absl::string_view transport_failure_reason) {
  ScopeTrackerScopeState scope(&parent_.callbacks()->scope(), parent_.callbacks()->dispatcher());

  if (span_ != nullptr) {
    // Add tags about reset.
    span_->setTag(Tracing::Tags::get().Error, Tracing::Tags::get().True);
    span_->setTag(Tracing::Tags::get().ErrorReason, Http::Utility::resetReasonToString(reason));
  }

  clearRequestEncoder();
  awaiting_headers_ = false;
  if (!calling_encode_headers_) {
    stream_info_.setResponseFlag(Filter::streamResetReasonToResponseFlag(reason));
    parent_.onUpstreamReset(reason, transport_failure_reason, *this);
  } else {
    deferred_reset_reason_ = reason;
  }
}

void UpstreamRequest::resetStream() {
  // Don't reset the stream if we're already done with it.
  if (encode_complete_ && decode_complete_) {
    return;
  }

  if (span_ != nullptr) {
    // Add tags about the cancellation.
    span_->setTag(Tracing::Tags::get().Canceled, Tracing::Tags::get().True);
  }

  if (conn_pool_->cancelAnyPendingRequest()) {
    ENVOY_STREAM_LOG(debug, "canceled pool request", *parent_.callbacks());
    ASSERT(!upstream_);
  }

  if (upstream_) {
    ENVOY_STREAM_LOG(debug, "resetting pool request", *parent_.callbacks());
    upstream_->resetStream();
    clearRequestEncoder();
  }
}

void UpstreamRequest::setupPerTryTimeout() {
  ASSERT(!per_try_timeout_);
  if (parent_.timeout().per_try_timeout_.count() > 0) {
    per_try_timeout_ =
        parent_.callbacks()->dispatcher().createTimer([this]() -> void { onPerTryTimeout(); });
    per_try_timeout_->enableTimer(parent_.timeout().per_try_timeout_);
  }
}

void UpstreamRequest::onPerTryTimeout() {
  // If we've sent anything downstream, ignore the per try timeout and let the response continue
  // up to the global timeout
  if (!parent_.downstreamResponseStarted()) {
    ENVOY_STREAM_LOG(debug, "upstream per try timeout", *parent_.callbacks());

    stream_info_.setResponseFlag(StreamInfo::ResponseFlag::UpstreamRequestTimeout);
    parent_.onPerTryTimeout(*this);
  } else {
    ENVOY_STREAM_LOG(debug,
                     "ignored upstream per try timeout due to already started downstream response",
                     *parent_.callbacks());
  }
}

void UpstreamRequest::onPoolFailure(Http::ConnectionPool::PoolFailureReason reason,
                                    absl::string_view transport_failure_reason,
                                    Upstream::HostDescriptionConstSharedPtr host) {
  Http::StreamResetReason reset_reason = Http::StreamResetReason::ConnectionFailure;
  switch (reason) {
  case Http::ConnectionPool::PoolFailureReason::Overflow:
    reset_reason = Http::StreamResetReason::Overflow;
    break;
  case Http::ConnectionPool::PoolFailureReason::ConnectionFailure:
    reset_reason = Http::StreamResetReason::ConnectionFailure;
    break;
  }

  // Mimic an upstream reset.
  onUpstreamHostSelected(host);
  onResetStream(reset_reason, transport_failure_reason);
}

void UpstreamRequest::onPoolReady(
    std::unique_ptr<GenericUpstream>&& upstream, Upstream::HostDescriptionConstSharedPtr host,
    const Network::Address::InstanceConstSharedPtr& upstream_local_address,
    const StreamInfo::StreamInfo& info) {
  // This may be called under an existing ScopeTrackerScopeState but it will unwind correctly.
  ScopeTrackerScopeState scope(&parent_.callbacks()->scope(), parent_.callbacks()->dispatcher());
  ENVOY_STREAM_LOG(debug, "pool ready", *parent_.callbacks());
  upstream_ = std::move(upstream);

  if (parent_.requestVcluster()) {
    // The cluster increases its upstream_rq_total_ counter right before firing this onPoolReady
    // callback. Hence, the upstream request increases the virtual cluster's upstream_rq_total_ stat
    // here.
    parent_.requestVcluster()->stats().upstream_rq_total_.inc();
  }

  host->outlierDetector().putResult(Upstream::Outlier::Result::LocalOriginConnectSuccess);

  onUpstreamHostSelected(host);

  stream_info_.setUpstreamLocalAddress(upstream_local_address);
  parent_.callbacks()->streamInfo().setUpstreamLocalAddress(upstream_local_address);

  stream_info_.setUpstreamSslConnection(info.downstreamSslConnection());
  parent_.callbacks()->streamInfo().setUpstreamSslConnection(info.downstreamSslConnection());

  if (parent_.downstreamEndStream()) {
    setupPerTryTimeout();
  } else {
    create_per_try_timeout_on_request_complete_ = true;
  }

  // Make sure the connection manager will inform the downstream watermark manager when the
  // downstream buffers are overrun. This may result in immediate watermark callbacks referencing
  // the encoder.
  parent_.callbacks()->addDownstreamWatermarkCallbacks(downstream_watermark_manager_);

  calling_encode_headers_ = true;
  if (parent_.routeEntry()->autoHostRewrite() && !host->hostname().empty()) {
    parent_.downstreamHeaders()->setHost(host->hostname());
  }

  if (span_ != nullptr) {
    span_->injectContext(*parent_.downstreamHeaders());
  }

  upstream_timing_.onFirstUpstreamTxByteSent(parent_.callbacks()->dispatcher().timeSource());

  const bool end_stream = !buffered_request_body_ && encode_complete_ && !encode_trailers_;
  // If end_stream is set in headers, and there are metadata to send, delays end_stream. The case
  // only happens when decoding headers filters return ContinueAndEndStream.
  const bool delay_headers_end_stream = end_stream && !downstream_metadata_map_vector_.empty();
<<<<<<< HEAD

  const auto max_stream_duration = upstream_host_->cluster().maxStreamDuration();
  if (max_stream_duration.has_value() && max_stream_duration.value().count()) {
    max_stream_duration_timer_ = parent_.callbacks_->dispatcher().createTimer(
        [this]() -> void { onStreamMaxDurationReached(); });
    max_stream_duration_timer_->enableTimer(upstream_host_->cluster().maxStreamDuration().value());
  }

  request_encoder.encodeHeaders(*parent_.downstream_headers_,
                                end_stream && !delay_headers_end_stream);
=======
  upstream_->encodeHeaders(*parent_.downstreamHeaders(), end_stream && !delay_headers_end_stream);
>>>>>>> eb894d9d
  calling_encode_headers_ = false;

  // It is possible to get reset in the middle of an encodeHeaders() call. This happens for
  // example in the HTTP/2 codec if the frame cannot be encoded for some reason. This should never
  // happen but it's unclear if we have covered all cases so protect against it and test for it.
  // One specific example of a case where this happens is if we try to encode a total header size
  // that is too big in HTTP/2 (64K currently).
  if (deferred_reset_reason_) {
    onResetStream(deferred_reset_reason_.value(), absl::string_view());
  } else {
    // Encode metadata after headers and before any other frame type.
    if (!downstream_metadata_map_vector_.empty()) {
      ENVOY_STREAM_LOG(debug, "Send metadata onPoolReady. {}", *parent_.callbacks(),
                       downstream_metadata_map_vector_);
      upstream_->encodeMetadata(downstream_metadata_map_vector_);
      downstream_metadata_map_vector_.clear();
      if (delay_headers_end_stream) {
        Buffer::OwnedImpl empty_data("");
        upstream_->encodeData(empty_data, true);
      }
    }

    if (buffered_request_body_) {
      stream_info_.addBytesSent(buffered_request_body_->length());
      upstream_->encodeData(*buffered_request_body_, encode_complete_ && !encode_trailers_);
    }

    if (encode_trailers_) {
      upstream_->encodeTrailers(*parent_.downstreamTrailers());
    }

    if (encode_complete_) {
      upstream_timing_.onLastUpstreamTxByteSent(parent_.callbacks()->dispatcher().timeSource());
    }
  }
}

<<<<<<< HEAD
void UpstreamRequest::onStreamMaxDurationReached() {
  ASSERT(upstream_host_);
  upstream_host_->cluster().stats().upstream_rq_max_duration_reached_.inc();
  max_stream_duration_timer_->disableTimer();
  max_stream_duration_timer_.reset();
  resetStream();
}

void UpstreamRequest::setRequestEncoder(Http::RequestEncoder& request_encoder) {
  upstream_.reset(new HttpUpstream(*this, &request_encoder));
  // Now that there is an encoder, have the connection manager inform the manager when the
  // downstream buffers are overrun. This may result in immediate watermark callbacks referencing
  // the encoder.
  parent_.callbacks_->addDownstreamWatermarkCallbacks(downstream_watermark_manager_);
}

=======
>>>>>>> eb894d9d
void UpstreamRequest::clearRequestEncoder() {
  // Before clearing the encoder, unsubscribe from callbacks.
  if (upstream_) {
    parent_.callbacks()->removeDownstreamWatermarkCallbacks(downstream_watermark_manager_);
  }
  upstream_.reset();
}

void UpstreamRequest::DownstreamWatermarkManager::onAboveWriteBufferHighWatermark() {
  ASSERT(parent_.upstream_);

  // There are two states we should get this callback in: 1) the watermark was
  // hit due to writes from a different filter instance over a shared
  // downstream connection, or 2) the watermark was hit due to THIS filter
  // instance writing back the "winning" upstream request. In either case we
  // can disable reads from upstream.
  ASSERT(!parent_.parent_.finalUpstreamRequest() ||
         &parent_ == parent_.parent_.finalUpstreamRequest());

  // The downstream connection is overrun. Pause reads from upstream.
  // If there are multiple calls to readDisable either the codec (H2) or the underlying
  // Network::Connection (H1) will handle reference counting.
  parent_.parent_.cluster()->stats().upstream_flow_control_paused_reading_total_.inc();
  parent_.upstream_->readDisable(true);
}

void UpstreamRequest::DownstreamWatermarkManager::onBelowWriteBufferLowWatermark() {
  ASSERT(parent_.upstream_);

  // One source of connection blockage has buffer available. Pass this on to the stream, which
  // will resume reads if this was the last remaining high watermark.
  parent_.parent_.cluster()->stats().upstream_flow_control_resumed_reading_total_.inc();
  parent_.upstream_->readDisable(false);
}

void UpstreamRequest::disableDataFromDownstreamForFlowControl() {
  // If there is only one upstream request, we can be assured that
  // disabling reads will not slow down other upstream requests. If we've
  // already seen the full downstream request (downstream_end_stream_) then
  // disabling reads is a noop.
  // This assert condition must be true because
  // parent_.upstreamRequests().size() can only be greater than 1 in the
  // case of a per-try-timeout with hedge_on_per_try_timeout enabled, and
  // the per try timeout timer is started only after downstream_end_stream_
  // is true.
  ASSERT(parent_.upstreamRequests().size() == 1 || parent_.downstreamEndStream());
  parent_.cluster()->stats().upstream_flow_control_backed_up_total_.inc();
  parent_.callbacks()->onDecoderFilterAboveWriteBufferHighWatermark();
}

void UpstreamRequest::enableDataFromDownstreamForFlowControl() {
  // If there is only one upstream request, we can be assured that
  // disabling reads will not overflow any write buffers in other upstream
  // requests. If we've already seen the full downstream request
  // (downstream_end_stream_) then enabling reads is a noop.
  // This assert condition must be true because
  // parent_.upstreamRequests().size() can only be greater than 1 in the
  // case of a per-try-timeout with hedge_on_per_try_timeout enabled, and
  // the per try timeout timer is started only after downstream_end_stream_
  // is true.
  ASSERT(parent_.upstreamRequests().size() == 1 || parent_.downstreamEndStream());
  parent_.cluster()->stats().upstream_flow_control_drained_total_.inc();
  parent_.callbacks()->onDecoderFilterBelowWriteBufferLowWatermark();
}

void HttpConnPool::newStream(GenericConnectionPoolCallbacks* callbacks) {
  callbacks_ = callbacks;
  // It's possible for a reset to happen inline within the newStream() call. In this case, we
  // might get deleted inline as well. Only write the returned handle out if it is not nullptr to
  // deal with this case.
  Http::ConnectionPool::Cancellable* handle =
      conn_pool_.newStream(*callbacks->upstreamRequest(), *this);
  if (handle) {
    conn_pool_stream_handle_ = handle;
  }
}

bool HttpConnPool::cancelAnyPendingRequest() {
  if (conn_pool_stream_handle_) {
    conn_pool_stream_handle_->cancel();
    conn_pool_stream_handle_ = nullptr;
    return true;
  }
  return false;
}

absl::optional<Http::Protocol> HttpConnPool::protocol() const { return conn_pool_.protocol(); }

void HttpConnPool::onPoolFailure(Http::ConnectionPool::PoolFailureReason reason,
                                 absl::string_view transport_failure_reason,
                                 Upstream::HostDescriptionConstSharedPtr host) {
  callbacks_->onPoolFailure(reason, transport_failure_reason, host);
}

void HttpConnPool::onPoolReady(Http::RequestEncoder& request_encoder,
                               Upstream::HostDescriptionConstSharedPtr host,
                               const StreamInfo::StreamInfo& info) {
  conn_pool_stream_handle_ = nullptr;
  auto upstream = std::make_unique<HttpUpstream>(*callbacks_->upstreamRequest(), &request_encoder);
  callbacks_->onPoolReady(std::move(upstream), host,
                          request_encoder.getStream().connectionLocalAddress(), info);
}

} // namespace Router
} // namespace Envoy<|MERGE_RESOLUTION|>--- conflicted
+++ resolved
@@ -363,20 +363,15 @@
   // If end_stream is set in headers, and there are metadata to send, delays end_stream. The case
   // only happens when decoding headers filters return ContinueAndEndStream.
   const bool delay_headers_end_stream = end_stream && !downstream_metadata_map_vector_.empty();
-<<<<<<< HEAD
 
   const auto max_stream_duration = upstream_host_->cluster().maxStreamDuration();
   if (max_stream_duration.has_value() && max_stream_duration.value().count()) {
-    max_stream_duration_timer_ = parent_.callbacks_->dispatcher().createTimer(
+    max_stream_duration_timer_ = parent_.callbacks()->dispatcher().createTimer(
         [this]() -> void { onStreamMaxDurationReached(); });
     max_stream_duration_timer_->enableTimer(upstream_host_->cluster().maxStreamDuration().value());
   }
-
-  request_encoder.encodeHeaders(*parent_.downstream_headers_,
-                                end_stream && !delay_headers_end_stream);
-=======
   upstream_->encodeHeaders(*parent_.downstreamHeaders(), end_stream && !delay_headers_end_stream);
->>>>>>> eb894d9d
+
   calling_encode_headers_ = false;
 
   // It is possible to get reset in the middle of an encodeHeaders() call. This happens for
@@ -414,7 +409,6 @@
   }
 }
 
-<<<<<<< HEAD
 void UpstreamRequest::onStreamMaxDurationReached() {
   ASSERT(upstream_host_);
   upstream_host_->cluster().stats().upstream_rq_max_duration_reached_.inc();
@@ -423,16 +417,6 @@
   resetStream();
 }
 
-void UpstreamRequest::setRequestEncoder(Http::RequestEncoder& request_encoder) {
-  upstream_.reset(new HttpUpstream(*this, &request_encoder));
-  // Now that there is an encoder, have the connection manager inform the manager when the
-  // downstream buffers are overrun. This may result in immediate watermark callbacks referencing
-  // the encoder.
-  parent_.callbacks_->addDownstreamWatermarkCallbacks(downstream_watermark_manager_);
-}
-
-=======
->>>>>>> eb894d9d
 void UpstreamRequest::clearRequestEncoder() {
   // Before clearing the encoder, unsubscribe from callbacks.
   if (upstream_) {
