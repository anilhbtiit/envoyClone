--- conflicted
+++ resolved
@@ -68,7 +68,6 @@
           envoy::service::accesslog::v3::CriticalAccessLogsMessage message;
           Buffer::ZeroCopyInputStreamImpl request_stream(std::move(request));
           EXPECT_TRUE(message.ParseFromZeroCopyStream(&request_stream));
-          EXPECT_GT(message.id(), 0);
           message.set_id(0);
           EXPECT_EQ(message.DebugString(), expected_message.DebugString());
         }));
@@ -89,18 +88,11 @@
       : async_client_(new Grpc::MockAsyncClient), timer_(new Event::MockTimer(&dispatcher_)),
         grpc_access_logger_impl_test_helper_(local_info_, async_client_) {
     EXPECT_CALL(*timer_, enableTimer(_, _));
-<<<<<<< HEAD
-    config_.set_log_name("test_log_name");
+    *config_.mutable_log_name() = "test_log_name";
     logger_ = std::make_unique<GrpcAccessLoggerImpl>(Grpc::RawAsyncClientPtr{async_client_},
                                                      config_, BUFFER_SIZE_BYTES, dispatcher_,
                                                      local_info_, stats_store_);
     logger_->startIntervalFlushTimer(dispatcher_, FlushInterval);
-=======
-    *config_.mutable_log_name() = "test_log_name";
-    logger_ = std::make_unique<GrpcAccessLoggerImpl>(Grpc::RawAsyncClientPtr{async_client_},
-                                                     config_, FlushInterval, BUFFER_SIZE_BYTES,
-                                                     dispatcher_, local_info_, stats_store_);
->>>>>>> 7136c3ad
   }
 
   Grpc::MockAsyncClient* async_client_;
