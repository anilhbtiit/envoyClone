--- conflicted
+++ resolved
@@ -409,24 +409,12 @@
   do {
     Api::IoCallUint64Result result = Network::Test::readFromSocket(
         client_socket_->ioHandle(), *client_socket_->localAddress(), data);
-<<<<<<< HEAD
 
     bytes_read = result.rc_;
     EXPECT_EQ(send_from_addr->asString(), data.addresses_.peer_->asString());
 
-    if (bytes_read >= bytes_to_read) {
-      break;
-    }
-
-    if (retry == 10 || result.err_->getErrorCode() != Api::IoError::IoErrorCode::Again) {
-=======
-
-    bytes_read = result.rc_;
-    EXPECT_EQ(send_from_addr->asString(), data.addresses_.peer_->asString());
-
     if (bytes_read >= bytes_to_read || retry == 10 ||
         result.err_->getErrorCode() != Api::IoError::IoErrorCode::Again) {
->>>>>>> 4787e0a9
       break;
     }
 
