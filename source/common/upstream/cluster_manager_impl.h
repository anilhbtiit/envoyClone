--- conflicted
+++ resolved
@@ -740,13 +740,8 @@
                 TimeSource& time_source)
         : cluster_config_(cluster_config), config_hash_(cluster_config_hash),
           version_info_(version_info), cluster_(std::move(cluster)),
-<<<<<<< HEAD
-          last_updated_(time_source.systemTime()), added_via_api_(added_via_api),
-          added_or_updated_{} {}
-=======
           last_updated_(time_source.systemTime()),
           added_via_api_(added_via_api), added_or_updated_{}, required_for_ads_(required_for_ads) {}
->>>>>>> 2817fd92
 
     bool blockUpdate(uint64_t hash) { return !added_via_api_ || config_hash_ == hash; }
 
