#include <chrono>
#include <cstdint>
#include <list>
#include <memory>
#include <string>

#include "envoy/access_log/access_log.h"
#include "envoy/buffer/buffer.h"
#include "envoy/event/dispatcher.h"
#include "envoy/extensions/filters/network/http_connection_manager/v3/http_connection_manager.pb.h"
#include "envoy/http/request_id_extension.h"
#include "envoy/tracing/http_tracer.h"
#include "envoy/type/tracing/v3/custom_tag.pb.h"
#include "envoy/type/v3/percent.pb.h"

#include "common/access_log/access_log_formatter.h"
#include "common/access_log/access_log_impl.h"
#include "common/buffer/buffer_impl.h"
#include "common/common/empty_string.h"
#include "common/common/macros.h"
#include "common/http/conn_manager_impl.h"
#include "common/http/context_impl.h"
#include "common/http/date_provider_impl.h"
#include "common/http/exception.h"
#include "common/http/header_map_impl.h"
#include "common/http/headers.h"
#include "common/http/request_id_extension_impl.h"
#include "common/network/address_impl.h"
#include "common/network/utility.h"
#include "common/upstream/upstream_impl.h"

#include "extensions/access_loggers/file/file_access_log_impl.h"

#include "test/mocks/access_log/mocks.h"
#include "test/mocks/buffer/mocks.h"
#include "test/mocks/common.h"
#include "test/mocks/http/mocks.h"
#include "test/mocks/local_info/mocks.h"
#include "test/mocks/network/mocks.h"
#include "test/mocks/router/mocks.h"
#include "test/mocks/runtime/mocks.h"
#include "test/mocks/server/mocks.h"
#include "test/mocks/ssl/mocks.h"
#include "test/mocks/tracing/mocks.h"
#include "test/mocks/upstream/cluster_info.h"
#include "test/mocks/upstream/mocks.h"
#include "test/test_common/logging.h"
#include "test/test_common/printers.h"
#include "test/test_common/test_time.h"

#include "gmock/gmock.h"
#include "gtest/gtest.h"

using testing::_;
using testing::An;
using testing::AnyNumber;
using testing::AtLeast;
using testing::Eq;
using testing::HasSubstr;
using testing::InSequence;
using testing::Invoke;
using testing::InvokeWithoutArgs;
using testing::Matcher;
using testing::NiceMock;
using testing::Ref;
using testing::Return;
using testing::ReturnRef;

namespace Envoy {
namespace Http {

class HttpConnectionManagerImplTest : public testing::Test, public ConnectionManagerConfig {
public:
  struct RouteConfigProvider : public Router::RouteConfigProvider {
    RouteConfigProvider(TimeSource& time_source) : time_source_(time_source) {}

    // Router::RouteConfigProvider
    Router::ConfigConstSharedPtr config() override { return route_config_; }
    absl::optional<ConfigInfo> configInfo() const override { return {}; }
    SystemTime lastUpdated() const override { return time_source_.systemTime(); }
    void onConfigUpdate() override {}

    TimeSource& time_source_;
    std::shared_ptr<Router::MockConfig> route_config_{new NiceMock<Router::MockConfig>()};
  };

  HttpConnectionManagerImplTest()
      : http_context_(fake_stats_.symbolTable()), access_log_path_("dummy_path"),
        access_logs_{
            AccessLog::InstanceSharedPtr{new Extensions::AccessLoggers::File::FileAccessLog(
                access_log_path_, {}, AccessLog::AccessLogFormatUtils::defaultAccessLogFormatter(),
                log_manager_)}},
        codec_(new NiceMock<MockServerConnection>()),
        stats_({ALL_HTTP_CONN_MAN_STATS(POOL_COUNTER(fake_stats_), POOL_GAUGE(fake_stats_),
                                        POOL_HISTOGRAM(fake_stats_))},
               "", fake_stats_),
        tracing_stats_{CONN_MAN_TRACING_STATS(POOL_COUNTER(fake_stats_))},
        listener_stats_{CONN_MAN_LISTENER_STATS(POOL_COUNTER(fake_listener_stats_))},
        request_id_extension_(RequestIDExtensionFactory::defaultInstance(random_)) {

    ON_CALL(route_config_provider_, lastUpdated())
        .WillByDefault(Return(test_time_.timeSystem().systemTime()));
    ON_CALL(scoped_route_config_provider_, lastUpdated())
        .WillByDefault(Return(test_time_.timeSystem().systemTime()));
    // response_encoder_ is not a NiceMock on purpose. This prevents complaining about this
    // method only.
    EXPECT_CALL(response_encoder_, getStream()).Times(AtLeast(0));
  }

  ~HttpConnectionManagerImplTest() override {
    filter_callbacks_.connection_.dispatcher_.clearDeferredDeleteList();
  }

  Tracing::CustomTagConstSharedPtr requestHeaderCustomTag(const std::string& header) {
    envoy::type::tracing::v3::CustomTag::Header headerTag;
    headerTag.set_name(header);
    return std::make_shared<Tracing::RequestHeaderCustomTag>(header, headerTag);
  }

  void setup(bool ssl, const std::string& server_name, bool tracing = true, bool use_srds = false) {
    use_srds_ = use_srds;
    if (ssl) {
      ssl_connection_ = std::make_shared<Ssl::MockConnectionInfo>();
    }

    server_name_ = server_name;
    ON_CALL(filter_callbacks_.connection_, ssl()).WillByDefault(Return(ssl_connection_));
    ON_CALL(Const(filter_callbacks_.connection_), ssl()).WillByDefault(Return(ssl_connection_));
    filter_callbacks_.connection_.local_address_ =
        std::make_shared<Network::Address::Ipv4Instance>("127.0.0.1");
    filter_callbacks_.connection_.remote_address_ =
        std::make_shared<Network::Address::Ipv4Instance>("0.0.0.0");
    conn_manager_ = std::make_unique<ConnectionManagerImpl>(
        *this, drain_close_, random_, http_context_, runtime_, local_info_, cluster_manager_,
        &overload_manager_, test_time_.timeSystem());
    conn_manager_->initializeReadFilterCallbacks(filter_callbacks_);

    if (tracing) {
      envoy::type::v3::FractionalPercent percent1;
      percent1.set_numerator(100);
      envoy::type::v3::FractionalPercent percent2;
      percent2.set_numerator(10000);
      percent2.set_denominator(envoy::type::v3::FractionalPercent::TEN_THOUSAND);
      tracing_config_ = std::make_unique<TracingConnectionManagerConfig>(
          TracingConnectionManagerConfig{Tracing::OperationName::Ingress,
                                         {{":method", requestHeaderCustomTag(":method")}},
                                         percent1,
                                         percent2,
                                         percent1,
                                         false,
                                         256});
    }
  }

  void setupFilterChain(int num_decoder_filters, int num_encoder_filters, int num_requests = 1) {
    // NOTE: The length/repetition in this routine allows InSequence to work correctly in an outer
    // scope.
    for (int i = 0; i < num_decoder_filters * num_requests; i++) {
      decoder_filters_.push_back(new MockStreamDecoderFilter());
    }

    for (int i = 0; i < num_encoder_filters * num_requests; i++) {
      encoder_filters_.push_back(new MockStreamEncoderFilter());
    }

    InSequence s;
    for (int req = 0; req < num_requests; req++) {
      EXPECT_CALL(filter_factory_, createFilterChain(_))
          .WillOnce(Invoke([num_decoder_filters, num_encoder_filters, req,
                            this](FilterChainFactoryCallbacks& callbacks) -> void {
            for (int i = 0; i < num_decoder_filters; i++) {
              callbacks.addStreamDecoderFilter(
                  StreamDecoderFilterSharedPtr{decoder_filters_[req * num_decoder_filters + i]});
            }

            for (int i = 0; i < num_encoder_filters; i++) {
              callbacks.addStreamEncoderFilter(
                  StreamEncoderFilterSharedPtr{encoder_filters_[req * num_encoder_filters + i]});
            }
          }));

      for (int i = 0; i < num_decoder_filters; i++) {
        EXPECT_CALL(*decoder_filters_[req * num_decoder_filters + i], setDecoderFilterCallbacks(_));
      }

      for (int i = 0; i < num_encoder_filters; i++) {
        EXPECT_CALL(*encoder_filters_[req * num_encoder_filters + i], setEncoderFilterCallbacks(_));
      }
    }
  }

  void setUpBufferLimits() {
    ON_CALL(response_encoder_, getStream()).WillByDefault(ReturnRef(stream_));
    EXPECT_CALL(stream_, addCallbacks(_))
        .WillOnce(Invoke(
            [&](Http::StreamCallbacks& callbacks) -> void { stream_callbacks_ = &callbacks; }));
    EXPECT_CALL(stream_, bufferLimit()).WillOnce(Return(initial_buffer_limit_));
  }

  // If request_with_data_and_trailers is true, includes data and trailers in the request. If
  // decode_headers_stop_all is true, decoder_filters_[0]'s callback decodeHeaders() returns
  // StopAllIterationAndBuffer.
  void setUpEncoderAndDecoder(bool request_with_data_and_trailers, bool decode_headers_stop_all) {
    setUpBufferLimits();
    EXPECT_CALL(*codec_, dispatch(_))
        .WillOnce(Invoke([&, request_with_data_and_trailers](Buffer::Instance&) -> void {
          RequestDecoder* decoder = &conn_manager_->newStream(response_encoder_);
          RequestHeaderMapPtr headers{new TestRequestHeaderMapImpl{
              {":authority", "host"}, {":path", "/"}, {":method", "GET"}}};
          if (request_with_data_and_trailers) {
            decoder->decodeHeaders(std::move(headers), false);

            Buffer::OwnedImpl fake_data("12345");
            decoder->decodeData(fake_data, false);

            RequestTrailerMapPtr trailers{new TestRequestTrailerMapImpl{{"foo", "bar"}}};
            decoder->decodeTrailers(std::move(trailers));
          } else {
            decoder->decodeHeaders(std::move(headers), true);
          }
        }));

    setupFilterChain(2, 2);

    EXPECT_CALL(*decoder_filters_[0], decodeHeaders(_, _))
        .WillOnce(InvokeWithoutArgs([&, decode_headers_stop_all]() -> FilterHeadersStatus {
          Buffer::OwnedImpl data("hello");
          decoder_filters_[0]->callbacks_->addDecodedData(data, true);
          if (decode_headers_stop_all) {
            return FilterHeadersStatus::StopAllIterationAndBuffer;
          } else {
            return FilterHeadersStatus::Continue;
          }
        }));
    EXPECT_CALL(*decoder_filters_[0], decodeComplete());
  }

  Event::MockTimer* setUpTimer() {
    // this timer belongs to whatever by whatever next creates a timer.
    // See Envoy::Event::MockTimer for details.
    return new Event::MockTimer(&filter_callbacks_.connection_.dispatcher_);
  }

  void sendRequestHeadersAndData() {
    EXPECT_CALL(*decoder_filters_[1], decodeHeaders(_, false))
        .WillOnce(Return(FilterHeadersStatus::StopIteration));
    auto status = streaming_filter_ ? FilterDataStatus::StopIterationAndWatermark
                                    : FilterDataStatus::StopIterationAndBuffer;
    EXPECT_CALL(*decoder_filters_[1], decodeData(_, true)).WillOnce(Return(status));
    EXPECT_CALL(*decoder_filters_[1], decodeComplete());

    // Kick off the incoming data. |fake_input| is not sent, but instead kicks
    // off sending the headers and |data| queued up in setUpEncoderAndDecoder().
    Buffer::OwnedImpl fake_input("asdf");
    conn_manager_->onData(fake_input, false);
  }

  ResponseHeaderMap* sendResponseHeaders(ResponseHeaderMapPtr&& response_headers) {
    ResponseHeaderMap* altered_response_headers = nullptr;

    EXPECT_CALL(*encoder_filters_[0], encodeHeaders(_, _))
        .WillOnce(Invoke([&](ResponseHeaderMap& headers, bool) -> FilterHeadersStatus {
          altered_response_headers = &headers;
          return FilterHeadersStatus::Continue;
        }));
    EXPECT_CALL(*encoder_filters_[1], encodeHeaders(_, false))
        .WillOnce(Return(FilterHeadersStatus::Continue));
    EXPECT_CALL(response_encoder_, encodeHeaders(_, false));
    decoder_filters_[0]->callbacks_->encodeHeaders(std::move(response_headers), false);
    return altered_response_headers;
  }

  void expectOnDestroy() {
    for (auto filter : decoder_filters_) {
      EXPECT_CALL(*filter, onDestroy());
    }

    auto setup_filter_expect = [](MockStreamEncoderFilter* filter) {
      EXPECT_CALL(*filter, onDestroy());
    };
    std::for_each(encoder_filters_.rbegin(), encoder_filters_.rend(), setup_filter_expect);

    EXPECT_CALL(filter_callbacks_.connection_.dispatcher_, deferredDelete_(_));
  }

  // Http::ConnectionManagerConfig
  const std::list<AccessLog::InstanceSharedPtr>& accessLogs() override { return access_logs_; }
  ServerConnectionPtr createCodec(Network::Connection&, const Buffer::Instance&,
                                  ServerConnectionCallbacks&) override {
    return ServerConnectionPtr{codec_};
  }
  DateProvider& dateProvider() override { return date_provider_; }
  std::chrono::milliseconds drainTimeout() const override { return std::chrono::milliseconds(100); }
  FilterChainFactory& filterFactory() override { return filter_factory_; }
  bool generateRequestId() const override { return true; }
  bool preserveExternalRequestId() const override { return false; }
  uint32_t maxRequestHeadersKb() const override { return max_request_headers_kb_; }
  uint32_t maxRequestHeadersCount() const override { return max_request_headers_count_; }
  absl::optional<std::chrono::milliseconds> idleTimeout() const override { return idle_timeout_; }
  bool isRoutable() const override { return true; }
  absl::optional<std::chrono::milliseconds> maxConnectionDuration() const override {
    return max_connection_duration_;
  }
  std::chrono::milliseconds streamIdleTimeout() const override { return stream_idle_timeout_; }
  std::chrono::milliseconds requestTimeout() const override { return request_timeout_; }
  std::chrono::milliseconds delayedCloseTimeout() const override { return delayed_close_timeout_; }
  absl::optional<std::chrono::milliseconds> maxStreamDuration() const override {
    return max_stream_duration_;
  }
  bool use_srds_{};
  Router::RouteConfigProvider* routeConfigProvider() override {
    if (use_srds_) {
      return nullptr;
    }
    return &route_config_provider_;
  }
  Config::ConfigProvider* scopedRouteConfigProvider() override {
    if (use_srds_) {
      return &scoped_route_config_provider_;
    }
    return nullptr;
  }
  const std::string& serverName() const override { return server_name_; }
  HttpConnectionManagerProto::ServerHeaderTransformation
  serverHeaderTransformation() const override {
    return server_transformation_;
  }
  ConnectionManagerStats& stats() override { return stats_; }
  ConnectionManagerTracingStats& tracingStats() override { return tracing_stats_; }
  bool useRemoteAddress() const override { return use_remote_address_; }
  const Http::InternalAddressConfig& internalAddressConfig() const override {
    return internal_address_config_;
  }
  uint32_t xffNumTrustedHops() const override { return 0; }
  bool skipXffAppend() const override { return false; }
  const std::string& via() const override { return EMPTY_STRING; }
  Http::ForwardClientCertType forwardClientCert() const override { return forward_client_cert_; }
  const std::vector<Http::ClientCertDetailsType>& setCurrentClientCertDetails() const override {
    return set_current_client_cert_details_;
  }
  const Network::Address::Instance& localAddress() override { return local_address_; }
  const absl::optional<std::string>& userAgent() override { return user_agent_; }
  Tracing::HttpTracerSharedPtr tracer() override { return tracer_; }
  const TracingConnectionManagerConfig* tracingConfig() override { return tracing_config_.get(); }
  ConnectionManagerListenerStats& listenerStats() override { return listener_stats_; }
  bool proxy100Continue() const override { return proxy_100_continue_; }
  const Http::Http1Settings& http1Settings() const override { return http1_settings_; }
  bool shouldNormalizePath() const override { return normalize_path_; }
  bool shouldMergeSlashes() const override { return merge_slashes_; }
<<<<<<< HEAD
  envoy::config::core::v3::HttpProtocolOptions::HeadersWithUnderscoresAction
  headersWithUnderscoresAction() const override {
    return headers_with_underscores_action_;
  }
=======
  RequestIDExtensionSharedPtr requestIDExtension() override { return request_id_extension_; }
>>>>>>> d5bc9ca5

  Envoy::Event::SimulatedTimeSystem test_time_;
  NiceMock<Router::MockRouteConfigProvider> route_config_provider_;
  std::shared_ptr<Router::MockConfig> route_config_{new NiceMock<Router::MockConfig>()};
  NiceMock<Router::MockScopedRouteConfigProvider> scoped_route_config_provider_;
  Stats::IsolatedStoreImpl fake_stats_;
  Http::ContextImpl http_context_;
  NiceMock<Runtime::MockLoader> runtime_;
  NiceMock<Envoy::AccessLog::MockAccessLogManager> log_manager_;
  std::string access_log_path_;
  std::list<AccessLog::InstanceSharedPtr> access_logs_;
  NiceMock<Network::MockReadFilterCallbacks> filter_callbacks_;
  MockServerConnection* codec_;
  NiceMock<MockFilterChainFactory> filter_factory_;
  ConnectionManagerStats stats_;
  ConnectionManagerTracingStats tracing_stats_;
  NiceMock<Network::MockDrainDecision> drain_close_;
  std::unique_ptr<ConnectionManagerImpl> conn_manager_;
  std::string server_name_;
  HttpConnectionManagerProto::ServerHeaderTransformation server_transformation_{
      HttpConnectionManagerProto::OVERWRITE};
  Network::Address::Ipv4Instance local_address_{"127.0.0.1"};
  bool use_remote_address_{true};
  Http::DefaultInternalAddressConfig internal_address_config_;
  Http::ForwardClientCertType forward_client_cert_{Http::ForwardClientCertType::Sanitize};
  std::vector<Http::ClientCertDetailsType> set_current_client_cert_details_;
  absl::optional<std::string> user_agent_;
  uint32_t max_request_headers_kb_{Http::DEFAULT_MAX_REQUEST_HEADERS_KB};
  uint32_t max_request_headers_count_{Http::DEFAULT_MAX_HEADERS_COUNT};
  absl::optional<std::chrono::milliseconds> idle_timeout_;
  absl::optional<std::chrono::milliseconds> max_connection_duration_;
  std::chrono::milliseconds stream_idle_timeout_{};
  std::chrono::milliseconds request_timeout_{};
  std::chrono::milliseconds delayed_close_timeout_{};
  absl::optional<std::chrono::milliseconds> max_stream_duration_{};
  NiceMock<Runtime::MockRandomGenerator> random_;
  NiceMock<LocalInfo::MockLocalInfo> local_info_;
  NiceMock<Server::Configuration::MockFactoryContext> factory_context_;
  std::shared_ptr<Ssl::MockConnectionInfo> ssl_connection_;
  std::shared_ptr<NiceMock<Tracing::MockHttpTracer>> tracer_{
      std::make_shared<NiceMock<Tracing::MockHttpTracer>>()};
  TracingConnectionManagerConfigPtr tracing_config_;
  SlowDateProviderImpl date_provider_{test_time_.timeSystem()};
  MockStream stream_;
  Http::StreamCallbacks* stream_callbacks_{nullptr};
  NiceMock<Upstream::MockClusterManager> cluster_manager_;
  NiceMock<Server::MockOverloadManager> overload_manager_;
  uint32_t initial_buffer_limit_{};
  bool streaming_filter_{false};
  Stats::IsolatedStoreImpl fake_listener_stats_;
  ConnectionManagerListenerStats listener_stats_;
  bool proxy_100_continue_ = false;
  bool preserve_external_request_id_ = false;
  Http::Http1Settings http1_settings_;
  bool normalize_path_ = false;
  bool merge_slashes_ = false;
  envoy::config::core::v3::HttpProtocolOptions::HeadersWithUnderscoresAction
      headers_with_underscores_action_ =
          envoy::config::core::v3::HttpProtocolOptions::REJECT_REQUEST;
  NiceMock<Network::MockClientConnection> upstream_conn_; // for websocket tests
  NiceMock<Tcp::ConnectionPool::MockInstance> conn_pool_; // for websocket tests
  RequestIDExtensionSharedPtr request_id_extension_;

  // TODO(mattklein123): Not all tests have been converted over to better setup. Convert the rest.
  MockResponseEncoder response_encoder_;
  std::vector<MockStreamDecoderFilter*> decoder_filters_;
  std::vector<MockStreamEncoderFilter*> encoder_filters_;
};

TEST_F(HttpConnectionManagerImplTest, HeaderOnlyRequestAndResponse) {
  setup(false, "envoy-custom-server", false);

  // Store the basic request encoder during filter chain setup.
  std::shared_ptr<MockStreamDecoderFilter> filter(new NiceMock<MockStreamDecoderFilter>());

  EXPECT_CALL(*filter, decodeHeaders(_, true))
      .Times(2)
      .WillRepeatedly(Invoke([&](RequestHeaderMap& headers, bool) -> FilterHeadersStatus {
        EXPECT_NE(nullptr, headers.ForwardedFor());
        EXPECT_EQ("http", headers.ForwardedProto()->value().getStringView());
        if (headers.Path()->value() == "/healthcheck") {
          filter->callbacks_->streamInfo().healthCheck(true);
        }

        return FilterHeadersStatus::StopIteration;
      }));

  EXPECT_CALL(*filter, setDecoderFilterCallbacks(_)).Times(2);

  EXPECT_CALL(filter_factory_, createFilterChain(_))
      .Times(2)
      .WillRepeatedly(Invoke([&](FilterChainFactoryCallbacks& callbacks) -> void {
        callbacks.addStreamDecoderFilter(filter);
      }));

  EXPECT_CALL(filter_callbacks_.connection_.dispatcher_, deferredDelete_(_)).Times(2);

  // When dispatch is called on the codec, we pretend to get a new stream and then fire a headers
  // only request into it. Then we respond into the filter.
  RequestDecoder* decoder = nullptr;
  NiceMock<MockResponseEncoder> encoder;
  EXPECT_CALL(*codec_, dispatch(_))
      .Times(2)
      .WillRepeatedly(Invoke([&](Buffer::Instance& data) -> void {
        decoder = &conn_manager_->newStream(encoder);

        // Test not charging stats on the second call.
        if (data.length() == 4) {
          RequestHeaderMapPtr headers{new TestRequestHeaderMapImpl{
              {":authority", "host"}, {":path", "/"}, {":method", "GET"}}};
          decoder->decodeHeaders(std::move(headers), true);
        } else {
          RequestHeaderMapPtr headers{new TestRequestHeaderMapImpl{
              {":authority", "host"}, {":path", "/healthcheck"}, {":method", "GET"}}};
          decoder->decodeHeaders(std::move(headers), true);
        }

        ResponseHeaderMapPtr response_headers{new TestResponseHeaderMapImpl{{":status", "200"}}};
        filter->callbacks_->encodeHeaders(std::move(response_headers), true);

        // Drain 2 so that on the 2nd iteration we will hit zero.
        data.drain(2);
      }));

  // Kick off the incoming data. Use extra data which should cause a redispatch.
  Buffer::OwnedImpl fake_input("1234");
  conn_manager_->onData(fake_input, false);

  EXPECT_EQ(1U, stats_.named_.downstream_rq_2xx_.value());
  EXPECT_EQ(1U, listener_stats_.downstream_rq_2xx_.value());
  EXPECT_EQ(1U, stats_.named_.downstream_rq_completed_.value());
  EXPECT_EQ(1U, listener_stats_.downstream_rq_completed_.value());
}

TEST_F(HttpConnectionManagerImplTest, 100ContinueResponse) {
  proxy_100_continue_ = true;
  setup(false, "envoy-custom-server", false);

  // Store the basic request encoder during filter chain setup.
  std::shared_ptr<MockStreamDecoderFilter> filter(new NiceMock<MockStreamDecoderFilter>());

  EXPECT_CALL(*filter, decodeHeaders(_, true))
      .WillRepeatedly(Invoke([&](RequestHeaderMap& headers, bool) -> FilterHeadersStatus {
        EXPECT_NE(nullptr, headers.ForwardedFor());
        EXPECT_EQ("http", headers.ForwardedProto()->value().getStringView());
        return FilterHeadersStatus::StopIteration;
      }));

  EXPECT_CALL(*filter, setDecoderFilterCallbacks(_));

  EXPECT_CALL(filter_factory_, createFilterChain(_))
      .WillRepeatedly(Invoke([&](FilterChainFactoryCallbacks& callbacks) -> void {
        callbacks.addStreamDecoderFilter(filter);
      }));

  EXPECT_CALL(filter_callbacks_.connection_.dispatcher_, deferredDelete_(_));

  // When dispatch is called on the codec, we pretend to get a new stream and then fire a headers
  // only request into it. Then we respond into the filter.
  RequestDecoder* decoder = nullptr;
  NiceMock<MockResponseEncoder> encoder;
  EXPECT_CALL(*codec_, dispatch(_)).WillRepeatedly(Invoke([&](Buffer::Instance& data) -> void {
    decoder = &conn_manager_->newStream(encoder);

    // Test not charging stats on the second call.
    RequestHeaderMapPtr headers{
        new TestRequestHeaderMapImpl{{":authority", "host"}, {":path", "/"}, {":method", "GET"}}};
    decoder->decodeHeaders(std::move(headers), true);

    ResponseHeaderMapPtr continue_headers{new TestResponseHeaderMapImpl{{":status", "100"}}};
    filter->callbacks_->encode100ContinueHeaders(std::move(continue_headers));
    ResponseHeaderMapPtr response_headers{new TestResponseHeaderMapImpl{{":status", "200"}}};
    filter->callbacks_->encodeHeaders(std::move(response_headers), true);

    data.drain(4);
  }));

  // Kick off the incoming data.
  Buffer::OwnedImpl fake_input("1234");
  conn_manager_->onData(fake_input, false);

  EXPECT_EQ(1U, stats_.named_.downstream_rq_1xx_.value());
  EXPECT_EQ(1U, listener_stats_.downstream_rq_1xx_.value());
  EXPECT_EQ(1U, stats_.named_.downstream_rq_2xx_.value());
  EXPECT_EQ(1U, listener_stats_.downstream_rq_2xx_.value());
  EXPECT_EQ(2U, stats_.named_.downstream_rq_completed_.value());
  EXPECT_EQ(2U, listener_stats_.downstream_rq_completed_.value());
}

TEST_F(HttpConnectionManagerImplTest, 100ContinueResponseWithEncoderFiltersProxyingDisabled) {
  proxy_100_continue_ = false;
  setup(false, "envoy-custom-server", false);
  setUpEncoderAndDecoder(false, false);
  sendRequestHeadersAndData();

  // Akin to 100ContinueResponseWithEncoderFilters below, but with
  // proxy_100_continue_ false. Verify the filters do not get the 100 continue
  // headers.
  EXPECT_CALL(*encoder_filters_[0], encode100ContinueHeaders(_)).Times(0);
  EXPECT_CALL(*encoder_filters_[1], encode100ContinueHeaders(_)).Times(0);
  EXPECT_CALL(response_encoder_, encode100ContinueHeaders(_)).Times(0);
  ResponseHeaderMapPtr continue_headers{new TestResponseHeaderMapImpl{{":status", "100"}}};
  decoder_filters_[0]->callbacks_->encode100ContinueHeaders(std::move(continue_headers));

  EXPECT_CALL(*encoder_filters_[0], encodeHeaders(_, false))
      .WillOnce(Return(FilterHeadersStatus::Continue));
  EXPECT_CALL(*encoder_filters_[1], encodeHeaders(_, false))
      .WillOnce(Return(FilterHeadersStatus::Continue));
  EXPECT_CALL(response_encoder_, encodeHeaders(_, false));
  ResponseHeaderMapPtr response_headers{new TestResponseHeaderMapImpl{{":status", "200"}}};
  decoder_filters_[0]->callbacks_->encodeHeaders(std::move(response_headers), false);
}

TEST_F(HttpConnectionManagerImplTest, 100ContinueResponseWithEncoderFilters) {
  proxy_100_continue_ = true;
  setup(false, "envoy-custom-server", false);
  setUpEncoderAndDecoder(false, false);
  sendRequestHeadersAndData();

  EXPECT_CALL(*encoder_filters_[0], encode100ContinueHeaders(_))
      .WillOnce(Return(FilterHeadersStatus::Continue));
  EXPECT_CALL(*encoder_filters_[1], encode100ContinueHeaders(_))
      .WillOnce(Return(FilterHeadersStatus::Continue));
  EXPECT_CALL(response_encoder_, encode100ContinueHeaders(_));
  ResponseHeaderMapPtr continue_headers{new TestResponseHeaderMapImpl{{":status", "100"}}};
  decoder_filters_[0]->callbacks_->encode100ContinueHeaders(std::move(continue_headers));

  EXPECT_CALL(*encoder_filters_[0], encodeHeaders(_, false))
      .WillOnce(Return(FilterHeadersStatus::Continue));
  EXPECT_CALL(*encoder_filters_[1], encodeHeaders(_, false))
      .WillOnce(Return(FilterHeadersStatus::Continue));
  EXPECT_CALL(response_encoder_, encodeHeaders(_, false));
  ResponseHeaderMapPtr response_headers{new TestResponseHeaderMapImpl{{":status", "200"}}};
  decoder_filters_[0]->callbacks_->encodeHeaders(std::move(response_headers), false);
}

TEST_F(HttpConnectionManagerImplTest, PauseResume100Continue) {
  proxy_100_continue_ = true;
  setup(false, "envoy-custom-server", false);
  setUpEncoderAndDecoder(false, false);
  sendRequestHeadersAndData();

  // Stop the 100-Continue at encoder filter 1. Encoder filter 0 should not yet receive the
  // 100-Continue
  EXPECT_CALL(*encoder_filters_[1], encode100ContinueHeaders(_))
      .WillOnce(Return(FilterHeadersStatus::StopIteration));
  EXPECT_CALL(*encoder_filters_[0], encode100ContinueHeaders(_)).Times(0);
  EXPECT_CALL(response_encoder_, encode100ContinueHeaders(_)).Times(0);
  ResponseHeaderMapPtr continue_headers{new TestResponseHeaderMapImpl{{":status", "100"}}};
  decoder_filters_[1]->callbacks_->encode100ContinueHeaders(std::move(continue_headers));

  // Have the encoder filter 1 continue. Make sure the 100-Continue is resumed as expected.
  EXPECT_CALL(*encoder_filters_[0], encode100ContinueHeaders(_))
      .WillOnce(Return(FilterHeadersStatus::Continue));
  EXPECT_CALL(response_encoder_, encode100ContinueHeaders(_));
  encoder_filters_[1]->callbacks_->continueEncoding();

  EXPECT_CALL(*encoder_filters_[1], encodeHeaders(_, false))
      .WillOnce(Return(FilterHeadersStatus::Continue));
  EXPECT_CALL(*encoder_filters_[0], encodeHeaders(_, false))
      .WillOnce(Return(FilterHeadersStatus::Continue));
  EXPECT_CALL(response_encoder_, encodeHeaders(_, false));
  ResponseHeaderMapPtr response_headers{new TestResponseHeaderMapImpl{{":status", "200"}}};
  decoder_filters_[1]->callbacks_->encodeHeaders(std::move(response_headers), false);
}

// By default, Envoy will set the server header to the server name, here "custom-value"
TEST_F(HttpConnectionManagerImplTest, ServerHeaderOverwritten) {
  setup(false, "custom-value", false);
  setUpEncoderAndDecoder(false, false);

  sendRequestHeadersAndData();
  const ResponseHeaderMap* altered_headers = sendResponseHeaders(
      ResponseHeaderMapPtr{new TestResponseHeaderMapImpl{{":status", "200"}, {"server", "foo"}}});
  EXPECT_EQ("custom-value", altered_headers->Server()->value().getStringView());
}

// When configured APPEND_IF_ABSENT if the server header is present it will be retained.
TEST_F(HttpConnectionManagerImplTest, ServerHeaderAppendPresent) {
  server_transformation_ = HttpConnectionManagerProto::APPEND_IF_ABSENT;
  setup(false, "custom-value", false);
  setUpEncoderAndDecoder(false, false);

  sendRequestHeadersAndData();
  const ResponseHeaderMap* altered_headers = sendResponseHeaders(
      ResponseHeaderMapPtr{new TestResponseHeaderMapImpl{{":status", "200"}, {"server", "foo"}}});
  EXPECT_EQ("foo", altered_headers->Server()->value().getStringView());
}

// When configured APPEND_IF_ABSENT if the server header is absent the server name will be set.
TEST_F(HttpConnectionManagerImplTest, ServerHeaderAppendAbsent) {
  server_transformation_ = HttpConnectionManagerProto::APPEND_IF_ABSENT;
  setup(false, "custom-value", false);
  setUpEncoderAndDecoder(false, false);

  sendRequestHeadersAndData();
  const ResponseHeaderMap* altered_headers =
      sendResponseHeaders(ResponseHeaderMapPtr{new TestResponseHeaderMapImpl{{":status", "200"}}});
  EXPECT_EQ("custom-value", altered_headers->Server()->value().getStringView());
}

// When configured PASS_THROUGH, the server name will pass through.
TEST_F(HttpConnectionManagerImplTest, ServerHeaderPassthroughPresent) {
  server_transformation_ = HttpConnectionManagerProto::PASS_THROUGH;
  setup(false, "custom-value", false);
  setUpEncoderAndDecoder(false, false);

  sendRequestHeadersAndData();
  const ResponseHeaderMap* altered_headers = sendResponseHeaders(
      ResponseHeaderMapPtr{new TestResponseHeaderMapImpl{{":status", "200"}, {"server", "foo"}}});
  EXPECT_EQ("foo", altered_headers->Server()->value().getStringView());
}

// When configured PASS_THROUGH, the server header will not be added if absent.
TEST_F(HttpConnectionManagerImplTest, ServerHeaderPassthroughAbsent) {
  server_transformation_ = HttpConnectionManagerProto::PASS_THROUGH;
  setup(false, "custom-value", false);
  setUpEncoderAndDecoder(false, false);

  sendRequestHeadersAndData();
  const ResponseHeaderMap* altered_headers =
      sendResponseHeaders(ResponseHeaderMapPtr{new TestResponseHeaderMapImpl{{":status", "200"}}});
  EXPECT_TRUE(altered_headers->Server() == nullptr);
}

TEST_F(HttpConnectionManagerImplTest, InvalidPathWithDualFilter) {
  InSequence s;
  setup(false, "");

  EXPECT_CALL(*codec_, dispatch(_)).WillOnce(Invoke([&](Buffer::Instance& data) -> void {
    RequestDecoder* decoder = &conn_manager_->newStream(response_encoder_);
    RequestHeaderMapPtr headers{new TestRequestHeaderMapImpl{
        {":authority", "host"}, {":path", "http://api.lyft.com/"}, {":method", "GET"}}};
    decoder->decodeHeaders(std::move(headers), true);
    data.drain(4);
  }));

  // This test also verifies that decoder/encoder filters have onDestroy() called only once.
  auto* filter = new MockStreamFilter();
  EXPECT_CALL(filter_factory_, createFilterChain(_))
      .WillOnce(Invoke([&](FilterChainFactoryCallbacks& callbacks) -> void {
        callbacks.addStreamFilter(StreamFilterSharedPtr{filter});
      }));
  EXPECT_CALL(*filter, setDecoderFilterCallbacks(_));
  EXPECT_CALL(*filter, setEncoderFilterCallbacks(_));

  EXPECT_CALL(*filter, encodeHeaders(_, true));
  EXPECT_CALL(response_encoder_, encodeHeaders(_, true))
      .WillOnce(Invoke([&](const ResponseHeaderMap& headers, bool) -> void {
        EXPECT_EQ("404", headers.Status()->value().getStringView());
        EXPECT_EQ("absolute_path_rejected",
                  filter->decoder_callbacks_->streamInfo().responseCodeDetails().value());
      }));
  EXPECT_CALL(*filter, onDestroy());

  Buffer::OwnedImpl fake_input("1234");
  conn_manager_->onData(fake_input, false);
}

// Invalid paths are rejected with 400.
TEST_F(HttpConnectionManagerImplTest, PathFailedtoSanitize) {
  InSequence s;
  setup(false, "");
  // Enable path sanitizer
  normalize_path_ = true;

  EXPECT_CALL(*codec_, dispatch(_)).WillOnce(Invoke([&](Buffer::Instance& data) -> void {
    RequestDecoder* decoder = &conn_manager_->newStream(response_encoder_);
    RequestHeaderMapPtr headers{new TestRequestHeaderMapImpl{
        {":authority", "host"},
        {":path", "/ab%00c"}, // "%00" is not valid in path according to RFC
        {":method", "GET"}}};
    decoder->decodeHeaders(std::move(headers), true);
    data.drain(4);
  }));

  // This test also verifies that decoder/encoder filters have onDestroy() called only once.
  auto* filter = new MockStreamFilter();
  EXPECT_CALL(filter_factory_, createFilterChain(_))
      .WillOnce(Invoke([&](FilterChainFactoryCallbacks& callbacks) -> void {
        callbacks.addStreamFilter(StreamFilterSharedPtr{filter});
      }));
  EXPECT_CALL(*filter, setDecoderFilterCallbacks(_));
  EXPECT_CALL(*filter, setEncoderFilterCallbacks(_));

  EXPECT_CALL(*filter, encodeHeaders(_, true));
  EXPECT_CALL(response_encoder_, encodeHeaders(_, true))
      .WillOnce(Invoke([&](const ResponseHeaderMap& headers, bool) -> void {
        EXPECT_EQ("400", headers.Status()->value().getStringView());
        EXPECT_EQ("path_normalization_failed",
                  filter->decoder_callbacks_->streamInfo().responseCodeDetails().value());
      }));
  EXPECT_CALL(*filter, onDestroy());

  Buffer::OwnedImpl fake_input("1234");
  conn_manager_->onData(fake_input, false);
}

// Filters observe normalized paths, not the original path, when path
// normalization is configured.
TEST_F(HttpConnectionManagerImplTest, FilterShouldUseSantizedPath) {
  setup(false, "");
  // Enable path sanitizer
  normalize_path_ = true;
  const std::string original_path = "/x/%2E%2e/z";
  const std::string normalized_path = "/z";

  auto* filter = new MockStreamFilter();

  EXPECT_CALL(filter_factory_, createFilterChain(_))
      .WillOnce(Invoke([&](FilterChainFactoryCallbacks& callbacks) -> void {
        callbacks.addStreamDecoderFilter(StreamDecoderFilterSharedPtr{filter});
      }));

  EXPECT_CALL(*filter, decodeHeaders(_, true))
      .WillRepeatedly(Invoke([&](RequestHeaderMap& header_map, bool) -> FilterHeadersStatus {
        EXPECT_EQ(normalized_path, header_map.Path()->value().getStringView());
        return FilterHeadersStatus::StopIteration;
      }));

  EXPECT_CALL(*filter, setDecoderFilterCallbacks(_));

  EXPECT_CALL(*codec_, dispatch(_)).WillOnce(Invoke([&](Buffer::Instance&) -> void {
    RequestDecoder* decoder = &conn_manager_->newStream(response_encoder_);
    RequestHeaderMapPtr headers{new TestRequestHeaderMapImpl{
        {":authority", "host"}, {":path", original_path}, {":method", "GET"}}};
    decoder->decodeHeaders(std::move(headers), true);
  }));

  // Kick off the incoming data.
  Buffer::OwnedImpl fake_input("1234");
  conn_manager_->onData(fake_input, false);
}

// The router observes normalized paths, not the original path, when path
// normalization is configured.
TEST_F(HttpConnectionManagerImplTest, RouteShouldUseSantizedPath) {
  setup(false, "");
  // Enable path sanitizer
  normalize_path_ = true;
  const std::string original_path = "/x/%2E%2e/z";
  const std::string normalized_path = "/z";

  EXPECT_CALL(*codec_, dispatch(_)).WillOnce(Invoke([&](Buffer::Instance&) -> void {
    RequestDecoder* decoder = &conn_manager_->newStream(response_encoder_);
    RequestHeaderMapPtr headers{new TestRequestHeaderMapImpl{
        {":authority", "host"}, {":path", original_path}, {":method", "GET"}}};
    decoder->decodeHeaders(std::move(headers), true);
  }));

  const std::string fake_cluster_name = "fake_cluster";

  std::shared_ptr<Upstream::MockThreadLocalCluster> fake_cluster =
      std::make_shared<NiceMock<Upstream::MockThreadLocalCluster>>();
  std::shared_ptr<Router::MockRoute> route = std::make_shared<NiceMock<Router::MockRoute>>();
  EXPECT_CALL(route->route_entry_, clusterName()).WillRepeatedly(ReturnRef(fake_cluster_name));

  EXPECT_CALL(*route_config_provider_.route_config_, route(_, _, _))
      .WillOnce(Invoke(
          [&](const Http::RequestHeaderMap& header_map, const StreamInfo::StreamInfo&, uint64_t) {
            EXPECT_EQ(normalized_path, header_map.Path()->value().getStringView());
            return route;
          }));
  EXPECT_CALL(filter_factory_, createFilterChain(_))
      .WillOnce(Invoke([&](FilterChainFactoryCallbacks&) -> void {}));

  // Kick off the incoming data.
  Buffer::OwnedImpl fake_input("1234");
  conn_manager_->onData(fake_input, false);
}

TEST_F(HttpConnectionManagerImplTest, StartAndFinishSpanNormalFlow) {
  setup(false, "");

  auto* span = new NiceMock<Tracing::MockSpan>();
  EXPECT_CALL(*tracer_, startSpan_(_, _, _, _))
      .WillOnce(
          Invoke([&](const Tracing::Config& config, const HeaderMap&, const StreamInfo::StreamInfo&,
                     const Tracing::Decision) -> Tracing::Span* {
            EXPECT_EQ(Tracing::OperationName::Ingress, config.operationName());

            return span;
          }));
  // No decorator.
  EXPECT_CALL(*route_config_provider_.route_config_->route_, decorator())
      .WillRepeatedly(Return(nullptr));
  envoy::type::v3::FractionalPercent percent1;
  percent1.set_numerator(100);
  envoy::type::v3::FractionalPercent percent2;
  percent2.set_numerator(10000);
  percent2.set_denominator(envoy::type::v3::FractionalPercent::TEN_THOUSAND);

  struct TracingTagMetaSuite {
    using Factory =
        std::function<Tracing::CustomTagConstSharedPtr(const std::string&, const std::string&)>;
    std::string prefix;
    Factory factory;
  };
  struct TracingTagSuite {
    bool has_conn;
    bool has_route;
    std::list<Tracing::CustomTagConstSharedPtr> custom_tags;
    std::string tag;
    std::string tag_value;
  };
  std::vector<TracingTagMetaSuite> tracing_tag_meta_cases = {
      {"l-tag",
       [](const std::string& t, const std::string& v) {
         envoy::type::tracing::v3::CustomTag::Literal literal;
         literal.set_value(v);
         return std::make_shared<Tracing::LiteralCustomTag>(t, literal);
       }},
      {"e-tag",
       [](const std::string& t, const std::string& v) {
         envoy::type::tracing::v3::CustomTag::Environment e;
         e.set_default_value(v);
         return std::make_shared<Tracing::EnvironmentCustomTag>(t, e);
       }},
      {"x-tag",
       [](const std::string& t, const std::string& v) {
         envoy::type::tracing::v3::CustomTag::Header h;
         h.set_default_value(v);
         return std::make_shared<Tracing::RequestHeaderCustomTag>(t, h);
       }},
      {"m-tag", [](const std::string& t, const std::string& v) {
         envoy::type::tracing::v3::CustomTag::Metadata m;
         m.mutable_kind()->mutable_host();
         m.set_default_value(v);
         return std::make_shared<Tracing::MetadataCustomTag>(t, m);
       }}};
  std::vector<TracingTagSuite> tracing_tag_cases;
  for (const TracingTagMetaSuite& ms : tracing_tag_meta_cases) {
    const std::string& t1 = ms.prefix + "-1";
    const std::string& v1 = ms.prefix + "-v1";
    tracing_tag_cases.push_back({true, false, {ms.factory(t1, v1)}, t1, v1});

    const std::string& t2 = ms.prefix + "-2";
    const std::string& v2 = ms.prefix + "-v2";
    const std::string& rv2 = ms.prefix + "-r2";
    tracing_tag_cases.push_back({true, true, {ms.factory(t2, v2), ms.factory(t2, rv2)}, t2, rv2});

    const std::string& t3 = ms.prefix + "-3";
    const std::string& rv3 = ms.prefix + "-r3";
    tracing_tag_cases.push_back({false, true, {ms.factory(t3, rv3)}, t3, rv3});
  }
  Tracing::CustomTagMap conn_tracing_tags = {
      {":method", requestHeaderCustomTag(":method")}}; // legacy test case
  Tracing::CustomTagMap route_tracing_tags;
  for (TracingTagSuite& s : tracing_tag_cases) {
    if (s.has_conn) {
      const Tracing::CustomTagConstSharedPtr& ptr = s.custom_tags.front();
      conn_tracing_tags.emplace(ptr->tag(), ptr);
      s.custom_tags.pop_front();
    }
    if (s.has_route) {
      const Tracing::CustomTagConstSharedPtr& ptr = s.custom_tags.front();
      route_tracing_tags.emplace(ptr->tag(), ptr);
      s.custom_tags.pop_front();
    }
  }
  tracing_config_ = std::make_unique<TracingConnectionManagerConfig>(
      TracingConnectionManagerConfig{Tracing::OperationName::Ingress, conn_tracing_tags, percent1,
                                     percent2, percent1, false, 256});
  NiceMock<Router::MockRouteTracing> route_tracing;
  ON_CALL(route_tracing, getClientSampling()).WillByDefault(ReturnRef(percent1));
  ON_CALL(route_tracing, getRandomSampling()).WillByDefault(ReturnRef(percent2));
  ON_CALL(route_tracing, getOverallSampling()).WillByDefault(ReturnRef(percent1));
  ON_CALL(route_tracing, getCustomTags()).WillByDefault(ReturnRef(route_tracing_tags));
  ON_CALL(*route_config_provider_.route_config_->route_, tracingConfig())
      .WillByDefault(Return(&route_tracing));

  EXPECT_CALL(*span, finishSpan());
  EXPECT_CALL(*span, setTag(_, _)).Times(testing::AnyNumber());
  // Verify tag is set based on the request headers.
  EXPECT_CALL(*span, setTag(Eq(":method"), Eq("GET")));
  for (const TracingTagSuite& s : tracing_tag_cases) {
    EXPECT_CALL(*span, setTag(Eq(s.tag), Eq(s.tag_value)));
  }
  // Verify if the activeSpan interface returns reference to the current span.
  EXPECT_CALL(*span, setTag(Eq("service-cluster"), Eq("scoobydoo")));
  EXPECT_CALL(
      runtime_.snapshot_,
      featureEnabled("tracing.global_enabled", An<const envoy::type::v3::FractionalPercent&>(), _))
      .WillOnce(Return(true));
  EXPECT_CALL(*span, setOperation(_)).Times(0);

  std::shared_ptr<MockStreamDecoderFilter> filter(new NiceMock<MockStreamDecoderFilter>());

  EXPECT_CALL(filter_factory_, createFilterChain(_))
      .WillRepeatedly(Invoke([&](FilterChainFactoryCallbacks& callbacks) -> void {
        callbacks.addStreamDecoderFilter(filter);
      }));

  // Treat request as internal, otherwise x-request-id header will be overwritten.
  use_remote_address_ = false;
  EXPECT_CALL(random_, uuid()).Times(0);

  RequestDecoder* decoder = nullptr;
  NiceMock<MockResponseEncoder> encoder;
  EXPECT_CALL(*codec_, dispatch(_)).WillRepeatedly(Invoke([&](Buffer::Instance& data) -> void {
    decoder = &conn_manager_->newStream(encoder);

    RequestHeaderMapPtr headers{
        new TestRequestHeaderMapImpl{{":method", "GET"},
                                     {":authority", "host"},
                                     {":path", "/"},
                                     {"x-request-id", "125a4afb-6f55-a4ba-ad80-413f09f48a28"}}};
    decoder->decodeHeaders(std::move(headers), true);

    ResponseHeaderMapPtr response_headers{new TestResponseHeaderMapImpl{{":status", "200"}}};
    filter->callbacks_->encodeHeaders(std::move(response_headers), true);
    filter->callbacks_->activeSpan().setTag("service-cluster", "scoobydoo");
    data.drain(4);
  }));

  // Should be no 'x-envoy-decorator-operation' response header.
  EXPECT_CALL(encoder, encodeHeaders(_, true))
      .WillOnce(Invoke([](const ResponseHeaderMap& headers, bool) -> void {
        EXPECT_EQ(nullptr, headers.EnvoyDecoratorOperation());
      }));

  Buffer::OwnedImpl fake_input("1234");
  conn_manager_->onData(fake_input, false);

  EXPECT_EQ(1UL, tracing_stats_.service_forced_.value());
  EXPECT_EQ(0UL, tracing_stats_.random_sampling_.value());
}

TEST_F(HttpConnectionManagerImplTest, StartAndFinishSpanNormalFlowIngressDecorator) {
  setup(false, "");

  auto* span = new NiceMock<Tracing::MockSpan>();
  EXPECT_CALL(*tracer_, startSpan_(_, _, _, _))
      .WillOnce(
          Invoke([&](const Tracing::Config& config, const HeaderMap&, const StreamInfo::StreamInfo&,
                     const Tracing::Decision) -> Tracing::Span* {
            EXPECT_EQ(Tracing::OperationName::Ingress, config.operationName());

            return span;
          }));
  route_config_provider_.route_config_->route_->decorator_.operation_ = "testOp";
  EXPECT_CALL(*route_config_provider_.route_config_->route_, decorator()).Times(2);
  EXPECT_CALL(route_config_provider_.route_config_->route_->decorator_, apply(_))
      .WillOnce(Invoke(
          [&](const Tracing::Span& apply_to_span) -> void { EXPECT_EQ(span, &apply_to_span); }));
  EXPECT_EQ(true, route_config_provider_.route_config_->route_->decorator_.propagate());
  EXPECT_CALL(*span, finishSpan());
  EXPECT_CALL(*span, setTag(_, _)).Times(testing::AnyNumber());
  EXPECT_CALL(
      runtime_.snapshot_,
      featureEnabled("tracing.global_enabled", An<const envoy::type::v3::FractionalPercent&>(), _))
      .WillOnce(Return(true));
  EXPECT_CALL(*span, setOperation(_)).Times(0);

  std::shared_ptr<MockStreamDecoderFilter> filter(new NiceMock<MockStreamDecoderFilter>());

  EXPECT_CALL(filter_factory_, createFilterChain(_))
      .WillRepeatedly(Invoke([&](FilterChainFactoryCallbacks& callbacks) -> void {
        callbacks.addStreamDecoderFilter(filter);
      }));

  // Treat request as internal, otherwise x-request-id header will be overwritten.
  use_remote_address_ = false;
  EXPECT_CALL(random_, uuid()).Times(0);

  RequestDecoder* decoder = nullptr;
  NiceMock<MockResponseEncoder> encoder;
  EXPECT_CALL(*codec_, dispatch(_)).WillRepeatedly(Invoke([&](Buffer::Instance& data) -> void {
    decoder = &conn_manager_->newStream(encoder);

    RequestHeaderMapPtr headers{
        new TestRequestHeaderMapImpl{{":method", "GET"},
                                     {":authority", "host"},
                                     {":path", "/"},
                                     {"x-request-id", "125a4afb-6f55-a4ba-ad80-413f09f48a28"}}};
    decoder->decodeHeaders(std::move(headers), true);

    ResponseHeaderMapPtr response_headers{new TestResponseHeaderMapImpl{{":status", "200"}}};
    filter->callbacks_->encodeHeaders(std::move(response_headers), true);
    filter->callbacks_->activeSpan().setTag("service-cluster", "scoobydoo");
    data.drain(4);
  }));

  // Verify decorator operation response header has been defined.
  EXPECT_CALL(encoder, encodeHeaders(_, true))
      .WillOnce(Invoke([](const ResponseHeaderMap& headers, bool) -> void {
        EXPECT_EQ("testOp", headers.EnvoyDecoratorOperation()->value().getStringView());
      }));

  Buffer::OwnedImpl fake_input("1234");
  conn_manager_->onData(fake_input, false);
}

TEST_F(HttpConnectionManagerImplTest, StartAndFinishSpanNormalFlowIngressDecoratorPropagateFalse) {
  setup(false, "");

  auto* span = new NiceMock<Tracing::MockSpan>();
  EXPECT_CALL(*tracer_, startSpan_(_, _, _, _))
      .WillOnce(
          Invoke([&](const Tracing::Config& config, const HeaderMap&, const StreamInfo::StreamInfo&,
                     const Tracing::Decision) -> Tracing::Span* {
            EXPECT_EQ(Tracing::OperationName::Ingress, config.operationName());

            return span;
          }));
  route_config_provider_.route_config_->route_->decorator_.operation_ = "testOp";
  ON_CALL(route_config_provider_.route_config_->route_->decorator_, propagate())
      .WillByDefault(Return(false));
  EXPECT_CALL(*route_config_provider_.route_config_->route_, decorator()).Times(2);
  EXPECT_CALL(route_config_provider_.route_config_->route_->decorator_, apply(_))
      .WillOnce(Invoke(
          [&](const Tracing::Span& apply_to_span) -> void { EXPECT_EQ(span, &apply_to_span); }));
  EXPECT_CALL(*span, finishSpan());
  EXPECT_CALL(*span, setTag(_, _)).Times(testing::AnyNumber());
  EXPECT_CALL(
      runtime_.snapshot_,
      featureEnabled("tracing.global_enabled", An<const envoy::type::v3::FractionalPercent&>(), _))
      .WillOnce(Return(true));
  EXPECT_CALL(*span, setOperation(_)).Times(0);

  std::shared_ptr<MockStreamDecoderFilter> filter(new NiceMock<MockStreamDecoderFilter>());

  EXPECT_CALL(filter_factory_, createFilterChain(_))
      .WillRepeatedly(Invoke([&](FilterChainFactoryCallbacks& callbacks) -> void {
        callbacks.addStreamDecoderFilter(filter);
      }));

  // Treat request as internal, otherwise x-request-id header will be overwritten.
  use_remote_address_ = false;
  EXPECT_CALL(random_, uuid()).Times(0);

  RequestDecoder* decoder = nullptr;
  NiceMock<MockResponseEncoder> encoder;
  EXPECT_CALL(*codec_, dispatch(_)).WillRepeatedly(Invoke([&](Buffer::Instance& data) -> void {
    decoder = &conn_manager_->newStream(encoder);

    RequestHeaderMapPtr headers{
        new TestRequestHeaderMapImpl{{":method", "GET"},
                                     {":authority", "host"},
                                     {":path", "/"},
                                     {"x-request-id", "125a4afb-6f55-a4ba-ad80-413f09f48a28"}}};
    decoder->decodeHeaders(std::move(headers), true);

    ResponseHeaderMapPtr response_headers{new TestResponseHeaderMapImpl{{":status", "200"}}};
    filter->callbacks_->encodeHeaders(std::move(response_headers), true);
    filter->callbacks_->activeSpan().setTag("service-cluster", "scoobydoo");
    data.drain(4);
  }));

  // Verify decorator operation response header has NOT been defined (i.e. not propagated).
  EXPECT_CALL(encoder, encodeHeaders(_, true))
      .WillOnce(Invoke([](const ResponseHeaderMap& headers, bool) -> void {
        EXPECT_EQ(nullptr, headers.EnvoyDecoratorOperation());
      }));

  Buffer::OwnedImpl fake_input("1234");
  conn_manager_->onData(fake_input, false);
}

TEST_F(HttpConnectionManagerImplTest, StartAndFinishSpanNormalFlowIngressDecoratorOverrideOp) {
  setup(false, "");

  auto* span = new NiceMock<Tracing::MockSpan>();
  EXPECT_CALL(*tracer_, startSpan_(_, _, _, _))
      .WillOnce(
          Invoke([&](const Tracing::Config& config, const HeaderMap&, const StreamInfo::StreamInfo&,
                     const Tracing::Decision) -> Tracing::Span* {
            EXPECT_EQ(Tracing::OperationName::Ingress, config.operationName());

            return span;
          }));
  route_config_provider_.route_config_->route_->decorator_.operation_ = "initOp";
  EXPECT_CALL(*route_config_provider_.route_config_->route_, decorator()).Times(2);
  EXPECT_CALL(route_config_provider_.route_config_->route_->decorator_, apply(_))
      .WillOnce(Invoke(
          [&](const Tracing::Span& apply_to_span) -> void { EXPECT_EQ(span, &apply_to_span); }));
  EXPECT_CALL(*span, finishSpan());
  EXPECT_CALL(*span, setTag(_, _)).Times(testing::AnyNumber());
  EXPECT_CALL(
      runtime_.snapshot_,
      featureEnabled("tracing.global_enabled", An<const envoy::type::v3::FractionalPercent&>(), _))
      .WillOnce(Return(true));
  EXPECT_CALL(*span, setOperation(Eq("testOp")));

  std::shared_ptr<MockStreamDecoderFilter> filter(new NiceMock<MockStreamDecoderFilter>());

  EXPECT_CALL(filter_factory_, createFilterChain(_))
      .WillRepeatedly(Invoke([&](FilterChainFactoryCallbacks& callbacks) -> void {
        callbacks.addStreamDecoderFilter(filter);
      }));

  // Treat request as internal, otherwise x-request-id header will be overwritten.
  use_remote_address_ = false;
  EXPECT_CALL(random_, uuid()).Times(0);

  RequestDecoder* decoder = nullptr;
  NiceMock<MockResponseEncoder> encoder;
  EXPECT_CALL(*codec_, dispatch(_)).WillRepeatedly(Invoke([&](Buffer::Instance& data) -> void {
    decoder = &conn_manager_->newStream(encoder);

    RequestHeaderMapPtr headers{
        new TestRequestHeaderMapImpl{{":method", "GET"},
                                     {":authority", "host"},
                                     {":path", "/"},
                                     {"x-request-id", "125a4afb-6f55-a4ba-ad80-413f09f48a28"},
                                     {"x-envoy-decorator-operation", "testOp"}}};
    decoder->decodeHeaders(std::move(headers), true);

    ResponseHeaderMapPtr response_headers{new TestResponseHeaderMapImpl{{":status", "200"}}};
    filter->callbacks_->encodeHeaders(std::move(response_headers), true);
    filter->callbacks_->activeSpan().setTag("service-cluster", "scoobydoo");

    data.drain(4);
  }));

  // Should be no 'x-envoy-decorator-operation' response header, as decorator
  // was overridden by request header.
  EXPECT_CALL(encoder, encodeHeaders(_, true))
      .WillOnce(Invoke([](const ResponseHeaderMap& headers, bool) -> void {
        EXPECT_EQ(nullptr, headers.EnvoyDecoratorOperation());
      }));

  Buffer::OwnedImpl fake_input("1234");
  conn_manager_->onData(fake_input, false);
}

TEST_F(HttpConnectionManagerImplTest, StartAndFinishSpanNormalFlowEgressDecorator) {
  setup(false, "");
  envoy::type::v3::FractionalPercent percent1;
  percent1.set_numerator(100);
  envoy::type::v3::FractionalPercent percent2;
  percent2.set_numerator(10000);
  percent2.set_denominator(envoy::type::v3::FractionalPercent::TEN_THOUSAND);
  tracing_config_ = std::make_unique<TracingConnectionManagerConfig>(
      TracingConnectionManagerConfig{Tracing::OperationName::Egress,
                                     {{":method", requestHeaderCustomTag(":method")}},
                                     percent1,
                                     percent2,
                                     percent1,
                                     false,
                                     256});

  auto* span = new NiceMock<Tracing::MockSpan>();
  EXPECT_CALL(*tracer_, startSpan_(_, _, _, _))
      .WillOnce(
          Invoke([&](const Tracing::Config& config, const HeaderMap&, const StreamInfo::StreamInfo&,
                     const Tracing::Decision) -> Tracing::Span* {
            EXPECT_EQ(Tracing::OperationName::Egress, config.operationName());

            return span;
          }));
  route_config_provider_.route_config_->route_->decorator_.operation_ = "testOp";
  EXPECT_CALL(*route_config_provider_.route_config_->route_, decorator()).Times(2);
  EXPECT_CALL(route_config_provider_.route_config_->route_->decorator_, apply(_))
      .WillOnce(Invoke(
          [&](const Tracing::Span& apply_to_span) -> void { EXPECT_EQ(span, &apply_to_span); }));
  EXPECT_EQ(true, route_config_provider_.route_config_->route_->decorator_.propagate());
  EXPECT_CALL(*span, finishSpan());
  EXPECT_CALL(*span, setTag(_, _)).Times(testing::AnyNumber());
  EXPECT_CALL(
      runtime_.snapshot_,
      featureEnabled("tracing.global_enabled", An<const envoy::type::v3::FractionalPercent&>(), _))
      .WillOnce(Return(true));
  EXPECT_CALL(*span, setOperation(_)).Times(0);

  std::shared_ptr<MockStreamDecoderFilter> filter(new NiceMock<MockStreamDecoderFilter>());

  EXPECT_CALL(filter_factory_, createFilterChain(_))
      .WillRepeatedly(Invoke([&](FilterChainFactoryCallbacks& callbacks) -> void {
        callbacks.addStreamDecoderFilter(filter);
      }));

  // Treat request as internal, otherwise x-request-id header will be overwritten.
  use_remote_address_ = false;
  EXPECT_CALL(random_, uuid()).Times(0);

  RequestDecoder* decoder = nullptr;
  NiceMock<MockResponseEncoder> encoder;
  EXPECT_CALL(*codec_, dispatch(_)).WillRepeatedly(Invoke([&](Buffer::Instance& data) -> void {
    decoder = &conn_manager_->newStream(encoder);

    RequestHeaderMapPtr headers{
        new TestRequestHeaderMapImpl{{":method", "GET"},
                                     {":authority", "host"},
                                     {":path", "/"},
                                     {"x-request-id", "125a4afb-6f55-a4ba-ad80-413f09f48a28"}}};
    decoder->decodeHeaders(std::move(headers), true);

    ResponseHeaderMapPtr response_headers{new TestResponseHeaderMapImpl{{":status", "200"}}};
    filter->callbacks_->encodeHeaders(std::move(response_headers), true);
    filter->callbacks_->activeSpan().setTag("service-cluster", "scoobydoo");

    data.drain(4);
  }));

  EXPECT_CALL(*filter, decodeHeaders(_, true))
      .WillOnce(Invoke([](RequestHeaderMap& headers, bool) -> FilterHeadersStatus {
        EXPECT_NE(nullptr, headers.EnvoyDecoratorOperation());
        // Verify that decorator operation has been set as request header.
        EXPECT_EQ("testOp", headers.EnvoyDecoratorOperation()->value().getStringView());
        return FilterHeadersStatus::StopIteration;
      }));

  Buffer::OwnedImpl fake_input("1234");
  conn_manager_->onData(fake_input, false);
}

TEST_F(HttpConnectionManagerImplTest, StartAndFinishSpanNormalFlowEgressDecoratorPropagateFalse) {
  setup(false, "");
  envoy::type::v3::FractionalPercent percent1;
  percent1.set_numerator(100);
  envoy::type::v3::FractionalPercent percent2;
  percent2.set_numerator(10000);
  percent2.set_denominator(envoy::type::v3::FractionalPercent::TEN_THOUSAND);
  tracing_config_ = std::make_unique<TracingConnectionManagerConfig>(
      TracingConnectionManagerConfig{Tracing::OperationName::Egress,
                                     {{":method", requestHeaderCustomTag(":method")}},
                                     percent1,
                                     percent2,
                                     percent1,
                                     false,
                                     256});

  auto* span = new NiceMock<Tracing::MockSpan>();
  EXPECT_CALL(*tracer_, startSpan_(_, _, _, _))
      .WillOnce(
          Invoke([&](const Tracing::Config& config, const HeaderMap&, const StreamInfo::StreamInfo&,
                     const Tracing::Decision) -> Tracing::Span* {
            EXPECT_EQ(Tracing::OperationName::Egress, config.operationName());

            return span;
          }));
  route_config_provider_.route_config_->route_->decorator_.operation_ = "testOp";
  ON_CALL(route_config_provider_.route_config_->route_->decorator_, propagate())
      .WillByDefault(Return(false));
  EXPECT_CALL(*route_config_provider_.route_config_->route_, decorator()).Times(2);
  EXPECT_CALL(route_config_provider_.route_config_->route_->decorator_, apply(_))
      .WillOnce(Invoke(
          [&](const Tracing::Span& apply_to_span) -> void { EXPECT_EQ(span, &apply_to_span); }));
  EXPECT_CALL(*span, finishSpan());
  EXPECT_CALL(*span, setTag(_, _)).Times(testing::AnyNumber());
  EXPECT_CALL(
      runtime_.snapshot_,
      featureEnabled("tracing.global_enabled", An<const envoy::type::v3::FractionalPercent&>(), _))
      .WillOnce(Return(true));
  EXPECT_CALL(*span, setOperation(_)).Times(0);

  std::shared_ptr<MockStreamDecoderFilter> filter(new NiceMock<MockStreamDecoderFilter>());

  EXPECT_CALL(filter_factory_, createFilterChain(_))
      .WillRepeatedly(Invoke([&](FilterChainFactoryCallbacks& callbacks) -> void {
        callbacks.addStreamDecoderFilter(filter);
      }));

  // Treat request as internal, otherwise x-request-id header will be overwritten.
  use_remote_address_ = false;
  EXPECT_CALL(random_, uuid()).Times(0);

  RequestDecoder* decoder = nullptr;
  NiceMock<MockResponseEncoder> encoder;
  EXPECT_CALL(*codec_, dispatch(_)).WillRepeatedly(Invoke([&](Buffer::Instance& data) -> void {
    decoder = &conn_manager_->newStream(encoder);

    RequestHeaderMapPtr headers{
        new TestRequestHeaderMapImpl{{":method", "GET"},
                                     {":authority", "host"},
                                     {":path", "/"},
                                     {"x-request-id", "125a4afb-6f55-a4ba-ad80-413f09f48a28"}}};
    decoder->decodeHeaders(std::move(headers), true);

    ResponseHeaderMapPtr response_headers{new TestResponseHeaderMapImpl{{":status", "200"}}};
    filter->callbacks_->encodeHeaders(std::move(response_headers), true);
    filter->callbacks_->activeSpan().setTag("service-cluster", "scoobydoo");

    data.drain(4);
  }));

  // Verify that decorator operation has NOT been set as request header (propagate is false)
  EXPECT_CALL(*filter, decodeHeaders(_, true))
      .WillOnce(Invoke([](RequestHeaderMap& headers, bool) -> FilterHeadersStatus {
        EXPECT_EQ(nullptr, headers.EnvoyDecoratorOperation());
        return FilterHeadersStatus::StopIteration;
      }));

  Buffer::OwnedImpl fake_input("1234");
  conn_manager_->onData(fake_input, false);
}

TEST_F(HttpConnectionManagerImplTest, StartAndFinishSpanNormalFlowEgressDecoratorOverrideOp) {
  setup(false, "");
  envoy::type::v3::FractionalPercent percent1;
  percent1.set_numerator(100);
  envoy::type::v3::FractionalPercent percent2;
  percent2.set_numerator(10000);
  percent2.set_denominator(envoy::type::v3::FractionalPercent::TEN_THOUSAND);
  tracing_config_ = std::make_unique<TracingConnectionManagerConfig>(
      TracingConnectionManagerConfig{Tracing::OperationName::Egress,
                                     {{":method", requestHeaderCustomTag(":method")}},
                                     percent1,
                                     percent2,
                                     percent1,
                                     false,
                                     256});

  auto* span = new NiceMock<Tracing::MockSpan>();
  EXPECT_CALL(*tracer_, startSpan_(_, _, _, _))
      .WillOnce(
          Invoke([&](const Tracing::Config& config, const HeaderMap&, const StreamInfo::StreamInfo&,
                     const Tracing::Decision) -> Tracing::Span* {
            EXPECT_EQ(Tracing::OperationName::Egress, config.operationName());

            return span;
          }));
  route_config_provider_.route_config_->route_->decorator_.operation_ = "initOp";
  EXPECT_CALL(*route_config_provider_.route_config_->route_, decorator()).Times(2);
  EXPECT_CALL(route_config_provider_.route_config_->route_->decorator_, apply(_))
      .WillOnce(Invoke(
          [&](const Tracing::Span& apply_to_span) -> void { EXPECT_EQ(span, &apply_to_span); }));
  EXPECT_CALL(*span, finishSpan());
  EXPECT_CALL(*span, setTag(_, _)).Times(testing::AnyNumber());
  EXPECT_CALL(
      runtime_.snapshot_,
      featureEnabled("tracing.global_enabled", An<const envoy::type::v3::FractionalPercent&>(), _))
      .WillOnce(Return(true));
  // Verify that span operation overridden by value supplied in response header.
  EXPECT_CALL(*span, setOperation(Eq("testOp")));

  std::shared_ptr<MockStreamDecoderFilter> filter(new NiceMock<MockStreamDecoderFilter>());

  EXPECT_CALL(filter_factory_, createFilterChain(_))
      .WillRepeatedly(Invoke([&](FilterChainFactoryCallbacks& callbacks) -> void {
        callbacks.addStreamDecoderFilter(filter);
      }));

  // Treat request as internal, otherwise x-request-id header will be overwritten.
  use_remote_address_ = false;
  EXPECT_CALL(random_, uuid()).Times(0);

  RequestDecoder* decoder = nullptr;
  NiceMock<MockResponseEncoder> encoder;
  EXPECT_CALL(*codec_, dispatch(_)).WillRepeatedly(Invoke([&](Buffer::Instance& data) -> void {
    decoder = &conn_manager_->newStream(encoder);

    RequestHeaderMapPtr headers{
        new TestRequestHeaderMapImpl{{":method", "GET"},
                                     {":authority", "host"},
                                     {":path", "/"},
                                     {"x-request-id", "125a4afb-6f55-a4ba-ad80-413f09f48a28"}}};
    decoder->decodeHeaders(std::move(headers), true);

    ResponseHeaderMapPtr response_headers{new TestResponseHeaderMapImpl{
        {":status", "200"}, {"x-envoy-decorator-operation", "testOp"}}};
    filter->callbacks_->encodeHeaders(std::move(response_headers), true);
    filter->callbacks_->activeSpan().setTag("service-cluster", "scoobydoo");

    data.drain(4);
  }));

  Buffer::OwnedImpl fake_input("1234");
  conn_manager_->onData(fake_input, false);
}

TEST_F(HttpConnectionManagerImplTest,
       StartAndFinishSpanNormalFlowEgressDecoratorOverrideOpNoActiveSpan) {
  setup(false, "");
  envoy::type::v3::FractionalPercent percent1;
  percent1.set_numerator(100);
  envoy::type::v3::FractionalPercent percent2;
  percent2.set_numerator(10000);
  percent2.set_denominator(envoy::type::v3::FractionalPercent::TEN_THOUSAND);
  tracing_config_ = std::make_unique<TracingConnectionManagerConfig>(
      TracingConnectionManagerConfig{Tracing::OperationName::Egress,
                                     {{":method", requestHeaderCustomTag(":method")}},
                                     percent1,
                                     percent2,
                                     percent1,
                                     false,
                                     256});

  EXPECT_CALL(
      runtime_.snapshot_,
      featureEnabled("tracing.global_enabled", An<const envoy::type::v3::FractionalPercent&>(), _))
      .WillOnce(Return(false));
  std::shared_ptr<MockStreamDecoderFilter> filter(new NiceMock<MockStreamDecoderFilter>());

  EXPECT_CALL(filter_factory_, createFilterChain(_))
      .WillRepeatedly(Invoke([&](FilterChainFactoryCallbacks& callbacks) -> void {
        callbacks.addStreamDecoderFilter(filter);
      }));

  // Treat request as internal, otherwise x-request-id header will be overwritten.
  use_remote_address_ = false;
  EXPECT_CALL(random_, uuid()).Times(0);

  RequestDecoder* decoder = nullptr;
  NiceMock<MockResponseEncoder> encoder;
  EXPECT_CALL(*codec_, dispatch(_)).WillRepeatedly(Invoke([&](Buffer::Instance& data) -> void {
    decoder = &conn_manager_->newStream(encoder);

    RequestHeaderMapPtr headers{
        new TestRequestHeaderMapImpl{{":method", "GET"},
                                     {":authority", "host"},
                                     {":path", "/"},
                                     {"x-request-id", "125a4afb-6f55-a4ba-ad80-413f09f48a28"}}};
    decoder->decodeHeaders(std::move(headers), true);

    ResponseHeaderMapPtr response_headers{new TestResponseHeaderMapImpl{
        {":status", "200"}, {"x-envoy-decorator-operation", "testOp"}}};
    filter->callbacks_->encodeHeaders(std::move(response_headers), true);

    data.drain(4);
  }));

  Buffer::OwnedImpl fake_input("1234");
  conn_manager_->onData(fake_input, false);
}

TEST_F(HttpConnectionManagerImplTest, TestAccessLog) {
  static constexpr char local_address[] = "0.0.0.0";
  static constexpr char xff_address[] = "1.2.3.4";

  // stream_info.downstreamRemoteAddress will infer the address from request
  // headers instead of the physical connection
  use_remote_address_ = false;
  setup(false, "");

  std::shared_ptr<MockStreamDecoderFilter> filter(new NiceMock<MockStreamDecoderFilter>());
  std::shared_ptr<AccessLog::MockInstance> handler(new NiceMock<AccessLog::MockInstance>());

  EXPECT_CALL(filter_factory_, createFilterChain(_))
      .WillOnce(Invoke([&](FilterChainFactoryCallbacks& callbacks) -> void {
        callbacks.addStreamDecoderFilter(filter);
        callbacks.addAccessLogHandler(handler);
      }));

  EXPECT_CALL(*handler, log(_, _, _, _))
      .WillOnce(Invoke([](const HeaderMap*, const HeaderMap*, const HeaderMap*,
                          const StreamInfo::StreamInfo& stream_info) {
        EXPECT_TRUE(stream_info.responseCode());
        EXPECT_EQ(stream_info.responseCode().value(), uint32_t(200));
        EXPECT_NE(nullptr, stream_info.downstreamLocalAddress());
        EXPECT_NE(nullptr, stream_info.downstreamRemoteAddress());
        EXPECT_NE(nullptr, stream_info.downstreamDirectRemoteAddress());
        EXPECT_NE(nullptr, stream_info.routeEntry());

        EXPECT_EQ(stream_info.downstreamRemoteAddress()->ip()->addressAsString(), xff_address);
        EXPECT_EQ(stream_info.downstreamDirectRemoteAddress()->ip()->addressAsString(),
                  local_address);
      }));

  RequestDecoder* decoder = nullptr;
  NiceMock<MockResponseEncoder> encoder;
  EXPECT_CALL(*codec_, dispatch(_)).WillRepeatedly(Invoke([&](Buffer::Instance& data) -> void {
    decoder = &conn_manager_->newStream(encoder);

    RequestHeaderMapPtr headers{
        new TestRequestHeaderMapImpl{{":method", "GET"},
                                     {":authority", "host"},
                                     {":path", "/"},
                                     {"x-forwarded-for", xff_address},
                                     {"x-request-id", "125a4afb-6f55-a4ba-ad80-413f09f48a28"}}};
    decoder->decodeHeaders(std::move(headers), true);

    ResponseHeaderMapPtr response_headers{new TestResponseHeaderMapImpl{{":status", "200"}}};
    filter->callbacks_->encodeHeaders(std::move(response_headers), true);

    data.drain(4);
  }));

  Buffer::OwnedImpl fake_input("1234");
  conn_manager_->onData(fake_input, false);
}

TEST_F(HttpConnectionManagerImplTest, TestDownstreamDisconnectAccessLog) {
  setup(false, "");

  std::shared_ptr<MockStreamDecoderFilter> filter(new NiceMock<MockStreamDecoderFilter>());
  std::shared_ptr<AccessLog::MockInstance> handler(new NiceMock<AccessLog::MockInstance>());

  EXPECT_CALL(filter_factory_, createFilterChain(_))
      .WillOnce(Invoke([&](FilterChainFactoryCallbacks& callbacks) -> void {
        callbacks.addStreamDecoderFilter(filter);
        callbacks.addAccessLogHandler(handler);
      }));

  EXPECT_CALL(*handler, log(_, _, _, _))
      .WillOnce(Invoke([](const HeaderMap*, const HeaderMap*, const HeaderMap*,
                          const StreamInfo::StreamInfo& stream_info) {
        EXPECT_FALSE(stream_info.responseCode());
        EXPECT_TRUE(stream_info.hasAnyResponseFlag());
        EXPECT_TRUE(
            stream_info.hasResponseFlag(StreamInfo::ResponseFlag::DownstreamConnectionTermination));
      }));

  RequestDecoder* decoder = nullptr;
  NiceMock<MockResponseEncoder> encoder;
  EXPECT_CALL(*codec_, dispatch(_)).WillRepeatedly(Invoke([&](Buffer::Instance& data) -> void {
    decoder = &conn_manager_->newStream(encoder);

    RequestHeaderMapPtr headers{
        new TestRequestHeaderMapImpl{{":method", "GET"}, {":authority", "host"}, {":path", "/"}}};
    decoder->decodeHeaders(std::move(headers), true);

    data.drain(4);
  }));

  Buffer::OwnedImpl fake_input("1234");
  conn_manager_->onData(fake_input, false);
}

TEST_F(HttpConnectionManagerImplTest, TestAccessLogWithTrailers) {
  setup(false, "");

  std::shared_ptr<MockStreamDecoderFilter> filter(new NiceMock<MockStreamDecoderFilter>());
  std::shared_ptr<AccessLog::MockInstance> handler(new NiceMock<AccessLog::MockInstance>());

  EXPECT_CALL(filter_factory_, createFilterChain(_))
      .WillOnce(Invoke([&](FilterChainFactoryCallbacks& callbacks) -> void {
        callbacks.addStreamDecoderFilter(filter);
        callbacks.addAccessLogHandler(handler);
      }));

  EXPECT_CALL(*handler, log(_, _, _, _))
      .WillOnce(Invoke([](const HeaderMap*, const HeaderMap*, const HeaderMap*,
                          const StreamInfo::StreamInfo& stream_info) {
        EXPECT_TRUE(stream_info.responseCode());
        EXPECT_EQ(stream_info.responseCode().value(), uint32_t(200));
        EXPECT_NE(nullptr, stream_info.downstreamLocalAddress());
        EXPECT_NE(nullptr, stream_info.downstreamRemoteAddress());
        EXPECT_NE(nullptr, stream_info.downstreamDirectRemoteAddress());
        EXPECT_NE(nullptr, stream_info.routeEntry());
      }));

  RequestDecoder* decoder = nullptr;
  NiceMock<MockResponseEncoder> encoder;
  EXPECT_CALL(*codec_, dispatch(_)).WillRepeatedly(Invoke([&](Buffer::Instance& data) -> void {
    decoder = &conn_manager_->newStream(encoder);

    RequestHeaderMapPtr headers{
        new TestRequestHeaderMapImpl{{":method", "GET"},
                                     {":authority", "host"},
                                     {":path", "/"},
                                     {"x-request-id", "125a4afb-6f55-a4ba-ad80-413f09f48a28"}}};
    decoder->decodeHeaders(std::move(headers), true);

    ResponseHeaderMapPtr response_headers{new TestResponseHeaderMapImpl{{":status", "200"}}};
    filter->callbacks_->encodeHeaders(std::move(response_headers), false);

    ResponseTrailerMapPtr response_trailers{new TestResponseTrailerMapImpl{{"x-trailer", "1"}}};
    filter->callbacks_->encodeTrailers(std::move(response_trailers));

    data.drain(4);
  }));

  Buffer::OwnedImpl fake_input("1234");
  conn_manager_->onData(fake_input, false);
}

TEST_F(HttpConnectionManagerImplTest, TestAccessLogWithInvalidRequest) {
  setup(false, "");

  std::shared_ptr<MockStreamDecoderFilter> filter(new NiceMock<MockStreamDecoderFilter>());
  std::shared_ptr<AccessLog::MockInstance> handler(new NiceMock<AccessLog::MockInstance>());

  EXPECT_CALL(filter_factory_, createFilterChain(_))
      .WillOnce(Invoke([&](FilterChainFactoryCallbacks& callbacks) -> void {
        callbacks.addStreamDecoderFilter(filter);
        callbacks.addAccessLogHandler(handler);
      }));

  EXPECT_CALL(*handler, log(_, _, _, _))
      .WillOnce(Invoke([](const HeaderMap*, const HeaderMap*, const HeaderMap*,
                          const StreamInfo::StreamInfo& stream_info) {
        EXPECT_TRUE(stream_info.responseCode());
        EXPECT_EQ(stream_info.responseCode().value(), uint32_t(400));
        EXPECT_EQ("missing_host_header", stream_info.responseCodeDetails().value());
        EXPECT_NE(nullptr, stream_info.downstreamLocalAddress());
        EXPECT_NE(nullptr, stream_info.downstreamRemoteAddress());
        EXPECT_NE(nullptr, stream_info.downstreamDirectRemoteAddress());
        EXPECT_EQ(nullptr, stream_info.routeEntry());
      }));

  RequestDecoder* decoder = nullptr;
  NiceMock<MockResponseEncoder> encoder;
  EXPECT_CALL(*codec_, dispatch(_)).WillRepeatedly(Invoke([&](Buffer::Instance& data) -> void {
    decoder = &conn_manager_->newStream(encoder);

    // These request headers are missing the necessary ":host"
    RequestHeaderMapPtr headers{new TestRequestHeaderMapImpl{{":method", "GET"}, {":path", "/"}}};
    decoder->decodeHeaders(std::move(headers), true);
    data.drain(0);
  }));

  Buffer::OwnedImpl fake_input;
  conn_manager_->onData(fake_input, false);
}

TEST_F(HttpConnectionManagerImplTest, TestAccessLogSsl) {
  setup(true, "");

  std::shared_ptr<MockStreamDecoderFilter> filter(new NiceMock<MockStreamDecoderFilter>());
  std::shared_ptr<AccessLog::MockInstance> handler(new NiceMock<AccessLog::MockInstance>());

  EXPECT_CALL(filter_factory_, createFilterChain(_))
      .WillOnce(Invoke([&](FilterChainFactoryCallbacks& callbacks) -> void {
        callbacks.addStreamDecoderFilter(filter);
        callbacks.addAccessLogHandler(handler);
      }));

  EXPECT_CALL(*handler, log(_, _, _, _))
      .WillOnce(Invoke([](const HeaderMap*, const HeaderMap*, const HeaderMap*,
                          const StreamInfo::StreamInfo& stream_info) {
        EXPECT_TRUE(stream_info.responseCode());
        EXPECT_EQ(stream_info.responseCode().value(), uint32_t(200));
        EXPECT_NE(nullptr, stream_info.downstreamLocalAddress());
        EXPECT_NE(nullptr, stream_info.downstreamRemoteAddress());
        EXPECT_NE(nullptr, stream_info.downstreamDirectRemoteAddress());
        EXPECT_NE(nullptr, stream_info.downstreamSslConnection());
        EXPECT_NE(nullptr, stream_info.routeEntry());
      }));

  RequestDecoder* decoder = nullptr;
  NiceMock<MockResponseEncoder> encoder;
  EXPECT_CALL(*codec_, dispatch(_)).WillRepeatedly(Invoke([&](Buffer::Instance& data) -> void {
    decoder = &conn_manager_->newStream(encoder);

    RequestHeaderMapPtr headers{
        new TestRequestHeaderMapImpl{{":method", "GET"},
                                     {":authority", "host"},
                                     {":path", "/"},
                                     {"x-request-id", "125a4afb-6f55-a4ba-ad80-413f09f48a28"}}};
    decoder->decodeHeaders(std::move(headers), true);

    ResponseHeaderMapPtr response_headers{new TestResponseHeaderMapImpl{{":status", "200"}}};
    filter->callbacks_->encodeHeaders(std::move(response_headers), false);

    ResponseTrailerMapPtr response_trailers{new TestResponseTrailerMapImpl{{"x-trailer", "1"}}};
    filter->callbacks_->encodeTrailers(std::move(response_trailers));

    data.drain(4);
  }));

  Buffer::OwnedImpl fake_input("1234");
  conn_manager_->onData(fake_input, false);
}

TEST_F(HttpConnectionManagerImplTest, DoNotStartSpanIfTracingIsNotEnabled) {
  setup(false, "");

  // Disable tracing.
  tracing_config_.reset();

  EXPECT_CALL(*tracer_, startSpan_(_, _, _, _)).Times(0);
  ON_CALL(runtime_.snapshot_, featureEnabled("tracing.global_enabled",
                                             An<const envoy::type::v3::FractionalPercent&>(), _))
      .WillByDefault(Return(true));

  std::shared_ptr<MockStreamDecoderFilter> filter(new NiceMock<MockStreamDecoderFilter>());

  EXPECT_CALL(filter_factory_, createFilterChain(_))
      .WillRepeatedly(Invoke([&](FilterChainFactoryCallbacks& callbacks) -> void {
        callbacks.addStreamDecoderFilter(filter);
      }));

  RequestDecoder* decoder = nullptr;
  NiceMock<MockResponseEncoder> encoder;
  EXPECT_CALL(*codec_, dispatch(_)).WillRepeatedly(Invoke([&](Buffer::Instance& data) -> void {
    decoder = &conn_manager_->newStream(encoder);

    RequestHeaderMapPtr headers{
        new TestRequestHeaderMapImpl{{":method", "GET"},
                                     {":authority", "host"},
                                     {":path", "/"},
                                     {"x-request-id", "125a4afb-6f55-a4ba-ad80-413f09f48a28"}}};
    decoder->decodeHeaders(std::move(headers), true);

    ResponseHeaderMapPtr response_headers{new TestResponseHeaderMapImpl{{":status", "200"}}};
    filter->callbacks_->encodeHeaders(std::move(response_headers), true);

    data.drain(4);
  }));

  Buffer::OwnedImpl fake_input("1234");
  conn_manager_->onData(fake_input, false);
}

TEST_F(HttpConnectionManagerImplTest, NoPath) {
  setup(false, "");

  RequestDecoder* decoder = nullptr;
  NiceMock<MockResponseEncoder> encoder;
  EXPECT_CALL(*codec_, dispatch(_)).WillOnce(Invoke([&](Buffer::Instance& data) -> void {
    decoder = &conn_manager_->newStream(encoder);
    RequestHeaderMapPtr headers{
        new TestRequestHeaderMapImpl{{":authority", "host"}, {":method", "NOT_CONNECT"}}};
    decoder->decodeHeaders(std::move(headers), true);
    data.drain(4);
  }));

  EXPECT_CALL(encoder, encodeHeaders(_, true))
      .WillOnce(Invoke([](const ResponseHeaderMap& headers, bool) -> void {
        EXPECT_EQ("404", headers.Status()->value().getStringView());
      }));

  Buffer::OwnedImpl fake_input("1234");
  conn_manager_->onData(fake_input, false);
}

// No idle timeout when route idle timeout is implied at both global and
// per-route level. The connection manager config is responsible for managing
// the default configuration aspects.
TEST_F(HttpConnectionManagerImplTest, PerStreamIdleTimeoutNotConfigured) {
  setup(false, "");

  EXPECT_CALL(filter_callbacks_.connection_.dispatcher_, createTimer_(_)).Times(0);
  EXPECT_CALL(*codec_, dispatch(_)).WillRepeatedly(Invoke([&](Buffer::Instance& data) -> void {
    RequestDecoder* decoder = &conn_manager_->newStream(response_encoder_);

    RequestHeaderMapPtr headers{
        new TestRequestHeaderMapImpl{{":authority", "host"}, {":path", "/"}, {":method", "GET"}}};
    decoder->decodeHeaders(std::move(headers), false);

    data.drain(4);
  }));

  Buffer::OwnedImpl fake_input("1234");
  conn_manager_->onData(fake_input, false);

  EXPECT_EQ(0U, stats_.named_.downstream_rq_idle_timeout_.value());
}

// When the global timeout is configured, the timer is enabled before we receive
// headers, if it fires we don't faceplant.
TEST_F(HttpConnectionManagerImplTest, PerStreamIdleTimeoutGlobal) {
  stream_idle_timeout_ = std::chrono::milliseconds(10);
  setup(false, "");

  EXPECT_CALL(*codec_, dispatch(_)).WillRepeatedly(Invoke([&](Buffer::Instance&) -> void {
    Event::MockTimer* idle_timer = setUpTimer();
    EXPECT_CALL(*idle_timer, enableTimer(std::chrono::milliseconds(10), _));
    conn_manager_->newStream(response_encoder_);

    // Expect resetIdleTimer() to be called for the response
    // encodeHeaders()/encodeData().
    EXPECT_CALL(*idle_timer, enableTimer(_, _)).Times(2);
    EXPECT_CALL(*idle_timer, disableTimer());
    idle_timer->invokeCallback();
  }));

  // 408 direct response after timeout.
  EXPECT_CALL(response_encoder_, encodeHeaders(_, false))
      .WillOnce(Invoke([](const ResponseHeaderMap& headers, bool) -> void {
        EXPECT_EQ("408", headers.Status()->value().getStringView());
      }));
  std::string response_body;
  EXPECT_CALL(response_encoder_, encodeData(_, true)).WillOnce(AddBufferToString(&response_body));

  Buffer::OwnedImpl fake_input("1234");
  conn_manager_->onData(fake_input, false);

  EXPECT_EQ("stream timeout", response_body);
  EXPECT_EQ(1U, stats_.named_.downstream_rq_idle_timeout_.value());
}

TEST_F(HttpConnectionManagerImplTest, AccessEncoderRouteBeforeHeadersArriveOnIdleTimeout) {
  stream_idle_timeout_ = std::chrono::milliseconds(10);
  setup(false, "");

  std::shared_ptr<MockStreamEncoderFilter> filter(new NiceMock<MockStreamEncoderFilter>());

  EXPECT_CALL(filter_factory_, createFilterChain(_))
      .WillOnce(Invoke([&](FilterChainFactoryCallbacks& callbacks) -> void {
        callbacks.addStreamEncoderFilter(filter);
      }));

  EXPECT_CALL(*codec_, dispatch(_)).WillOnce(Invoke([&](Buffer::Instance&) -> void {
    Event::MockTimer* idle_timer = setUpTimer();
    EXPECT_CALL(*idle_timer, enableTimer(std::chrono::milliseconds(10), _));
    conn_manager_->newStream(response_encoder_);

    // Expect resetIdleTimer() to be called for the response
    // encodeHeaders()/encodeData().
    EXPECT_CALL(*idle_timer, enableTimer(_, _)).Times(2);
    EXPECT_CALL(*idle_timer, disableTimer());
    // Simulate and idle timeout so that the filter chain gets created.
    idle_timer->invokeCallback();
  }));

  // This should not be called as we don't have request headers.
  EXPECT_CALL(*route_config_provider_.route_config_, route(_, _, _)).Times(0);

  EXPECT_CALL(*filter, encodeHeaders(_, _))
      .WillOnce(InvokeWithoutArgs([&]() -> FilterHeadersStatus {
        // Under heavy load it is possible that stream timeout will be reached before any headers
        // were received. Envoy will create a local reply that will go through the encoder filter
        // chain. We want to make sure that encoder filters get a null route object.
        auto route = filter->callbacks_->route();
        EXPECT_EQ(route.get(), nullptr);
        return FilterHeadersStatus::Continue;
      }));
  EXPECT_CALL(*filter, encodeData(_, _));
  EXPECT_CALL(*filter, encodeComplete());
  EXPECT_CALL(*filter, onDestroy());

  EXPECT_CALL(response_encoder_, encodeHeaders(_, _));
  EXPECT_CALL(response_encoder_, encodeData(_, _));

  Buffer::OwnedImpl fake_input;
  conn_manager_->onData(fake_input, false);
}

TEST_F(HttpConnectionManagerImplTest, TestStreamIdleAccessLog) {
  stream_idle_timeout_ = std::chrono::milliseconds(10);
  setup(false, "");

  NiceMock<MockResponseEncoder> encoder;
  EXPECT_CALL(*codec_, dispatch(_)).WillRepeatedly(Invoke([&](Buffer::Instance&) -> void {
    Event::MockTimer* idle_timer = setUpTimer();
    EXPECT_CALL(*idle_timer, enableTimer(std::chrono::milliseconds(10), _));
    conn_manager_->newStream(response_encoder_);

    // Expect resetIdleTimer() to be called for the response
    // encodeHeaders()/encodeData().
    EXPECT_CALL(*idle_timer, enableTimer(_, _)).Times(2);
    EXPECT_CALL(*idle_timer, disableTimer());
    idle_timer->invokeCallback();
  }));

  std::shared_ptr<MockStreamDecoderFilter> filter(new NiceMock<MockStreamDecoderFilter>());
  std::shared_ptr<AccessLog::MockInstance> handler(new NiceMock<AccessLog::MockInstance>());

  // 408 direct response after timeout.
  EXPECT_CALL(response_encoder_, encodeHeaders(_, false))
      .WillOnce(Invoke([](const ResponseHeaderMap& headers, bool) -> void {
        EXPECT_EQ("408", headers.Status()->value().getStringView());
      }));

  std::string response_body;
  EXPECT_CALL(response_encoder_, encodeData(_, true)).WillOnce(AddBufferToString(&response_body));

  EXPECT_CALL(*handler, log(_, _, _, _))
      .WillOnce(Invoke([](const HeaderMap*, const HeaderMap*, const HeaderMap*,
                          const StreamInfo::StreamInfo& stream_info) {
        EXPECT_TRUE(stream_info.responseCode());
        EXPECT_TRUE(stream_info.hasAnyResponseFlag());
        EXPECT_TRUE(stream_info.hasResponseFlag(StreamInfo::ResponseFlag::StreamIdleTimeout));
      }));

  EXPECT_CALL(filter_factory_, createFilterChain(_))
      .WillOnce(Invoke([&](FilterChainFactoryCallbacks& callbacks) -> void {
        callbacks.addStreamDecoderFilter(filter);
        callbacks.addAccessLogHandler(handler);
      }));

  Buffer::OwnedImpl fake_input("1234");
  conn_manager_->onData(fake_input, false);

  EXPECT_EQ("stream timeout", response_body);
  EXPECT_EQ(1U, stats_.named_.downstream_rq_idle_timeout_.value());
}

// Per-route timeouts override the global stream idle timeout.
TEST_F(HttpConnectionManagerImplTest, PerStreamIdleTimeoutRouteOverride) {
  stream_idle_timeout_ = std::chrono::milliseconds(10);
  setup(false, "");
  ON_CALL(route_config_provider_.route_config_->route_->route_entry_, idleTimeout())
      .WillByDefault(Return(std::chrono::milliseconds(30)));

  EXPECT_CALL(*codec_, dispatch(_)).WillRepeatedly(Invoke([&](Buffer::Instance& data) -> void {
    Event::MockTimer* idle_timer = setUpTimer();
    EXPECT_CALL(*idle_timer, enableTimer(std::chrono::milliseconds(10), _));
    RequestDecoder* decoder = &conn_manager_->newStream(response_encoder_);

    RequestHeaderMapPtr headers{
        new TestRequestHeaderMapImpl{{":authority", "host"}, {":path", "/"}, {":method", "GET"}}};
    EXPECT_CALL(*idle_timer, enableTimer(std::chrono::milliseconds(30), _));
    decoder->decodeHeaders(std::move(headers), false);

    data.drain(4);
  }));

  Buffer::OwnedImpl fake_input("1234");
  conn_manager_->onData(fake_input, false);

  EXPECT_EQ(0U, stats_.named_.downstream_rq_idle_timeout_.value());
}

// Per-route zero timeout overrides the global stream idle timeout.
TEST_F(HttpConnectionManagerImplTest, PerStreamIdleTimeoutRouteZeroOverride) {
  stream_idle_timeout_ = std::chrono::milliseconds(10);
  setup(false, "");
  ON_CALL(route_config_provider_.route_config_->route_->route_entry_, idleTimeout())
      .WillByDefault(Return(std::chrono::milliseconds(0)));

  EXPECT_CALL(*codec_, dispatch(_)).WillRepeatedly(Invoke([&](Buffer::Instance& data) -> void {
    Event::MockTimer* idle_timer = setUpTimer();
    EXPECT_CALL(*idle_timer, enableTimer(std::chrono::milliseconds(10), _));
    RequestDecoder* decoder = &conn_manager_->newStream(response_encoder_);

    RequestHeaderMapPtr headers{
        new TestRequestHeaderMapImpl{{":authority", "host"}, {":path", "/"}, {":method", "GET"}}};
    EXPECT_CALL(*idle_timer, disableTimer());
    decoder->decodeHeaders(std::move(headers), false);

    data.drain(4);
  }));

  Buffer::OwnedImpl fake_input("1234");
  conn_manager_->onData(fake_input, false);

  EXPECT_EQ(0U, stats_.named_.downstream_rq_idle_timeout_.value());
}

// Validate the per-stream idle timeout after having sent downstream headers.
TEST_F(HttpConnectionManagerImplTest, PerStreamIdleTimeoutAfterDownstreamHeaders) {
  setup(false, "");
  ON_CALL(route_config_provider_.route_config_->route_->route_entry_, idleTimeout())
      .WillByDefault(Return(std::chrono::milliseconds(10)));

  // Codec sends downstream request headers.
  EXPECT_CALL(*codec_, dispatch(_)).WillOnce(Invoke([&](Buffer::Instance& data) -> void {
    RequestDecoder* decoder = &conn_manager_->newStream(response_encoder_);

    Event::MockTimer* idle_timer = setUpTimer();
    RequestHeaderMapPtr headers{
        new TestRequestHeaderMapImpl{{":authority", "host"}, {":path", "/"}, {":method", "GET"}}};
    EXPECT_CALL(*idle_timer, enableTimer(_, _));
    decoder->decodeHeaders(std::move(headers), false);

    // Expect resetIdleTimer() to be called for the response
    // encodeHeaders()/encodeData().
    EXPECT_CALL(*idle_timer, enableTimer(_, _)).Times(2);
    EXPECT_CALL(*idle_timer, disableTimer());
    idle_timer->invokeCallback();

    data.drain(4);
  }));

  // 408 direct response after timeout.
  EXPECT_CALL(response_encoder_, encodeHeaders(_, false))
      .WillOnce(Invoke([](const ResponseHeaderMap& headers, bool) -> void {
        EXPECT_EQ("408", headers.Status()->value().getStringView());
      }));
  std::string response_body;
  EXPECT_CALL(response_encoder_, encodeData(_, true)).WillOnce(AddBufferToString(&response_body));

  Buffer::OwnedImpl fake_input("1234");
  conn_manager_->onData(fake_input, false);

  EXPECT_EQ("stream timeout", response_body);
  EXPECT_EQ(1U, stats_.named_.downstream_rq_idle_timeout_.value());
}

// Validate the per-stream idle timer is properly disabled when the stream terminates normally.
TEST_F(HttpConnectionManagerImplTest, PerStreamIdleTimeoutNormalTermination) {
  setup(false, "");
  ON_CALL(route_config_provider_.route_config_->route_->route_entry_, idleTimeout())
      .WillByDefault(Return(std::chrono::milliseconds(10)));

  // Codec sends downstream request headers.
  Event::MockTimer* idle_timer = setUpTimer();
  EXPECT_CALL(*codec_, dispatch(_)).WillOnce(Invoke([&](Buffer::Instance& data) -> void {
    RequestDecoder* decoder = &conn_manager_->newStream(response_encoder_);

    RequestHeaderMapPtr headers{
        new TestRequestHeaderMapImpl{{":authority", "host"}, {":path", "/"}, {":method", "GET"}}};
    EXPECT_CALL(*idle_timer, enableTimer(_, _));
    decoder->decodeHeaders(std::move(headers), false);

    data.drain(4);
  }));

  Buffer::OwnedImpl fake_input("1234");
  conn_manager_->onData(fake_input, false);

  EXPECT_CALL(*idle_timer, disableTimer());
  conn_manager_->onEvent(Network::ConnectionEvent::RemoteClose);

  EXPECT_EQ(0U, stats_.named_.downstream_rq_idle_timeout_.value());
}

// Validate the per-stream idle timeout after having sent downstream
// headers+body.
TEST_F(HttpConnectionManagerImplTest, PerStreamIdleTimeoutAfterDownstreamHeadersAndBody) {
  setup(false, "");
  ON_CALL(route_config_provider_.route_config_->route_->route_entry_, idleTimeout())
      .WillByDefault(Return(std::chrono::milliseconds(10)));

  // Codec sends downstream request headers.
  EXPECT_CALL(*codec_, dispatch(_)).WillOnce(Invoke([&](Buffer::Instance& data) -> void {
    RequestDecoder* decoder = &conn_manager_->newStream(response_encoder_);

    Event::MockTimer* idle_timer = setUpTimer();
    RequestHeaderMapPtr headers{
        new TestRequestHeaderMapImpl{{":authority", "host"}, {":path", "/"}, {":method", "GET"}}};
    EXPECT_CALL(*idle_timer, enableTimer(_, _));
    decoder->decodeHeaders(std::move(headers), false);

    EXPECT_CALL(*idle_timer, enableTimer(_, _));
    decoder->decodeData(data, false);

    // Expect resetIdleTimer() to be called for the response
    // encodeHeaders()/encodeData().
    EXPECT_CALL(*idle_timer, enableTimer(_, _)).Times(2);
    EXPECT_CALL(*idle_timer, disableTimer());
    idle_timer->invokeCallback();

    data.drain(4);
  }));

  // 408 direct response after timeout.
  EXPECT_CALL(response_encoder_, encodeHeaders(_, false))
      .WillOnce(Invoke([](const ResponseHeaderMap& headers, bool) -> void {
        EXPECT_EQ("408", headers.Status()->value().getStringView());
      }));
  std::string response_body;
  EXPECT_CALL(response_encoder_, encodeData(_, true)).WillOnce(AddBufferToString(&response_body));

  Buffer::OwnedImpl fake_input("1234");
  conn_manager_->onData(fake_input, false);

  EXPECT_EQ("stream timeout", response_body);
  EXPECT_EQ(1U, stats_.named_.downstream_rq_idle_timeout_.value());
}

// Validate the per-stream idle timeout after upstream headers have been sent.
TEST_F(HttpConnectionManagerImplTest, PerStreamIdleTimeoutAfterUpstreamHeaders) {
  setup(false, "");
  ON_CALL(route_config_provider_.route_config_->route_->route_entry_, idleTimeout())
      .WillByDefault(Return(std::chrono::milliseconds(10)));

  // Store the basic request encoder during filter chain setup.
  std::shared_ptr<MockStreamDecoderFilter> filter(new NiceMock<MockStreamDecoderFilter>());

  EXPECT_CALL(filter_factory_, createFilterChain(_))
      .WillRepeatedly(Invoke([&](FilterChainFactoryCallbacks& callbacks) -> void {
        callbacks.addStreamDecoderFilter(filter);
      }));
  EXPECT_CALL(filter_callbacks_.connection_.dispatcher_, deferredDelete_(_));

  // Codec sends downstream request headers, upstream response headers are
  // encoded.
  EXPECT_CALL(*codec_, dispatch(_)).WillOnce(Invoke([&](Buffer::Instance& data) -> void {
    RequestDecoder* decoder = &conn_manager_->newStream(response_encoder_);

    Event::MockTimer* idle_timer = setUpTimer();
    RequestHeaderMapPtr headers{
        new TestRequestHeaderMapImpl{{":authority", "host"}, {":path", "/"}, {":method", "GET"}}};
    EXPECT_CALL(*idle_timer, enableTimer(_, _));
    decoder->decodeHeaders(std::move(headers), false);

    ResponseHeaderMapPtr response_headers{new TestResponseHeaderMapImpl{{":status", "200"}}};
    EXPECT_CALL(*idle_timer, enableTimer(_, _));
    filter->callbacks_->encodeHeaders(std::move(response_headers), false);

    EXPECT_CALL(*idle_timer, disableTimer());
    idle_timer->invokeCallback();

    data.drain(4);
  }));

  // 200 upstream response.
  EXPECT_CALL(response_encoder_, encodeHeaders(_, false))
      .WillOnce(Invoke([](const ResponseHeaderMap& headers, bool) -> void {
        EXPECT_EQ("200", headers.Status()->value().getStringView());
      }));

  Buffer::OwnedImpl fake_input("1234");
  conn_manager_->onData(fake_input, false);

  EXPECT_EQ(1U, stats_.named_.downstream_rq_idle_timeout_.value());
}

// Validate the per-stream idle timeout after a sequence of header/data events.
TEST_F(HttpConnectionManagerImplTest, PerStreamIdleTimeoutAfterBidiData) {
  setup(false, "");
  ON_CALL(route_config_provider_.route_config_->route_->route_entry_, idleTimeout())
      .WillByDefault(Return(std::chrono::milliseconds(10)));
  proxy_100_continue_ = true;

  // Store the basic request encoder during filter chain setup.
  std::shared_ptr<MockStreamDecoderFilter> filter(new NiceMock<MockStreamDecoderFilter>());

  EXPECT_CALL(filter_factory_, createFilterChain(_))
      .WillRepeatedly(Invoke([&](FilterChainFactoryCallbacks& callbacks) -> void {
        callbacks.addStreamDecoderFilter(filter);
      }));
  EXPECT_CALL(filter_callbacks_.connection_.dispatcher_, deferredDelete_(_));

  // Codec sends downstream request headers, upstream response headers are
  // encoded, data events happen in various directions.
  Event::MockTimer* idle_timer = setUpTimer();
  RequestDecoder* decoder;
  EXPECT_CALL(*codec_, dispatch(_)).WillOnce(Invoke([&](Buffer::Instance& data) -> void {
    decoder = &conn_manager_->newStream(response_encoder_);
    RequestHeaderMapPtr headers{
        new TestRequestHeaderMapImpl{{":authority", "host"}, {":path", "/"}, {":method", "GET"}}};
    EXPECT_CALL(*idle_timer, enableTimer(_, _));
    decoder->decodeHeaders(std::move(headers), false);

    ResponseHeaderMapPtr response_continue_headers{
        new TestResponseHeaderMapImpl{{":status", "100"}}};
    EXPECT_CALL(*idle_timer, enableTimer(_, _));
    filter->callbacks_->encode100ContinueHeaders(std::move(response_continue_headers));

    ResponseHeaderMapPtr response_headers{new TestResponseHeaderMapImpl{{":status", "200"}}};
    EXPECT_CALL(*idle_timer, enableTimer(_, _));
    filter->callbacks_->encodeHeaders(std::move(response_headers), false);

    EXPECT_CALL(*idle_timer, enableTimer(_, _));
    decoder->decodeData(data, false);

    RequestTrailerMapPtr trailers{new TestRequestTrailerMapImpl{{"foo", "bar"}}};
    EXPECT_CALL(*idle_timer, enableTimer(_, _));
    decoder->decodeTrailers(std::move(trailers));

    Buffer::OwnedImpl fake_response("world");
    EXPECT_CALL(*idle_timer, enableTimer(_, _));
    filter->callbacks_->encodeData(fake_response, false);

    EXPECT_CALL(*idle_timer, disableTimer());
    idle_timer->invokeCallback();

    data.drain(4);
  }));

  // 100 continue.
  EXPECT_CALL(response_encoder_, encode100ContinueHeaders(_));

  // 200 upstream response.
  EXPECT_CALL(response_encoder_, encodeHeaders(_, false))
      .WillOnce(Invoke([](const ResponseHeaderMap& headers, bool) -> void {
        EXPECT_EQ("200", headers.Status()->value().getStringView());
      }));

  std::string response_body;
  EXPECT_CALL(response_encoder_, encodeData(_, false)).WillOnce(AddBufferToString(&response_body));

  Buffer::OwnedImpl fake_input("1234");
  conn_manager_->onData(fake_input, false);

  EXPECT_EQ(1U, stats_.named_.downstream_rq_idle_timeout_.value());
  EXPECT_EQ("world", response_body);
}

TEST_F(HttpConnectionManagerImplTest, RequestTimeoutDisabledByDefault) {
  setup(false, "");

  EXPECT_CALL(*codec_, dispatch(_)).WillOnce(Invoke([&](Buffer::Instance&) -> void {
    EXPECT_CALL(filter_callbacks_.connection_.dispatcher_, createTimer_).Times(0);
    conn_manager_->newStream(response_encoder_);
  }));

  Buffer::OwnedImpl fake_input("1234");
  conn_manager_->onData(fake_input, false);
}

TEST_F(HttpConnectionManagerImplTest, RequestTimeoutDisabledIfSetToZero) {
  request_timeout_ = std::chrono::milliseconds(0);
  setup(false, "");

  EXPECT_CALL(*codec_, dispatch(_)).WillOnce(Invoke([&](Buffer::Instance&) -> void {
    EXPECT_CALL(filter_callbacks_.connection_.dispatcher_, createTimer_).Times(0);
    conn_manager_->newStream(response_encoder_);
  }));

  Buffer::OwnedImpl fake_input("1234");
  conn_manager_->onData(fake_input, false);
}

TEST_F(HttpConnectionManagerImplTest, RequestTimeoutValidlyConfigured) {
  request_timeout_ = std::chrono::milliseconds(10);
  setup(false, "");

  EXPECT_CALL(*codec_, dispatch(_)).WillOnce(Invoke([&](Buffer::Instance&) -> void {
    Event::MockTimer* request_timer = setUpTimer();
    EXPECT_CALL(*request_timer, enableTimer(request_timeout_, _));

    conn_manager_->newStream(response_encoder_);
  }));

  Buffer::OwnedImpl fake_input("1234");
  conn_manager_->onData(fake_input, false);
}

TEST_F(HttpConnectionManagerImplTest, RequestTimeoutCallbackDisarmsAndReturns408) {
  request_timeout_ = std::chrono::milliseconds(10);
  setup(false, "");

  std::string response_body;
  EXPECT_CALL(*codec_, dispatch(_)).WillOnce(Invoke([&](Buffer::Instance&) -> void {
    Event::MockTimer* request_timer = setUpTimer();
    EXPECT_CALL(*request_timer, enableTimer(request_timeout_, _)).Times(1);
    EXPECT_CALL(*request_timer, disableTimer()).Times(AtLeast(1));

    EXPECT_CALL(response_encoder_, encodeHeaders(_, false))
        .WillOnce(Invoke([](const ResponseHeaderMap& headers, bool) -> void {
          EXPECT_EQ("408", headers.Status()->value().getStringView());
        }));
    EXPECT_CALL(response_encoder_, encodeData(_, true)).WillOnce(AddBufferToString(&response_body));

    conn_manager_->newStream(response_encoder_);
    EXPECT_CALL(filter_callbacks_.connection_.dispatcher_, setTrackedObject(_)).Times(2);
    request_timer->invokeCallback();
  }));

  Buffer::OwnedImpl fake_input("1234");
  conn_manager_->onData(fake_input, false); // kick off request

  EXPECT_EQ(1U, stats_.named_.downstream_rq_timeout_.value());
  EXPECT_EQ("request timeout", response_body);
}

TEST_F(HttpConnectionManagerImplTest, RequestTimeoutIsNotDisarmedOnIncompleteRequestWithHeader) {
  request_timeout_ = std::chrono::milliseconds(10);
  setup(false, "");

  EXPECT_CALL(*codec_, dispatch(_)).WillOnce(Invoke([&](Buffer::Instance&) -> void {
    Event::MockTimer* request_timer = setUpTimer();
    EXPECT_CALL(*request_timer, enableTimer(request_timeout_, _)).Times(1);
    EXPECT_CALL(*request_timer, disableTimer()).Times(0);

    RequestDecoder* decoder = &conn_manager_->newStream(response_encoder_);
    RequestHeaderMapPtr headers{
        new TestRequestHeaderMapImpl{{":authority", "host"}, {":path", "/"}, {":method", "GET"}}};

    // the second parameter 'false' leaves the stream open
    decoder->decodeHeaders(std::move(headers), false);
  }));

  Buffer::OwnedImpl fake_input("1234");
  conn_manager_->onData(fake_input, false); // kick off request

  EXPECT_EQ(0U, stats_.named_.downstream_rq_timeout_.value());
}

TEST_F(HttpConnectionManagerImplTest, RequestTimeoutIsDisarmedOnCompleteRequestWithHeader) {
  request_timeout_ = std::chrono::milliseconds(10);
  setup(false, "");

  EXPECT_CALL(*codec_, dispatch(_)).WillOnce(Invoke([&](Buffer::Instance&) -> void {
    Event::MockTimer* request_timer = setUpTimer();
    EXPECT_CALL(*request_timer, enableTimer(request_timeout_, _)).Times(1);

    RequestDecoder* decoder = &conn_manager_->newStream(response_encoder_);
    RequestHeaderMapPtr headers{
        new TestRequestHeaderMapImpl{{":authority", "host"}, {":path", "/"}, {":method", "GET"}}};

    EXPECT_CALL(*request_timer, disableTimer()).Times(1);
    decoder->decodeHeaders(std::move(headers), true);
  }));

  Buffer::OwnedImpl fake_input("1234");
  conn_manager_->onData(fake_input, false); // kick off request

  EXPECT_EQ(0U, stats_.named_.downstream_rq_timeout_.value());
}

TEST_F(HttpConnectionManagerImplTest, RequestTimeoutIsDisarmedOnCompleteRequestWithData) {
  request_timeout_ = std::chrono::milliseconds(10);
  setup(false, "");

  EXPECT_CALL(*codec_, dispatch(_)).WillOnce(Invoke([&](Buffer::Instance& data) -> void {
    Event::MockTimer* request_timer = setUpTimer();
    EXPECT_CALL(*request_timer, enableTimer(request_timeout_, _)).Times(1);

    RequestDecoder* decoder = &conn_manager_->newStream(response_encoder_);
    RequestHeaderMapPtr headers{
        new TestRequestHeaderMapImpl{{":authority", "host"}, {":path", "/"}, {":method", "POST"}}};
    decoder->decodeHeaders(std::move(headers), false);

    EXPECT_CALL(*request_timer, disableTimer()).Times(1);
    decoder->decodeData(data, true);
  }));

  Buffer::OwnedImpl fake_input("1234");
  conn_manager_->onData(fake_input, false);

  EXPECT_EQ(0U, stats_.named_.downstream_rq_timeout_.value());
}

TEST_F(HttpConnectionManagerImplTest, RequestTimeoutIsDisarmedOnCompleteRequestWithTrailers) {
  request_timeout_ = std::chrono::milliseconds(10);
  setup(false, "");

  EXPECT_CALL(*codec_, dispatch(_)).WillOnce(Invoke([&](Buffer::Instance& data) -> void {
    Event::MockTimer* request_timer = setUpTimer();
    EXPECT_CALL(*request_timer, enableTimer(request_timeout_, _)).Times(1);
    RequestDecoder* decoder = &conn_manager_->newStream(response_encoder_);

    RequestHeaderMapPtr headers{
        new TestRequestHeaderMapImpl{{":authority", "host"}, {":path", "/"}, {":method", "GET"}}};
    decoder->decodeHeaders(std::move(headers), false);
    decoder->decodeData(data, false);

    EXPECT_CALL(*request_timer, disableTimer()).Times(1);
    RequestTrailerMapPtr trailers{new TestRequestTrailerMapImpl{{"foo", "bar"}}};
    decoder->decodeTrailers(std::move(trailers));
  }));

  Buffer::OwnedImpl fake_input("1234");
  conn_manager_->onData(fake_input, false);

  EXPECT_EQ(0U, stats_.named_.downstream_rq_timeout_.value());
}

TEST_F(HttpConnectionManagerImplTest, RequestTimeoutIsDisarmedOnEncodeHeaders) {
  request_timeout_ = std::chrono::milliseconds(10);
  setup(false, "");
  std::shared_ptr<MockStreamDecoderFilter> filter(new NiceMock<MockStreamDecoderFilter>());
  EXPECT_CALL(filter_factory_, createFilterChain(_))
      .WillRepeatedly(Invoke([&](FilterChainFactoryCallbacks& callbacks) -> void {
        callbacks.addStreamDecoderFilter(filter);
      }));
  EXPECT_CALL(response_encoder_, encodeHeaders(_, _));

  EXPECT_CALL(*codec_, dispatch(_)).WillOnce(Invoke([&](Buffer::Instance&) -> void {
    Event::MockTimer* request_timer = setUpTimer();
    EXPECT_CALL(*request_timer, enableTimer(request_timeout_, _)).Times(1);

    RequestDecoder* decoder = &conn_manager_->newStream(response_encoder_);
    RequestHeaderMapPtr headers{
        new TestRequestHeaderMapImpl{{":authority", "host"}, {":path", "/"}, {":method", "GET"}}};

    decoder->decodeHeaders(std::move(headers), false);

    EXPECT_CALL(*request_timer, disableTimer()).Times(1);
    ResponseHeaderMapPtr response_headers{new TestResponseHeaderMapImpl{{":status", "200"}}};
    filter->callbacks_->encodeHeaders(std::move(response_headers), false);
  }));

  Buffer::OwnedImpl fake_input("1234");
  conn_manager_->onData(fake_input, false); // kick off request

  EXPECT_EQ(0U, stats_.named_.downstream_rq_timeout_.value());
}

TEST_F(HttpConnectionManagerImplTest, RequestTimeoutIsDisarmedOnConnectionTermination) {
  request_timeout_ = std::chrono::milliseconds(10);
  setup(false, "");

  Event::MockTimer* request_timer = setUpTimer();
  EXPECT_CALL(*codec_, dispatch(_)).WillOnce(Invoke([&](Buffer::Instance&) -> void {
    RequestDecoder* decoder = &conn_manager_->newStream(response_encoder_);
    RequestHeaderMapPtr headers{
        new TestRequestHeaderMapImpl{{":authority", "host"}, {":path", "/"}, {":method", "GET"}}};

    decoder->decodeHeaders(std::move(headers), false);
  }));

  Buffer::OwnedImpl fake_input("1234");

  EXPECT_CALL(*request_timer, enableTimer(request_timeout_, _)).Times(1);
  conn_manager_->onData(fake_input, false); // kick off request

  EXPECT_CALL(*request_timer, disableTimer()).Times(1);
  conn_manager_->onEvent(Network::ConnectionEvent::RemoteClose);

  EXPECT_EQ(0U, stats_.named_.downstream_rq_timeout_.value());
}

TEST_F(HttpConnectionManagerImplTest, MaxStreamDurationDisabledIfSetToZero) {
  max_stream_duration_ = std::chrono::milliseconds(0);
  setup(false, "");

  EXPECT_CALL(*codec_, dispatch(_)).WillOnce(Invoke([&](Buffer::Instance&) -> void {
    EXPECT_CALL(filter_callbacks_.connection_.dispatcher_, createTimer_).Times(0);
    conn_manager_->newStream(response_encoder_);
  }));

  Buffer::OwnedImpl fake_input("1234");
  conn_manager_->onData(fake_input, false); // kick off request
}

TEST_F(HttpConnectionManagerImplTest, MaxStreamDurationValidlyConfigured) {
  max_stream_duration_ = std::chrono::milliseconds(10);
  setup(false, "");

  EXPECT_CALL(*codec_, dispatch(_)).WillOnce(Invoke([&](Buffer::Instance&) -> void {
    Event::MockTimer* duration_timer = setUpTimer();

    EXPECT_CALL(*duration_timer, enableTimer(max_stream_duration_.value(), _));
    conn_manager_->newStream(response_encoder_);
  }));

  Buffer::OwnedImpl fake_input("1234");
  conn_manager_->onData(fake_input, false); // kick off request
}

TEST_F(HttpConnectionManagerImplTest, MaxStreamDurationCallbackResetStream) {
  max_stream_duration_ = std::chrono::milliseconds(10);
  setup(false, "");
  Event::MockTimer* duration_timer = setUpTimer();

  EXPECT_CALL(*codec_, dispatch(_)).WillOnce(Invoke([&](Buffer::Instance&) -> void {
    EXPECT_CALL(*duration_timer, enableTimer(max_stream_duration_.value(), _)).Times(1);
    conn_manager_->newStream(response_encoder_);
  }));

  Buffer::OwnedImpl fake_input("1234");
  conn_manager_->onData(fake_input, false); // kick off request

  EXPECT_CALL(*duration_timer, disableTimer());
  duration_timer->invokeCallback();

  EXPECT_EQ(1U, stats_.named_.downstream_rq_max_duration_reached_.value());
  EXPECT_EQ(1U, stats_.named_.downstream_rq_rx_reset_.value());
}

TEST_F(HttpConnectionManagerImplTest, MaxStreamDurationCallbackNotCalledIfResetStreamValidly) {
  max_stream_duration_ = std::chrono::milliseconds(5000);
  setup(false, "");
  Event::MockTimer* duration_timer = setUpTimer();

  EXPECT_CALL(*codec_, dispatch(_)).WillOnce(Invoke([&](Buffer::Instance&) -> void {
    EXPECT_CALL(*duration_timer, enableTimer(max_stream_duration_.value(), _)).Times(1);
    conn_manager_->newStream(response_encoder_);
  }));

  Buffer::OwnedImpl fake_input("1234");
  conn_manager_->onData(fake_input, false); // kick off request

  EXPECT_CALL(*duration_timer, disableTimer());
  conn_manager_->onEvent(Network::ConnectionEvent::RemoteClose);

  EXPECT_EQ(0U, stats_.named_.downstream_rq_max_duration_reached_.value());
  EXPECT_EQ(1U, stats_.named_.downstream_rq_rx_reset_.value());
}

TEST_F(HttpConnectionManagerImplTest, RejectWebSocketOnNonWebSocketRoute) {
  setup(false, "");
  RequestDecoder* decoder = nullptr;
  NiceMock<MockResponseEncoder> encoder;
  EXPECT_CALL(*codec_, dispatch(_)).WillOnce(Invoke([&](Buffer::Instance& data) -> void {
    decoder = &conn_manager_->newStream(encoder);
    RequestHeaderMapPtr headers{new TestRequestHeaderMapImpl{{":authority", "host"},
                                                             {":method", "GET"},
                                                             {":path", "/"},
                                                             {"connection", "Upgrade"},
                                                             {"upgrade", "websocket"}}};
    decoder->decodeHeaders(std::move(headers), true);
    data.drain(4);
  }));

  EXPECT_CALL(encoder, encodeHeaders(_, true))
      .WillOnce(Invoke([](const ResponseHeaderMap& headers, bool) -> void {
        EXPECT_EQ("403", headers.Status()->value().getStringView());
      }));

  Buffer::OwnedImpl fake_input("1234");
  conn_manager_->onData(fake_input, false);

  EXPECT_EQ(1U, stats_.named_.downstream_rq_ws_on_non_ws_route_.value());
}

// Make sure for upgrades, we do not append Connection: Close when draining.
TEST_F(HttpConnectionManagerImplTest, FooUpgradeDrainClose) {
  setup(false, "envoy-custom-server", false);

  // Store the basic request encoder during filter chain setup.
  auto* filter = new MockStreamFilter();
  EXPECT_CALL(drain_close_, drainClose()).WillOnce(Return(true));

  EXPECT_CALL(*filter, decodeHeaders(_, false))
      .WillRepeatedly(Invoke([&](RequestHeaderMap&, bool) -> FilterHeadersStatus {
        return FilterHeadersStatus::StopIteration;
      }));

  EXPECT_CALL(*filter, encodeHeaders(_, false))
      .WillRepeatedly(Invoke(
          [&](HeaderMap&, bool) -> FilterHeadersStatus { return FilterHeadersStatus::Continue; }));

  NiceMock<MockResponseEncoder> encoder;
  EXPECT_CALL(encoder, encodeHeaders(_, false))
      .WillOnce(Invoke([&](const ResponseHeaderMap& headers, bool) -> void {
        EXPECT_NE(nullptr, headers.Connection());
        EXPECT_EQ("upgrade", headers.Connection()->value().getStringView());
      }));

  EXPECT_CALL(*filter, setDecoderFilterCallbacks(_));
  EXPECT_CALL(*filter, setEncoderFilterCallbacks(_));

  EXPECT_CALL(filter_factory_, createUpgradeFilterChain(_, _, _))
      .WillRepeatedly(Invoke([&](absl::string_view, const Http::FilterChainFactory::UpgradeMap*,
                                 FilterChainFactoryCallbacks& callbacks) -> bool {
        callbacks.addStreamFilter(StreamFilterSharedPtr{filter});
        return true;
      }));

  // When dispatch is called on the codec, we pretend to get a new stream and then fire a headers
  // only request into it. Then we respond into the filter.
  RequestDecoder* decoder = nullptr;
  EXPECT_CALL(*codec_, dispatch(_)).WillRepeatedly(Invoke([&](Buffer::Instance& data) -> void {
    decoder = &conn_manager_->newStream(encoder);

    RequestHeaderMapPtr headers{new TestRequestHeaderMapImpl{{":authority", "host"},
                                                             {":method", "GET"},
                                                             {":path", "/"},
                                                             {"connection", "Upgrade"},
                                                             {"upgrade", "foo"}}};
    decoder->decodeHeaders(std::move(headers), false);

    ResponseHeaderMapPtr response_headers{new TestResponseHeaderMapImpl{
        {":status", "101"}, {"Connection", "upgrade"}, {"upgrade", "foo"}}};
    filter->decoder_callbacks_->encodeHeaders(std::move(response_headers), false);

    data.drain(4);
  }));

  // Kick off the incoming data. Use extra data which should cause a redispatch.
  Buffer::OwnedImpl fake_input("1234");
  conn_manager_->onData(fake_input, false);
}

// Regression test for https://github.com/envoyproxy/envoy/issues/10138
TEST_F(HttpConnectionManagerImplTest, DrainCloseRaceWithClose) {
  InSequence s;
  setup(false, "");

  RequestDecoder* decoder = nullptr;
  NiceMock<MockResponseEncoder> encoder;
  EXPECT_CALL(*codec_, dispatch(_)).WillOnce(Invoke([&](Buffer::Instance&) -> void {
    decoder = &conn_manager_->newStream(encoder);
    RequestHeaderMapPtr headers{
        new TestRequestHeaderMapImpl{{":authority", "host"}, {":path", "/"}, {":method", "GET"}}};
    decoder->decodeHeaders(std::move(headers), true);
  }));

  setupFilterChain(1, 0);

  EXPECT_CALL(*decoder_filters_[0], decodeHeaders(_, true))
      .WillOnce(Return(FilterHeadersStatus::StopIteration));
  EXPECT_CALL(*decoder_filters_[0], decodeComplete());

  Buffer::OwnedImpl fake_input;
  conn_manager_->onData(fake_input, false);

  ResponseHeaderMapPtr response_headers{new TestResponseHeaderMapImpl{{":status", "200"}}};
  EXPECT_CALL(drain_close_, drainClose()).WillOnce(Return(true));
  EXPECT_CALL(*codec_, shutdownNotice());
  Event::MockTimer* drain_timer = setUpTimer();
  EXPECT_CALL(*drain_timer, enableTimer(_, _));
  expectOnDestroy();
  decoder_filters_[0]->callbacks_->encodeHeaders(std::move(response_headers), true);

  // Fake a protocol error that races with the drain timeout. This will cause a local close.
  // Also fake the local close not closing immediately.
  EXPECT_CALL(*codec_, dispatch(_)).WillOnce(Invoke([&](Buffer::Instance&) -> void {
    throw CodecProtocolException("protocol error");
  }));
  EXPECT_CALL(*drain_timer, disableTimer());
  EXPECT_CALL(filter_callbacks_.connection_,
              close(Network::ConnectionCloseType::FlushWriteAndDelay))
      .WillOnce(Return());
  conn_manager_->onData(fake_input, false);

  // Now fire the close event which should have no effect as all close work has already been done.
  filter_callbacks_.connection_.raiseEvent(Network::ConnectionEvent::LocalClose);
}

TEST_F(HttpConnectionManagerImplTest, DrainClose) {
  setup(true, "");

  MockStreamDecoderFilter* filter = new NiceMock<MockStreamDecoderFilter>();
  EXPECT_CALL(filter_factory_, createFilterChain(_))
      .WillOnce(Invoke([&](FilterChainFactoryCallbacks& callbacks) -> void {
        callbacks.addStreamDecoderFilter(StreamDecoderFilterSharedPtr{filter});
      }));

  EXPECT_CALL(*filter, decodeHeaders(_, true))
      .WillOnce(Invoke([](RequestHeaderMap& headers, bool) -> FilterHeadersStatus {
        EXPECT_NE(nullptr, headers.ForwardedFor());
        EXPECT_EQ("https", headers.ForwardedProto()->value().getStringView());
        return FilterHeadersStatus::StopIteration;
      }));

  RequestDecoder* decoder = nullptr;
  NiceMock<MockResponseEncoder> encoder;
  EXPECT_CALL(*codec_, dispatch(_)).WillOnce(Invoke([&](Buffer::Instance&) -> void {
    decoder = &conn_manager_->newStream(encoder);
    RequestHeaderMapPtr headers{
        new TestRequestHeaderMapImpl{{":authority", "host"}, {":path", "/"}, {":method", "GET"}}};
    decoder->decodeHeaders(std::move(headers), true);
  }));

  Buffer::OwnedImpl fake_input;
  conn_manager_->onData(fake_input, false);

  ResponseHeaderMapPtr response_headers{new TestResponseHeaderMapImpl{{":status", "300"}}};
  Event::MockTimer* drain_timer = setUpTimer();
  EXPECT_CALL(*drain_timer, enableTimer(_, _));
  EXPECT_CALL(drain_close_, drainClose()).WillOnce(Return(true));
  EXPECT_CALL(*codec_, shutdownNotice());
  filter->callbacks_->encodeHeaders(std::move(response_headers), true);
  EXPECT_EQ(ssl_connection_.get(), filter->callbacks_->connection()->ssl().get());

  EXPECT_CALL(*codec_, goAway());
  EXPECT_CALL(filter_callbacks_.connection_,
              close(Network::ConnectionCloseType::FlushWriteAndDelay));
  EXPECT_CALL(*drain_timer, disableTimer());
  drain_timer->invokeCallback();

  EXPECT_EQ(1U, stats_.named_.downstream_cx_drain_close_.value());
  EXPECT_EQ(1U, stats_.named_.downstream_rq_3xx_.value());
  EXPECT_EQ(1U, listener_stats_.downstream_rq_3xx_.value());
  EXPECT_EQ(1U, stats_.named_.downstream_rq_completed_.value());
  EXPECT_EQ(1U, listener_stats_.downstream_rq_completed_.value());
}

TEST_F(HttpConnectionManagerImplTest, ResponseBeforeRequestComplete) {
  InSequence s;
  setup(false, "envoy-server-test");

  EXPECT_CALL(*codec_, dispatch(_)).WillOnce(Invoke([&](Buffer::Instance&) -> void {
    RequestDecoder* decoder = &conn_manager_->newStream(response_encoder_);
    RequestHeaderMapPtr headers{
        new TestRequestHeaderMapImpl{{":authority", "host"}, {":path", "/"}, {":method", "GET"}}};
    decoder->decodeHeaders(std::move(headers), false);
  }));

  setupFilterChain(1, 0);

  EXPECT_CALL(*decoder_filters_[0], decodeHeaders(_, false))
      .WillOnce(Return(FilterHeadersStatus::StopIteration));

  Buffer::OwnedImpl fake_input;
  conn_manager_->onData(fake_input, false);

  EXPECT_CALL(response_encoder_, encodeHeaders(_, true))
      .WillOnce(Invoke([](const ResponseHeaderMap& headers, bool) -> void {
        EXPECT_NE(nullptr, headers.Server());
        EXPECT_EQ("envoy-server-test", headers.Server()->value().getStringView());
      }));
  EXPECT_CALL(*decoder_filters_[0], onDestroy());
  EXPECT_CALL(filter_callbacks_.connection_,
              close(Network::ConnectionCloseType::FlushWriteAndDelay));

  ResponseHeaderMapPtr response_headers{new TestResponseHeaderMapImpl{{":status", "200"}}};
  decoder_filters_[0]->callbacks_->encodeHeaders(std::move(response_headers), true);
}

TEST_F(HttpConnectionManagerImplTest, DisconnectOnProxyConnectionDisconnect) {
  InSequence s;
  setup(false, "envoy-server-test");

  EXPECT_CALL(*codec_, dispatch(_)).WillOnce(Invoke([&](Buffer::Instance&) -> void {
    RequestDecoder* decoder = &conn_manager_->newStream(response_encoder_);
    RequestHeaderMapPtr headers{new TestRequestHeaderMapImpl{
        {":authority", "host"}, {":path", "/"}, {":method", "GET"}, {"proxy-connection", "close"}}};
    decoder->decodeHeaders(std::move(headers), false);
  }));

  setupFilterChain(1, 0);

  EXPECT_CALL(*decoder_filters_[0], decodeHeaders(_, false))
      .WillOnce(Return(FilterHeadersStatus::StopIteration));

  Buffer::OwnedImpl fake_input;
  conn_manager_->onData(fake_input, false);

  EXPECT_CALL(response_encoder_, encodeHeaders(_, true))
      .WillOnce(Invoke([](const ResponseHeaderMap& headers, bool) -> void {
        EXPECT_NE(nullptr, headers.Connection());
        EXPECT_EQ("close", headers.Connection()->value().getStringView());
        EXPECT_EQ(nullptr, headers.ProxyConnection());
      }));
  EXPECT_CALL(*decoder_filters_[0], onDestroy());
  EXPECT_CALL(filter_callbacks_.connection_,
              close(Network::ConnectionCloseType::FlushWriteAndDelay));

  ResponseHeaderMapPtr response_headers{new TestResponseHeaderMapImpl{{":status", "200"}}};
  decoder_filters_[0]->callbacks_->encodeHeaders(std::move(response_headers), true);
}

TEST_F(HttpConnectionManagerImplTest, ResponseStartBeforeRequestComplete) {
  setup(false, "");

  // This is like ResponseBeforeRequestComplete, but it tests the case where we start the reply
  // before the request completes, but don't finish the reply until after the request completes.
  MockStreamDecoderFilter* filter = new NiceMock<MockStreamDecoderFilter>();
  EXPECT_CALL(filter_factory_, createFilterChain(_))
      .WillOnce(Invoke([&](FilterChainFactoryCallbacks& callbacks) -> void {
        callbacks.addStreamDecoderFilter(StreamDecoderFilterSharedPtr{filter});
      }));

  EXPECT_CALL(*filter, decodeHeaders(_, false))
      .WillOnce(Return(FilterHeadersStatus::StopIteration));

  // Start the request
  RequestDecoder* decoder = nullptr;
  NiceMock<MockResponseEncoder> encoder;
  EXPECT_CALL(*codec_, dispatch(_)).WillOnce(Invoke([&](Buffer::Instance&) -> void {
    decoder = &conn_manager_->newStream(encoder);
    RequestHeaderMapPtr headers{
        new TestRequestHeaderMapImpl{{":authority", "host"}, {":path", "/"}, {":method", "GET"}}};
    decoder->decodeHeaders(std::move(headers), false);
  }));

  Buffer::OwnedImpl fake_input("hello");
  conn_manager_->onData(fake_input, false);

  // Start the response
  ResponseHeaderMapPtr response_headers{new TestResponseHeaderMapImpl{{":status", "200"}}};
  EXPECT_CALL(encoder, encodeHeaders(_, false))
      .WillOnce(Invoke([](const ResponseHeaderMap& headers, bool) -> void {
        EXPECT_NE(nullptr, headers.Server());
        EXPECT_EQ("", headers.Server()->value().getStringView());
      }));
  filter->callbacks_->encodeHeaders(std::move(response_headers), false);

  // Finish the request.
  EXPECT_CALL(*filter, decodeData(_, true));
  EXPECT_CALL(*codec_, dispatch(_)).WillOnce(Invoke([&](Buffer::Instance& data) -> void {
    decoder->decodeData(data, true);
  }));

  conn_manager_->onData(fake_input, false);

  // Since we started the response before the request was complete, we will still close the
  // connection since we already sent a connection: close header. We won't "reset" the stream
  // however.
  EXPECT_CALL(filter_callbacks_.connection_,
              close(Network::ConnectionCloseType::FlushWriteAndDelay));
  Buffer::OwnedImpl fake_response("world");
  filter->callbacks_->encodeData(fake_response, true);
}

TEST_F(HttpConnectionManagerImplTest, DownstreamDisconnect) {
  InSequence s;
  setup(false, "");

  NiceMock<MockResponseEncoder> encoder;
  EXPECT_CALL(*codec_, dispatch(_)).WillOnce(Invoke([&](Buffer::Instance& data) -> void {
    conn_manager_->newStream(encoder);
    data.drain(2);
  }));

  EXPECT_CALL(filter_factory_, createFilterChain(_)).Times(0);

  // Kick off the incoming data.
  Buffer::OwnedImpl fake_input("1234");
  conn_manager_->onData(fake_input, false);

  // Now raise a remote disconnection, we should see the filter get reset called.
  conn_manager_->onEvent(Network::ConnectionEvent::RemoteClose);
}

TEST_F(HttpConnectionManagerImplTest, DownstreamProtocolError) {
  InSequence s;
  setup(false, "");

  EXPECT_CALL(*codec_, dispatch(_)).WillOnce(Invoke([&](Buffer::Instance&) -> void {
    conn_manager_->newStream(response_encoder_);
    throw CodecProtocolException("protocol error");
  }));

  EXPECT_CALL(response_encoder_.stream_, removeCallbacks(_));
  EXPECT_CALL(filter_factory_, createFilterChain(_)).Times(0);

  // A protocol exception should result in reset of the streams followed by a remote or local close
  // depending on whether the downstream client closes the connection prior to the delayed close
  // timer firing.
  EXPECT_CALL(filter_callbacks_.connection_,
              close(Network::ConnectionCloseType::FlushWriteAndDelay));

  // Kick off the incoming data.
  Buffer::OwnedImpl fake_input("1234");
  conn_manager_->onData(fake_input, false);
}

TEST_F(HttpConnectionManagerImplTest, TestDownstreamProtocolErrorAccessLog) {
  std::shared_ptr<AccessLog::MockInstance> handler(new NiceMock<AccessLog::MockInstance>());
  access_logs_ = {handler};
  setup(false, "");

  EXPECT_CALL(*handler, log(_, _, _, _))
      .WillOnce(Invoke([](const HeaderMap*, const HeaderMap*, const HeaderMap*,
                          const StreamInfo::StreamInfo& stream_info) {
        EXPECT_FALSE(stream_info.responseCode());
        EXPECT_TRUE(stream_info.hasAnyResponseFlag());
        EXPECT_TRUE(stream_info.hasResponseFlag(StreamInfo::ResponseFlag::DownstreamProtocolError));
      }));

  RequestDecoder* decoder = nullptr;
  NiceMock<MockResponseEncoder> encoder;
  EXPECT_CALL(*codec_, dispatch(_)).WillRepeatedly(Invoke([&](Buffer::Instance&) -> void {
    decoder = &conn_manager_->newStream(encoder);
    throw CodecProtocolException("protocol error");
  }));

  Buffer::OwnedImpl fake_input("1234");
  conn_manager_->onData(fake_input, false);
}

TEST_F(HttpConnectionManagerImplTest, TestDownstreamProtocolErrorAfterHeadersAccessLog) {
  setup(false, "");

  std::shared_ptr<MockStreamDecoderFilter> filter(new NiceMock<MockStreamDecoderFilter>());
  std::shared_ptr<AccessLog::MockInstance> handler(new NiceMock<AccessLog::MockInstance>());

  EXPECT_CALL(filter_factory_, createFilterChain(_))
      .WillOnce(Invoke([&](FilterChainFactoryCallbacks& callbacks) -> void {
        callbacks.addStreamDecoderFilter(filter);
        callbacks.addAccessLogHandler(handler);
      }));

  EXPECT_CALL(*handler, log(_, _, _, _))
      .WillOnce(Invoke([](const HeaderMap*, const HeaderMap*, const HeaderMap*,
                          const StreamInfo::StreamInfo& stream_info) {
        EXPECT_FALSE(stream_info.responseCode());
        EXPECT_TRUE(stream_info.hasAnyResponseFlag());
        EXPECT_TRUE(stream_info.hasResponseFlag(StreamInfo::ResponseFlag::DownstreamProtocolError));
      }));

  RequestDecoder* decoder = nullptr;
  NiceMock<MockResponseEncoder> encoder;
  EXPECT_CALL(*codec_, dispatch(_)).WillRepeatedly(Invoke([&](Buffer::Instance&) -> void {
    decoder = &conn_manager_->newStream(encoder);

    RequestHeaderMapPtr headers{
        new TestRequestHeaderMapImpl{{":method", "GET"}, {":authority", "host"}, {":path", "/"}}};
    decoder->decodeHeaders(std::move(headers), true);

    throw CodecProtocolException("protocol error");
  }));

  Buffer::OwnedImpl fake_input("1234");
  conn_manager_->onData(fake_input, false);
}

// Verify that FrameFloodException causes connection to be closed abortively.
TEST_F(HttpConnectionManagerImplTest, FrameFloodError) {
  InSequence s;
  setup(false, "");

  EXPECT_CALL(*codec_, dispatch(_)).WillOnce(Invoke([&](Buffer::Instance&) -> void {
    conn_manager_->newStream(response_encoder_);
    throw FrameFloodException("too many outbound frames.");
  }));

  EXPECT_CALL(response_encoder_.stream_, removeCallbacks(_));
  EXPECT_CALL(filter_factory_, createFilterChain(_)).Times(0);

  // FrameFloodException should result in reset of the streams followed by abortive close.
  EXPECT_CALL(filter_callbacks_.connection_,
              close(Network::ConnectionCloseType::FlushWriteAndDelay));

  // Kick off the incoming data.
  Buffer::OwnedImpl fake_input("1234");
  EXPECT_LOG_NOT_CONTAINS("warning", "downstream HTTP flood",
                          conn_manager_->onData(fake_input, false));
  EXPECT_TRUE(filter_callbacks_.connection_.streamInfo().hasResponseFlag(
      StreamInfo::ResponseFlag::DownstreamProtocolError));
  EXPECT_EQ("codec error: too many outbound frames.",
            filter_callbacks_.connection_.streamInfo().responseCodeDetails().value());
}

TEST_F(HttpConnectionManagerImplTest, IdleTimeoutNoCodec) {
  // Not used in the test.
  delete codec_;

  idle_timeout_ = (std::chrono::milliseconds(10));
  Event::MockTimer* idle_timer = setUpTimer();
  EXPECT_CALL(*idle_timer, enableTimer(_, _));
  setup(false, "");

  EXPECT_CALL(filter_callbacks_.connection_, close(Network::ConnectionCloseType::FlushWrite));
  EXPECT_CALL(*idle_timer, disableTimer());
  idle_timer->invokeCallback();

  EXPECT_EQ(1U, stats_.named_.downstream_cx_idle_timeout_.value());
}

TEST_F(HttpConnectionManagerImplTest, IdleTimeout) {
  idle_timeout_ = (std::chrono::milliseconds(10));
  Event::MockTimer* idle_timer = setUpTimer();
  EXPECT_CALL(*idle_timer, enableTimer(_, _));
  setup(false, "");

  MockStreamDecoderFilter* filter = new NiceMock<MockStreamDecoderFilter>();
  EXPECT_CALL(filter_factory_, createFilterChain(_))
      .WillOnce(Invoke([&](FilterChainFactoryCallbacks& callbacks) -> void {
        callbacks.addStreamDecoderFilter(StreamDecoderFilterSharedPtr{filter});
      }));

  NiceMock<MockResponseEncoder> encoder;
  RequestDecoder* decoder = nullptr;
  EXPECT_CALL(*codec_, dispatch(_)).WillOnce(Invoke([&](Buffer::Instance&) -> void {
    decoder = &conn_manager_->newStream(encoder);
    RequestHeaderMapPtr headers{
        new TestRequestHeaderMapImpl{{":authority", "host"}, {":path", "/"}, {":method", "GET"}}};
    decoder->decodeHeaders(std::move(headers), false);

    Buffer::OwnedImpl fake_data("hello");
    decoder->decodeData(fake_data, true);
  }));

  EXPECT_CALL(*idle_timer, disableTimer());
  EXPECT_CALL(*filter, decodeHeaders(_, false))
      .WillOnce(Return(FilterHeadersStatus::StopIteration));
  EXPECT_CALL(*filter, decodeData(_, true))
      .WillOnce(Return(FilterDataStatus::StopIterationNoBuffer));

  // Kick off the incoming data.
  Buffer::OwnedImpl fake_input("1234");
  conn_manager_->onData(fake_input, false);

  EXPECT_CALL(*idle_timer, enableTimer(_, _));
  ResponseHeaderMapPtr response_headers{new TestResponseHeaderMapImpl{{":status", "200"}}};
  filter->callbacks_->encodeHeaders(std::move(response_headers), true);

  Event::MockTimer* drain_timer = setUpTimer();
  EXPECT_CALL(*drain_timer, enableTimer(_, _));
  idle_timer->invokeCallback();

  EXPECT_CALL(*codec_, goAway());
  EXPECT_CALL(filter_callbacks_.connection_,
              close(Network::ConnectionCloseType::FlushWriteAndDelay));
  EXPECT_CALL(*idle_timer, disableTimer());
  EXPECT_CALL(*drain_timer, disableTimer());
  drain_timer->invokeCallback();

  EXPECT_EQ(1U, stats_.named_.downstream_cx_idle_timeout_.value());
}

TEST_F(HttpConnectionManagerImplTest, ConnectionDurationNoCodec) {
  // Not used in the test.
  delete codec_;

  max_connection_duration_ = (std::chrono::milliseconds(10));
  Event::MockTimer* connection_duration_timer = setUpTimer();
  EXPECT_CALL(*connection_duration_timer, enableTimer(_, _));
  setup(false, "");

  EXPECT_CALL(filter_callbacks_.connection_, close(Network::ConnectionCloseType::FlushWrite));
  EXPECT_CALL(*connection_duration_timer, disableTimer());

  connection_duration_timer->invokeCallback();

  EXPECT_EQ(1U, stats_.named_.downstream_cx_max_duration_reached_.value());
}

TEST_F(HttpConnectionManagerImplTest, ConnectionDuration) {
  max_connection_duration_ = (std::chrono::milliseconds(10));
  Event::MockTimer* connection_duration_timer = setUpTimer();
  EXPECT_CALL(*connection_duration_timer, enableTimer(_, _));
  setup(false, "");

  MockStreamDecoderFilter* filter = new NiceMock<MockStreamDecoderFilter>();
  EXPECT_CALL(filter_factory_, createFilterChain(_))
      .WillOnce(Invoke([&](FilterChainFactoryCallbacks& callbacks) -> void {
        callbacks.addStreamDecoderFilter(StreamDecoderFilterSharedPtr{filter});
      }));

  NiceMock<MockResponseEncoder> encoder;
  RequestDecoder* decoder = nullptr;
  EXPECT_CALL(*codec_, dispatch(_)).WillOnce(Invoke([&](Buffer::Instance&) -> void {
    decoder = &conn_manager_->newStream(encoder);
    RequestHeaderMapPtr headers{
        new TestRequestHeaderMapImpl{{":authority", "host"}, {":path", "/"}, {":method", "GET"}}};
    decoder->decodeHeaders(std::move(headers), false);

    Buffer::OwnedImpl fake_data("hello");
    decoder->decodeData(fake_data, true);
  }));

  EXPECT_CALL(*filter, decodeHeaders(_, false))
      .WillOnce(Return(FilterHeadersStatus::StopIteration));
  EXPECT_CALL(*filter, decodeData(_, true))
      .WillOnce(Return(FilterDataStatus::StopIterationNoBuffer));

  // Kick off the incoming data.
  Buffer::OwnedImpl fake_input("1234");
  conn_manager_->onData(fake_input, false);

  ResponseHeaderMapPtr response_headers{new TestResponseHeaderMapImpl{{":status", "200"}}};
  filter->callbacks_->encodeHeaders(std::move(response_headers), true);

  Event::MockTimer* drain_timer = setUpTimer();
  EXPECT_CALL(*drain_timer, enableTimer(_, _));
  connection_duration_timer->invokeCallback();

  EXPECT_CALL(*codec_, goAway());
  EXPECT_CALL(filter_callbacks_.connection_,
              close(Network::ConnectionCloseType::FlushWriteAndDelay));
  EXPECT_CALL(*connection_duration_timer, disableTimer());
  EXPECT_CALL(*drain_timer, disableTimer());
  drain_timer->invokeCallback();

  EXPECT_EQ(1U, stats_.named_.downstream_cx_max_duration_reached_.value());
}

TEST_F(HttpConnectionManagerImplTest, IntermediateBufferingEarlyResponse) {
  InSequence s;
  setup(false, "");

  EXPECT_CALL(*codec_, dispatch(_)).WillOnce(Invoke([&](Buffer::Instance&) -> void {
    RequestDecoder* decoder = &conn_manager_->newStream(response_encoder_);
    RequestHeaderMapPtr headers{
        new TestRequestHeaderMapImpl{{":authority", "host"}, {":path", "/"}, {":method", "GET"}}};
    decoder->decodeHeaders(std::move(headers), false);

    Buffer::OwnedImpl fake_data("hello");
    decoder->decodeData(fake_data, true);
  }));

  setupFilterChain(2, 0);

  EXPECT_CALL(*decoder_filters_[0], decodeHeaders(_, false))
      .WillOnce(Return(FilterHeadersStatus::StopIteration));
  EXPECT_CALL(*decoder_filters_[0], decodeData(_, true))
      .WillOnce(Return(FilterDataStatus::StopIterationAndBuffer));
  EXPECT_CALL(*decoder_filters_[0], decodeComplete());

  // Kick off the incoming data.
  Buffer::OwnedImpl fake_input("1234");
  conn_manager_->onData(fake_input, false);

  // Mimic a decoder filter that trapped data and now sends on the headers.
  EXPECT_CALL(*decoder_filters_[1], decodeHeaders(_, false))
      .WillOnce(Invoke([&](RequestHeaderMap&, bool) -> FilterHeadersStatus {
        // Now filter 2 will send a complete response.
        ResponseHeaderMapPtr response_headers{new TestResponseHeaderMapImpl{{":status", "200"}}};
        decoder_filters_[1]->callbacks_->encodeHeaders(std::move(response_headers), true);
        return FilterHeadersStatus::StopIteration;
      }));

  EXPECT_CALL(response_encoder_, encodeHeaders(_, true));
  expectOnDestroy();

  // Response is already complete so we drop buffered body data when we continue.
  EXPECT_CALL(*decoder_filters_[1], decodeData(_, _)).Times(0);
  decoder_filters_[0]->callbacks_->continueDecoding();
}

TEST_F(HttpConnectionManagerImplTest, DoubleBuffering) {
  InSequence s;
  setup(false, "");

  // The data will get moved so we need to have a copy to compare against.
  Buffer::OwnedImpl fake_data("hello");
  Buffer::OwnedImpl fake_data_copy("hello");
  EXPECT_CALL(*codec_, dispatch(_)).WillOnce(Invoke([&](Buffer::Instance&) -> void {
    RequestDecoder* decoder = &conn_manager_->newStream(response_encoder_);
    RequestHeaderMapPtr headers{
        new TestRequestHeaderMapImpl{{":authority", "host"}, {":path", "/"}, {":method", "GET"}}};
    decoder->decodeHeaders(std::move(headers), false);
    decoder->decodeData(fake_data, true);
  }));

  setupFilterChain(3, 0);

  EXPECT_CALL(*decoder_filters_[0], decodeHeaders(_, false))
      .WillOnce(Return(FilterHeadersStatus::StopIteration));
  EXPECT_CALL(*decoder_filters_[0], decodeData(_, true))
      .WillOnce(Return(FilterDataStatus::StopIterationAndBuffer));
  EXPECT_CALL(*decoder_filters_[0], decodeComplete());

  // Kick off the incoming data.
  Buffer::OwnedImpl fake_input("1234");
  conn_manager_->onData(fake_input, false);

  // Continue iteration and stop and buffer on the 2nd filter.
  EXPECT_CALL(*decoder_filters_[1], decodeHeaders(_, false))
      .WillOnce(Return(FilterHeadersStatus::StopIteration));
  EXPECT_CALL(*decoder_filters_[1], decodeData(_, true))
      .WillOnce(Return(FilterDataStatus::StopIterationAndBuffer));
  EXPECT_CALL(*decoder_filters_[1], decodeComplete());
  decoder_filters_[0]->callbacks_->continueDecoding();

  // Continue iteration. We expect the 3rd filter to not receive double data but for the buffered
  // data to have been kept inline as it moves through.
  EXPECT_CALL(*decoder_filters_[2], decodeHeaders(_, false))
      .WillOnce(Return(FilterHeadersStatus::StopIteration));
  EXPECT_CALL(*decoder_filters_[2], decodeData(BufferEqual(&fake_data_copy), true))
      .WillOnce(Return(FilterDataStatus::StopIterationNoBuffer));
  EXPECT_CALL(*decoder_filters_[2], decodeComplete());
  decoder_filters_[1]->callbacks_->continueDecoding();
}

TEST_F(HttpConnectionManagerImplTest, ZeroByteDataFiltering) {
  InSequence s;
  setup(false, "");

  RequestDecoder* decoder = nullptr;
  EXPECT_CALL(*codec_, dispatch(_)).WillOnce(Invoke([&](Buffer::Instance&) -> void {
    decoder = &conn_manager_->newStream(response_encoder_);
    RequestHeaderMapPtr headers{
        new TestRequestHeaderMapImpl{{":authority", "host"}, {":path", "/"}, {":method", "GET"}}};
    decoder->decodeHeaders(std::move(headers), false);
  }));

  setupFilterChain(2, 0);

  EXPECT_CALL(*decoder_filters_[0], decodeHeaders(_, false))
      .WillOnce(Return(FilterHeadersStatus::StopIteration));

  // Kick off the incoming data.
  Buffer::OwnedImpl fake_input("1234");
  conn_manager_->onData(fake_input, false);

  // Continue headers only of filter 1.
  EXPECT_CALL(*decoder_filters_[1], decodeHeaders(_, false))
      .WillOnce(Return(FilterHeadersStatus::StopIteration));
  decoder_filters_[0]->callbacks_->continueDecoding();

  // Stop zero byte data.
  EXPECT_CALL(*decoder_filters_[0], decodeData(_, true))
      .WillOnce(Return(FilterDataStatus::StopIterationAndBuffer));
  EXPECT_CALL(*decoder_filters_[0], decodeComplete());
  Buffer::OwnedImpl zero;
  decoder->decodeData(zero, true);

  // Continue.
  EXPECT_CALL(*decoder_filters_[1], decodeData(_, true))
      .WillOnce(Return(FilterDataStatus::StopIterationNoBuffer));
  EXPECT_CALL(*decoder_filters_[1], decodeComplete());
  decoder_filters_[0]->callbacks_->continueDecoding();
}

TEST_F(HttpConnectionManagerImplTest, FilterAddTrailersInTrailersCallback) {
  InSequence s;
  setup(false, "");

  EXPECT_CALL(*codec_, dispatch(_)).WillOnce(Invoke([&](Buffer::Instance&) -> void {
    RequestDecoder* decoder = &conn_manager_->newStream(response_encoder_);
    RequestHeaderMapPtr headers{
        new TestRequestHeaderMapImpl{{":authority", "host"}, {":path", "/"}, {":method", "GET"}}};
    decoder->decodeHeaders(std::move(headers), false);

    Buffer::OwnedImpl fake_data("hello");
    decoder->decodeData(fake_data, false);

    RequestTrailerMapPtr trailers{new TestRequestTrailerMapImpl{{"bazzz", "bar"}}};
    decoder->decodeTrailers(std::move(trailers));
  }));

  setupFilterChain(2, 2);

  Http::LowerCaseString trailer_key("foo");
  std::string trailers_data("trailers");
  EXPECT_CALL(*decoder_filters_[0], decodeHeaders(_, false))
      .WillOnce(Return(FilterHeadersStatus::StopIteration));
  EXPECT_CALL(*decoder_filters_[0], decodeData(_, false))
      .WillOnce(Return(FilterDataStatus::StopIterationAndBuffer));
  EXPECT_CALL(*decoder_filters_[0], decodeTrailers(_))
      .WillOnce(Return(FilterTrailersStatus::Continue));
  EXPECT_CALL(*decoder_filters_[0], decodeComplete());
  EXPECT_CALL(*decoder_filters_[1], decodeHeaders(_, false))
      .WillOnce(Return(FilterHeadersStatus::StopIteration));
  EXPECT_CALL(*decoder_filters_[1], decodeData(_, false))
      .WillOnce(Return(FilterDataStatus::StopIterationAndBuffer));
  EXPECT_CALL(*decoder_filters_[1], decodeTrailers(_))
      .WillOnce(Invoke([&](Http::HeaderMap& trailers) -> FilterTrailersStatus {
        Http::LowerCaseString key("foo");
        EXPECT_EQ(trailers.get(key), nullptr);
        return FilterTrailersStatus::Continue;
      }));
  EXPECT_CALL(*decoder_filters_[1], decodeComplete());

  // Kick off the incoming data.
  Buffer::OwnedImpl fake_input("1234");
  conn_manager_->onData(fake_input, false);

  // set up encodeHeaders expectations
  EXPECT_CALL(*encoder_filters_[1], encodeHeaders(_, false))
      .WillOnce(Return(FilterHeadersStatus::Continue));
  EXPECT_CALL(*encoder_filters_[0], encodeHeaders(_, false))
      .WillOnce(Return(FilterHeadersStatus::Continue));
  EXPECT_CALL(response_encoder_, encodeHeaders(_, false));

  // invoke encodeHeaders
  decoder_filters_[0]->callbacks_->encodeHeaders(
      ResponseHeaderMapPtr{new TestResponseHeaderMapImpl{{":status", "200"}}}, false);

  // set up encodeData expectations
  EXPECT_CALL(*encoder_filters_[1], encodeData(_, false))
      .WillOnce(Return(FilterDataStatus::Continue));
  EXPECT_CALL(*encoder_filters_[0], encodeData(_, false))
      .WillOnce(Return(FilterDataStatus::Continue));
  EXPECT_CALL(response_encoder_, encodeData(_, false));

  // invoke encodeData
  Buffer::OwnedImpl response_body("response");
  decoder_filters_[0]->callbacks_->encodeData(response_body, false);
  // set up encodeTrailer expectations
  EXPECT_CALL(*encoder_filters_[1], encodeTrailers(_))
      .WillOnce(Return(FilterTrailersStatus::Continue));
  EXPECT_CALL(*encoder_filters_[1], encodeComplete());

  EXPECT_CALL(*encoder_filters_[0], encodeTrailers(_))
      .WillOnce(Invoke([&](Http::HeaderMap& trailers) -> FilterTrailersStatus {
        // assert that the trailers set in the previous filter was ignored
        Http::LowerCaseString key("foo");
        EXPECT_EQ(trailers.get(key), nullptr);
        return FilterTrailersStatus::Continue;
      }));
  EXPECT_CALL(*encoder_filters_[0], encodeComplete());
  EXPECT_CALL(response_encoder_, encodeTrailers(_));
  expectOnDestroy();

  // invoke encodeTrailers
  decoder_filters_[0]->callbacks_->encodeTrailers(
      ResponseTrailerMapPtr{new TestResponseTrailerMapImpl{{"some", "trailer"}}});
}

TEST_F(HttpConnectionManagerImplTest, FilterAddTrailersInDataCallbackNoTrailers) {
  InSequence s;
  setup(false, "");

  EXPECT_CALL(*codec_, dispatch(_)).WillOnce(Invoke([&](Buffer::Instance&) -> void {
    RequestDecoder* decoder = &conn_manager_->newStream(response_encoder_);
    RequestHeaderMapPtr headers{
        new TestRequestHeaderMapImpl{{":authority", "host"}, {":path", "/"}, {":method", "GET"}}};
    decoder->decodeHeaders(std::move(headers), false);

    Buffer::OwnedImpl fake_data("hello");
    decoder->decodeData(fake_data, true);
  }));

  setupFilterChain(2, 2);

  std::string trailers_data("trailers");
  Http::LowerCaseString trailer_key("foo");
  EXPECT_CALL(*decoder_filters_[0], decodeHeaders(_, false))
      .WillOnce(Return(FilterHeadersStatus::Continue));
  EXPECT_CALL(*decoder_filters_[1], decodeHeaders(_, false))
      .WillOnce(Return(FilterHeadersStatus::Continue));
  EXPECT_CALL(*decoder_filters_[0], decodeData(_, true))
      .WillOnce(InvokeWithoutArgs([&]() -> FilterDataStatus {
        decoder_filters_[0]->callbacks_->addDecodedTrailers().addCopy(trailer_key, trailers_data);
        return FilterDataStatus::Continue;
      }));
  EXPECT_CALL(*decoder_filters_[0], decodeComplete());

  // ensure that the second decodeData call sees end_stream = false
  EXPECT_CALL(*decoder_filters_[1], decodeData(_, false))
      .WillOnce(Return(FilterDataStatus::Continue));

  // since we added trailers, we should see decodeTrailers
  EXPECT_CALL(*decoder_filters_[1], decodeTrailers(_)).WillOnce(Invoke([&](HeaderMap& trailers) {
    // ensure that we see the trailers set in decodeData
    Http::LowerCaseString key("foo");
    auto t = trailers.get(key);
    ASSERT(t);
    EXPECT_EQ(t->value(), trailers_data.c_str());
    return FilterTrailersStatus::Continue;
  }));
  EXPECT_CALL(*decoder_filters_[1], decodeComplete());

  // Kick off the incoming data.
  Buffer::OwnedImpl fake_input("1234");
  conn_manager_->onData(fake_input, false);

  // set up encodeHeaders expectations
  EXPECT_CALL(*encoder_filters_[1], encodeHeaders(_, false))
      .WillOnce(Return(FilterHeadersStatus::Continue));
  EXPECT_CALL(*encoder_filters_[0], encodeHeaders(_, false))
      .WillOnce(Return(FilterHeadersStatus::Continue));
  EXPECT_CALL(response_encoder_, encodeHeaders(_, false));

  // invoke encodeHeaders
  decoder_filters_[0]->callbacks_->encodeHeaders(
      ResponseHeaderMapPtr{new TestResponseHeaderMapImpl{{":status", "200"}}}, false);

  // set up encodeData expectations
  EXPECT_CALL(*encoder_filters_[1], encodeData(_, true))
      .WillOnce(InvokeWithoutArgs([&]() -> FilterDataStatus {
        encoder_filters_[1]->callbacks_->addEncodedTrailers().addCopy(trailer_key, trailers_data);
        return FilterDataStatus::Continue;
      }));
  EXPECT_CALL(*encoder_filters_[1], encodeComplete());
  // ensure encodeData calls after setting header sees end_stream = false
  EXPECT_CALL(*encoder_filters_[0], encodeData(_, false))
      .WillOnce(Return(FilterDataStatus::Continue));

  EXPECT_CALL(response_encoder_, encodeData(_, false));

  // since we added trailers, we should see encodeTrailer callbacks
  EXPECT_CALL(*encoder_filters_[0], encodeTrailers(_)).WillOnce(Invoke([&](HeaderMap& trailers) {
    // ensure that we see the trailers set in decodeData
    Http::LowerCaseString key("foo");
    auto t = trailers.get(key);
    EXPECT_EQ(t->value(), trailers_data.c_str());
    return FilterTrailersStatus::Continue;
  }));
  EXPECT_CALL(*encoder_filters_[0], encodeComplete());

  // Ensure that we call encodeTrailers
  EXPECT_CALL(response_encoder_, encodeTrailers(_));

  expectOnDestroy();
  // invoke encodeData
  Buffer::OwnedImpl response_body("response");
  decoder_filters_[0]->callbacks_->encodeData(response_body, true);
}

TEST_F(HttpConnectionManagerImplTest, FilterAddBodyInTrailersCallback) {
  InSequence s;
  setup(false, "");

  EXPECT_CALL(*codec_, dispatch(_)).WillOnce(Invoke([&](Buffer::Instance&) -> void {
    RequestDecoder* decoder = &conn_manager_->newStream(response_encoder_);
    RequestHeaderMapPtr headers{
        new TestRequestHeaderMapImpl{{":authority", "host"}, {":path", "/"}, {":method", "GET"}}};
    decoder->decodeHeaders(std::move(headers), false);

    Buffer::OwnedImpl fake_data("hello");
    decoder->decodeData(fake_data, false);

    RequestTrailerMapPtr trailers{new TestRequestTrailerMapImpl{{"foo", "bar"}}};
    decoder->decodeTrailers(std::move(trailers));
  }));

  setupFilterChain(2, 2);

  EXPECT_CALL(*decoder_filters_[0], decodeHeaders(_, false))
      .WillOnce(Return(FilterHeadersStatus::Continue));
  EXPECT_CALL(*decoder_filters_[1], decodeHeaders(_, false))
      .WillOnce(Return(FilterHeadersStatus::StopIteration));
  EXPECT_CALL(*decoder_filters_[0], decodeData(_, false))
      .WillOnce(Return(FilterDataStatus::Continue));
  EXPECT_CALL(*decoder_filters_[1], decodeData(_, false))
      .WillOnce(Return(FilterDataStatus::StopIterationAndBuffer));
  Buffer::OwnedImpl trailers_data("hello");
  EXPECT_CALL(*decoder_filters_[0], decodeTrailers(_))
      .WillOnce(InvokeWithoutArgs([&]() -> FilterTrailersStatus {
        decoder_filters_[0]->callbacks_->addDecodedData(trailers_data, true);
        return FilterTrailersStatus::Continue;
      }));
  EXPECT_CALL(*decoder_filters_[1], decodeData(Ref(trailers_data), false))
      .WillOnce(Return(FilterDataStatus::StopIterationAndBuffer));
  EXPECT_CALL(*decoder_filters_[0], decodeComplete());
  EXPECT_CALL(*decoder_filters_[1], decodeTrailers(_))
      .WillOnce(Return(FilterTrailersStatus::StopIteration));
  EXPECT_CALL(*decoder_filters_[1], decodeComplete());

  // Kick off the incoming data.
  Buffer::OwnedImpl fake_input("1234");
  conn_manager_->onData(fake_input, false);

  EXPECT_CALL(*encoder_filters_[1], encodeHeaders(_, false))
      .WillOnce(Return(FilterHeadersStatus::Continue));
  EXPECT_CALL(*encoder_filters_[0], encodeHeaders(_, false))
      .WillOnce(Return(FilterHeadersStatus::Continue));
  EXPECT_CALL(response_encoder_, encodeHeaders(_, false));

  decoder_filters_[1]->callbacks_->encodeHeaders(
      ResponseHeaderMapPtr{new TestResponseHeaderMapImpl{{":status", "200"}}}, false);

  EXPECT_CALL(*encoder_filters_[1], encodeData(_, false))
      .WillOnce(Return(FilterDataStatus::Continue));
  EXPECT_CALL(*encoder_filters_[0], encodeData(_, false))
      .WillOnce(Return(FilterDataStatus::Continue));
  EXPECT_CALL(response_encoder_, encodeData(_, false));

  Buffer::OwnedImpl response_body("response");
  decoder_filters_[1]->callbacks_->encodeData(response_body, false);
  EXPECT_CALL(*encoder_filters_[1], encodeTrailers(_))
      .WillOnce(InvokeWithoutArgs([&]() -> FilterTrailersStatus {
        encoder_filters_[1]->callbacks_->addEncodedData(trailers_data, true);
        return FilterTrailersStatus::Continue;
      }));
  EXPECT_CALL(*encoder_filters_[0], encodeData(Ref(trailers_data), false))
      .WillOnce(Return(FilterDataStatus::Continue));
  EXPECT_CALL(response_encoder_, encodeData(_, false));
  EXPECT_CALL(*encoder_filters_[1], encodeComplete());
  EXPECT_CALL(*encoder_filters_[0], encodeTrailers(_))
      .WillOnce(Return(FilterTrailersStatus::Continue));
  EXPECT_CALL(*encoder_filters_[0], encodeComplete());
  EXPECT_CALL(response_encoder_, encodeTrailers(_));
  expectOnDestroy();

  decoder_filters_[1]->callbacks_->encodeTrailers(
      ResponseTrailerMapPtr{new TestResponseTrailerMapImpl{{"some", "trailer"}}});
}

// Don't send data frames, only headers and trailers.
TEST_F(HttpConnectionManagerImplTest, FilterAddBodyInTrailersCallback_NoDataFrames) {
  InSequence s;
  setup(false, "");

  EXPECT_CALL(*codec_, dispatch(_)).WillOnce(Invoke([&](Buffer::Instance&) -> void {
    RequestDecoder* decoder = &conn_manager_->newStream(response_encoder_);
    RequestHeaderMapPtr headers{
        new TestRequestHeaderMapImpl{{":authority", "host"}, {":path", "/"}, {":method", "GET"}}};
    decoder->decodeHeaders(std::move(headers), false);

    RequestTrailerMapPtr trailers{new TestRequestTrailerMapImpl{{"foo", "bar"}}};
    decoder->decodeTrailers(std::move(trailers));
  }));

  setupFilterChain(2, 1);

  EXPECT_CALL(*decoder_filters_[0], decodeHeaders(_, false))
      .WillOnce(Return(FilterHeadersStatus::StopIteration));

  Buffer::OwnedImpl trailers_data("hello");
  EXPECT_CALL(*decoder_filters_[0], decodeTrailers(_))
      .WillOnce(InvokeWithoutArgs([&]() -> FilterTrailersStatus {
        decoder_filters_[0]->callbacks_->addDecodedData(trailers_data, false);
        return FilterTrailersStatus::Continue;
      }));
  EXPECT_CALL(*decoder_filters_[0], decodeComplete());
  EXPECT_CALL(*decoder_filters_[1], decodeHeaders(_, false))
      .WillOnce(Return(FilterHeadersStatus::StopIteration));
  EXPECT_CALL(*decoder_filters_[1], decodeData(_, false))
      .WillOnce(Return(FilterDataStatus::StopIterationAndBuffer));
  EXPECT_CALL(*decoder_filters_[1], decodeTrailers(_))
      .WillOnce(Return(FilterTrailersStatus::StopIteration));
  EXPECT_CALL(*decoder_filters_[1], decodeComplete());

  // Kick off the incoming data.
  Buffer::OwnedImpl fake_input("1234");
  conn_manager_->onData(fake_input, false);

  EXPECT_CALL(*encoder_filters_[0], encodeHeaders(_, false))
      .WillOnce(Return(FilterHeadersStatus::StopIteration));
  decoder_filters_[0]->callbacks_->encodeHeaders(
      ResponseHeaderMapPtr{new TestResponseHeaderMapImpl{{":status", "200"}}}, false);

  EXPECT_CALL(*encoder_filters_[0], encodeTrailers(_))
      .WillOnce(InvokeWithoutArgs([&]() -> FilterTrailersStatus {
        encoder_filters_[0]->callbacks_->addEncodedData(trailers_data, false);
        return FilterTrailersStatus::Continue;
      }));
  EXPECT_CALL(*encoder_filters_[0], encodeComplete());
  EXPECT_CALL(response_encoder_, encodeHeaders(_, false));
  EXPECT_CALL(response_encoder_, encodeData(_, false));
  EXPECT_CALL(response_encoder_, encodeTrailers(_));
  expectOnDestroy();

  decoder_filters_[0]->callbacks_->encodeTrailers(
      ResponseTrailerMapPtr{new TestResponseTrailerMapImpl{{"some", "trailer"}}});
}

// Don't send data frames, only headers and trailers.
TEST_F(HttpConnectionManagerImplTest, FilterAddBodyInTrailersCallback_ContinueAfterCallback) {
  InSequence s;
  setup(false, "");

  EXPECT_CALL(*codec_, dispatch(_)).WillOnce(Invoke([&](Buffer::Instance&) -> void {
    RequestDecoder* decoder = &conn_manager_->newStream(response_encoder_);
    RequestHeaderMapPtr headers{
        new TestRequestHeaderMapImpl{{":authority", "host"}, {":path", "/"}, {":method", "GET"}}};
    decoder->decodeHeaders(std::move(headers), false);

    RequestTrailerMapPtr trailers{new TestRequestTrailerMapImpl{{"foo", "bar"}}};
    decoder->decodeTrailers(std::move(trailers));
  }));

  setupFilterChain(2, 1);

  EXPECT_CALL(*decoder_filters_[0], decodeHeaders(_, false))
      .WillOnce(Return(FilterHeadersStatus::StopIteration));

  Buffer::OwnedImpl trailers_data("hello");
  EXPECT_CALL(*decoder_filters_[0], decodeTrailers(_))
      .WillOnce(InvokeWithoutArgs([&]() -> FilterTrailersStatus {
        decoder_filters_[0]->callbacks_->addDecodedData(trailers_data, false);
        return FilterTrailersStatus::StopIteration;
      }));
  EXPECT_CALL(*decoder_filters_[0], decodeComplete());

  // Kick off the incoming data.
  Buffer::OwnedImpl fake_input("1234");
  conn_manager_->onData(fake_input, false);

  EXPECT_CALL(*decoder_filters_[1], decodeHeaders(_, false))
      .WillOnce(Return(FilterHeadersStatus::StopIteration));
  EXPECT_CALL(*decoder_filters_[1], decodeData(_, false))
      .WillOnce(Return(FilterDataStatus::StopIterationAndBuffer));
  EXPECT_CALL(*decoder_filters_[1], decodeTrailers(_))
      .WillOnce(Return(FilterTrailersStatus::StopIteration));
  EXPECT_CALL(*decoder_filters_[1], decodeComplete());

  decoder_filters_[0]->callbacks_->continueDecoding();

  EXPECT_CALL(*encoder_filters_[0], encodeHeaders(_, false))
      .WillOnce(Return(FilterHeadersStatus::StopIteration));
  decoder_filters_[0]->callbacks_->encodeHeaders(
      ResponseHeaderMapPtr{new TestResponseHeaderMapImpl{{":status", "200"}}}, false);

  EXPECT_CALL(*encoder_filters_[0], encodeTrailers(_))
      .WillOnce(InvokeWithoutArgs([&]() -> FilterTrailersStatus {
        encoder_filters_[0]->callbacks_->addEncodedData(trailers_data, false);
        return FilterTrailersStatus::StopIteration;
      }));
  EXPECT_CALL(*encoder_filters_[0], encodeComplete());

  decoder_filters_[0]->callbacks_->encodeTrailers(
      ResponseTrailerMapPtr{new TestResponseTrailerMapImpl{{"some", "trailer"}}});

  EXPECT_CALL(response_encoder_, encodeHeaders(_, false));
  EXPECT_CALL(response_encoder_, encodeData(_, false));
  EXPECT_CALL(response_encoder_, encodeTrailers(_));
  expectOnDestroy();

  encoder_filters_[0]->callbacks_->continueEncoding();
}

// Add*Data during the *Data callbacks.
TEST_F(HttpConnectionManagerImplTest, FilterAddBodyDuringDecodeData) {
  InSequence s;
  setup(false, "");

  EXPECT_CALL(*codec_, dispatch(_)).WillOnce(Invoke([&](Buffer::Instance&) -> void {
    RequestDecoder* decoder = &conn_manager_->newStream(response_encoder_);
    RequestHeaderMapPtr headers{
        new TestRequestHeaderMapImpl{{":authority", "host"}, {":path", "/"}, {":method", "GET"}}};
    decoder->decodeHeaders(std::move(headers), false);

    Buffer::OwnedImpl data1("hello");
    decoder->decodeData(data1, false);

    Buffer::OwnedImpl data2("world");
    decoder->decodeData(data2, true);
  }));

  setupFilterChain(2, 2);

  EXPECT_CALL(*decoder_filters_[0], decodeHeaders(_, false))
      .WillOnce(Return(FilterHeadersStatus::StopIteration));
  EXPECT_CALL(*decoder_filters_[0], decodeData(_, false))
      .WillOnce(Return(FilterDataStatus::StopIterationAndBuffer));
  EXPECT_CALL(*decoder_filters_[0], decodeData(_, true))
      .WillOnce(Invoke([&](Buffer::Instance& data, bool) -> FilterDataStatus {
        decoder_filters_[0]->callbacks_->addDecodedData(data, true);
        EXPECT_EQ(decoder_filters_[0]->callbacks_->decodingBuffer()->toString(), "helloworld");
        return FilterDataStatus::Continue;
      }));
  EXPECT_CALL(*decoder_filters_[0], decodeComplete());
  EXPECT_CALL(*decoder_filters_[1], decodeHeaders(_, false))
      .WillOnce(Return(FilterHeadersStatus::Continue));
  EXPECT_CALL(*decoder_filters_[1], decodeData(_, true))
      .WillOnce(Return(FilterDataStatus::Continue));
  EXPECT_CALL(*decoder_filters_[1], decodeComplete());

  // Kick off the incoming data.
  Buffer::OwnedImpl fake_input("1234");
  conn_manager_->onData(fake_input, false);

  EXPECT_CALL(*encoder_filters_[1], encodeHeaders(_, false))
      .WillOnce(Return(FilterHeadersStatus::StopIteration));
  EXPECT_CALL(*encoder_filters_[1], encodeData(_, false))
      .WillOnce(Return(FilterDataStatus::StopIterationAndBuffer));
  EXPECT_CALL(*encoder_filters_[1], encodeData(_, true))
      .WillOnce(Invoke([&](Buffer::Instance& data, bool) -> FilterDataStatus {
        encoder_filters_[1]->callbacks_->addEncodedData(data, true);
        EXPECT_EQ(encoder_filters_[1]->callbacks_->encodingBuffer()->toString(), "goodbye");
        return FilterDataStatus::Continue;
      }));
  EXPECT_CALL(*encoder_filters_[1], encodeComplete());
  EXPECT_CALL(*encoder_filters_[0], encodeHeaders(_, false))
      .WillOnce(Return(FilterHeadersStatus::Continue));
  EXPECT_CALL(response_encoder_, encodeHeaders(_, false));
  EXPECT_CALL(*encoder_filters_[0], encodeData(_, true))
      .WillOnce(Return(FilterDataStatus::Continue));
  EXPECT_CALL(*encoder_filters_[0], encodeComplete());
  EXPECT_CALL(response_encoder_, encodeData(_, true));
  expectOnDestroy();

  decoder_filters_[1]->callbacks_->encodeHeaders(
      ResponseHeaderMapPtr{new TestResponseHeaderMapImpl{{":status", "200"}}}, false);
  Buffer::OwnedImpl data1("good");
  decoder_filters_[1]->callbacks_->encodeData(data1, false);
  Buffer::OwnedImpl data2("bye");
  decoder_filters_[1]->callbacks_->encodeData(data2, true);
}

TEST_F(HttpConnectionManagerImplTest, FilterAddBodyInline) {
  InSequence s;
  setup(false, "");

  EXPECT_CALL(*codec_, dispatch(_)).WillOnce(Invoke([&](Buffer::Instance&) -> void {
    RequestDecoder* decoder = &conn_manager_->newStream(response_encoder_);
    RequestHeaderMapPtr headers{
        new TestRequestHeaderMapImpl{{":authority", "host"}, {":path", "/"}, {":method", "GET"}}};
    decoder->decodeHeaders(std::move(headers), true);
  }));

  setupFilterChain(2, 2);

  EXPECT_CALL(*decoder_filters_[0], decodeHeaders(_, true))
      .WillOnce(InvokeWithoutArgs([&]() -> FilterHeadersStatus {
        Buffer::OwnedImpl data("hello");
        decoder_filters_[0]->callbacks_->addDecodedData(data, true);
        return FilterHeadersStatus::Continue;
      }));
  EXPECT_CALL(*decoder_filters_[0], decodeComplete());
  EXPECT_CALL(*decoder_filters_[1], decodeHeaders(_, false))
      .WillOnce(Return(FilterHeadersStatus::StopIteration));
  EXPECT_CALL(*decoder_filters_[1], decodeData(_, true))
      .WillOnce(Return(FilterDataStatus::StopIterationAndBuffer));
  EXPECT_CALL(*decoder_filters_[1], decodeComplete());

  // Kick off the incoming data.
  Buffer::OwnedImpl fake_input("1234");
  conn_manager_->onData(fake_input, false);

  EXPECT_CALL(*encoder_filters_[1], encodeHeaders(_, true))
      .WillOnce(InvokeWithoutArgs([&]() -> FilterHeadersStatus {
        Buffer::OwnedImpl data("hello");
        encoder_filters_[1]->callbacks_->addEncodedData(data, true);
        EXPECT_EQ(5UL, encoder_filters_[0]->callbacks_->encodingBuffer()->length());
        return FilterHeadersStatus::Continue;
      }));
  EXPECT_CALL(*encoder_filters_[1], encodeComplete());
  EXPECT_CALL(*encoder_filters_[0], encodeHeaders(_, false))
      .WillOnce(Return(FilterHeadersStatus::Continue));
  EXPECT_CALL(response_encoder_, encodeHeaders(_, false));
  EXPECT_CALL(*encoder_filters_[0], encodeData(_, true))
      .WillOnce(Return(FilterDataStatus::Continue));
  EXPECT_CALL(*encoder_filters_[0], encodeComplete());
  EXPECT_CALL(response_encoder_, encodeData(_, true));
  expectOnDestroy();

  decoder_filters_[1]->callbacks_->encodeHeaders(
      ResponseHeaderMapPtr{new TestResponseHeaderMapImpl{{":status", "200"}}}, true);
}

TEST_F(HttpConnectionManagerImplTest, FilterClearRouteCache) {
  setup(false, "");

  EXPECT_CALL(*codec_, dispatch(_)).WillOnce(Invoke([&](Buffer::Instance&) -> void {
    RequestDecoder* decoder = &conn_manager_->newStream(response_encoder_);
    RequestHeaderMapPtr headers{
        new TestRequestHeaderMapImpl{{":authority", "host"}, {":path", "/"}, {":method", "GET"}}};
    decoder->decodeHeaders(std::move(headers), true);
  }));

  setupFilterChain(3, 2);
  const std::string fake_cluster1_name = "fake_cluster1";
  const std::string fake_cluster2_name = "fake_cluster2";

  std::shared_ptr<Upstream::MockThreadLocalCluster> fake_cluster1 =
      std::make_shared<NiceMock<Upstream::MockThreadLocalCluster>>();
  EXPECT_CALL(cluster_manager_, get(_))
      .WillOnce(Return(fake_cluster1.get()))
      .WillOnce(Return(nullptr));

  std::shared_ptr<Router::MockRoute> route1 = std::make_shared<NiceMock<Router::MockRoute>>();
  EXPECT_CALL(route1->route_entry_, clusterName()).WillRepeatedly(ReturnRef(fake_cluster1_name));
  std::shared_ptr<Router::MockRoute> route2 = std::make_shared<NiceMock<Router::MockRoute>>();
  EXPECT_CALL(route2->route_entry_, clusterName()).WillRepeatedly(ReturnRef(fake_cluster2_name));

  EXPECT_CALL(*route_config_provider_.route_config_, route(_, _, _))
      .WillOnce(Return(route1))
      .WillOnce(Return(route2))
      .WillOnce(Return(nullptr));

  EXPECT_CALL(*decoder_filters_[0], decodeHeaders(_, true))
      .WillOnce(InvokeWithoutArgs([&]() -> FilterHeadersStatus {
        EXPECT_EQ(route1, decoder_filters_[0]->callbacks_->route());
        EXPECT_EQ(route1->routeEntry(), decoder_filters_[0]->callbacks_->streamInfo().routeEntry());
        EXPECT_EQ(fake_cluster1->info(), decoder_filters_[0]->callbacks_->clusterInfo());
        decoder_filters_[0]->callbacks_->clearRouteCache();
        return FilterHeadersStatus::Continue;
      }));
  EXPECT_CALL(*decoder_filters_[0], decodeComplete());
  EXPECT_CALL(*decoder_filters_[1], decodeHeaders(_, true))
      .WillOnce(InvokeWithoutArgs([&]() -> FilterHeadersStatus {
        EXPECT_EQ(route2, decoder_filters_[1]->callbacks_->route());
        EXPECT_EQ(route2->routeEntry(), decoder_filters_[1]->callbacks_->streamInfo().routeEntry());
        // RDS & CDS consistency problem: route2 points to fake_cluster2, which doesn't exist.
        EXPECT_EQ(nullptr, decoder_filters_[1]->callbacks_->clusterInfo());
        decoder_filters_[1]->callbacks_->clearRouteCache();
        return FilterHeadersStatus::Continue;
      }));
  EXPECT_CALL(*decoder_filters_[1], decodeComplete());
  EXPECT_CALL(*decoder_filters_[2], decodeHeaders(_, true))
      .WillOnce(InvokeWithoutArgs([&]() -> FilterHeadersStatus {
        EXPECT_EQ(nullptr, decoder_filters_[2]->callbacks_->clusterInfo());
        EXPECT_EQ(nullptr, decoder_filters_[2]->callbacks_->route());
        EXPECT_EQ(nullptr, decoder_filters_[2]->callbacks_->streamInfo().routeEntry());
        return FilterHeadersStatus::StopIteration;
      }));
  EXPECT_CALL(*decoder_filters_[2], decodeComplete());

  // Kick off the incoming data.
  Buffer::OwnedImpl fake_input("1234");
  conn_manager_->onData(fake_input, false);
}

TEST_F(HttpConnectionManagerImplTest, UpstreamWatermarkCallbacks) {
  setup(false, "");
  setUpEncoderAndDecoder(false, false);
  sendRequestHeadersAndData();

  // Mimic the upstream connection backing up. The router would call
  // onDecoderFilterAboveWriteBufferHighWatermark which should readDisable the stream and increment
  // stats.
  EXPECT_CALL(response_encoder_, getStream()).WillOnce(ReturnRef(stream_));
  EXPECT_CALL(stream_, readDisable(true));
  ASSERT(decoder_filters_[0]->callbacks_ != nullptr);
  decoder_filters_[0]->callbacks_->onDecoderFilterAboveWriteBufferHighWatermark();
  EXPECT_EQ(1U, stats_.named_.downstream_flow_control_paused_reading_total_.value());

  // Resume the flow of data. When the router buffer drains it calls
  // onDecoderFilterBelowWriteBufferLowWatermark which should re-enable reads on the stream.
  EXPECT_CALL(response_encoder_, getStream()).WillOnce(ReturnRef(stream_));
  EXPECT_CALL(stream_, readDisable(false));
  ASSERT(decoder_filters_[0]->callbacks_ != nullptr);
  decoder_filters_[0]->callbacks_->onDecoderFilterBelowWriteBufferLowWatermark();
  EXPECT_EQ(1U, stats_.named_.downstream_flow_control_resumed_reading_total_.value());

  // Backup upstream once again.
  EXPECT_CALL(response_encoder_, getStream()).WillOnce(ReturnRef(stream_));
  EXPECT_CALL(stream_, readDisable(true));
  ASSERT(decoder_filters_[0]->callbacks_ != nullptr);
  decoder_filters_[0]->callbacks_->onDecoderFilterAboveWriteBufferHighWatermark();
  EXPECT_EQ(2U, stats_.named_.downstream_flow_control_paused_reading_total_.value());

  // Send a full response.
  EXPECT_CALL(*encoder_filters_[0], encodeHeaders(_, true));
  EXPECT_CALL(*encoder_filters_[0], encodeComplete());
  EXPECT_CALL(*encoder_filters_[1], encodeHeaders(_, true));
  EXPECT_CALL(*encoder_filters_[1], encodeComplete());
  EXPECT_CALL(response_encoder_, encodeHeaders(_, true));
  // When the stream ends, the manager should check to see if the connection is
  // read disabled, and keep calling readDisable(false) until readEnabled()
  // returns true.
  EXPECT_CALL(filter_callbacks_.connection_, readEnabled())
      .Times(2)
      .WillOnce(Return(false))
      .WillRepeatedly(Return(true));
  EXPECT_CALL(filter_callbacks_.connection_, readDisable(false));
  expectOnDestroy();
  decoder_filters_[1]->callbacks_->encodeHeaders(
      ResponseHeaderMapPtr{new TestResponseHeaderMapImpl{{":status", "200"}}}, true);
}

TEST_F(HttpConnectionManagerImplTest, UnderlyingConnectionWatermarksPassedOnWithLazyCreation) {
  setup(false, "");

  // Make sure codec_ is created.
  EXPECT_CALL(*codec_, dispatch(_));
  Buffer::OwnedImpl fake_input("");
  conn_manager_->onData(fake_input, false);

  // Mark the connection manger as backed up before the stream is created.
  ASSERT_EQ(decoder_filters_.size(), 0);
  EXPECT_CALL(*codec_, onUnderlyingConnectionAboveWriteBufferHighWatermark());
  conn_manager_->onAboveWriteBufferHighWatermark();

  // Create the stream. Defer the creation of the filter chain by not sending
  // complete headers.
  RequestDecoder* decoder;
  {
    setUpBufferLimits();
    EXPECT_CALL(*codec_, dispatch(_)).WillOnce(Invoke([&](Buffer::Instance&) -> void {
      decoder = &conn_manager_->newStream(response_encoder_);
      // Call the high buffer callbacks as the codecs do.
      stream_callbacks_->onAboveWriteBufferHighWatermark();
    }));

    // Send fake data to kick off newStream being created.
    Buffer::OwnedImpl fake_input2("asdf");
    conn_manager_->onData(fake_input2, false);
  }

  // Now set up the filter chain by sending full headers. The filters should be
  // immediately appraised that the low watermark is in effect.
  {
    setupFilterChain(2, 2);
    EXPECT_CALL(filter_callbacks_.connection_, aboveHighWatermark()).Times(0);
    EXPECT_CALL(*codec_, dispatch(_)).WillOnce(Invoke([&](Buffer::Instance&) -> void {
      RequestHeaderMapPtr headers{
          new TestRequestHeaderMapImpl{{":authority", "host"}, {":path", "/"}, {":method", "GET"}}};
      decoder->decodeHeaders(std::move(headers), true);
    }));
    EXPECT_CALL(*decoder_filters_[0], decodeHeaders(_, true))
        .WillOnce(InvokeWithoutArgs([&]() -> FilterHeadersStatus {
          Buffer::OwnedImpl data("hello");
          decoder_filters_[0]->callbacks_->addDecodedData(data, true);
          return FilterHeadersStatus::Continue;
        }));
    EXPECT_CALL(*decoder_filters_[0], decodeComplete());
    sendRequestHeadersAndData();
    ASSERT_GE(decoder_filters_.size(), 1);
    MockDownstreamWatermarkCallbacks callbacks;
    EXPECT_CALL(callbacks, onAboveWriteBufferHighWatermark());
    decoder_filters_[0]->callbacks_->addDownstreamWatermarkCallbacks(callbacks);

    // Ensures that when new callbacks are registered they get invoked immediately
    // and the already-registered callbacks do not.
    MockDownstreamWatermarkCallbacks callbacks2;
    EXPECT_CALL(callbacks2, onAboveWriteBufferHighWatermark());
    decoder_filters_[0]->callbacks_->addDownstreamWatermarkCallbacks(callbacks2);
  }
}

TEST_F(HttpConnectionManagerImplTest, UnderlyingConnectionWatermarksUnwoundWithLazyCreation) {
  setup(false, "");

  // Make sure codec_ is created.
  EXPECT_CALL(*codec_, dispatch(_));
  Buffer::OwnedImpl fake_input("");
  conn_manager_->onData(fake_input, false);

  // Mark the connection manger as backed up before the stream is created.
  ASSERT_EQ(decoder_filters_.size(), 0);
  EXPECT_CALL(*codec_, onUnderlyingConnectionAboveWriteBufferHighWatermark());
  conn_manager_->onAboveWriteBufferHighWatermark();

  // Create the stream. Defer the creation of the filter chain by not sending
  // complete headers.
  RequestDecoder* decoder;
  {
    setUpBufferLimits();
    EXPECT_CALL(*codec_, dispatch(_)).WillOnce(Invoke([&](Buffer::Instance&) -> void {
      decoder = &conn_manager_->newStream(response_encoder_);
      // Call the high buffer callbacks as the codecs do.
      stream_callbacks_->onAboveWriteBufferHighWatermark();
    }));

    // Send fake data to kick off newStream being created.
    Buffer::OwnedImpl fake_input2("asdf");
    conn_manager_->onData(fake_input2, false);
  }

  // Now before the filter chain is created, fire the low watermark callbacks
  // and ensure it is passed down to the stream.
  ASSERT(stream_callbacks_ != nullptr);
  EXPECT_CALL(*codec_, onUnderlyingConnectionBelowWriteBufferLowWatermark())
      .WillOnce(Invoke([&]() -> void { stream_callbacks_->onBelowWriteBufferLowWatermark(); }));
  conn_manager_->onBelowWriteBufferLowWatermark();

  // Now set up the filter chain by sending full headers. The filters should
  // not get any watermark callbacks.
  {
    setupFilterChain(2, 2);
    EXPECT_CALL(filter_callbacks_.connection_, aboveHighWatermark()).Times(0);
    EXPECT_CALL(*codec_, dispatch(_)).WillOnce(Invoke([&](Buffer::Instance&) -> void {
      RequestHeaderMapPtr headers{
          new TestRequestHeaderMapImpl{{":authority", "host"}, {":path", "/"}, {":method", "GET"}}};
      decoder->decodeHeaders(std::move(headers), true);
    }));
    EXPECT_CALL(*decoder_filters_[0], decodeHeaders(_, true))
        .WillOnce(InvokeWithoutArgs([&]() -> FilterHeadersStatus {
          Buffer::OwnedImpl data("hello");
          decoder_filters_[0]->callbacks_->addDecodedData(data, true);
          return FilterHeadersStatus::Continue;
        }));
    EXPECT_CALL(*decoder_filters_[0], decodeComplete());
    sendRequestHeadersAndData();
    ASSERT_GE(decoder_filters_.size(), 1);
    MockDownstreamWatermarkCallbacks callbacks;
    EXPECT_CALL(callbacks, onAboveWriteBufferHighWatermark()).Times(0);
    EXPECT_CALL(callbacks, onBelowWriteBufferLowWatermark()).Times(0);
    decoder_filters_[0]->callbacks_->addDownstreamWatermarkCallbacks(callbacks);
  }
}

TEST_F(HttpConnectionManagerImplTest, AlterFilterWatermarkLimits) {
  initial_buffer_limit_ = 100;
  setup(false, "");
  setUpEncoderAndDecoder(false, false);
  sendRequestHeadersAndData();

  // Check initial limits.
  EXPECT_EQ(initial_buffer_limit_, decoder_filters_[0]->callbacks_->decoderBufferLimit());
  EXPECT_EQ(initial_buffer_limit_, encoder_filters_[0]->callbacks_->encoderBufferLimit());

  // Check lowering the limits.
  decoder_filters_[0]->callbacks_->setDecoderBufferLimit(initial_buffer_limit_ - 1);
  EXPECT_EQ(initial_buffer_limit_ - 1, decoder_filters_[0]->callbacks_->decoderBufferLimit());

  // Check raising the limits.
  decoder_filters_[0]->callbacks_->setDecoderBufferLimit(initial_buffer_limit_ + 1);
  EXPECT_EQ(initial_buffer_limit_ + 1, decoder_filters_[0]->callbacks_->decoderBufferLimit());
  EXPECT_EQ(initial_buffer_limit_ + 1, encoder_filters_[0]->callbacks_->encoderBufferLimit());

  // Verify turning off buffer limits works.
  decoder_filters_[0]->callbacks_->setDecoderBufferLimit(0);
  EXPECT_EQ(0, decoder_filters_[0]->callbacks_->decoderBufferLimit());

  // Once the limits are turned off can be turned on again.
  decoder_filters_[0]->callbacks_->setDecoderBufferLimit(100);
  EXPECT_EQ(100, decoder_filters_[0]->callbacks_->decoderBufferLimit());
}

TEST_F(HttpConnectionManagerImplTest, HitFilterWatermarkLimits) {
  initial_buffer_limit_ = 1;
  streaming_filter_ = true;
  setup(false, "");
  setUpEncoderAndDecoder(false, false);

  // The filter is a streaming filter. Sending 4 bytes should hit the
  // watermark limit and disable reads on the stream.
  EXPECT_CALL(stream_, readDisable(true));
  sendRequestHeadersAndData();

  // Change the limit so the buffered data is below the new watermark. The
  // stream should be read-enabled
  EXPECT_CALL(stream_, readDisable(false));
  int buffer_len = decoder_filters_[0]->callbacks_->decodingBuffer()->length();
  decoder_filters_[0]->callbacks_->setDecoderBufferLimit((buffer_len + 1) * 2);

  // Start the response
  ResponseHeaderMapPtr response_headers{new TestResponseHeaderMapImpl{{":status", "200"}}};
  EXPECT_CALL(*encoder_filters_[1], encodeHeaders(_, false))
      .WillOnce(Return(FilterHeadersStatus::StopIteration));
  decoder_filters_[0]->callbacks_->encodeHeaders(std::move(response_headers), false);

  MockDownstreamWatermarkCallbacks callbacks;
  decoder_filters_[0]->callbacks_->addDownstreamWatermarkCallbacks(callbacks);
  MockDownstreamWatermarkCallbacks callbacks2;
  decoder_filters_[0]->callbacks_->addDownstreamWatermarkCallbacks(callbacks2);

  // Now overload the buffer with response data. The downstream watermark
  // callbacks should be called.
  EXPECT_CALL(callbacks, onAboveWriteBufferHighWatermark());
  EXPECT_CALL(callbacks2, onAboveWriteBufferHighWatermark());
  Buffer::OwnedImpl fake_response("A long enough string to go over watermarks");
  EXPECT_CALL(*encoder_filters_[1], encodeData(_, false))
      .WillOnce(Return(FilterDataStatus::StopIterationAndWatermark));
  decoder_filters_[0]->callbacks_->encodeData(fake_response, false);

  // unregister callbacks2
  decoder_filters_[0]->callbacks_->removeDownstreamWatermarkCallbacks(callbacks2);

  // Change the limit so the buffered data is below the new watermark.
  buffer_len = encoder_filters_[1]->callbacks_->encodingBuffer()->length();
  EXPECT_CALL(callbacks, onBelowWriteBufferLowWatermark());
  EXPECT_CALL(callbacks2, onBelowWriteBufferLowWatermark()).Times(0);
  encoder_filters_[1]->callbacks_->setEncoderBufferLimit((buffer_len + 1) * 2);
}

TEST_F(HttpConnectionManagerImplTest, HitRequestBufferLimits) {
  initial_buffer_limit_ = 10;
  streaming_filter_ = false;
  setup(false, "");
  setUpEncoderAndDecoder(false, false);
  sendRequestHeadersAndData();

  // Set the filter to be a buffering filter. Sending any data will hit the
  // watermark limit and result in a 413 being sent to the user.
  Http::TestResponseHeaderMapImpl response_headers{
      {":status", "413"}, {"content-length", "17"}, {"content-type", "text/plain"}};
  EXPECT_CALL(*encoder_filters_[1], encodeHeaders(HeaderMapEqualRef(&response_headers), false))
      .WillOnce(Return(FilterHeadersStatus::StopIteration));
  EXPECT_CALL(*encoder_filters_[1], encodeData(_, true))
      .WillOnce(Return(FilterDataStatus::StopIterationAndWatermark));
  EXPECT_CALL(*encoder_filters_[1], encodeComplete());
  Buffer::OwnedImpl data("A longer string");
  decoder_filters_[0]->callbacks_->addDecodedData(data, false);
  const auto rc_details = encoder_filters_[1]->callbacks_->streamInfo().responseCodeDetails();
  EXPECT_EQ("request_payload_too_large", rc_details.value());
}

// Return 413 from an intermediate filter and make sure we don't continue the filter chain.
TEST_F(HttpConnectionManagerImplTest, HitRequestBufferLimitsIntermediateFilter) {
  InSequence s;
  initial_buffer_limit_ = 10;
  setup(false, "");

  EXPECT_CALL(*codec_, dispatch(_)).WillOnce(Invoke([&](Buffer::Instance&) -> void {
    RequestDecoder* decoder = &conn_manager_->newStream(response_encoder_);
    RequestHeaderMapPtr headers{
        new TestRequestHeaderMapImpl{{":authority", "host"}, {":path", "/"}, {":method", "GET"}}};
    decoder->decodeHeaders(std::move(headers), false);

    Buffer::OwnedImpl fake_data("hello");
    decoder->decodeData(fake_data, false);

    Buffer::OwnedImpl fake_data2("world world");
    decoder->decodeData(fake_data2, true);
  }));

  setUpBufferLimits();
  setupFilterChain(2, 1);

  EXPECT_CALL(*decoder_filters_[0], decodeHeaders(_, false))
      .WillOnce(Return(FilterHeadersStatus::StopIteration));
  EXPECT_CALL(*decoder_filters_[0], decodeData(_, false))
      .WillOnce(Return(FilterDataStatus::StopIterationAndBuffer));
  EXPECT_CALL(*decoder_filters_[0], decodeData(_, true))
      .WillOnce(Return(FilterDataStatus::Continue));
  EXPECT_CALL(*decoder_filters_[0], decodeComplete());
  Http::TestResponseHeaderMapImpl response_headers{
      {":status", "413"}, {"content-length", "17"}, {"content-type", "text/plain"}};
  EXPECT_CALL(*encoder_filters_[0], encodeHeaders(HeaderMapEqualRef(&response_headers), false))
      .WillOnce(Return(FilterHeadersStatus::StopIteration));
  EXPECT_CALL(*encoder_filters_[0], encodeData(_, true))
      .WillOnce(Return(FilterDataStatus::StopIterationAndWatermark));
  EXPECT_CALL(*encoder_filters_[0], encodeComplete());

  // Kick off the incoming data.
  Buffer::OwnedImpl fake_input("1234");
  conn_manager_->onData(fake_input, false);
}

TEST_F(HttpConnectionManagerImplTest, HitResponseBufferLimitsBeforeHeaders) {
  initial_buffer_limit_ = 10;
  setup(false, "");
  setUpEncoderAndDecoder(false, false);
  sendRequestHeadersAndData();

  // Start the response without processing the request headers through all
  // filters.
  ResponseHeaderMapPtr response_headers{new TestResponseHeaderMapImpl{{":status", "200"}}};
  EXPECT_CALL(*encoder_filters_[1], encodeHeaders(_, false))
      .WillOnce(Return(FilterHeadersStatus::StopIteration));
  decoder_filters_[0]->callbacks_->encodeHeaders(std::move(response_headers), false);

  // Now overload the buffer with response data. The filter returns
  // StopIterationAndBuffer, which will trigger an early response.

  expectOnDestroy();
  Buffer::OwnedImpl fake_response("A long enough string to go over watermarks");
  // Fake response starts doing through the filter.
  EXPECT_CALL(*encoder_filters_[1], encodeData(_, false))
      .WillOnce(Return(FilterDataStatus::StopIterationAndBuffer));
  std::string response_body;
  // The 500 goes directly to the encoder.
  EXPECT_CALL(response_encoder_, encodeHeaders(_, false))
      .WillOnce(Invoke([&](const ResponseHeaderMap& headers, bool) -> FilterHeadersStatus {
        // Make sure this is a 500
        EXPECT_EQ("500", headers.Status()->value().getStringView());
        // Make sure Envoy standard sanitization has been applied.
        EXPECT_TRUE(headers.Date() != nullptr);
        return FilterHeadersStatus::Continue;
      }));
  EXPECT_CALL(response_encoder_, encodeData(_, true)).WillOnce(AddBufferToString(&response_body));
  decoder_filters_[0]->callbacks_->encodeData(fake_response, false);
  EXPECT_EQ("Internal Server Error", response_body);

  EXPECT_EQ(1U, stats_.named_.rs_too_large_.value());
}

TEST_F(HttpConnectionManagerImplTest, HitResponseBufferLimitsAfterHeaders) {
  initial_buffer_limit_ = 10;
  setup(false, "");
  setUpEncoderAndDecoder(false, false);
  sendRequestHeadersAndData();

  // Start the response, and make sure the request headers are fully processed.
  ResponseHeaderMapPtr response_headers{new TestResponseHeaderMapImpl{{":status", "200"}}};
  EXPECT_CALL(*encoder_filters_[1], encodeHeaders(_, false))
      .WillOnce(Return(FilterHeadersStatus::Continue));
  EXPECT_CALL(*encoder_filters_[0], encodeHeaders(_, false))
      .WillOnce(Return(FilterHeadersStatus::Continue));
  EXPECT_CALL(response_encoder_, encodeHeaders(_, false));
  decoder_filters_[0]->callbacks_->encodeHeaders(std::move(response_headers), false);

  // Now overload the buffer with response data. The filter returns
  // StopIterationAndBuffer, which will trigger an early reset.
  const std::string data = "A long enough string to go over watermarks";
  Buffer::OwnedImpl fake_response(data);
  InSequence s;
  EXPECT_CALL(*encoder_filters_[1], encodeData(_, false))
      .WillOnce(Return(FilterDataStatus::StopIterationAndBuffer));
  EXPECT_CALL(stream_, resetStream(_));
  EXPECT_LOG_CONTAINS(
      "debug", "Resetting stream. Response data too large and headers have already been sent",
      decoder_filters_[0]->callbacks_->encodeData(fake_response, false););

  EXPECT_EQ(1U, stats_.named_.rs_too_large_.value());
}

TEST_F(HttpConnectionManagerImplTest, FilterHeadReply) {
  InSequence s;
  setup(false, "");

  EXPECT_CALL(*codec_, dispatch(_)).WillOnce(Invoke([&](Buffer::Instance& data) -> void {
    RequestDecoder* decoder = &conn_manager_->newStream(response_encoder_);
    RequestHeaderMapPtr headers{
        new TestRequestHeaderMapImpl{{":authority", "host"}, {":path", "/"}, {":method", "HEAD"}}};
    decoder->decodeHeaders(std::move(headers), true);
    data.drain(4);
  }));

  setupFilterChain(1, 1);

  EXPECT_CALL(*decoder_filters_[0], decodeHeaders(_, true))
      .WillOnce(InvokeWithoutArgs([&]() -> FilterHeadersStatus {
        decoder_filters_[0]->callbacks_->sendLocalReply(Code::BadRequest, "Bad request", nullptr,
                                                        absl::nullopt, "");
        return FilterHeadersStatus::Continue;
      }));

  EXPECT_CALL(*encoder_filters_[0], encodeHeaders(_, true))
      .WillOnce(Invoke([&](ResponseHeaderMap& headers, bool) -> FilterHeadersStatus {
        EXPECT_EQ("11", headers.ContentLength()->value().getStringView());
        return FilterHeadersStatus::Continue;
      }));
  EXPECT_CALL(*encoder_filters_[0], encodeComplete());
  EXPECT_CALL(response_encoder_, encodeHeaders(_, true));
  expectOnDestroy();
  EXPECT_CALL(*decoder_filters_[0], decodeComplete());
  // Kick off the incoming data.
  Buffer::OwnedImpl fake_input("1234");
  conn_manager_->onData(fake_input, false);
}

// Verify that if an encoded stream has been ended, but gets stopped by a filter chain, we end
// up resetting the stream in the doEndStream() path (e.g., via filter reset due to timeout, etc.),
// we emit a reset to the codec.
TEST_F(HttpConnectionManagerImplTest, ResetWithStoppedFilter) {
  InSequence s;
  setup(false, "");

  EXPECT_CALL(*codec_, dispatch(_)).WillOnce(Invoke([&](Buffer::Instance& data) -> void {
    RequestDecoder* decoder = &conn_manager_->newStream(response_encoder_);
    RequestHeaderMapPtr headers{
        new TestRequestHeaderMapImpl{{":authority", "host"}, {":path", "/"}, {":method", "GET"}}};
    decoder->decodeHeaders(std::move(headers), true);
    data.drain(4);
  }));

  setupFilterChain(1, 1);

  EXPECT_CALL(*decoder_filters_[0], decodeHeaders(_, true))
      .WillOnce(InvokeWithoutArgs([&]() -> FilterHeadersStatus {
        decoder_filters_[0]->callbacks_->sendLocalReply(Code::BadRequest, "Bad request", nullptr,
                                                        absl::nullopt, "");
        return FilterHeadersStatus::Continue;
      }));

  EXPECT_CALL(*encoder_filters_[0], encodeHeaders(_, false))
      .WillOnce(Invoke([&](ResponseHeaderMap& headers, bool) -> FilterHeadersStatus {
        EXPECT_EQ("11", headers.ContentLength()->value().getStringView());
        return FilterHeadersStatus::Continue;
      }));
  EXPECT_CALL(response_encoder_, encodeHeaders(_, false));
  EXPECT_CALL(*encoder_filters_[0], encodeData(_, true))
      .WillOnce(Invoke([&](Buffer::Instance&, bool) -> FilterDataStatus {
        return FilterDataStatus::StopIterationAndBuffer;
      }));

  EXPECT_CALL(*encoder_filters_[0], encodeComplete());
  EXPECT_CALL(*decoder_filters_[0], decodeComplete());

  // Kick off the incoming data.
  Buffer::OwnedImpl fake_input("1234");
  conn_manager_->onData(fake_input, false);

  EXPECT_CALL(response_encoder_.stream_, resetStream(_));
  expectOnDestroy();
  encoder_filters_[0]->callbacks_->resetStream();
}

TEST_F(HttpConnectionManagerImplTest, FilterContinueAndEndStreamHeaders) {
  InSequence s;
  setup(false, "");

  EXPECT_CALL(*codec_, dispatch(_)).WillOnce(Invoke([&](Buffer::Instance&) -> void {
    RequestDecoder* decoder = &conn_manager_->newStream(response_encoder_);
    auto headers = std::make_unique<TestRequestHeaderMapImpl>(
        std::initializer_list<std::pair<std::string, std::string>>(
            {{":authority", "host"}, {":path", "/"}, {":method", "GET"}}));
    decoder->decodeHeaders(std::move(headers), false);
  }));

  setupFilterChain(2, 2);

  EXPECT_CALL(*decoder_filters_[0], decodeHeaders(_, false))
      .WillOnce(Return(FilterHeadersStatus::ContinueAndEndStream));
  EXPECT_CALL(*decoder_filters_[1], decodeHeaders(_, true))
      .WillOnce(Return(FilterHeadersStatus::Continue));
  EXPECT_CALL(*decoder_filters_[1], decodeComplete());

  // Kick off the incoming data.
  Buffer::OwnedImpl fake_input("1234");
  conn_manager_->onData(fake_input, true);

  EXPECT_CALL(*encoder_filters_[1], encodeHeaders(_, true))
      .WillOnce(Return(FilterHeadersStatus::ContinueAndEndStream));
  EXPECT_CALL(*encoder_filters_[1], encodeComplete());
  EXPECT_CALL(*encoder_filters_[0], encodeHeaders(_, true))
      .WillOnce(Return(FilterHeadersStatus::Continue));
  EXPECT_CALL(*encoder_filters_[0], encodeComplete());
  EXPECT_CALL(response_encoder_, encodeHeaders(_, true));

  expectOnDestroy();

  decoder_filters_[1]->callbacks_->encodeHeaders(
      makeHeaderMap<TestResponseHeaderMapImpl>({{":status", "200"}}), true);

  Buffer::OwnedImpl response_body("response");
  decoder_filters_[1]->callbacks_->encodeData(response_body, true);
}

TEST_F(HttpConnectionManagerImplTest, FilterContinueAndEndStreamData) {
  InSequence s;
  setup(false, "");

  EXPECT_CALL(*codec_, dispatch(_)).WillOnce(Invoke([&](Buffer::Instance&) -> void {
    RequestDecoder* decoder = &conn_manager_->newStream(response_encoder_);
    auto headers = makeHeaderMap<TestRequestHeaderMapImpl>(
        {{":authority", "host"}, {":path", "/"}, {":method", "GET"}});
    decoder->decodeHeaders(std::move(headers), false);

    Buffer::OwnedImpl fake_data("hello");
    decoder->decodeData(fake_data, true);
  }));

  setupFilterChain(2, 2);

  EXPECT_CALL(*decoder_filters_[0], decodeHeaders(_, false))
      .WillOnce(Return(FilterHeadersStatus::ContinueAndEndStream));
  EXPECT_CALL(*decoder_filters_[1], decodeHeaders(_, true))
      .WillOnce(Return(FilterHeadersStatus::Continue));
  EXPECT_CALL(*decoder_filters_[1], decodeComplete());

  // Kick off the incoming data.
  Buffer::OwnedImpl fake_input("1234");
  conn_manager_->onData(fake_input, false);

  EXPECT_CALL(*encoder_filters_[1], encodeHeaders(_, false))
      .WillOnce(Return(FilterHeadersStatus::ContinueAndEndStream));
  EXPECT_CALL(*encoder_filters_[0], encodeHeaders(_, true))
      .WillOnce(Return(FilterHeadersStatus::Continue));
  EXPECT_CALL(*encoder_filters_[0], encodeComplete());
  EXPECT_CALL(response_encoder_, encodeHeaders(_, true));

  expectOnDestroy();

  decoder_filters_[1]->callbacks_->encodeHeaders(
      makeHeaderMap<TestResponseHeaderMapImpl>({{":status", "200"}}), false);

  Buffer::OwnedImpl response_body("response");
  decoder_filters_[1]->callbacks_->encodeData(response_body, true);
}

TEST_F(HttpConnectionManagerImplTest, FilterContinueAndEndStreamTrailers) {
  InSequence s;
  setup(false, "");

  EXPECT_CALL(*codec_, dispatch(_)).WillOnce(Invoke([&](Buffer::Instance&) -> void {
    RequestDecoder* decoder = &conn_manager_->newStream(response_encoder_);
    auto headers = makeHeaderMap<TestRequestHeaderMapImpl>(
        {{":authority", "host"}, {":path", "/"}, {":method", "GET"}});
    decoder->decodeHeaders(std::move(headers), false);

    Buffer::OwnedImpl fake_data("hello");
    decoder->decodeData(fake_data, false);

    auto trailers = makeHeaderMap<TestRequestTrailerMapImpl>({{"foo", "bar"}});
    decoder->decodeTrailers(std::move(trailers));
  }));

  setupFilterChain(2, 2);

  EXPECT_CALL(*decoder_filters_[0], decodeHeaders(_, false))
      .WillOnce(Return(FilterHeadersStatus::ContinueAndEndStream));
  EXPECT_CALL(*decoder_filters_[1], decodeHeaders(_, true))
      .WillOnce(Return(FilterHeadersStatus::Continue));
  EXPECT_CALL(*decoder_filters_[1], decodeComplete());

  // Kick off the incoming data.
  Buffer::OwnedImpl fake_input("1234");
  conn_manager_->onData(fake_input, false);

  EXPECT_CALL(*encoder_filters_[1], encodeHeaders(_, false))
      .WillOnce(Return(FilterHeadersStatus::ContinueAndEndStream));
  EXPECT_CALL(*encoder_filters_[0], encodeHeaders(_, true))
      .WillOnce(Return(FilterHeadersStatus::Continue));
  EXPECT_CALL(*encoder_filters_[0], encodeComplete());
  EXPECT_CALL(response_encoder_, encodeHeaders(_, true));

  expectOnDestroy();

  decoder_filters_[1]->callbacks_->encodeHeaders(
      makeHeaderMap<TestResponseHeaderMapImpl>({{":status", "200"}}), false);

  Buffer::OwnedImpl response_body("response");
  decoder_filters_[1]->callbacks_->encodeData(response_body, false);

  auto response_trailers = makeHeaderMap<TestResponseTrailerMapImpl>({{"x-trailer", "1"}});
  decoder_filters_[1]->callbacks_->encodeTrailers(std::move(response_trailers));
}

TEST_F(HttpConnectionManagerImplTest, FilterAddBodyContinuation) {
  InSequence s;
  setup(false, "");

  EXPECT_CALL(*codec_, dispatch(_)).WillOnce(Invoke([&](Buffer::Instance&) -> void {
    RequestDecoder* decoder = &conn_manager_->newStream(response_encoder_);
    RequestHeaderMapPtr headers{
        new TestRequestHeaderMapImpl{{":authority", "host"}, {":path", "/"}, {":method", "GET"}}};
    decoder->decodeHeaders(std::move(headers), true);
  }));

  setupFilterChain(2, 2);

  EXPECT_CALL(*decoder_filters_[0], decodeHeaders(_, true))
      .WillOnce(Return(FilterHeadersStatus::StopIteration));
  EXPECT_CALL(*decoder_filters_[0], decodeComplete());

  // Kick off the incoming data.
  Buffer::OwnedImpl fake_input("1234");
  conn_manager_->onData(fake_input, false);

  EXPECT_CALL(*decoder_filters_[1], decodeHeaders(_, false))
      .WillOnce(Return(FilterHeadersStatus::Continue));
  EXPECT_CALL(*decoder_filters_[1], decodeData(_, true))
      .WillOnce(Return(FilterDataStatus::Continue));
  EXPECT_CALL(*decoder_filters_[1], decodeComplete());

  Buffer::OwnedImpl data("hello");
  decoder_filters_[0]->callbacks_->addDecodedData(data, true);
  decoder_filters_[0]->callbacks_->continueDecoding();

  EXPECT_CALL(*encoder_filters_[1], encodeHeaders(_, true))
      .WillOnce(Return(FilterHeadersStatus::StopIteration));
  EXPECT_CALL(*encoder_filters_[1], encodeComplete());

  decoder_filters_[1]->callbacks_->encodeHeaders(
      ResponseHeaderMapPtr{new TestResponseHeaderMapImpl{{":status", "200"}}}, true);

  EXPECT_CALL(*encoder_filters_[0], encodeHeaders(_, false))
      .WillOnce(Return(FilterHeadersStatus::Continue));
  EXPECT_CALL(response_encoder_, encodeHeaders(_, false));
  EXPECT_CALL(*encoder_filters_[0], encodeData(_, true))
      .WillOnce(Return(FilterDataStatus::Continue));
  EXPECT_CALL(*encoder_filters_[0], encodeComplete());
  EXPECT_CALL(response_encoder_, encodeData(_, true));
  expectOnDestroy();

  Buffer::OwnedImpl data2("hello");
  encoder_filters_[1]->callbacks_->addEncodedData(data2, true);
  encoder_filters_[1]->callbacks_->continueEncoding();
}

// This test verifies proper sequences of decodeData() and encodeData() are called
// when all filers return "CONTINUE" in following case:
//
// 3 decode filters:
//
//   filter0->decodeHeaders(_, true)
//     return CONTINUE
//   filter1->decodeHeaders(_, true)
//     filter1->addDecodeData()
//     return CONTINUE
//   filter2->decodeHeaders(_, false)
//     return CONTINUE
//   filter2->decodeData(_, true)
//     return CONTINUE
//
//   filter0->decodeData(, true) is NOT called.
//   filter1->decodeData(, true) is NOT called.
//
// 3 encode filters:
//
//   filter2->encodeHeaders(_, true)
//     return CONTINUE
//   filter1->encodeHeaders(_, true)
//     filter1->addEncodeData()
//     return CONTINUE
//   filter0->decodeHeaders(_, false)
//     return CONTINUE
//   filter0->decodeData(_, true)
//     return CONTINUE
//
//   filter2->encodeData(, true) is NOT called.
//   filter1->encodeData(, true) is NOT called.
//
TEST_F(HttpConnectionManagerImplTest, AddDataWithAllContinue) {
  InSequence s;
  setup(false, "");

  EXPECT_CALL(*codec_, dispatch(_)).WillOnce(Invoke([&](Buffer::Instance&) -> void {
    RequestDecoder* decoder = &conn_manager_->newStream(response_encoder_);
    RequestHeaderMapPtr headers{
        new TestRequestHeaderMapImpl{{":authority", "host"}, {":path", "/"}, {":method", "GET"}}};
    decoder->decodeHeaders(std::move(headers), true);
  }));

  setupFilterChain(3, 3);

  EXPECT_CALL(*decoder_filters_[0], decodeHeaders(_, true))
      .WillOnce(Return(FilterHeadersStatus::Continue));
  EXPECT_CALL(*decoder_filters_[0], decodeComplete());

  EXPECT_CALL(*decoder_filters_[1], decodeHeaders(_, true))
      .WillOnce(InvokeWithoutArgs([&]() -> FilterHeadersStatus {
        Buffer::OwnedImpl data2("hello");
        decoder_filters_[1]->callbacks_->addDecodedData(data2, true);
        return FilterHeadersStatus::Continue;
      }));
  EXPECT_CALL(*decoder_filters_[1], decodeComplete());

  EXPECT_CALL(*decoder_filters_[2], decodeHeaders(_, false))
      .WillOnce(Return(FilterHeadersStatus::Continue));
  EXPECT_CALL(*decoder_filters_[2], decodeData(_, true))
      .WillOnce(Return(FilterDataStatus::Continue));
  EXPECT_CALL(*decoder_filters_[2], decodeComplete());

  EXPECT_CALL(*decoder_filters_[0], decodeData(_, true)).Times(0);
  EXPECT_CALL(*decoder_filters_[1], decodeData(_, true)).Times(0);

  // Kick off the incoming data.
  Buffer::OwnedImpl fake_input("1234");
  conn_manager_->onData(fake_input, true);

  // For encode direction
  EXPECT_CALL(*encoder_filters_[2], encodeHeaders(_, true))
      .WillOnce(Return(FilterHeadersStatus::Continue));
  EXPECT_CALL(*encoder_filters_[2], encodeComplete());

  EXPECT_CALL(*encoder_filters_[1], encodeHeaders(_, true))
      .WillOnce(InvokeWithoutArgs([&]() -> FilterHeadersStatus {
        Buffer::OwnedImpl data2("goodbyte");
        encoder_filters_[1]->callbacks_->addEncodedData(data2, true);
        return FilterHeadersStatus::Continue;
      }));
  EXPECT_CALL(*encoder_filters_[1], encodeComplete());

  EXPECT_CALL(*encoder_filters_[0], encodeHeaders(_, false))
      .WillOnce(Return(FilterHeadersStatus::Continue));
  EXPECT_CALL(response_encoder_, encodeHeaders(_, false));
  EXPECT_CALL(*encoder_filters_[0], encodeData(_, true))
      .WillOnce(Return(FilterDataStatus::Continue));
  EXPECT_CALL(*encoder_filters_[0], encodeComplete());
  EXPECT_CALL(response_encoder_, encodeData(_, true));
  expectOnDestroy();

  EXPECT_CALL(*encoder_filters_[2], encodeData(_, true)).Times(0);
  EXPECT_CALL(*encoder_filters_[1], encodeData(_, true)).Times(0);

  decoder_filters_[2]->callbacks_->encodeHeaders(
      ResponseHeaderMapPtr{new TestResponseHeaderMapImpl{{":status", "200"}}}, true);
}

// This test verifies proper sequences of decodeData() and encodeData() are called
// when the first filer is "stopped" and "continue" in following case:
//
// 3 decode filters:
//
//   filter0->decodeHeaders(_, true)
//     return STOP
//   filter0->continueDecoding()
//   filter1->decodeHeaders(_, true)
//     filter1->addDecodeData()
//     return CONTINUE
//   filter2->decodeHeaders(_, false)
//     return CONTINUE
//   filter2->decodeData(_, true)
//     return CONTINUE
//
//   filter0->decodeData(, true) is NOT called.
//   filter1->decodeData(, true) is NOT called.
//
// 3 encode filters:
//
//   filter2->encodeHeaders(_, true)
//     return STOP
//   filter2->continueEncoding()
//   filter1->encodeHeaders(_, true)
//     filter1->addEncodeData()
//     return CONTINUE
//   filter0->decodeHeaders(_, false)
//     return CONTINUE
//   filter0->decodeData(_, true)
//     return CONTINUE
//
//   filter2->encodeData(, true) is NOT called.
//   filter1->encodeData(, true) is NOT called.
//
TEST_F(HttpConnectionManagerImplTest, AddDataWithStopAndContinue) {
  InSequence s;
  setup(false, "");

  EXPECT_CALL(*codec_, dispatch(_)).WillOnce(Invoke([&](Buffer::Instance&) -> void {
    RequestDecoder* decoder = &conn_manager_->newStream(response_encoder_);
    RequestHeaderMapPtr headers{
        new TestRequestHeaderMapImpl{{":authority", "host"}, {":path", "/"}, {":method", "GET"}}};
    decoder->decodeHeaders(std::move(headers), true);
  }));

  setupFilterChain(3, 3);

  EXPECT_CALL(*decoder_filters_[0], decodeHeaders(_, true))
      .WillOnce(Return(FilterHeadersStatus::StopIteration));
  EXPECT_CALL(*decoder_filters_[0], decodeComplete());

  // Kick off the incoming data.
  Buffer::OwnedImpl fake_input("1234");
  conn_manager_->onData(fake_input, true);

  EXPECT_CALL(*decoder_filters_[1], decodeHeaders(_, true))
      .WillOnce(InvokeWithoutArgs([&]() -> FilterHeadersStatus {
        Buffer::OwnedImpl data2("hello");
        decoder_filters_[1]->callbacks_->addDecodedData(data2, true);
        return FilterHeadersStatus::Continue;
      }));
  EXPECT_CALL(*decoder_filters_[1], decodeComplete());

  EXPECT_CALL(*decoder_filters_[2], decodeHeaders(_, false))
      .WillOnce(Return(FilterHeadersStatus::Continue));
  // This fail, it is called twice.
  EXPECT_CALL(*decoder_filters_[2], decodeData(_, true))
      .WillOnce(Return(FilterDataStatus::Continue));
  EXPECT_CALL(*decoder_filters_[2], decodeComplete());

  EXPECT_CALL(*decoder_filters_[0], decodeData(_, true)).Times(0);
  // This fail, it is called once
  EXPECT_CALL(*decoder_filters_[1], decodeData(_, true)).Times(0);

  decoder_filters_[0]->callbacks_->continueDecoding();

  // For encode direction
  EXPECT_CALL(*encoder_filters_[2], encodeHeaders(_, true))
      .WillOnce(Return(FilterHeadersStatus::StopIteration));
  EXPECT_CALL(*encoder_filters_[2], encodeComplete());

  decoder_filters_[2]->callbacks_->encodeHeaders(
      ResponseHeaderMapPtr{new TestResponseHeaderMapImpl{{":status", "200"}}}, true);

  EXPECT_CALL(*encoder_filters_[1], encodeHeaders(_, true))
      .WillOnce(InvokeWithoutArgs([&]() -> FilterHeadersStatus {
        Buffer::OwnedImpl data2("goodbyte");
        encoder_filters_[1]->callbacks_->addEncodedData(data2, true);
        return FilterHeadersStatus::Continue;
      }));
  EXPECT_CALL(*encoder_filters_[1], encodeComplete());

  EXPECT_CALL(*encoder_filters_[0], encodeHeaders(_, false))
      .WillOnce(Return(FilterHeadersStatus::Continue));
  EXPECT_CALL(response_encoder_, encodeHeaders(_, false));

  EXPECT_CALL(*encoder_filters_[0], encodeData(_, true))
      .WillOnce(Return(FilterDataStatus::Continue));
  EXPECT_CALL(*encoder_filters_[0], encodeComplete());
  EXPECT_CALL(response_encoder_, encodeData(_, true));
  expectOnDestroy();

  EXPECT_CALL(*encoder_filters_[2], encodeData(_, true)).Times(0);
  EXPECT_CALL(*encoder_filters_[1], encodeData(_, true)).Times(0);

  encoder_filters_[2]->callbacks_->continueEncoding();
}

// Use filter direct decode/encodeData() calls without trailers.
TEST_F(HttpConnectionManagerImplTest, FilterDirectDecodeEncodeDataNoTrailers) {
  InSequence s;
  setup(false, "");

  EXPECT_CALL(*codec_, dispatch(_)).WillOnce(Invoke([&](Buffer::Instance&) -> void {
    RequestDecoder* decoder = &conn_manager_->newStream(response_encoder_);
    RequestHeaderMapPtr headers{
        new TestRequestHeaderMapImpl{{":authority", "host"}, {":path", "/"}, {":method", "GET"}}};
    decoder->decodeHeaders(std::move(headers), false);

    Buffer::OwnedImpl fake_data("hello");
    decoder->decodeData(fake_data, true);
  }));

  EXPECT_CALL(*route_config_provider_.route_config_, route(_, _, _));
  setupFilterChain(2, 2);

  EXPECT_CALL(*decoder_filters_[0], decodeHeaders(_, false))
      .WillOnce(Return(FilterHeadersStatus::Continue));
  EXPECT_CALL(*decoder_filters_[1], decodeHeaders(_, false))
      .WillOnce(Return(FilterHeadersStatus::StopIteration));

  Buffer::OwnedImpl decode_buffer;
  EXPECT_CALL(*decoder_filters_[0], decodeData(_, true))
      .WillOnce(Invoke([&](Buffer::Instance& data, bool) {
        decode_buffer.move(data);
        return FilterDataStatus::StopIterationNoBuffer;
      }));
  EXPECT_CALL(*decoder_filters_[0], decodeComplete());

  // Kick off the incoming data.
  Buffer::OwnedImpl fake_input("1234");
  conn_manager_->onData(fake_input, false);

  Buffer::OwnedImpl decoded_data_to_forward;
  decoded_data_to_forward.move(decode_buffer, 2);
  EXPECT_CALL(*decoder_filters_[1], decodeData(BufferStringEqual("he"), false))
      .WillOnce(Return(FilterDataStatus::StopIterationNoBuffer));
  decoder_filters_[0]->callbacks_->injectDecodedDataToFilterChain(decoded_data_to_forward, false);

  EXPECT_CALL(*decoder_filters_[1], decodeData(BufferStringEqual("llo"), true))
      .WillOnce(Return(FilterDataStatus::StopIterationNoBuffer));
  EXPECT_CALL(*decoder_filters_[1], decodeComplete());
  decoder_filters_[0]->callbacks_->injectDecodedDataToFilterChain(decode_buffer, true);

  // Response path.
  EXPECT_CALL(*encoder_filters_[1], encodeHeaders(_, false))
      .WillOnce(Return(FilterHeadersStatus::Continue));
  EXPECT_CALL(*encoder_filters_[0], encodeHeaders(_, false))
      .WillOnce(Return(FilterHeadersStatus::Continue));
  EXPECT_CALL(response_encoder_, encodeHeaders(_, false));

  Buffer::OwnedImpl encoder_buffer;
  EXPECT_CALL(*encoder_filters_[1], encodeData(_, true))
      .WillOnce(Invoke([&](Buffer::Instance& data, bool) {
        encoder_buffer.move(data);
        return FilterDataStatus::StopIterationNoBuffer;
      }));
  EXPECT_CALL(*encoder_filters_[1], encodeComplete());

  decoder_filters_[1]->callbacks_->encodeHeaders(
      ResponseHeaderMapPtr{new TestResponseHeaderMapImpl{{":status", "200"}}}, false);
  Buffer::OwnedImpl response_body("response");
  decoder_filters_[1]->callbacks_->encodeData(response_body, true);

  Buffer::OwnedImpl encoded_data_to_forward;
  encoded_data_to_forward.move(encoder_buffer, 3);
  EXPECT_CALL(*encoder_filters_[0], encodeData(BufferStringEqual("res"), false));
  EXPECT_CALL(response_encoder_, encodeData(_, false));
  encoder_filters_[1]->callbacks_->injectEncodedDataToFilterChain(encoded_data_to_forward, false);

  EXPECT_CALL(*encoder_filters_[0], encodeData(BufferStringEqual("ponse"), true));
  EXPECT_CALL(*encoder_filters_[0], encodeComplete());
  EXPECT_CALL(response_encoder_, encodeData(_, true));
  expectOnDestroy();
  encoder_filters_[1]->callbacks_->injectEncodedDataToFilterChain(encoder_buffer, true);
}

// Use filter direct decode/encodeData() calls with trailers.
TEST_F(HttpConnectionManagerImplTest, FilterDirectDecodeEncodeDataTrailers) {
  InSequence s;
  setup(false, "");

  EXPECT_CALL(*codec_, dispatch(_)).WillOnce(Invoke([&](Buffer::Instance&) -> void {
    RequestDecoder* decoder = &conn_manager_->newStream(response_encoder_);
    RequestHeaderMapPtr headers{
        new TestRequestHeaderMapImpl{{":authority", "host"}, {":path", "/"}, {":method", "GET"}}};
    decoder->decodeHeaders(std::move(headers), false);

    Buffer::OwnedImpl fake_data("hello");
    decoder->decodeData(fake_data, false);

    RequestTrailerMapPtr trailers{new TestRequestTrailerMapImpl{{"foo", "bar"}}};
    decoder->decodeTrailers(std::move(trailers));
  }));

  EXPECT_CALL(*route_config_provider_.route_config_, route(_, _, _));
  setupFilterChain(2, 2);

  EXPECT_CALL(*decoder_filters_[0], decodeHeaders(_, false))
      .WillOnce(Return(FilterHeadersStatus::Continue));
  EXPECT_CALL(*decoder_filters_[1], decodeHeaders(_, false))
      .WillOnce(Return(FilterHeadersStatus::StopIteration));

  Buffer::OwnedImpl decode_buffer;
  EXPECT_CALL(*decoder_filters_[0], decodeData(_, false))
      .WillOnce(Invoke([&](Buffer::Instance& data, bool) {
        decode_buffer.move(data);
        return FilterDataStatus::StopIterationNoBuffer;
      }));
  EXPECT_CALL(*decoder_filters_[0], decodeTrailers(_))
      .WillOnce(Return(FilterTrailersStatus::StopIteration));
  EXPECT_CALL(*decoder_filters_[0], decodeComplete());

  // Kick off the incoming data.
  Buffer::OwnedImpl fake_input("1234");
  conn_manager_->onData(fake_input, false);

  Buffer::OwnedImpl decoded_data_to_forward;
  decoded_data_to_forward.move(decode_buffer, 2);
  EXPECT_CALL(*decoder_filters_[1], decodeData(BufferStringEqual("he"), false))
      .WillOnce(Return(FilterDataStatus::StopIterationNoBuffer));
  decoder_filters_[0]->callbacks_->injectDecodedDataToFilterChain(decoded_data_to_forward, false);

  EXPECT_CALL(*decoder_filters_[1], decodeData(BufferStringEqual("llo"), false))
      .WillOnce(Return(FilterDataStatus::StopIterationNoBuffer));
  decoder_filters_[0]->callbacks_->injectDecodedDataToFilterChain(decode_buffer, false);

  EXPECT_CALL(*decoder_filters_[1], decodeTrailers(_));
  EXPECT_CALL(*decoder_filters_[1], decodeComplete());
  decoder_filters_[0]->callbacks_->continueDecoding();

  // Response path.
  EXPECT_CALL(*encoder_filters_[1], encodeHeaders(_, false))
      .WillOnce(Return(FilterHeadersStatus::Continue));
  EXPECT_CALL(*encoder_filters_[0], encodeHeaders(_, false))
      .WillOnce(Return(FilterHeadersStatus::Continue));
  EXPECT_CALL(response_encoder_, encodeHeaders(_, false));

  Buffer::OwnedImpl encoder_buffer;
  EXPECT_CALL(*encoder_filters_[1], encodeData(_, false))
      .WillOnce(Invoke([&](Buffer::Instance& data, bool) {
        encoder_buffer.move(data);
        return FilterDataStatus::StopIterationNoBuffer;
      }));
  EXPECT_CALL(*encoder_filters_[1], encodeTrailers(_))
      .WillOnce(Return(FilterTrailersStatus::StopIteration));
  EXPECT_CALL(*encoder_filters_[1], encodeComplete());

  decoder_filters_[1]->callbacks_->encodeHeaders(
      ResponseHeaderMapPtr{new TestResponseHeaderMapImpl{{":status", "200"}}}, false);
  Buffer::OwnedImpl response_body("response");
  decoder_filters_[1]->callbacks_->encodeData(response_body, false);
  decoder_filters_[1]->callbacks_->encodeTrailers(
      ResponseTrailerMapPtr{new TestResponseTrailerMapImpl{{"some", "trailer"}}});

  Buffer::OwnedImpl encoded_data_to_forward;
  encoded_data_to_forward.move(encoder_buffer, 3);
  EXPECT_CALL(*encoder_filters_[0], encodeData(BufferStringEqual("res"), false));
  EXPECT_CALL(response_encoder_, encodeData(_, false));
  encoder_filters_[1]->callbacks_->injectEncodedDataToFilterChain(encoded_data_to_forward, false);

  EXPECT_CALL(*encoder_filters_[0], encodeData(BufferStringEqual("ponse"), false));
  EXPECT_CALL(response_encoder_, encodeData(_, false));
  encoder_filters_[1]->callbacks_->injectEncodedDataToFilterChain(encoder_buffer, false);

  EXPECT_CALL(*encoder_filters_[0], encodeTrailers(_));
  EXPECT_CALL(*encoder_filters_[0], encodeComplete());
  EXPECT_CALL(response_encoder_, encodeTrailers(_));
  expectOnDestroy();
  encoder_filters_[1]->callbacks_->continueEncoding();
}

TEST_F(HttpConnectionManagerImplTest, MultipleFilters) {
  InSequence s;
  setup(false, "");

  EXPECT_CALL(*codec_, dispatch(_)).WillOnce(Invoke([&](Buffer::Instance&) -> void {
    RequestDecoder* decoder = &conn_manager_->newStream(response_encoder_);
    RequestHeaderMapPtr headers{
        new TestRequestHeaderMapImpl{{":authority", "host"}, {":path", "/"}, {":method", "GET"}}};
    decoder->decodeHeaders(std::move(headers), false);

    Buffer::OwnedImpl fake_data("hello");
    decoder->decodeData(fake_data, false);

    Buffer::OwnedImpl fake_data2("world");
    decoder->decodeData(fake_data2, true);
  }));

  EXPECT_CALL(*route_config_provider_.route_config_, route(_, _, _));
  setupFilterChain(3, 2);

  EXPECT_CALL(*decoder_filters_[0], decodeHeaders(_, false))
      .WillOnce(InvokeWithoutArgs([&]() -> FilterHeadersStatus {
        EXPECT_EQ(route_config_provider_.route_config_->route_,
                  decoder_filters_[0]->callbacks_->route());
        EXPECT_EQ(ssl_connection_.get(),
                  decoder_filters_[0]->callbacks_->connection()->ssl().get());
        return FilterHeadersStatus::StopIteration;
      }));

  EXPECT_CALL(*decoder_filters_[0], decodeData(_, false))
      .WillOnce(Return(FilterDataStatus::StopIterationAndBuffer));
  EXPECT_CALL(*decoder_filters_[0], decodeData(_, true))
      .WillOnce(Return(FilterDataStatus::StopIterationAndBuffer));
  EXPECT_CALL(*decoder_filters_[0], decodeComplete());

  // Kick off the incoming data.
  Buffer::OwnedImpl fake_input("1234");
  conn_manager_->onData(fake_input, false);

  // Mimic a decoder filter that trapped data and now sends it on, since the data was buffered
  // by the first filter, we expect to get it in 1 decodeData() call.
  EXPECT_CALL(*decoder_filters_[1], decodeHeaders(_, false))
      .WillOnce(InvokeWithoutArgs([&]() -> FilterHeadersStatus {
        EXPECT_EQ(route_config_provider_.route_config_->route_,
                  decoder_filters_[1]->callbacks_->route());
        EXPECT_EQ(ssl_connection_.get(),
                  decoder_filters_[1]->callbacks_->connection()->ssl().get());
        return FilterHeadersStatus::StopIteration;
      }));
  EXPECT_CALL(*decoder_filters_[1], decodeData(_, true))
      .WillOnce(Return(FilterDataStatus::Continue));
  EXPECT_CALL(*decoder_filters_[1], decodeComplete());
  EXPECT_CALL(*decoder_filters_[2], decodeHeaders(_, false))
      .WillOnce(Return(FilterHeadersStatus::StopIteration));
  EXPECT_CALL(*decoder_filters_[2], decodeData(_, true))
      .WillOnce(Return(FilterDataStatus::StopIterationNoBuffer));
  EXPECT_CALL(*decoder_filters_[2], decodeComplete());
  decoder_filters_[0]->callbacks_->continueDecoding();

  // Now start encoding and mimic trapping in the encoding filter.
  EXPECT_CALL(*encoder_filters_[1], encodeHeaders(_, false))
      .WillOnce(Return(FilterHeadersStatus::StopIteration));
  EXPECT_CALL(*encoder_filters_[1], encodeData(_, false))
      .WillOnce(Return(FilterDataStatus::StopIterationAndBuffer));
  EXPECT_CALL(*encoder_filters_[1], encodeTrailers(_))
      .WillOnce(Return(FilterTrailersStatus::StopIteration));
  EXPECT_CALL(*encoder_filters_[1], encodeComplete());
  EXPECT_EQ(ssl_connection_.get(), encoder_filters_[1]->callbacks_->connection()->ssl().get());
  decoder_filters_[2]->callbacks_->encodeHeaders(
      ResponseHeaderMapPtr{new TestResponseHeaderMapImpl{{":status", "200"}}}, false);
  Buffer::OwnedImpl response_body("response");
  decoder_filters_[2]->callbacks_->encodeData(response_body, false);
  decoder_filters_[2]->callbacks_->encodeTrailers(
      ResponseTrailerMapPtr{new TestResponseTrailerMapImpl{{"some", "trailer"}}});
  EXPECT_EQ(ssl_connection_.get(), decoder_filters_[2]->callbacks_->connection()->ssl().get());

  // Now finish the encode.
  EXPECT_CALL(*encoder_filters_[0], encodeHeaders(_, false))
      .WillOnce(Return(FilterHeadersStatus::Continue));
  EXPECT_CALL(response_encoder_, encodeHeaders(_, false));
  EXPECT_CALL(*encoder_filters_[0], encodeData(_, false))
      .WillOnce(Return(FilterDataStatus::Continue));
  EXPECT_CALL(response_encoder_, encodeData(_, false));
  EXPECT_CALL(*encoder_filters_[0], encodeTrailers(_))
      .WillOnce(Return(FilterTrailersStatus::Continue));
  EXPECT_CALL(*encoder_filters_[0], encodeComplete());
  EXPECT_CALL(response_encoder_, encodeTrailers(_));
  expectOnDestroy();
  encoder_filters_[1]->callbacks_->continueEncoding();

  EXPECT_EQ(ssl_connection_.get(), encoder_filters_[0]->callbacks_->connection()->ssl().get());
}

TEST(HttpConnectionManagerTracingStatsTest, verifyTracingStats) {
  Stats::IsolatedStoreImpl stats;
  ConnectionManagerTracingStats tracing_stats{CONN_MAN_TRACING_STATS(POOL_COUNTER(stats))};

  EXPECT_THROW(
      ConnectionManagerImpl::chargeTracingStats(Tracing::Reason::HealthCheck, tracing_stats),
      std::invalid_argument);

  ConnectionManagerImpl::chargeTracingStats(Tracing::Reason::ClientForced, tracing_stats);
  EXPECT_EQ(1UL, tracing_stats.client_enabled_.value());

  ConnectionManagerImpl::chargeTracingStats(Tracing::Reason::NotTraceableRequestId, tracing_stats);
  EXPECT_EQ(1UL, tracing_stats.not_traceable_.value());
}

TEST_F(HttpConnectionManagerImplTest, NoNewStreamWhenOverloaded) {
  setup(false, "");

  overload_manager_.overload_state_.setState(
      Server::OverloadActionNames::get().StopAcceptingRequests,
      Server::OverloadActionState::Active);

  EXPECT_CALL(*codec_, dispatch(_)).WillRepeatedly(Invoke([&](Buffer::Instance&) -> void {
    RequestDecoder* decoder = &conn_manager_->newStream(response_encoder_);
    RequestHeaderMapPtr headers{
        new TestRequestHeaderMapImpl{{":authority", "host"}, {":path", "/"}, {":method", "GET"}}};
    decoder->decodeHeaders(std::move(headers), false);
  }));

  // 503 direct response when overloaded.
  EXPECT_CALL(response_encoder_, encodeHeaders(_, false))
      .WillOnce(Invoke([](const ResponseHeaderMap& headers, bool) -> void {
        EXPECT_EQ("503", headers.Status()->value().getStringView());
      }));
  std::string response_body;
  EXPECT_CALL(response_encoder_, encodeData(_, true)).WillOnce(AddBufferToString(&response_body));

  Buffer::OwnedImpl fake_input("1234");
  conn_manager_->onData(fake_input, false);

  EXPECT_EQ("envoy overloaded", response_body);
  EXPECT_EQ(1U, stats_.named_.downstream_rq_overload_close_.value());
}

TEST_F(HttpConnectionManagerImplTest, DisableKeepAliveWhenOverloaded) {
  setup(false, "");

  overload_manager_.overload_state_.setState(
      Server::OverloadActionNames::get().DisableHttpKeepAlive, Server::OverloadActionState::Active);

  std::shared_ptr<MockStreamDecoderFilter> filter(new NiceMock<MockStreamDecoderFilter>());
  EXPECT_CALL(filter_factory_, createFilterChain(_))
      .WillOnce(Invoke([&](FilterChainFactoryCallbacks& callbacks) -> void {
        callbacks.addStreamDecoderFilter(StreamDecoderFilterSharedPtr{filter});
      }));

  EXPECT_CALL(*codec_, dispatch(_)).WillRepeatedly(Invoke([&](Buffer::Instance& data) -> void {
    RequestDecoder* decoder = &conn_manager_->newStream(response_encoder_);
    RequestHeaderMapPtr headers{new TestRequestHeaderMapImpl{
        {":authority", "host"}, {":path", "/"}, {":method", "GET"}, {"connection", "keep-alive"}}};
    decoder->decodeHeaders(std::move(headers), true);

    ResponseHeaderMapPtr response_headers{new TestResponseHeaderMapImpl{{":status", "200"}}};
    filter->callbacks_->encodeHeaders(std::move(response_headers), true);

    data.drain(4);
  }));

  EXPECT_CALL(response_encoder_, encodeHeaders(_, true))
      .WillOnce(Invoke([](const ResponseHeaderMap& headers, bool) -> void {
        EXPECT_EQ("close", headers.Connection()->value().getStringView());
      }));

  Buffer::OwnedImpl fake_input("1234");
  conn_manager_->onData(fake_input, false);
  EXPECT_EQ(1U, stats_.named_.downstream_cx_overload_disable_keepalive_.value());
}

TEST_F(HttpConnectionManagerImplTest, TestStopAllIterationAndBufferOnDecodingPathFirstFilter) {
  setup(false, "envoy-custom-server", false);
  setUpEncoderAndDecoder(true, true);

  // Kick off the incoming data.
  Buffer::OwnedImpl fake_input("1234");
  conn_manager_->onData(fake_input, false);

  // Verify that once the decoder_filters_[0]'s continueDecoding() is called, decoder_filters_[1]'s
  // decodeHeaders() is called, and both filters receive data and trailers consequently.
  EXPECT_CALL(*decoder_filters_[1], decodeHeaders(_, _))
      .WillOnce(Return(FilterHeadersStatus::Continue));
  EXPECT_CALL(*decoder_filters_[0], decodeData(_, _)).WillOnce(Return(FilterDataStatus::Continue));
  EXPECT_CALL(*decoder_filters_[1], decodeData(_, _)).WillOnce(Return(FilterDataStatus::Continue));
  EXPECT_CALL(*decoder_filters_[0], decodeTrailers(_))
      .WillOnce(Return(FilterTrailersStatus::Continue));
  EXPECT_CALL(*decoder_filters_[1], decodeTrailers(_))
      .WillOnce(Return(FilterTrailersStatus::Continue));
  EXPECT_CALL(*decoder_filters_[1], decodeComplete());
  decoder_filters_[0]->callbacks_->continueDecoding();
}

TEST_F(HttpConnectionManagerImplTest, TestStopAllIterationAndBufferOnDecodingPathSecondFilter) {
  setup(false, "envoy-custom-server", false);
  setUpEncoderAndDecoder(true, false);

  // Verify headers go through both filters, and data and trailers go through the first filter only.
  EXPECT_CALL(*decoder_filters_[1], decodeHeaders(_, _))
      .WillOnce(Return(FilterHeadersStatus::StopAllIterationAndBuffer));
  EXPECT_CALL(*decoder_filters_[0], decodeData(_, _)).WillOnce(Return(FilterDataStatus::Continue));
  EXPECT_CALL(*decoder_filters_[0], decodeTrailers(_))
      .WillOnce(Return(FilterTrailersStatus::Continue));
  // Kick off the incoming data.
  Buffer::OwnedImpl fake_input("1234");
  conn_manager_->onData(fake_input, false);

  // Verify that once the decoder_filters_[1]'s continueDecoding() is called, both data and trailers
  // go through the second filter.
  EXPECT_CALL(*decoder_filters_[1], decodeData(_, _)).WillOnce(Return(FilterDataStatus::Continue));
  EXPECT_CALL(*decoder_filters_[1], decodeTrailers(_))
      .WillOnce(Return(FilterTrailersStatus::Continue));
  EXPECT_CALL(*decoder_filters_[1], decodeComplete());
  decoder_filters_[1]->callbacks_->continueDecoding();
}

TEST_F(HttpConnectionManagerImplTest, TestStopAllIterationAndBufferOnEncodingPath) {
  setup(false, "envoy-custom-server", false);
  setUpEncoderAndDecoder(false, false);
  sendRequestHeadersAndData();

  // encoder_filters_[1] is the first filter in the chain.
  EXPECT_CALL(*encoder_filters_[1], encodeHeaders(_, false))
      .WillOnce(Invoke([&](HeaderMap&, bool) -> FilterHeadersStatus {
        return FilterHeadersStatus::StopAllIterationAndBuffer;
      }));
  ResponseHeaderMapPtr response_headers{new TestResponseHeaderMapImpl{{":status", "200"}}};
  decoder_filters_[0]->callbacks_->encodeHeaders(std::move(response_headers), false);

  // Invoke encodeData while all iteration is stopped and make sure the filters do not have
  // encodeData called.
  EXPECT_CALL(*encoder_filters_[0], encodeData(_, _)).Times(0);
  EXPECT_CALL(*encoder_filters_[1], encodeData(_, _)).Times(0);
  Buffer::OwnedImpl response_body("response");
  decoder_filters_[0]->callbacks_->encodeData(response_body, false);
  decoder_filters_[0]->callbacks_->encodeTrailers(
      ResponseTrailerMapPtr{new TestResponseTrailerMapImpl{{"some", "trailer"}}});

  // Verify that once encoder_filters_[1]'s continueEncoding() is called, encoder_filters_[0]'s
  // encodeHeaders() is called, and both filters receive data and trailers consequently.
  EXPECT_CALL(*encoder_filters_[0], encodeHeaders(_, _))
      .WillOnce(Return(FilterHeadersStatus::Continue));
  EXPECT_CALL(response_encoder_, encodeHeaders(_, false));
  EXPECT_CALL(*encoder_filters_[1], encodeData(_, _)).WillOnce(Return(FilterDataStatus::Continue));
  EXPECT_CALL(*encoder_filters_[0], encodeData(_, _)).WillOnce(Return(FilterDataStatus::Continue));
  EXPECT_CALL(response_encoder_, encodeData(_, _));
  EXPECT_CALL(*encoder_filters_[1], encodeTrailers(_))
      .WillOnce(Return(FilterTrailersStatus::Continue));
  EXPECT_CALL(*encoder_filters_[0], encodeTrailers(_))
      .WillOnce(Return(FilterTrailersStatus::Continue));
  EXPECT_CALL(response_encoder_, encodeTrailers(_));
  EXPECT_CALL(*encoder_filters_[0], encodeComplete());
  EXPECT_CALL(*encoder_filters_[1], encodeComplete());
  expectOnDestroy();
  encoder_filters_[1]->callbacks_->continueEncoding();
}

TEST_F(HttpConnectionManagerImplTest, DisableKeepAliveWhenDraining) {
  setup(false, "");

  EXPECT_CALL(drain_close_, drainClose()).WillOnce(Return(true));

  std::shared_ptr<MockStreamDecoderFilter> filter(new NiceMock<MockStreamDecoderFilter>());
  EXPECT_CALL(filter_factory_, createFilterChain(_))
      .WillOnce(Invoke([&](FilterChainFactoryCallbacks& callbacks) -> void {
        callbacks.addStreamDecoderFilter(StreamDecoderFilterSharedPtr{filter});
      }));

  EXPECT_CALL(*codec_, dispatch(_)).WillRepeatedly(Invoke([&](Buffer::Instance& data) -> void {
    RequestDecoder* decoder = &conn_manager_->newStream(response_encoder_);
    RequestHeaderMapPtr headers{new TestRequestHeaderMapImpl{
        {":authority", "host"}, {":path", "/"}, {":method", "GET"}, {"connection", "keep-alive"}}};
    decoder->decodeHeaders(std::move(headers), true);

    ResponseHeaderMapPtr response_headers{new TestResponseHeaderMapImpl{{":status", "200"}}};
    filter->callbacks_->encodeHeaders(std::move(response_headers), true);

    data.drain(4);
  }));

  EXPECT_CALL(response_encoder_, encodeHeaders(_, true))
      .WillOnce(Invoke([](const ResponseHeaderMap& headers, bool) -> void {
        EXPECT_EQ("close", headers.Connection()->value().getStringView());
      }));

  Buffer::OwnedImpl fake_input;
  conn_manager_->onData(fake_input, false);
}

TEST_F(HttpConnectionManagerImplTest, TestSessionTrace) {
  setup(false, "");

  // Set up the codec.
  EXPECT_CALL(*codec_, dispatch(_)).WillRepeatedly(Invoke([&](Buffer::Instance& data) -> void {
    data.drain(4);
  }));
  Buffer::OwnedImpl fake_input("1234");
  conn_manager_->onData(fake_input, false);

  setupFilterChain(1, 1);

  // Create a new stream
  RequestDecoder* decoder = &conn_manager_->newStream(response_encoder_);

  // Send headers to that stream, and verify we both set and clear the tracked object.
  {
    RequestHeaderMapPtr headers{
        new TestRequestHeaderMapImpl{{":authority", "host"}, {":path", "/"}, {":method", "POST"}}};
    EXPECT_CALL(filter_callbacks_.connection_.dispatcher_, setTrackedObject(_))
        .Times(2)
        .WillOnce(Invoke([](const ScopeTrackedObject* object) -> const ScopeTrackedObject* {
          ASSERT(object != nullptr); // On the first call, this should be the active stream.
          std::stringstream out;
          object->dumpState(out);
          std::string state = out.str();
          EXPECT_THAT(state, testing::HasSubstr("request_headers_: null"));
          EXPECT_THAT(state, testing::HasSubstr("protocol_: 1"));
          return nullptr;
        }))
        .WillRepeatedly(Return(nullptr));
    EXPECT_CALL(*decoder_filters_[0], decodeHeaders(_, false))
        .WillOnce(Invoke([](HeaderMap&, bool) -> FilterHeadersStatus {
          return FilterHeadersStatus::StopIteration;
        }));
    decoder->decodeHeaders(std::move(headers), false);
  }

  // Send trailers to that stream, and verify by this point headers are in logged state.
  {
    RequestTrailerMapPtr trailers{new TestRequestTrailerMapImpl{{"foo", "bar"}}};
    EXPECT_CALL(filter_callbacks_.connection_.dispatcher_, setTrackedObject(_))
        .Times(2)
        .WillOnce(Invoke([](const ScopeTrackedObject* object) -> const ScopeTrackedObject* {
          ASSERT(object != nullptr); // On the first call, this should be the active stream.
          std::stringstream out;
          object->dumpState(out);
          std::string state = out.str();
          EXPECT_THAT(state, testing::HasSubstr("request_headers_: \n"));
          EXPECT_THAT(state, testing::HasSubstr("':authority', 'host'\n"));
          EXPECT_THAT(state, testing::HasSubstr("protocol_: 1"));
          return nullptr;
        }))
        .WillRepeatedly(Return(nullptr));
    EXPECT_CALL(*decoder_filters_[0], decodeComplete());
    EXPECT_CALL(*decoder_filters_[0], decodeTrailers(_))
        .WillOnce(Return(FilterTrailersStatus::StopIteration));
    decoder->decodeTrailers(std::move(trailers));
  }
}

// SRDS no scope found.
TEST_F(HttpConnectionManagerImplTest, TestSrdsRouteNotFound) {
  setup(false, "", true, true);
  setupFilterChain(1, 0); // Recreate the chain for second stream.

  EXPECT_CALL(*static_cast<const Router::MockScopedConfig*>(
                  scopedRouteConfigProvider()->config<Router::ScopedConfig>().get()),
              getRouteConfig(_))
      .Times(2)
      .WillRepeatedly(Return(nullptr));
  EXPECT_CALL(*codec_, dispatch(_)).WillOnce(Invoke([&](Buffer::Instance& data) -> void {
    RequestDecoder* decoder = &conn_manager_->newStream(response_encoder_);
    RequestHeaderMapPtr headers{new TestRequestHeaderMapImpl{
        {":authority", "host"}, {":method", "GET"}, {":path", "/foo"}}};
    decoder->decodeHeaders(std::move(headers), true);
    data.drain(4);
  }));

  EXPECT_CALL(*decoder_filters_[0], decodeHeaders(_, true))
      .WillOnce(InvokeWithoutArgs([&]() -> FilterHeadersStatus {
        EXPECT_EQ(nullptr, decoder_filters_[0]->callbacks_->route());
        return FilterHeadersStatus::StopIteration;
      }));
  EXPECT_CALL(*decoder_filters_[0], decodeComplete()); // end_stream=true.

  Buffer::OwnedImpl fake_input("1234");
  conn_manager_->onData(fake_input, false);
}

// SRDS updating scopes affects routing.
TEST_F(HttpConnectionManagerImplTest, TestSrdsUpdate) {
  setup(false, "", true, true);

  EXPECT_CALL(*static_cast<const Router::MockScopedConfig*>(
                  scopedRouteConfigProvider()->config<Router::ScopedConfig>().get()),
              getRouteConfig(_))
      .Times(3)
      .WillOnce(Return(nullptr))
      .WillOnce(Return(nullptr))        // refreshCachedRoute first time.
      .WillOnce(Return(route_config_)); // triggered by callbacks_->route(), SRDS now updated.
  EXPECT_CALL(*codec_, dispatch(_)).WillOnce(Invoke([&](Buffer::Instance& data) -> void {
    RequestDecoder* decoder = &conn_manager_->newStream(response_encoder_);
    RequestHeaderMapPtr headers{new TestRequestHeaderMapImpl{
        {":authority", "host"}, {":method", "GET"}, {":path", "/foo"}}};
    decoder->decodeHeaders(std::move(headers), true);
    data.drain(4);
  }));
  const std::string fake_cluster1_name = "fake_cluster1";
  std::shared_ptr<Router::MockRoute> route1 = std::make_shared<NiceMock<Router::MockRoute>>();
  EXPECT_CALL(route1->route_entry_, clusterName()).WillRepeatedly(ReturnRef(fake_cluster1_name));
  std::shared_ptr<Upstream::MockThreadLocalCluster> fake_cluster1 =
      std::make_shared<NiceMock<Upstream::MockThreadLocalCluster>>();
  EXPECT_CALL(cluster_manager_, get(_)).WillOnce(Return(fake_cluster1.get()));
  EXPECT_CALL(*route_config_, route(_, _, _)).WillOnce(Return(route1));
  // First no-scope-found request will be handled by decoder_filters_[0].
  setupFilterChain(1, 0);
  EXPECT_CALL(*decoder_filters_[0], decodeHeaders(_, true))
      .WillOnce(InvokeWithoutArgs([&]() -> FilterHeadersStatus {
        EXPECT_EQ(nullptr, decoder_filters_[0]->callbacks_->route());

        // Clear route and next call on callbacks_->route() will trigger a re-snapping of the
        // snapped_route_config_.
        decoder_filters_[0]->callbacks_->clearRouteCache();

        // Now route config provider returns something.
        EXPECT_EQ(route1, decoder_filters_[0]->callbacks_->route());
        EXPECT_EQ(route1->routeEntry(), decoder_filters_[0]->callbacks_->streamInfo().routeEntry());
        EXPECT_EQ(fake_cluster1->info(), decoder_filters_[0]->callbacks_->clusterInfo());
        return FilterHeadersStatus::StopIteration;

        return FilterHeadersStatus::StopIteration;
      }));
  EXPECT_CALL(*decoder_filters_[0], decodeComplete()); // end_stream=true.
  Buffer::OwnedImpl fake_input("1234");
  conn_manager_->onData(fake_input, false);
}

// SRDS Scope header update cause cross-scope reroute.
TEST_F(HttpConnectionManagerImplTest, TestSrdsCrossScopeReroute) {
  setup(false, "", true, true);

  std::shared_ptr<Router::MockConfig> route_config1 =
      std::make_shared<NiceMock<Router::MockConfig>>();
  std::shared_ptr<Router::MockConfig> route_config2 =
      std::make_shared<NiceMock<Router::MockConfig>>();
  std::shared_ptr<Router::MockRoute> route1 = std::make_shared<NiceMock<Router::MockRoute>>();
  std::shared_ptr<Router::MockRoute> route2 = std::make_shared<NiceMock<Router::MockRoute>>();
  EXPECT_CALL(*route_config1, route(_, _, _)).WillRepeatedly(Return(route1));
  EXPECT_CALL(*route_config2, route(_, _, _)).WillRepeatedly(Return(route2));
  EXPECT_CALL(*static_cast<const Router::MockScopedConfig*>(
                  scopedRouteConfigProvider()->config<Router::ScopedConfig>().get()),
              getRouteConfig(_))
      // 1. Snap scoped route config;
      // 2. refreshCachedRoute (both in decodeHeaders(headers,end_stream);
      // 3. then refreshCachedRoute triggered by decoder_filters_[1]->callbacks_->route().
      .Times(3)
      .WillRepeatedly(Invoke([&](const HeaderMap& headers) -> Router::ConfigConstSharedPtr {
        auto& test_headers = dynamic_cast<const TestRequestHeaderMapImpl&>(headers);
        if (test_headers.get_("scope_key") == "foo") {
          return route_config1;
        }
        return route_config2;
      }));
  EXPECT_CALL(*codec_, dispatch(_)).WillOnce(Invoke([&](Buffer::Instance& data) -> void {
    RequestDecoder* decoder = &conn_manager_->newStream(response_encoder_);
    RequestHeaderMapPtr headers{new TestRequestHeaderMapImpl{
        {":authority", "host"}, {":method", "GET"}, {"scope_key", "foo"}, {":path", "/foo"}}};
    decoder->decodeHeaders(std::move(headers), false);
    data.drain(4);
  }));
  setupFilterChain(2, 0);
  EXPECT_CALL(*decoder_filters_[0], decodeHeaders(_, false))
      .WillOnce(Invoke([&](Http::HeaderMap& headers, bool) -> FilterHeadersStatus {
        EXPECT_EQ(route1, decoder_filters_[0]->callbacks_->route());
        auto& test_headers = dynamic_cast<TestRequestHeaderMapImpl&>(headers);
        // Clear cached route and change scope key to "bar".
        decoder_filters_[0]->callbacks_->clearRouteCache();
        test_headers.remove("scope_key");
        test_headers.addCopy("scope_key", "bar");
        return FilterHeadersStatus::Continue;
      }));
  EXPECT_CALL(*decoder_filters_[1], decodeHeaders(_, false))
      .WillOnce(Invoke([&](Http::HeaderMap& headers, bool) -> FilterHeadersStatus {
        auto& test_headers = dynamic_cast<TestRequestHeaderMapImpl&>(headers);
        EXPECT_EQ(test_headers.get_("scope_key"), "bar");
        // Route now switched to route2 as header "scope_key" has changed.
        EXPECT_EQ(route2, decoder_filters_[1]->callbacks_->route());
        EXPECT_EQ(route2->routeEntry(), decoder_filters_[1]->callbacks_->streamInfo().routeEntry());
        return FilterHeadersStatus::StopIteration;
      }));

  Buffer::OwnedImpl fake_input("1234");
  conn_manager_->onData(fake_input, false);
}

// SRDS scoped RouteConfiguration found and route found.
TEST_F(HttpConnectionManagerImplTest, TestSrdsRouteFound) {
  setup(false, "", true, true);
  setupFilterChain(1, 0);

  const std::string fake_cluster1_name = "fake_cluster1";
  std::shared_ptr<Router::MockRoute> route1 = std::make_shared<NiceMock<Router::MockRoute>>();
  EXPECT_CALL(route1->route_entry_, clusterName()).WillRepeatedly(ReturnRef(fake_cluster1_name));
  std::shared_ptr<Upstream::MockThreadLocalCluster> fake_cluster1 =
      std::make_shared<NiceMock<Upstream::MockThreadLocalCluster>>();
  EXPECT_CALL(cluster_manager_, get(_)).WillOnce(Return(fake_cluster1.get()));
  EXPECT_CALL(*scopedRouteConfigProvider()->config<Router::MockScopedConfig>(), getRouteConfig(_))
      // 1. decodeHeaders() snapping route config.
      // 2. refreshCachedRoute() later in the same decodeHeaders().
      .Times(2);
  EXPECT_CALL(
      *static_cast<const Router::MockConfig*>(
          scopedRouteConfigProvider()->config<Router::MockScopedConfig>()->route_config_.get()),
      route(_, _, _))
      .WillOnce(Return(route1));
  RequestDecoder* decoder = nullptr;
  EXPECT_CALL(*codec_, dispatch(_)).WillOnce(Invoke([&](Buffer::Instance& data) -> void {
    decoder = &conn_manager_->newStream(response_encoder_);
    RequestHeaderMapPtr headers{new TestRequestHeaderMapImpl{
        {":authority", "host"}, {":method", "GET"}, {":path", "/foo"}}};
    decoder->decodeHeaders(std::move(headers), true);
    data.drain(4);
  }));
  EXPECT_CALL(*decoder_filters_[0], decodeHeaders(_, true))
      .WillOnce(InvokeWithoutArgs([&]() -> FilterHeadersStatus {
        EXPECT_EQ(route1, decoder_filters_[0]->callbacks_->route());
        EXPECT_EQ(route1->routeEntry(), decoder_filters_[0]->callbacks_->streamInfo().routeEntry());
        EXPECT_EQ(fake_cluster1->info(), decoder_filters_[0]->callbacks_->clusterInfo());
        return FilterHeadersStatus::StopIteration;
      }));
  EXPECT_CALL(*decoder_filters_[0], decodeComplete());

  Buffer::OwnedImpl fake_input("1234");
  conn_manager_->onData(fake_input, false);
}

TEST_F(HttpConnectionManagerImplTest, NewConnection) {
  setup(false, "", true, true);

  filter_callbacks_.connection_.stream_info_.protocol_ = absl::nullopt;
  EXPECT_CALL(filter_callbacks_.connection_.stream_info_, protocol());
  EXPECT_EQ(Network::FilterStatus::Continue, conn_manager_->onNewConnection());
  EXPECT_EQ(0U, stats_.named_.downstream_cx_http3_total_.value());
  EXPECT_EQ(0U, stats_.named_.downstream_cx_http3_active_.value());

  filter_callbacks_.connection_.stream_info_.protocol_ = Envoy::Http::Protocol::Http3;
  codec_->protocol_ = Http::Protocol::Http3;
  EXPECT_CALL(filter_callbacks_.connection_.stream_info_, protocol());
  EXPECT_CALL(*codec_, protocol()).Times(AtLeast(1));
  EXPECT_EQ(Network::FilterStatus::StopIteration, conn_manager_->onNewConnection());
  EXPECT_EQ(1U, stats_.named_.downstream_cx_http3_total_.value());
  EXPECT_EQ(1U, stats_.named_.downstream_cx_http3_active_.value());
}

TEST_F(HttpConnectionManagerImplTest, HeaderOnlyRequestAndResponseUsingHttp3) {
  setup(false, "envoy-custom-server", false);

  filter_callbacks_.connection_.stream_info_.protocol_ = Envoy::Http::Protocol::Http3;
  codec_->protocol_ = Http::Protocol::Http3;
  EXPECT_EQ(Network::FilterStatus::StopIteration, conn_manager_->onNewConnection());

  // Store the basic request encoder during filter chain setup.
  std::shared_ptr<MockStreamDecoderFilter> filter(new NiceMock<MockStreamDecoderFilter>());

  EXPECT_CALL(*filter, decodeHeaders(_, true))
      .WillOnce(Invoke([&](RequestHeaderMap& headers, bool) -> FilterHeadersStatus {
        EXPECT_NE(nullptr, headers.ForwardedFor());
        EXPECT_EQ("http", headers.ForwardedProto()->value().getStringView());
        return FilterHeadersStatus::StopIteration;
      }));

  EXPECT_CALL(*filter, setDecoderFilterCallbacks(_));

  EXPECT_CALL(filter_factory_, createFilterChain(_))
      .WillOnce(Invoke([&](FilterChainFactoryCallbacks& callbacks) -> void {
        callbacks.addStreamDecoderFilter(filter);
      }));

  EXPECT_CALL(filter_callbacks_.connection_.dispatcher_, deferredDelete_(_));

  // Pretend to get a new stream and then fire a headers only request into it. Then we respond into
  // the filter.
  NiceMock<MockResponseEncoder> encoder;
  RequestDecoder& decoder = conn_manager_->newStream(encoder);
  RequestHeaderMapPtr headers{
      new TestRequestHeaderMapImpl{{":authority", "host"}, {":path", "/"}, {":method", "GET"}}};
  decoder.decodeHeaders(std::move(headers), true);

  ResponseHeaderMapPtr response_headers{new TestResponseHeaderMapImpl{{":status", "200"}}};
  filter->callbacks_->encodeHeaders(std::move(response_headers), true);

  EXPECT_EQ(1U, stats_.named_.downstream_rq_2xx_.value());
  EXPECT_EQ(1U, listener_stats_.downstream_rq_2xx_.value());
  EXPECT_EQ(1U, stats_.named_.downstream_rq_completed_.value());
  EXPECT_EQ(1U, listener_stats_.downstream_rq_completed_.value());
  EXPECT_EQ(1U, stats_.named_.downstream_cx_http3_total_.value());
  filter_callbacks_.connection_.dispatcher_.clearDeferredDeleteList();
  conn_manager_.reset();
  EXPECT_EQ(0U, stats_.named_.downstream_cx_http3_active_.value());
}

namespace {

class SimpleType : public StreamInfo::FilterState::Object {
public:
  SimpleType(int value) : value_(value) {}
  int access() const { return value_; }

private:
  int value_;
};

} // namespace

TEST_F(HttpConnectionManagerImplTest, ConnectionFilterState) {
  setup(false, "envoy-custom-server", false);

  setupFilterChain(1, 0, /* num_requests = */ 3);

  EXPECT_CALL(*codec_, dispatch(_)).Times(2).WillRepeatedly(Invoke([&](Buffer::Instance&) -> void {
    RequestDecoder* decoder = &conn_manager_->newStream(response_encoder_);
    RequestHeaderMapPtr headers{
        new TestRequestHeaderMapImpl{{":authority", "host"}, {":path", "/"}, {":method", "GET"}}};
    decoder->decodeHeaders(std::move(headers), true);
  }));
  {
    InSequence s;
    EXPECT_CALL(*decoder_filters_[0], decodeHeaders(_, true))
        .WillOnce(Invoke([this](HeaderMap&, bool) -> FilterHeadersStatus {
          decoder_filters_[0]->callbacks_->streamInfo().filterState()->setData(
              "per_filter_chain", std::make_unique<SimpleType>(1),
              StreamInfo::FilterState::StateType::ReadOnly,
              StreamInfo::FilterState::LifeSpan::FilterChain);
          decoder_filters_[0]->callbacks_->streamInfo().filterState()->setData(
              "per_downstream_request", std::make_unique<SimpleType>(2),
              StreamInfo::FilterState::StateType::ReadOnly,
              StreamInfo::FilterState::LifeSpan::DownstreamRequest);
          decoder_filters_[0]->callbacks_->streamInfo().filterState()->setData(
              "per_downstream_connection", std::make_unique<SimpleType>(3),
              StreamInfo::FilterState::StateType::ReadOnly,
              StreamInfo::FilterState::LifeSpan::DownstreamConnection);
          return FilterHeadersStatus::StopIteration;
        }));
    EXPECT_CALL(*decoder_filters_[1], decodeHeaders(_, true))
        .WillOnce(Invoke([this](HeaderMap&, bool) -> FilterHeadersStatus {
          EXPECT_FALSE(
              decoder_filters_[1]->callbacks_->streamInfo().filterState()->hasData<SimpleType>(
                  "per_filter_chain"));
          EXPECT_TRUE(
              decoder_filters_[1]->callbacks_->streamInfo().filterState()->hasData<SimpleType>(
                  "per_downstream_request"));
          EXPECT_TRUE(
              decoder_filters_[1]->callbacks_->streamInfo().filterState()->hasData<SimpleType>(
                  "per_downstream_connection"));
          return FilterHeadersStatus::StopIteration;
        }));
    EXPECT_CALL(*decoder_filters_[2], decodeHeaders(_, true))
        .WillOnce(Invoke([this](HeaderMap&, bool) -> FilterHeadersStatus {
          EXPECT_FALSE(
              decoder_filters_[2]->callbacks_->streamInfo().filterState()->hasData<SimpleType>(
                  "per_filter_chain"));
          EXPECT_FALSE(
              decoder_filters_[2]->callbacks_->streamInfo().filterState()->hasData<SimpleType>(
                  "per_downstream_request"));
          EXPECT_TRUE(
              decoder_filters_[2]->callbacks_->streamInfo().filterState()->hasData<SimpleType>(
                  "per_downstream_connection"));
          return FilterHeadersStatus::StopIteration;
        }));
  }

  EXPECT_CALL(*decoder_filters_[0], decodeComplete());
  EXPECT_CALL(*decoder_filters_[0], onDestroy());
  EXPECT_CALL(*decoder_filters_[1], decodeComplete());
  EXPECT_CALL(*decoder_filters_[2], decodeComplete());

  Buffer::OwnedImpl fake_input;
  conn_manager_->onData(fake_input, false);
  decoder_filters_[0]->callbacks_->recreateStream();
  conn_manager_->onData(fake_input, false);
}

class HttpConnectionManagerImplDeathTest : public HttpConnectionManagerImplTest {
public:
  Router::RouteConfigProvider* routeConfigProvider() override {
    return route_config_provider2_.get();
  }
  Config::ConfigProvider* scopedRouteConfigProvider() override {
    return scoped_route_config_provider2_.get();
  }

  std::shared_ptr<Router::MockRouteConfigProvider> route_config_provider2_;
  std::shared_ptr<Router::MockScopedRouteConfigProvider> scoped_route_config_provider2_;
};

// HCM config can only have either RouteConfigProvider or ScopedRoutesConfigProvider.
TEST_F(HttpConnectionManagerImplDeathTest, InvalidConnectionManagerConfig) {
  setup(false, "");

  Buffer::OwnedImpl fake_input("1234");
  EXPECT_CALL(*codec_, dispatch(_)).WillRepeatedly(Invoke([&](Buffer::Instance&) -> void {
    conn_manager_->newStream(response_encoder_);
  }));
  // Either RDS or SRDS should be set.
  EXPECT_DEBUG_DEATH(conn_manager_->onData(fake_input, false),
                     "Either routeConfigProvider or scopedRouteConfigProvider should be set in "
                     "ConnectionManagerImpl.");

  route_config_provider2_ = std::make_shared<NiceMock<Router::MockRouteConfigProvider>>();

  // Only route config provider valid.
  EXPECT_NO_THROW(conn_manager_->onData(fake_input, false));

  scoped_route_config_provider2_ =
      std::make_shared<NiceMock<Router::MockScopedRouteConfigProvider>>();
  // Can't have RDS and SRDS provider in the same time.
  EXPECT_DEBUG_DEATH(conn_manager_->onData(fake_input, false),
                     "Either routeConfigProvider or scopedRouteConfigProvider should be set in "
                     "ConnectionManagerImpl.");

  route_config_provider2_.reset();
  // Only scoped route config provider valid.
  EXPECT_NO_THROW(conn_manager_->onData(fake_input, false));
}

} // namespace Http
} // namespace Envoy<|MERGE_RESOLUTION|>--- conflicted
+++ resolved
@@ -347,14 +347,11 @@
   const Http::Http1Settings& http1Settings() const override { return http1_settings_; }
   bool shouldNormalizePath() const override { return normalize_path_; }
   bool shouldMergeSlashes() const override { return merge_slashes_; }
-<<<<<<< HEAD
+  RequestIDExtensionSharedPtr requestIDExtension() override { return request_id_extension_; }
   envoy::config::core::v3::HttpProtocolOptions::HeadersWithUnderscoresAction
   headersWithUnderscoresAction() const override {
     return headers_with_underscores_action_;
   }
-=======
-  RequestIDExtensionSharedPtr requestIDExtension() override { return request_id_extension_; }
->>>>>>> d5bc9ca5
 
   Envoy::Event::SimulatedTimeSystem test_time_;
   NiceMock<Router::MockRouteConfigProvider> route_config_provider_;
