--- conflicted
+++ resolved
@@ -66,16 +66,11 @@
 private:
   // Update the key's hash with the new fragment hash.
   void updateHash(const ScopeKeyFragmentBase& fragment) {
-<<<<<<< HEAD
-    absl::uint128 buffer = absl::MakeUint128(hash_, fragment.hash());
-    hash_ = HashUtil::xxHash64(absl::string_view(reinterpret_cast<char*>(&buffer), 16));
-=======
     std::stringbuf buffer;
     buffer.sputn(reinterpret_cast<const char*>(&hash_), sizeof(hash_));
     const auto& fragment_hash = fragment.hash();
     buffer.sputn(reinterpret_cast<const char*>(&fragment_hash), sizeof(fragment_hash));
     hash_ = HashUtil::xxHash64(buffer.str());
->>>>>>> c4719d84
   }
 
   uint64_t hash_{0};
@@ -155,48 +150,17 @@
 class ScopedRouteInfo {
 public:
   ScopedRouteInfo(envoy::api::v2::ScopedRouteConfiguration&& config_proto,
-<<<<<<< HEAD
-                  std::unique_ptr<RouteConfigProvider>&& route_provider)
-      : config_proto_(std::move(config_proto)), route_provider_(std::move(route_provider)) {
-    ASSERT(route_provider_ != nullptr, "ScopedRouteInfo expects a valid RouteConfigProvider.");
-    ASSERT(
-        !route_provider_->configInfo().has_value() ||
-            route_provider_->config()->name() == config_proto_.route_configuration_name(),
-        fmt::format("RouteConfigProvider's name '{}' doesn't match route_configuration_name '{}'.",
-                    route_provider_->config()->name(), config_proto_.route_configuration_name()));
-    // TODO(stevenzzzz): Maybe worth a KeyBuilder abstraction when there are more than one type of
-    // Fragment.
-    for (const auto& fragment : config_proto_.key().fragments()) {
-      switch (fragment.type_case()) {
-      case envoy::api::v2::ScopedRouteConfiguration::Key::Fragment::kStringKey:
-        scope_key_.addFragment(std::make_unique<StringKeyFragment>(fragment.string_key()));
-        break;
-      default:
-        NOT_REACHED_GCOVR_EXCL_LINE;
-      }
-    }
-  }
-
-  Router::ConfigConstSharedPtr routeConfig() const { return route_provider_->config(); }
-=======
                   ConfigConstSharedPtr&& route_config);
 
   ConfigConstSharedPtr routeConfig() const { return route_config_; }
->>>>>>> c4719d84
   const ScopeKey& scopeKey() const { return scope_key_; }
   const envoy::api::v2::ScopedRouteConfiguration& configProto() const { return config_proto_; }
   const std::string& scopeName() const { return config_proto_.name(); }
 
 private:
-<<<<<<< HEAD
   const envoy::api::v2::ScopedRouteConfiguration config_proto_;
   ScopeKey scope_key_;
-  std::unique_ptr<RouteConfigProvider> route_provider_;
-=======
-  envoy::api::v2::ScopedRouteConfiguration config_proto_;
-  ScopeKey scope_key_;
   ConfigConstSharedPtr route_config_;
->>>>>>> c4719d84
 };
 using ScopedRouteInfoConstSharedPtr = std::shared_ptr<const ScopedRouteInfo>;
 // Ordered map for consistent config dumping.
