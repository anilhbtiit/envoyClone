--- conflicted
+++ resolved
@@ -1843,10 +1843,7 @@
     visibility = ["//visibility:public"],
     deps = [
         ":quic_core_crypto_boring_utils_lib",
-<<<<<<< HEAD
-        ":quic_core_types_lib",
-=======
->>>>>>> 97a271b8
+        ":quic_core_types_lib",
         ":quic_platform",
         ":quic_platform_ip_address",
         ":quiche_common_platform",
