#if canImport(EnvoyCxxSwiftInterop)
@_implementationOnly import EnvoyCxxSwiftInterop
#endif
@_implementationOnly import EnvoyEngine
import Foundation

/// Builder used for creating and running a new Engine instance.
@objcMembers
open class EngineBuilder: NSObject {
  // swiftlint:disable:previous type_body_length
  private let base: BaseConfiguration
#if canImport(EnvoyCxxSwiftInterop)
  private var engineType: EnvoyEngine.Type = SwiftEnvoyEngineImpl.self
#else
  private var engineType: EnvoyEngine.Type = EnvoyEngineImpl.self
#endif
  private var logLevel: LogLevel = .info

  private enum BaseConfiguration {
    case standard
    case custom(String)
  }

  private var adminInterfaceEnabled = false
  private var grpcStatsDomain: String?
  private var connectTimeoutSeconds: UInt32 = 30
  private var dnsFailureRefreshSecondsBase: UInt32 = 2
  private var dnsFailureRefreshSecondsMax: UInt32 = 10
  private var dnsQueryTimeoutSeconds: UInt32 = 25
  private var dnsMinRefreshSeconds: UInt32 = 60
  private var dnsPreresolveHostnames: [String] = []
  private var dnsRefreshSeconds: UInt32 = 60
  private var enableDNSCache: Bool = false
  private var dnsCacheSaveIntervalSeconds: UInt32 = 1
  private var enableHappyEyeballs: Bool = true
  private var enableGzipDecompression: Bool = true
  private var enableBrotliDecompression: Bool = false
#if ENVOY_ENABLE_QUIC
  private var enableHttp3: Bool = true
#else
  private var enableHttp3: Bool = false
#endif
  private var enableInterfaceBinding: Bool = false
  private var enforceTrustChainVerification: Bool = true
  private var enablePlatformCertificateValidation: Bool = false
  private var enableDrainPostDnsRefresh: Bool = false
  private var forceIPv6: Bool = false
  private var h2ConnectionKeepaliveIdleIntervalMilliseconds: UInt32 = 1
  private var h2ConnectionKeepaliveTimeoutSeconds: UInt32 = 10
  private var maxConnectionsPerHost: UInt32 = 7
  private var statsFlushSeconds: UInt32 = 60
  private var streamIdleTimeoutSeconds: UInt32 = 15
  private var perTryIdleTimeoutSeconds: UInt32 = 15
  private var appVersion: String = "unspecified"
  private var appId: String = "unspecified"
  private var virtualClusters: [String] = []
  private var onEngineRunning: (() -> Void)?
  private var logger: ((String) -> Void)?
  private var eventTracker: (([String: String]) -> Void)?
  private(set) var monitoringMode: NetworkMonitoringMode = .pathMonitor
  private var nativeFilterChain: [EnvoyNativeFilterConfig] = []
  private var platformFilterChain: [EnvoyHTTPFilterFactory] = []
  private var stringAccessors: [String: EnvoyStringAccessor] = [:]
  private var keyValueStores: [String: EnvoyKeyValueStore] = [:]
  private var runtimeGuards: [String: Bool] = [:]
  private var directResponses: [DirectResponse] = []
  private var statsSinks: [String] = []
#if canImport(EnvoyCxxSwiftInterop)
  private(set) var useSwiftCxxInterop = true
#else
  private(set) var useSwiftCxxInterop = false
#endif

  // MARK: - Public

  /// Initialize a new builder with standard HTTP library configuration.
  public override init() {
    self.base = .standard
  }

  /// Initialize a new builder with a custom full YAML configuration.
  /// Setting other attributes in this builder will have no effect.
  ///
  /// - parameter yaml: Contents of a YAML file to use for configuration.
  public init(yaml: String) {
    self.base = .custom(yaml)
  }

  /// Add a stats domain for Envoy to flush stats to.
  /// Passing nil disables stats emission.
  ///
  /// - parameter grpcStatsDomain: The domain to use for stats.
  ///
  /// - returns: This builder.
  @discardableResult
  public func addGrpcStatsDomain(_ grpcStatsDomain: String?) -> Self {
    self.grpcStatsDomain = grpcStatsDomain
    return self
  }

  /// Adds additional stats sink, in the form of the raw YAML/JSON configuration.
  /// Sinks added in this fashion will be included in addition to the gRPC stats sink
  /// that may be enabled via addGrpcStatsDomain.
  ///
  /// - parameter statsSinks: Configurations of stat sinks to add.
  ///
  /// - returns: This builder.
  @discardableResult
  public func addStatsSinks(_ statsSinks: [String]) -> Self {
    self.statsSinks = statsSinks
    return self
  }

  /// Add a log level to use with Envoy.
  ///
  /// - parameter logLevel: The log level to use with Envoy.
  ///
  /// - returns: This builder.
  @discardableResult
  public func addLogLevel(_ logLevel: LogLevel) -> Self {
    self.logLevel = logLevel
    return self
  }

  /// Add a timeout for new network connections to hosts in the cluster.
  ///
  /// - parameter connectTimeoutSeconds: Timeout for new network
  ///                                    connections to hosts in the cluster.
  ///
  /// - returns: This builder.
  @discardableResult
  public func addConnectTimeoutSeconds(_ connectTimeoutSeconds: UInt32) -> Self {
    self.connectTimeoutSeconds = connectTimeoutSeconds
    return self
  }

  /// Add a rate at which to refresh DNS in case of DNS failure.
  ///
  /// - parameter base: Base rate in seconds.
  /// - parameter max:  Max rate in seconds.
  ///
  /// - returns: This builder.
  @discardableResult
  public func addDNSFailureRefreshSeconds(base: UInt32, max: UInt32) -> Self {
    self.dnsFailureRefreshSecondsBase = base
    self.dnsFailureRefreshSecondsMax = max
    return self
  }

  /// Add a rate at which to timeout DNS queries.
  ///
  /// - parameter dnsQueryTimeoutSeconds: Rate in seconds to timeout DNS queries.
  ///
  /// - returns: This builder.
  @discardableResult
  public func addDNSQueryTimeoutSeconds(_ dnsQueryTimeoutSeconds: UInt32) -> Self {
    self.dnsQueryTimeoutSeconds = dnsQueryTimeoutSeconds
    return self
  }

  /// Add the minimum rate at which to refresh DNS. Once DNS has been resolved for a host, DNS TTL
  /// will be respected, subject to this minimum. Defaults to 60 seconds.
  ///
  /// - parameter dnsMinRefreshSeconds: Minimum rate in seconds at which to refresh DNS.
  ///
  /// - returns: This builder.
  @discardableResult
  public func addDNSMinRefreshSeconds(_ dnsMinRefreshSeconds: UInt32) -> Self {
    self.dnsMinRefreshSeconds = dnsMinRefreshSeconds
    return self
  }

  /// Add a list of hostnames to preresolve on Engine startup.
  ///
  /// - parameter dnsPreresolveHostnames: the hostnames to resolve.
  ///
  /// - returns: This builder.
  @discardableResult
  public func addDNSPreresolveHostnames(dnsPreresolveHostnames: [String]) -> Self {
    self.dnsPreresolveHostnames = dnsPreresolveHostnames
    return self
  }

  /// Add a default rate at which to refresh DNS.
  ///
  /// - parameter dnsRefreshSeconds: Default rate in seconds at which to refresh DNS.
  ///
  /// - returns: This builder.
  @discardableResult
  public func addDNSRefreshSeconds(_ dnsRefreshSeconds: UInt32) -> Self {
    self.dnsRefreshSeconds = dnsRefreshSeconds
    return self
  }

  /// Specify whether to enable DNS cache.
  ///
  /// Note that DNS cache requires an addition of a key value store named
  /// 'reserved.platform_store'.
  ///
  /// - parameter enableDNSCache: whether to enable DNS cache. Disabled by default.
  /// - parameter saveInterval:   the interval at which to save results to the configured
  ///                             key value store.
  ///
  /// - returns: This builder.
  @discardableResult
  public func enableDNSCache(_ enableDNSCache: Bool, saveInterval: UInt32 = 1) -> Self {
    self.enableDNSCache = enableDNSCache
    self.dnsCacheSaveIntervalSeconds = saveInterval
    return self
  }

  /// Specify whether to use Happy Eyeballs when multiple IP stacks may be supported. Defaults to
  /// true.
  ///
  /// - parameter enableHappyEyeballs: whether to enable RFC 6555 handling for IPv4/IPv6.
  ///
  /// - returns: This builder.
  @discardableResult
  public func enableHappyEyeballs(_ enableHappyEyeballs: Bool) -> Self {
    self.enableHappyEyeballs = enableHappyEyeballs
    return self
  }

  /// Specify whether to do gzip response decompression or not.  Defaults to true.
  ///
  /// - parameter enableGzipDecompression: whether or not to gunzip responses.
  ///
  /// - returns: This builder.
  @discardableResult
  public func enableGzipDecompression(_ enableGzipDecompression: Bool) -> Self {
    self.enableGzipDecompression = enableGzipDecompression
    return self
  }

  /// Specify whether to do brotli response decompression or not.  Defaults to false.
  ///
  /// - parameter enableBrotliDecompression: whether or not to brotli decompress responses.
  ///
  /// - returns: This builder.
  @discardableResult
  public func enableBrotliDecompression(_ enableBrotliDecompression: Bool) -> Self {
    self.enableBrotliDecompression = enableBrotliDecompression
    return self
  }

#if ENVOY_ENABLE_QUIC
  /// Specify whether to enable support for HTTP/3 or not.  Defaults to true.
  ///
  /// - parameter enableHttp3: whether or not to enable HTTP/3.
  ///
  /// - returns: This builder.
  @discardableResult
  public func enableHttp3(_ enableHttp3: Bool) -> Self {
    self.enableHttp3 = enableHttp3
    return self
  }
#endif

  /// Specify whether sockets may attempt to bind to a specific interface, based on network
  /// conditions.
  ///
  /// - parameter enableInterfaceBinding: whether to allow interface binding.
  ///
  /// - returns: This builder.
  @discardableResult
  public func enableInterfaceBinding(_ enableInterfaceBinding: Bool) -> Self {
    self.enableInterfaceBinding = enableInterfaceBinding
    return self
  }

  /// Specify whether to drain connections after the resolution of a soft DNS refresh.
  /// A refresh may be triggered directly via the Engine API, or as a result of a network
  /// status update provided by the OS. Draining connections does not interrupt existing
  /// connections or requests, but will establish new connections for any further requests.
  ///
  /// - parameter enableDrainPostDnsRefresh: whether to drain connections after soft DNS refresh.
  ///
  /// - returns: This builder.
  @discardableResult
  public func enableDrainPostDnsRefresh(_ enableDrainPostDnsRefresh: Bool) -> Self {
    self.enableDrainPostDnsRefresh = enableDrainPostDnsRefresh
    return self
  }

  /// Specify whether to enforce TLS trust chain verification for secure sockets.
  ///
  /// - parameter enforceTrustChainVerification: whether to enforce trust chain verification.
  ///
  /// - returns: This builder.
  @discardableResult
  public func enforceTrustChainVerification(_ enforceTrustChainVerification: Bool) -> Self {
    self.enforceTrustChainVerification = enforceTrustChainVerification
    return self
  }

  /// Specify whether to use the platform certificate verifier.
  ///
  /// - parameter enablePlatformCertificateValidation: whether to use the platform verifier.
  ///
  /// - returns: This builder.
  @discardableResult
  public func enablePlatformCertificateValidation(
    _ enablePlatformCertificateValidation: Bool) -> Self {
    self.enablePlatformCertificateValidation = enablePlatformCertificateValidation
    return self
  }

  /// Specify whether to remap IPv4 addresses to the IPv6 space and always force connections
  /// to use IPv6. Note this is an experimental option and should be enabled with caution.
  ///
  /// - parameter forceIPv6: whether to force connections to use IPv6.
  ///
  /// - returns: This builder.
  @discardableResult
  public func forceIPv6(_ forceIPv6: Bool) -> Self {
    self.forceIPv6 = forceIPv6
    return self
  }

  /// Add a rate at which to ping h2 connections on new stream creation if the connection has
  /// sat idle. Defaults to 1 millisecond which effectively enables h2 ping functionality
  /// and results in a connection ping on every new stream creation. Set it to
  /// 100000000 milliseconds to effectively disable the ping.
  ///
  /// - parameter h2ConnectionKeepaliveIdleIntervalMilliseconds: Rate in milliseconds.
  ///
  /// - returns: This builder.
  @discardableResult
  public func addH2ConnectionKeepaliveIdleIntervalMilliseconds(
    _ h2ConnectionKeepaliveIdleIntervalMilliseconds: UInt32) -> Self {
    self.h2ConnectionKeepaliveIdleIntervalMilliseconds =
      h2ConnectionKeepaliveIdleIntervalMilliseconds
    return self
  }

  /// Add a rate at which to timeout h2 pings.
  ///
  /// - parameter h2ConnectionKeepaliveTimeoutSeconds: Rate in seconds to timeout h2 pings.
  ///
  /// - returns: This builder.
  @discardableResult
  public func addH2ConnectionKeepaliveTimeoutSeconds(
    _ h2ConnectionKeepaliveTimeoutSeconds: UInt32) -> Self {
    self.h2ConnectionKeepaliveTimeoutSeconds = h2ConnectionKeepaliveTimeoutSeconds
    return self
  }

  /// Set the maximum number of connections to open to a single host. Default is 7.
  ///
  /// - parameter maxConnectionsPerHost: the maximum number of connections per host.
  ///
  /// - returns: This builder.
  @discardableResult
  public func setMaxConnectionsPerHost(_ maxConnectionsPerHost: UInt32) -> Self {
    self.maxConnectionsPerHost = maxConnectionsPerHost
    return self
  }

  /// Add an interval at which to flush Envoy stats.
  ///
  /// - parameter statsFlushSeconds: Interval at which to flush Envoy stats.
  ///
  /// - returns: This builder.
  @discardableResult
  public func addStatsFlushSeconds(_ statsFlushSeconds: UInt32) -> Self {
    self.statsFlushSeconds = statsFlushSeconds
    return self
  }

  /// Add a custom idle timeout for HTTP streams. Defaults to 15 seconds.
  ///
  /// - parameter streamIdleTimeoutSeconds: Idle timeout for HTTP streams.
  ///
  /// - returns: This builder.
  @discardableResult
  public func addStreamIdleTimeoutSeconds(_ streamIdleTimeoutSeconds: UInt32) -> Self {
    self.streamIdleTimeoutSeconds = streamIdleTimeoutSeconds
    return self
  }

  /// Add a custom per try idle timeout for HTTP streams. Defaults to 15 seconds.
  ///
  /// - parameter perTryIdleTimeoutSeconds: Idle timeout for HTTP streams.
  ///
  /// - returns: This builder.
  @discardableResult
  public func addPerTryIdleTimeoutSeconds(_ perTryIdleTimeoutSeconds: UInt32) -> Self {
    self.perTryIdleTimeoutSeconds = perTryIdleTimeoutSeconds
    return self
  }

  /// Add an HTTP platform filter factory used to construct filters for streams sent by this client.
  ///
  /// - parameter name:    Custom name to use for this filter factory. Useful for having
  ///                      more meaningful trace logs, but not required. Should be unique
  ///                      per factory registered.
  /// - parameter factory: Closure returning an instantiated filter. Called once per stream.
  ///
  /// - returns: This builder.
  @discardableResult
  public func addPlatformFilter(name: String,
                                factory: @escaping () -> Filter) -> Self
  {
    self.platformFilterChain.append(EnvoyHTTPFilterFactory(filterName: name, factory: factory))
    return self
  }

  /// Add an HTTP platform filter factory used to construct filters for streams sent by this client.
  ///
  /// - parameter factory: Closure returning an instantiated filter. Called once per stream.
  ///
  /// - returns: This builder.
  @discardableResult
  public func addPlatformFilter(_ factory: @escaping () -> Filter) -> Self
  {
    self.platformFilterChain.append(
      EnvoyHTTPFilterFactory(filterName: UUID().uuidString, factory: factory)
    )
    return self
  }

  /// Add an HTTP native filter factory used to construct filters for streams sent by this client.
  ///
  /// - parameter name:        Custom name to use for this filter factory. Useful for having
  ///                          more meaningful trace logs, but not required. Should be unique
  ///                          per factory registered.
  /// - parameter typedConfig: Config string for the filter.
  ///
  /// - returns: This builder.
  @discardableResult
  public func addNativeFilter(name: String = UUID().uuidString, typedConfig: String) -> Self {
    self.nativeFilterChain.append(EnvoyNativeFilterConfig(name: name, typedConfig: typedConfig))
    return self
  }

  /// Add a string accessor to this Envoy Client.
  ///
  /// - parameter name:     the name of the accessor.
  /// - parameter accessor: lambda to access a string from the platform layer.
  ///
  /// - returns: This builder.
  @discardableResult
  public func addStringAccessor(name: String, accessor: @escaping () -> String) -> Self {
    self.stringAccessors[name] = EnvoyStringAccessor(block: accessor)
    return self
  }

  /// Register a key-value store implementation for internal use.
  ///
  /// - parameter name:          the name of the KV store.
  /// - parameter keyValueStore: the KV store implementation.
  ///
  /// - returns: This builder.
  @discardableResult
  public func addKeyValueStore(name: String, keyValueStore: KeyValueStore) -> Self {
    self.keyValueStores[name] = KeyValueStoreImpl(implementation: keyValueStore)
    return self
  }

  /// Set a runtime guard with the provided value.
  ///
  /// - parameter name:  the name of the runtime guard, e.g. test_feature_false.
  /// - parameter value: the value for the runtime guard.
  ///
  /// - returns: This builder.
  @discardableResult
  public func setRuntimeGuard(_ name: String, _ value: Bool) -> Self {
    self.runtimeGuards[name] = value
    return self
  }

  /// Set a closure to be called when the engine finishes its async startup and begins running.
  ///
  /// - parameter closure: The closure to be called.
  ///
  /// - returns: This builder.
  @discardableResult
  public func setOnEngineRunning(closure: @escaping () -> Void) -> Self {
    self.onEngineRunning = closure
    return self
  }

  /// Set a closure to be called when the engine's logger logs.
  ///
  /// - parameter closure: The closure to be called.
  ///
  /// - returns: This builder.
  @discardableResult
  public func setLogger(closure: @escaping (String) -> Void) -> Self {
    self.logger = closure
    return self
  }

  /// Set a closure to be called when the engine emits an event.
  ///
  /// - parameter closure: The closure to be called.
  ///
  /// - returns: This builder.
  @discardableResult
  public func setEventTracker(closure: @escaping ([String: String]) -> Void) -> Self {
    self.eventTracker = closure
    return self
  }

  /// Configure how the engine observes network reachability state changes.
  /// Defaults to `.pathMonitor`.
  ///
  /// - parameter mode: The mode to use.
  ///
  /// - returns: This builder.
  @discardableResult
  public func setNetworkMonitoringMode(_ mode: NetworkMonitoringMode) -> Self {
    self.monitoringMode = mode
    return self
  }

  /// Add the App Version of the App using this Envoy Client.
  ///
  /// - parameter appVersion: The version.
  ///
  /// - returns: This builder.
  @discardableResult
  public func addAppVersion(_ appVersion: String) -> Self {
    self.appVersion = appVersion
    return self
  }

  /// Add the App ID of the App using this Envoy Client.
  ///
  /// - parameter appId: The ID.
  ///
  /// - returns: This builder.
  @discardableResult
  public func addAppId(_ appId: String) -> Self {
    self.appId = appId
    return self
  }

  /// Add virtual cluster configuration.
  ///
  /// - parameter virtualCluster: The JSON configuration string for a virtual cluster.
  ///
  /// - returns: This builder.
  @discardableResult
  public func addVirtualCluster(_ virtualCluster: String) -> Self {
    self.virtualClusters.append(virtualCluster)
    return self
  }

  /// Add virtual cluster configurations.
  ///
  /// - parameter virtualClusters: The JSON configuration strings for virtual clusters.
  ///
  /// - returns: This builder.
  @discardableResult
  public func addVirtualClusters(_ virtualClusters: [String]) -> Self {
    self.virtualClusters.append(contentsOf: virtualClusters)
    return self
  }

#if ENVOY_ADMIN_FUNCTIONALITY
  /// Enable admin interface on 127.0.0.1:9901 address. Admin interface is intended to be
  /// used for development/debugging purposes only. Enabling it in production may open
  /// your app to security vulnerabilities.
  ///
  /// Note this will not work with the default production build, as it builds with admin
  /// functionality disabled via --define=admin_functionality=disabled
  ///
  /// - returns: This builder.
  @discardableResult
  public func enableAdminInterface() -> Self {
    self.adminInterfaceEnabled = true
    return self
  }
#endif

#if canImport(EnvoyCxxSwiftInterop)
  /// Use Swift's experimental C++ interop support to interact with Envoy directly
  /// instead of going through the Objective-C layer.
  ///
  /// - parameter useSwiftCxxInterop: Whether or not to use the Swift / C++ interop
  ///                                 code paths.
  ///
  /// - returns: This builder.
  @discardableResult
  public func useSwiftCxxInterop(_ useSwiftCxxInterop: Bool) -> Self {
    self.useSwiftCxxInterop = useSwiftCxxInterop
    return self
  }
#endif

  /// Builds and runs a new `Engine` instance with the provided configuration.
  ///
  /// - note: Must be strongly retained in order for network requests to be performed correctly.
  ///
  /// - returns: The built `Engine`.
  public func build() -> Engine {
#if canImport(EnvoyCxxSwiftInterop)
    if !self.useSwiftCxxInterop && self.engineType == SwiftEnvoyEngineImpl.self {
      self.engineType = EnvoyEngineImpl.self
    }
#endif

    let engine = self.engineType.init(runningCallback: self.onEngineRunning, logger: self.logger,
                                      eventTracker: self.eventTracker,
                                      networkMonitoringMode: Int32(self.monitoringMode.rawValue))
    let config = self.makeConfig()

    switch self.base {
    case .custom(let yaml):
      return EngineImpl(yaml: yaml, config: config, logLevel: self.logLevel, engine: engine)
    case .standard:
      return EngineImpl(config: config, logLevel: self.logLevel, engine: engine)
    }
  }

  // MARK: - Internal

  /// Add a specific implementation of `EnvoyEngine` to use for starting Envoy.
  /// A new instance of this engine will be created when `build()` is called.
  /// Used for testing, as initializing with `EnvoyEngine.Type` results in a
  /// segfault: https://github.com/envoyproxy/envoy-mobile/issues/334
  ///
  /// - parameter engineType: The specific implementation of `EnvoyEngine` to use for starting
  ///                         Envoy.
  ///
  /// - returns: This builder.
  @discardableResult
  func addEngineType(_ engineType: EnvoyEngine.Type) -> Self {
    self.engineType = engineType
    return self
  }

  /// Add a direct response to be used when configuring the engine.
  /// This function is internal so it is not publicly exposed to production builders,
  /// but is available for use by the `TestEngineBuilder`.
  ///
  /// - parameter directResponse: The response configuration to add.
  func addDirectResponseInternal(_ directResponse: DirectResponse) {
    self.directResponses.append(directResponse)
  }

  func makeConfig() -> EnvoyConfiguration {
    EnvoyConfiguration(
      adminInterfaceEnabled: self.adminInterfaceEnabled,
      grpcStatsDomain: self.grpcStatsDomain,
      connectTimeoutSeconds: self.connectTimeoutSeconds,
      dnsRefreshSeconds: self.dnsRefreshSeconds,
      dnsFailureRefreshSecondsBase: self.dnsFailureRefreshSecondsBase,
      dnsFailureRefreshSecondsMax: self.dnsFailureRefreshSecondsMax,
      dnsQueryTimeoutSeconds: self.dnsQueryTimeoutSeconds,
      dnsMinRefreshSeconds: self.dnsMinRefreshSeconds,
      dnsPreresolveHostnames: self.dnsPreresolveHostnames,
      enableDNSCache: self.enableDNSCache,
      dnsCacheSaveIntervalSeconds: self.dnsCacheSaveIntervalSeconds,
      enableHappyEyeballs: self.enableHappyEyeballs,
      enableHttp3: self.enableHttp3,
      enableGzipDecompression: self.enableGzipDecompression,
      enableBrotliDecompression: self.enableBrotliDecompression,
      enableInterfaceBinding: self.enableInterfaceBinding,
      enableDrainPostDnsRefresh: self.enableDrainPostDnsRefresh,
      enforceTrustChainVerification: self.enforceTrustChainVerification,
      forceIPv6: self.forceIPv6,
      enablePlatformCertificateValidation: self.enablePlatformCertificateValidation,
      h2ConnectionKeepaliveIdleIntervalMilliseconds:
        self.h2ConnectionKeepaliveIdleIntervalMilliseconds,
      h2ConnectionKeepaliveTimeoutSeconds: self.h2ConnectionKeepaliveTimeoutSeconds,
      maxConnectionsPerHost: self.maxConnectionsPerHost,
      statsFlushSeconds: self.statsFlushSeconds,
      streamIdleTimeoutSeconds: self.streamIdleTimeoutSeconds,
      perTryIdleTimeoutSeconds: self.perTryIdleTimeoutSeconds,
      appVersion: self.appVersion,
      appId: self.appId,
      virtualClusters: self.virtualClusters,
      runtimeGuards: self.runtimeGuards.mapValues({ "\($0)" }),
      typedDirectResponses: self.directResponses.map({ $0.toObjC() }),
      nativeFilterChain: self.nativeFilterChain,
      platformFilterChain: self.platformFilterChain,
      stringAccessors: self.stringAccessors,
      keyValueStores: self.keyValueStores,
      statsSinks: self.statsSinks
    )
<<<<<<< HEAD

    switch self.base {
    case .custom(let yaml):
      return EngineImpl(yaml: yaml, config: config, logLevel: self.logLevel, engine: engine)
    case .standard:
#if canImport(EnvoyCxxSwiftInterop)
      if self.useSwiftCxxInterop && self.engineType == SwiftEnvoyEngineImpl.self {
        return EngineImpl(
          config: config,
          bootstrap: self.generateBootstrap(),
          logLevel: self.logLevel,
          engine: engine
        )
      }
#endif
      return EngineImpl(config: config, logLevel: self.logLevel, engine: engine)
    }
  }

  // MARK: - Internal

  /// Add a specific implementation of `EnvoyEngine` to use for starting Envoy.
  /// A new instance of this engine will be created when `build()` is called.
  /// Used for testing, as initializing with `EnvoyEngine.Type` results in a
  /// segfault: https://github.com/envoyproxy/envoy-mobile/issues/334
  ///
  /// - parameter engineType: The specific implementation of `EnvoyEngine` to use for starting
  ///                         Envoy.
  ///
  /// - returns: This builder.
  @discardableResult
  func addEngineType(_ engineType: EnvoyEngine.Type) -> Self {
#if canImport(EnvoyCxxSwiftInterop)
    if self.useSwiftCxxInterop && engineType != SwiftEnvoyEngineImpl.self {
      self.useSwiftCxxInterop = false
    }
#endif
    self.engineType = engineType
    return self
  }

  /// Add a direct response to be used when configuring the engine.
  /// This function is internal so it is not publicly exposed to production builders,
  /// but is available for use by the `TestEngineBuilder`.
  ///
  /// - parameter directResponse: The response configuration to add.
  func addDirectResponseInternal(_ directResponse: DirectResponse) {
    self.directResponses.append(directResponse)
=======
  }

  func bootstrapDebugDescription() -> String {
    self.makeConfig().bootstrapDebugDescription()
>>>>>>> abeff275
  }
}

#if canImport(EnvoyCxxSwiftInterop)
private extension EngineBuilder {
  func generateBootstrap() -> Bootstrap {
    var cxxBuilder = Envoy.Platform.EngineBuilder()
    cxxBuilder.addLogLevel(Envoy.Platform.logLevelFromString(self.logLevel.stringValue.toCXX()))
#if ENVOY_ADMIN_FUNCTIONALITY
    cxxBuilder.enableAdminInterface(self.adminInterfaceEnabled)
#endif
    if let grpcStatsDomain = self.grpcStatsDomain {
      cxxBuilder.addGrpcStatsDomain(grpcStatsDomain.toCXX())
    }

    cxxBuilder.addConnectTimeoutSeconds(Int32(self.connectTimeoutSeconds))
    cxxBuilder.addDnsRefreshSeconds(Int32(self.dnsRefreshSeconds))
    cxxBuilder.addDnsFailureRefreshSeconds(Int32(self.dnsFailureRefreshSecondsBase),
                                           Int32(self.dnsFailureRefreshSecondsMax))
    cxxBuilder.addDnsQueryTimeoutSeconds(Int32(self.dnsQueryTimeoutSeconds))
    cxxBuilder.addDnsMinRefreshSeconds(Int32(self.dnsMinRefreshSeconds))
    cxxBuilder.addDnsPreresolveHostnames(self.dnsPreresolveHostnames.toCXX())
    cxxBuilder.enableDnsCache(self.enableDNSCache, Int32(self.dnsCacheSaveIntervalSeconds))
    cxxBuilder.enableHappyEyeballs(self.enableHappyEyeballs)
#if ENVOY_ENABLE_QUIC
    cxxBuilder.enableHttp3(self.enableHttp3)
#endif
    cxxBuilder.enableGzipDecompression(self.enableGzipDecompression)
    cxxBuilder.enableBrotliDecompression(self.enableBrotliDecompression)
    cxxBuilder.enableInterfaceBinding(self.enableInterfaceBinding)
    cxxBuilder.enableDrainPostDnsRefresh(self.enableDrainPostDnsRefresh)
    cxxBuilder.enforceTrustChainVerification(self.enforceTrustChainVerification)
    cxxBuilder.setForceAlwaysUsev6(self.forceIPv6)
    cxxBuilder.enablePlatformCertificatesValidation(self.enablePlatformCertificateValidation)
    cxxBuilder.addH2ConnectionKeepaliveIdleIntervalMilliseconds(
      Int32(self.h2ConnectionKeepaliveIdleIntervalMilliseconds)
    )
    cxxBuilder.addH2ConnectionKeepaliveTimeoutSeconds(
      Int32(self.h2ConnectionKeepaliveTimeoutSeconds)
    )
    cxxBuilder.addMaxConnectionsPerHost(Int32(self.maxConnectionsPerHost))
    cxxBuilder.addStatsFlushSeconds(Int32(self.statsFlushSeconds))
    cxxBuilder.setStreamIdleTimeoutSeconds(Int32(self.streamIdleTimeoutSeconds))
    cxxBuilder.setPerTryIdleTimeoutSeconds(Int32(self.perTryIdleTimeoutSeconds))
    cxxBuilder.setAppVersion(self.appVersion.toCXX())
    cxxBuilder.setAppId(self.appId.toCXX())
    cxxBuilder.setDeviceOs("iOS".toCXX())
    for cluster in self.virtualClusters {
      cxxBuilder.addVirtualCluster(cluster.toCXX())
    }

    for (runtimeGuard, value) in self.runtimeGuards {
      cxxBuilder.setRuntimeGuard(runtimeGuard.toCXX(), value)
    }

    for directResponse in self.directResponses {
      cxxBuilder.addDirectResponse(directResponse.toCXX())
    }

    for filter in self.nativeFilterChain.reversed() {
      cxxBuilder.addNativeFilter(filter.name.toCXX(), filter.typedConfig.toCXX())
    }

    for filter in self.platformFilterChain.reversed() {
      cxxBuilder.addPlatformFilter(filter.filterName.toCXX())
    }

    cxxBuilder.addStatsSinks(self.statsSinks.toCXX())
    return cxxBuilder.generateBootstrap()
  }
}
#endif<|MERGE_RESOLUTION|>--- conflicted
+++ resolved
@@ -610,6 +610,16 @@
     case .custom(let yaml):
       return EngineImpl(yaml: yaml, config: config, logLevel: self.logLevel, engine: engine)
     case .standard:
+#if canImport(EnvoyCxxSwiftInterop)
+      if self.useSwiftCxxInterop && self.engineType == SwiftEnvoyEngineImpl.self {
+        return EngineImpl(
+          config: config,
+          bootstrap: self.generateBootstrap(),
+          logLevel: self.logLevel,
+          engine: engine
+        )
+      }
+#endif
       return EngineImpl(config: config, logLevel: self.logLevel, engine: engine)
     }
   }
@@ -627,6 +637,11 @@
   /// - returns: This builder.
   @discardableResult
   func addEngineType(_ engineType: EnvoyEngine.Type) -> Self {
+#if canImport(EnvoyCxxSwiftInterop)
+    if self.useSwiftCxxInterop && engineType != SwiftEnvoyEngineImpl.self {
+      self.useSwiftCxxInterop = false
+    }
+#endif
     self.engineType = engineType
     return self
   }
@@ -680,61 +695,10 @@
       keyValueStores: self.keyValueStores,
       statsSinks: self.statsSinks
     )
-<<<<<<< HEAD
-
-    switch self.base {
-    case .custom(let yaml):
-      return EngineImpl(yaml: yaml, config: config, logLevel: self.logLevel, engine: engine)
-    case .standard:
-#if canImport(EnvoyCxxSwiftInterop)
-      if self.useSwiftCxxInterop && self.engineType == SwiftEnvoyEngineImpl.self {
-        return EngineImpl(
-          config: config,
-          bootstrap: self.generateBootstrap(),
-          logLevel: self.logLevel,
-          engine: engine
-        )
-      }
-#endif
-      return EngineImpl(config: config, logLevel: self.logLevel, engine: engine)
-    }
-  }
-
-  // MARK: - Internal
-
-  /// Add a specific implementation of `EnvoyEngine` to use for starting Envoy.
-  /// A new instance of this engine will be created when `build()` is called.
-  /// Used for testing, as initializing with `EnvoyEngine.Type` results in a
-  /// segfault: https://github.com/envoyproxy/envoy-mobile/issues/334
-  ///
-  /// - parameter engineType: The specific implementation of `EnvoyEngine` to use for starting
-  ///                         Envoy.
-  ///
-  /// - returns: This builder.
-  @discardableResult
-  func addEngineType(_ engineType: EnvoyEngine.Type) -> Self {
-#if canImport(EnvoyCxxSwiftInterop)
-    if self.useSwiftCxxInterop && engineType != SwiftEnvoyEngineImpl.self {
-      self.useSwiftCxxInterop = false
-    }
-#endif
-    self.engineType = engineType
-    return self
-  }
-
-  /// Add a direct response to be used when configuring the engine.
-  /// This function is internal so it is not publicly exposed to production builders,
-  /// but is available for use by the `TestEngineBuilder`.
-  ///
-  /// - parameter directResponse: The response configuration to add.
-  func addDirectResponseInternal(_ directResponse: DirectResponse) {
-    self.directResponses.append(directResponse)
-=======
   }
 
   func bootstrapDebugDescription() -> String {
     self.makeConfig().bootstrapDebugDescription()
->>>>>>> abeff275
   }
 }
 
