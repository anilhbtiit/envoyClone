--- conflicted
+++ resolved
@@ -424,13 +424,10 @@
           Runtime::runtimeFeatureEnabled("envoy.reloadable_features.strict_header_validation")),
       connection_header_sanitization_(Runtime::runtimeFeatureEnabled(
           "envoy.reloadable_features.connection_header_sanitization")),
-<<<<<<< HEAD
-      enable_trailers_(enable_trailers), dispatching_(false),
-=======
       enable_trailers_(enable_trailers),
       reject_unsupported_transfer_encodings_(Runtime::runtimeFeatureEnabled(
           "envoy.reloadable_features.reject_unsupported_transfer_encodings")),
->>>>>>> 3adf14af
+      dispatching_(false),
       output_buffer_([&]() -> void { this->onBelowLowWatermark(); },
                      [&]() -> void { this->onAboveHighWatermark(); }),
       max_headers_kb_(max_headers_kb), max_headers_count_(max_headers_count) {
@@ -483,15 +480,12 @@
 
 absl::Status ConnectionImpl::dispatch(Buffer::Instance& data) {
   ENVOY_CONN_LOG(trace, "parsing {} bytes", connection_, data.length());
-<<<<<<< HEAD
   // Make sure that dispatching_ is set to false after dispatching, even when
   // ConnectionImpl::dispatch throws an exception.
   Cleanup cleanup([this]() { dispatching_ = false; });
   ASSERT(!dispatching_);
+  ASSERT(buffered_body_.length() == 0);
   dispatching_ = true;
-=======
-  ASSERT(buffered_body_.length() == 0);
->>>>>>> 3adf14af
 
   if (maybeDirectDispatch(data)) {
     return absl::OkStatus();
@@ -503,21 +497,18 @@
   ssize_t total_parsed = 0;
   if (data.length() > 0) {
     for (const Buffer::RawSlice& slice : data.getRawSlices()) {
-<<<<<<< HEAD
       auto result = dispatchSlice(static_cast<const char*>(slice.mem_), slice.len_);
-      if (!codec_status_.ok()) {
-        return codec_status_;
+      if (!result.ok()) {
+        // Return error status.
+        return result;
       } else {
-        total_parsed += result;
-=======
-      total_parsed += dispatchSlice(static_cast<const char*>(slice.mem_), slice.len_);
-      if (HTTP_PARSER_ERRNO(&parser_) != HPE_OK) {
-        // Parse errors trigger an exception in dispatchSlice so we are guaranteed to be paused at
-        // this point.
-        ASSERT(HTTP_PARSER_ERRNO(&parser_) == HPE_PAUSED);
-        break;
->>>>>>> 3adf14af
-      }
+        total_parsed += result.ValueOrDie();
+        if (HTTP_PARSER_ERRNO(&parser_) != HPE_OK) {
+          // Parse errors trigger an exception in dispatchSlice or an error status so we are
+          // guaranteed to be paused at this point.
+          ASSERT(HTTP_PARSER_ERRNO(&parser_) == HPE_PAUSED);
+          break;
+        }
     }
     dispatchBufferedBody();
   } else {
@@ -537,9 +528,14 @@
   return absl::OkStatus();
 }
 
-ssize_t ConnectionImpl::dispatchSlice(const char* slice, size_t len) {
+absl::StatusOr<ssize_t> ConnectionImpl::dispatchSlice(const char* slice, size_t len) {
   ASSERT(codec_status_.ok());
   ssize_t rc = http_parser_execute(&parser_, &settings_, slice, len);
+  if (!codec_status_.ok()) {
+    // Return early from error status.
+    return codec_status_;
+  }
+
   // Avoid overwriting the codec_status_ we set in the callbacks.
   if (HTTP_PARSER_ERRNO(&parser_) != HPE_OK && HTTP_PARSER_ERRNO(&parser_) != HPE_PAUSED &&
       codec_status_.ok()) {
@@ -672,9 +668,6 @@
   return handling_upgrade_ ? absl::UnknownError("2") : rc;
 }
 
-<<<<<<< HEAD
-absl::Status ConnectionImpl::onMessageCompleteBase() {
-=======
 void ConnectionImpl::bufferBody(const char* data, size_t length) {
   buffered_body_.add(data, length);
 }
@@ -695,8 +688,7 @@
   }
 }
 
-void ConnectionImpl::onMessageCompleteBase() {
->>>>>>> 3adf14af
+absl::Status ConnectionImpl::onMessageCompleteBase() {
   ENVOY_CONN_LOG(trace, "message complete", connection_);
 
   dispatchBufferedBody();
