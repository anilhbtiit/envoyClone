--- conflicted
+++ resolved
@@ -11,7 +11,6 @@
 #include "common/common/assert.h"
 #include "common/config/api_version.h"
 #include "common/config/resources.h"
-#include "common/config/type_url_loader.h"
 #include "common/protobuf/utility.h"
 
 namespace Envoy {
@@ -85,30 +84,12 @@
 }
 
 void SdsApi::initialize() {
-  const auto type_url = Envoy::Config::loadTypeUrl<SdsApi>(sds_config_.resource_api_version());
+  const auto resource_name = getResourceName(sds_config_.resource_api_version());
   subscription_ = subscription_factory_.subscriptionFromConfigSource(
-      sds_config_, Grpc::Common::typeUrl(API_NO_BOOST(type_url)), stats_, *this);
+      sds_config_, Grpc::Common::typeUrl(API_NO_BOOST(resource_name)), stats_, *this);
   subscription_->start({sds_config_name_});
 }
 
-<<<<<<< HEAD
-=======
-std::string SdsApi::loadTypeUrl(envoy::config::core::v3::ApiVersion resource_api_version) {
-  switch (resource_api_version) {
-  // automatically set api version as V2
-  case envoy::config::core::v3::ApiVersion::AUTO:
-  case envoy::config::core::v3::ApiVersion::V2:
-    return Grpc::Common::typeUrl(
-        API_NO_BOOST(envoy::api::v2::auth::Secret().GetDescriptor()->full_name()));
-  case envoy::config::core::v3::ApiVersion::V3:
-    return Grpc::Common::typeUrl(API_NO_BOOST(
-        envoy::extensions::transport_sockets::tls::v3::Secret().GetDescriptor()->full_name()));
-  default:
-    NOT_REACHED_GCOVR_EXCL_LINE;
-  }
-}
-
->>>>>>> 17b2d04d
 SdsApi::SecretData SdsApi::secretData() { return secret_data_; }
 
 } // namespace Secret
