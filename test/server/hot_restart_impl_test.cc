--- conflicted
+++ resolved
@@ -40,11 +40,7 @@
     EXPECT_CALL(options_, statsOptions()).WillRepeatedly(ReturnRef(stats_options_));
 
     // Test we match the correct stat with empty-slots before, after, or both.
-<<<<<<< HEAD
-    hot_restart_.reset(new HotRestartImpl(options_, symbol_table_));
-=======
-    hot_restart_ = std::make_unique<HotRestartImpl>(options_);
->>>>>>> 0287a6fe
+    hot_restart_ = std::make_unique<HotRestartImpl>(options_, symbol_table_);
     hot_restart_->drainParentListeners();
   }
 
