--- conflicted
+++ resolved
@@ -179,13 +179,10 @@
   self.nodeRegion = nodeRegion;
   self.nodeZone = nodeZone;
   self.nodeSubZone = nodeSubZone;
-<<<<<<< HEAD
   self.cdsResourcesLocator = cdsResourcesLocator;
   self.cdsTimeoutSeconds = cdsTimeoutSeconds;
   self.enableCds = enableCds;
-=======
   self.bootstrapPointer = 0;
->>>>>>> 7e4c5a8d
 
   return self;
 }
