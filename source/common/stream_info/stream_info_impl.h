--- conflicted
+++ resolved
@@ -111,43 +111,18 @@
   StreamInfoImpl(
       TimeSource& time_source,
       const Network::ConnectionInfoProviderSharedPtr& downstream_connection_info_provider,
-<<<<<<< HEAD
-      FilterState::LifeSpan life_span = FilterState::LifeSpan::FilterChain,
-      FilterStateSharedPtr ancestor_filter_state = nullptr)
+      FilterState::LifeSpan life_span, FilterStateSharedPtr ancestor_filter_state = nullptr)
       : StreamInfoImpl(
             absl::nullopt, time_source, downstream_connection_info_provider,
             std::make_shared<FilterStateImpl>(std::move(ancestor_filter_state), life_span)) {}
-=======
-      FilterState::LifeSpan life_span)
-      : StreamInfoImpl(absl::nullopt, time_source, downstream_connection_info_provider,
-                       std::make_shared<FilterStateImpl>(life_span)) {}
 
   StreamInfoImpl(
       Http::Protocol protocol, TimeSource& time_source,
       const Network::ConnectionInfoProviderSharedPtr& downstream_connection_info_provider,
-      FilterState::LifeSpan life_span)
-      : StreamInfoImpl(protocol, time_source, downstream_connection_info_provider,
-                       std::make_shared<FilterStateImpl>(life_span)) {}
->>>>>>> 28e383ec
-
-  StreamInfoImpl(
-      Http::Protocol protocol, TimeSource& time_source,
-      const Network::ConnectionInfoProviderSharedPtr& downstream_connection_info_provider,
-<<<<<<< HEAD
-      FilterState::LifeSpan life_span = FilterState::LifeSpan::FilterChain,
-      FilterStateSharedPtr ancestor_filter_state = nullptr)
+      FilterState::LifeSpan life_span, FilterStateSharedPtr ancestor_filter_state = nullptr)
       : StreamInfoImpl(
             protocol, time_source, downstream_connection_info_provider,
             std::make_shared<FilterStateImpl>(std::move(ancestor_filter_state), life_span)) {}
-=======
-      FilterStateSharedPtr parent_filter_state, FilterState::LifeSpan parent_life_span,
-      FilterState::LifeSpan life_span)
-      : StreamInfoImpl(
-            protocol, time_source, downstream_connection_info_provider,
-            std::make_shared<FilterStateImpl>(FilterStateImpl::LazyCreateAncestor(
-                                                  std::move(parent_filter_state), parent_life_span),
-                                              life_span)) {}
->>>>>>> 28e383ec
 
   SystemTime startTime() const override { return start_time_; }
 
