@_implementationOnly import EnvoyEngine
import Foundation

/// Builder used for creating and running a new Engine instance.
@objcMembers
open class EngineBuilder: NSObject {
  // swiftlint:disable:previous type_body_length
  private let base: BaseConfiguration
  private var engineType: EnvoyEngine.Type = EnvoyEngineImpl.self
  private var logLevel: LogLevel = .info

  private enum BaseConfiguration {
    case standard
    case custom(String)
  }

  private var adminInterfaceEnabled = false
  private var grpcStatsDomain: String?
  private var connectTimeoutSeconds: UInt32 = 30
  private var dnsFailureRefreshSecondsBase: UInt32 = 2
  private var dnsFailureRefreshSecondsMax: UInt32 = 10
  private var dnsQueryTimeoutSeconds: UInt32 = 25
  private var dnsMinRefreshSeconds: UInt32 = 60
  private var dnsPreresolveHostnames: [String] = []
  private var dnsRefreshSeconds: UInt32 = 60
  private var enableDNSCache: Bool = false
  private var dnsCacheSaveIntervalSeconds: UInt32 = 1
  private var enableHappyEyeballs: Bool = true
  private var enableGzipDecompression: Bool = true
  private var enableBrotliDecompression: Bool = false
#if ENVOY_ENABLE_QUIC
  private var enableHttp3: Bool = true
#else
  private var enableHttp3: Bool = false
#endif
  private var enableInterfaceBinding: Bool = false
  private var enforceTrustChainVerification: Bool = true
  private var enableDrainPostDnsRefresh: Bool = false
  private var forceIPv6: Bool = false
  private var h2ConnectionKeepaliveIdleIntervalMilliseconds: UInt32 = 1
  private var h2ConnectionKeepaliveTimeoutSeconds: UInt32 = 10
  private var maxConnectionsPerHost: UInt32 = 7
  private var statsFlushSeconds: UInt32 = 60
  private var streamIdleTimeoutSeconds: UInt32 = 15
  private var perTryIdleTimeoutSeconds: UInt32 = 15
  private var appVersion: String = "unspecified"
  private var appId: String = "unspecified"
  private var virtualClusters: [String] = []
  private var onEngineRunning: (() -> Void)?
  private var logger: ((String) -> Void)?
  private var eventTracker: (([String: String]) -> Void)?
  private(set) var monitoringMode: NetworkMonitoringMode = .pathMonitor
  private var nativeFilterChain: [EnvoyNativeFilterConfig] = []
  private var platformFilterChain: [EnvoyHTTPFilterFactory] = []
  private var stringAccessors: [String: EnvoyStringAccessor] = [:]
  private var keyValueStores: [String: EnvoyKeyValueStore] = [:]
  private var runtimeGuards: [String: Bool] = [:]
  private var directResponses: [DirectResponse] = []
  private var statsSinks: [String] = []
  private var rtdsLayerName: String?
  private var rtdsTimeoutSeconds: UInt32 = 0
  private var adsAddress: String?
  private var adsPort: UInt32 = 0
  private var adsJwtToken: String?
  private var adsJwtTokenLifetimeSeconds: UInt32 = 0
<<<<<<< HEAD
  private var adsSslRootCerts: String = ""
  private var nodeID: String = ""
  private var nodeRegion: String = ""
  private var nodeZone: String = ""
  private var nodeSubZone: String = ""
  private var cdsResourcesLocator: String = ""
  private var cdsTimeoutSeconds: UInt32 = 0
  private var enableCds: Bool = false
=======
  private var adsSslRootCerts: String?
  private var nodeID: String?
  private var nodeRegion: String?
  private var nodeZone: String?
  private var nodeSubZone: String?
>>>>>>> f1acd09b

  // MARK: - Public

  /// Initialize a new builder with standard HTTP library configuration.
  public override init() {
    self.base = .standard
  }

  /// Initialize a new builder with a custom full YAML configuration.
  /// Setting other attributes in this builder will have no effect.
  ///
  /// - parameter yaml: Contents of a YAML file to use for configuration.
  public init(yaml: String) {
    self.base = .custom(yaml)
  }

  /// Add a stats domain for Envoy to flush stats to.
  /// Passing nil disables stats emission.
  ///
  /// - parameter grpcStatsDomain: The domain to use for stats.
  ///
  /// - returns: This builder.
  @discardableResult
  public func addGrpcStatsDomain(_ grpcStatsDomain: String?) -> Self {
    self.grpcStatsDomain = grpcStatsDomain
    return self
  }

  /// Adds additional stats sink, in the form of the raw YAML/JSON configuration.
  /// Sinks added in this fashion will be included in addition to the gRPC stats sink
  /// that may be enabled via addGrpcStatsDomain.
  ///
  /// - parameter statsSinks: Configurations of stat sinks to add.
  ///
  /// - returns: This builder.
  @discardableResult
  public func addStatsSinks(_ statsSinks: [String]) -> Self {
    self.statsSinks = statsSinks
    return self
  }

  /// Add a log level to use with Envoy.
  ///
  /// - parameter logLevel: The log level to use with Envoy.
  ///
  /// - returns: This builder.
  @discardableResult
  public func addLogLevel(_ logLevel: LogLevel) -> Self {
    self.logLevel = logLevel
    return self
  }

  /// Add a timeout for new network connections to hosts in the cluster.
  ///
  /// - parameter connectTimeoutSeconds: Timeout for new network
  ///                                    connections to hosts in the cluster.
  ///
  /// - returns: This builder.
  @discardableResult
  public func addConnectTimeoutSeconds(_ connectTimeoutSeconds: UInt32) -> Self {
    self.connectTimeoutSeconds = connectTimeoutSeconds
    return self
  }

  /// Add a rate at which to refresh DNS in case of DNS failure.
  ///
  /// - parameter base: Base rate in seconds.
  /// - parameter max:  Max rate in seconds.
  ///
  /// - returns: This builder.
  @discardableResult
  public func addDNSFailureRefreshSeconds(base: UInt32, max: UInt32) -> Self {
    self.dnsFailureRefreshSecondsBase = base
    self.dnsFailureRefreshSecondsMax = max
    return self
  }

  /// Add a rate at which to timeout DNS queries.
  ///
  /// - parameter dnsQueryTimeoutSeconds: Rate in seconds to timeout DNS queries.
  ///
  /// - returns: This builder.
  @discardableResult
  public func addDNSQueryTimeoutSeconds(_ dnsQueryTimeoutSeconds: UInt32) -> Self {
    self.dnsQueryTimeoutSeconds = dnsQueryTimeoutSeconds
    return self
  }

  /// Add the minimum rate at which to refresh DNS. Once DNS has been resolved for a host, DNS TTL
  /// will be respected, subject to this minimum. Defaults to 60 seconds.
  ///
  /// - parameter dnsMinRefreshSeconds: Minimum rate in seconds at which to refresh DNS.
  ///
  /// - returns: This builder.
  @discardableResult
  public func addDNSMinRefreshSeconds(_ dnsMinRefreshSeconds: UInt32) -> Self {
    self.dnsMinRefreshSeconds = dnsMinRefreshSeconds
    return self
  }

  /// Add a list of hostnames to preresolve on Engine startup.
  ///
  /// - parameter dnsPreresolveHostnames: the hostnames to resolve.
  ///
  /// - returns: This builder.
  @discardableResult
  public func addDNSPreresolveHostnames(dnsPreresolveHostnames: [String]) -> Self {
    self.dnsPreresolveHostnames = dnsPreresolveHostnames
    return self
  }

  /// Add a default rate at which to refresh DNS.
  ///
  /// - parameter dnsRefreshSeconds: Default rate in seconds at which to refresh DNS.
  ///
  /// - returns: This builder.
  @discardableResult
  public func addDNSRefreshSeconds(_ dnsRefreshSeconds: UInt32) -> Self {
    self.dnsRefreshSeconds = dnsRefreshSeconds
    return self
  }

  /// Specify whether to enable DNS cache.
  ///
  /// Note that DNS cache requires an addition of a key value store named
  /// 'reserved.platform_store'.
  ///
  /// - parameter enableDNSCache: whether to enable DNS cache. Disabled by default.
  /// - parameter saveInterval:   the interval at which to save results to the configured
  ///                             key value store.
  ///
  /// - returns: This builder.
  @discardableResult
  public func enableDNSCache(_ enableDNSCache: Bool, saveInterval: UInt32 = 1) -> Self {
    self.enableDNSCache = enableDNSCache
    self.dnsCacheSaveIntervalSeconds = saveInterval
    return self
  }

  /// Specify whether to use Happy Eyeballs when multiple IP stacks may be supported. Defaults to
  /// true.
  ///
  /// - parameter enableHappyEyeballs: whether to enable RFC 6555 handling for IPv4/IPv6.
  ///
  /// - returns: This builder.
  @discardableResult
  public func enableHappyEyeballs(_ enableHappyEyeballs: Bool) -> Self {
    self.enableHappyEyeballs = enableHappyEyeballs
    return self
  }

  /// Specify whether to do gzip response decompression or not.  Defaults to true.
  ///
  /// - parameter enableGzipDecompression: whether or not to gunzip responses.
  ///
  /// - returns: This builder.
  @discardableResult
  public func enableGzipDecompression(_ enableGzipDecompression: Bool) -> Self {
    self.enableGzipDecompression = enableGzipDecompression
    return self
  }

  /// Specify whether to do brotli response decompression or not.  Defaults to false.
  ///
  /// - parameter enableBrotliDecompression: whether or not to brotli decompress responses.
  ///
  /// - returns: This builder.
  @discardableResult
  public func enableBrotliDecompression(_ enableBrotliDecompression: Bool) -> Self {
    self.enableBrotliDecompression = enableBrotliDecompression
    return self
  }

#if ENVOY_ENABLE_QUIC
  /// Specify whether to enable support for HTTP/3 or not.  Defaults to true.
  ///
  /// - parameter enableHttp3: whether or not to enable HTTP/3.
  ///
  /// - returns: This builder.
  @discardableResult
  public func enableHttp3(_ enableHttp3: Bool) -> Self {
    self.enableHttp3 = enableHttp3
    return self
  }
#endif

  /// Specify whether sockets may attempt to bind to a specific interface, based on network
  /// conditions.
  ///
  /// - parameter enableInterfaceBinding: whether to allow interface binding.
  ///
  /// - returns: This builder.
  @discardableResult
  public func enableInterfaceBinding(_ enableInterfaceBinding: Bool) -> Self {
    self.enableInterfaceBinding = enableInterfaceBinding
    return self
  }

  /// Specify whether to drain connections after the resolution of a soft DNS refresh.
  /// A refresh may be triggered directly via the Engine API, or as a result of a network
  /// status update provided by the OS. Draining connections does not interrupt existing
  /// connections or requests, but will establish new connections for any further requests.
  ///
  /// - parameter enableDrainPostDnsRefresh: whether to drain connections after soft DNS refresh.
  ///
  /// - returns: This builder.
  @discardableResult
  public func enableDrainPostDnsRefresh(_ enableDrainPostDnsRefresh: Bool) -> Self {
    self.enableDrainPostDnsRefresh = enableDrainPostDnsRefresh
    return self
  }

  /// Specify whether to enforce TLS trust chain verification for secure sockets.
  ///
  /// - parameter enforceTrustChainVerification: whether to enforce trust chain verification.
  ///
  /// - returns: This builder.
  @discardableResult
  public func enforceTrustChainVerification(_ enforceTrustChainVerification: Bool) -> Self {
    self.enforceTrustChainVerification = enforceTrustChainVerification
    return self
  }

  /// Specify whether to remap IPv4 addresses to the IPv6 space and always force connections
  /// to use IPv6. Note this is an experimental option and should be enabled with caution.
  ///
  /// - parameter forceIPv6: whether to force connections to use IPv6.
  ///
  /// - returns: This builder.
  @discardableResult
  public func forceIPv6(_ forceIPv6: Bool) -> Self {
    self.forceIPv6 = forceIPv6
    return self
  }

  /// Add a rate at which to ping h2 connections on new stream creation if the connection has
  /// sat idle. Defaults to 1 millisecond which effectively enables h2 ping functionality
  /// and results in a connection ping on every new stream creation. Set it to
  /// 100000000 milliseconds to effectively disable the ping.
  ///
  /// - parameter h2ConnectionKeepaliveIdleIntervalMilliseconds: Rate in milliseconds.
  ///
  /// - returns: This builder.
  @discardableResult
  public func addH2ConnectionKeepaliveIdleIntervalMilliseconds(
    _ h2ConnectionKeepaliveIdleIntervalMilliseconds: UInt32) -> Self {
    self.h2ConnectionKeepaliveIdleIntervalMilliseconds =
      h2ConnectionKeepaliveIdleIntervalMilliseconds
    return self
  }

  /// Add a rate at which to timeout h2 pings.
  ///
  /// - parameter h2ConnectionKeepaliveTimeoutSeconds: Rate in seconds to timeout h2 pings.
  ///
  /// - returns: This builder.
  @discardableResult
  public func addH2ConnectionKeepaliveTimeoutSeconds(
    _ h2ConnectionKeepaliveTimeoutSeconds: UInt32) -> Self {
    self.h2ConnectionKeepaliveTimeoutSeconds = h2ConnectionKeepaliveTimeoutSeconds
    return self
  }

  /// Set the maximum number of connections to open to a single host. Default is 7.
  ///
  /// - parameter maxConnectionsPerHost: the maximum number of connections per host.
  ///
  /// - returns: This builder.
  @discardableResult
  public func setMaxConnectionsPerHost(_ maxConnectionsPerHost: UInt32) -> Self {
    self.maxConnectionsPerHost = maxConnectionsPerHost
    return self
  }

  /// Add an interval at which to flush Envoy stats.
  ///
  /// - parameter statsFlushSeconds: Interval at which to flush Envoy stats.
  ///
  /// - returns: This builder.
  @discardableResult
  public func addStatsFlushSeconds(_ statsFlushSeconds: UInt32) -> Self {
    self.statsFlushSeconds = statsFlushSeconds
    return self
  }

  /// Add a custom idle timeout for HTTP streams. Defaults to 15 seconds.
  ///
  /// - parameter streamIdleTimeoutSeconds: Idle timeout for HTTP streams.
  ///
  /// - returns: This builder.
  @discardableResult
  public func addStreamIdleTimeoutSeconds(_ streamIdleTimeoutSeconds: UInt32) -> Self {
    self.streamIdleTimeoutSeconds = streamIdleTimeoutSeconds
    return self
  }

  /// Add a custom per try idle timeout for HTTP streams. Defaults to 15 seconds.
  ///
  /// - parameter perTryIdleTimeoutSeconds: Idle timeout for HTTP streams.
  ///
  /// - returns: This builder.
  @discardableResult
  public func addPerTryIdleTimeoutSeconds(_ perTryIdleTimeoutSeconds: UInt32) -> Self {
    self.perTryIdleTimeoutSeconds = perTryIdleTimeoutSeconds
    return self
  }

  /// Add an HTTP platform filter factory used to construct filters for streams sent by this client.
  ///
  /// - parameter name:    Custom name to use for this filter factory. Useful for having
  ///                      more meaningful trace logs, but not required. Should be unique
  ///                      per factory registered.
  /// - parameter factory: Closure returning an instantiated filter. Called once per stream.
  ///
  /// - returns: This builder.
  @discardableResult
  public func addPlatformFilter(name: String,
                                factory: @escaping () -> Filter) -> Self
  {
    self.platformFilterChain.append(EnvoyHTTPFilterFactory(filterName: name, factory: factory))
    return self
  }

  /// Add an HTTP platform filter factory used to construct filters for streams sent by this client.
  ///
  /// - parameter factory: Closure returning an instantiated filter. Called once per stream.
  ///
  /// - returns: This builder.
  @discardableResult
  public func addPlatformFilter(_ factory: @escaping () -> Filter) -> Self
  {
    self.platformFilterChain.append(
      EnvoyHTTPFilterFactory(filterName: UUID().uuidString, factory: factory)
    )
    return self
  }

  /// Add an HTTP native filter factory used to construct filters for streams sent by this client.
  ///
  /// - parameter name:        Custom name to use for this filter factory. Useful for having
  ///                          more meaningful trace logs, but not required. Should be unique
  ///                          per factory registered.
  /// - parameter typedConfig: Config string for the filter.
  ///
  /// - returns: This builder.
  @discardableResult
  public func addNativeFilter(name: String = UUID().uuidString, typedConfig: String) -> Self {
    self.nativeFilterChain.append(EnvoyNativeFilterConfig(name: name, typedConfig: typedConfig))
    return self
  }

  /// Add a string accessor to this Envoy Client.
  ///
  /// - parameter name:     the name of the accessor.
  /// - parameter accessor: lambda to access a string from the platform layer.
  ///
  /// - returns: This builder.
  @discardableResult
  public func addStringAccessor(name: String, accessor: @escaping () -> String) -> Self {
    self.stringAccessors[name] = EnvoyStringAccessor(block: accessor)
    return self
  }

  /// Register a key-value store implementation for internal use.
  ///
  /// - parameter name:          the name of the KV store.
  /// - parameter keyValueStore: the KV store implementation.
  ///
  /// - returns: This builder.
  @discardableResult
  public func addKeyValueStore(name: String, keyValueStore: KeyValueStore) -> Self {
    self.keyValueStores[name] = KeyValueStoreImpl(implementation: keyValueStore)
    return self
  }

  /// Set a runtime guard with the provided value.
  ///
  /// - parameter name:  the name of the runtime guard, e.g. test_feature_false.
  /// - parameter value: the value for the runtime guard.
  ///
  /// - returns: This builder.
  @discardableResult
  public func setRuntimeGuard(_ name: String, _ value: Bool) -> Self {
    self.runtimeGuards[name] = value
    return self
  }

  /// Set a closure to be called when the engine finishes its async startup and begins running.
  ///
  /// - parameter closure: The closure to be called.
  ///
  /// - returns: This builder.
  @discardableResult
  public func setOnEngineRunning(closure: @escaping () -> Void) -> Self {
    self.onEngineRunning = closure
    return self
  }

  /// Set a closure to be called when the engine's logger logs.
  ///
  /// - parameter closure: The closure to be called.
  ///
  /// - returns: This builder.
  @discardableResult
  public func setLogger(closure: @escaping (String) -> Void) -> Self {
    self.logger = closure
    return self
  }

  /// Set a closure to be called when the engine emits an event.
  ///
  /// - parameter closure: The closure to be called.
  ///
  /// - returns: This builder.
  @discardableResult
  public func setEventTracker(closure: @escaping ([String: String]) -> Void) -> Self {
    self.eventTracker = closure
    return self
  }

  /// Configure how the engine observes network reachability state changes.
  /// Defaults to `.pathMonitor`.
  ///
  /// - parameter mode: The mode to use.
  ///
  /// - returns: This builder.
  @discardableResult
  public func setNetworkMonitoringMode(_ mode: NetworkMonitoringMode) -> Self {
    self.monitoringMode = mode
    return self
  }

  /// Add the App Version of the App using this Envoy Client.
  ///
  /// - parameter appVersion: The version.
  ///
  /// - returns: This builder.
  @discardableResult
  public func addAppVersion(_ appVersion: String) -> Self {
    self.appVersion = appVersion
    return self
  }

  /// Add the App ID of the App using this Envoy Client.
  ///
  /// - parameter appId: The ID.
  ///
  /// - returns: This builder.
  @discardableResult
  public func addAppId(_ appId: String) -> Self {
    self.appId = appId
    return self
  }

  /// Add virtual cluster configuration.
  ///
  /// - parameter virtualCluster: The JSON configuration string for a virtual cluster.
  ///
  /// - returns: This builder.
  @discardableResult
  public func addVirtualCluster(_ virtualCluster: String) -> Self {
    self.virtualClusters.append(virtualCluster)
    return self
  }

  /// Add virtual cluster configurations.
  ///
  /// - parameter virtualClusters: The JSON configuration strings for virtual clusters.
  ///
  /// - returns: This builder.
  @discardableResult
  public func addVirtualClusters(_ virtualClusters: [String]) -> Self {
    self.virtualClusters.append(contentsOf: virtualClusters)
    return self
  }

  /// Sets the node.id field in the Bootstrap configuration.
  ///
  /// - parameter nodeID: The node ID.
  ///
  /// - returns: This builder.
  @discardableResult
  public func setNodeID(_ nodeID: String) -> Self {
    self.nodeID = nodeID
    return self
  }

  /// Sets the node locality in the Bootstrap configuration.
  ///
  /// - parameter region:  The region.
  /// - parameter zone:    The zone.
  /// - parameter subZone: The sub-zone.
  ///
  /// - returns: This builder.
  @discardableResult
  public func setNodeLocality(
    region: String,
    zone: String,
    subZone: String
  ) -> Self {
    self.nodeRegion = region
    self.nodeZone = zone
    self.nodeSubZone = subZone
    return self
  }

  /// Adds an aggregated discovery service layer to the configuration.
  ///
  /// - parameter address:                 The network address of the server.
  /// - parameter port:                    The port of the server.
  /// - parameter jwtToken:                The JWT token.
  /// - parameter jwtTokenLifetimeSeconds: The JWT token lifetime in seconds.
  /// - parameter sslRootCerts:            The SSL root certificates.
  ///
  /// - returns: This builder.
  @discardableResult
  public func setAggregatedDiscoveryService(
    address: String,
    port: UInt32,
    jwtToken: String = "",
    jwtTokenLifetimeSeconds: UInt32 = 0,
    sslRootCerts: String = ""
  ) -> Self {
    self.adsAddress = address
    self.adsPort = port
    self.adsJwtToken = jwtToken
    self.adsJwtTokenLifetimeSeconds = jwtTokenLifetimeSeconds
    self.adsSslRootCerts = sslRootCerts
    return self
  }

  /// Adds an RTDS layer to the configuration.
  ///
  /// - parameter layerName:      The layer name.
  /// - parameter timeoutSeconds: The timeout in seconds.
  ///
  /// - returns: This builder.
  @discardableResult
  public func addRTDSLayer(name layerName: String, timeoutSeconds: UInt32 = 0) -> Self {
    self.rtdsLayerName = layerName
    self.rtdsTimeoutSeconds = timeoutSeconds
    return self
  }

  /// Adds a CDS layer to the configuration.
  ///
  /// - parameter cdsResourcesLocator: The layer name.
  /// - parameter timeoutSeconds:      The timeout in seconds.
  ///
  /// - returns: This builder.
  @discardableResult
  public func addCDSLayer(cdsResourcesLocator: String = "", timeoutSeconds: UInt32 = 0) -> Self {
    self.cdsResourcesLocator = cdsResourcesLocator
    self.cdsTimeoutSeconds = timeoutSeconds
    self.enableCds = true
    return self
  }

#if ENVOY_ADMIN_FUNCTIONALITY
  /// Enable admin interface on 127.0.0.1:9901 address. Admin interface is intended to be
  /// used for development/debugging purposes only. Enabling it in production may open
  /// your app to security vulnerabilities.
  ///
  /// Note this will not work with the default production build, as it builds with admin
  /// functionality disabled via --define=admin_functionality=disabled
  ///
  /// - returns: This builder.
  @discardableResult
  public func enableAdminInterface() -> Self {
    self.adminInterfaceEnabled = true
    return self
  }
#endif

  /// Builds and runs a new `Engine` instance with the provided configuration.
  ///
  /// - note: Must be strongly retained in order for network requests to be performed correctly.
  ///
  /// - returns: The built `Engine`.
  public func build() -> Engine {
    let engine = self.engineType.init(runningCallback: self.onEngineRunning, logger: self.logger,
                                      eventTracker: self.eventTracker,
                                      networkMonitoringMode: Int32(self.monitoringMode.rawValue))
    let config = self.makeConfig()

    switch self.base {
    case .custom(let yaml):
      return EngineImpl(yaml: yaml, config: config, logLevel: self.logLevel, engine: engine)
    case .standard:
      return EngineImpl(config: config, logLevel: self.logLevel, engine: engine)
    }
  }

  // MARK: - Internal

  /// Add a specific implementation of `EnvoyEngine` to use for starting Envoy.
  /// A new instance of this engine will be created when `build()` is called.
  /// Used for testing, as initializing with `EnvoyEngine.Type` results in a
  /// segfault: https://github.com/envoyproxy/envoy-mobile/issues/334
  ///
  /// - parameter engineType: The specific implementation of `EnvoyEngine` to use for starting
  ///                         Envoy.
  ///
  /// - returns: This builder.
  @discardableResult
  func addEngineType(_ engineType: EnvoyEngine.Type) -> Self {
    self.engineType = engineType
    return self
  }

  /// Add a direct response to be used when configuring the engine.
  /// This function is internal so it is not publicly exposed to production builders,
  /// but is available for use by the `TestEngineBuilder`.
  ///
  /// - parameter directResponse: The response configuration to add.
  func addDirectResponseInternal(_ directResponse: DirectResponse) {
    self.directResponses.append(directResponse)
  }

  func makeConfig() -> EnvoyConfiguration {
    EnvoyConfiguration(
      adminInterfaceEnabled: self.adminInterfaceEnabled,
      grpcStatsDomain: self.grpcStatsDomain,
      connectTimeoutSeconds: self.connectTimeoutSeconds,
      dnsRefreshSeconds: self.dnsRefreshSeconds,
      dnsFailureRefreshSecondsBase: self.dnsFailureRefreshSecondsBase,
      dnsFailureRefreshSecondsMax: self.dnsFailureRefreshSecondsMax,
      dnsQueryTimeoutSeconds: self.dnsQueryTimeoutSeconds,
      dnsMinRefreshSeconds: self.dnsMinRefreshSeconds,
      dnsPreresolveHostnames: self.dnsPreresolveHostnames,
      enableDNSCache: self.enableDNSCache,
      dnsCacheSaveIntervalSeconds: self.dnsCacheSaveIntervalSeconds,
      enableHappyEyeballs: self.enableHappyEyeballs,
      enableHttp3: self.enableHttp3,
      enableGzipDecompression: self.enableGzipDecompression,
      enableBrotliDecompression: self.enableBrotliDecompression,
      enableInterfaceBinding: self.enableInterfaceBinding,
      enableDrainPostDnsRefresh: self.enableDrainPostDnsRefresh,
      enforceTrustChainVerification: self.enforceTrustChainVerification,
      forceIPv6: self.forceIPv6,
      h2ConnectionKeepaliveIdleIntervalMilliseconds:
        self.h2ConnectionKeepaliveIdleIntervalMilliseconds,
      h2ConnectionKeepaliveTimeoutSeconds: self.h2ConnectionKeepaliveTimeoutSeconds,
      maxConnectionsPerHost: self.maxConnectionsPerHost,
      statsFlushSeconds: self.statsFlushSeconds,
      streamIdleTimeoutSeconds: self.streamIdleTimeoutSeconds,
      perTryIdleTimeoutSeconds: self.perTryIdleTimeoutSeconds,
      appVersion: self.appVersion,
      appId: self.appId,
      virtualClusters: self.virtualClusters,
      runtimeGuards: self.runtimeGuards.mapValues({ "\($0)" }),
      typedDirectResponses: self.directResponses.map({ $0.toObjC() }),
      nativeFilterChain: self.nativeFilterChain,
      platformFilterChain: self.platformFilterChain,
      stringAccessors: self.stringAccessors,
      keyValueStores: self.keyValueStores,
      statsSinks: self.statsSinks,
      rtdsLayerName: self.rtdsLayerName,
      rtdsTimeoutSeconds: self.rtdsTimeoutSeconds,
      adsAddress: self.adsAddress,
      adsPort: self.adsPort,
      adsJwtToken: self.adsJwtToken,
      adsJwtTokenLifetimeSeconds: self.adsJwtTokenLifetimeSeconds,
      adsSslRootCerts: self.adsSslRootCerts,
      nodeId: self.nodeID,
      nodeRegion: self.nodeRegion,
      nodeZone: self.nodeZone,
      nodeSubZone: self.nodeSubZone,
      cdsResourcesLocator: self.cdsResourcesLocator,
      cdsTimeoutSeconds: self.cdsTimeoutSeconds,
      enableCds: self.enableCds
    )
  }

  func bootstrapDebugDescription() -> String {
    self.makeConfig().bootstrapDebugDescription()
  }
}<|MERGE_RESOLUTION|>--- conflicted
+++ resolved
@@ -63,22 +63,14 @@
   private var adsPort: UInt32 = 0
   private var adsJwtToken: String?
   private var adsJwtTokenLifetimeSeconds: UInt32 = 0
-<<<<<<< HEAD
-  private var adsSslRootCerts: String = ""
-  private var nodeID: String = ""
-  private var nodeRegion: String = ""
-  private var nodeZone: String = ""
-  private var nodeSubZone: String = ""
-  private var cdsResourcesLocator: String = ""
-  private var cdsTimeoutSeconds: UInt32 = 0
-  private var enableCds: Bool = false
-=======
   private var adsSslRootCerts: String?
   private var nodeID: String?
   private var nodeRegion: String?
   private var nodeZone: String?
   private var nodeSubZone: String?
->>>>>>> f1acd09b
+  private var cdsResourcesLocator: String = ""
+  private var cdsTimeoutSeconds: UInt32 = 0
+  private var enableCds: Bool = false
 
   // MARK: - Public
 
