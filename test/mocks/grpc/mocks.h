#pragma once

#include <cstdint>
#include <string>

#include "envoy/grpc/async_client.h"
#include "envoy/grpc/async_client_manager.h"
#include "envoy/stats/scope.h"

#include "common/grpc/typed_async_client.h"

#include "test/test_common/utility.h"

#include "gmock/gmock.h"

namespace Envoy {
namespace Grpc {

class MockAsyncRequest : public AsyncRequest {
public:
  MockAsyncRequest();
  ~MockAsyncRequest() override;

  MOCK_METHOD0(cancel, void());
};

class MockAsyncStream : public RawAsyncStream {
public:
  MockAsyncStream();
  ~MockAsyncStream() override;

  void sendMessageRaw(Buffer::InstancePtr&& request, bool end_stream) override {
    sendMessageRaw_(request, end_stream);
  }
  MOCK_METHOD2_T(sendMessageRaw_, void(Buffer::InstancePtr& request, bool end_stream));
  MOCK_METHOD0_T(closeStream, void());
  MOCK_METHOD0_T(resetStream, void());
};

template <class ResponseType>
class MockAsyncRequestCallbacks : public AsyncRequestCallbacks<ResponseType> {
public:
  void onSuccess(std::unique_ptr<ResponseType>&& response, Tracing::Span& span) {
    onSuccess_(*response, span);
  }

  MOCK_METHOD1_T(onCreateInitialMetadata, void(Http::HeaderMap& metadata));
  MOCK_METHOD2_T(onSuccess_, void(const ResponseType& response, Tracing::Span& span));
  MOCK_METHOD3_T(onFailure,
                 void(Status::GrpcStatus status, const std::string& message, Tracing::Span& span));
};

template <class ResponseType>
class MockAsyncStreamCallbacks : public AsyncStreamCallbacks<ResponseType> {
public:
  void onReceiveInitialMetadata(Http::HeaderMapPtr&& metadata) {
    onReceiveInitialMetadata_(*metadata);
  }

  void onReceiveMessage(std::unique_ptr<ResponseType>&& message) { onReceiveMessage_(*message); }

  void onReceiveTrailingMetadata(Http::HeaderMapPtr&& metadata) {
    onReceiveTrailingMetadata_(*metadata);
  }

  MOCK_METHOD1_T(onCreateInitialMetadata, void(Http::HeaderMap& metadata));
  MOCK_METHOD1_T(onReceiveInitialMetadata_, void(const Http::HeaderMap& metadata));
  MOCK_METHOD1_T(onReceiveMessage_, void(const ResponseType& message));
  MOCK_METHOD1_T(onReceiveTrailingMetadata_, void(const Http::HeaderMap& metadata));
  MOCK_METHOD2_T(onRemoteClose, void(Status::GrpcStatus status, const std::string& message));
};

class MockAsyncClient : public RawAsyncClient {
public:
  MOCK_METHOD6_T(sendRaw,
                 AsyncRequest*(absl::string_view service_full_name, absl::string_view method_name,
                               Buffer::InstancePtr&& request, RawAsyncRequestCallbacks& callbacks,
                               Tracing::Span& parent_span,
                               const absl::optional<std::chrono::milliseconds>& timeout));
  MOCK_METHOD3_T(startRaw,
                 RawAsyncStream*(absl::string_view service_full_name, absl::string_view method_name,
                                 RawAsyncStreamCallbacks& callbacks));
};

class MockAsyncClientFactory : public AsyncClientFactory {
public:
  MockAsyncClientFactory();
  ~MockAsyncClientFactory() override;

  MOCK_METHOD0(create, RawAsyncClientPtr());
};

class MockAsyncClientManager : public AsyncClientManager {
public:
  MockAsyncClientManager();
  ~MockAsyncClientManager() override;

  MOCK_METHOD3(factoryForGrpcService,
               AsyncClientFactoryPtr(const envoy::api::v2::core::GrpcService& grpc_service,
                                     Stats::Scope& scope, bool skip_cluster_check));
};

MATCHER_P(ProtoBufferEq, expected, "") {
  typename std::remove_const<decltype(expected)>::type proto;
  if (!proto.ParseFromArray(static_cast<char*>(arg->linearize(arg->length())), arg->length())) {
    *result_listener << "\nParse of buffer failed\n";
    return false;
  }
  auto equal = ::Envoy::TestUtility::protoEqual(proto, expected);
  if (!equal) {
    *result_listener << "\n"
                     << "=======================Expected proto:===========================\n"
                     << expected.DebugString()
                     << "------------------is not equal to actual proto:------------------\n"
                     << proto.DebugString()
                     << "=================================================================\n";
  }
  return equal;
}

MATCHER_P2(ProtoBufferEqIgnoringField, expected, ignored_field, "") {
  typename std::remove_const<decltype(expected)>::type proto;
  if (!proto.ParseFromArray(static_cast<char*>(arg->linearize(arg->length())), arg->length())) {
    *result_listener << "\nParse of buffer failed\n";
    return false;
  }
  const bool equal = ::Envoy::TestUtility::protoEqualIgnoringField(proto, expected, ignored_field);
  if (!equal) {
    std::string but_ignoring = absl::StrCat("(but ignoring ", ignored_field, ")");
    *result_listener << "\n"
<<<<<<< HEAD
                     << TestUtility::addLeftAndRightPadding("Expected proto:") << "\n"
                     << TestUtility::addLeftAndRightPadding(but_ignoring) << "\n"
                     << expected.DebugString()
                     << TestUtility::addLeftAndRightPadding("is not equal to actual proto:") << "\n"
                     << proto.DebugString()
                     << TestUtility::addLeftAndRightPadding("") // line full of padding
=======
                     << ::Envoy::TestUtility::addLeftAndRightPadding("Expected proto:") << "\n"
                     << ::Envoy::TestUtility::addLeftAndRightPadding(but_ignoring) << "\n"
                     << expected.DebugString()
                     << ::Envoy::TestUtility::addLeftAndRightPadding(
                            "is not equal to actual proto:")
                     << "\n"
                     << proto.DebugString()
                     << ::Envoy::TestUtility::addLeftAndRightPadding("") // line full of padding
>>>>>>> 7e1ad9cc
                     << "\n";
  }
  return equal;
}

MATCHER_P(ProtoBufferEqIgnoreRepeatedFieldOrdering, expected, "") {
  typename std::remove_const<decltype(expected)>::type proto;
  if (!proto.ParseFromArray(static_cast<char*>(arg->linearize(arg->length())), arg->length())) {
    *result_listener << "\nParse of buffer failed\n";
    return false;
  }
  const bool equal =
      ::Envoy::TestUtility::protoEqual(proto, expected, /*ignore_repeated_field_ordering=*/true);
  if (!equal) {
    *result_listener << "\n"
                     << "=======================Expected proto:===========================\n"
                     << expected.DebugString()
                     << "------------------is not equal to actual proto:------------------\n"
                     << proto.DebugString()
                     << "=================================================================\n";
  }
  return equal;
}

} // namespace Grpc
} // namespace Envoy<|MERGE_RESOLUTION|>--- conflicted
+++ resolved
@@ -128,14 +128,6 @@
   if (!equal) {
     std::string but_ignoring = absl::StrCat("(but ignoring ", ignored_field, ")");
     *result_listener << "\n"
-<<<<<<< HEAD
-                     << TestUtility::addLeftAndRightPadding("Expected proto:") << "\n"
-                     << TestUtility::addLeftAndRightPadding(but_ignoring) << "\n"
-                     << expected.DebugString()
-                     << TestUtility::addLeftAndRightPadding("is not equal to actual proto:") << "\n"
-                     << proto.DebugString()
-                     << TestUtility::addLeftAndRightPadding("") // line full of padding
-=======
                      << ::Envoy::TestUtility::addLeftAndRightPadding("Expected proto:") << "\n"
                      << ::Envoy::TestUtility::addLeftAndRightPadding(but_ignoring) << "\n"
                      << expected.DebugString()
@@ -144,7 +136,6 @@
                      << "\n"
                      << proto.DebugString()
                      << ::Envoy::TestUtility::addLeftAndRightPadding("") // line full of padding
->>>>>>> 7e1ad9cc
                      << "\n";
   }
   return equal;
