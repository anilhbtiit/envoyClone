#include <algorithm>
#include <fstream>
#include <regex>
#include <unordered_map>

#include "envoy/admin/v2alpha/memory.pb.h"
#include "envoy/admin/v2alpha/server_info.pb.h"
#include "envoy/json/json_object.h"
#include "envoy/runtime/runtime.h"
#include "envoy/stats/stats.h"

#include "common/http/message_impl.h"
#include "common/json/json_loader.h"
#include "common/profiler/profiler.h"
#include "common/protobuf/protobuf.h"
#include "common/protobuf/utility.h"
#include "common/stats/thread_local_store.h"

#include "server/http/admin.h"

#include "extensions/transport_sockets/tls/context_config_impl.h"

#include "test/mocks/runtime/mocks.h"
#include "test/mocks/server/mocks.h"
#include "test/test_common/environment.h"
#include "test/test_common/logging.h"
#include "test/test_common/network_utility.h"
#include "test/test_common/printers.h"
#include "test/test_common/utility.h"

#include "absl/strings/match.h"
#include "gmock/gmock.h"
#include "gtest/gtest.h"

using testing::_;
using testing::AllOf;
using testing::Ge;
using testing::HasSubstr;
using testing::InSequence;
using testing::Invoke;
using testing::NiceMock;
using testing::Property;
using testing::Ref;
using testing::Return;
using testing::ReturnPointee;
using testing::ReturnRef;

namespace Envoy {
namespace Server {

class AdminStatsTest : public testing::TestWithParam<Network::Address::IpVersion> {
public:
  AdminStatsTest() : alloc_(options_, symbol_table_) {
    store_ = std::make_unique<Stats::ThreadLocalStoreImpl>(options_, alloc_);
    store_->addSink(sink_);
  }

  static std::string
  statsAsJsonHandler(std::map<std::string, uint64_t>& all_stats,
                     const std::vector<Stats::ParentHistogramSharedPtr>& all_histograms,
                     const bool used_only, const absl::optional<std::regex> regex = absl::nullopt) {
    return AdminImpl::statsAsJson(all_stats, all_histograms, used_only, regex,
                                  true /*pretty_print*/);
  }

<<<<<<< HEAD
  Stats::SymbolTableImpl symbol_table_;
=======
  Stats::FakeSymbolTableImpl symbol_table_;
>>>>>>> b84c1f9d
  NiceMock<Event::MockDispatcher> main_thread_dispatcher_;
  NiceMock<ThreadLocal::MockInstance> tls_;
  Stats::StatsOptionsImpl options_;
  Stats::MockedTestAllocator alloc_;
  Stats::MockSink sink_;
  std::unique_ptr<Stats::ThreadLocalStoreImpl> store_;
};

class AdminFilterTest : public testing::TestWithParam<Network::Address::IpVersion> {
public:
  AdminFilterTest()
      : admin_(TestEnvironment::temporaryPath("envoy.prof"), server_),
        filter_(admin_), request_headers_{{":path", "/"}} {
    filter_.setDecoderFilterCallbacks(callbacks_);
  }

  NiceMock<MockInstance> server_;
  Stats::IsolatedStoreImpl listener_scope_;
  AdminImpl admin_;
  AdminFilter filter_;
  NiceMock<Http::MockStreamDecoderFilterCallbacks> callbacks_;
  Http::TestHeaderMapImpl request_headers_;
};

INSTANTIATE_TEST_SUITE_P(IpVersions, AdminStatsTest,
                         testing::ValuesIn(TestEnvironment::getIpVersionsForTest()),
                         TestUtility::ipTestParamsToString);

TEST_P(AdminStatsTest, StatsAsJson) {
  InSequence s;
  store_->initializeThreading(main_thread_dispatcher_, tls_);

  Stats::Histogram& h1 = store_->histogram("h1");
  Stats::Histogram& h2 = store_->histogram("h2");

  EXPECT_CALL(sink_, onHistogramComplete(Ref(h1), 200));
  h1.recordValue(200);

  EXPECT_CALL(sink_, onHistogramComplete(Ref(h2), 100));
  h2.recordValue(100);

  store_->mergeHistograms([]() -> void {});

  // Again record a new value in h1 so that it has both interval and cumulative values.
  // h2 should only have cumulative values.
  EXPECT_CALL(sink_, onHistogramComplete(Ref(h1), 100));
  h1.recordValue(100);

  store_->mergeHistograms([]() -> void {});

  EXPECT_CALL(alloc_, free(_));

  std::map<std::string, uint64_t> all_stats;

  std::vector<Stats::ParentHistogramSharedPtr> histograms = store_->histograms();
  std::sort(histograms.begin(), histograms.end(),
            [](const Stats::ParentHistogramSharedPtr& a,
               const Stats::ParentHistogramSharedPtr& b) -> bool { return a->name() < b->name(); });
  std::string actual_json = statsAsJsonHandler(all_stats, histograms, false);

  const std::string expected_json = R"EOF({
    "stats": [
        {
            "histograms": {
                "supported_quantiles": [
                    0.0,
                    25.0,
                    50.0,
                    75.0,
                    90.0,
                    95.0,
                    99.0,
                    99.5,
                    99.9,
                    100.0
                ],
                "computed_quantiles": [
                    {
                        "name": "h1",
                        "values": [
                            {
                                "interval": 100.0,
                                "cumulative": 100.0
                            },
                            {
                                "interval": 102.5,
                                "cumulative": 105.0
                            },
                            {
                                "interval": 105.0,
                                "cumulative": 110.0
                            },
                            {
                                "interval": 107.5,
                                "cumulative": 205.0
                            },
                            {
                                "interval": 109.0,
                                "cumulative": 208.0
                            },
                            {
                                "interval": 109.5,
                                "cumulative": 209.0
                            },
                            {
                                "interval": 109.9,
                                "cumulative": 209.8
                            },
                            {
                                "interval": 109.95,
                                "cumulative": 209.9
                            },
                            {
                                "interval": 109.99,
                                "cumulative": 209.98
                            },
                            {
                                "interval": 110.0,
                                "cumulative": 210.0
                            }
                        ]
                    },
                    {
                        "name": "h2",
                        "values": [
                            {
                                "interval": null,
                                "cumulative": 100.0
                            },
                            {
                                "interval": null,
                                "cumulative": 102.5
                            },
                            {
                                "interval": null,
                                "cumulative": 105.0
                            },
                            {
                                "interval": null,
                                "cumulative": 107.5
                            },
                            {
                                "interval": null,
                                "cumulative": 109.0
                            },
                            {
                                "interval": null,
                                "cumulative": 109.5
                            },
                            {
                                "interval": null,
                                "cumulative": 109.9
                            },
                            {
                                "interval": null,
                                "cumulative": 109.95
                            },
                            {
                                "interval": null,
                                "cumulative": 109.99
                            },
                            {
                                "interval": null,
                                "cumulative": 110.0
                            }
                        ]
                    }
                ]
            }
        }
    ]
})EOF";

  EXPECT_EQ(expected_json, actual_json);
  store_->shutdownThreading();
}

TEST_P(AdminStatsTest, UsedOnlyStatsAsJson) {
  InSequence s;
  store_->initializeThreading(main_thread_dispatcher_, tls_);

  Stats::Histogram& h1 = store_->histogram("h1");
  Stats::Histogram& h2 = store_->histogram("h2");

  EXPECT_EQ("h1", h1.name());
  EXPECT_EQ("h2", h2.name());

  EXPECT_CALL(sink_, onHistogramComplete(Ref(h1), 200));
  h1.recordValue(200);

  store_->mergeHistograms([]() -> void {});

  // Again record a new value in h1 so that it has both interval and cumulative values.
  // h2 should only have cumulative values.
  EXPECT_CALL(sink_, onHistogramComplete(Ref(h1), 100));
  h1.recordValue(100);

  store_->mergeHistograms([]() -> void {});

  EXPECT_CALL(alloc_, free(_));

  std::map<std::string, uint64_t> all_stats;

  std::string actual_json = statsAsJsonHandler(all_stats, store_->histograms(), true);

  // Expected JSON should not have h2 values as it is not used.
  const std::string expected_json = R"EOF({
    "stats": [
        {
            "histograms": {
                "supported_quantiles": [
                    0.0,
                    25.0,
                    50.0,
                    75.0,
                    90.0,
                    95.0,
                    99.0,
                    99.5,
                    99.9,
                    100.0
                ],
                "computed_quantiles": [
                    {
                        "name": "h1",
                        "values": [
                            {
                                "interval": 100.0,
                                "cumulative": 100.0
                            },
                            {
                                "interval": 102.5,
                                "cumulative": 105.0
                            },
                            {
                                "interval": 105.0,
                                "cumulative": 110.0
                            },
                            {
                                "interval": 107.5,
                                "cumulative": 205.0
                            },
                            {
                                "interval": 109.0,
                                "cumulative": 208.0
                            },
                            {
                                "interval": 109.5,
                                "cumulative": 209.0
                            },
                            {
                                "interval": 109.9,
                                "cumulative": 209.8
                            },
                            {
                                "interval": 109.95,
                                "cumulative": 209.9
                            },
                            {
                                "interval": 109.99,
                                "cumulative": 209.98
                            },
                            {
                                "interval": 110.0,
                                "cumulative": 210.0
                            }
                        ]
                    }
                ]
            }
        }
    ]
})EOF";

  EXPECT_EQ(expected_json, actual_json);
  store_->shutdownThreading();
}

TEST_P(AdminStatsTest, StatsAsJsonFilterString) {
  InSequence s;
  store_->initializeThreading(main_thread_dispatcher_, tls_);

  Stats::Histogram& h1 = store_->histogram("h1");
  Stats::Histogram& h2 = store_->histogram("h2");

  EXPECT_CALL(sink_, onHistogramComplete(Ref(h1), 200));
  h1.recordValue(200);

  EXPECT_CALL(sink_, onHistogramComplete(Ref(h2), 100));
  h2.recordValue(100);

  store_->mergeHistograms([]() -> void {});

  // Again record a new value in h1 so that it has both interval and cumulative values.
  // h2 should only have cumulative values.
  EXPECT_CALL(sink_, onHistogramComplete(Ref(h1), 100));
  h1.recordValue(100);

  store_->mergeHistograms([]() -> void {});

  EXPECT_CALL(alloc_, free(_));

  std::map<std::string, uint64_t> all_stats;

  std::string actual_json = statsAsJsonHandler(all_stats, store_->histograms(), false,
                                               absl::optional<std::regex>{std::regex("[a-z]1")});

  // Because this is a filter case, we don't expect to see any stats except for those containing
  // "h1" in their name.
  const std::string expected_json = R"EOF({
    "stats": [
        {
            "histograms": {
                "supported_quantiles": [
                    0.0,
                    25.0,
                    50.0,
                    75.0,
                    90.0,
                    95.0,
                    99.0,
                    99.5,
                    99.9,
                    100.0
                ],
                "computed_quantiles": [
                    {
                        "name": "h1",
                        "values": [
                            {
                                "interval": 100.0,
                                "cumulative": 100.0
                            },
                            {
                                "interval": 102.5,
                                "cumulative": 105.0
                            },
                            {
                                "interval": 105.0,
                                "cumulative": 110.0
                            },
                            {
                                "interval": 107.5,
                                "cumulative": 205.0
                            },
                            {
                                "interval": 109.0,
                                "cumulative": 208.0
                            },
                            {
                                "interval": 109.5,
                                "cumulative": 209.0
                            },
                            {
                                "interval": 109.9,
                                "cumulative": 209.8
                            },
                            {
                                "interval": 109.95,
                                "cumulative": 209.9
                            },
                            {
                                "interval": 109.99,
                                "cumulative": 209.98
                            },
                            {
                                "interval": 110.0,
                                "cumulative": 210.0
                            }
                        ]
                    }
                ]
            }
        }
    ]
})EOF";

  EXPECT_EQ(expected_json, actual_json);
  store_->shutdownThreading();
}

TEST_P(AdminStatsTest, UsedOnlyStatsAsJsonFilterString) {
  InSequence s;
  store_->initializeThreading(main_thread_dispatcher_, tls_);

  Stats::Histogram& h1 = store_->histogram("h1_matches"); // Will match, be used, and print
  Stats::Histogram& h2 = store_->histogram("h2_matches"); // Will match but not be used
  Stats::Histogram& h3 = store_->histogram("h3_not");     // Will be used but not match

  EXPECT_EQ("h1_matches", h1.name());
  EXPECT_EQ("h2_matches", h2.name());
  EXPECT_EQ("h3_not", h3.name());

  EXPECT_CALL(sink_, onHistogramComplete(Ref(h1), 200));
  h1.recordValue(200);
  EXPECT_CALL(sink_, onHistogramComplete(Ref(h3), 200));
  h3.recordValue(200);

  store_->mergeHistograms([]() -> void {});

  // Again record a new value in h1 and h3 so that they have both interval and cumulative values.
  // h2 should only have cumulative values.
  EXPECT_CALL(sink_, onHistogramComplete(Ref(h1), 100));
  h1.recordValue(100);
  EXPECT_CALL(sink_, onHistogramComplete(Ref(h3), 100));
  h3.recordValue(100);

  store_->mergeHistograms([]() -> void {});

  EXPECT_CALL(alloc_, free(_));

  std::map<std::string, uint64_t> all_stats;

  std::string actual_json = statsAsJsonHandler(all_stats, store_->histograms(), true,
                                               absl::optional<std::regex>{std::regex("h[12]")});

  // Expected JSON should not have h2 values as it is not used, and should not have h3 values as
  // they are used but do not match.
  const std::string expected_json = R"EOF({
    "stats": [
        {
            "histograms": {
                "supported_quantiles": [
                    0.0,
                    25.0,
                    50.0,
                    75.0,
                    90.0,
                    95.0,
                    99.0,
                    99.5,
                    99.9,
                    100.0
                ],
                "computed_quantiles": [
                    {
                        "name": "h1_matches",
                        "values": [
                            {
                                "interval": 100.0,
                                "cumulative": 100.0
                            },
                            {
                                "interval": 102.5,
                                "cumulative": 105.0
                            },
                            {
                                "interval": 105.0,
                                "cumulative": 110.0
                            },
                            {
                                "interval": 107.5,
                                "cumulative": 205.0
                            },
                            {
                                "interval": 109.0,
                                "cumulative": 208.0
                            },
                            {
                                "interval": 109.5,
                                "cumulative": 209.0
                            },
                            {
                                "interval": 109.9,
                                "cumulative": 209.8
                            },
                            {
                                "interval": 109.95,
                                "cumulative": 209.9
                            },
                            {
                                "interval": 109.99,
                                "cumulative": 209.98
                            },
                            {
                                "interval": 110.0,
                                "cumulative": 210.0
                            }
                        ]
                    }
                ]
            }
        }
    ]
})EOF";

  EXPECT_EQ(expected_json, actual_json);
  store_->shutdownThreading();
}

INSTANTIATE_TEST_SUITE_P(IpVersions, AdminFilterTest,
                         testing::ValuesIn(TestEnvironment::getIpVersionsForTest()),
                         TestUtility::ipTestParamsToString);

TEST_P(AdminFilterTest, HeaderOnly) {
  EXPECT_CALL(callbacks_, encodeHeaders_(_, false));
  EXPECT_EQ(Http::FilterHeadersStatus::StopIteration,
            filter_.decodeHeaders(request_headers_, true));
}

TEST_P(AdminFilterTest, Body) {
  InSequence s;

  EXPECT_EQ(Http::FilterHeadersStatus::StopIteration,
            filter_.decodeHeaders(request_headers_, false));
  Buffer::OwnedImpl data("hello");
  EXPECT_CALL(callbacks_, addDecodedData(_, false));
  EXPECT_CALL(callbacks_, encodeHeaders_(_, false));
  EXPECT_EQ(Http::FilterDataStatus::StopIterationNoBuffer, filter_.decodeData(data, true));
}

TEST_P(AdminFilterTest, Trailers) {
  InSequence s;

  EXPECT_EQ(Http::FilterHeadersStatus::StopIteration,
            filter_.decodeHeaders(request_headers_, false));
  Buffer::OwnedImpl data("hello");
  EXPECT_CALL(callbacks_, addDecodedData(_, false));
  EXPECT_EQ(Http::FilterDataStatus::StopIterationNoBuffer, filter_.decodeData(data, false));
  EXPECT_CALL(callbacks_, decodingBuffer());
  filter_.getRequestBody();
  EXPECT_CALL(callbacks_, encodeHeaders_(_, false));
  EXPECT_EQ(Http::FilterTrailersStatus::StopIteration, filter_.decodeTrailers(request_headers_));
}

class AdminInstanceTest : public testing::TestWithParam<Network::Address::IpVersion> {
public:
  AdminInstanceTest()
      : address_out_path_(TestEnvironment::temporaryPath("admin.address")),
        cpu_profile_path_(TestEnvironment::temporaryPath("envoy.prof")),
        admin_(cpu_profile_path_, server_), request_headers_{{":path", "/"}},
        admin_filter_(admin_) {
    admin_.startHttpListener("/dev/null", address_out_path_,
                             Network::Test::getCanonicalLoopbackAddress(GetParam()),
                             listener_scope_.createScope("listener.admin."));
    EXPECT_EQ(std::chrono::milliseconds(100), admin_.drainTimeout());
    admin_.tracingStats().random_sampling_.inc();
    EXPECT_TRUE(admin_.setCurrentClientCertDetails().empty());
  }

  Http::Code runCallback(absl::string_view path_and_query, Http::HeaderMap& response_headers,
                         Buffer::Instance& response, absl::string_view method) {
    request_headers_.insertMethod().value(method.data(), method.size());
    admin_filter_.decodeHeaders(request_headers_, false);
    return admin_.runCallback(path_and_query, response_headers, response, admin_filter_);
  }

  Http::Code getCallback(absl::string_view path_and_query, Http::HeaderMap& response_headers,
                         Buffer::Instance& response) {
    return runCallback(path_and_query, response_headers, response,
                       Http::Headers::get().MethodValues.Get);
  }

  Http::Code postCallback(absl::string_view path_and_query, Http::HeaderMap& response_headers,
                          Buffer::Instance& response) {
    return runCallback(path_and_query, response_headers, response,
                       Http::Headers::get().MethodValues.Post);
  }

  std::string address_out_path_;
  std::string cpu_profile_path_;
  NiceMock<MockInstance> server_;
  Stats::IsolatedStoreImpl listener_scope_;
  AdminImpl admin_;
  Http::TestHeaderMapImpl request_headers_;
  Server::AdminFilter admin_filter_;
};

INSTANTIATE_TEST_SUITE_P(IpVersions, AdminInstanceTest,
                         testing::ValuesIn(TestEnvironment::getIpVersionsForTest()),
                         TestUtility::ipTestParamsToString);

TEST_P(AdminInstanceTest, AdminCpuProfiler) {
  Buffer::OwnedImpl data;
  Http::HeaderMapImpl header_map;

  // Can only get code coverage of AdminImpl::handlerCpuProfiler stopProfiler with
  // a real profiler linked in (successful call to startProfiler).
#ifdef PROFILER_AVAILABLE
  EXPECT_EQ(Http::Code::OK, postCallback("/cpuprofiler?enable=y", header_map, data));
  EXPECT_TRUE(Profiler::Cpu::profilerEnabled());
#else
  EXPECT_EQ(Http::Code::InternalServerError,
            postCallback("/cpuprofiler?enable=y", header_map, data));
  EXPECT_FALSE(Profiler::Cpu::profilerEnabled());
#endif

  EXPECT_EQ(Http::Code::OK, postCallback("/cpuprofiler?enable=n", header_map, data));
  EXPECT_FALSE(Profiler::Cpu::profilerEnabled());
}

TEST_P(AdminInstanceTest, AdminHeapProfilerOnRepeatedRequest) {
  Buffer::OwnedImpl data;
  Http::HeaderMapImpl header_map;
  auto repeatResultCode = Http::Code::BadRequest;
#ifndef PROFILER_AVAILABLE
  repeatResultCode = Http::Code::NotImplemented;
#endif

  postCallback("/heapprofiler?enable=y", header_map, data);
  EXPECT_EQ(repeatResultCode, postCallback("/heapprofiler?enable=y", header_map, data));

  postCallback("/heapprofiler?enable=n", header_map, data);
  EXPECT_EQ(repeatResultCode, postCallback("/heapprofiler?enable=n", header_map, data));
}

TEST_P(AdminInstanceTest, AdminHeapProfiler) {
  Buffer::OwnedImpl data;
  Http::HeaderMapImpl header_map;

  // The below flow need to begin with the profiler not running
  Profiler::Heap::stopProfiler();

#ifdef PROFILER_AVAILABLE
  EXPECT_EQ(Http::Code::OK, postCallback("/heapprofiler?enable=y", header_map, data));
  EXPECT_TRUE(Profiler::Heap::isProfilerStarted());
  EXPECT_EQ(Http::Code::OK, postCallback("/heapprofiler?enable=n", header_map, data));
#else
  EXPECT_EQ(Http::Code::NotImplemented, postCallback("/heapprofiler?enable=y", header_map, data));
  EXPECT_FALSE(Profiler::Heap::isProfilerStarted());
  EXPECT_EQ(Http::Code::NotImplemented, postCallback("/heapprofiler?enable=n", header_map, data));
#endif

  EXPECT_FALSE(Profiler::Heap::isProfilerStarted());
}

TEST_P(AdminInstanceTest, MutatesErrorWithGet) {
  Buffer::OwnedImpl data;
  Http::HeaderMapImpl header_map;
  const std::string path("/healthcheck/fail");
  // TODO(jmarantz): the call to getCallback should be made to fail, but as an interim we will
  // just issue a warning, so that scripts using curl GET commands to mutate state can be fixed.
  EXPECT_LOG_CONTAINS("error",
                      "admin path \"" + path + "\" mutates state, method=GET rather than POST",
                      EXPECT_EQ(Http::Code::MethodNotAllowed, getCallback(path, header_map, data)));
}

TEST_P(AdminInstanceTest, AdminBadProfiler) {
  Buffer::OwnedImpl data;
  AdminImpl admin_bad_profile_path(TestEnvironment::temporaryPath("some/unlikely/bad/path.prof"),
                                   server_);
  Http::HeaderMapImpl header_map;
  const absl::string_view post = Http::Headers::get().MethodValues.Post;
  request_headers_.insertMethod().value(post.data(), post.size());
  admin_filter_.decodeHeaders(request_headers_, false);
  EXPECT_NO_LOGS(EXPECT_EQ(Http::Code::InternalServerError,
                           admin_bad_profile_path.runCallback("/cpuprofiler?enable=y", header_map,
                                                              data, admin_filter_)));
  EXPECT_FALSE(Profiler::Cpu::profilerEnabled());
}

TEST_P(AdminInstanceTest, WriteAddressToFile) {
  std::ifstream address_file(address_out_path_);
  std::string address_from_file;
  std::getline(address_file, address_from_file);
  EXPECT_EQ(admin_.socket().localAddress()->asString(), address_from_file);
}

TEST_P(AdminInstanceTest, AdminBadAddressOutPath) {
  std::string bad_path = TestEnvironment::temporaryPath("some/unlikely/bad/path/admin.address");
  AdminImpl admin_bad_address_out_path(cpu_profile_path_, server_);
  EXPECT_LOG_CONTAINS(
      "critical", "cannot open admin address output file " + bad_path + " for writing.",
      admin_bad_address_out_path.startHttpListener(
          "/dev/null", bad_path, Network::Test::getCanonicalLoopbackAddress(GetParam()),
          listener_scope_.createScope("listener.admin.")));
  EXPECT_FALSE(std::ifstream(bad_path));
}

TEST_P(AdminInstanceTest, CustomHandler) {
  auto callback = [](absl::string_view, Http::HeaderMap&, Buffer::Instance&,
                     AdminStream&) -> Http::Code { return Http::Code::Accepted; };

  // Test removable handler.
  EXPECT_NO_LOGS(EXPECT_TRUE(admin_.addHandler("/foo/bar", "hello", callback, true, false)));
  Http::HeaderMapImpl header_map;
  Buffer::OwnedImpl response;
  EXPECT_EQ(Http::Code::Accepted, getCallback("/foo/bar", header_map, response));

  // Test that removable handler gets removed.
  EXPECT_TRUE(admin_.removeHandler("/foo/bar"));
  EXPECT_EQ(Http::Code::NotFound, getCallback("/foo/bar", header_map, response));
  EXPECT_FALSE(admin_.removeHandler("/foo/bar"));

  // Add non removable handler.
  EXPECT_TRUE(admin_.addHandler("/foo/bar", "hello", callback, false, false));
  EXPECT_EQ(Http::Code::Accepted, getCallback("/foo/bar", header_map, response));

  // Add again and make sure it is not there twice.
  EXPECT_FALSE(admin_.addHandler("/foo/bar", "hello", callback, false, false));

  // Try to remove non removable handler, and make sure it is not removed.
  EXPECT_FALSE(admin_.removeHandler("/foo/bar"));
  EXPECT_EQ(Http::Code::Accepted, getCallback("/foo/bar", header_map, response));
}

TEST_P(AdminInstanceTest, RejectHandlerWithXss) {
  auto callback = [](absl::string_view, Http::HeaderMap&, Buffer::Instance&,
                     AdminStream&) -> Http::Code { return Http::Code::Accepted; };
  EXPECT_LOG_CONTAINS("error",
                      "filter \"/foo<script>alert('hi')</script>\" contains invalid character '<'",
                      EXPECT_FALSE(admin_.addHandler("/foo<script>alert('hi')</script>", "hello",
                                                     callback, true, false)));
}

TEST_P(AdminInstanceTest, RejectHandlerWithEmbeddedQuery) {
  auto callback = [](absl::string_view, Http::HeaderMap&, Buffer::Instance&,
                     AdminStream&) -> Http::Code { return Http::Code::Accepted; };
  EXPECT_LOG_CONTAINS("error",
                      "filter \"/bar?queryShouldNotBeInPrefix\" contains invalid character '?'",
                      EXPECT_FALSE(admin_.addHandler("/bar?queryShouldNotBeInPrefix", "hello",
                                                     callback, true, false)));
}

TEST_P(AdminInstanceTest, EscapeHelpTextWithPunctuation) {
  auto callback = [](absl::string_view, Http::HeaderMap&, Buffer::Instance&,
                     AdminStream&) -> Http::Code { return Http::Code::Accepted; };

  // It's OK to have help text with HTML characters in it, but when we render the home
  // page they need to be escaped.
  const std::string planets = "jupiter>saturn>mars";
  EXPECT_TRUE(admin_.addHandler("/planets", planets, callback, true, false));

  Http::HeaderMapImpl header_map;
  Buffer::OwnedImpl response;
  EXPECT_EQ(Http::Code::OK, getCallback("/", header_map, response));
  Http::HeaderString& content_type = header_map.ContentType()->value();
  EXPECT_THAT(std::string(content_type.getStringView()), testing::HasSubstr("text/html"));
  EXPECT_EQ(-1, response.search(planets.data(), planets.size(), 0));
  const std::string escaped_planets = "jupiter&gt;saturn&gt;mars";
  EXPECT_NE(-1, response.search(escaped_planets.data(), escaped_planets.size(), 0));
}

TEST_P(AdminInstanceTest, HelpUsesFormForMutations) {
  Http::HeaderMapImpl header_map;
  Buffer::OwnedImpl response;
  EXPECT_EQ(Http::Code::OK, getCallback("/", header_map, response));
  const std::string logging_action = "<form action='logging' method='post'";
  const std::string stats_href = "<a href='stats'";
  EXPECT_NE(-1, response.search(logging_action.data(), logging_action.size(), 0));
  EXPECT_NE(-1, response.search(stats_href.data(), stats_href.size(), 0));
}

TEST_P(AdminInstanceTest, ConfigDump) {
  Buffer::OwnedImpl response;
  Http::HeaderMapImpl header_map;
  auto entry = admin_.getConfigTracker().add("foo", [] {
    auto msg = std::make_unique<ProtobufWkt::StringValue>();
    msg->set_value("bar");
    return msg;
  });
  const std::string expected_json = R"EOF({
 "configs": [
  {
   "@type": "type.googleapis.com/google.protobuf.StringValue",
   "value": "bar"
  }
 ]
}
)EOF";
  EXPECT_EQ(Http::Code::OK, getCallback("/config_dump", header_map, response));
  std::string output = response.toString();
  EXPECT_EQ(expected_json, output);
}

TEST_P(AdminInstanceTest, ConfigDumpMaintainsOrder) {
  // Add configs in random order and validate config_dump dumps in the order.
  auto bootstrap_entry = admin_.getConfigTracker().add("bootstrap", [] {
    auto msg = std::make_unique<ProtobufWkt::StringValue>();
    msg->set_value("bootstrap_config");
    return msg;
  });
  auto route_entry = admin_.getConfigTracker().add("routes", [] {
    auto msg = std::make_unique<ProtobufWkt::StringValue>();
    msg->set_value("routes_config");
    return msg;
  });
  auto listener_entry = admin_.getConfigTracker().add("listeners", [] {
    auto msg = std::make_unique<ProtobufWkt::StringValue>();
    msg->set_value("listeners_config");
    return msg;
  });
  auto cluster_entry = admin_.getConfigTracker().add("clusters", [] {
    auto msg = std::make_unique<ProtobufWkt::StringValue>();
    msg->set_value("clusters_config");
    return msg;
  });
  const std::string expected_json = R"EOF({
 "configs": [
  {
   "@type": "type.googleapis.com/google.protobuf.StringValue",
   "value": "bootstrap_config"
  },
  {
   "@type": "type.googleapis.com/google.protobuf.StringValue",
   "value": "clusters_config"
  },
  {
   "@type": "type.googleapis.com/google.protobuf.StringValue",
   "value": "listeners_config"
  },
  {
   "@type": "type.googleapis.com/google.protobuf.StringValue",
   "value": "routes_config"
  }
 ]
}
)EOF";
  // Run it multiple times and validate that order is preserved.
  for (size_t i = 0; i < 5; i++) {
    Buffer::OwnedImpl response;
    Http::HeaderMapImpl header_map;
    EXPECT_EQ(Http::Code::OK, getCallback("/config_dump", header_map, response));
    const std::string output = response.toString();
    EXPECT_EQ(expected_json, output);
  }
}

TEST_P(AdminInstanceTest, Memory) {
  Http::HeaderMapImpl header_map;
  Buffer::OwnedImpl response;
  EXPECT_EQ(Http::Code::OK, getCallback("/memory", header_map, response));
  const std::string output_json = response.toString();
  envoy::admin::v2alpha::Memory output_proto;
  MessageUtil::loadFromJson(output_json, output_proto);
  EXPECT_THAT(output_proto,
              AllOf(Property(&envoy::admin::v2alpha::Memory::allocated, Ge(0)),
                    Property(&envoy::admin::v2alpha::Memory::heap_size, Ge(0)),
                    Property(&envoy::admin::v2alpha::Memory::pageheap_unmapped, Ge(0)),
                    Property(&envoy::admin::v2alpha::Memory::pageheap_free, Ge(0)),
                    Property(&envoy::admin::v2alpha::Memory::total_thread_cache, Ge(0))));
}

TEST_P(AdminInstanceTest, ContextThatReturnsNullCertDetails) {
  Http::HeaderMapImpl header_map;
  Buffer::OwnedImpl response;

  // Setup a context that returns null cert details.
  testing::NiceMock<Server::Configuration::MockTransportSocketFactoryContext> factory_context;
  Json::ObjectSharedPtr loader = TestEnvironment::jsonLoadFromString("{}");
  Extensions::TransportSockets::Tls::ClientContextConfigImpl cfg(*loader, factory_context);
  Stats::IsolatedStoreImpl store;
  Envoy::Ssl::ClientContextSharedPtr client_ctx(
      server_.sslContextManager().createSslClientContext(store, cfg));

  const std::string expected_empty_json = R"EOF({
 "certificates": [
  {
   "ca_cert": [],
   "cert_chain": []
  }
 ]
}
)EOF";

  // Validate that cert details are null and /certs handles it correctly.
  EXPECT_EQ(nullptr, client_ctx->getCaCertInformation());
  EXPECT_TRUE(client_ctx->getCertChainInformation().empty());
  EXPECT_EQ(Http::Code::OK, getCallback("/certs", header_map, response));
  EXPECT_EQ(expected_empty_json, response.toString());
}

TEST_P(AdminInstanceTest, Runtime) {
  Http::HeaderMapImpl header_map;
  Buffer::OwnedImpl response;

  Runtime::MockSnapshot snapshot;
  Runtime::MockLoader loader;
  auto layer1 = std::make_unique<NiceMock<Runtime::MockOverrideLayer>>();
  auto layer2 = std::make_unique<NiceMock<Runtime::MockOverrideLayer>>();
  Runtime::Snapshot::EntryMap entries2{{"string_key", {"override", {}, {}, {}}},
                                       {"extra_key", {"bar", {}, {}, {}}}};
  Runtime::Snapshot::EntryMap entries1{{"string_key", {"foo", {}, {}, {}}},
                                       {"int_key", {"1", 1, {}, {}}},
                                       {"other_key", {"bar", {}, {}, {}}}};

  ON_CALL(*layer1, name()).WillByDefault(testing::ReturnRefOfCopy(std::string{"layer1"}));
  ON_CALL(*layer1, values()).WillByDefault(testing::ReturnRef(entries1));
  ON_CALL(*layer2, name()).WillByDefault(testing::ReturnRefOfCopy(std::string{"layer2"}));
  ON_CALL(*layer2, values()).WillByDefault(testing::ReturnRef(entries2));

  std::vector<Runtime::Snapshot::OverrideLayerConstPtr> layers;
  layers.push_back(std::move(layer1));
  layers.push_back(std::move(layer2));
  EXPECT_CALL(snapshot, getLayers()).WillRepeatedly(testing::ReturnRef(layers));

  const std::string expected_json = R"EOF({
    "layers": [
        "layer1",
        "layer2"
    ],
    "entries": {
        "extra_key": {
            "layer_values": [
                "",
                "bar"
            ],
            "final_value": "bar"
        },
        "int_key": {
            "layer_values": [
                "1",
                ""
            ],
            "final_value": "1"
        },
        "other_key": {
            "layer_values": [
                "bar",
                ""
            ],
            "final_value": "bar"
        },
        "string_key": {
            "layer_values": [
                "foo",
                "override"
            ],
            "final_value": "override"
        }
    }
})EOF";

  EXPECT_CALL(loader, snapshot()).WillRepeatedly(testing::ReturnPointee(&snapshot));
  EXPECT_CALL(server_, runtime()).WillRepeatedly(testing::ReturnPointee(&loader));
  EXPECT_EQ(Http::Code::OK, getCallback("/runtime", header_map, response));
  EXPECT_EQ(expected_json, response.toString());
}

TEST_P(AdminInstanceTest, RuntimeModify) {
  Http::HeaderMapImpl header_map;
  Buffer::OwnedImpl response;

  Runtime::MockLoader loader;
  EXPECT_CALL(server_, runtime()).WillRepeatedly(testing::ReturnPointee(&loader));

  std::unordered_map<std::string, std::string> overrides;
  overrides["foo"] = "bar";
  overrides["x"] = "42";
  overrides["nothing"] = "";
  EXPECT_CALL(loader, mergeValues(overrides)).Times(1);
  EXPECT_EQ(Http::Code::OK,
            postCallback("/runtime_modify?foo=bar&x=42&nothing=", header_map, response));
  EXPECT_EQ("OK\n", response.toString());
}

TEST_P(AdminInstanceTest, RuntimeModifyNoArguments) {
  Http::HeaderMapImpl header_map;
  Buffer::OwnedImpl response;

  EXPECT_EQ(Http::Code::BadRequest, postCallback("/runtime_modify", header_map, response));
  EXPECT_TRUE(absl::StartsWith(response.toString(), "usage:"));
}

TEST_P(AdminInstanceTest, TracingStatsDisabled) {
  const std::string& name = admin_.tracingStats().service_forced_.name();
  for (Stats::CounterSharedPtr counter : server_.stats().counters()) {
    EXPECT_NE(counter->name(), name) << "Unexpected tracing stat found in server stats: " << name;
  }
}

TEST_P(AdminInstanceTest, ClustersJson) {
  Upstream::ClusterManager::ClusterInfoMap cluster_map;
  ON_CALL(server_.cluster_manager_, clusters()).WillByDefault(ReturnPointee(&cluster_map));

  NiceMock<Upstream::MockClusterMockPrioritySet> cluster;
  cluster_map.emplace(cluster.info_->name_, cluster);

  NiceMock<Upstream::Outlier::MockDetector> outlier_detector;
  ON_CALL(Const(cluster), outlierDetector()).WillByDefault(Return(&outlier_detector));
  ON_CALL(outlier_detector, successRateEjectionThreshold()).WillByDefault(Return(6.0));

  ON_CALL(*cluster.info_, addedViaApi()).WillByDefault(Return(true));

  Upstream::MockHostSet* host_set = cluster.priority_set_.getMockHostSet(0);
  auto host = std::make_shared<NiceMock<Upstream::MockHost>>();

  envoy::api::v2::core::Locality locality;
  locality.set_region("test_region");
  locality.set_zone("test_zone");
  locality.set_sub_zone("test_sub_zone");
  ON_CALL(*host, locality()).WillByDefault(ReturnRef(locality));

  host_set->hosts_.emplace_back(host);
  Network::Address::InstanceConstSharedPtr address =
      Network::Utility::resolveUrl("tcp://1.2.3.4:80");
  ON_CALL(*host, address()).WillByDefault(Return(address));

  // Add stats in random order and validate that they come in order.
  Stats::IsolatedStoreImpl store;
  store.counter("test_counter").add(10);
  store.counter("rest_counter").add(10);
  store.counter("arest_counter").add(5);
  store.gauge("test_gauge").set(11);
  store.gauge("atest_gauge").set(10);
  ON_CALL(*host, gauges()).WillByDefault(Invoke([&store]() { return store.gauges(); }));
  ON_CALL(*host, counters()).WillByDefault(Invoke([&store]() { return store.counters(); }));

  ON_CALL(*host, healthFlagGet(Upstream::Host::HealthFlag::FAILED_ACTIVE_HC))
      .WillByDefault(Return(true));
  ON_CALL(*host, healthFlagGet(Upstream::Host::HealthFlag::FAILED_OUTLIER_CHECK))
      .WillByDefault(Return(true));
  ON_CALL(*host, healthFlagGet(Upstream::Host::HealthFlag::FAILED_EDS_HEALTH))
      .WillByDefault(Return(false));
  ON_CALL(*host, healthFlagGet(Upstream::Host::HealthFlag::DEGRADED_ACTIVE_HC))
      .WillByDefault(Return(true));
  ON_CALL(*host, healthFlagGet(Upstream::Host::HealthFlag::DEGRADED_EDS_HEALTH))
      .WillByDefault(Return(true));

  ON_CALL(host->outlier_detector_, successRate()).WillByDefault(Return(43.2));
  ON_CALL(*host, weight()).WillByDefault(Return(5));

  Buffer::OwnedImpl response;
  Http::HeaderMapImpl header_map;
  EXPECT_EQ(Http::Code::OK, getCallback("/clusters?format=json", header_map, response));
  std::string output_json = response.toString();
  envoy::admin::v2alpha::Clusters output_proto;
  MessageUtil::loadFromJson(output_json, output_proto);

  const std::string expected_json = R"EOF({
 "cluster_statuses": [
  {
   "name": "fake_cluster",
   "success_rate_ejection_threshold": {
    "value": 6
   },
   "added_via_api": true,
   "host_statuses": [
    {
     "address": {
      "socket_address": {
       "protocol": "TCP",
       "address": "1.2.3.4",
       "port_value": 80
      }
     },
     "stats": [
       {
       "name": "arest_counter",
       "value": "5",
       "type": "COUNTER"
       },
       {
       "name": "rest_counter",
       "value": "10",
       "type": "COUNTER"
      },
      {
       "name": "test_counter",
       "value": "10",
       "type": "COUNTER"
      },
      {
       "name": "atest_gauge",
       "value": "10",
       "type": "GAUGE"
      },
      {
       "name": "test_gauge",
       "value": "11",
       "type": "GAUGE"
      },
     ],
     "health_status": {
      "eds_health_status": "DEGRADED",
      "failed_active_health_check": true,
      "failed_outlier_check": true,
      "failed_active_degraded_check": true
     },
     "success_rate": {
      "value": 43.2
     },
     "weight": 5
    }
   ]
  }
 ]
}
)EOF";

  envoy::admin::v2alpha::Clusters expected_proto;
  MessageUtil::loadFromJson(expected_json, expected_proto);

  // Ensure the protos created from each JSON are equivalent.
  EXPECT_THAT(output_proto, ProtoEq(expected_proto));

  // Ensure that the normal text format is used by default.
  EXPECT_EQ(Http::Code::OK, getCallback("/clusters", header_map, response));
  std::string text_output = response.toString();
  envoy::admin::v2alpha::Clusters failed_conversion_proto;
  EXPECT_THROW(MessageUtil::loadFromJson(text_output, failed_conversion_proto), EnvoyException);
}

TEST_P(AdminInstanceTest, GetRequest) {
  EXPECT_CALL(server_.options_, toCommandLineOptions()).WillRepeatedly(Invoke([] {
    Server::CommandLineOptionsPtr command_line_options =
        std::make_unique<envoy::admin::v2alpha::CommandLineOptions>();
    command_line_options->set_restart_epoch(2);
    command_line_options->set_service_cluster("cluster");
    return command_line_options;
  }));
  NiceMock<Init::MockManager> initManager;
  ON_CALL(server_, initManager()).WillByDefault(ReturnRef(initManager));

  {
    Http::HeaderMapImpl response_headers;
    std::string body;

    ON_CALL(initManager, state()).WillByDefault(Return(Init::Manager::State::Initialized));
    EXPECT_EQ(Http::Code::OK, admin_.request("/server_info", "GET", response_headers, body));
    envoy::admin::v2alpha::ServerInfo server_info_proto;
    EXPECT_THAT(std::string(response_headers.ContentType()->value().getStringView()),
                HasSubstr("application/json"));

    // We only test that it parses as the proto and that some fields are correct, since
    // values such as timestamps + Envoy version are tricky to test for.
    MessageUtil::loadFromJson(body, server_info_proto);
    EXPECT_EQ(server_info_proto.state(), envoy::admin::v2alpha::ServerInfo::LIVE);
    EXPECT_EQ(server_info_proto.command_line_options().restart_epoch(), 2);
    EXPECT_EQ(server_info_proto.command_line_options().service_cluster(), "cluster");
  }

  {
    Http::HeaderMapImpl response_headers;
    std::string body;

    ON_CALL(initManager, state()).WillByDefault(Return(Init::Manager::State::Uninitialized));
    EXPECT_EQ(Http::Code::OK, admin_.request("/server_info", "GET", response_headers, body));
    envoy::admin::v2alpha::ServerInfo server_info_proto;
    EXPECT_THAT(std::string(response_headers.ContentType()->value().getStringView()),
                HasSubstr("application/json"));

    // We only test that it parses as the proto and that some fields are correct, since
    // values such as timestamps + Envoy version are tricky to test for.
    MessageUtil::loadFromJson(body, server_info_proto);
    EXPECT_EQ(server_info_proto.state(), envoy::admin::v2alpha::ServerInfo::PRE_INITIALIZING);
    EXPECT_EQ(server_info_proto.command_line_options().restart_epoch(), 2);
    EXPECT_EQ(server_info_proto.command_line_options().service_cluster(), "cluster");
  }

  Http::HeaderMapImpl response_headers;
  std::string body;

  ON_CALL(initManager, state()).WillByDefault(Return(Init::Manager::State::Initializing));
  EXPECT_EQ(Http::Code::OK, admin_.request("/server_info", "GET", response_headers, body));
  envoy::admin::v2alpha::ServerInfo server_info_proto;
  EXPECT_THAT(std::string(response_headers.ContentType()->value().getStringView()),
              HasSubstr("application/json"));

  // We only test that it parses as the proto and that some fields are correct, since
  // values such as timestamps + Envoy version are tricky to test for.
  MessageUtil::loadFromJson(body, server_info_proto);
  EXPECT_EQ(server_info_proto.state(), envoy::admin::v2alpha::ServerInfo::INITIALIZING);
  EXPECT_EQ(server_info_proto.command_line_options().restart_epoch(), 2);
  EXPECT_EQ(server_info_proto.command_line_options().service_cluster(), "cluster");
}

TEST_P(AdminInstanceTest, GetRequestJson) {
  Http::HeaderMapImpl response_headers;
  std::string body;
  EXPECT_EQ(Http::Code::OK, admin_.request("/stats?format=json", "GET", response_headers, body));
  EXPECT_THAT(body, HasSubstr("{\"stats\":["));
  EXPECT_THAT(std::string(response_headers.ContentType()->value().getStringView()),
              HasSubstr("application/json"));
}

TEST_P(AdminInstanceTest, PostRequest) {
  Http::HeaderMapImpl response_headers;
  std::string body;
  EXPECT_NO_LOGS(EXPECT_EQ(Http::Code::OK,
                           admin_.request("/healthcheck/fail", "POST", response_headers, body)));
  EXPECT_EQ(body, "OK\n");
  EXPECT_THAT(std::string(response_headers.ContentType()->value().getStringView()),
              HasSubstr("text/plain"));
}

class HistogramWrapper {
public:
  HistogramWrapper() : histogram_(hist_alloc()) {}

  ~HistogramWrapper() { hist_free(histogram_); }

  const histogram_t* getHistogram() { return histogram_; }

  void setHistogramValues(const std::vector<uint64_t>& values) {
    for (uint64_t value : values) {
      hist_insert_intscale(histogram_, value, 0, 1);
    }
  }

  void setHistogramValuesWithCounts(const std::vector<std::pair<uint64_t, uint64_t>>& values) {
    for (std::pair<uint64_t, uint64_t> cv : values) {
      hist_insert_intscale(histogram_, cv.first, 0, cv.second);
    }
  }

private:
  histogram_t* histogram_;
};

class PrometheusStatsFormatterTest : public testing::Test {
protected:
  PrometheusStatsFormatterTest() : alloc_(symbol_table_) {}

  void addCounter(const std::string& name, std::vector<Stats::Tag> cluster_tags) {
    Stats::StatNameTempStorage storage(name, symbol_table_);
    counters_.push_back(alloc_.makeCounter(storage.statName(), name, cluster_tags));
  }

  void addGauge(const std::string& name, std::vector<Stats::Tag> cluster_tags) {
    Stats::StatNameTempStorage storage(name, symbol_table_);
    gauges_.push_back(alloc_.makeGauge(storage.statName(), name, cluster_tags));
  }

  void addHistogram(const Stats::ParentHistogramSharedPtr histogram) {
    histograms_.push_back(histogram);
  }

<<<<<<< HEAD
  Stats::SymbolTableImpl symbol_table_;
=======
  Stats::FakeSymbolTableImpl symbol_table_;
>>>>>>> b84c1f9d
  Stats::StatsOptionsImpl stats_options_;
  Stats::HeapStatDataAllocator alloc_;
  std::vector<Stats::CounterSharedPtr> counters_;
  std::vector<Stats::GaugeSharedPtr> gauges_;
  std::vector<Stats::ParentHistogramSharedPtr> histograms_;
};

TEST_F(PrometheusStatsFormatterTest, MetricName) {
  std::string raw = "vulture.eats-liver";
  std::string expected = "envoy_vulture_eats_liver";
  auto actual = PrometheusStatsFormatter::metricName(raw);
  EXPECT_EQ(expected, actual);
}

TEST_F(PrometheusStatsFormatterTest, SanitizeMetricName) {
  std::string raw = "An.artist.plays-violin@019street";
  std::string expected = "envoy_An_artist_plays_violin_019street";
  auto actual = PrometheusStatsFormatter::metricName(raw);
  EXPECT_EQ(expected, actual);
}

TEST_F(PrometheusStatsFormatterTest, SanitizeMetricNameDigitFirst) {
  std::string raw = "3.artists.play-violin@019street";
  std::string expected = "envoy_3_artists_play_violin_019street";
  auto actual = PrometheusStatsFormatter::metricName(raw);
  EXPECT_EQ(expected, actual);
}

TEST_F(PrometheusStatsFormatterTest, FormattedTags) {
  std::vector<Stats::Tag> tags;
  Stats::Tag tag1 = {"a.tag-name", "a.tag-value"};
  Stats::Tag tag2 = {"another_tag_name", "another_tag-value"};
  tags.push_back(tag1);
  tags.push_back(tag2);
  std::string expected = "a_tag_name=\"a.tag-value\",another_tag_name=\"another_tag-value\"";
  auto actual = PrometheusStatsFormatter::formattedTags(tags);
  EXPECT_EQ(expected, actual);
}

TEST_F(PrometheusStatsFormatterTest, MetricNameCollison) {

  // Create two counters and two gauges with each pair having the same name,
  // but having different tag names and values.
  //`statsAsPrometheus()` should return two implying it found two unique stat names

  addCounter("cluster.test_cluster_1.upstream_cx_total", {{"a.tag-name", "a.tag-value"}});
  addCounter("cluster.test_cluster_1.upstream_cx_total",
             {{"another_tag_name", "another_tag-value"}});
  addGauge("cluster.test_cluster_2.upstream_cx_total",
           {{"another_tag_name_3", "another_tag_3-value"}});
  addGauge("cluster.test_cluster_2.upstream_cx_total",
           {{"another_tag_name_4", "another_tag_4-value"}});

  Buffer::OwnedImpl response;
  auto size =
      PrometheusStatsFormatter::statsAsPrometheus(counters_, gauges_, histograms_, response, false);
  EXPECT_EQ(2UL, size);
}

TEST_F(PrometheusStatsFormatterTest, UniqueMetricName) {

  // Create two counters and two gauges, all with unique names.
  // statsAsPrometheus() should return four implying it found
  // four unique stat names.

  addCounter("cluster.test_cluster_1.upstream_cx_total", {{"a.tag-name", "a.tag-value"}});
  addCounter("cluster.test_cluster_2.upstream_cx_total",
             {{"another_tag_name", "another_tag-value"}});
  addGauge("cluster.test_cluster_3.upstream_cx_total",
           {{"another_tag_name_3", "another_tag_3-value"}});
  addGauge("cluster.test_cluster_4.upstream_cx_total",
           {{"another_tag_name_4", "another_tag_4-value"}});

  Buffer::OwnedImpl response;
  auto size =
      PrometheusStatsFormatter::statsAsPrometheus(counters_, gauges_, histograms_, response, false);
  EXPECT_EQ(4UL, size);
}

TEST_F(PrometheusStatsFormatterTest, HistogramWithNoValuesAndNoTags) {
  HistogramWrapper h1_cumulative;
  h1_cumulative.setHistogramValues(std::vector<uint64_t>(0));
  Stats::HistogramStatisticsImpl h1_cumulative_statistics(h1_cumulative.getHistogram());

  auto histogram = std::make_shared<NiceMock<Stats::MockParentHistogram>>();
  histogram->name_ = "histogram1";
  histogram->used_ = true;
  ON_CALL(*histogram, cumulativeStatistics())
      .WillByDefault(testing::ReturnRef(h1_cumulative_statistics));

  addHistogram(histogram);

  Buffer::OwnedImpl response;
  auto size =
      PrometheusStatsFormatter::statsAsPrometheus(counters_, gauges_, histograms_, response, false);
  EXPECT_EQ(1UL, size);

  const std::string expected_output = R"EOF(# TYPE envoy_histogram1 histogram
envoy_histogram1_bucket{le="0.5"} 0
envoy_histogram1_bucket{le="1"} 0
envoy_histogram1_bucket{le="5"} 0
envoy_histogram1_bucket{le="10"} 0
envoy_histogram1_bucket{le="25"} 0
envoy_histogram1_bucket{le="50"} 0
envoy_histogram1_bucket{le="100"} 0
envoy_histogram1_bucket{le="250"} 0
envoy_histogram1_bucket{le="500"} 0
envoy_histogram1_bucket{le="1000"} 0
envoy_histogram1_bucket{le="2500"} 0
envoy_histogram1_bucket{le="5000"} 0
envoy_histogram1_bucket{le="10000"} 0
envoy_histogram1_bucket{le="30000"} 0
envoy_histogram1_bucket{le="60000"} 0
envoy_histogram1_bucket{le="300000"} 0
envoy_histogram1_bucket{le="600000"} 0
envoy_histogram1_bucket{le="1800000"} 0
envoy_histogram1_bucket{le="3600000"} 0
envoy_histogram1_bucket{le="+Inf"} 0
envoy_histogram1_sum{} 0
envoy_histogram1_count{} 0
)EOF";

  EXPECT_EQ(expected_output, response.toString());
}

TEST_F(PrometheusStatsFormatterTest, HistogramWithHighCounts) {
  HistogramWrapper h1_cumulative;

  // Force large counts to prove that the +Inf bucket doesn't overflow to scientific notation.
  h1_cumulative.setHistogramValuesWithCounts(std::vector<std::pair<uint64_t, uint64_t>>({
      {1, 100000},
      {100, 1000000},
      {1000, 100000000},
  }));

  Stats::HistogramStatisticsImpl h1_cumulative_statistics(h1_cumulative.getHistogram());

  auto histogram = std::make_shared<NiceMock<Stats::MockParentHistogram>>();
  histogram->name_ = "histogram1";
  histogram->used_ = true;
  ON_CALL(*histogram, cumulativeStatistics())
      .WillByDefault(testing::ReturnRef(h1_cumulative_statistics));

  addHistogram(histogram);

  Buffer::OwnedImpl response;
  auto size =
      PrometheusStatsFormatter::statsAsPrometheus(counters_, gauges_, histograms_, response, false);
  EXPECT_EQ(1UL, size);

  const std::string expected_output = R"EOF(# TYPE envoy_histogram1 histogram
envoy_histogram1_bucket{le="0.5"} 0
envoy_histogram1_bucket{le="1"} 0
envoy_histogram1_bucket{le="5"} 100000
envoy_histogram1_bucket{le="10"} 100000
envoy_histogram1_bucket{le="25"} 100000
envoy_histogram1_bucket{le="50"} 100000
envoy_histogram1_bucket{le="100"} 100000
envoy_histogram1_bucket{le="250"} 1100000
envoy_histogram1_bucket{le="500"} 1100000
envoy_histogram1_bucket{le="1000"} 1100000
envoy_histogram1_bucket{le="2500"} 101100000
envoy_histogram1_bucket{le="5000"} 101100000
envoy_histogram1_bucket{le="10000"} 101100000
envoy_histogram1_bucket{le="30000"} 101100000
envoy_histogram1_bucket{le="60000"} 101100000
envoy_histogram1_bucket{le="300000"} 101100000
envoy_histogram1_bucket{le="600000"} 101100000
envoy_histogram1_bucket{le="1800000"} 101100000
envoy_histogram1_bucket{le="3600000"} 101100000
envoy_histogram1_bucket{le="+Inf"} 101100000
envoy_histogram1_sum{} 105105105000
envoy_histogram1_count{} 101100000
)EOF";

  EXPECT_EQ(expected_output, response.toString());
}

TEST_F(PrometheusStatsFormatterTest, OutputWithAllMetricTypes) {
  addCounter("cluster.test_1.upstream_cx_total", {{"a.tag-name", "a.tag-value"}});
  addCounter("cluster.test_2.upstream_cx_total", {{"another_tag_name", "another_tag-value"}});
  addGauge("cluster.test_3.upstream_cx_total", {{"another_tag_name_3", "another_tag_3-value"}});
  addGauge("cluster.test_4.upstream_cx_total", {{"another_tag_name_4", "another_tag_4-value"}});

  const std::vector<uint64_t> h1_values = {50, 20, 30, 70, 100, 5000, 200};
  HistogramWrapper h1_cumulative;
  h1_cumulative.setHistogramValues(h1_values);
  Stats::HistogramStatisticsImpl h1_cumulative_statistics(h1_cumulative.getHistogram());

  auto histogram1 = std::make_shared<NiceMock<Stats::MockParentHistogram>>();
  histogram1->name_ = "cluster.test_1.upstream_rq_time";
  histogram1->used_ = true;
  histogram1->tags_ = {Stats::Tag{"key1", "value1"}, Stats::Tag{"key2", "value2"}};
  addHistogram(histogram1);
  EXPECT_CALL(*histogram1, cumulativeStatistics())
      .WillOnce(testing::ReturnRef(h1_cumulative_statistics));

  Buffer::OwnedImpl response;
  auto size =
      PrometheusStatsFormatter::statsAsPrometheus(counters_, gauges_, histograms_, response, false);
  EXPECT_EQ(5UL, size);

  const std::string expected_output = R"EOF(# TYPE envoy_cluster_test_1_upstream_cx_total counter
envoy_cluster_test_1_upstream_cx_total{a_tag_name="a.tag-value"} 0
# TYPE envoy_cluster_test_2_upstream_cx_total counter
envoy_cluster_test_2_upstream_cx_total{another_tag_name="another_tag-value"} 0
# TYPE envoy_cluster_test_3_upstream_cx_total gauge
envoy_cluster_test_3_upstream_cx_total{another_tag_name_3="another_tag_3-value"} 0
# TYPE envoy_cluster_test_4_upstream_cx_total gauge
envoy_cluster_test_4_upstream_cx_total{another_tag_name_4="another_tag_4-value"} 0
# TYPE envoy_cluster_test_1_upstream_rq_time histogram
envoy_cluster_test_1_upstream_rq_time_bucket{key1="value1",key2="value2",le="0.5"} 0
envoy_cluster_test_1_upstream_rq_time_bucket{key1="value1",key2="value2",le="1"} 0
envoy_cluster_test_1_upstream_rq_time_bucket{key1="value1",key2="value2",le="5"} 0
envoy_cluster_test_1_upstream_rq_time_bucket{key1="value1",key2="value2",le="10"} 0
envoy_cluster_test_1_upstream_rq_time_bucket{key1="value1",key2="value2",le="25"} 1
envoy_cluster_test_1_upstream_rq_time_bucket{key1="value1",key2="value2",le="50"} 2
envoy_cluster_test_1_upstream_rq_time_bucket{key1="value1",key2="value2",le="100"} 4
envoy_cluster_test_1_upstream_rq_time_bucket{key1="value1",key2="value2",le="250"} 6
envoy_cluster_test_1_upstream_rq_time_bucket{key1="value1",key2="value2",le="500"} 6
envoy_cluster_test_1_upstream_rq_time_bucket{key1="value1",key2="value2",le="1000"} 6
envoy_cluster_test_1_upstream_rq_time_bucket{key1="value1",key2="value2",le="2500"} 6
envoy_cluster_test_1_upstream_rq_time_bucket{key1="value1",key2="value2",le="5000"} 6
envoy_cluster_test_1_upstream_rq_time_bucket{key1="value1",key2="value2",le="10000"} 7
envoy_cluster_test_1_upstream_rq_time_bucket{key1="value1",key2="value2",le="30000"} 7
envoy_cluster_test_1_upstream_rq_time_bucket{key1="value1",key2="value2",le="60000"} 7
envoy_cluster_test_1_upstream_rq_time_bucket{key1="value1",key2="value2",le="300000"} 7
envoy_cluster_test_1_upstream_rq_time_bucket{key1="value1",key2="value2",le="600000"} 7
envoy_cluster_test_1_upstream_rq_time_bucket{key1="value1",key2="value2",le="1800000"} 7
envoy_cluster_test_1_upstream_rq_time_bucket{key1="value1",key2="value2",le="3600000"} 7
envoy_cluster_test_1_upstream_rq_time_bucket{key1="value1",key2="value2",le="+Inf"} 7
envoy_cluster_test_1_upstream_rq_time_sum{key1="value1",key2="value2"} 5532
envoy_cluster_test_1_upstream_rq_time_count{key1="value1",key2="value2"} 7
)EOF";

  EXPECT_EQ(expected_output, response.toString());
}

TEST_F(PrometheusStatsFormatterTest, OutputWithUsedOnly) {
  addCounter("cluster.test_1.upstream_cx_total", {{"a.tag-name", "a.tag-value"}});
  addCounter("cluster.test_2.upstream_cx_total", {{"another_tag_name", "another_tag-value"}});
  addGauge("cluster.test_3.upstream_cx_total", {{"another_tag_name_3", "another_tag_3-value"}});
  addGauge("cluster.test_4.upstream_cx_total", {{"another_tag_name_4", "another_tag_4-value"}});

  const std::vector<uint64_t> h1_values = {50, 20, 30, 70, 100, 5000, 200};
  HistogramWrapper h1_cumulative;
  h1_cumulative.setHistogramValues(h1_values);
  Stats::HistogramStatisticsImpl h1_cumulative_statistics(h1_cumulative.getHistogram());

  auto histogram1 = std::make_shared<NiceMock<Stats::MockParentHistogram>>();
  histogram1->name_ = "cluster.test_1.upstream_rq_time";
  histogram1->used_ = true;
  histogram1->tags_ = {Stats::Tag{"key1", "value1"}, Stats::Tag{"key2", "value2"}};
  addHistogram(histogram1);
  EXPECT_CALL(*histogram1, cumulativeStatistics())
      .WillOnce(testing::ReturnRef(h1_cumulative_statistics));

  Buffer::OwnedImpl response;
  auto size =
      PrometheusStatsFormatter::statsAsPrometheus(counters_, gauges_, histograms_, response, true);
  EXPECT_EQ(1UL, size);

  const std::string expected_output = R"EOF(# TYPE envoy_cluster_test_1_upstream_rq_time histogram
envoy_cluster_test_1_upstream_rq_time_bucket{key1="value1",key2="value2",le="0.5"} 0
envoy_cluster_test_1_upstream_rq_time_bucket{key1="value1",key2="value2",le="1"} 0
envoy_cluster_test_1_upstream_rq_time_bucket{key1="value1",key2="value2",le="5"} 0
envoy_cluster_test_1_upstream_rq_time_bucket{key1="value1",key2="value2",le="10"} 0
envoy_cluster_test_1_upstream_rq_time_bucket{key1="value1",key2="value2",le="25"} 1
envoy_cluster_test_1_upstream_rq_time_bucket{key1="value1",key2="value2",le="50"} 2
envoy_cluster_test_1_upstream_rq_time_bucket{key1="value1",key2="value2",le="100"} 4
envoy_cluster_test_1_upstream_rq_time_bucket{key1="value1",key2="value2",le="250"} 6
envoy_cluster_test_1_upstream_rq_time_bucket{key1="value1",key2="value2",le="500"} 6
envoy_cluster_test_1_upstream_rq_time_bucket{key1="value1",key2="value2",le="1000"} 6
envoy_cluster_test_1_upstream_rq_time_bucket{key1="value1",key2="value2",le="2500"} 6
envoy_cluster_test_1_upstream_rq_time_bucket{key1="value1",key2="value2",le="5000"} 6
envoy_cluster_test_1_upstream_rq_time_bucket{key1="value1",key2="value2",le="10000"} 7
envoy_cluster_test_1_upstream_rq_time_bucket{key1="value1",key2="value2",le="30000"} 7
envoy_cluster_test_1_upstream_rq_time_bucket{key1="value1",key2="value2",le="60000"} 7
envoy_cluster_test_1_upstream_rq_time_bucket{key1="value1",key2="value2",le="300000"} 7
envoy_cluster_test_1_upstream_rq_time_bucket{key1="value1",key2="value2",le="600000"} 7
envoy_cluster_test_1_upstream_rq_time_bucket{key1="value1",key2="value2",le="1800000"} 7
envoy_cluster_test_1_upstream_rq_time_bucket{key1="value1",key2="value2",le="3600000"} 7
envoy_cluster_test_1_upstream_rq_time_bucket{key1="value1",key2="value2",le="+Inf"} 7
envoy_cluster_test_1_upstream_rq_time_sum{key1="value1",key2="value2"} 5532
envoy_cluster_test_1_upstream_rq_time_count{key1="value1",key2="value2"} 7
)EOF";

  EXPECT_EQ(expected_output, response.toString());
}

TEST_F(PrometheusStatsFormatterTest, OutputWithUsedOnlyHistogram) {
  const std::vector<uint64_t> h1_values = {};
  HistogramWrapper h1_cumulative;
  h1_cumulative.setHistogramValues(h1_values);
  Stats::HistogramStatisticsImpl h1_cumulative_statistics(h1_cumulative.getHistogram());

  auto histogram1 = std::make_shared<NiceMock<Stats::MockParentHistogram>>();
  histogram1->name_ = "cluster.test_1.upstream_rq_time";
  histogram1->used_ = false;
  histogram1->tags_ = {Stats::Tag{"key1", "value1"}, Stats::Tag{"key2", "value2"}};
  addHistogram(histogram1);

  {
    const bool used_only = true;
    EXPECT_CALL(*histogram1, cumulativeStatistics()).Times(0);

    Buffer::OwnedImpl response;
    auto size = PrometheusStatsFormatter::statsAsPrometheus(counters_, gauges_, histograms_,
                                                            response, used_only);
    EXPECT_EQ(0UL, size);
  }

  {
    const bool used_only = false;
    EXPECT_CALL(*histogram1, cumulativeStatistics())
        .WillOnce(testing::ReturnRef(h1_cumulative_statistics));

    Buffer::OwnedImpl response;
    auto size = PrometheusStatsFormatter::statsAsPrometheus(counters_, gauges_, histograms_,
                                                            response, used_only);
    EXPECT_EQ(1UL, size);
  }
}

} // namespace Server
} // namespace Envoy<|MERGE_RESOLUTION|>--- conflicted
+++ resolved
@@ -63,11 +63,7 @@
                                   true /*pretty_print*/);
   }
 
-<<<<<<< HEAD
   Stats::SymbolTableImpl symbol_table_;
-=======
-  Stats::FakeSymbolTableImpl symbol_table_;
->>>>>>> b84c1f9d
   NiceMock<Event::MockDispatcher> main_thread_dispatcher_;
   NiceMock<ThreadLocal::MockInstance> tls_;
   Stats::StatsOptionsImpl options_;
@@ -1286,11 +1282,7 @@
     histograms_.push_back(histogram);
   }
 
-<<<<<<< HEAD
   Stats::SymbolTableImpl symbol_table_;
-=======
-  Stats::FakeSymbolTableImpl symbol_table_;
->>>>>>> b84c1f9d
   Stats::StatsOptionsImpl stats_options_;
   Stats::HeapStatDataAllocator alloc_;
   std::vector<Stats::CounterSharedPtr> counters_;
