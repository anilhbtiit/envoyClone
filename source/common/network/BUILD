--- conflicted
+++ resolved
@@ -99,8 +99,6 @@
 )
 
 envoy_cc_library(
-<<<<<<< HEAD
-=======
     name = "happy_eyeballs_connection_impl_lib",
     srcs = ["happy_eyeballs_connection_impl.cc"],
     hdrs = ["happy_eyeballs_connection_impl.h"],
@@ -111,47 +109,6 @@
 )
 
 envoy_cc_library(
-    name = "apple_dns_lib",
-    srcs = select({
-        "//bazel:apple": ["apple_dns_impl.cc"],
-        "//conditions:default": [],
-    }),
-    hdrs = select({
-        "//bazel:apple": ["apple_dns_impl.h"],
-        "//conditions:default": [],
-    }),
-    deps = [
-        ":address_lib",
-        ":utility_lib",
-        "//envoy/event:dispatcher_interface",
-        "//envoy/event:file_event_interface",
-        "//envoy/event:timer_interface",
-        "//envoy/network:dns_interface",
-        "//source/common/common:assert_lib",
-        "//source/common/common:backoff_lib",
-        "//source/common/common:linked_object",
-        "//source/common/singleton:threadsafe_singleton",
-    ],
-)
-
-envoy_cc_library(
-    name = "dns_lib",
-    srcs = ["dns_impl.cc"],
-    hdrs = ["dns_impl.h"],
-    external_deps = ["ares"],
-    deps = [
-        ":address_lib",
-        ":utility_lib",
-        "//envoy/event:dispatcher_interface",
-        "//envoy/event:file_event_interface",
-        "//envoy/network:dns_interface",
-        "//source/common/common:assert_lib",
-        "//source/common/common:linked_object",
-    ],
-)
-
-envoy_cc_library(
->>>>>>> e31bc1ed
     name = "filter_lib",
     hdrs = ["filter_impl.h"],
     deps = [
