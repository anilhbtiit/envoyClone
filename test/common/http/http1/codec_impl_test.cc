--- conflicted
+++ resolved
@@ -294,15 +294,6 @@
   MockRequestDecoder decoder;
   EXPECT_CALL(callbacks_, newStream(_, _)).WillOnce(ReturnRef(decoder));
 
-<<<<<<< HEAD
-  TestHeaderMapImpl expected_headers{
-      {":path", "/"},
-      {":method", "GET"},
-      {"transfer-encoding", "identity"},
-  };
-  EXPECT_CALL(decoder, decodeHeaders_(HeaderMapEqual(&expected_headers), true));
-=======
->>>>>>> 5978ff3c
   Buffer::OwnedImpl buffer("GET / HTTP/1.1\r\ntransfer-encoding: identity\r\n\r\n");
   EXPECT_THROW_WITH_MESSAGE(codec_->dispatch(buffer), CodecProtocolException,
                             "http/1.1 protocol error: unsupported transfer encoding");
@@ -340,7 +331,7 @@
   EXPECT_CALL(decoder, decodeData(BufferEqual(&expected_data), false));
   // Call to decodeData("", true) happens after.
   Buffer::OwnedImpl empty("");
-  EXPECT_CALL(decoder, decodeData(&empty, true));
+  EXPECT_CALL(decoder, decodeData(BufferEqual(&empty), true));
 
   Buffer::OwnedImpl buffer("POST / HTTP/1.1\r\ntransfer-encoding: chunked\r\n\r\n"
                            "6\r\nHello \r\n"
@@ -436,36 +427,6 @@
   EXPECT_EQ(0U, buffer.length());
 }
 
-<<<<<<< HEAD
-// No decodeData call for chunk data handled by the same dispatch call that detects a parse error.
-TEST_F(Http1ServerConnectionImplTest, InvalidChunkHeader) {
-  initialize();
-
-  InSequence sequence;
-
-  MockRequestDecoder decoder;
-  EXPECT_CALL(callbacks_, newStream(_, _)).WillOnce(ReturnRef(decoder));
-  EXPECT_CALL(decoder, decodeData(_, _)).Times(0);
-
-  TestHeaderMapImpl expected_headers{
-      {":path", "/"},
-      {":method", "POST"},
-      {"transfer-encoding", "chunked"},
-  };
-  EXPECT_CALL(decoder, decodeHeaders_(HeaderMapEqual(&expected_headers), false));
-  EXPECT_CALL(decoder, decodeData(_, _)).Times(0);
-
-  Buffer::OwnedImpl buffer("POST / HTTP/1.1\r\ntransfer-encoding: chunked\r\n\r\n"
-                           "6\r\nHello \r\n"
-                           "invalid\r\nWorl");
-
-  EXPECT_THROW_WITH_MESSAGE(codec_->dispatch(buffer), CodecProtocolException,
-                            "http/1.1 protocol error: HPE_INVALID_CHUNK_SIZE");
-}
-
-// Currently http_parser does not support chained transfer encodings.
-=======
->>>>>>> 5978ff3c
 TEST_F(Http1ServerConnectionImplTest, IdentityAndChunkedBody) {
   initialize();
 
