--- conflicted
+++ resolved
@@ -10,23 +10,9 @@
 
 namespace {
 
-<<<<<<< HEAD
-// StreamCallbacksWrapper allows us to create a raw pointer instance that wraps the StreamCallbacks
-// shared_ptr, so we can store it in the context as a void*.
-struct StreamCallbacksWrapper {
-  StreamCallbacksSharedPtr stream_callbacks;
-};
-
-void* c_on_headers(envoy_headers headers, bool end_stream, envoy_stream_intel intel,
-                   void* context) {
-  StreamCallbacks& stream_callbacks =
-      *static_cast<StreamCallbacksWrapper*>(context)->stream_callbacks;
-  if (stream_callbacks.on_headers.has_value()) {
-=======
 void c_on_headers(envoy_headers headers, bool end_stream, envoy_stream_intel intel, void* context) {
   auto stream_callbacks = *static_cast<StreamCallbacksSharedPtr*>(context);
   if (stream_callbacks->on_headers.has_value()) {
->>>>>>> c8572f3a
     auto raw_headers = envoyHeadersAsRawHeaderMap(headers);
     ResponseHeadersBuilder builder;
     for (const auto& pair : raw_headers) {
@@ -42,34 +28,19 @@
   }
 }
 
-<<<<<<< HEAD
-void* c_on_data(envoy_data data, bool end_stream, envoy_stream_intel, void* context) {
-  StreamCallbacks& stream_callbacks =
-      *static_cast<StreamCallbacksWrapper*>(context)->stream_callbacks;
-  if (stream_callbacks.on_data.has_value()) {
-    auto on_data = stream_callbacks.on_data.value();
-=======
 void c_on_data(envoy_data data, bool end_stream, envoy_stream_intel, void* context) {
   auto stream_callbacks = *static_cast<StreamCallbacksSharedPtr*>(context);
   if (stream_callbacks->on_data.has_value()) {
     auto on_data = stream_callbacks->on_data.value();
->>>>>>> c8572f3a
     on_data(data, end_stream);
   } else {
     release_envoy_data(data);
   }
 }
 
-<<<<<<< HEAD
-void* c_on_trailers(envoy_headers metadata, envoy_stream_intel intel, void* context) {
-  StreamCallbacks& stream_callbacks =
-      *static_cast<StreamCallbacksWrapper*>(context)->stream_callbacks;
-  if (stream_callbacks.on_trailers.has_value()) {
-=======
 void c_on_trailers(envoy_headers metadata, envoy_stream_intel intel, void* context) {
   auto stream_callbacks = *static_cast<StreamCallbacksSharedPtr*>(context);
   if (stream_callbacks->on_trailers.has_value()) {
->>>>>>> c8572f3a
     auto raw_headers = envoyHeadersAsRawHeaderMap(metadata);
     ResponseTrailersBuilder builder;
     for (const auto& pair : raw_headers) {
@@ -82,19 +53,11 @@
   }
 }
 
-<<<<<<< HEAD
-void* c_on_error(envoy_error raw_error, envoy_stream_intel intel,
-                 envoy_final_stream_intel final_intel, void* context) {
-  StreamCallbacksWrapper* stream_callbacks_wrapper = static_cast<StreamCallbacksWrapper*>(context);
-  StreamCallbacks& stream_callbacks = *stream_callbacks_wrapper->stream_callbacks;
-  if (stream_callbacks.on_error.has_value()) {
-=======
 void c_on_error(envoy_error raw_error, envoy_stream_intel intel,
                 envoy_final_stream_intel final_intel, void* context) {
   auto stream_callbacks_ptr = static_cast<StreamCallbacksSharedPtr*>(context);
   auto stream_callbacks = *stream_callbacks_ptr;
   if (stream_callbacks->on_error.has_value()) {
->>>>>>> c8572f3a
     EnvoyErrorSharedPtr error = std::make_shared<EnvoyError>();
     error->error_code = raw_error.error_code;
     error->message = Data::Utility::copyToString(raw_error.message);
@@ -103,39 +66,6 @@
     on_error(error, intel, final_intel);
   }
   release_envoy_error(raw_error);
-<<<<<<< HEAD
-  delete stream_callbacks_wrapper;
-  return nullptr;
-}
-
-void* c_on_complete(envoy_stream_intel intel, envoy_final_stream_intel final_intel, void* context) {
-  StreamCallbacksWrapper* stream_callbacks_wrapper = static_cast<StreamCallbacksWrapper*>(context);
-  StreamCallbacks& stream_callbacks = *stream_callbacks_wrapper->stream_callbacks;
-  if (stream_callbacks.on_complete.has_value()) {
-    auto on_complete = stream_callbacks.on_complete.value();
-    on_complete(intel, final_intel);
-  }
-  delete stream_callbacks_wrapper;
-  return nullptr;
-}
-
-void* c_on_cancel(envoy_stream_intel intel, envoy_final_stream_intel final_intel, void* context) {
-  StreamCallbacksWrapper* stream_callbacks_wrapper = static_cast<StreamCallbacksWrapper*>(context);
-  StreamCallbacks& stream_callbacks = *stream_callbacks_wrapper->stream_callbacks;
-  if (stream_callbacks.on_cancel.has_value()) {
-    auto on_cancel = stream_callbacks.on_cancel.value();
-    on_cancel(intel, final_intel);
-  }
-  delete stream_callbacks_wrapper;
-  return nullptr;
-}
-
-void* c_on_send_window_available(envoy_stream_intel intel, void* context) {
-  StreamCallbacks& stream_callbacks =
-      *static_cast<StreamCallbacksWrapper*>(context)->stream_callbacks;
-  if (stream_callbacks.on_send_window_available.has_value()) {
-    auto on_send_window_available = stream_callbacks.on_send_window_available.value();
-=======
   delete stream_callbacks_ptr;
 }
 
@@ -164,7 +94,6 @@
   auto stream_callbacks = *stream_callbacks_ptr;
   if (stream_callbacks->on_send_window_available.has_value()) {
     auto on_send_window_available = stream_callbacks->on_send_window_available.value();
->>>>>>> c8572f3a
     on_send_window_available(intel);
   }
 }
