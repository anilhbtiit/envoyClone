load(
    "//bazel:envoy_build_system.bzl",
    "envoy_cc_library",
    "envoy_package",
    "envoy_select_enable_http3",
)

licenses(["notice"])  # Apache 2

envoy_package()

envoy_cc_library(
    name = "cds_api_helper_lib",
    srcs = ["cds_api_helper.cc"],
    hdrs = ["cds_api_helper.h"],
    deps = [
<<<<<<< HEAD
        "//include/envoy/config:grpc_mux_interface",
        "//include/envoy/config:subscription_interface",
        "//include/envoy/matcher:dump_matcher_interface",
        "//include/envoy/upstream:cluster_manager_interface",
=======
        "//envoy/config:grpc_mux_interface",
        "//envoy/config:subscription_interface",
        "//envoy/upstream:cluster_manager_interface",
>>>>>>> b250dd28
        "//source/common/common:minimal_logger_lib",
        "//source/common/config:resource_name_lib",
        "//source/common/matcher:config_dump_matcher",
        "//source/common/protobuf",
        "@envoy_api//envoy/config/cluster/v3:pkg_cc_proto",
        "@envoy_api//envoy/config/endpoint/v3:pkg_cc_proto",
    ],
)

envoy_cc_library(
    name = "cds_api_lib",
    srcs = ["cds_api_impl.cc"],
    hdrs = ["cds_api_impl.h"],
    deps = [
        ":cds_api_helper_lib",
        "//envoy/config:subscription_interface",
        "//envoy/protobuf:message_validator_interface",
        "//envoy/stats:stats_interface",
        "//envoy/upstream:cluster_manager_interface",
        "//source/common/common:minimal_logger_lib",
        "//source/common/config:subscription_base_interface",
        "//source/common/grpc:common_lib",
        "//source/common/protobuf",
        "@envoy_api//envoy/config/cluster/v3:pkg_cc_proto",
        "@envoy_api//envoy/config/core/v3:pkg_cc_proto",
    ],
)

envoy_cc_library(
    name = "cluster_manager_lib",
    srcs = ["cluster_manager_impl.cc"],
    hdrs = ["cluster_manager_impl.h"],
    deps = [
        ":cds_api_lib",
        ":load_balancer_lib",
        ":load_stats_reporter_lib",
        ":ring_hash_lb_lib",
        ":subset_lb_lib",
        "//envoy/api:api_interface",
        "//envoy/event:dispatcher_interface",
        "//envoy/http:codes_interface",
        "//envoy/local_info:local_info_interface",
        "//envoy/network:dns_interface",
        "//envoy/router:context_interface",
        "//envoy/runtime:runtime_interface",
        "//envoy/ssl:context_manager_interface",
        "//envoy/thread_local:thread_local_interface",
        "//envoy/upstream:cluster_manager_interface",
        "//source/common/common:cleanup_lib",
        "//source/common/common:enum_to_int",
        "//source/common/common:utility_lib",
        "//source/common/config:grpc_mux_lib",
        "//source/common/config:subscription_factory_lib",
        "//source/common/config:utility_lib",
        "//source/common/config:version_converter_lib",
        "//source/common/config:xds_resource_lib",
        "//source/common/grpc:async_client_manager_lib",
        "//source/common/http:async_client_lib",
        "//source/common/http:alternate_protocols_cache",
        "//source/common/http:mixed_conn_pool",
        "//source/common/http/http1:conn_pool_lib",
        "//source/common/http/http2:conn_pool_lib",
        "//source/common/network:resolver_lib",
        "//source/common/network:utility_lib",
        "//source/common/protobuf:utility_lib",
        "//source/common/router:context_lib",
        "//source/common/router:shadow_writer_lib",
        "//source/common/shared_pool:shared_pool_lib",
        "//source/common/tcp:conn_pool_lib",
        "//source/common/upstream:priority_conn_pool_map_impl_lib",
        "//source/common/upstream:upstream_lib",
        "@envoy_api//envoy/admin/v3:pkg_cc_proto",
        "@envoy_api//envoy/config/bootstrap/v3:pkg_cc_proto",
        "@envoy_api//envoy/config/cluster/v3:pkg_cc_proto",
        "@envoy_api//envoy/config/core/v3:pkg_cc_proto",
    ] + envoy_select_enable_http3([
        "//source/common/http/http3:conn_pool_lib",
        "//source/common/http:conn_pool_grid",
    ]),
)

envoy_cc_library(
    name = "cluster_update_tracker_lib",
    srcs = ["cluster_update_tracker.cc"],
    hdrs = ["cluster_update_tracker.h"],
    deps = [
        "//envoy/upstream:cluster_manager_interface",
    ],
)

envoy_cc_library(
    name = "conn_pool_map",
    hdrs = ["conn_pool_map.h"],
    deps = [
        "//envoy/event:dispatcher_interface",
        "//envoy/upstream:resource_manager_interface",
        "//envoy/upstream:upstream_interface",
        "//source/common/common:debug_recursion_checker_lib",
    ],
)

envoy_cc_library(
    name = "conn_pool_map_impl_lib",
    hdrs = ["conn_pool_map_impl.h"],
    deps = [
        ":conn_pool_map",
    ],
)

envoy_cc_library(
    name = "priority_conn_pool_map",
    hdrs = ["priority_conn_pool_map.h"],
    deps = [
        ":conn_pool_map",
        "//envoy/event:dispatcher_interface",
        "//envoy/upstream:resource_manager_interface",
        "//envoy/upstream:upstream_interface",
        "//source/common/common:debug_recursion_checker_lib",
    ],
)

envoy_cc_library(
    name = "priority_conn_pool_map_impl_lib",
    hdrs = ["priority_conn_pool_map_impl.h"],
    deps = [
        ":conn_pool_map_impl_lib",
        ":priority_conn_pool_map",
    ],
)

envoy_cc_library(
    name = "edf_scheduler_lib",
    hdrs = ["edf_scheduler.h"],
    deps = ["//source/common/common:assert_lib"],
)

envoy_cc_library(
    name = "health_checker_base_lib",
    srcs = ["health_checker_base_impl.cc"],
    hdrs = ["health_checker_base_impl.h"],
    deps = [
        "//envoy/upstream:health_checker_interface",
        "//source/common/router:router_lib",
        "@envoy_api//envoy/config/core/v3:pkg_cc_proto",
        "@envoy_api//envoy/data/core/v3:pkg_cc_proto",
        "@envoy_api//envoy/type/matcher:pkg_cc_proto",
    ],
)

envoy_cc_library(
    name = "health_checker_lib",
    srcs = ["health_checker_impl.cc"],
    hdrs = ["health_checker_impl.h"],
    external_deps = [
        "grpc_health_proto",
    ],
    deps = [
        ":health_checker_base_lib",
        "@envoy_api//envoy/config/core/v3:pkg_cc_proto",
        "@envoy_api//envoy/data/core/v3:pkg_cc_proto",
        "@envoy_api//envoy/type/v3:pkg_cc_proto",
        # TODO(dio): Remove dependency to server.
        "//envoy/server:health_checker_config_interface",
        "//source/common/grpc:codec_lib",
        "//source/common/http:codec_client_lib",
        "//source/common/upstream:host_utility_lib",
    ],
)

envoy_cc_library(
    name = "host_utility_lib",
    srcs = ["host_utility.cc"],
    hdrs = ["host_utility.h"],
    deps = ["//envoy/upstream:upstream_interface"],
)

envoy_cc_library(
    name = "load_balancer_lib",
    srcs = ["load_balancer_impl.cc"],
    hdrs = ["load_balancer_impl.h"],
    deps = [
        ":edf_scheduler_lib",
        "//envoy/common:random_generator_interface",
        "//envoy/runtime:runtime_interface",
        "//envoy/stats:stats_interface",
        "//envoy/upstream:load_balancer_interface",
        "//envoy/upstream:upstream_interface",
        "//source/common/common:assert_lib",
        "//source/common/protobuf:utility_lib",
        "//source/common/runtime:runtime_protos_lib",
        "@envoy_api//envoy/config/cluster/v3:pkg_cc_proto",
    ],
)

envoy_cc_library(
    name = "load_stats_reporter_lib",
    srcs = ["load_stats_reporter.cc"],
    hdrs = ["load_stats_reporter.h"],
    deps = [
        "//envoy/event:dispatcher_interface",
        "//envoy/stats:stats_macros",
        "//envoy/upstream:cluster_manager_interface",
        "//source/common/common:minimal_logger_lib",
        "//source/common/config:version_converter_lib",
        "//source/common/grpc:async_client_lib",
        "@envoy_api//envoy/service/load_stats/v3:pkg_cc_proto",
    ],
)

envoy_cc_library(
    name = "locality_endpoint_lib",
    hdrs = ["locality_endpoint.h"],
    deps = [
        "//source/common/protobuf:utility_lib",
        "@envoy_api//envoy/config/core/v3:pkg_cc_proto",
        "@envoy_api//envoy/config/endpoint/v3:pkg_cc_proto",
    ],
)

envoy_cc_library(
    name = "health_discovery_service_lib",
    srcs = ["health_discovery_service.cc"],
    hdrs = ["health_discovery_service.h"],
    deps = [
        ":health_checker_lib",
        ":locality_endpoint_lib",
        ":upstream_includes",
        "//envoy/api:api_interface",
        "//envoy/event:dispatcher_interface",
        "//envoy/runtime:runtime_interface",
        "//envoy/server:transport_socket_config_interface",
        "//envoy/ssl:context_manager_interface",
        "//envoy/stats:stats_macros",
        "//envoy/upstream:cluster_manager_interface",
        "//envoy/upstream:upstream_interface",
        "//source/common/common:backoff_lib",
        "//source/common/common:minimal_logger_lib",
        "//source/common/config:utility_lib",
        "//source/common/config:version_converter_lib",
        "//source/common/grpc:async_client_lib",
        "//source/common/network:resolver_lib",
        "//source/common/protobuf:message_validator_lib",
        "//source/common/protobuf:utility_lib",
        "//source/server:transport_socket_config_lib",
        "@envoy_api//envoy/config/cluster/v3:pkg_cc_proto",
        "@envoy_api//envoy/config/core/v3:pkg_cc_proto",
        "@envoy_api//envoy/config/endpoint/v3:pkg_cc_proto",
        "@envoy_api//envoy/service/health/v3:pkg_cc_proto",
    ],
)

envoy_cc_library(
    name = "logical_host_lib",
    srcs = ["logical_host.cc"],
    hdrs = ["logical_host.h"],
    deps = [
        ":upstream_includes",
        "@envoy_api//envoy/config/core/v3:pkg_cc_proto",
        "@envoy_api//envoy/config/endpoint/v3:pkg_cc_proto",
    ],
)

envoy_cc_library(
    name = "logical_dns_cluster_lib",
    srcs = ["logical_dns_cluster.cc"],
    hdrs = ["logical_dns_cluster.h"],
    deps = [
        ":cluster_factory_lib",
        ":logical_host_lib",
        ":upstream_includes",
        "//envoy/upstream:cluster_factory_interface",
        "//source/common/common:empty_string",
        "//source/common/config:utility_lib",
        "//source/common/network:address_lib",
        "//source/common/network:utility_lib",
        "//source/common/protobuf",
        "//source/common/protobuf:utility_lib",
        "@envoy_api//envoy/config/cluster/v3:pkg_cc_proto",
        "@envoy_api//envoy/config/core/v3:pkg_cc_proto",
        "@envoy_api//envoy/config/endpoint/v3:pkg_cc_proto",
    ],
)

envoy_cc_library(
    name = "original_dst_cluster_lib",
    srcs = ["original_dst_cluster.cc"],
    hdrs = ["original_dst_cluster.h"],
    deps = [
        ":cluster_factory_lib",
        ":upstream_includes",
        "//envoy/secret:secret_manager_interface",
        "//envoy/upstream:cluster_factory_interface",
        "//source/common/common:empty_string",
        "//source/common/network:address_lib",
        "//source/common/network:utility_lib",
        "@envoy_api//envoy/config/cluster/v3:pkg_cc_proto",
        "@envoy_api//envoy/config/core/v3:pkg_cc_proto",
        "@envoy_api//envoy/config/endpoint/v3:pkg_cc_proto",
    ],
)

envoy_cc_library(
    name = "outlier_detection_lib",
    srcs = ["outlier_detection_impl.cc"],
    hdrs = ["outlier_detection_impl.h"],
    deps = [
        "//envoy/access_log:access_log_interface",
        "//envoy/event:dispatcher_interface",
        "//envoy/event:timer_interface",
        "//envoy/runtime:runtime_interface",
        "//envoy/upstream:outlier_detection_interface",
        "//envoy/upstream:upstream_interface",
        "//source/common/common:assert_lib",
        "//source/common/common:utility_lib",
        "//source/common/http:codes_lib",
        "//source/common/protobuf",
        "@envoy_api//envoy/config/cluster/v3:pkg_cc_proto",
        "@envoy_api//envoy/data/cluster/v3:pkg_cc_proto",
    ],
)

envoy_cc_library(
    name = "resource_manager_lib",
    hdrs = ["resource_manager_impl.h"],
    deps = [
        "//envoy/runtime:runtime_interface",
        "//envoy/upstream:resource_manager_interface",
        "//envoy/upstream:upstream_interface",
        "//source/common/common:assert_lib",
        "//source/common/common:basic_resource_lib",
    ],
)

envoy_cc_library(
    name = "thread_aware_lb_lib",
    srcs = ["thread_aware_lb_impl.cc"],
    hdrs = ["thread_aware_lb_impl.h"],
    external_deps = ["abseil_synchronization"],
    deps = [
        ":load_balancer_lib",
        "//source/common/common:minimal_logger_lib",
        "//source/common/config:metadata_lib",
        "//source/common/config:well_known_names",
        "@envoy_api//envoy/config/cluster/v3:pkg_cc_proto",
    ],
)

envoy_cc_library(
    name = "maglev_lb_lib",
    srcs = ["maglev_lb.cc"],
    hdrs = ["maglev_lb.h"],
    deps = [
        ":thread_aware_lb_lib",
        ":upstream_lib",
        "@envoy_api//envoy/config/cluster/v3:pkg_cc_proto",
    ],
)

envoy_cc_library(
    name = "ring_hash_lb_lib",
    srcs = ["ring_hash_lb.cc"],
    hdrs = ["ring_hash_lb.h"],
    external_deps = [
        "abseil_inlined_vector",
    ],
    deps = [
        ":thread_aware_lb_lib",
        "//source/common/common:minimal_logger_lib",
        "@envoy_api//envoy/config/cluster/v3:pkg_cc_proto",
    ],
)

envoy_cc_library(
    name = "eds_lib",
    srcs = ["eds.cc"],
    hdrs = ["eds.h"],
    deps = [
        ":cluster_factory_lib",
        ":upstream_includes",
        "//envoy/config:grpc_mux_interface",
        "//envoy/config:subscription_factory_interface",
        "//envoy/config:subscription_interface",
        "//envoy/local_info:local_info_interface",
        "//envoy/secret:secret_manager_interface",
        "//envoy/upstream:cluster_factory_interface",
        "//envoy/upstream:locality_lib",
        "//source/common/config:api_version_lib",
        "//source/common/config:decoded_resource_lib",
        "//source/common/config:metadata_lib",
        "//source/common/config:subscription_base_interface",
        "//source/common/config:subscription_factory_lib",
        "//source/common/config:utility_lib",
        "//source/common/config:version_converter_lib",
        "//source/common/network:address_lib",
        "//source/common/network:resolver_lib",
        "//source/common/network:utility_lib",
        "//source/common/protobuf:utility_lib",
        "@envoy_api//envoy/api/v2:pkg_cc_proto",
        "@envoy_api//envoy/config/cluster/v3:pkg_cc_proto",
        "@envoy_api//envoy/config/core/v3:pkg_cc_proto",
        "@envoy_api//envoy/config/endpoint/v3:pkg_cc_proto",
        "@envoy_api//envoy/service/discovery/v3:pkg_cc_proto",
    ],
)

envoy_cc_library(
    name = "subset_lb_lib",
    srcs = ["subset_lb.cc"],
    hdrs = ["subset_lb.h"],
    deps = [
        ":load_balancer_lib",
        ":maglev_lb_lib",
        ":ring_hash_lb_lib",
        ":upstream_lib",
        "//envoy/runtime:runtime_interface",
        "//envoy/upstream:load_balancer_interface",
        "//source/common/common:assert_lib",
        "//source/common/common:minimal_logger_lib",
        "//source/common/config:metadata_lib",
        "//source/common/protobuf",
        "//source/common/protobuf:utility_lib",
        "@envoy_api//envoy/config/cluster/v3:pkg_cc_proto",
        "@envoy_api//envoy/config/core/v3:pkg_cc_proto",
    ],
)

envoy_cc_library(
    name = "upstream_lib",
    srcs = ["upstream_impl.cc"],
    deps = [
        ":eds_lib",
        ":health_checker_lib",
        # TODO(mattklein123): Move the clusters to extensions so they can be compiled out.
        ":logical_dns_cluster_lib",
        ":original_dst_cluster_lib",
        ":static_cluster_lib",
        ":strict_dns_cluster_lib",
        ":upstream_includes",
        ":transport_socket_match_lib",
        "@envoy_api//envoy/config/cluster/v3:pkg_cc_proto",
        "@envoy_api//envoy/config/core/v3:pkg_cc_proto",
        "@envoy_api//envoy/config/endpoint/v3:pkg_cc_proto",
        "//envoy/event:dispatcher_interface",
        "//envoy/event:timer_interface",
        "//envoy/network:dns_interface",
        "//envoy/network:listen_socket_interface",
        "//envoy/ssl:context_interface",
        "//envoy/upstream:health_checker_interface",
        "//source/common/common:enum_to_int",
        "//source/common/common:thread_lib",
        "//source/common/common:utility_lib",
        "//source/common/http/http1:codec_stats_lib",
        "//source/common/http/http2:codec_stats_lib",
        "//source/common/http:utility_lib",
        "//source/common/network:address_lib",
        "//source/common/network:resolver_lib",
        "//source/common/network:socket_option_factory_lib",
        "//source/common/network:socket_option_lib",
        "//source/common/network:utility_lib",
        "//source/common/protobuf",
        "//source/common/protobuf:utility_lib",
        "//source/common/runtime:runtime_lib",
        "//source/extensions/filters/network/common:utility_lib",
        "//source/server:transport_socket_config_lib",
    ],
)

envoy_cc_library(
    name = "transport_socket_match_lib",
    srcs = ["transport_socket_match_impl.cc"],
    deps = [
        ":upstream_includes",
        "//source/common/common:utility_lib",
        "//source/common/config:utility_lib",
        "//source/common/protobuf",
        "//source/common/protobuf:utility_lib",
        "@envoy_api//envoy/config/cluster/v3:pkg_cc_proto",
        "@envoy_api//envoy/config/core/v3:pkg_cc_proto",
    ],
)

envoy_cc_library(
    name = "static_cluster_lib",
    srcs = ["static_cluster.cc"],
    hdrs = ["static_cluster.h"],
    deps = [
        ":cluster_factory_includes",
        ":upstream_includes",
        "@envoy_api//envoy/config/cluster/v3:pkg_cc_proto",
        "@envoy_api//envoy/config/endpoint/v3:pkg_cc_proto",
    ],
)

envoy_cc_library(
    name = "strict_dns_cluster_lib",
    srcs = ["strict_dns_cluster.cc"],
    hdrs = ["strict_dns_cluster.h"],
    deps = [
        ":cluster_factory_includes",
        ":upstream_includes",
        "@envoy_api//envoy/config/cluster/v3:pkg_cc_proto",
        "@envoy_api//envoy/config/endpoint/v3:pkg_cc_proto",
    ],
)

envoy_cc_library(
    name = "upstream_includes",
    hdrs = [
        "transport_socket_match_impl.h",
        "upstream_impl.h",
    ],
    external_deps = ["abseil_synchronization"],
    deps = [
        ":load_balancer_lib",
        ":outlier_detection_lib",
        ":resource_manager_lib",
        "//envoy/event:timer_interface",
        "//envoy/local_info:local_info_interface",
        "//envoy/network:dns_interface",
        "//envoy/runtime:runtime_interface",
        "//envoy/server:filter_config_interface",
        "//envoy/server:transport_socket_config_interface",
        "//envoy/ssl:context_manager_interface",
        "//envoy/thread_local:thread_local_interface",
        "//envoy/upstream:cluster_manager_interface",
        "//envoy/upstream:health_checker_interface",
        "//envoy/upstream:load_balancer_interface",
        "//envoy/upstream:locality_lib",
        "//envoy/upstream:upstream_interface",
        "//source/common/common:callback_impl_lib",
        "//source/common/common:enum_to_int",
        "//source/common/common:minimal_logger_lib",
        "//source/common/config:metadata_lib",
        "//source/common/config:well_known_names",
        "//source/common/http/http1:codec_stats_lib",
        "//source/common/http/http2:codec_stats_lib",
        "//source/common/http/http3:codec_stats_lib",
        "//source/common/init:manager_lib",
        "//source/common/shared_pool:shared_pool_lib",
        "//source/common/stats:isolated_store_lib",
        "//source/common/stats:stats_lib",
        "//source/extensions/upstreams/http:config",
        "//source/server:transport_socket_config_lib",
        "@envoy_api//envoy/config/cluster/v3:pkg_cc_proto",
        "@envoy_api//envoy/config/core/v3:pkg_cc_proto",
        "@envoy_api//envoy/config/endpoint/v3:pkg_cc_proto",
    ],
)

envoy_cc_library(
    name = "cluster_factory_lib",
    srcs = ["cluster_factory_impl.cc"],
    deps = [
        ":cluster_factory_includes",
        ":health_checker_lib",
        ":upstream_includes",
        "//envoy/event:dispatcher_interface",
        "//envoy/event:timer_interface",
        "//envoy/network:dns_interface",
        "//envoy/network:listen_socket_interface",
        "//envoy/ssl:context_interface",
        "//envoy/upstream:health_checker_interface",
        "//source/common/common:enum_to_int",
        "//source/common/common:utility_lib",
        "//source/common/http:utility_lib",
        "//source/common/network:address_lib",
        "//source/common/network:resolver_lib",
        "//source/common/network:socket_option_factory_lib",
        "//source/common/network:utility_lib",
        "//source/common/protobuf",
        "//source/common/protobuf:utility_lib",
        "//source/server:transport_socket_config_lib",
        "@envoy_api//envoy/config/cluster/v3:pkg_cc_proto",
    ],
)

envoy_cc_library(
    name = "cluster_factory_includes",
    hdrs = ["cluster_factory_impl.h"],
    deps = [
        ":load_balancer_lib",
        ":outlier_detection_lib",
        ":resource_manager_lib",
        ":upstream_includes",
        "//envoy/event:timer_interface",
        "//envoy/local_info:local_info_interface",
        "//envoy/network:dns_interface",
        "//envoy/runtime:runtime_interface",
        "//envoy/server:transport_socket_config_interface",
        "//envoy/ssl:context_manager_interface",
        "//envoy/thread_local:thread_local_interface",
        "//envoy/upstream:cluster_factory_interface",
        "//envoy/upstream:cluster_manager_interface",
        "//envoy/upstream:health_checker_interface",
        "//envoy/upstream:load_balancer_interface",
        "//envoy/upstream:locality_lib",
        "//envoy/upstream:upstream_interface",
        "//source/common/common:callback_impl_lib",
        "//source/common/common:enum_to_int",
        "//source/common/common:minimal_logger_lib",
        "//source/common/config:metadata_lib",
        "//source/common/config:subscription_factory_lib",
        "//source/common/config:utility_lib",
        "//source/common/config:well_known_names",
        "//source/common/stats:isolated_store_lib",
        "//source/common/stats:stats_lib",
        "//source/server:transport_socket_config_lib",
        "@envoy_api//envoy/config/cluster/v3:pkg_cc_proto",
    ],
)<|MERGE_RESOLUTION|>--- conflicted
+++ resolved
@@ -14,16 +14,9 @@
     srcs = ["cds_api_helper.cc"],
     hdrs = ["cds_api_helper.h"],
     deps = [
-<<<<<<< HEAD
-        "//include/envoy/config:grpc_mux_interface",
-        "//include/envoy/config:subscription_interface",
-        "//include/envoy/matcher:dump_matcher_interface",
-        "//include/envoy/upstream:cluster_manager_interface",
-=======
         "//envoy/config:grpc_mux_interface",
         "//envoy/config:subscription_interface",
         "//envoy/upstream:cluster_manager_interface",
->>>>>>> b250dd28
         "//source/common/common:minimal_logger_lib",
         "//source/common/config:resource_name_lib",
         "//source/common/matcher:config_dump_matcher",
