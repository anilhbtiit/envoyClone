#pragma once

#include <memory>
#include <string>

#include "envoy/buffer/buffer.h"
#include "envoy/config/typed_config.h"
#include "envoy/registry/registry.h"

#include "common/common/assert.h"
#include "common/config/utility.h"
#include "common/singleton/const_singleton.h"

#include "extensions/filters/network/thrift_proxy/metadata.h"

namespace Envoy {
namespace Extensions {
namespace NetworkFilters {
namespace ThriftProxy {

/**
 * Transport represents a Thrift transport. The Thrift transport is nominally a generic,
 * bi-directional byte stream. In Envoy we assume it always represents a network byte stream and
 * the Transport is just a mechanism for framing messages and passing message metadata.
 */
class Transport {
public:
  virtual ~Transport() = default;

  /*
   * Returns this transport's name.
   *
   * @return std::string containing the transport name.
   */
  virtual const std::string& name() const PURE;

  /**
   * @return TransportType the transport type
   */
  virtual TransportType type() const PURE;

  /*
   * Decodes the start of a transport message. If successful, the start of the frame is removed
   * from the buffer. Transports should not modify the buffer, headers, protocol type, or size if
   * more data is required to decode the frame's start. If the full frame start can be decoded, the
   * Transport must drain the frame start data from the buffer. The request metadata should be
   * modified with any data available to the transport.
   *
   * @param buffer the currently buffered thrift data.
   * @param metadata MessageMetadata to be modified if transport supports additional information
   * @return bool true if a complete frame header was successfully consumed, false if more data
   *                 is required.
   * @throws EnvoyException if the data is not valid for this transport.
   */
  virtual bool decodeFrameStart(Buffer::Instance& buffer, MessageMetadata& metadata) PURE;

  /*
   * Decodes the end of a transport message. If successful, the end of the frame is removed from
   * the buffer.
   *
   * @param buffer the currently buffered thrift data.
   * @return bool true if a complete frame trailer was successfully consumed, false if more data
   *                 is required.
   * @throws EnvoyException if the data is not valid for this transport.
   */
  virtual bool decodeFrameEnd(Buffer::Instance& buffer) PURE;

  /**
   * Wraps the given message buffer with the transport's header and trailer (if any). After
   * encoding, message will be empty.
   * @param buffer is the output buffer
   * @param metadata MessageMetadata for the message
   * @param message a protocol-encoded message
   * @throws EnvoyException if the message is too large for the transport
   */
  virtual void encodeFrame(Buffer::Instance& buffer, const MessageMetadata& metadata,
                           Buffer::Instance& message) PURE;
};

using TransportPtr = std::unique_ptr<Transport>;

/**
 * Implemented by each Thrift transport and registered via Registry::registerFactory or the
 * convenience class RegisterFactory.
 */
class NamedTransportConfigFactory : public Envoy::Config::UntypedFactory {
public:
  virtual ~NamedTransportConfigFactory() = default;

  /**
   * Create a particular Thrift transport.
   * @return TransportPtr the transport
   */
  virtual TransportPtr createTransport() PURE;

<<<<<<< HEAD
  std::string category() const override {
    static const char FACTORY_CATEGORY[] = "thrift_proxy.transports";
    return FACTORY_CATEGORY;
  }
=======
  std::string category() const override { return "envoy.thrift_proxy.transports"; }
>>>>>>> f5efe4a9

  /**
   * Convenience method to lookup a factory by type.
   * @param TransportType the transport type
   * @return NamedTransportConfigFactory& for the TransportType
   */
  static NamedTransportConfigFactory& getFactory(TransportType type) {
    const std::string& name = TransportNames::get().fromType(type);
    return Envoy::Config::Utility::getAndCheckFactoryByName<NamedTransportConfigFactory>(name);
  }
};

/**
 * TransportFactoryBase provides a template for a trivial NamedTransportConfigFactory.
 */
template <class TransportImpl> class TransportFactoryBase : public NamedTransportConfigFactory {
public:
  TransportPtr createTransport() override { return std::move(std::make_unique<TransportImpl>()); }

  std::string name() const override { return name_; }

protected:
  TransportFactoryBase(const std::string& name) : name_(name) {}

private:
  const std::string name_;
};

} // namespace ThriftProxy
} // namespace NetworkFilters
} // namespace Extensions
} // namespace Envoy<|MERGE_RESOLUTION|>--- conflicted
+++ resolved
@@ -93,14 +93,7 @@
    */
   virtual TransportPtr createTransport() PURE;
 
-<<<<<<< HEAD
-  std::string category() const override {
-    static const char FACTORY_CATEGORY[] = "thrift_proxy.transports";
-    return FACTORY_CATEGORY;
-  }
-=======
   std::string category() const override { return "envoy.thrift_proxy.transports"; }
->>>>>>> f5efe4a9
 
   /**
    * Convenience method to lookup a factory by type.
