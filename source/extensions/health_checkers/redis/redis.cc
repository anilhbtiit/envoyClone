--- conflicted
+++ resolved
@@ -1,4 +1,5 @@
 #include "extensions/health_checkers/redis/redis.h"
+#include "source/extensions/health_checkers/redis/redis.h"
 
 namespace Envoy {
 namespace Extensions {
@@ -58,12 +59,8 @@
 void RedisHealthChecker::RedisActiveHealthCheckSession::onInterval() {
   if (!client_) {
     client_ =
-<<<<<<< HEAD
-        parent_.client_factory_.create(host_, parent_.dispatcher_, *this, parent_.auth_password_);
-=======
         parent_.client_factory_.create(host_, parent_.dispatcher_, *this, redis_command_stats_,
-                                       parent_.cluster_.info()->statsScope());
->>>>>>> 38b926c6
+                                       parent_.cluster_.info()->statsScope(), parent_.auth_password_);
     client_->addConnectionCallbacks(*this);
   }
 
