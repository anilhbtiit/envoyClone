#pragma once

#include <chrono>
#include <cstdint>
#include <list>
#include <memory>
#include <string>
#include <unordered_map>
#include <vector>

#include "envoy/config/filter/network/redis_proxy/v2/redis_proxy.pb.h"
#include "envoy/thread_local/thread_local.h"
#include "envoy/upstream/cluster_manager.h"

#include "common/buffer/buffer_impl.h"
#include "common/common/hash.h"
#include "common/network/address_impl.h"
#include "common/network/filter_impl.h"
#include "common/protobuf/utility.h"
#include "common/singleton/const_singleton.h"
#include "common/upstream/load_balancer_impl.h"
#include "common/upstream/upstream_impl.h"

#include "extensions/filters/network/common/redis/client_impl.h"
#include "extensions/filters/network/common/redis/codec_impl.h"
#include "extensions/filters/network/common/redis/utility.h"
#include "extensions/filters/network/redis_proxy/conn_pool.h"

namespace Envoy {
namespace Extensions {
namespace NetworkFilters {
namespace RedisProxy {
namespace ConnPool {

// TODO(mattklein123): Circuit breaking
// TODO(rshriram): Fault injection

class InstanceImpl : public Instance {
public:
  InstanceImpl(
      const std::string& cluster_name, Upstream::ClusterManager& cm,
      Common::Redis::Client::ClientFactory& client_factory, ThreadLocal::SlotAllocator& tls,
      const envoy::config::filter::network::redis_proxy::v2::RedisProxy::ConnPoolSettings& config,
<<<<<<< HEAD
      Api::Api& api);
=======
      Stats::SymbolTable& symbol_table);
>>>>>>> 244f1d46
  // RedisProxy::ConnPool::Instance
  Common::Redis::Client::PoolRequest*
  makeRequest(const std::string& key, const Common::Redis::RespValue& request,
              Common::Redis::Client::PoolCallbacks& callbacks) override;
  Common::Redis::Client::PoolRequest*
  makeRequestToHost(const std::string& host_address, const Common::Redis::RespValue& request,
                    Common::Redis::Client::PoolCallbacks& callbacks) override;

<<<<<<< HEAD
  // Allow the unit test to have access to private members.
  friend class RedisConnPoolImplTest;
=======
  Stats::SymbolTable& symbolTable() { return symbol_table_; }
>>>>>>> 244f1d46

private:
  struct ThreadLocalPool;

  struct ThreadLocalActiveClient : public Network::ConnectionCallbacks {
    ThreadLocalActiveClient(ThreadLocalPool& parent) : parent_(parent) {}

    // Network::ConnectionCallbacks
    void onEvent(Network::ConnectionEvent event) override;
    void onAboveWriteBufferHighWatermark() override {}
    void onBelowWriteBufferLowWatermark() override {}

    ThreadLocalPool& parent_;
    Upstream::HostConstSharedPtr host_;
    Common::Redis::Client::ClientPtr redis_client_;
  };

  typedef std::unique_ptr<ThreadLocalActiveClient> ThreadLocalActiveClientPtr;

  struct ThreadLocalPool : public ThreadLocal::ThreadLocalObject,
                           public Upstream::ClusterUpdateCallbacks {
    ThreadLocalPool(InstanceImpl& parent, Event::Dispatcher& dispatcher, std::string cluster_name);
    ~ThreadLocalPool();
    ThreadLocalActiveClientPtr& threadLocalActiveClient(Upstream::HostConstSharedPtr host);
    Common::Redis::Client::PoolRequest*
    makeRequest(const std::string& key, const Common::Redis::RespValue& request,
                Common::Redis::Client::PoolCallbacks& callbacks);
    Common::Redis::Client::PoolRequest*
    makeRequestToHost(const std::string& host_address, const Common::Redis::RespValue& request,
                      Common::Redis::Client::PoolCallbacks& callbacks);
    void onClusterAddOrUpdateNonVirtual(Upstream::ThreadLocalCluster& cluster);
    void onHostsRemoved(const std::vector<Upstream::HostSharedPtr>& hosts_removed);

    // Upstream::ClusterUpdateCallbacks
    void onClusterAddOrUpdate(Upstream::ThreadLocalCluster& cluster) override {
      onClusterAddOrUpdateNonVirtual(cluster);
    }
    void onClusterRemoval(const std::string& cluster_name) override;

    InstanceImpl& parent_;
    Event::Dispatcher& dispatcher_;
    const std::string cluster_name_;
    Upstream::ClusterUpdateCallbacksHandlePtr cluster_update_handle_;
    Upstream::ThreadLocalCluster* cluster_{};
    std::unordered_map<Upstream::HostConstSharedPtr, ThreadLocalActiveClientPtr> client_map_;
    Envoy::Common::CallbackHandle* host_set_member_update_cb_handle_{};
    std::unordered_map<std::string, Upstream::HostConstSharedPtr> host_address_map_;
    std::string auth_password_;
  };

  struct LbContextImpl : public Upstream::LoadBalancerContextBase {
    LbContextImpl(const std::string& key, bool enabled_hashtagging)
        : hash_key_(MurmurHash::murmurHash2_64(hashtag(key, enabled_hashtagging))) {}

    absl::optional<uint64_t> computeHashKey() override { return hash_key_; }

    absl::string_view hashtag(absl::string_view v, bool enabled);

    const absl::optional<uint64_t> hash_key_;
  };

  Upstream::ClusterManager& cm_;
  Common::Redis::Client::ClientFactory& client_factory_;
  ThreadLocal::SlotPtr tls_;
  Common::Redis::Client::ConfigImpl config_;
<<<<<<< HEAD
  Api::Api& api_;
=======
  Stats::SymbolTable& symbol_table_;
>>>>>>> 244f1d46
};

} // namespace ConnPool
} // namespace RedisProxy
} // namespace NetworkFilters
} // namespace Extensions
} // namespace Envoy<|MERGE_RESOLUTION|>--- conflicted
+++ resolved
@@ -41,11 +41,7 @@
       const std::string& cluster_name, Upstream::ClusterManager& cm,
       Common::Redis::Client::ClientFactory& client_factory, ThreadLocal::SlotAllocator& tls,
       const envoy::config::filter::network::redis_proxy::v2::RedisProxy::ConnPoolSettings& config,
-<<<<<<< HEAD
-      Api::Api& api);
-=======
-      Stats::SymbolTable& symbol_table);
->>>>>>> 244f1d46
+      Api::Api& api, Stats::SymbolTable& symbol_table);
   // RedisProxy::ConnPool::Instance
   Common::Redis::Client::PoolRequest*
   makeRequest(const std::string& key, const Common::Redis::RespValue& request,
@@ -53,13 +49,10 @@
   Common::Redis::Client::PoolRequest*
   makeRequestToHost(const std::string& host_address, const Common::Redis::RespValue& request,
                     Common::Redis::Client::PoolCallbacks& callbacks) override;
+  Stats::SymbolTable& symbolTable() { return symbol_table_; }
 
-<<<<<<< HEAD
   // Allow the unit test to have access to private members.
   friend class RedisConnPoolImplTest;
-=======
-  Stats::SymbolTable& symbolTable() { return symbol_table_; }
->>>>>>> 244f1d46
 
 private:
   struct ThreadLocalPool;
@@ -125,11 +118,8 @@
   Common::Redis::Client::ClientFactory& client_factory_;
   ThreadLocal::SlotPtr tls_;
   Common::Redis::Client::ConfigImpl config_;
-<<<<<<< HEAD
   Api::Api& api_;
-=======
   Stats::SymbolTable& symbol_table_;
->>>>>>> 244f1d46
 };
 
 } // namespace ConnPool
