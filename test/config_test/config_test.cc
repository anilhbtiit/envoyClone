#include <unistd.h>

#include <cstdint>
#include <string>

#include "common/protobuf/utility.h"
#include "common/upstream/cluster_manager_impl.h"

#include "server/configuration_impl.h"

#include "test/integration/server.h"
#include "test/mocks/server/mocks.h"
#include "test/mocks/ssl/mocks.h"
#include "test/test_common/utility.h"

#include "fmt/format.h"
#include "gmock/gmock.h"
#include "gtest/gtest.h"

using testing::Invoke;
using testing::NiceMock;
using testing::Return;
using testing::ReturnRef;
using testing::_;

namespace Envoy {
namespace ConfigTest {

class ConfigTest {
public:
  ConfigTest(const std::string& file_path) : options_(file_path, Network::Address::IpVersion::v6) {
    ON_CALL(server_, options()).WillByDefault(ReturnRef(options_));
    ON_CALL(server_, random()).WillByDefault(ReturnRef(random_));
    ON_CALL(server_, sslContextManager()).WillByDefault(ReturnRef(ssl_context_manager_));
    ON_CALL(server_.api_, fileReadToEnd("lightstep_access_token"))
        .WillByDefault(Return("access_token"));

    envoy::bootstrap::v2::Bootstrap bootstrap;
    Server::InstanceUtil::loadBootstrapConfig(bootstrap, options_.configPath(),
                                              options_.v2ConfigOnly());
    Server::Configuration::InitialImpl initial_config(bootstrap);
    Server::Configuration::MainImpl main_config;

    cluster_manager_factory_.reset(new Upstream::ProdClusterManagerFactory(
        server_.runtime(), server_.stats(), server_.threadLocal(), server_.random(),
        server_.dnsResolver(), ssl_context_manager_, server_.dispatcher(), server_.localInfo()));

    ON_CALL(server_, clusterManager()).WillByDefault(Invoke([&]() -> Upstream::ClusterManager& {
      return main_config.clusterManager();
    }));
    ON_CALL(server_, listenerManager()).WillByDefault(ReturnRef(listener_manager_));
<<<<<<< HEAD
    ON_CALL(component_factory_, createFilterFactoryList(_, _))
        .WillByDefault(
            Invoke([&](const Protobuf::RepeatedPtrField<envoy::api::v2::listener::Filter>& filters,
                       Server::Configuration::FactoryContext& context)
                       -> std::vector<Server::Configuration::NetworkFilterFactoryCb> {
              return Server::ProdListenerComponentFactory::createFilterFactoryList_(filters,
                                                                                    context);
=======
    ON_CALL(component_factory_, createNetworkFilterFactoryList(_, _))
        .WillByDefault(Invoke([&](const Protobuf::RepeatedPtrField<envoy::api::v2::Filter>& filters,
                                  Server::Configuration::FactoryContext& context)
                                  -> std::vector<Server::Configuration::NetworkFilterFactoryCb> {
          return Server::ProdListenerComponentFactory::createNetworkFilterFactoryList_(filters,
                                                                                       context);
        }));
    ON_CALL(component_factory_, createListenerFilterFactoryList(_, _))
        .WillByDefault(
            Invoke([&](const Protobuf::RepeatedPtrField<envoy::api::v2::ListenerFilter>& filters,
                       Server::Configuration::FactoryContext& context)
                       -> std::vector<Server::Configuration::ListenerFilterFactoryCb> {
              return Server::ProdListenerComponentFactory::createListenerFilterFactoryList_(
                  filters, context);
>>>>>>> e6f7b758
            }));

    try {
      main_config.initialize(bootstrap, server_, *cluster_manager_factory_);
    } catch (const EnvoyException& ex) {
      ADD_FAILURE() << fmt::format("'{}' config failed. Error: {}", file_path, ex.what());
    }

    server_.thread_local_.shutdownThread();
  }

  NiceMock<Server::MockInstance> server_;
  NiceMock<Ssl::MockContextManager> ssl_context_manager_;
  Server::TestOptionsImpl options_;
  std::unique_ptr<Upstream::ProdClusterManagerFactory> cluster_manager_factory_;
  NiceMock<Server::MockListenerComponentFactory> component_factory_;
  NiceMock<Server::MockWorkerFactory> worker_factory_;
  Server::ListenerManagerImpl listener_manager_{server_, component_factory_, worker_factory_};
  Runtime::RandomGeneratorImpl random_;
};

uint32_t run(const std::string& directory) {
  // Change working directory, otherwise we won't be able to read files using relative paths.
  char cwd[PATH_MAX];
  RELEASE_ASSERT(::getcwd(cwd, PATH_MAX) != nullptr);
  RELEASE_ASSERT(::chdir(directory.c_str()) == 0);
  uint32_t num_tested = 0;
  for (const std::string& filename : TestUtility::listFiles(directory, false)) {
    ConfigTest config(filename);
    num_tested++;
  }
  // Return to the original working directory, otherwise "bazel.coverage" breaks (...but why?).
  RELEASE_ASSERT(::chdir(cwd) == 0);
  return num_tested;
}

} // namespace ConfigTest
} // namespace Envoy<|MERGE_RESOLUTION|>--- conflicted
+++ resolved
@@ -49,15 +49,6 @@
       return main_config.clusterManager();
     }));
     ON_CALL(server_, listenerManager()).WillByDefault(ReturnRef(listener_manager_));
-<<<<<<< HEAD
-    ON_CALL(component_factory_, createFilterFactoryList(_, _))
-        .WillByDefault(
-            Invoke([&](const Protobuf::RepeatedPtrField<envoy::api::v2::listener::Filter>& filters,
-                       Server::Configuration::FactoryContext& context)
-                       -> std::vector<Server::Configuration::NetworkFilterFactoryCb> {
-              return Server::ProdListenerComponentFactory::createFilterFactoryList_(filters,
-                                                                                    context);
-=======
     ON_CALL(component_factory_, createNetworkFilterFactoryList(_, _))
         .WillByDefault(Invoke([&](const Protobuf::RepeatedPtrField<envoy::api::v2::Filter>& filters,
                                   Server::Configuration::FactoryContext& context)
@@ -67,12 +58,11 @@
         }));
     ON_CALL(component_factory_, createListenerFilterFactoryList(_, _))
         .WillByDefault(
-            Invoke([&](const Protobuf::RepeatedPtrField<envoy::api::v2::ListenerFilter>& filters,
+            Invoke([&](const Protobuf::RepeatedPtrField<envoy::api::v2::listener::ListenerFilter>& filters,
                        Server::Configuration::FactoryContext& context)
                        -> std::vector<Server::Configuration::ListenerFilterFactoryCb> {
               return Server::ProdListenerComponentFactory::createListenerFilterFactoryList_(
                   filters, context);
->>>>>>> e6f7b758
             }));
 
     try {
