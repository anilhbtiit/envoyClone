--- conflicted
+++ resolved
@@ -8,10 +8,7 @@
 
 #include "common/router/scoped_rds.h"
 
-<<<<<<< HEAD
-=======
 #include "test/mocks/config/mocks.h"
->>>>>>> c4719d84
 #include "test/mocks/router/mocks.h"
 #include "test/mocks/server/mocks.h"
 #include "test/test_common/simulated_time_system.h"
@@ -22,12 +19,6 @@
 #include "gmock/gmock.h"
 #include "gtest/gtest.h"
 
-<<<<<<< HEAD
-using testing::ByMove;
-using testing::DoAll;
-using testing::InSequence;
-using testing::Invoke;
-=======
 using testing::AnyNumber;
 using testing::ByMove;
 using testing::DoAll;
@@ -35,7 +26,6 @@
 using testing::InSequence;
 using testing::Invoke;
 using testing::NiceMock;
->>>>>>> c4719d84
 using testing::Return;
 using testing::ReturnRefOfCopy;
 
@@ -74,29 +64,7 @@
 
     EXPECT_CALL(factory_context_.admin_.config_tracker_, add_("route_scopes", _));
     config_provider_manager_ = std::make_unique<ScopedRoutesConfigProviderManager>(
-<<<<<<< HEAD
-        factory_context_.admin_, route_config_provider_manager_);
-    EXPECT_CALL(route_config_provider_manager_, createRdsRouteConfigProvider(_, _, _, _))
-        .WillRepeatedly(Invoke(
-            [this](const envoy::config::filter::network::http_connection_manager::v2::Rds& rds,
-                   Server::Configuration::FactoryContext&, const std::string&,
-                   Init::Manager&) -> RouteConfigProviderPtr {
-              auto iter = cached_route_configs_.find(rds.route_config_name());
-              if (iter == cached_route_configs_.end()) {
-                cached_route_configs_[rds.route_config_name()] = std::make_shared<MockConfig>();
-                EXPECT_CALL(*cached_route_configs_[rds.route_config_name()], name())
-                    .WillRepeatedly(ReturnRefOfCopy(rds.route_config_name()));
-              }
-              auto provider = std::make_unique<NiceMock<MockRouteConfigProvider>>();
-              EXPECT_CALL(*provider, config())
-                  .WillRepeatedly(Invoke([this, rds]() -> ConfigConstSharedPtr {
-                    return cached_route_configs_[rds.route_config_name()];
-                  }));
-              return provider;
-            }));
-=======
         factory_context_.admin_, *route_config_provider_manager_);
->>>>>>> c4719d84
   }
 
   ~ScopedRoutesTestBase() override { factory_context_.thread_local_.shutdownThread(); }
@@ -119,15 +87,9 @@
   Event::SimulatedTimeSystem& timeSystem() { return time_system_; }
 
   NiceMock<Server::Configuration::MockFactoryContext> factory_context_;
-<<<<<<< HEAD
-  std::unique_ptr<ScopedRoutesConfigProviderManager> config_provider_manager_;
-  MockRouteConfigProviderManager route_config_provider_manager_;
-  absl::flat_hash_map<std::string, std::shared_ptr<MockConfig>> cached_route_configs_;
-=======
   std::unique_ptr<RouteConfigProviderManager> route_config_provider_manager_;
   std::unique_ptr<ScopedRoutesConfigProviderManager> config_provider_manager_;
 
->>>>>>> c4719d84
   Event::SimulatedTimeSystem time_system_;
 };
 
@@ -268,16 +230,9 @@
 )EOF";
   Protobuf::RepeatedPtrField<ProtobufWkt::Any> resources2;
   parseScopedRouteConfigurationFromYaml(*resources2.Add(), config_yaml2);
-<<<<<<< HEAD
-  EXPECT_THROW(subscription_callbacks_->onConfigUpdate(resources2, "1"), ProtoValidationException);
-  EXPECT_THROW_WITH_REGEX(
-      subscription_callbacks_->onConfigUpdate(anyToResource(resources2, "1"), {}, "1"),
-      EnvoyException,
-=======
   EXPECT_THROW(srds_subscription_->onConfigUpdate(resources2, "1"), ProtoValidationException);
   EXPECT_THROW_WITH_REGEX(
       srds_subscription_->onConfigUpdate(anyToResource(resources2, "1"), {}, "1"), EnvoyException,
->>>>>>> c4719d84
       "Error adding/updating scoped route\\(s\\): Proto constraint validation failed.*");
 
   // 'key' validation: must define at least 1 fragment.
@@ -288,26 +243,15 @@
 )EOF";
   Protobuf::RepeatedPtrField<ProtobufWkt::Any> resources3;
   parseScopedRouteConfigurationFromYaml(*resources3.Add(), config_yaml3);
-<<<<<<< HEAD
-  EXPECT_THROW(subscription_callbacks_->onConfigUpdate(resources3, "1"), ProtoValidationException);
-  EXPECT_THROW_WITH_REGEX(
-      subscription_callbacks_->onConfigUpdate(anyToResource(resources3, "1"), {}, "1"),
-      EnvoyException,
-=======
   EXPECT_THROW(srds_subscription_->onConfigUpdate(resources3, "1"), ProtoValidationException);
   EXPECT_THROW_WITH_REGEX(
       srds_subscription_->onConfigUpdate(anyToResource(resources3, "1"), {}, "1"), EnvoyException,
->>>>>>> c4719d84
       "Error adding/updating scoped route\\(s\\): Proto constraint validation failed .*value is "
       "required.*");
 }
 
 // Tests that multiple uniquely named non-conflict resources are allowed in config updates.
-<<<<<<< HEAD
-TEST_F(ScopedRdsTest, MultipleResources) {
-=======
 TEST_F(ScopedRdsTest, MultipleResourcesStow) {
->>>>>>> c4719d84
   setup();
 
   const std::string config_yaml = R"EOF(
@@ -325,8 +269,6 @@
 key:
   fragments:
     - string_key: x-bar-key
-<<<<<<< HEAD
-=======
 )EOF";
   parseScopedRouteConfigurationFromYaml(*resources.Add(), config_yaml2);
   EXPECT_NO_THROW(srds_subscription_->onConfigUpdate(resources, "1"));
@@ -393,7 +335,6 @@
 key:
   fragments:
     - string_key: x-foo-key
->>>>>>> c4719d84
 )EOF";
   Protobuf::RepeatedPtrField<ProtobufWkt::Any> resources;
   parseScopedRouteConfigurationFromYaml(*resources.Add(), config_yaml);
@@ -412,52 +353,6 @@
   EXPECT_EQ(
       1UL,
       factory_context_.scope_.counter("foo.scoped_rds.foo_scoped_routes.config_reload").value());
-<<<<<<< HEAD
-
-  // Delta API.
-  EXPECT_NO_THROW(subscription_callbacks_->onConfigUpdate(anyToResource(resources, "2"), {}, "2"));
-  EXPECT_EQ(
-      2UL,
-      factory_context_.scope_.counter("foo.scoped_rds.foo_scoped_routes.config_reload").value());
-
-  EXPECT_EQ(dynamic_cast<ScopedRdsConfigProvider*>(provider_.get())
-                ->subscription()
-                .scopedRouteMap()
-                .size(),
-            2);
-
-  // Delete foo_scope2.
-  resources.RemoveLast();
-
-  EXPECT_NO_THROW(subscription_callbacks_->onConfigUpdate(resources, "3"));
-  EXPECT_EQ(dynamic_cast<ScopedRdsConfigProvider*>(provider_.get())
-                ->subscription()
-                .scopedRouteMap()
-                .size(),
-            1);
-  EXPECT_EQ(dynamic_cast<ScopedRdsConfigProvider*>(provider_.get())
-                ->subscription()
-                .scopedRouteMap()
-                .count("foo_scope"),
-            1);
-  EXPECT_EQ(
-      3UL,
-      factory_context_.scope_.counter("foo.scoped_rds.foo_scoped_routes.config_reload").value());
-  // Delete foo_scope via Delta API.
-  Protobuf::RepeatedPtrField<std::string> deletes;
-  *deletes.Add() = "foo_scope";
-  resources.RemoveLast();
-  EXPECT_NO_THROW(
-      subscription_callbacks_->onConfigUpdate(anyToResource(resources, "4"), deletes, "4"));
-  EXPECT_EQ(dynamic_cast<ScopedRdsConfigProvider*>(provider_.get())
-                ->subscription()
-                .scopedRouteMap()
-                .size(),
-            0);
-  EXPECT_EQ(
-      4UL,
-      factory_context_.scope_.counter("foo.scoped_rds.foo_scoped_routes.config_reload").value());
-=======
   EXPECT_EQ(getScopedRouteMap().size(), 2);
 
   // Verify the config is a ScopedConfigImpl instance, both scopes point to "" as RDS hasn't kicked
@@ -506,7 +401,6 @@
                 ->getRouteConfig(TestHeaderMapImpl{{"Addr", "x-foo-key;x-foo-key"}})
                 ->name(),
             "foo_routes");
->>>>>>> c4719d84
 }
 
 // Tests that conflict resources are detected.
@@ -531,23 +425,12 @@
 )EOF";
   parseScopedRouteConfigurationFromYaml(*resources.Add(), config_yaml2);
   EXPECT_THROW_WITH_REGEX(
-<<<<<<< HEAD
-      subscription_callbacks_->onConfigUpdate(resources, "1"), EnvoyException,
-=======
       srds_subscription_->onConfigUpdate(resources, "1"), EnvoyException,
->>>>>>> c4719d84
       ".*scope key conflict found, first scope is 'foo_scope', second scope is 'foo_scope2'");
   EXPECT_EQ(
       // Fully rejected.
       0UL,
       factory_context_.scope_.counter("foo.scoped_rds.foo_scoped_routes.config_reload").value());
-<<<<<<< HEAD
-
-  // Delta API.
-  EXPECT_THROW_WITH_REGEX(
-      subscription_callbacks_->onConfigUpdate(anyToResource(resources, "2"), {}, "2"),
-      EnvoyException,
-=======
   // Scope key "x-foo-key" points to nowhere.
   EXPECT_NE(getScopedRdsProvider(), nullptr);
   EXPECT_NE(getScopedRdsProvider()->config<ScopedConfigImpl>(), nullptr);
@@ -564,25 +447,12 @@
       .WillOnce(Return(Init::Manager::State::Initialized));
   EXPECT_THROW_WITH_REGEX(
       srds_subscription_->onConfigUpdate(anyToResource(resources, "2"), {}, "2"), EnvoyException,
->>>>>>> c4719d84
       ".*scope key conflict found, first scope is 'foo_scope', second scope is 'foo_scope2'");
   EXPECT_EQ(
       // Partially reject.
       1UL,
       factory_context_.scope_.counter("foo.scoped_rds.foo_scoped_routes.config_reload").value());
   // foo_scope update is applied.
-<<<<<<< HEAD
-  EXPECT_EQ(dynamic_cast<ScopedRdsConfigProvider*>(provider_.get())
-                ->subscription()
-                .scopedRouteMap()
-                .size(),
-            1UL);
-  EXPECT_EQ(dynamic_cast<ScopedRdsConfigProvider*>(provider_.get())
-                ->subscription()
-                .scopedRouteMap()
-                .count("foo_scope"),
-            1);
-=======
   EXPECT_EQ(getScopedRouteMap().size(), 1UL);
   EXPECT_EQ(getScopedRouteMap().count("foo_scope"), 1);
   // Scope key "x-foo-key" points to foo_routes due to partial rejection.
@@ -593,7 +463,6 @@
                 ->getRouteConfig(TestHeaderMapImpl{{"Addr", "x-foo-key;x-foo-key"}})
                 ->name(),
             "foo_routes");
->>>>>>> c4719d84
 }
 
 // Tests that only one resource is provided during a config update.
@@ -612,16 +481,6 @@
   Protobuf::RepeatedPtrField<ProtobufWkt::Any> resources;
   parseScopedRouteConfigurationFromYaml(*resources.Add(), config_yaml);
   parseScopedRouteConfigurationFromYaml(*resources.Add(), config_yaml);
-<<<<<<< HEAD
-  EXPECT_THROW_WITH_MESSAGE(subscription_callbacks_->onConfigUpdate(resources, "1"), EnvoyException,
-                            "duplicate scoped route configuration 'foo_scope' found");
-
-  EXPECT_THROW_WITH_MESSAGE(
-      subscription_callbacks_->onConfigUpdate(anyToResource(resources, "1"), {}, "1"),
-      EnvoyException,
-      "Error adding/updating scoped route(s): duplicate scoped route configuration 'foo_scope' "
-      "found");
-=======
   EXPECT_THROW_WITH_MESSAGE(srds_subscription_->onConfigUpdate(resources, "1"), EnvoyException,
                             "duplicate scoped route configuration 'foo_scope' found");
 }
@@ -658,7 +517,6 @@
   // foo_scope update is applied.
   EXPECT_EQ(getScopedRouteMap().size(), 1UL);
   EXPECT_EQ(getScopedRouteMap().count("foo_scope"), 1);
->>>>>>> c4719d84
 }
 
 // Tests a config update failure.
@@ -686,30 +544,27 @@
       .WillRepeatedly(Return(Init::Manager::State::Initialized));
   init_watcher_.expectReady().Times(1); // SRDS only, no RDS push.
 
-<<<<<<< HEAD
-// Tests that the /config_dump handler returns the corresponding scoped routing
-// config.
-TEST_F(ScopedRoutesConfigProviderManagerTest, ConfigDump) {
-=======
->>>>>>> c4719d84
-  auto message_ptr =
-      factory_context_.admin_.config_tracker_.config_tracker_callbacks_["route_scopes"]();
-  const auto& scoped_routes_config_dump =
-      MessageUtil::downcastAndValidate<const envoy::admin::v2alpha::ScopedRoutesConfigDump&>(
-          *message_ptr);
-
-  // No routes at all(no SRDS push yet), no last_updated timestamp
-  envoy::admin::v2alpha::ScopedRoutesConfigDump expected_config_dump;
-  TestUtility::loadFromYaml(R"EOF(
+  // Tests that the /config_dump handler returns the corresponding scoped routing
+  // config.
+  TEST_F(ScopedRoutesConfigProviderManagerTest, ConfigDump) {
+    auto message_ptr =
+        factory_context_.admin_.config_tracker_.config_tracker_callbacks_["route_scopes"]();
+    const auto& scoped_routes_config_dump =
+        MessageUtil::downcastAndValidate<const envoy::admin::v2alpha::ScopedRoutesConfigDump&>(
+            *message_ptr);
+
+    // No routes at all(no SRDS push yet), no last_updated timestamp
+    envoy::admin::v2alpha::ScopedRoutesConfigDump expected_config_dump;
+    TestUtility::loadFromYaml(R"EOF(
 inline_scoped_route_configs:
 dynamic_scoped_route_configs:
 )EOF",
-                            expected_config_dump);
-  EXPECT_TRUE(TestUtility::protoEqual(expected_config_dump, scoped_routes_config_dump));
-
-  timeSystem().setSystemTime(std::chrono::milliseconds(1234567891234));
-
-  const std::string hcm_base_config_yaml = R"EOF(
+                              expected_config_dump);
+    EXPECT_TRUE(TestUtility::protoEqual(expected_config_dump, scoped_routes_config_dump));
+
+    timeSystem().setSystemTime(std::chrono::milliseconds(1234567891234));
+
+    const std::string hcm_base_config_yaml = R"EOF(
 codec_type: auto
 stat_prefix: foo
 http_filters:
@@ -724,7 +579,7 @@
           index: 0
 $1
 )EOF";
-  const std::string inline_scoped_route_configs_yaml = R"EOF(
+    const std::string inline_scoped_route_configs_yaml = R"EOF(
   scoped_route_configurations_list:
     scoped_route_configurations:
       - name: foo
@@ -736,16 +591,17 @@
         key:
           fragments: { string_key: "172.10.10.20" }
 )EOF";
-  // Only load the inline scopes.
-  Envoy::Config::ConfigProviderPtr inline_config = ScopedRoutesConfigProviderUtil::create(
-      parseHttpConnectionManagerFromYaml(absl::Substitute(hcm_base_config_yaml, "foo-scoped-routes",
-                                                          inline_scoped_route_configs_yaml)),
-      factory_context_, "foo.", *config_provider_manager_);
-  message_ptr = factory_context_.admin_.config_tracker_.config_tracker_callbacks_["route_scopes"]();
-  const auto& scoped_routes_config_dump2 =
-      MessageUtil::downcastAndValidate<const envoy::admin::v2alpha::ScopedRoutesConfigDump&>(
-          *message_ptr);
-  TestUtility::loadFromYaml(R"EOF(
+    // Only load the inline scopes.
+    Envoy::Config::ConfigProviderPtr inline_config = ScopedRoutesConfigProviderUtil::create(
+        parseHttpConnectionManagerFromYaml(absl::Substitute(
+            hcm_base_config_yaml, "foo-scoped-routes", inline_scoped_route_configs_yaml)),
+        factory_context_, "foo.", *config_provider_manager_);
+    message_ptr =
+        factory_context_.admin_.config_tracker_.config_tracker_callbacks_["route_scopes"]();
+    const auto& scoped_routes_config_dump2 =
+        MessageUtil::downcastAndValidate<const envoy::admin::v2alpha::ScopedRoutesConfigDump&>(
+            *message_ptr);
+    TestUtility::loadFromYaml(R"EOF(
 inline_scoped_route_configs:
   - name: foo-scoped-routes
     scoped_route_configs:
@@ -762,34 +618,22 @@
       nanos: 234000000
 dynamic_scoped_route_configs:
 )EOF",
-                            expected_config_dump);
-  EXPECT_TRUE(TestUtility::protoEqual(expected_config_dump, scoped_routes_config_dump2));
-<<<<<<< HEAD
-
-  const std::string scoped_rds_config_yaml = R"EOF(
-  scoped_rds:
-    scoped_rds_config_source:
-)EOF";
-  Envoy::Config::ConfigProviderPtr dynamic_provider = ScopedRoutesConfigProviderUtil::create(
-      parseHttpConnectionManagerFromYaml(absl::Substitute(
-          hcm_base_config_yaml, "foo-dynamic-scoped-routes", scoped_rds_config_yaml)),
-      factory_context_, "foo.", *config_provider_manager_);
-=======
->>>>>>> c4719d84
-
-  // Now SRDS kicks off.
-  Protobuf::RepeatedPtrField<ProtobufWkt::Any> resources;
-  resources.Add()->PackFrom(parseScopedRouteConfigurationFromYaml(R"EOF(
+                              expected_config_dump);
+    EXPECT_TRUE(TestUtility::protoEqual(expected_config_dump, scoped_routes_config_dump2));
+
+    // Now SRDS kicks off.
+    Protobuf::RepeatedPtrField<ProtobufWkt::Any> resources;
+    resources.Add()->PackFrom(parseScopedRouteConfigurationFromYaml(R"EOF(
 name: dynamic-foo
 route_configuration_name: dynamic-foo-route-config
 key:
   fragments: { string_key: "172.30.30.10" }
 )EOF"));
 
-  timeSystem().setSystemTime(std::chrono::milliseconds(1234567891567));
-  srds_subscription_->onConfigUpdate(resources, "1");
-
-  TestUtility::loadFromYaml(R"EOF(
+    timeSystem().setSystemTime(std::chrono::milliseconds(1234567891567));
+    srds_subscription_->onConfigUpdate(resources, "1");
+
+    TestUtility::loadFromYaml(R"EOF(
 inline_scoped_route_configs:
   - name: foo-scoped-routes
     scoped_route_configs:
@@ -816,16 +660,17 @@
       nanos: 567000000
     version_info: "1"
 )EOF",
-                            expected_config_dump);
-  message_ptr = factory_context_.admin_.config_tracker_.config_tracker_callbacks_["route_scopes"]();
-  const auto& scoped_routes_config_dump3 =
-      MessageUtil::downcastAndValidate<const envoy::admin::v2alpha::ScopedRoutesConfigDump&>(
-          *message_ptr);
-  EXPECT_TRUE(TestUtility::protoEqual(expected_config_dump, scoped_routes_config_dump3));
-
-  resources.Clear();
-  srds_subscription_->onConfigUpdate(resources, "2");
-  TestUtility::loadFromYaml(R"EOF(
+                              expected_config_dump);
+    message_ptr =
+        factory_context_.admin_.config_tracker_.config_tracker_callbacks_["route_scopes"]();
+    const auto& scoped_routes_config_dump3 =
+        MessageUtil::downcastAndValidate<const envoy::admin::v2alpha::ScopedRoutesConfigDump&>(
+            *message_ptr);
+    EXPECT_TRUE(TestUtility::protoEqual(expected_config_dump, scoped_routes_config_dump3));
+
+    resources.Clear();
+    srds_subscription_->onConfigUpdate(resources, "2");
+    TestUtility::loadFromYaml(R"EOF(
 inline_scoped_route_configs:
   - name: foo-scoped-routes
     scoped_route_configs:
@@ -847,33 +692,30 @@
       nanos: 567000000
     version_info: "2"
 )EOF",
-                            expected_config_dump);
-  message_ptr = factory_context_.admin_.config_tracker_.config_tracker_callbacks_["route_scopes"]();
-  const auto& scoped_routes_config_dump4 =
-      MessageUtil::downcastAndValidate<const envoy::admin::v2alpha::ScopedRoutesConfigDump&>(
-          *message_ptr);
-  EXPECT_TRUE(TestUtility::protoEqual(expected_config_dump, scoped_routes_config_dump4));
-}
-
-// Tests that SRDS only allows creation of delta static config providers.
-<<<<<<< HEAD
-TEST_F(ScopedRoutesConfigProviderManagerDeathTest, DeltaStaticConfigProviderOnly) {
-=======
-TEST_F(ScopedRdsTest, DeltaStaticConfigProviderOnly) {
->>>>>>> c4719d84
-  // Use match all regex due to lack of distinctive matchable output for
-  // coverage test.
-  EXPECT_DEATH(config_provider_manager_->createStaticConfigProvider(
-                   parseScopedRouteConfigurationFromYaml(R"EOF(
+                              expected_config_dump);
+    message_ptr =
+        factory_context_.admin_.config_tracker_.config_tracker_callbacks_["route_scopes"]();
+    const auto& scoped_routes_config_dump4 =
+        MessageUtil::downcastAndValidate<const envoy::admin::v2alpha::ScopedRoutesConfigDump&>(
+            *message_ptr);
+    EXPECT_TRUE(TestUtility::protoEqual(expected_config_dump, scoped_routes_config_dump4));
+  }
+
+  // Tests that SRDS only allows creation of delta static config providers.
+  TEST_F(ScopedRdsTest, DeltaStaticConfigProviderOnly) {
+    // Use match all regex due to lack of distinctive matchable output for
+    // coverage test.
+    EXPECT_DEATH(config_provider_manager_->createStaticConfigProvider(
+                     parseScopedRouteConfigurationFromYaml(R"EOF(
 name: dynamic-foo
 route_configuration_name: static-foo-route-config
 key:
   fragments: { string_key: "172.30.30.10" }
 )EOF"),
-                   factory_context_, Envoy::Config::ConfigProviderManager::NullOptionalArg()),
-               ".*");
-}
+                     factory_context_, Envoy::Config::ConfigProviderManager::NullOptionalArg()),
+                 ".*");
+  }
 
 } // namespace
-} // namespace Router
-} // namespace Envoy+} // namespace
+} // namespace Router