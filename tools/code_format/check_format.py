--- conflicted
+++ resolved
@@ -107,11 +107,8 @@
 HISTOGRAM_SI_SUFFIX_REGEX = re.compile(r"(?<=HISTOGRAM\()[a-zA-Z0-9_]+_(b|kb|mb|ns|us|ms|s)(?=,)")
 TEST_NAME_STARTING_LOWER_CASE_REGEX = re.compile(r"TEST(_.\(.*,\s|\()[a-z].*\)\s\{")
 EXTENSIONS_CODEOWNERS_REGEX = re.compile(r'.*(extensions[^@]*\s+)(@.*)')
-<<<<<<< HEAD
 COMMENT_REGEX = re.compile(r"//|\*")
-=======
 DURATION_VALUE_REGEX = re.compile(r'\b[Dd]uration\(([0-9.]+)')
->>>>>>> c2b0d37c
 
 # yapf: disable
 PROTOBUF_TYPE_ERRORS = {
@@ -362,9 +359,10 @@
       "./source/common/protobuf/utility.cc", "./source/common/protobuf/utility.h"
   ]
 
+
 def denylistedForExceptions(file_path):
-    return (file_path in EXCEPTION_DENYLIST or isInSubdir(file_path, 'tools/testdata')) and \
-        not file_path.endswith(DOCS_SUFFIX)
+  return (file_path in EXCEPTION_DENYLIST or isInSubdir(file_path, 'tools/testdata')) and \
+      not file_path.endswith(DOCS_SUFFIX)
 
 def findSubstringAndReturnError(pattern, file_path, error_message):
   text = readFile(file_path)
@@ -756,13 +754,12 @@
                     "Grpc::GoogleGrpcContext. See #8282")
 
   if denylistedForExceptions(file_path):
-      throw = line.find("throw")
-      if throw != -1:
-          comment_match = COMMENT_REGEX.search(line)
-          if comment_match is None or comment_match.start(0) > throw:
-              reportError("Don't introduce throws into exception-free files, use error " +
-                          "statuses instead.")
-
+    throw = line.find("throw")
+    if throw != -1:
+      comment_match = COMMENT_REGEX.search(line)
+      if comment_match is None or comment_match.start(0) > throw:
+        reportError("Don't introduce throws into exception-free files, use error " +
+                    "statuses instead.")
 
 
 def checkBuildLine(line, file_path, reportError):
