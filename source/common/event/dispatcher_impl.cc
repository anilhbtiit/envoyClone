#include "common/event/dispatcher_impl.h"

#include <chrono>
#include <cstdint>
#include <functional>
#include <string>
#include <vector>

#include "envoy/api/api.h"
#include "envoy/network/listen_socket.h"
#include "envoy/network/listener.h"

#include "common/buffer/buffer_impl.h"
#include "common/common/lock_guard.h"
#include "common/common/thread.h"
#include "common/event/file_event_impl.h"
#include "common/event/libevent_scheduler.h"
#include "common/event/signal_impl.h"
#include "common/event/timer_impl.h"
#include "common/filesystem/watcher_impl.h"
#include "common/network/connection_impl.h"
#include "common/network/dns_impl.h"
#include "common/network/tcp_listener_impl.h"
#include "common/network/udp_listener_impl.h"
#include "common/runtime/runtime_features.h"

#include "event2/event.h"

#ifdef ENVOY_HANDLE_SIGNALS
#include "common/signal/signal_action.h"
#endif

#ifdef __APPLE__
#include "common/network/apple_dns_impl.h"
#endif

namespace Envoy {
namespace Event {

DispatcherImpl::DispatcherImpl(const std::string& name, Api::Api& api,
                               Event::TimeSystem& time_system)
    : DispatcherImpl(name, std::make_unique<Buffer::WatermarkBufferFactory>(), api, time_system) {}

DispatcherImpl::DispatcherImpl(const std::string& name, Buffer::WatermarkFactoryPtr&& factory,
                               Api::Api& api, Event::TimeSystem& time_system)
    : name_(name), api_(api), buffer_factory_(std::move(factory)),
      scheduler_(time_system.createScheduler(base_scheduler_, base_scheduler_)),
      deferred_delete_cb_(base_scheduler_.createSchedulableCallback(
          [this]() -> void { clearDeferredDeleteList(); })),
      post_cb_(base_scheduler_.createSchedulableCallback([this]() -> void { runPostCallbacks(); })),
      current_to_delete_(&to_delete_1_) {
  ASSERT(!name_.empty());
  FatalErrorHandler::registerFatalErrorHandler(*this);
  updateApproximateMonotonicTimeInternal();
  base_scheduler_.registerOnPrepareCallback(
      std::bind(&DispatcherImpl::updateApproximateMonotonicTime, this));
}

DispatcherImpl::~DispatcherImpl() { FatalErrorHandler::removeFatalErrorHandler(*this); }

void DispatcherImpl::registerWatchdog(const Server::WatchDogSharedPtr& watchdog,
                                      std::chrono::milliseconds min_touch_interval) {
  ASSERT(!watchdog_registration_, "Each dispatcher can have at most one registered watchdog.");
  watchdog_registration_ =
      std::make_unique<WatchdogRegistration>(watchdog, *scheduler_, min_touch_interval, *this);
}

void DispatcherImpl::initializeStats(Stats::Scope& scope,
                                     const absl::optional<std::string>& prefix) {
  const std::string effective_prefix = prefix.has_value() ? *prefix : absl::StrCat(name_, ".");
  // This needs to be run in the dispatcher's thread, so that we have a thread id to log.
  post([this, &scope, effective_prefix] {
    stats_prefix_ = effective_prefix + "dispatcher";
    stats_ = std::make_unique<DispatcherStats>(
        DispatcherStats{ALL_DISPATCHER_STATS(POOL_HISTOGRAM_PREFIX(scope, stats_prefix_ + "."))});
    base_scheduler_.initializeStats(stats_.get());
    ENVOY_LOG(debug, "running {} on thread {}", stats_prefix_, run_tid_.debugString());
  });
}

void DispatcherImpl::clearDeferredDeleteList() {
  ASSERT(isThreadSafe());
  std::vector<DeferredDeletablePtr>* to_delete = current_to_delete_;

  size_t num_to_delete = to_delete->size();
  if (deferred_deleting_ || !num_to_delete) {
    return;
  }

  ENVOY_LOG(trace, "clearing deferred deletion list (size={})", num_to_delete);

  // Swap the current deletion vector so that if we do deferred delete while we are deleting, we
  // use the other vector. We will get another callback to delete that vector.
  if (current_to_delete_ == &to_delete_1_) {
    current_to_delete_ = &to_delete_2_;
  } else {
    current_to_delete_ = &to_delete_1_;
  }

  deferred_deleting_ = true;

  // Calling clear() on the vector does not specify which order destructors run in. We want to
  // destroy in FIFO order so just do it manually. This required 2 passes over the vector which is
  // not optimal but can be cleaned up later if needed.
  for (size_t i = 0; i < num_to_delete; i++) {
    (*to_delete)[i].reset();
  }

  to_delete->clear();
  deferred_deleting_ = false;
}

Network::ServerConnectionPtr
DispatcherImpl::createServerConnection(Network::ConnectionSocketPtr&& socket,
                                       Network::TransportSocketPtr&& transport_socket,
                                       StreamInfo::StreamInfo& stream_info) {
  ASSERT(isThreadSafe());
  return std::make_unique<Network::ServerConnectionImpl>(
      *this, std::move(socket), std::move(transport_socket), stream_info, true);
}

Network::ClientConnectionPtr
DispatcherImpl::createClientConnection(Network::Address::InstanceConstSharedPtr address,
                                       Network::Address::InstanceConstSharedPtr source_address,
                                       Network::TransportSocketPtr&& transport_socket,
                                       const Network::ConnectionSocket::OptionsSharedPtr& options) {
  ASSERT(isThreadSafe());
  return std::make_unique<Network::ClientConnectionImpl>(*this, address, source_address,
                                                         std::move(transport_socket), options);
}

Network::DnsResolverSharedPtr DispatcherImpl::createDnsResolver(
    const std::vector<Network::Address::InstanceConstSharedPtr>& resolvers,
    const bool use_tcp_for_dns_lookups) {
  ASSERT(isThreadSafe());
#ifdef __APPLE__
  static bool use_apple_api_for_dns_lookups =
      Runtime::runtimeFeatureEnabled("envoy.restart_features.use_apple_api_for_dns_lookups");
  if (use_apple_api_for_dns_lookups) {
    RELEASE_ASSERT(
        resolvers.empty(),
        "defining custom resolvers is not possible when using Apple APIs for DNS resolution. "
        "Apple's API only allows overriding DNS resolvers via system settings. Delete resolvers "
        "config or disable the envoy.restart_features.use_apple_api_for_dns_lookups runtime "
        "feature.");
    RELEASE_ASSERT(!use_tcp_for_dns_lookups,
                   "using TCP for DNS lookups is not possible when using Apple APIs for DNS "
                   "resolution. Apple' API only uses UDP for DNS resolution. Use UDP or disable "
                   "the envoy.restart_features.use_apple_api_for_dns_lookups runtime feature.");
    return std::make_shared<Network::AppleDnsResolverImpl>(*this, api_.randomGenerator(),
                                                           api_.rootScope());
  }
#endif
  return std::make_shared<Network::DnsResolverImpl>(*this, resolvers, use_tcp_for_dns_lookups);
}

FileEventPtr DispatcherImpl::createFileEvent(os_fd_t fd, FileReadyCb cb, FileTriggerType trigger,
                                             uint32_t events) {
  ASSERT(isThreadSafe());
  return FileEventPtr{new FileEventImpl(
      *this, fd,
      [this, cb](uint32_t events) {
        touchWatchdog();
        cb(events);
      },
      trigger, events)};
}

Filesystem::WatcherPtr DispatcherImpl::createFilesystemWatcher() {
  ASSERT(isThreadSafe());
  return Filesystem::WatcherPtr{new Filesystem::WatcherImpl(*this, api_)};
}

Network::ListenerPtr DispatcherImpl::createListener(Network::SocketSharedPtr&& socket,
                                                    Network::TcpListenerCallbacks& cb,
                                                    bool bind_to_port, uint32_t backlog_size) {
  ASSERT(isThreadSafe());
  return std::make_unique<Network::TcpListenerImpl>(
      *this, api_.randomGenerator(), std::move(socket), cb, bind_to_port, backlog_size);
}

Network::UdpListenerPtr DispatcherImpl::createUdpListener(Network::SocketSharedPtr socket,
                                                          Network::UdpListenerCallbacks& cb) {
  ASSERT(isThreadSafe());
  return std::make_unique<Network::UdpListenerImpl>(*this, std::move(socket), cb, timeSource());
}

TimerPtr DispatcherImpl::createTimer(TimerCb cb) {
  ASSERT(isThreadSafe());
  return createTimerInternal(cb);
}

Event::SchedulableCallbackPtr DispatcherImpl::createSchedulableCallback(std::function<void()> cb) {
  ASSERT(isThreadSafe());
  return base_scheduler_.createSchedulableCallback([this, cb]() {
    touchWatchdog();
    cb();
  });
}

TimerPtr DispatcherImpl::createTimerInternal(TimerCb cb) {
  return scheduler_->createTimer(
      [this, cb]() {
        touchWatchdog();
        cb();
      },
      *this);
}

void DispatcherImpl::deferredDelete(DeferredDeletablePtr&& to_delete) {
  ASSERT(isThreadSafe());
  current_to_delete_->emplace_back(std::move(to_delete));
  ENVOY_LOG(trace, "item added to deferred deletion list (size={})", current_to_delete_->size());
  if (current_to_delete_->size() == 1) {
    deferred_delete_cb_->scheduleCallbackCurrentIteration();
  }
}

void DispatcherImpl::exit() { base_scheduler_.loopExit(); }

SignalEventPtr DispatcherImpl::listenForSignal(signal_t signal_num, SignalCb cb) {
  ASSERT(isThreadSafe());
  return SignalEventPtr{new SignalEventImpl(*this, signal_num, cb)};
}

void DispatcherImpl::post(std::function<void()> callback) {
  bool do_post;
  {
    Thread::LockGuard lock(post_lock_);
    do_post = post_callbacks_.empty();
    post_callbacks_.push_back(callback);
  }

  if (do_post) {
    post_cb_->scheduleCallbackCurrentIteration();
  }
}

void DispatcherImpl::run(RunType type) {
  run_tid_ = api_.threadFactory().currentThreadId();

  // Flush all post callbacks before we run the event loop. We do this because there are post
  // callbacks that have to get run before the initial event loop starts running. libevent does
  // not guarantee that events are run in any particular order. So even if we post() and call
  // event_base_once() before some other event, the other event might get called first.
  runPostCallbacks();
  base_scheduler_.run(type);
}

MonotonicTime DispatcherImpl::approximateMonotonicTime() const {
  return approximate_monotonic_time_;
}

void DispatcherImpl::updateApproximateMonotonicTime() { updateApproximateMonotonicTimeInternal(); }

void DispatcherImpl::updateApproximateMonotonicTimeInternal() {
  approximate_monotonic_time_ = api_.timeSource().monotonicTime();
}

void DispatcherImpl::runPostCallbacks() {
<<<<<<< HEAD
  std::list<std::function<void()>> callbacks;
  {
    // Take ownership of the callbacks under the post_lock_. The lock must be released before
    // callbacks execute. Callbacks added after this transfer will re-arm post_cb_ and will execute
    // later in the event loop.
    Thread::LockGuard lock(post_lock_);
    callbacks = std::move(post_callbacks_);
    // post_callbacks_ should be empty after the move.
    ASSERT(post_callbacks_.empty());
  }
  // It is important that the execution and deletion of the callback happen while post_lock_ is not
  // held. Either the invocation or destructor of the callback can call post() on this dispatcher.
  while (!callbacks.empty()) {
    auto& callback = callbacks.front();
=======
  // Clear the deferred delete list before running post callbacks to reduce non-determinism in
  // callback processing, and more easily detect if a scheduled post callback refers to one of the
  // objects that is being deferred deleted.
  clearDeferredDeleteList();

  while (true) {
    // It is important that this declaration is inside the body of the loop so that the callback is
    // destructed while post_lock_ is not held. If callback is declared outside the loop and reused
    // for each iteration, the previous iteration's callback is destructed when callback is
    // re-assigned, which happens while holding the lock. This can lead to a deadlock (via
    // recursive mutex acquisition) if destroying the callback runs a destructor, which through some
    // callstack calls post() on this dispatcher.
    std::function<void()> callback;
    {
      Thread::LockGuard lock(post_lock_);
      if (post_callbacks_.empty()) {
        return;
      }
      callback = post_callbacks_.front();
      post_callbacks_.pop_front();
    }
>>>>>>> 5932dfd1
    callback();
    // Pop the front so that the destructor of the callback that just executed runs before the next
    // callback executes.
    callbacks.pop_front();
  }
}

void DispatcherImpl::runFatalActionsOnTrackedObject(
    const FatalAction::FatalActionPtrList& actions) const {
  // Only run if this is the dispatcher of the current thread and
  // DispatcherImpl::Run has been called.
  if (run_tid_.isEmpty() || (run_tid_ != api_.threadFactory().currentThreadId())) {
    return;
  }

  for (const auto& action : actions) {
    action->run(current_object_);
  }
}

void DispatcherImpl::touchWatchdog() {
  if (watchdog_registration_) {
    watchdog_registration_->touchWatchdog();
  }
}

} // namespace Event
} // namespace Envoy<|MERGE_RESOLUTION|>--- conflicted
+++ resolved
@@ -258,7 +258,11 @@
 }
 
 void DispatcherImpl::runPostCallbacks() {
-<<<<<<< HEAD
+  // Clear the deferred delete list before running post callbacks to reduce non-determinism in
+  // callback processing, and more easily detect if a scheduled post callback refers to one of the
+  // objects that is being deferred deleted.
+  clearDeferredDeleteList();
+
   std::list<std::function<void()>> callbacks;
   {
     // Take ownership of the callbacks under the post_lock_. The lock must be released before
@@ -273,29 +277,6 @@
   // held. Either the invocation or destructor of the callback can call post() on this dispatcher.
   while (!callbacks.empty()) {
     auto& callback = callbacks.front();
-=======
-  // Clear the deferred delete list before running post callbacks to reduce non-determinism in
-  // callback processing, and more easily detect if a scheduled post callback refers to one of the
-  // objects that is being deferred deleted.
-  clearDeferredDeleteList();
-
-  while (true) {
-    // It is important that this declaration is inside the body of the loop so that the callback is
-    // destructed while post_lock_ is not held. If callback is declared outside the loop and reused
-    // for each iteration, the previous iteration's callback is destructed when callback is
-    // re-assigned, which happens while holding the lock. This can lead to a deadlock (via
-    // recursive mutex acquisition) if destroying the callback runs a destructor, which through some
-    // callstack calls post() on this dispatcher.
-    std::function<void()> callback;
-    {
-      Thread::LockGuard lock(post_lock_);
-      if (post_callbacks_.empty()) {
-        return;
-      }
-      callback = post_callbacks_.front();
-      post_callbacks_.pop_front();
-    }
->>>>>>> 5932dfd1
     callback();
     // Pop the front so that the destructor of the callback that just executed runs before the next
     // callback executes.
