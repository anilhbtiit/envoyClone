.. _arch_overview_websocket:

<<<<<<< HEAD
Upgrade support
=========================
=======
WebSocket and HTTP upgrades
===========================

Envoy currently supports two modes of Upgrade behavior, the new generic upgrade mode, and
the old WebSocket-only TCP proxy mode.

New style Upgrade support
-------------------------
>>>>>>> 0a7d1941

Envoy Upgrade support is intended mainly for WebSocket but may be used for non-WebSocket
upgrades as well. Upgrades pass both the HTTP headers and the upgrade payload
through an HTTP filter chain. One may configure the
:ref:`upgrade_configs <envoy_api_field_config.filter.network.http_connection_manager.v2.HttpConnectionManager.upgrade_configs>`
in one of two ways. If only the
:ref:`upgrade_type <envoy_api_field_config.filter.network.http_connection_manager.v2.HttpConnectionManager.UpgradeConfig.upgrade_type>`
is specified, both the upgrade headers, any request and response body, and WebSocket payload will
pass through the default HTTP filter chain. To avoid the use of HTTP-only filters for upgrade payload,
one can set up custom
:ref:`filters <envoy_api_field_config.filter.network.http_connection_manager.v2.HttpConnectionManager.UpgradeConfig.filters>`
for the given upgrade type, up to and including only using the router filter to send the WebSocket
data upstream.

Handling H2 hops (implementation in progress)
^^^^^^^^^^^^^^^^^^^^^^^^^^^^^^^^^^^^^^^^^^^^^

Envoy currently has an alpha implementation of tunneling websockets over H2 streams for deployments
that prefer a uniform H2 mesh throughout, for example, for a deployment of the form:

[Client] ---- HTTP/1.1 ---- [Front Envoy] ---- HTTP/2 ---- [Sidecar Envoy ---- H1  ---- App]

In this case, if a client is for example using WebSocket, we want the Websocket to arive at the
upstream server functionally intact, which means it needs to traverse the HTTP/2 hop.

TODO(alyssawilk) copy the warnings from the config here, or just land the docs when we unhide.

This is accomplished via
`extended CONNECT <https://tools.ietf.org/html/draft-mcmanus-httpbis-h2-websockets>`_ support. The
WebSocket request will be transformed into an HTTP/2 CONNECT stream, with :protocol header
indicating the original upgrade, traverse the HTTP/2 hop, and be downgraded back into an HTTP/1
WebSocket Upgrade. This same Upgrade-CONNECT-Upgrade transformation will be performed on any
HTTP/2 hop, with the documented flaw that the HTTP/1.1 method is always assumed to be GET.
Non-WebSocket upgrades are allowed to use any valid HTTP method (i.e. POST) and the current
upgrade/downgrade mechanism will drop the original method and transform the Upgrade request to
<<<<<<< HEAD
a GET method on the final Envoy-Upstream hop.
=======
a GET method on the final Envoy-Upstream hop.

Old style WebSocket support
---------------------------

Envoy supports upgrading a HTTP/1.1 connection to a WebSocket connection.
Connection upgrade will be allowed only if the downstream client
sends the correct upgrade headers and the matching HTTP route is explicitly
configured to use WebSockets
(:ref:`use_websocket <envoy_api_field_route.RouteAction.use_websocket>`).
If a request arrives at a WebSocket enabled route without the requisite
upgrade headers, it will be treated as any regular HTTP/1.1 request.

Since Envoy treats WebSocket connections as plain TCP connections, it
supports all drafts of the WebSocket protocol, independent of their wire
format. Certain HTTP request level features such as redirects, timeouts,
retries, rate limits and shadowing are not supported for WebSocket routes.
However, prefix rewriting, explicit and automatic host rewriting, traffic
shifting and splitting are supported.

Old style Connection semantics
^^^^^^^^^^^^^^^^^^^^^^^^^^^^^^

Even though WebSocket upgrades occur over HTTP/1.1 connections, WebSockets
proxying works similarly to plain TCP proxy, i.e., Envoy does not interpret
the websocket frames. The downstream client and/or the upstream server are
responsible for properly terminating the WebSocket connection
(e.g., by sending `close frames <https://tools.ietf.org/html/rfc6455#section-5.5.1>`_)
and the underlying TCP connection.

When the connection manager receives a WebSocket upgrade request over a
WebSocket-enabled route, it forwards the request to an upstream server over a
TCP connection. Envoy will not know if the upstream server rejected the upgrade
request. It is the responsibility of the upstream server to terminate the TCP
connection, which would cause Envoy to terminate the corresponding downstream
client connection.
>>>>>>> 0a7d1941
<|MERGE_RESOLUTION|>--- conflicted
+++ resolved
@@ -1,18 +1,7 @@
 .. _arch_overview_websocket:
 
-<<<<<<< HEAD
 Upgrade support
-=========================
-=======
-WebSocket and HTTP upgrades
-===========================
-
-Envoy currently supports two modes of Upgrade behavior, the new generic upgrade mode, and
-the old WebSocket-only TCP proxy mode.
-
-New style Upgrade support
--------------------------
->>>>>>> 0a7d1941
+---------------
 
 Envoy Upgrade support is intended mainly for WebSocket but may be used for non-WebSocket
 upgrades as well. Upgrades pass both the HTTP headers and the upgrade payload
@@ -48,43 +37,4 @@
 HTTP/2 hop, with the documented flaw that the HTTP/1.1 method is always assumed to be GET.
 Non-WebSocket upgrades are allowed to use any valid HTTP method (i.e. POST) and the current
 upgrade/downgrade mechanism will drop the original method and transform the Upgrade request to
-<<<<<<< HEAD
-a GET method on the final Envoy-Upstream hop.
-=======
-a GET method on the final Envoy-Upstream hop.
-
-Old style WebSocket support
----------------------------
-
-Envoy supports upgrading a HTTP/1.1 connection to a WebSocket connection.
-Connection upgrade will be allowed only if the downstream client
-sends the correct upgrade headers and the matching HTTP route is explicitly
-configured to use WebSockets
-(:ref:`use_websocket <envoy_api_field_route.RouteAction.use_websocket>`).
-If a request arrives at a WebSocket enabled route without the requisite
-upgrade headers, it will be treated as any regular HTTP/1.1 request.
-
-Since Envoy treats WebSocket connections as plain TCP connections, it
-supports all drafts of the WebSocket protocol, independent of their wire
-format. Certain HTTP request level features such as redirects, timeouts,
-retries, rate limits and shadowing are not supported for WebSocket routes.
-However, prefix rewriting, explicit and automatic host rewriting, traffic
-shifting and splitting are supported.
-
-Old style Connection semantics
-^^^^^^^^^^^^^^^^^^^^^^^^^^^^^^
-
-Even though WebSocket upgrades occur over HTTP/1.1 connections, WebSockets
-proxying works similarly to plain TCP proxy, i.e., Envoy does not interpret
-the websocket frames. The downstream client and/or the upstream server are
-responsible for properly terminating the WebSocket connection
-(e.g., by sending `close frames <https://tools.ietf.org/html/rfc6455#section-5.5.1>`_)
-and the underlying TCP connection.
-
-When the connection manager receives a WebSocket upgrade request over a
-WebSocket-enabled route, it forwards the request to an upstream server over a
-TCP connection. Envoy will not know if the upstream server rejected the upgrade
-request. It is the responsibility of the upstream server to terminate the TCP
-connection, which would cause Envoy to terminate the corresponding downstream
-client connection.
->>>>>>> 0a7d1941
+a GET method on the final Envoy-Upstream hop.