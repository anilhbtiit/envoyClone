--- conflicted
+++ resolved
@@ -395,21 +395,12 @@
   auto transport_socket = filter_chain->transportSocketFactory().createTransportSocket(nullptr);
   stream_info->setDownstreamSslConnection(transport_socket->ssl());
   auto& active_connections = getOrCreateActiveConnections(*filter_chain);
-<<<<<<< HEAD
-
-=======
->>>>>>> 4c26d6ea
   auto server_conn_ptr = parent_.dispatcher_.createServerConnection(
       std::move(socket), std::move(transport_socket), *stream_info);
   ActiveTcpConnectionPtr active_connection(
       new ActiveTcpConnection(active_connections, std::move(server_conn_ptr),
-<<<<<<< HEAD
                               parent_.dispatcher_.timeSource(), *config_, std::move(stream_info)));
   active_connection->connection_->setBufferLimits(config_->perConnectionBufferLimitBytes());
-=======
-                              parent_.dispatcher_.timeSource(), config_, std::move(stream_info)));
-  active_connection->connection_->setBufferLimits(config_.perConnectionBufferLimitBytes());
->>>>>>> 4c26d6ea
 
   const bool empty_filter_chain = !config_->filterChainFactory().createNetworkFilterChain(
       *active_connection->connection_, filter_chain->networkFilterFactories());
