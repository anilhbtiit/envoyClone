#include "source/common/tls/context_impl.h"

#include <openssl/ssl.h>

#include <algorithm>
#include <cstddef>
#include <cstdint>
#include <memory>
#include <string>
#include <utility>
#include <vector>

#include "envoy/admin/v3/certs.pb.h"
#include "envoy/common/exception.h"
#include "envoy/common/platform.h"
#include "envoy/ssl/ssl_socket_extended_info.h"
#include "envoy/stats/scope.h"
#include "envoy/type/matcher/v3/string.pb.h"

#include "source/common/common/assert.h"
#include "source/common/common/base64.h"
#include "source/common/common/fmt.h"
#include "source/common/common/hex.h"
#include "source/common/common/utility.h"
#include "source/common/network/address_impl.h"
#include "source/common/protobuf/utility.h"
#include "source/common/runtime/runtime_features.h"
#include "source/common/stats/utility.h"
#include "source/common/tls/cert_validator/factory.h"
#include "source/common/tls/stats.h"
#include "source/common/tls/utility.h"

#include "absl/container/node_hash_set.h"
#include "absl/strings/match.h"
#include "absl/strings/str_join.h"
#include "cert_validator/cert_validator.h"
#include "openssl/evp.h"
#include "openssl/hmac.h"
#include "openssl/pkcs12.h"
#include "openssl/rand.h"

namespace Envoy {
namespace {

void logSslErrorChain() {
  while (uint64_t err = ERR_get_error()) {
    ENVOY_LOG_MISC(debug, "SSL error: {}:{}:{}:{}", err,
                   absl::NullSafeStringView(ERR_lib_error_string(err)),
                   absl::NullSafeStringView(ERR_func_error_string(err)), ERR_GET_REASON(err),
                   absl::NullSafeStringView(ERR_reason_error_string(err)));
  }
}

} // namespace

namespace Extensions {
namespace TransportSockets {
namespace Tls {

int ContextImpl::sslExtendedSocketInfoIndex() {
  CONSTRUCT_ON_FIRST_USE(int, []() -> int {
    int ssl_context_index = SSL_get_ex_new_index(0, nullptr, nullptr, nullptr, nullptr);
    RELEASE_ASSERT(ssl_context_index >= 0, "");
    return ssl_context_index;
  }());
}

ContextImpl::ContextImpl(Stats::Scope& scope, const Envoy::Ssl::ContextConfig& config,
                         Server::Configuration::CommonFactoryContext& factory_context,
                         Ssl::ContextAdditionalInitFunc additional_init)
    : scope_(scope), stats_(generateSslStats(scope)), factory_context_(factory_context),
      tls_max_version_(config.maxProtocolVersion()),
      stat_name_set_(scope.symbolTable().makeSet("TransportSockets::Tls")),
      unknown_ssl_cipher_(stat_name_set_->add("unknown_ssl_cipher")),
      unknown_ssl_curve_(stat_name_set_->add("unknown_ssl_curve")),
      unknown_ssl_algorithm_(stat_name_set_->add("unknown_ssl_algorithm")),
      unknown_ssl_version_(stat_name_set_->add("unknown_ssl_version")),
      ssl_ciphers_(stat_name_set_->add("ssl.ciphers")),
      ssl_versions_(stat_name_set_->add("ssl.versions")),
      ssl_curves_(stat_name_set_->add("ssl.curves")),
      ssl_sigalgs_(stat_name_set_->add("ssl.sigalgs")), capabilities_(config.capabilities()),
      tls_keylog_local_(config.tlsKeyLogLocal()), tls_keylog_remote_(config.tlsKeyLogRemote()) {

  auto cert_validator_name = getCertValidatorName(config.certificateValidationContext());
  auto cert_validator_factory =
      Registry::FactoryRegistry<CertValidatorFactory>::getFactory(cert_validator_name);

  if (!cert_validator_factory) {
    throwEnvoyExceptionOrPanic(
        absl::StrCat("Failed to get certificate validator factory for ", cert_validator_name));
  }

  cert_validator_ = cert_validator_factory->createCertValidator(
      config.certificateValidationContext(), stats_, factory_context_);

  const auto tls_certificates = config.tlsCertificates();
  tls_contexts_.resize(std::max(static_cast<size_t>(1), tls_certificates.size()));

  std::vector<SSL_CTX*> ssl_contexts(tls_contexts_.size());
  for (size_t i = 0; i < tls_contexts_.size(); i++) {
    auto& ctx = tls_contexts_[i];
    ctx.ssl_ctx_.reset(SSL_CTX_new(TLS_method()));
    ssl_contexts[i] = ctx.ssl_ctx_.get();

    int rc = SSL_CTX_set_app_data(ctx.ssl_ctx_.get(), this);
    RELEASE_ASSERT(rc == 1, Utility::getLastCryptoError().value_or(""));

    rc = SSL_CTX_set_min_proto_version(ctx.ssl_ctx_.get(), config.minProtocolVersion());
    RELEASE_ASSERT(rc == 1, Utility::getLastCryptoError().value_or(""));

    rc = SSL_CTX_set_max_proto_version(ctx.ssl_ctx_.get(), config.maxProtocolVersion());
    RELEASE_ASSERT(rc == 1, Utility::getLastCryptoError().value_or(""));

    if (!capabilities_.provides_ciphers_and_curves &&
        !SSL_CTX_set_strict_cipher_list(ctx.ssl_ctx_.get(), config.cipherSuites().c_str())) {
      // Break up a set of ciphers into each individual cipher and try them each individually in
      // order to attempt to log which specific one failed. Example of config.cipherSuites():
      // "-ALL:[ECDHE-ECDSA-AES128-GCM-SHA256|ECDHE-ECDSA-CHACHA20-POLY1305]:ECDHE-ECDSA-AES128-SHA".
      //
      // "-" is both an operator when in the leading position of a token (-ALL: don't allow this
      // cipher), and the common separator in names (ECDHE-ECDSA-AES128-GCM-SHA256). Don't split on
      // it because it will separate pieces of the same cipher. When it is a leading character, it
      // is removed below.
      std::vector<absl::string_view> ciphers =
          StringUtil::splitToken(config.cipherSuites(), ":+![|]", false);
      std::vector<std::string> bad_ciphers;
      for (const auto& cipher : ciphers) {
        std::string cipher_str(cipher);

        if (absl::StartsWith(cipher_str, "-")) {
          cipher_str.erase(cipher_str.begin());
        }

        if (!SSL_CTX_set_strict_cipher_list(ctx.ssl_ctx_.get(), cipher_str.c_str())) {
          bad_ciphers.push_back(cipher_str);
        }
      }
      throwEnvoyExceptionOrPanic(fmt::format("Failed to initialize cipher suites {}. The following "
                                             "ciphers were rejected when tried individually: {}",
                                             config.cipherSuites(),
                                             absl::StrJoin(bad_ciphers, ", ")));
    }

    if (!capabilities_.provides_ciphers_and_curves &&
        !SSL_CTX_set1_curves_list(ctx.ssl_ctx_.get(), config.ecdhCurves().c_str())) {
      throwEnvoyExceptionOrPanic(
          absl::StrCat("Failed to initialize ECDH curves ", config.ecdhCurves()));
    }

    // Set signature algorithms if given, otherwise fall back to BoringSSL defaults.
    if (!capabilities_.provides_sigalgs && !config.signatureAlgorithms().empty()) {
      if (!SSL_CTX_set1_sigalgs_list(ctx.ssl_ctx_.get(), config.signatureAlgorithms().c_str())) {
        throwEnvoyExceptionOrPanic(absl::StrCat("Failed to initialize TLS signature algorithms ",
                                                config.signatureAlgorithms()));
      }
    }
  }

  auto verify_mode =
      THROW_OR_RETURN_VALUE(cert_validator_->initializeSslContexts(
                                ssl_contexts, config.capabilities().provides_certificates),
                            int);
  if (!capabilities_.verifies_peer_certificates) {
    for (auto ctx : ssl_contexts) {
      if (verify_mode != SSL_VERIFY_NONE) {
        // TODO(danzh) Envoy's use of SSL_VERIFY_NONE does not quite match the actual semantics as
        // a client. As a client, SSL_VERIFY_NONE means to verify the certificate (which will fail
        // without trust anchors), save the result in the session ticket, but otherwise continue
        // with the handshake. But Envoy actually wants it to accept all certificates. The
        // disadvantage of using SSL_VERIFY_NONE is that it records the verify_result, which Envoy
        // never queries but gets saved in session tickets, and tries to find an anchor that isn't
        // there. And also it differs from server side behavior of SSL_VERIFY_NONE which won't
        // even request client certs. So, instead, we should configure a callback to skip
        // validation and always supply the callback to boring SSL.
        SSL_CTX_set_custom_verify(ctx, verify_mode, customVerifyCallback);
        SSL_CTX_set_reverify_on_resume(ctx, /*reverify_on_resume_enabled)=*/1);
      }
    }
  }

#ifdef BORINGSSL_FIPS
  if (!capabilities_.is_fips_compliant) {
    throwEnvoyExceptionOrPanic(
        "Can't load a FIPS noncompliant custom handshaker while running in FIPS compliant mode.");
  }
#endif

  if (!capabilities_.provides_certificates) {
    for (uint32_t i = 0; i < tls_certificates.size(); ++i) {
      auto& ctx = tls_contexts_[i];
      // Load certificate chain.
      const auto& tls_certificate = tls_certificates[i].get();
      if (!tls_certificate.pkcs12().empty()) {
        ctx.loadPkcs12(tls_certificate.pkcs12(), tls_certificate.pkcs12Path(),
                       tls_certificate.password());
      } else {
        ctx.loadCertificateChain(tls_certificate.certificateChain(),
                                 tls_certificate.certificateChainPath());
      }

      // The must staple extension means the certificate promises to carry
      // with it an OCSP staple. https://tools.ietf.org/html/rfc7633#section-6
      constexpr absl::string_view tls_feature_ext = "1.3.6.1.5.5.7.1.24";
      constexpr absl::string_view must_staple_ext_value = "\x30\x3\x02\x01\x05";
      auto must_staple = Utility::getCertificateExtensionValue(*ctx.cert_chain_, tls_feature_ext);
      if (must_staple == must_staple_ext_value) {
        ctx.is_must_staple_ = true;
      }

      bssl::UniquePtr<EVP_PKEY> public_key(X509_get_pubkey(ctx.cert_chain_.get()));
      const int pkey_id = EVP_PKEY_id(public_key.get());
      ctx.is_ecdsa_ = pkey_id == EVP_PKEY_EC;
      switch (pkey_id) {
      case EVP_PKEY_EC: {
        // We only support P-256 ECDSA today.
        const EC_KEY* ecdsa_public_key = EVP_PKEY_get0_EC_KEY(public_key.get());
        // Since we checked the key type above, this should be valid.
        ASSERT(ecdsa_public_key != nullptr);
        const EC_GROUP* ecdsa_group = EC_KEY_get0_group(ecdsa_public_key);
        if (ecdsa_group == nullptr ||
            EC_GROUP_get_curve_name(ecdsa_group) != NID_X9_62_prime256v1) {
          throwEnvoyExceptionOrPanic(
              fmt::format("Failed to load certificate chain from {}, only P-256 "
                          "ECDSA certificates are supported",
                          ctx.cert_chain_file_path_));
        }
        ctx.is_ecdsa_ = true;
      } break;
      case EVP_PKEY_RSA: {
        // We require RSA certificates with 2048-bit or larger keys.
        const RSA* rsa_public_key = EVP_PKEY_get0_RSA(public_key.get());
        // Since we checked the key type above, this should be valid.
        ASSERT(rsa_public_key != nullptr);
        const unsigned rsa_key_length = RSA_bits(rsa_public_key);
#ifdef BORINGSSL_FIPS
        if (rsa_key_length != 2048 && rsa_key_length != 3072 && rsa_key_length != 4096) {
          throwEnvoyExceptionOrPanic(
              fmt::format("Failed to load certificate chain from {}, only RSA certificates with "
                          "2048-bit, 3072-bit or 4096-bit keys are supported in FIPS mode",
                          ctx.cert_chain_file_path_));
        }
#else
        if (rsa_key_length < 2048) {
          throwEnvoyExceptionOrPanic(
              fmt::format("Failed to load certificate chain from {}, only RSA "
                          "certificates with 2048-bit or larger keys are supported",
                          ctx.cert_chain_file_path_));
        }
#endif
      } break;
#ifdef BORINGSSL_FIPS
      default:
        throwEnvoyExceptionOrPanic(
            fmt::format("Failed to load certificate chain from {}, only RSA and "
                        "ECDSA certificates are supported in FIPS mode",
                        ctx.cert_chain_file_path_));
#endif
      }

      Envoy::Ssl::PrivateKeyMethodProviderSharedPtr private_key_method_provider =
          tls_certificate.privateKeyMethod();
      // We either have a private key or a BoringSSL private key method provider.
      if (private_key_method_provider) {
        ctx.private_key_method_provider_ = private_key_method_provider;
        // The provider has a reference to the private key method for the context lifetime.
        Ssl::BoringSslPrivateKeyMethodSharedPtr private_key_method =
            private_key_method_provider->getBoringSslPrivateKeyMethod();
        if (private_key_method == nullptr) {
          throwEnvoyExceptionOrPanic(
              fmt::format("Failed to get BoringSSL private key method from provider"));
        }
#ifdef BORINGSSL_FIPS
        if (!ctx.private_key_method_provider_->checkFips()) {
          throwEnvoyExceptionOrPanic(
              fmt::format("Private key method doesn't support FIPS mode with current parameters"));
        }
#endif
        SSL_CTX_set_private_key_method(ctx.ssl_ctx_.get(), private_key_method.get());
      } else if (!tls_certificate.privateKey().empty()) {
        // Load private key.
        ctx.loadPrivateKey(tls_certificate.privateKey(), tls_certificate.privateKeyPath(),
                           tls_certificate.password());
      }

      if (additional_init != nullptr) {
        additional_init(ctx, tls_certificate);
      }
    }
  }

  // use the server's cipher list preferences
  for (auto& ctx : tls_contexts_) {
    SSL_CTX_set_options(ctx.ssl_ctx_.get(), SSL_OP_CIPHER_SERVER_PREFERENCE);
  }

  parsed_alpn_protocols_ = parseAlpnProtocols(config.alpnProtocols());

#if BORINGSSL_API_VERSION >= 21
  // Register stat names based on lists reported by BoringSSL.
  std::vector<const char*> list(SSL_get_all_cipher_names(nullptr, 0));
  SSL_get_all_cipher_names(list.data(), list.size());
  stat_name_set_->rememberBuiltins(list);

  list.resize(SSL_get_all_curve_names(nullptr, 0));
  SSL_get_all_curve_names(list.data(), list.size());
  stat_name_set_->rememberBuiltins(list);

  list.resize(SSL_get_all_signature_algorithm_names(nullptr, 0));
  SSL_get_all_signature_algorithm_names(list.data(), list.size());
  stat_name_set_->rememberBuiltins(list);

  list.resize(SSL_get_all_version_names(nullptr, 0));
  SSL_get_all_version_names(list.data(), list.size());
  stat_name_set_->rememberBuiltins(list);
#else
  // Use the SSL library to iterate over the configured ciphers.
  //
  // Note that if a negotiated cipher suite is outside of this set, we'll issue an ENVOY_BUG.
  for (Ssl::TlsContext& tls_context : tls_contexts_) {
    for (const SSL_CIPHER* cipher : SSL_CTX_get_ciphers(tls_context.ssl_ctx_.get())) {
      stat_name_set_->rememberBuiltin(SSL_CIPHER_get_name(cipher));
    }
  }

  // Add supported cipher suites from the TLS 1.3 spec:
  // https://tools.ietf.org/html/rfc8446#appendix-B.4
  // AES-CCM cipher suites are removed (no BoringSSL support).
  //
  // Note that if a negotiated cipher suite is outside of this set, we'll issue an ENVOY_BUG.
  stat_name_set_->rememberBuiltins(
      {"TLS_AES_128_GCM_SHA256", "TLS_AES_256_GCM_SHA384", "TLS_CHACHA20_POLY1305_SHA256"});

  // All supported curves. Source:
  // https://github.com/google/boringssl/blob/3743aafdacff2f7b083615a043a37101f740fa53/ssl/ssl_key_share.cc#L302-L309
  //
  // Note that if a negotiated curve is outside of this set, we'll issue an ENVOY_BUG.
  stat_name_set_->rememberBuiltins({"P-224", "P-256", "P-384", "P-521", "X25519", "CECPQ2"});

  // All supported signature algorithms. Source:
  // https://github.com/google/boringssl/blob/3743aafdacff2f7b083615a043a37101f740fa53/ssl/ssl_privkey.cc#L436-L453
  //
  // Note that if a negotiated algorithm is outside of this set, we'll issue an ENVOY_BUG.
  stat_name_set_->rememberBuiltins({
      "rsa_pkcs1_md5_sha1",
      "rsa_pkcs1_sha1",
      "rsa_pkcs1_sha256",
      "rsa_pkcs1_sha384",
      "rsa_pkcs1_sha512",
      "ecdsa_sha1",
      "ecdsa_secp256r1_sha256",
      "ecdsa_secp384r1_sha384",
      "ecdsa_secp521r1_sha512",
      "rsa_pss_rsae_sha256",
      "rsa_pss_rsae_sha384",
      "rsa_pss_rsae_sha512",
      "ed25519",
  });

  // All supported protocol versions.
  //
  // Note that if a negotiated version is outside of this set, we'll issue an ENVOY_BUG.
  stat_name_set_->rememberBuiltins({"TLSv1", "TLSv1.1", "TLSv1.2", "TLSv1.3"});
#endif

  // As late as possible, run the custom SSL_CTX configuration callback on each
  // SSL_CTX, if set.
  if (auto sslctx_cb = config.sslctxCb(); sslctx_cb) {
    for (Ssl::TlsContext& ctx : tls_contexts_) {
      sslctx_cb(ctx.ssl_ctx_.get());
    }
  }

  if (!config.tlsKeyLogPath().empty()) {
    ENVOY_LOG(debug, "Enable tls key log");
    auto file_or_error = config.accessLogManager().createAccessLog(
        Filesystem::FilePathAndType{Filesystem::DestinationType::File, config.tlsKeyLogPath()});
    THROW_IF_STATUS_NOT_OK(file_or_error, throw);
    tls_keylog_file_ = file_or_error.value();
    for (auto& context : tls_contexts_) {
      SSL_CTX* ctx = context.ssl_ctx_.get();
      ASSERT(ctx != nullptr);
      SSL_CTX_set_keylog_callback(ctx, keylogCallback);
    }
  }
}

void ContextImpl::keylogCallback(const SSL* ssl, const char* line) {
  ASSERT(ssl != nullptr);
  auto callbacks =
      static_cast<Network::TransportSocketCallbacks*>(SSL_get_ex_data(ssl, sslSocketIndex()));
  auto ctx = static_cast<ContextImpl*>(SSL_CTX_get_app_data(SSL_get_SSL_CTX(ssl)));
  ASSERT(callbacks != nullptr);
  ASSERT(ctx != nullptr);

  if ((ctx->tls_keylog_local_.getIpListSize() == 0 ||
       ctx->tls_keylog_local_.contains(
           *(callbacks->connection().connectionInfoProvider().localAddress()))) &&
      (ctx->tls_keylog_remote_.getIpListSize() == 0 ||
       ctx->tls_keylog_remote_.contains(
           *(callbacks->connection().connectionInfoProvider().remoteAddress())))) {
    ctx->tls_keylog_file_->write(absl::StrCat(line, "\n"));
  }
}

int ContextImpl::sslSocketIndex() {
  CONSTRUCT_ON_FIRST_USE(int, []() -> int {
    int ssl_socket_index = SSL_get_ex_new_index(0, nullptr, nullptr, nullptr, nullptr);
    RELEASE_ASSERT(ssl_socket_index >= 0, "");
    return ssl_socket_index;
  }());
}

std::vector<uint8_t> ContextImpl::parseAlpnProtocols(const std::string& alpn_protocols) {
  if (alpn_protocols.empty()) {
    return {};
  }

  if (alpn_protocols.size() >= 65535) {
    throwEnvoyExceptionOrPanic("Invalid ALPN protocol string");
  }

  std::vector<uint8_t> out(alpn_protocols.size() + 1);
  size_t start = 0;
  for (size_t i = 0; i <= alpn_protocols.size(); i++) {
    if (i == alpn_protocols.size() || alpn_protocols[i] == ',') {
      if (i - start > 255) {
        throwEnvoyExceptionOrPanic("Invalid ALPN protocol string");
      }

      out[start] = i - start;
      start = i + 1;
    } else {
      out[i + 1] = alpn_protocols[i];
    }
  }

  return out;
}

absl::StatusOr<bssl::UniquePtr<SSL>>
ContextImpl::newSsl(const Network::TransportSocketOptionsConstSharedPtr& options) {
  // We use the first certificate for a new SSL object, later in the
  // SSL_CTX_set_select_certificate_cb() callback following ClientHello, we replace with the
  // selected certificate via SSL_set_SSL_CTX().
  auto ssl_con = bssl::UniquePtr<SSL>(SSL_new(tls_contexts_[0].ssl_ctx_.get()));
  SSL_set_app_data(ssl_con.get(), &options);
  return ssl_con;
}

enum ssl_verify_result_t ContextImpl::customVerifyCallback(SSL* ssl, uint8_t* out_alert) {
  auto* extended_socket_info = reinterpret_cast<Envoy::Ssl::SslExtendedSocketInfo*>(
      SSL_get_ex_data(ssl, ContextImpl::sslExtendedSocketInfoIndex()));
  if (extended_socket_info->certificateValidationResult() != Ssl::ValidateStatus::NotStarted) {
    if (extended_socket_info->certificateValidationResult() == Ssl::ValidateStatus::Pending) {
      return ssl_verify_retry;
    }
    ENVOY_LOG(trace, "Already has a result: {}",
              static_cast<int>(extended_socket_info->certificateValidationStatus()));
    // Already has a binary result, return immediately.
    *out_alert = extended_socket_info->certificateValidationAlert();
    return extended_socket_info->certificateValidationResult() == Ssl::ValidateStatus::Successful
               ? ssl_verify_ok
               : ssl_verify_invalid;
  }
  // Hasn't kicked off any validation for this connection yet.
  SSL_CTX* ssl_ctx = SSL_get_SSL_CTX(ssl);
  ContextImpl* context_impl = static_cast<ContextImpl*>(SSL_CTX_get_app_data(ssl_ctx));
  auto transport_socket_options_shared_ptr_ptr =
      static_cast<const Network::TransportSocketOptionsConstSharedPtr*>(SSL_get_app_data(ssl));
  ASSERT(transport_socket_options_shared_ptr_ptr);
  ValidationResults result = context_impl->customVerifyCertChain(
      extended_socket_info, *transport_socket_options_shared_ptr_ptr, ssl);
  switch (result.status) {
  case ValidationResults::ValidationStatus::Successful:
    return ssl_verify_ok;
  case ValidationResults::ValidationStatus::Pending:
    return ssl_verify_retry;
  case ValidationResults::ValidationStatus::Failed: {
    if (result.tls_alert.has_value() && out_alert) {
      *out_alert = result.tls_alert.value();
    }
    return ssl_verify_invalid;
  }
  }
  PANIC("not reached");
}

ValidationResults ContextImpl::customVerifyCertChain(
    Envoy::Ssl::SslExtendedSocketInfo* extended_socket_info,
    const Network::TransportSocketOptionsConstSharedPtr& transport_socket_options, SSL* ssl) {
  ASSERT(extended_socket_info);
  STACK_OF(X509)* cert_chain = SSL_get_peer_full_cert_chain(ssl);
  if (cert_chain == nullptr) {
    extended_socket_info->setCertificateValidationStatus(Ssl::ClientValidationStatus::NotValidated);
    stats_.fail_verify_error_.inc();
    ENVOY_LOG(debug, "verify cert failed: no cert chain");
    return {ValidationResults::ValidationStatus::Failed, Ssl::ClientValidationStatus::NotValidated,
            SSL_AD_INTERNAL_ERROR, absl::nullopt};
  }
  ASSERT(cert_validator_);
  const char* host_name = SSL_get_servername(ssl, TLSEXT_NAMETYPE_host_name);

  CertValidator::ExtraValidationContext validation_ctx;
  validation_ctx.callbacks =
      static_cast<Network::TransportSocketCallbacks*>(SSL_get_ex_data(ssl, sslSocketIndex()));

  ValidationResults result = cert_validator_->doVerifyCertChain(
      *cert_chain, extended_socket_info->createValidateResultCallback(), transport_socket_options,
      *SSL_get_SSL_CTX(ssl), validation_ctx, SSL_is_server(ssl),
      absl::NullSafeStringView(host_name));
  if (result.status != ValidationResults::ValidationStatus::Pending) {
    extended_socket_info->setCertificateValidationStatus(result.detailed_status);
    extended_socket_info->onCertificateValidationCompleted(
        result.status == ValidationResults::ValidationStatus::Successful, false);
  }
  return result;
}

void ContextImpl::incCounter(const Stats::StatName name, absl::string_view value,
                             const Stats::StatName fallback) const {
  const Stats::StatName value_stat_name = stat_name_set_->getBuiltin(value, fallback);
  ENVOY_BUG(value_stat_name != fallback,
            absl::StrCat("Unexpected ", scope_.symbolTable().toString(name), " value: ", value));
  Stats::Utility::counterFromElements(scope_, {name, value_stat_name}).inc();
}

void ContextImpl::logHandshake(SSL* ssl) const {
  stats_.handshake_.inc();

  if (SSL_session_reused(ssl)) {
    stats_.session_reused_.inc();
  }

  incCounter(ssl_ciphers_, SSL_get_cipher_name(ssl), unknown_ssl_cipher_);
  incCounter(ssl_versions_, SSL_get_version(ssl), unknown_ssl_version_);

  const uint16_t curve_id = SSL_get_curve_id(ssl);
  if (curve_id) {
    incCounter(ssl_curves_, SSL_get_curve_name(curve_id), unknown_ssl_curve_);
  }

  const uint16_t sigalg_id = SSL_get_peer_signature_algorithm(ssl);
  if (sigalg_id) {
    const char* sigalg = SSL_get_signature_algorithm_name(sigalg_id, 1 /* include curve */);
    incCounter(ssl_sigalgs_, sigalg, unknown_ssl_algorithm_);
  }

  bssl::UniquePtr<X509> cert(SSL_get_peer_certificate(ssl));
  if (!cert.get()) {
    stats_.no_certificate_.inc();
  }

#if defined(BORINGSSL_FIPS) && BORINGSSL_API_VERSION >= 18
#error "Delete preprocessor check below; no longer needed"
#endif

#if BORINGSSL_API_VERSION >= 18
  // Increment the `was_key_usage_invalid_` stats to indicate the given cert would have triggered an
  // error but is allowed because the enforcement that rsa key usage and tls usage need to be
  // matched has been disabled.
  if (SSL_was_key_usage_invalid(ssl)) {
    stats_.was_key_usage_invalid_.inc();
  }
#endif // BORINGSSL_API_VERSION
}

std::vector<Ssl::PrivateKeyMethodProviderSharedPtr> ContextImpl::getPrivateKeyMethodProviders() {
  std::vector<Envoy::Ssl::PrivateKeyMethodProviderSharedPtr> providers;

  for (auto& tls_context : tls_contexts_) {
    Envoy::Ssl::PrivateKeyMethodProviderSharedPtr provider =
        tls_context.getPrivateKeyMethodProvider();
    if (provider) {
      providers.push_back(provider);
    }
  }
  return providers;
}

absl::optional<uint32_t> ContextImpl::daysUntilFirstCertExpires() const {
  absl::optional<uint32_t> daysUntilExpiration = cert_validator_->daysUntilFirstCertExpires();
  if (!daysUntilExpiration.has_value()) {
    return absl::nullopt;
  }
  for (auto& ctx : tls_contexts_) {
    const absl::optional<uint32_t> tmp =
        Utility::getDaysUntilExpiration(ctx.cert_chain_.get(), factory_context_.timeSource());
    if (!tmp.has_value()) {
      return absl::nullopt;
    }
    daysUntilExpiration = std::min<uint32_t>(tmp.value(), daysUntilExpiration.value());
  }
  return daysUntilExpiration;
}

absl::optional<uint64_t> ContextImpl::secondsUntilFirstOcspResponseExpires() const {
  absl::optional<uint64_t> secs_until_expiration;
  for (auto& ctx : tls_contexts_) {
    if (ctx.ocsp_response_) {
      uint64_t next_expiration = ctx.ocsp_response_->secondsUntilExpiration();
      secs_until_expiration = std::min<uint64_t>(
          next_expiration, secs_until_expiration.value_or(std::numeric_limits<uint64_t>::max()));
    }
  }

  return secs_until_expiration;
}

Envoy::Ssl::CertificateDetailsPtr ContextImpl::getCaCertInformation() const {
  return cert_validator_->getCaCertInformation();
}

std::vector<Envoy::Ssl::CertificateDetailsPtr> ContextImpl::getCertChainInformation() const {
  std::vector<Envoy::Ssl::CertificateDetailsPtr> cert_details;
  for (const auto& ctx : tls_contexts_) {
    if (ctx.cert_chain_ == nullptr) {
      continue;
    }

    auto detail = Utility::certificateDetails(ctx.cert_chain_.get(), ctx.getCertChainFileName(),
                                              factory_context_.timeSource());
    auto ocsp_resp = ctx.ocsp_response_.get();
    if (ocsp_resp) {
      auto* ocsp_details = detail->mutable_ocsp_details();
      ProtobufWkt::Timestamp* valid_from = ocsp_details->mutable_valid_from();
      TimestampUtil::systemClockToTimestamp(ocsp_resp->getThisUpdate(), *valid_from);
      ProtobufWkt::Timestamp* expiration = ocsp_details->mutable_expiration();
      TimestampUtil::systemClockToTimestamp(ocsp_resp->getNextUpdate(), *expiration);
    }
    cert_details.push_back(std::move(detail));
  }
  return cert_details;
}

bool ContextImpl::parseAndSetAlpn(const std::vector<std::string>& alpn, SSL& ssl) {
  std::vector<uint8_t> parsed_alpn = parseAlpnProtocols(absl::StrJoin(alpn, ","));
  if (!parsed_alpn.empty()) {
    const int rc = SSL_set_alpn_protos(&ssl, parsed_alpn.data(), parsed_alpn.size());
    // This should only if memory allocation fails, e.g. OOM.
    RELEASE_ASSERT(rc == 0, Utility::getLastCryptoError().value_or(""));
    return true;
  }

  return false;
}

<<<<<<< HEAD
bssl::UniquePtr<SSL>
ClientContextImpl::newSsl(const Network::TransportSocketOptionsConstSharedPtr& options) {
  bssl::UniquePtr<SSL> ssl_con(ContextImpl::newSsl(options));

  const std::string server_name_indication = options && options->serverNameOverride().has_value()
                                                 ? options->serverNameOverride().value()
                                                 : server_name_indication_;
  if (!server_name_indication.empty()) {
    const int rc = SSL_set_tlsext_host_name(ssl_con.get(), server_name_indication.c_str());
    RELEASE_ASSERT(rc, Utility::getLastCryptoError().value_or(""));
  }

  if (options && !options->verifySubjectAltNameListOverride().empty()) {
    SSL_set_verify(ssl_con.get(), SSL_VERIFY_PEER | SSL_VERIFY_FAIL_IF_NO_PEER_CERT, nullptr);
  }

  // We determine what ALPN using the following precedence:
  // 1. Option-provided ALPN override.
  // 2. ALPN statically configured in the upstream TLS context.
  // 3. Option-provided ALPN fallback.

  // At this point in the code the ALPN has already been set (if present) to the value specified in
  // the TLS context. We've stored this value in parsed_alpn_protocols_ so we can check that to see
  // if it's already been set.
  bool has_alpn_defined = !parsed_alpn_protocols_.empty();
  if (options) {
    // ALPN override takes precedence over TLS context specified, so blindly overwrite it.
    has_alpn_defined |= parseAndSetAlpn(options->applicationProtocolListOverride(), *ssl_con);
  }

  if (options && !has_alpn_defined && !options->applicationProtocolFallback().empty()) {
    // If ALPN hasn't already been set (either through TLS context or override), use the fallback.
    parseAndSetAlpn(options->applicationProtocolFallback(), *ssl_con);
  }

  if (allow_renegotiation_) {
    SSL_set_renegotiate_mode(ssl_con.get(), ssl_renegotiate_freely);
  }

  SSL_set_enforce_rsa_key_usage(ssl_con.get(), enforce_rsa_key_usage_);

  if (max_session_keys_ > 0) {
    if (session_keys_single_use_) {
      // Stored single-use session keys, use write/write locks.
      absl::WriterMutexLock l(&session_keys_mu_);
      if (!session_keys_.empty()) {
        // Use the most recently stored session key, since it has the highest
        // probability of still being recognized/accepted by the server.
        SSL_SESSION* session = session_keys_.front().get();
        SSL_set_session(ssl_con.get(), session);
        // Remove single-use session key (TLS 1.3) after first use.
        if (SSL_SESSION_should_be_single_use(session)) {
          session_keys_.pop_front();
        }
      }
    } else {
      // Never stored single-use session keys, use read/write locks.
      absl::ReaderMutexLock l(&session_keys_mu_);
      if (!session_keys_.empty()) {
        // Use the most recently stored session key, since it has the highest
        // probability of still being recognized/accepted by the server.
        SSL_SESSION* session = session_keys_.front().get();
        SSL_set_session(ssl_con.get(), session);
      }
    }
  }

  return ssl_con;
}

int ClientContextImpl::newSessionKey(SSL_SESSION* session) {
  // In case we ever store single-use session key (TLS 1.3),
  // we need to switch to using write/write locks.
  if (SSL_SESSION_should_be_single_use(session)) {
    session_keys_single_use_ = true;
  }
  absl::WriterMutexLock l(&session_keys_mu_);
  // Evict oldest entries.
  while (session_keys_.size() >= max_session_keys_) {
    session_keys_.pop_back();
  }
  // Add new session key at the front of the queue, so that it's used first.
  session_keys_.push_front(bssl::UniquePtr<SSL_SESSION>(session));
  return 1; // Tell BoringSSL that we took ownership of the session.
}

ServerContextImpl::ServerContextImpl(Stats::Scope& scope,
                                     const Envoy::Ssl::ServerContextConfig& config,
                                     const std::vector<std::string>& server_names,
                                     Server::Configuration::CommonFactoryContext& factory_context,
                                     Ssl::ContextAdditionalInitFunc additional_init)
    : ContextImpl(scope, config, factory_context, additional_init),
      tls_context_provider_factory_cb_(config.createTlsContextProvider()),
      session_ticket_keys_(config.sessionTicketKeys()),
      ocsp_staple_policy_(config.ocspStaplePolicy()),
      full_scan_certs_on_sni_mismatch_(config.fullScanCertsOnSNIMismatch()) {
  if (config.tlsCertificates().empty() && !config.capabilities().provides_certificates) {
    throwEnvoyExceptionOrPanic("Server TlsCertificates must have a certificate specified");
  }

  for (auto& ctx : tls_contexts_) {
    if (ctx.cert_chain_ == nullptr) {
      continue;
    }
    bssl::UniquePtr<EVP_PKEY> public_key(X509_get_pubkey(ctx.cert_chain_.get()));
    const int pkey_id = EVP_PKEY_id(public_key.get());
    // Load DNS SAN entries and Subject Common Name as server name patterns after certificate
    // chain loaded, and populate ServerNamesMap which will be used to match SNI.
    has_rsa_ |= (pkey_id == EVP_PKEY_RSA);
    populateServerNamesMap(ctx, pkey_id);
  }

  // Compute the session context ID hash. We use all the certificate identities,
  // since we should have a common ID for session resumption no matter what cert
  // is used. We do this early because it can throw an EnvoyException.
  const SessionContextID session_id = generateHashForSessionContextId(server_names);

  // First, configure the base context for ClientHello interception.
  // TODO(htuch): replace with SSL_IDENTITY when we have this as a means to do multi-cert in
  // BoringSSL.
  if (!config.capabilities().provides_certificates) {
    SSL_CTX_set_select_certificate_cb(
        tls_contexts_[0].ssl_ctx_.get(),
        [](const SSL_CLIENT_HELLO* client_hello) -> ssl_select_cert_result_t {
          return static_cast<ServerContextImpl*>(
                     SSL_CTX_get_app_data(SSL_get_SSL_CTX(client_hello->ssl)))
              ->selectTlsContext(client_hello);
        });
  }

  const auto tls_certificates = config.tlsCertificates();

  for (uint32_t i = 0; i < tls_certificates.size(); ++i) {
    auto& ctx = tls_contexts_[i];
    if (!config.capabilities().verifies_peer_certificates) {
      cert_validator_->addClientValidationContext(ctx.ssl_ctx_.get(),
                                                  config.requireClientCertificate());
    }

    if (!parsed_alpn_protocols_.empty() && !config.capabilities().handles_alpn_selection) {
      SSL_CTX_set_alpn_select_cb(
          ctx.ssl_ctx_.get(),
          [](SSL*, const unsigned char** out, unsigned char* outlen, const unsigned char* in,
             unsigned int inlen, void* arg) -> int {
            return static_cast<ServerContextImpl*>(arg)->alpnSelectCallback(out, outlen, in, inlen);
          },
          this);
    }

    // If the handshaker handles session tickets natively, don't call
    // `SSL_CTX_set_tlsext_ticket_key_cb`.
    if (config.disableStatelessSessionResumption()) {
      SSL_CTX_set_options(ctx.ssl_ctx_.get(), SSL_OP_NO_TICKET);
    } else if (!session_ticket_keys_.empty() && !config.capabilities().handles_session_resumption) {
      SSL_CTX_set_tlsext_ticket_key_cb(
          ctx.ssl_ctx_.get(),
          [](SSL* ssl, uint8_t* key_name, uint8_t* iv, EVP_CIPHER_CTX* ctx, HMAC_CTX* hmac_ctx,
             int encrypt) -> int {
            ContextImpl* context_impl =
                static_cast<ContextImpl*>(SSL_CTX_get_app_data(SSL_get_SSL_CTX(ssl)));
            ServerContextImpl* server_context_impl = dynamic_cast<ServerContextImpl*>(context_impl);
            RELEASE_ASSERT(server_context_impl != nullptr, ""); // for Coverity
            return server_context_impl->sessionTicketProcess(ssl, key_name, iv, ctx, hmac_ctx,
                                                             encrypt);
          });
    }

    if (config.disableStatefulSessionResumption()) {
      SSL_CTX_set_session_cache_mode(ctx.ssl_ctx_.get(), SSL_SESS_CACHE_OFF);
    }

    if (config.sessionTimeout() && !config.capabilities().handles_session_resumption) {
      auto timeout = config.sessionTimeout().value().count();
      SSL_CTX_set_timeout(ctx.ssl_ctx_.get(), uint32_t(timeout));
    }

    int rc =
        SSL_CTX_set_session_id_context(ctx.ssl_ctx_.get(), session_id.data(), session_id.size());
    RELEASE_ASSERT(rc == 1, Utility::getLastCryptoError().value_or(""));

    auto& ocsp_resp_bytes = tls_certificates[i].get().ocspStaple();
    if (ocsp_resp_bytes.empty()) {
      if (ctx.is_must_staple_) {
        throwEnvoyExceptionOrPanic("OCSP response is required for must-staple certificate");
      }
      if (ocsp_staple_policy_ == Ssl::ServerContextConfig::OcspStaplePolicy::MustStaple) {
        throwEnvoyExceptionOrPanic("Required OCSP response is missing from TLS context");
      }
    } else {
      auto response = std::make_unique<Ocsp::OcspResponseWrapper>(ocsp_resp_bytes,
                                                                  factory_context_.timeSource());
      if (!response->matchesCertificate(*ctx.cert_chain_)) {
        throwEnvoyExceptionOrPanic("OCSP response does not match its TLS certificate");
      }
      ctx.ocsp_response_ = std::move(response);
    }
  }
}

void ServerContextImpl::populateServerNamesMap(Ssl::TlsContext& ctx, int pkey_id) {
  if (ctx.cert_chain_ == nullptr) {
    return;
  }

  auto populate = [&](const std::string& sn) {
    std::string sn_pattern = sn;
    if (absl::StartsWith(sn, "*.")) {
      sn_pattern = sn.substr(1);
    }
    PkeyTypesMap pkey_types_map;
    // Multiple certs with different key type are allowed for one server name pattern.
    auto sn_match = server_names_map_.try_emplace(sn_pattern, pkey_types_map).first;
    auto pt_match = sn_match->second.find(pkey_id);
    if (pt_match != sn_match->second.end()) {
      // When there are duplicate names, prefer the earlier one.
      //
      // If all of the SANs in a certificate are unused due to duplicates, it could be useful
      // to issue a warning, but that would require additional tracking that hasn't been
      // implemented.
      return;
    }
    sn_match->second.emplace(std::pair<int, std::reference_wrapper<Ssl::TlsContext>>(pkey_id, ctx));
  };

  bssl::UniquePtr<GENERAL_NAMES> san_names(static_cast<GENERAL_NAMES*>(
      X509_get_ext_d2i(ctx.cert_chain_.get(), NID_subject_alt_name, nullptr, nullptr)));
  if (san_names != nullptr) {
    auto dns_sans = Utility::getSubjectAltNames(*ctx.cert_chain_, GEN_DNS);
    // https://www.rfc-editor.org/rfc/rfc6066#section-3
    // Currently, the only server names supported are DNS hostnames, so we
    // only save dns san entries to match SNI.
    for (const auto& san : dns_sans) {
      populate(san);
    }
  } else {
    // https://www.rfc-editor.org/rfc/rfc6125#section-6.4.4
    // As noted, a client MUST NOT seek a match for a reference identifier
    // of CN-ID if the presented identifiers include a DNS-ID, SRV-ID,
    // URI-ID, or any application-specific identifier types supported by the
    // client.
    X509_NAME* cert_subject = X509_get_subject_name(ctx.cert_chain_.get());
    const int cn_index = X509_NAME_get_index_by_NID(cert_subject, NID_commonName, -1);
    if (cn_index >= 0) {
      X509_NAME_ENTRY* cn_entry = X509_NAME_get_entry(cert_subject, cn_index);
      if (cn_entry) {
        ASN1_STRING* cn_asn1 = X509_NAME_ENTRY_get_data(cn_entry);
        if (ASN1_STRING_length(cn_asn1) > 0) {
          std::string subject_cn(reinterpret_cast<const char*>(ASN1_STRING_data(cn_asn1)),
                                 ASN1_STRING_length(cn_asn1));
          populate(subject_cn);
        }
      }
    }
  }
}

ServerContextImpl::SessionContextID
ServerContextImpl::generateHashForSessionContextId(const std::vector<std::string>& server_names) {
  uint8_t hash_buffer[EVP_MAX_MD_SIZE];
  unsigned hash_length = 0;

  bssl::ScopedEVP_MD_CTX md;

  int rc = EVP_DigestInit(md.get(), EVP_sha256());
  RELEASE_ASSERT(rc == 1, Utility::getLastCryptoError().value_or(""));

  // Hash the CommonName/SANs of all the server certificates. This makes sure that sessions can only
  // be resumed to certificate(s) for the same name(s), but allows resuming to unique certs in the
  // case that different Envoy instances each have their own certs. All certificates in a
  // ServerContextImpl context are hashed together, since they all constitute a match on a filter
  // chain for resumption purposes.
  if (!capabilities_.provides_certificates) {
    for (const auto& ctx : tls_contexts_) {
      X509* cert = SSL_CTX_get0_certificate(ctx.ssl_ctx_.get());
      RELEASE_ASSERT(cert != nullptr, "TLS context should have an active certificate");
      X509_NAME* cert_subject = X509_get_subject_name(cert);
      RELEASE_ASSERT(cert_subject != nullptr, "TLS certificate should have a subject");

      const int cn_index = X509_NAME_get_index_by_NID(cert_subject, NID_commonName, -1);
      if (cn_index >= 0) {
        X509_NAME_ENTRY* cn_entry = X509_NAME_get_entry(cert_subject, cn_index);
        RELEASE_ASSERT(cn_entry != nullptr, "certificate subject CN should be present");

        ASN1_STRING* cn_asn1 = X509_NAME_ENTRY_get_data(cn_entry);
        if (ASN1_STRING_length(cn_asn1) <= 0) {
          throwEnvoyExceptionOrPanic("Invalid TLS context has an empty subject CN");
        }

        rc = EVP_DigestUpdate(md.get(), ASN1_STRING_data(cn_asn1), ASN1_STRING_length(cn_asn1));
        RELEASE_ASSERT(rc == 1, Utility::getLastCryptoError().value_or(""));
      }

      unsigned san_count = 0;
      bssl::UniquePtr<GENERAL_NAMES> san_names(static_cast<GENERAL_NAMES*>(
          X509_get_ext_d2i(cert, NID_subject_alt_name, nullptr, nullptr)));

      if (san_names != nullptr) {
        for (const GENERAL_NAME* san : san_names.get()) {
          switch (san->type) {
          case GEN_IPADD:
            rc = EVP_DigestUpdate(md.get(), san->d.iPAddress->data, san->d.iPAddress->length);
            RELEASE_ASSERT(rc == 1, Utility::getLastCryptoError().value_or(""));
            ++san_count;
            break;
          case GEN_DNS:
            rc = EVP_DigestUpdate(md.get(), ASN1_STRING_data(san->d.dNSName),
                                  ASN1_STRING_length(san->d.dNSName));
            RELEASE_ASSERT(rc == 1, Utility::getLastCryptoError().value_or(""));
            ++san_count;
            break;
          case GEN_URI:
            rc = EVP_DigestUpdate(md.get(), ASN1_STRING_data(san->d.uniformResourceIdentifier),
                                  ASN1_STRING_length(san->d.uniformResourceIdentifier));
            RELEASE_ASSERT(rc == 1, Utility::getLastCryptoError().value_or(""));
            ++san_count;
            break;
          }
        }
      }

      // It's possible that the certificate doesn't have a subject, but
      // does have SANs. Make sure that we have one or the other.
      if (cn_index < 0 && san_count == 0) {
        throwEnvoyExceptionOrPanic("Invalid TLS context has neither subject CN nor SAN names");
      }

      rc = X509_NAME_digest(X509_get_issuer_name(cert), EVP_sha256(), hash_buffer, &hash_length);
      RELEASE_ASSERT(rc == 1, Utility::getLastCryptoError().value_or(""));
      RELEASE_ASSERT(hash_length == SHA256_DIGEST_LENGTH,
                     fmt::format("invalid SHA256 hash length {}", hash_length));

      rc = EVP_DigestUpdate(md.get(), hash_buffer, hash_length);
      RELEASE_ASSERT(rc == 1, Utility::getLastCryptoError().value_or(""));
    }
  }

  cert_validator_->updateDigestForSessionId(md, hash_buffer, hash_length);

  // Hash configured SNIs for this context, so that sessions cannot be resumed across different
  // filter chains, even when using the same server certificate.
  for (const auto& name : server_names) {
    rc = EVP_DigestUpdate(md.get(), name.data(), name.size());
    RELEASE_ASSERT(rc == 1, Utility::getLastCryptoError().value_or(""));
  }

  SessionContextID session_id;

  // Ensure that the output size of the hash we are using is no greater than
  // TLS session ID length that we want to generate.
  static_assert(session_id.size() == SHA256_DIGEST_LENGTH, "hash size mismatch");
  static_assert(session_id.size() == SSL_MAX_SSL_SESSION_ID_LENGTH, "TLS session ID size mismatch");

  rc = EVP_DigestFinal(md.get(), session_id.data(), &hash_length);
  RELEASE_ASSERT(rc == 1, Utility::getLastCryptoError().value_or(""));
  RELEASE_ASSERT(hash_length == session_id.size(),
                 "SHA256 hash length must match TLS Session ID size");

  return session_id;
}

int ServerContextImpl::sessionTicketProcess(SSL*, uint8_t* key_name, uint8_t* iv,
                                            EVP_CIPHER_CTX* ctx, HMAC_CTX* hmac_ctx, int encrypt) {
  const EVP_MD* hmac = EVP_sha256();
  const EVP_CIPHER* cipher = EVP_aes_256_cbc();

  if (encrypt == 1) {
    // Encrypt
    RELEASE_ASSERT(!session_ticket_keys_.empty(), "");
    // TODO(ggreenway): validate in SDS that session_ticket_keys_ cannot be empty,
    // or if we allow it to be emptied, reconfigure the context so this callback
    // isn't set.

    const Envoy::Ssl::ServerContextConfig::SessionTicketKey& key = session_ticket_keys_.front();

    static_assert(std::tuple_size<decltype(key.name_)>::value == SSL_TICKET_KEY_NAME_LEN,
                  "Expected key.name length");
    std::copy_n(key.name_.begin(), SSL_TICKET_KEY_NAME_LEN, key_name);

    const int rc = RAND_bytes(iv, EVP_CIPHER_iv_length(cipher));
    ASSERT(rc);

    // This RELEASE_ASSERT is logically a static_assert, but we can't actually get
    // EVP_CIPHER_key_length(cipher) at compile-time
    RELEASE_ASSERT(key.aes_key_.size() == EVP_CIPHER_key_length(cipher), "");
    if (!EVP_EncryptInit_ex(ctx, cipher, nullptr, key.aes_key_.data(), iv)) {
      return -1;
    }

    if (!HMAC_Init_ex(hmac_ctx, key.hmac_key_.data(), key.hmac_key_.size(), hmac, nullptr)) {
      return -1;
    }

    return 1; // success
  } else {
    // Decrypt
    bool is_enc_key = true; // first element is the encryption key
    for (const Envoy::Ssl::ServerContextConfig::SessionTicketKey& key : session_ticket_keys_) {
      static_assert(std::tuple_size<decltype(key.name_)>::value == SSL_TICKET_KEY_NAME_LEN,
                    "Expected key.name length");
      if (std::equal(key.name_.begin(), key.name_.end(), key_name)) {
        if (!HMAC_Init_ex(hmac_ctx, key.hmac_key_.data(), key.hmac_key_.size(), hmac, nullptr)) {
          return -1;
        }

        RELEASE_ASSERT(key.aes_key_.size() == EVP_CIPHER_key_length(cipher), "");
        if (!EVP_DecryptInit_ex(ctx, cipher, nullptr, key.aes_key_.data(), iv)) {
          return -1;
        }

        // If our current encryption was not the decryption key, renew
        return is_enc_key ? 1  // success; do not renew
                          : 2; // success: renew key
      }
      is_enc_key = false;
    }

    return 0; // decryption failed
  }
}

bool ServerContextImpl::isClientEcdsaCapable(const SSL_CLIENT_HELLO* ssl_client_hello) {
  CBS client_hello;
  CBS_init(&client_hello, ssl_client_hello->client_hello, ssl_client_hello->client_hello_len);

  // This is the TLSv1.3 case (TLSv1.2 on the wire and the supported_versions extensions present).
  // We just need to look at signature algorithms.
  const uint16_t client_version = ssl_client_hello->version;
  if (client_version == TLS1_2_VERSION && tls_max_version_ == TLS1_3_VERSION) {
    // If the supported_versions extension is found then we assume that the client is competent
    // enough that just checking the signature_algorithms is sufficient.
    const uint8_t* supported_versions_data;
    size_t supported_versions_len;
    if (SSL_early_callback_ctx_extension_get(ssl_client_hello, TLSEXT_TYPE_supported_versions,
                                             &supported_versions_data, &supported_versions_len)) {
      const uint8_t* signature_algorithms_data;
      size_t signature_algorithms_len;
      if (SSL_early_callback_ctx_extension_get(ssl_client_hello, TLSEXT_TYPE_signature_algorithms,
                                               &signature_algorithms_data,
                                               &signature_algorithms_len)) {
        CBS signature_algorithms_ext, signature_algorithms;
        CBS_init(&signature_algorithms_ext, signature_algorithms_data, signature_algorithms_len);
        if (!CBS_get_u16_length_prefixed(&signature_algorithms_ext, &signature_algorithms) ||
            CBS_len(&signature_algorithms_ext) != 0) {
          return false;
        }
        if (cbsContainsU16(signature_algorithms, SSL_SIGN_ECDSA_SECP256R1_SHA256)) {
          return true;
        }
      }

      return false;
    }
  }

  // Otherwise we are < TLSv1.3 and need to look at both the curves in the supported_groups for
  // ECDSA and also for a compatible cipher suite. https://tools.ietf.org/html/rfc4492#section-5.1.1
  const uint8_t* curvelist_data;
  size_t curvelist_len;
  if (!SSL_early_callback_ctx_extension_get(ssl_client_hello, TLSEXT_TYPE_supported_groups,
                                            &curvelist_data, &curvelist_len)) {
    return false;
  }

  CBS curvelist;
  CBS_init(&curvelist, curvelist_data, curvelist_len);

  // We only support P256 ECDSA curves today.
  if (!cbsContainsU16(curvelist, SSL_CURVE_SECP256R1)) {
    return false;
  }

  // The client must have offered an ECDSA ciphersuite that we like.
  CBS cipher_suites;
  CBS_init(&cipher_suites, ssl_client_hello->cipher_suites, ssl_client_hello->cipher_suites_len);

  while (CBS_len(&cipher_suites) > 0) {
    uint16_t cipher_id;
    if (!CBS_get_u16(&cipher_suites, &cipher_id)) {
      return false;
    }
    // All tls_context_ share the same set of enabled ciphers, so we can just look at the base
    // context.
    if (tls_contexts_[0].isCipherEnabled(cipher_id, client_version)) {
      return true;
    }
  }

  return false;
}

bool ServerContextImpl::isClientOcspCapable(const SSL_CLIENT_HELLO* ssl_client_hello) {
  const uint8_t* status_request_data;
  size_t status_request_len;
  if (SSL_early_callback_ctx_extension_get(ssl_client_hello, TLSEXT_TYPE_status_request,
                                           &status_request_data, &status_request_len)) {
    return true;
  }

  return false;
}

OcspStapleAction ServerContextImpl::ocspStapleAction(const Ssl::TlsContext& ctx,
                                                     bool client_ocsp_capable) {
  if (!client_ocsp_capable) {
    return OcspStapleAction::ClientNotCapable;
  }

  auto& response = ctx.ocsp_response_;

  auto policy = ocsp_staple_policy_;
  if (ctx.is_must_staple_) {
    // The certificate has the must-staple extension, so upgrade the policy to match.
    policy = Ssl::ServerContextConfig::OcspStaplePolicy::MustStaple;
  }

  const bool valid_response = response && !response->isExpired();

  switch (policy) {
  case Ssl::ServerContextConfig::OcspStaplePolicy::LenientStapling:
    if (!valid_response) {
      return OcspStapleAction::NoStaple;
    }
    return OcspStapleAction::Staple;

  case Ssl::ServerContextConfig::OcspStaplePolicy::StrictStapling:
    if (valid_response) {
      return OcspStapleAction::Staple;
    }
    if (response) {
      // Expired response.
      return OcspStapleAction::Fail;
    }
    return OcspStapleAction::NoStaple;

  case Ssl::ServerContextConfig::OcspStaplePolicy::MustStaple:
    if (!valid_response) {
      return OcspStapleAction::Fail;
    }
    return OcspStapleAction::Staple;
  }
  PANIC_DUE_TO_CORRUPT_ENUM;
}

std::pair<const Ssl::TlsContext&, OcspStapleAction>
ServerContextImpl::findTlsContext(absl::string_view sni, bool client_ecdsa_capable,
                                  bool client_ocsp_capable, bool* cert_matched_sni) {
  bool unused = false;
  if (cert_matched_sni == nullptr) {
    // Avoid need for nullptr checks when this is set.
    cert_matched_sni = &unused;
  }

  // selected_ctx represents the final selected certificate, it should meet all requirements or pick
  // a candidate.
  const Ssl::TlsContext* selected_ctx = nullptr;
  const Ssl::TlsContext* candidate_ctx = nullptr;
  OcspStapleAction ocsp_staple_action;

  auto selected = [&](const Ssl::TlsContext& ctx) -> bool {
    auto action = ocspStapleAction(ctx, client_ocsp_capable);
    if (action == OcspStapleAction::Fail) {
      // The selected ctx must adhere to OCSP policy
      return false;
    }

    if (client_ecdsa_capable == ctx.is_ecdsa_) {
      selected_ctx = &ctx;
      ocsp_staple_action = action;
      return true;
    }

    if (client_ecdsa_capable && !ctx.is_ecdsa_ && candidate_ctx == nullptr) {
      // ECDSA cert is preferred if client is ECDSA capable, so RSA cert is marked as a candidate,
      // searching will continue until exhausting all certs or find a exact match.
      candidate_ctx = &ctx;
      ocsp_staple_action = action;
      return false;
    }

    return false;
  };

  auto select_from_map = [this, &selected](absl::string_view server_name) -> void {
    auto it = server_names_map_.find(server_name);
    if (it == server_names_map_.end()) {
      return;
    }
    const auto& pkey_types_map = it->second;
    for (const auto& entry : pkey_types_map) {
      if (selected(entry.second.get())) {
        break;
      }
    }
  };

  auto tail_select = [&](bool go_to_next_phase) {
    if (selected_ctx == nullptr) {
      selected_ctx = candidate_ctx;
    }

    if (selected_ctx == nullptr && !go_to_next_phase) {
      selected_ctx = &tls_contexts_[0];
      ocsp_staple_action = ocspStapleAction(*selected_ctx, client_ocsp_capable);
    }
  };

  // Select cert based on SNI if SNI is provided by client.
  if (!sni.empty()) {
    // Match on exact server name, i.e. "www.example.com" for "www.example.com".
    select_from_map(sni);
    tail_select(true);

    if (selected_ctx == nullptr) {
      // Match on wildcard domain, i.e. ".example.com" for "www.example.com".
      // https://datatracker.ietf.org/doc/html/rfc6125#section-6.4
      size_t pos = sni.find('.', 1);
      if (pos < sni.size() - 1 && pos != std::string::npos) {
        absl::string_view wildcard = sni.substr(pos);
        select_from_map(wildcard);
      }
    }
    *cert_matched_sni = (selected_ctx != nullptr || candidate_ctx != nullptr);
    tail_select(full_scan_certs_on_sni_mismatch_);
  }
  // Full scan certs if SNI is not provided by client;
  // Full scan certs if client provides SNI but no cert matches to it,
  // it requires full_scan_certs_on_sni_mismatch is enabled.
  if (selected_ctx == nullptr) {
    candidate_ctx = nullptr;
    // Skip loop when there is no cert compatible to key type
    if (client_ecdsa_capable || (!client_ecdsa_capable && has_rsa_)) {
      for (const auto& ctx : tls_contexts_) {
        if (selected(ctx)) {
          break;
        }
      }
    }
    tail_select(false);
  }

  ASSERT(selected_ctx != nullptr);
  return {*selected_ctx, ocsp_staple_action};
}

enum ssl_select_cert_result_t
ServerContextImpl::selectTlsContext(const SSL_CLIENT_HELLO* ssl_client_hello) {
  if (tls_context_provider_ == nullptr) {
    // Lazy init the provider here since we can not use shared_from_this in construct method.
    tls_context_provider_ = tls_context_provider_factory_cb_(shared_from_this());
  }
  ASSERT(tls_context_provider_ != nullptr);

  auto* extended_socket_info = reinterpret_cast<Envoy::Ssl::SslExtendedSocketInfo*>(
      SSL_get_ex_data(ssl_client_hello->ssl, ContextImpl::sslExtendedSocketInfoIndex()));

  auto selection_result = extended_socket_info->CertSelectionResult();
  switch (selection_result) {
  case Ssl::CertSelectionStatus::NotStarted:
    // continue
    break;

  case Ssl::CertSelectionStatus::Pending:
    ENVOY_LOG(trace, "already waiting certificate");
    return ssl_select_cert_retry;

  case Ssl::CertSelectionStatus::Successful:
    ENVOY_LOG(trace, "wait certificate success");
    return ssl_select_cert_success;

  default:
    ENVOY_LOG(trace, "wait certificate failed");
    return ssl_select_cert_error;
  }

  ENVOY_LOG(trace, "TLS context selection result: {}, before selectTlsContext",
            static_cast<int>(selection_result));

  const auto result = tls_context_provider_->selectTlsContext(
      ssl_client_hello, extended_socket_info->createCertSelectionCallback(ssl_client_hello->ssl));

  ENVOY_LOG(trace, "TLS context selection result: {}, after selectTlsContext",
            static_cast<int>(extended_socket_info->CertSelectionResult()));

  switch (result) {
  case Ssl::SelectionResult::Continue:
    RELEASE_ASSERT(extended_socket_info->CertSelectionResult() ==
                       Ssl::CertSelectionStatus::Successful,
                   "missing onCertSelectionResult before continue");
    return ssl_select_cert_success;
  case Ssl::SelectionResult::Stop:
    extended_socket_info->setCertSelectionAsync();
    return ssl_select_cert_retry;
  case Ssl::SelectionResult::Terminate:
    return ssl_select_cert_error;
  }
}

=======
>>>>>>> b65de1f5
ValidationResults ContextImpl::customVerifyCertChainForQuic(
    STACK_OF(X509)& cert_chain, Ssl::ValidateResultCallbackPtr callback, bool is_server,
    const Network::TransportSocketOptionsConstSharedPtr& transport_socket_options,
    const CertValidator::ExtraValidationContext& validation_context, const std::string& host_name) {
  ASSERT(!tls_contexts_.empty());
  // It doesn't matter which SSL context is used, because they share the same cert validation
  // config.
  SSL_CTX* ssl_ctx = tls_contexts_[0].ssl_ctx_.get();
  if (SSL_CTX_get_verify_mode(ssl_ctx) == SSL_VERIFY_NONE) {
    // Skip validation if the TLS is configured SSL_VERIFY_NONE.
    return {ValidationResults::ValidationStatus::Successful,
            Envoy::Ssl::ClientValidationStatus::NotValidated, absl::nullopt, absl::nullopt};
  }
  ValidationResults result =
      cert_validator_->doVerifyCertChain(cert_chain, std::move(callback), transport_socket_options,
                                         *ssl_ctx, validation_context, is_server, host_name);
  return result;
}

} // namespace Tls
} // namespace TransportSockets
} // namespace Extensions

namespace Ssl {

bool TlsContext::isCipherEnabled(uint16_t cipher_id, uint16_t client_version) {
  const SSL_CIPHER* c = SSL_get_cipher_by_value(cipher_id);
  if (c == nullptr) {
    return false;
  }
  // Skip TLS 1.2 only ciphersuites unless the client supports it.
  if (SSL_CIPHER_get_min_version(c) > client_version) {
    return false;
  }
  if (SSL_CIPHER_get_auth_nid(c) != NID_auth_ecdsa) {
    return false;
  }
  for (const SSL_CIPHER* our_c : SSL_CTX_get_ciphers(ssl_ctx_.get())) {
    if (SSL_CIPHER_get_id(our_c) == SSL_CIPHER_get_id(c)) {
      return true;
    }
  }
  return false;
}

void TlsContext::loadCertificateChain(const std::string& data, const std::string& data_path) {
  cert_chain_file_path_ = data_path;
  bssl::UniquePtr<BIO> bio(BIO_new_mem_buf(const_cast<char*>(data.data()), data.size()));
  RELEASE_ASSERT(bio != nullptr, "");
  cert_chain_.reset(PEM_read_bio_X509_AUX(bio.get(), nullptr, nullptr, nullptr));
  if (cert_chain_ == nullptr || !SSL_CTX_use_certificate(ssl_ctx_.get(), cert_chain_.get())) {
    logSslErrorChain();
    throwEnvoyExceptionOrPanic(
        absl::StrCat("Failed to load certificate chain from ", cert_chain_file_path_));
  }
  // Read rest of the certificate chain.
  while (true) {
    bssl::UniquePtr<X509> cert(PEM_read_bio_X509(bio.get(), nullptr, nullptr, nullptr));
    if (cert == nullptr) {
      break;
    }
    if (!SSL_CTX_add_extra_chain_cert(ssl_ctx_.get(), cert.get())) {
      throwEnvoyExceptionOrPanic(
          absl::StrCat("Failed to load certificate chain from ", cert_chain_file_path_));
    }
    // SSL_CTX_add_extra_chain_cert() takes ownership.
    cert.release();
  }
  // Check for EOF.
  const uint32_t err = ERR_peek_last_error();
  if (ERR_GET_LIB(err) == ERR_LIB_PEM && ERR_GET_REASON(err) == PEM_R_NO_START_LINE) {
    ERR_clear_error();
  } else {
    throwEnvoyExceptionOrPanic(
        absl::StrCat("Failed to load certificate chain from ", cert_chain_file_path_));
  }
}

void TlsContext::loadPrivateKey(const std::string& data, const std::string& data_path,
                                const std::string& password) {
  bssl::UniquePtr<BIO> bio(BIO_new_mem_buf(const_cast<char*>(data.data()), data.size()));
  RELEASE_ASSERT(bio != nullptr, "");
  bssl::UniquePtr<EVP_PKEY> pkey(
      PEM_read_bio_PrivateKey(bio.get(), nullptr, nullptr,
                              !password.empty() ? const_cast<char*>(password.c_str()) : nullptr));

  if (pkey == nullptr || !SSL_CTX_use_PrivateKey(ssl_ctx_.get(), pkey.get())) {
    throwEnvoyExceptionOrPanic(fmt::format(
        "Failed to load private key from {}, Cause: {}", data_path,
        Extensions::TransportSockets::Tls::Utility::getLastCryptoError().value_or("unknown")));
  }

  checkPrivateKey(pkey, data_path);
}

void TlsContext::loadPkcs12(const std::string& data, const std::string& data_path,
                            const std::string& password) {
  cert_chain_file_path_ = data_path;
  bssl::UniquePtr<BIO> bio(BIO_new_mem_buf(const_cast<char*>(data.data()), data.size()));
  RELEASE_ASSERT(bio != nullptr, "");
  bssl::UniquePtr<PKCS12> pkcs12(d2i_PKCS12_bio(bio.get(), nullptr));

  EVP_PKEY* temp_private_key = nullptr;
  X509* temp_cert = nullptr;
  STACK_OF(X509)* temp_ca_certs = nullptr;
  if (pkcs12 == nullptr ||
      !PKCS12_parse(pkcs12.get(), !password.empty() ? const_cast<char*>(password.c_str()) : nullptr,
                    &temp_private_key, &temp_cert, &temp_ca_certs)) {
    logSslErrorChain();
    throwEnvoyExceptionOrPanic(absl::StrCat("Failed to load pkcs12 from ", data_path));
  }
  cert_chain_.reset(temp_cert);
  bssl::UniquePtr<EVP_PKEY> pkey(temp_private_key);
  bssl::UniquePtr<STACK_OF(X509)> ca_certificates(temp_ca_certs);
  if (ca_certificates != nullptr) {
    X509* ca_cert = nullptr;
    while ((ca_cert = sk_X509_pop(ca_certificates.get())) != nullptr) {
      // This transfers ownership to ssl_ctx therefore ca_cert does not need to be freed.
      SSL_CTX_add_extra_chain_cert(ssl_ctx_.get(), ca_cert);
    }
  }
  if (!SSL_CTX_use_certificate(ssl_ctx_.get(), cert_chain_.get())) {
    logSslErrorChain();
    throwEnvoyExceptionOrPanic(absl::StrCat("Failed to load certificate from ", data_path));
  }
  if (temp_private_key == nullptr || !SSL_CTX_use_PrivateKey(ssl_ctx_.get(), pkey.get())) {
    throwEnvoyExceptionOrPanic(fmt::format(
        "Failed to load private key from {}, Cause: {}", data_path,
        Extensions::TransportSockets::Tls::Utility::getLastCryptoError().value_or("unknown")));
  }

  checkPrivateKey(pkey, data_path);
}

void TlsContext::checkPrivateKey(const bssl::UniquePtr<EVP_PKEY>& pkey,
                                 const std::string& key_path) {
#ifdef BORINGSSL_FIPS
  // Verify that private keys are passing FIPS pairwise consistency tests.
  switch (EVP_PKEY_id(pkey.get())) {
  case EVP_PKEY_EC: {
    const EC_KEY* ecdsa_private_key = EVP_PKEY_get0_EC_KEY(pkey.get());
    if (!EC_KEY_check_fips(ecdsa_private_key)) {
      throwEnvoyExceptionOrPanic(fmt::format("Failed to load private key from {}, ECDSA key failed "
                                             "pairwise consistency test required in FIPS mode",
                                             key_path));
    }
  } break;
  case EVP_PKEY_RSA: {
    RSA* rsa_private_key = EVP_PKEY_get0_RSA(pkey.get());
    if (!RSA_check_fips(rsa_private_key)) {
      throwEnvoyExceptionOrPanic(fmt::format("Failed to load private key from {}, RSA key failed "
                                             "pairwise consistency test required in FIPS mode",
                                             key_path));
    }
  } break;
  }
#else
  UNREFERENCED_PARAMETER(pkey);
  UNREFERENCED_PARAMETER(key_path);
#endif
}

} // namespace Ssl
} // namespace Envoy<|MERGE_RESOLUTION|>--- conflicted
+++ resolved
@@ -644,706 +644,6 @@
   return false;
 }
 
-<<<<<<< HEAD
-bssl::UniquePtr<SSL>
-ClientContextImpl::newSsl(const Network::TransportSocketOptionsConstSharedPtr& options) {
-  bssl::UniquePtr<SSL> ssl_con(ContextImpl::newSsl(options));
-
-  const std::string server_name_indication = options && options->serverNameOverride().has_value()
-                                                 ? options->serverNameOverride().value()
-                                                 : server_name_indication_;
-  if (!server_name_indication.empty()) {
-    const int rc = SSL_set_tlsext_host_name(ssl_con.get(), server_name_indication.c_str());
-    RELEASE_ASSERT(rc, Utility::getLastCryptoError().value_or(""));
-  }
-
-  if (options && !options->verifySubjectAltNameListOverride().empty()) {
-    SSL_set_verify(ssl_con.get(), SSL_VERIFY_PEER | SSL_VERIFY_FAIL_IF_NO_PEER_CERT, nullptr);
-  }
-
-  // We determine what ALPN using the following precedence:
-  // 1. Option-provided ALPN override.
-  // 2. ALPN statically configured in the upstream TLS context.
-  // 3. Option-provided ALPN fallback.
-
-  // At this point in the code the ALPN has already been set (if present) to the value specified in
-  // the TLS context. We've stored this value in parsed_alpn_protocols_ so we can check that to see
-  // if it's already been set.
-  bool has_alpn_defined = !parsed_alpn_protocols_.empty();
-  if (options) {
-    // ALPN override takes precedence over TLS context specified, so blindly overwrite it.
-    has_alpn_defined |= parseAndSetAlpn(options->applicationProtocolListOverride(), *ssl_con);
-  }
-
-  if (options && !has_alpn_defined && !options->applicationProtocolFallback().empty()) {
-    // If ALPN hasn't already been set (either through TLS context or override), use the fallback.
-    parseAndSetAlpn(options->applicationProtocolFallback(), *ssl_con);
-  }
-
-  if (allow_renegotiation_) {
-    SSL_set_renegotiate_mode(ssl_con.get(), ssl_renegotiate_freely);
-  }
-
-  SSL_set_enforce_rsa_key_usage(ssl_con.get(), enforce_rsa_key_usage_);
-
-  if (max_session_keys_ > 0) {
-    if (session_keys_single_use_) {
-      // Stored single-use session keys, use write/write locks.
-      absl::WriterMutexLock l(&session_keys_mu_);
-      if (!session_keys_.empty()) {
-        // Use the most recently stored session key, since it has the highest
-        // probability of still being recognized/accepted by the server.
-        SSL_SESSION* session = session_keys_.front().get();
-        SSL_set_session(ssl_con.get(), session);
-        // Remove single-use session key (TLS 1.3) after first use.
-        if (SSL_SESSION_should_be_single_use(session)) {
-          session_keys_.pop_front();
-        }
-      }
-    } else {
-      // Never stored single-use session keys, use read/write locks.
-      absl::ReaderMutexLock l(&session_keys_mu_);
-      if (!session_keys_.empty()) {
-        // Use the most recently stored session key, since it has the highest
-        // probability of still being recognized/accepted by the server.
-        SSL_SESSION* session = session_keys_.front().get();
-        SSL_set_session(ssl_con.get(), session);
-      }
-    }
-  }
-
-  return ssl_con;
-}
-
-int ClientContextImpl::newSessionKey(SSL_SESSION* session) {
-  // In case we ever store single-use session key (TLS 1.3),
-  // we need to switch to using write/write locks.
-  if (SSL_SESSION_should_be_single_use(session)) {
-    session_keys_single_use_ = true;
-  }
-  absl::WriterMutexLock l(&session_keys_mu_);
-  // Evict oldest entries.
-  while (session_keys_.size() >= max_session_keys_) {
-    session_keys_.pop_back();
-  }
-  // Add new session key at the front of the queue, so that it's used first.
-  session_keys_.push_front(bssl::UniquePtr<SSL_SESSION>(session));
-  return 1; // Tell BoringSSL that we took ownership of the session.
-}
-
-ServerContextImpl::ServerContextImpl(Stats::Scope& scope,
-                                     const Envoy::Ssl::ServerContextConfig& config,
-                                     const std::vector<std::string>& server_names,
-                                     Server::Configuration::CommonFactoryContext& factory_context,
-                                     Ssl::ContextAdditionalInitFunc additional_init)
-    : ContextImpl(scope, config, factory_context, additional_init),
-      tls_context_provider_factory_cb_(config.createTlsContextProvider()),
-      session_ticket_keys_(config.sessionTicketKeys()),
-      ocsp_staple_policy_(config.ocspStaplePolicy()),
-      full_scan_certs_on_sni_mismatch_(config.fullScanCertsOnSNIMismatch()) {
-  if (config.tlsCertificates().empty() && !config.capabilities().provides_certificates) {
-    throwEnvoyExceptionOrPanic("Server TlsCertificates must have a certificate specified");
-  }
-
-  for (auto& ctx : tls_contexts_) {
-    if (ctx.cert_chain_ == nullptr) {
-      continue;
-    }
-    bssl::UniquePtr<EVP_PKEY> public_key(X509_get_pubkey(ctx.cert_chain_.get()));
-    const int pkey_id = EVP_PKEY_id(public_key.get());
-    // Load DNS SAN entries and Subject Common Name as server name patterns after certificate
-    // chain loaded, and populate ServerNamesMap which will be used to match SNI.
-    has_rsa_ |= (pkey_id == EVP_PKEY_RSA);
-    populateServerNamesMap(ctx, pkey_id);
-  }
-
-  // Compute the session context ID hash. We use all the certificate identities,
-  // since we should have a common ID for session resumption no matter what cert
-  // is used. We do this early because it can throw an EnvoyException.
-  const SessionContextID session_id = generateHashForSessionContextId(server_names);
-
-  // First, configure the base context for ClientHello interception.
-  // TODO(htuch): replace with SSL_IDENTITY when we have this as a means to do multi-cert in
-  // BoringSSL.
-  if (!config.capabilities().provides_certificates) {
-    SSL_CTX_set_select_certificate_cb(
-        tls_contexts_[0].ssl_ctx_.get(),
-        [](const SSL_CLIENT_HELLO* client_hello) -> ssl_select_cert_result_t {
-          return static_cast<ServerContextImpl*>(
-                     SSL_CTX_get_app_data(SSL_get_SSL_CTX(client_hello->ssl)))
-              ->selectTlsContext(client_hello);
-        });
-  }
-
-  const auto tls_certificates = config.tlsCertificates();
-
-  for (uint32_t i = 0; i < tls_certificates.size(); ++i) {
-    auto& ctx = tls_contexts_[i];
-    if (!config.capabilities().verifies_peer_certificates) {
-      cert_validator_->addClientValidationContext(ctx.ssl_ctx_.get(),
-                                                  config.requireClientCertificate());
-    }
-
-    if (!parsed_alpn_protocols_.empty() && !config.capabilities().handles_alpn_selection) {
-      SSL_CTX_set_alpn_select_cb(
-          ctx.ssl_ctx_.get(),
-          [](SSL*, const unsigned char** out, unsigned char* outlen, const unsigned char* in,
-             unsigned int inlen, void* arg) -> int {
-            return static_cast<ServerContextImpl*>(arg)->alpnSelectCallback(out, outlen, in, inlen);
-          },
-          this);
-    }
-
-    // If the handshaker handles session tickets natively, don't call
-    // `SSL_CTX_set_tlsext_ticket_key_cb`.
-    if (config.disableStatelessSessionResumption()) {
-      SSL_CTX_set_options(ctx.ssl_ctx_.get(), SSL_OP_NO_TICKET);
-    } else if (!session_ticket_keys_.empty() && !config.capabilities().handles_session_resumption) {
-      SSL_CTX_set_tlsext_ticket_key_cb(
-          ctx.ssl_ctx_.get(),
-          [](SSL* ssl, uint8_t* key_name, uint8_t* iv, EVP_CIPHER_CTX* ctx, HMAC_CTX* hmac_ctx,
-             int encrypt) -> int {
-            ContextImpl* context_impl =
-                static_cast<ContextImpl*>(SSL_CTX_get_app_data(SSL_get_SSL_CTX(ssl)));
-            ServerContextImpl* server_context_impl = dynamic_cast<ServerContextImpl*>(context_impl);
-            RELEASE_ASSERT(server_context_impl != nullptr, ""); // for Coverity
-            return server_context_impl->sessionTicketProcess(ssl, key_name, iv, ctx, hmac_ctx,
-                                                             encrypt);
-          });
-    }
-
-    if (config.disableStatefulSessionResumption()) {
-      SSL_CTX_set_session_cache_mode(ctx.ssl_ctx_.get(), SSL_SESS_CACHE_OFF);
-    }
-
-    if (config.sessionTimeout() && !config.capabilities().handles_session_resumption) {
-      auto timeout = config.sessionTimeout().value().count();
-      SSL_CTX_set_timeout(ctx.ssl_ctx_.get(), uint32_t(timeout));
-    }
-
-    int rc =
-        SSL_CTX_set_session_id_context(ctx.ssl_ctx_.get(), session_id.data(), session_id.size());
-    RELEASE_ASSERT(rc == 1, Utility::getLastCryptoError().value_or(""));
-
-    auto& ocsp_resp_bytes = tls_certificates[i].get().ocspStaple();
-    if (ocsp_resp_bytes.empty()) {
-      if (ctx.is_must_staple_) {
-        throwEnvoyExceptionOrPanic("OCSP response is required for must-staple certificate");
-      }
-      if (ocsp_staple_policy_ == Ssl::ServerContextConfig::OcspStaplePolicy::MustStaple) {
-        throwEnvoyExceptionOrPanic("Required OCSP response is missing from TLS context");
-      }
-    } else {
-      auto response = std::make_unique<Ocsp::OcspResponseWrapper>(ocsp_resp_bytes,
-                                                                  factory_context_.timeSource());
-      if (!response->matchesCertificate(*ctx.cert_chain_)) {
-        throwEnvoyExceptionOrPanic("OCSP response does not match its TLS certificate");
-      }
-      ctx.ocsp_response_ = std::move(response);
-    }
-  }
-}
-
-void ServerContextImpl::populateServerNamesMap(Ssl::TlsContext& ctx, int pkey_id) {
-  if (ctx.cert_chain_ == nullptr) {
-    return;
-  }
-
-  auto populate = [&](const std::string& sn) {
-    std::string sn_pattern = sn;
-    if (absl::StartsWith(sn, "*.")) {
-      sn_pattern = sn.substr(1);
-    }
-    PkeyTypesMap pkey_types_map;
-    // Multiple certs with different key type are allowed for one server name pattern.
-    auto sn_match = server_names_map_.try_emplace(sn_pattern, pkey_types_map).first;
-    auto pt_match = sn_match->second.find(pkey_id);
-    if (pt_match != sn_match->second.end()) {
-      // When there are duplicate names, prefer the earlier one.
-      //
-      // If all of the SANs in a certificate are unused due to duplicates, it could be useful
-      // to issue a warning, but that would require additional tracking that hasn't been
-      // implemented.
-      return;
-    }
-    sn_match->second.emplace(std::pair<int, std::reference_wrapper<Ssl::TlsContext>>(pkey_id, ctx));
-  };
-
-  bssl::UniquePtr<GENERAL_NAMES> san_names(static_cast<GENERAL_NAMES*>(
-      X509_get_ext_d2i(ctx.cert_chain_.get(), NID_subject_alt_name, nullptr, nullptr)));
-  if (san_names != nullptr) {
-    auto dns_sans = Utility::getSubjectAltNames(*ctx.cert_chain_, GEN_DNS);
-    // https://www.rfc-editor.org/rfc/rfc6066#section-3
-    // Currently, the only server names supported are DNS hostnames, so we
-    // only save dns san entries to match SNI.
-    for (const auto& san : dns_sans) {
-      populate(san);
-    }
-  } else {
-    // https://www.rfc-editor.org/rfc/rfc6125#section-6.4.4
-    // As noted, a client MUST NOT seek a match for a reference identifier
-    // of CN-ID if the presented identifiers include a DNS-ID, SRV-ID,
-    // URI-ID, or any application-specific identifier types supported by the
-    // client.
-    X509_NAME* cert_subject = X509_get_subject_name(ctx.cert_chain_.get());
-    const int cn_index = X509_NAME_get_index_by_NID(cert_subject, NID_commonName, -1);
-    if (cn_index >= 0) {
-      X509_NAME_ENTRY* cn_entry = X509_NAME_get_entry(cert_subject, cn_index);
-      if (cn_entry) {
-        ASN1_STRING* cn_asn1 = X509_NAME_ENTRY_get_data(cn_entry);
-        if (ASN1_STRING_length(cn_asn1) > 0) {
-          std::string subject_cn(reinterpret_cast<const char*>(ASN1_STRING_data(cn_asn1)),
-                                 ASN1_STRING_length(cn_asn1));
-          populate(subject_cn);
-        }
-      }
-    }
-  }
-}
-
-ServerContextImpl::SessionContextID
-ServerContextImpl::generateHashForSessionContextId(const std::vector<std::string>& server_names) {
-  uint8_t hash_buffer[EVP_MAX_MD_SIZE];
-  unsigned hash_length = 0;
-
-  bssl::ScopedEVP_MD_CTX md;
-
-  int rc = EVP_DigestInit(md.get(), EVP_sha256());
-  RELEASE_ASSERT(rc == 1, Utility::getLastCryptoError().value_or(""));
-
-  // Hash the CommonName/SANs of all the server certificates. This makes sure that sessions can only
-  // be resumed to certificate(s) for the same name(s), but allows resuming to unique certs in the
-  // case that different Envoy instances each have their own certs. All certificates in a
-  // ServerContextImpl context are hashed together, since they all constitute a match on a filter
-  // chain for resumption purposes.
-  if (!capabilities_.provides_certificates) {
-    for (const auto& ctx : tls_contexts_) {
-      X509* cert = SSL_CTX_get0_certificate(ctx.ssl_ctx_.get());
-      RELEASE_ASSERT(cert != nullptr, "TLS context should have an active certificate");
-      X509_NAME* cert_subject = X509_get_subject_name(cert);
-      RELEASE_ASSERT(cert_subject != nullptr, "TLS certificate should have a subject");
-
-      const int cn_index = X509_NAME_get_index_by_NID(cert_subject, NID_commonName, -1);
-      if (cn_index >= 0) {
-        X509_NAME_ENTRY* cn_entry = X509_NAME_get_entry(cert_subject, cn_index);
-        RELEASE_ASSERT(cn_entry != nullptr, "certificate subject CN should be present");
-
-        ASN1_STRING* cn_asn1 = X509_NAME_ENTRY_get_data(cn_entry);
-        if (ASN1_STRING_length(cn_asn1) <= 0) {
-          throwEnvoyExceptionOrPanic("Invalid TLS context has an empty subject CN");
-        }
-
-        rc = EVP_DigestUpdate(md.get(), ASN1_STRING_data(cn_asn1), ASN1_STRING_length(cn_asn1));
-        RELEASE_ASSERT(rc == 1, Utility::getLastCryptoError().value_or(""));
-      }
-
-      unsigned san_count = 0;
-      bssl::UniquePtr<GENERAL_NAMES> san_names(static_cast<GENERAL_NAMES*>(
-          X509_get_ext_d2i(cert, NID_subject_alt_name, nullptr, nullptr)));
-
-      if (san_names != nullptr) {
-        for (const GENERAL_NAME* san : san_names.get()) {
-          switch (san->type) {
-          case GEN_IPADD:
-            rc = EVP_DigestUpdate(md.get(), san->d.iPAddress->data, san->d.iPAddress->length);
-            RELEASE_ASSERT(rc == 1, Utility::getLastCryptoError().value_or(""));
-            ++san_count;
-            break;
-          case GEN_DNS:
-            rc = EVP_DigestUpdate(md.get(), ASN1_STRING_data(san->d.dNSName),
-                                  ASN1_STRING_length(san->d.dNSName));
-            RELEASE_ASSERT(rc == 1, Utility::getLastCryptoError().value_or(""));
-            ++san_count;
-            break;
-          case GEN_URI:
-            rc = EVP_DigestUpdate(md.get(), ASN1_STRING_data(san->d.uniformResourceIdentifier),
-                                  ASN1_STRING_length(san->d.uniformResourceIdentifier));
-            RELEASE_ASSERT(rc == 1, Utility::getLastCryptoError().value_or(""));
-            ++san_count;
-            break;
-          }
-        }
-      }
-
-      // It's possible that the certificate doesn't have a subject, but
-      // does have SANs. Make sure that we have one or the other.
-      if (cn_index < 0 && san_count == 0) {
-        throwEnvoyExceptionOrPanic("Invalid TLS context has neither subject CN nor SAN names");
-      }
-
-      rc = X509_NAME_digest(X509_get_issuer_name(cert), EVP_sha256(), hash_buffer, &hash_length);
-      RELEASE_ASSERT(rc == 1, Utility::getLastCryptoError().value_or(""));
-      RELEASE_ASSERT(hash_length == SHA256_DIGEST_LENGTH,
-                     fmt::format("invalid SHA256 hash length {}", hash_length));
-
-      rc = EVP_DigestUpdate(md.get(), hash_buffer, hash_length);
-      RELEASE_ASSERT(rc == 1, Utility::getLastCryptoError().value_or(""));
-    }
-  }
-
-  cert_validator_->updateDigestForSessionId(md, hash_buffer, hash_length);
-
-  // Hash configured SNIs for this context, so that sessions cannot be resumed across different
-  // filter chains, even when using the same server certificate.
-  for (const auto& name : server_names) {
-    rc = EVP_DigestUpdate(md.get(), name.data(), name.size());
-    RELEASE_ASSERT(rc == 1, Utility::getLastCryptoError().value_or(""));
-  }
-
-  SessionContextID session_id;
-
-  // Ensure that the output size of the hash we are using is no greater than
-  // TLS session ID length that we want to generate.
-  static_assert(session_id.size() == SHA256_DIGEST_LENGTH, "hash size mismatch");
-  static_assert(session_id.size() == SSL_MAX_SSL_SESSION_ID_LENGTH, "TLS session ID size mismatch");
-
-  rc = EVP_DigestFinal(md.get(), session_id.data(), &hash_length);
-  RELEASE_ASSERT(rc == 1, Utility::getLastCryptoError().value_or(""));
-  RELEASE_ASSERT(hash_length == session_id.size(),
-                 "SHA256 hash length must match TLS Session ID size");
-
-  return session_id;
-}
-
-int ServerContextImpl::sessionTicketProcess(SSL*, uint8_t* key_name, uint8_t* iv,
-                                            EVP_CIPHER_CTX* ctx, HMAC_CTX* hmac_ctx, int encrypt) {
-  const EVP_MD* hmac = EVP_sha256();
-  const EVP_CIPHER* cipher = EVP_aes_256_cbc();
-
-  if (encrypt == 1) {
-    // Encrypt
-    RELEASE_ASSERT(!session_ticket_keys_.empty(), "");
-    // TODO(ggreenway): validate in SDS that session_ticket_keys_ cannot be empty,
-    // or if we allow it to be emptied, reconfigure the context so this callback
-    // isn't set.
-
-    const Envoy::Ssl::ServerContextConfig::SessionTicketKey& key = session_ticket_keys_.front();
-
-    static_assert(std::tuple_size<decltype(key.name_)>::value == SSL_TICKET_KEY_NAME_LEN,
-                  "Expected key.name length");
-    std::copy_n(key.name_.begin(), SSL_TICKET_KEY_NAME_LEN, key_name);
-
-    const int rc = RAND_bytes(iv, EVP_CIPHER_iv_length(cipher));
-    ASSERT(rc);
-
-    // This RELEASE_ASSERT is logically a static_assert, but we can't actually get
-    // EVP_CIPHER_key_length(cipher) at compile-time
-    RELEASE_ASSERT(key.aes_key_.size() == EVP_CIPHER_key_length(cipher), "");
-    if (!EVP_EncryptInit_ex(ctx, cipher, nullptr, key.aes_key_.data(), iv)) {
-      return -1;
-    }
-
-    if (!HMAC_Init_ex(hmac_ctx, key.hmac_key_.data(), key.hmac_key_.size(), hmac, nullptr)) {
-      return -1;
-    }
-
-    return 1; // success
-  } else {
-    // Decrypt
-    bool is_enc_key = true; // first element is the encryption key
-    for (const Envoy::Ssl::ServerContextConfig::SessionTicketKey& key : session_ticket_keys_) {
-      static_assert(std::tuple_size<decltype(key.name_)>::value == SSL_TICKET_KEY_NAME_LEN,
-                    "Expected key.name length");
-      if (std::equal(key.name_.begin(), key.name_.end(), key_name)) {
-        if (!HMAC_Init_ex(hmac_ctx, key.hmac_key_.data(), key.hmac_key_.size(), hmac, nullptr)) {
-          return -1;
-        }
-
-        RELEASE_ASSERT(key.aes_key_.size() == EVP_CIPHER_key_length(cipher), "");
-        if (!EVP_DecryptInit_ex(ctx, cipher, nullptr, key.aes_key_.data(), iv)) {
-          return -1;
-        }
-
-        // If our current encryption was not the decryption key, renew
-        return is_enc_key ? 1  // success; do not renew
-                          : 2; // success: renew key
-      }
-      is_enc_key = false;
-    }
-
-    return 0; // decryption failed
-  }
-}
-
-bool ServerContextImpl::isClientEcdsaCapable(const SSL_CLIENT_HELLO* ssl_client_hello) {
-  CBS client_hello;
-  CBS_init(&client_hello, ssl_client_hello->client_hello, ssl_client_hello->client_hello_len);
-
-  // This is the TLSv1.3 case (TLSv1.2 on the wire and the supported_versions extensions present).
-  // We just need to look at signature algorithms.
-  const uint16_t client_version = ssl_client_hello->version;
-  if (client_version == TLS1_2_VERSION && tls_max_version_ == TLS1_3_VERSION) {
-    // If the supported_versions extension is found then we assume that the client is competent
-    // enough that just checking the signature_algorithms is sufficient.
-    const uint8_t* supported_versions_data;
-    size_t supported_versions_len;
-    if (SSL_early_callback_ctx_extension_get(ssl_client_hello, TLSEXT_TYPE_supported_versions,
-                                             &supported_versions_data, &supported_versions_len)) {
-      const uint8_t* signature_algorithms_data;
-      size_t signature_algorithms_len;
-      if (SSL_early_callback_ctx_extension_get(ssl_client_hello, TLSEXT_TYPE_signature_algorithms,
-                                               &signature_algorithms_data,
-                                               &signature_algorithms_len)) {
-        CBS signature_algorithms_ext, signature_algorithms;
-        CBS_init(&signature_algorithms_ext, signature_algorithms_data, signature_algorithms_len);
-        if (!CBS_get_u16_length_prefixed(&signature_algorithms_ext, &signature_algorithms) ||
-            CBS_len(&signature_algorithms_ext) != 0) {
-          return false;
-        }
-        if (cbsContainsU16(signature_algorithms, SSL_SIGN_ECDSA_SECP256R1_SHA256)) {
-          return true;
-        }
-      }
-
-      return false;
-    }
-  }
-
-  // Otherwise we are < TLSv1.3 and need to look at both the curves in the supported_groups for
-  // ECDSA and also for a compatible cipher suite. https://tools.ietf.org/html/rfc4492#section-5.1.1
-  const uint8_t* curvelist_data;
-  size_t curvelist_len;
-  if (!SSL_early_callback_ctx_extension_get(ssl_client_hello, TLSEXT_TYPE_supported_groups,
-                                            &curvelist_data, &curvelist_len)) {
-    return false;
-  }
-
-  CBS curvelist;
-  CBS_init(&curvelist, curvelist_data, curvelist_len);
-
-  // We only support P256 ECDSA curves today.
-  if (!cbsContainsU16(curvelist, SSL_CURVE_SECP256R1)) {
-    return false;
-  }
-
-  // The client must have offered an ECDSA ciphersuite that we like.
-  CBS cipher_suites;
-  CBS_init(&cipher_suites, ssl_client_hello->cipher_suites, ssl_client_hello->cipher_suites_len);
-
-  while (CBS_len(&cipher_suites) > 0) {
-    uint16_t cipher_id;
-    if (!CBS_get_u16(&cipher_suites, &cipher_id)) {
-      return false;
-    }
-    // All tls_context_ share the same set of enabled ciphers, so we can just look at the base
-    // context.
-    if (tls_contexts_[0].isCipherEnabled(cipher_id, client_version)) {
-      return true;
-    }
-  }
-
-  return false;
-}
-
-bool ServerContextImpl::isClientOcspCapable(const SSL_CLIENT_HELLO* ssl_client_hello) {
-  const uint8_t* status_request_data;
-  size_t status_request_len;
-  if (SSL_early_callback_ctx_extension_get(ssl_client_hello, TLSEXT_TYPE_status_request,
-                                           &status_request_data, &status_request_len)) {
-    return true;
-  }
-
-  return false;
-}
-
-OcspStapleAction ServerContextImpl::ocspStapleAction(const Ssl::TlsContext& ctx,
-                                                     bool client_ocsp_capable) {
-  if (!client_ocsp_capable) {
-    return OcspStapleAction::ClientNotCapable;
-  }
-
-  auto& response = ctx.ocsp_response_;
-
-  auto policy = ocsp_staple_policy_;
-  if (ctx.is_must_staple_) {
-    // The certificate has the must-staple extension, so upgrade the policy to match.
-    policy = Ssl::ServerContextConfig::OcspStaplePolicy::MustStaple;
-  }
-
-  const bool valid_response = response && !response->isExpired();
-
-  switch (policy) {
-  case Ssl::ServerContextConfig::OcspStaplePolicy::LenientStapling:
-    if (!valid_response) {
-      return OcspStapleAction::NoStaple;
-    }
-    return OcspStapleAction::Staple;
-
-  case Ssl::ServerContextConfig::OcspStaplePolicy::StrictStapling:
-    if (valid_response) {
-      return OcspStapleAction::Staple;
-    }
-    if (response) {
-      // Expired response.
-      return OcspStapleAction::Fail;
-    }
-    return OcspStapleAction::NoStaple;
-
-  case Ssl::ServerContextConfig::OcspStaplePolicy::MustStaple:
-    if (!valid_response) {
-      return OcspStapleAction::Fail;
-    }
-    return OcspStapleAction::Staple;
-  }
-  PANIC_DUE_TO_CORRUPT_ENUM;
-}
-
-std::pair<const Ssl::TlsContext&, OcspStapleAction>
-ServerContextImpl::findTlsContext(absl::string_view sni, bool client_ecdsa_capable,
-                                  bool client_ocsp_capable, bool* cert_matched_sni) {
-  bool unused = false;
-  if (cert_matched_sni == nullptr) {
-    // Avoid need for nullptr checks when this is set.
-    cert_matched_sni = &unused;
-  }
-
-  // selected_ctx represents the final selected certificate, it should meet all requirements or pick
-  // a candidate.
-  const Ssl::TlsContext* selected_ctx = nullptr;
-  const Ssl::TlsContext* candidate_ctx = nullptr;
-  OcspStapleAction ocsp_staple_action;
-
-  auto selected = [&](const Ssl::TlsContext& ctx) -> bool {
-    auto action = ocspStapleAction(ctx, client_ocsp_capable);
-    if (action == OcspStapleAction::Fail) {
-      // The selected ctx must adhere to OCSP policy
-      return false;
-    }
-
-    if (client_ecdsa_capable == ctx.is_ecdsa_) {
-      selected_ctx = &ctx;
-      ocsp_staple_action = action;
-      return true;
-    }
-
-    if (client_ecdsa_capable && !ctx.is_ecdsa_ && candidate_ctx == nullptr) {
-      // ECDSA cert is preferred if client is ECDSA capable, so RSA cert is marked as a candidate,
-      // searching will continue until exhausting all certs or find a exact match.
-      candidate_ctx = &ctx;
-      ocsp_staple_action = action;
-      return false;
-    }
-
-    return false;
-  };
-
-  auto select_from_map = [this, &selected](absl::string_view server_name) -> void {
-    auto it = server_names_map_.find(server_name);
-    if (it == server_names_map_.end()) {
-      return;
-    }
-    const auto& pkey_types_map = it->second;
-    for (const auto& entry : pkey_types_map) {
-      if (selected(entry.second.get())) {
-        break;
-      }
-    }
-  };
-
-  auto tail_select = [&](bool go_to_next_phase) {
-    if (selected_ctx == nullptr) {
-      selected_ctx = candidate_ctx;
-    }
-
-    if (selected_ctx == nullptr && !go_to_next_phase) {
-      selected_ctx = &tls_contexts_[0];
-      ocsp_staple_action = ocspStapleAction(*selected_ctx, client_ocsp_capable);
-    }
-  };
-
-  // Select cert based on SNI if SNI is provided by client.
-  if (!sni.empty()) {
-    // Match on exact server name, i.e. "www.example.com" for "www.example.com".
-    select_from_map(sni);
-    tail_select(true);
-
-    if (selected_ctx == nullptr) {
-      // Match on wildcard domain, i.e. ".example.com" for "www.example.com".
-      // https://datatracker.ietf.org/doc/html/rfc6125#section-6.4
-      size_t pos = sni.find('.', 1);
-      if (pos < sni.size() - 1 && pos != std::string::npos) {
-        absl::string_view wildcard = sni.substr(pos);
-        select_from_map(wildcard);
-      }
-    }
-    *cert_matched_sni = (selected_ctx != nullptr || candidate_ctx != nullptr);
-    tail_select(full_scan_certs_on_sni_mismatch_);
-  }
-  // Full scan certs if SNI is not provided by client;
-  // Full scan certs if client provides SNI but no cert matches to it,
-  // it requires full_scan_certs_on_sni_mismatch is enabled.
-  if (selected_ctx == nullptr) {
-    candidate_ctx = nullptr;
-    // Skip loop when there is no cert compatible to key type
-    if (client_ecdsa_capable || (!client_ecdsa_capable && has_rsa_)) {
-      for (const auto& ctx : tls_contexts_) {
-        if (selected(ctx)) {
-          break;
-        }
-      }
-    }
-    tail_select(false);
-  }
-
-  ASSERT(selected_ctx != nullptr);
-  return {*selected_ctx, ocsp_staple_action};
-}
-
-enum ssl_select_cert_result_t
-ServerContextImpl::selectTlsContext(const SSL_CLIENT_HELLO* ssl_client_hello) {
-  if (tls_context_provider_ == nullptr) {
-    // Lazy init the provider here since we can not use shared_from_this in construct method.
-    tls_context_provider_ = tls_context_provider_factory_cb_(shared_from_this());
-  }
-  ASSERT(tls_context_provider_ != nullptr);
-
-  auto* extended_socket_info = reinterpret_cast<Envoy::Ssl::SslExtendedSocketInfo*>(
-      SSL_get_ex_data(ssl_client_hello->ssl, ContextImpl::sslExtendedSocketInfoIndex()));
-
-  auto selection_result = extended_socket_info->CertSelectionResult();
-  switch (selection_result) {
-  case Ssl::CertSelectionStatus::NotStarted:
-    // continue
-    break;
-
-  case Ssl::CertSelectionStatus::Pending:
-    ENVOY_LOG(trace, "already waiting certificate");
-    return ssl_select_cert_retry;
-
-  case Ssl::CertSelectionStatus::Successful:
-    ENVOY_LOG(trace, "wait certificate success");
-    return ssl_select_cert_success;
-
-  default:
-    ENVOY_LOG(trace, "wait certificate failed");
-    return ssl_select_cert_error;
-  }
-
-  ENVOY_LOG(trace, "TLS context selection result: {}, before selectTlsContext",
-            static_cast<int>(selection_result));
-
-  const auto result = tls_context_provider_->selectTlsContext(
-      ssl_client_hello, extended_socket_info->createCertSelectionCallback(ssl_client_hello->ssl));
-
-  ENVOY_LOG(trace, "TLS context selection result: {}, after selectTlsContext",
-            static_cast<int>(extended_socket_info->CertSelectionResult()));
-
-  switch (result) {
-  case Ssl::SelectionResult::Continue:
-    RELEASE_ASSERT(extended_socket_info->CertSelectionResult() ==
-                       Ssl::CertSelectionStatus::Successful,
-                   "missing onCertSelectionResult before continue");
-    return ssl_select_cert_success;
-  case Ssl::SelectionResult::Stop:
-    extended_socket_info->setCertSelectionAsync();
-    return ssl_select_cert_retry;
-  case Ssl::SelectionResult::Terminate:
-    return ssl_select_cert_error;
-  }
-}
-
-=======
->>>>>>> b65de1f5
 ValidationResults ContextImpl::customVerifyCertChainForQuic(
     STACK_OF(X509)& cert_chain, Ssl::ValidateResultCallbackPtr callback, bool is_server,
     const Network::TransportSocketOptionsConstSharedPtr& transport_socket_options,
