#include <memory>

#include "common/config/config_provider_impl.h"
#include "common/protobuf/utility.h"

#include "test/common/config/dummy_config.pb.h"
#include "test/mocks/server/mocks.h"
#include "test/test_common/simulated_time_system.h"
#include "test/test_common/utility.h"

#include "gmock/gmock.h"
#include "gtest/gtest.h"

namespace Envoy {
namespace Config {
namespace {

using testing::InSequence;

class DummyConfigProviderManager;

class DummyConfig : public Envoy::Config::ConfigProvider::Config {
public:
<<<<<<< HEAD
  DummyConfig() {}
  DummyConfig(const test::common::config::DummyConfig& config_proto) {
=======
  explicit DummyConfig(const test::common::config::DummyConfig& config_proto) {
>>>>>>> abfe558c
    protos_.push_back(config_proto);
  }
  void addProto(const test::common::config::DummyConfig& config_proto) {
    protos_.push_back(config_proto);
  }

  uint32_t numProtos() const { return protos_.size(); }

private:
  std::vector<test::common::config::DummyConfig> protos_;
};

class StaticDummyConfigProvider : public ImmutableConfigProviderBase {
public:
  StaticDummyConfigProvider(const test::common::config::DummyConfig& config_proto,
                            Server::Configuration::FactoryContext& factory_context,
                            DummyConfigProviderManager& config_provider_manager);

  ~StaticDummyConfigProvider() override = default;

  // Envoy::Config::ConfigProvider
  const Protobuf::Message* getConfigProto() const override { return &config_proto_; }

  // Envoy::Config::ConfigProvider
  std::string getConfigVersion() const override { return ""; }

  // Envoy::Config::ConfigProvider
  ConfigConstSharedPtr getConfig() const override { return config_; }

private:
  ConfigConstSharedPtr config_;
  test::common::config::DummyConfig config_proto_;
};

class DummyConfigSubscription : public ConfigSubscriptionInstance,
                                Envoy::Config::SubscriptionCallbacks {
public:
  DummyConfigSubscription(const uint64_t manager_identifier,
                          Server::Configuration::FactoryContext& factory_context,
                          DummyConfigProviderManager& config_provider_manager);
  ~DummyConfigSubscription() override = default;

  // Envoy::Config::ConfigSubscriptionCommonBase
  void start() override {}

  // Envoy::Config::ConfigSubscriptionInstance
  ConfigProvider::ConfigConstSharedPtr
  onConfigProtoUpdate(const Protobuf::Message& config_proto) override {
    return std::make_shared<DummyConfig>(
        static_cast<const test::common::config::DummyConfig&>(config_proto));
  }

  // Envoy::Config::SubscriptionCallbacks
  void onConfigUpdate(const Protobuf::RepeatedPtrField<ProtobufWkt::Any>& resources,
                      const std::string& version_info) override {
    auto config = TestUtility::anyConvert<test::common::config::DummyConfig>(resources[0]);
    if (checkAndApplyConfigUpdate(config, "dummy_config", version_info)) {
      config_proto_ = config;
    }

    ConfigSubscriptionCommonBase::onConfigUpdate();
  }
  void onConfigUpdate(const Protobuf::RepeatedPtrField<envoy::api::v2::Resource>&,
                      const Protobuf::RepeatedPtrField<std::string>&, const std::string&) override {
    NOT_IMPLEMENTED_GCOVR_EXCL_LINE;
  }

  // Envoy::Config::SubscriptionCallbacks
  void onConfigUpdateFailed(const EnvoyException*) override {}

  // Envoy::Config::SubscriptionCallbacks
  std::string resourceName(const ProtobufWkt::Any&) override { return ""; }

  const absl::optional<test::common::config::DummyConfig>& config_proto() const {
    return config_proto_;
  }

private:
  absl::optional<test::common::config::DummyConfig> config_proto_;
};
using DummyConfigSubscriptionSharedPtr = std::shared_ptr<DummyConfigSubscription>;

class DummyDynamicConfigProvider : public MutableConfigProviderCommonBase {
public:
<<<<<<< HEAD
  DummyDynamicConfigProvider(DummyConfigSubscriptionSharedPtr&& subscription)
=======
  explicit DummyDynamicConfigProvider(DummyConfigSubscriptionSharedPtr&& subscription)
>>>>>>> abfe558c
      : MutableConfigProviderCommonBase(std::move(subscription), ApiType::Full),
        subscription_(static_cast<DummyConfigSubscription*>(
            MutableConfigProviderCommonBase::subscription_.get())) {}

  ~DummyDynamicConfigProvider() override = default;

  DummyConfigSubscription& subscription() { return *subscription_; }

  // Envoy::Config::ConfigProvider
  const Protobuf::Message* getConfigProto() const override {
    if (!subscription_->config_proto().has_value()) {
      return nullptr;
    }
    return &subscription_->config_proto().value();
  }
  std::string getConfigVersion() const override { return ""; }

private:
  // Lifetime of this pointer is owned by the shared_ptr held by the base class.
  DummyConfigSubscription* subscription_;
};

class DummyConfigProviderManager : public ConfigProviderManagerImplBase {
public:
  explicit DummyConfigProviderManager(Server::Admin& admin)
      : ConfigProviderManagerImplBase(admin, "dummy") {}

  ~DummyConfigProviderManager() override = default;

  // Envoy::Config::ConfigProviderManagerImplBase
  ProtobufTypes::MessagePtr dumpConfigs() const override {
    auto config_dump = std::make_unique<test::common::config::DummyConfigsDump>();
    for (const auto& element : configSubscriptions()) {
      auto subscription = element.second.lock();
      ASSERT(subscription);

      if (subscription->configInfo()) {
        auto* dynamic_config = config_dump->mutable_dynamic_dummy_configs()->Add();
        dynamic_config->set_version_info(subscription->configInfo().value().last_config_version_);
        dynamic_config->mutable_dummy_config()->MergeFrom(
            static_cast<DummyConfigSubscription*>(subscription.get())->config_proto().value());
        TimestampUtil::systemClockToTimestamp(subscription->lastUpdated(),
                                              *dynamic_config->mutable_last_updated());
      }
    }

    for (const auto* provider : immutableConfigProviders(ConfigProviderInstanceType::Static)) {
      ASSERT(provider->configProtoInfo<test::common::config::DummyConfig>());
      auto* static_config = config_dump->mutable_static_dummy_configs()->Add();
      static_config->mutable_dummy_config()->MergeFrom(
          provider->configProtoInfo<test::common::config::DummyConfig>().value().config_proto_);
      TimestampUtil::systemClockToTimestamp(provider->lastUpdated(),
                                            *static_config->mutable_last_updated());
    }

    return config_dump;
  }

  // Envoy::Config::ConfigProviderManager
  ConfigProviderPtr
  createXdsConfigProvider(const Protobuf::Message& config_source_proto,
                          Server::Configuration::FactoryContext& factory_context,
                          const std::string&,
                          const Envoy::Config::ConfigProviderManager::OptionalArg&) override {
    DummyConfigSubscriptionSharedPtr subscription = getSubscription<DummyConfigSubscription>(
        config_source_proto, factory_context.initManager(),
        [&factory_context](const uint64_t manager_identifier,
                           ConfigProviderManagerImplBase& config_provider_manager)
            -> ConfigSubscriptionCommonBaseSharedPtr {
          return std::make_shared<DummyConfigSubscription>(
              manager_identifier, factory_context,
              static_cast<DummyConfigProviderManager&>(config_provider_manager));
        });

    return std::make_unique<DummyDynamicConfigProvider>(std::move(subscription));
  }

  // Envoy::Config::ConfigProviderManager
  ConfigProviderPtr
  createStaticConfigProvider(const Protobuf::Message& config_proto,
                             Server::Configuration::FactoryContext& factory_context,
                             const Envoy::Config::ConfigProviderManager::OptionalArg&) override {
    return std::make_unique<StaticDummyConfigProvider>(
        dynamic_cast<const test::common::config::DummyConfig&>(config_proto), factory_context,
        *this);
  }
  ConfigProviderPtr
  createStaticConfigProvider(std::vector<std::unique_ptr<const Protobuf::Message>>&&,
                             Server::Configuration::FactoryContext&, const OptionalArg&) override {
    ASSERT(false, "this provider does not expect multiple config protos");
    return nullptr;
  }
};

DummyConfigSubscription::DummyConfigSubscription(
    const uint64_t manager_identifier, Server::Configuration::FactoryContext& factory_context,
    DummyConfigProviderManager& config_provider_manager)
    : ConfigSubscriptionInstance("DummyDS", manager_identifier, config_provider_manager,
                                 factory_context) {
<<<<<<< HEAD
  // Returns a null value.
=======
  // A nullptr is shared as the initial value.
>>>>>>> abfe558c
  initialize(nullptr);
}

StaticDummyConfigProvider::StaticDummyConfigProvider(
    const test::common::config::DummyConfig& config_proto,
    Server::Configuration::FactoryContext& factory_context,
    DummyConfigProviderManager& config_provider_manager)
    : ImmutableConfigProviderBase(factory_context, config_provider_manager,
                                  ConfigProviderInstanceType::Static, ApiType::Full),
      config_(std::make_shared<DummyConfig>(config_proto)), config_proto_(config_proto) {}

class ConfigProviderImplTest : public testing::Test {
public:
  void initialize() {
    EXPECT_CALL(factory_context_.admin_.config_tracker_, add_("dummy", _));
    provider_manager_ = std::make_unique<DummyConfigProviderManager>(factory_context_.admin_);
  }

  Event::SimulatedTimeSystem& timeSystem() { return time_system_; }

protected:
  Event::SimulatedTimeSystem time_system_;
  NiceMock<Server::Configuration::MockFactoryContext> factory_context_;
  std::unique_ptr<DummyConfigProviderManager> provider_manager_;
};

test::common::config::DummyConfig parseDummyConfigFromYaml(const std::string& yaml) {
  test::common::config::DummyConfig config;
  TestUtility::loadFromYaml(yaml, config);
  return config;
}

// Tests that dynamic config providers share ownership of the config
// subscriptions, config protos and data structures generated as a result of the
// configurations (i.e., the ConfigProvider::Config).
TEST_F(ConfigProviderImplTest, SharedOwnership) {
  initialize();
  Init::ExpectableWatcherImpl watcher;
  factory_context_.init_manager_.initialize(watcher);

  envoy::api::v2::core::ApiConfigSource config_source_proto;
  config_source_proto.set_api_type(envoy::api::v2::core::ApiConfigSource::GRPC);
  ConfigProviderPtr provider1 = provider_manager_->createXdsConfigProvider(
      config_source_proto, factory_context_, "dummy_prefix",
      ConfigProviderManager::NullOptionalArg());

  // No config protos have been received via the subscription yet.
  EXPECT_FALSE(provider1->configProtoInfo<test::common::config::DummyConfig>().has_value());

  Protobuf::RepeatedPtrField<ProtobufWkt::Any> untyped_dummy_configs;
  untyped_dummy_configs.Add()->PackFrom(parseDummyConfigFromYaml("a: a dummy config"));

  DummyConfigSubscription& subscription =
      dynamic_cast<DummyDynamicConfigProvider&>(*provider1).subscription();
  subscription.onConfigUpdate(untyped_dummy_configs, "1");

  // Check that a newly created provider with the same config source will share
  // the subscription, config proto and resulting ConfigProvider::Config.
  ConfigProviderPtr provider2 = provider_manager_->createXdsConfigProvider(
      config_source_proto, factory_context_, "dummy_prefix",
      ConfigProviderManager::NullOptionalArg());

  EXPECT_TRUE(provider2->configProtoInfo<test::common::config::DummyConfig>().has_value());
  EXPECT_EQ(&dynamic_cast<DummyDynamicConfigProvider&>(*provider1).subscription(),
            &dynamic_cast<DummyDynamicConfigProvider&>(*provider2).subscription());
  EXPECT_EQ(&provider1->configProtoInfo<test::common::config::DummyConfig>().value().config_proto_,
            &provider2->configProtoInfo<test::common::config::DummyConfig>().value().config_proto_);
  EXPECT_EQ(provider1->config<const DummyConfig>().get(),
            provider2->config<const DummyConfig>().get());

  // Change the config source and verify that a new subscription is used.
  config_source_proto.set_api_type(envoy::api::v2::core::ApiConfigSource::REST);
  ConfigProviderPtr provider3 = provider_manager_->createXdsConfigProvider(
      config_source_proto, factory_context_, "dummy_prefix",
      ConfigProviderManager::NullOptionalArg());

  EXPECT_NE(&dynamic_cast<DummyDynamicConfigProvider&>(*provider1).subscription(),
            &dynamic_cast<DummyDynamicConfigProvider&>(*provider3).subscription());
  EXPECT_NE(provider1->config<const DummyConfig>().get(),
            provider3->config<const DummyConfig>().get());

  dynamic_cast<DummyDynamicConfigProvider&>(*provider3)
      .subscription()
      .onConfigUpdate(untyped_dummy_configs, "provider3");

  EXPECT_EQ(2UL, static_cast<test::common::config::DummyConfigsDump*>(
                     provider_manager_->dumpConfigs().get())
                     ->dynamic_dummy_configs()
                     .size());

  // Test that tear down of config providers leads to correctly updating
  // centralized state; this is validated using the config dump.
  provider1.reset();
  provider2.reset();

  auto dynamic_dummy_configs =
      static_cast<test::common::config::DummyConfigsDump*>(provider_manager_->dumpConfigs().get())
          ->dynamic_dummy_configs();
  EXPECT_EQ(1UL, dynamic_dummy_configs.size());

  EXPECT_EQ("provider3", dynamic_dummy_configs[0].version_info());

  provider3.reset();

  EXPECT_EQ(0UL, static_cast<test::common::config::DummyConfigsDump*>(
                     provider_manager_->dumpConfigs().get())
                     ->dynamic_dummy_configs()
                     .size());
}

// A ConfigProviderManager that returns a dummy ConfigProvider.
class DummyConfigProviderManagerMockConfigProvider : public DummyConfigProviderManager {
public:
  DummyConfigProviderManagerMockConfigProvider(Server::Admin& admin)
      : DummyConfigProviderManager(admin) {}

  ConfigProviderPtr
  createXdsConfigProvider(const Protobuf::Message& config_source_proto,
                          Server::Configuration::FactoryContext& factory_context,
                          const std::string&,
                          const Envoy::Config::ConfigProviderManager::OptionalArg&) override {
    DummyConfigSubscriptionSharedPtr subscription = getSubscription<DummyConfigSubscription>(
        config_source_proto, factory_context.initManager(),
        [&factory_context](const uint64_t manager_identifier,
                           ConfigProviderManagerImplBase& config_provider_manager)
            -> ConfigSubscriptionCommonBaseSharedPtr {
          return std::make_shared<DummyConfigSubscription>(
              manager_identifier, factory_context,
              static_cast<DummyConfigProviderManagerMockConfigProvider&>(config_provider_manager));
        });
    return std::make_unique<DummyDynamicConfigProvider>(std::move(subscription));
  }
};

// Test that duplicate config updates will not trigger creation of a new ConfigProvider::Config.
TEST_F(ConfigProviderImplTest, DuplicateConfigProto) {
  InSequence sequence;
  // This provider manager returns a DummyDynamicConfigProvider.
  auto provider_manager =
      std::make_unique<DummyConfigProviderManagerMockConfigProvider>(factory_context_.admin_);
  envoy::api::v2::core::ApiConfigSource config_source_proto;
  config_source_proto.set_api_type(envoy::api::v2::core::ApiConfigSource::GRPC);
  ConfigProviderPtr provider = provider_manager->createXdsConfigProvider(
      config_source_proto, factory_context_, "dummy_prefix",
      ConfigProviderManager::NullOptionalArg());
  auto* typed_provider = static_cast<DummyDynamicConfigProvider*>(provider.get());
  DummyConfigSubscription& subscription =
      static_cast<DummyConfigSubscription&>(typed_provider->subscription());
  EXPECT_EQ(subscription.getConfig(), nullptr);
  // First time issuing a configUpdate(). A new ConfigProvider::Config should be created.
  Protobuf::RepeatedPtrField<ProtobufWkt::Any> untyped_dummy_configs;
  untyped_dummy_configs.Add()->PackFrom(parseDummyConfigFromYaml("a: a dynamic dummy config"));
  subscription.onConfigUpdate(untyped_dummy_configs, "1");
  EXPECT_NE(subscription.getConfig(), nullptr);
  auto config_ptr = subscription.getConfig();
  EXPECT_EQ(typed_provider->config<DummyConfig>().get(), config_ptr.get());
  // Second time issuing the configUpdate(), this time with a duplicate proto. A new
  // ConfigProvider::Config _should not_ be created.
  subscription.onConfigUpdate(untyped_dummy_configs, "2");
  EXPECT_EQ(config_ptr, subscription.getConfig());
  EXPECT_EQ(typed_provider->config<DummyConfig>().get(), config_ptr.get());
}

// An empty config provider tests on base class' constructor.
class InlineDummyConfigProvider : public ImmutableConfigProviderBase {
public:
  InlineDummyConfigProvider(Server::Configuration::FactoryContext& factory_context,
                            DummyConfigProviderManager& config_provider_manager,
                            ConfigProviderInstanceType instance_type)
      : ImmutableConfigProviderBase(factory_context, config_provider_manager, instance_type,
                                    ApiType::Full) {}
  ConfigConstSharedPtr getConfig() const override { return nullptr; }
  std::string getConfigVersion() const override { return ""; }
  const Protobuf::Message* getConfigProto() const override { return nullptr; }
};

class ConfigProviderImplDeathTest : public ConfigProviderImplTest {};

TEST_F(ConfigProviderImplDeathTest, AssertionFailureOnIncorrectInstanceType) {
  initialize();

  InlineDummyConfigProvider foo(factory_context_, *provider_manager_,
                                ConfigProviderInstanceType::Inline);
  InlineDummyConfigProvider bar(factory_context_, *provider_manager_,
                                ConfigProviderInstanceType::Static);
  EXPECT_DEBUG_DEATH(InlineDummyConfigProvider(factory_context_, *provider_manager_,
                                               ConfigProviderInstanceType::Xds),
                     "");
}

// Tests that the base ConfigProvider*s are handling registration with the
// /config_dump admin handler as well as generic bookkeeping such as timestamp
// updates.
TEST_F(ConfigProviderImplTest, ConfigDump) {
  initialize();
  // Empty dump first.
  auto message_ptr = factory_context_.admin_.config_tracker_.config_tracker_callbacks_["dummy"]();
  const auto& dummy_config_dump =
      static_cast<const test::common::config::DummyConfigsDump&>(*message_ptr);

  test::common::config::DummyConfigsDump expected_config_dump;
  TestUtility::loadFromYaml(R"EOF(
static_dummy_configs:
dynamic_dummy_configs:
)EOF",
                            expected_config_dump);
  EXPECT_EQ(expected_config_dump.DebugString(), dummy_config_dump.DebugString());

  // Static config dump only.
  std::string config_yaml = "a: a static dummy config";
  timeSystem().setSystemTime(std::chrono::milliseconds(1234567891234));

  ConfigProviderPtr static_config = provider_manager_->createStaticConfigProvider(
      parseDummyConfigFromYaml(config_yaml), factory_context_,
      ConfigProviderManager::NullOptionalArg());
  message_ptr = factory_context_.admin_.config_tracker_.config_tracker_callbacks_["dummy"]();
  const auto& dummy_config_dump2 =
      static_cast<const test::common::config::DummyConfigsDump&>(*message_ptr);
  TestUtility::loadFromYaml(R"EOF(
static_dummy_configs:
  - dummy_config: { a: a static dummy config }
    last_updated: { seconds: 1234567891, nanos: 234000000 }
dynamic_dummy_configs:
)EOF",
                            expected_config_dump);
  EXPECT_EQ(expected_config_dump.DebugString(), dummy_config_dump2.DebugString());

  envoy::api::v2::core::ApiConfigSource config_source_proto;
  config_source_proto.set_api_type(envoy::api::v2::core::ApiConfigSource::GRPC);
  ConfigProviderPtr dynamic_provider = provider_manager_->createXdsConfigProvider(
      config_source_proto, factory_context_, "dummy_prefix",
      ConfigProviderManager::NullOptionalArg());

  // Static + dynamic config dump.
  Protobuf::RepeatedPtrField<ProtobufWkt::Any> untyped_dummy_configs;
  untyped_dummy_configs.Add()->PackFrom(parseDummyConfigFromYaml("a: a dynamic dummy config"));

  timeSystem().setSystemTime(std::chrono::milliseconds(1234567891567));
  DummyConfigSubscription& subscription =
      dynamic_cast<DummyDynamicConfigProvider&>(*dynamic_provider).subscription();
  subscription.onConfigUpdate(untyped_dummy_configs, "v1");

  message_ptr = factory_context_.admin_.config_tracker_.config_tracker_callbacks_["dummy"]();
  const auto& dummy_config_dump3 =
      static_cast<const test::common::config::DummyConfigsDump&>(*message_ptr);
  TestUtility::loadFromYaml(R"EOF(
static_dummy_configs:
  - dummy_config: { a: a static dummy config }
    last_updated: { seconds: 1234567891, nanos: 234000000 }
dynamic_dummy_configs:
  - version_info: v1
    dummy_config: { a: a dynamic dummy config }
    last_updated: { seconds: 1234567891, nanos: 567000000 }
)EOF",
                            expected_config_dump);
  EXPECT_EQ(expected_config_dump.DebugString(), dummy_config_dump3.DebugString());

  ConfigProviderPtr static_config2 = provider_manager_->createStaticConfigProvider(
      parseDummyConfigFromYaml("a: another static dummy config"), factory_context_,
      ConfigProviderManager::NullOptionalArg());
  message_ptr = factory_context_.admin_.config_tracker_.config_tracker_callbacks_["dummy"]();
  const auto& dummy_config_dump4 =
      static_cast<const test::common::config::DummyConfigsDump&>(*message_ptr);
  TestUtility::loadFromYaml(R"EOF(
static_dummy_configs:
  - dummy_config: { a: another static dummy config }
    last_updated: { seconds: 1234567891, nanos: 567000000 }
  - dummy_config: { a: a static dummy config }
    last_updated: { seconds: 1234567891, nanos: 234000000 }
dynamic_dummy_configs:
  - version_info: v1
    dummy_config: { a: a dynamic dummy config }
    last_updated: { seconds: 1234567891, nanos: 567000000 }
)EOF",
                            expected_config_dump);
  EXPECT_THAT(expected_config_dump, ProtoEqIgnoreRepeatedFieldOrdering(dummy_config_dump4));
}

// Tests that dynamic config providers enforce that the context's localInfo is
// set, since it is used to obtain the node/cluster attributes required for
// subscriptions.
TEST_F(ConfigProviderImplTest, LocalInfoNotDefined) {
  initialize();
  factory_context_.local_info_.node_.set_cluster("");
  factory_context_.local_info_.node_.set_id("");

  envoy::api::v2::core::ApiConfigSource config_source_proto;
  config_source_proto.set_api_type(envoy::api::v2::core::ApiConfigSource::GRPC);
  EXPECT_THROW_WITH_MESSAGE(
      provider_manager_->createXdsConfigProvider(config_source_proto, factory_context_,
                                                 "dummy_prefix",
                                                 ConfigProviderManager::NullOptionalArg()),
      EnvoyException,
      "DummyDS: node 'id' and 'cluster' are required. Set it either in 'node' config or "
      "via --service-node and --service-cluster options.");
}

class DeltaDummyConfigProviderManager;

class DeltaDummyConfigSubscription : public DeltaConfigSubscriptionInstance,
                                     Envoy::Config::SubscriptionCallbacks {
public:
  using ProtoMap = std::map<std::string, test::common::config::DummyConfig>;

  DeltaDummyConfigSubscription(const uint64_t manager_identifier,
                               Server::Configuration::FactoryContext& factory_context,
                               DeltaDummyConfigProviderManager& config_provider_manager);

  // Envoy::Config::ConfigSubscriptionCommonBase
  void start() override {}

  // Envoy::Config::SubscriptionCallbacks
  void onConfigUpdate(const Protobuf::RepeatedPtrField<ProtobufWkt::Any>& resources,
                      const std::string& version_info) override {
    if (resources.empty()) {
      return;
    }

    // For simplicity, there is no logic here to track updates and/or removals to the existing
    // config proto set (i.e., this is append only). Real xDS APIs will need to track additions,
    // updates and removals to the config set and apply the diffs to the underlying config
    // implementations.
    for (const auto& resource_any : resources) {
      auto dummy_config = TestUtility::anyConvert<test::common::config::DummyConfig>(resource_any);
      proto_map_[version_info] = dummy_config;
      // Propagate the new config proto to all worker threads.
      applyConfigUpdate([&dummy_config](ConfigProvider::ConfigConstSharedPtr prev_config)
                            -> ConfigProvider::ConfigConstSharedPtr {
        auto* config = const_cast<DummyConfig*>(static_cast<const DummyConfig*>(prev_config.get()));
        // Per above, append only for now.
        config->addProto(dummy_config);
        return prev_config;
      });
    }

    ConfigSubscriptionCommonBase::onConfigUpdate();
    setLastConfigInfo(absl::optional<LastConfigInfo>({absl::nullopt, version_info}));
  }
  void onConfigUpdate(const Protobuf::RepeatedPtrField<envoy::api::v2::Resource>&,
                      const Protobuf::RepeatedPtrField<std::string>&, const std::string&) override {
    NOT_IMPLEMENTED_GCOVR_EXCL_LINE;
  }
  void onConfigUpdateFailed(const EnvoyException*) override {
    ConfigSubscriptionCommonBase::onConfigUpdateFailed();
  }
  std::string resourceName(const ProtobufWkt::Any&) override {
    return "test.common.config.DummyConfig";
  }

  const ProtoMap& protoMap() const { return proto_map_; }

private:
  ProtoMap proto_map_;
};
using DeltaDummyConfigSubscriptionSharedPtr = std::shared_ptr<DeltaDummyConfigSubscription>;

class DeltaDummyDynamicConfigProvider : public Envoy::Config::MutableConfigProviderCommonBase {
public:
  DeltaDummyDynamicConfigProvider(DeltaDummyConfigSubscriptionSharedPtr&& subscription)
      : MutableConfigProviderCommonBase(std::move(subscription), ConfigProvider::ApiType::Delta),
        subscription_(static_cast<DeltaDummyConfigSubscription*>(
            MutableConfigProviderCommonBase::subscription_.get())) {}

  DeltaDummyConfigSubscription& subscription() { return *subscription_; }

  // Envoy::Config::ConfigProvider
  ConfigProtoVector getConfigProtos() const override {
    ConfigProtoVector proto_vector;
    for (const auto& value_type : subscription_->protoMap()) {
      proto_vector.push_back(&value_type.second);
    }
    return proto_vector;
  }

  std::string getConfigVersion() const override {
    return (subscription_->configInfo().has_value())
               ? subscription_->configInfo().value().last_config_version_
               : "";
  }

private:
  DeltaDummyConfigSubscription* subscription_;
};

class DeltaDummyConfigProviderManager : public ConfigProviderManagerImplBase {
public:
  DeltaDummyConfigProviderManager(Server::Admin& admin)
      : ConfigProviderManagerImplBase(admin, "dummy") {}

  // Envoy::Config::ConfigProviderManagerImplBase
  ProtobufTypes::MessagePtr dumpConfigs() const override {
    auto config_dump = std::make_unique<test::common::config::DeltaDummyConfigsDump>();
    for (const auto& element : configSubscriptions()) {
      auto subscription = element.second.lock();
      ASSERT(subscription);

      if (subscription->configInfo()) {
        auto* dynamic_config = config_dump->mutable_dynamic_dummy_configs()->Add();
        dynamic_config->set_version_info(subscription->configInfo().value().last_config_version_);
        const auto* typed_subscription =
            static_cast<DeltaDummyConfigSubscription*>(subscription.get());
        const DeltaDummyConfigSubscription::ProtoMap& proto_map = typed_subscription->protoMap();
        for (const auto& value_type : proto_map) {
          dynamic_config->mutable_dummy_configs()->Add()->MergeFrom(value_type.second);
        }
        TimestampUtil::systemClockToTimestamp(subscription->lastUpdated(),
                                              *dynamic_config->mutable_last_updated());
      }
    }

    return config_dump;
  }

  // Envoy::Config::ConfigProviderManager
  ConfigProviderPtr
  createXdsConfigProvider(const Protobuf::Message& config_source_proto,
                          Server::Configuration::FactoryContext& factory_context,
                          const std::string&,
                          const Envoy::Config::ConfigProviderManager::OptionalArg&) override {
    DeltaDummyConfigSubscriptionSharedPtr subscription =

        getSubscription<DeltaDummyConfigSubscription>(
            config_source_proto, factory_context.initManager(),
            [&factory_context](const uint64_t manager_identifier,
                               ConfigProviderManagerImplBase& config_provider_manager)
                -> ConfigSubscriptionCommonBaseSharedPtr {
              return std::make_shared<DeltaDummyConfigSubscription>(
                  manager_identifier, factory_context,
                  static_cast<DeltaDummyConfigProviderManager&>(config_provider_manager));
            });

    return std::make_unique<DeltaDummyDynamicConfigProvider>(std::move(subscription));
  }
};

DeltaDummyConfigSubscription::DeltaDummyConfigSubscription(
    const uint64_t manager_identifier, Server::Configuration::FactoryContext& factory_context,
    DeltaDummyConfigProviderManager& config_provider_manager)
    : DeltaConfigSubscriptionInstance("Dummy", manager_identifier, config_provider_manager,
                                      factory_context) {
  initialize(
      []() -> ConfigProvider::ConfigConstSharedPtr { return std::make_shared<DummyConfig>(); });
}

class DeltaConfigProviderImplTest : public testing::Test {
public:
  DeltaConfigProviderImplTest() {
    EXPECT_CALL(factory_context_.admin_.config_tracker_, add_("dummy", _));
    provider_manager_ = std::make_unique<DeltaDummyConfigProviderManager>(factory_context_.admin_);
  }

  Event::SimulatedTimeSystem& timeSystem() { return time_system_; }

protected:
  Event::SimulatedTimeSystem time_system_;
  NiceMock<Server::Configuration::MockFactoryContext> factory_context_;
  std::unique_ptr<DeltaDummyConfigProviderManager> provider_manager_;
};

// Validate that delta config subscriptions are shared across delta dynamic config providers and
// that the underlying Config implementation can be shared as well.
TEST_F(DeltaConfigProviderImplTest, MultipleDeltaSubscriptions) {
  envoy::api::v2::core::ApiConfigSource config_source_proto;
  config_source_proto.set_api_type(envoy::api::v2::core::ApiConfigSource::GRPC);
  ConfigProviderPtr provider1 = provider_manager_->createXdsConfigProvider(
      config_source_proto, factory_context_, "dummy_prefix",
      ConfigProviderManager::NullOptionalArg());

  // No config protos have been received via the subscription yet.
  EXPECT_FALSE(provider1->configProtoInfoVector<test::common::config::DummyConfig>().has_value());

  Protobuf::RepeatedPtrField<ProtobufWkt::Any> untyped_dummy_configs;
  untyped_dummy_configs.Add()->PackFrom(parseDummyConfigFromYaml("a: a dummy config"));
  untyped_dummy_configs.Add()->PackFrom(parseDummyConfigFromYaml("a: another dummy config"));

  DeltaDummyConfigSubscription& subscription =
      dynamic_cast<DeltaDummyDynamicConfigProvider&>(*provider1).subscription();
  subscription.onConfigUpdate(untyped_dummy_configs, "1");

  ConfigProviderPtr provider2 = provider_manager_->createXdsConfigProvider(
      config_source_proto, factory_context_, "dummy_prefix",
      ConfigProviderManager::NullOptionalArg());

  // Providers, config implementations (i.e., the DummyConfig) and config protos are
  // expected to be shared for a given subscription.
  EXPECT_EQ(&dynamic_cast<DeltaDummyDynamicConfigProvider&>(*provider1).subscription(),
            &dynamic_cast<DeltaDummyDynamicConfigProvider&>(*provider2).subscription());
  ASSERT_TRUE(provider2->configProtoInfoVector<test::common::config::DummyConfig>().has_value());
  EXPECT_EQ(
      provider1->configProtoInfoVector<test::common::config::DummyConfig>().value().config_protos_,
      provider2->configProtoInfoVector<test::common::config::DummyConfig>().value().config_protos_);
  EXPECT_EQ(provider1->config<const DummyConfig>().get(),
            provider2->config<const DummyConfig>().get());
  // Validate that the config protos are propagated to the thread local config implementation.
  EXPECT_EQ(provider1->config<const DummyConfig>()->numProtos(), 2);

  // Issue a second config update to validate that having multiple providers bound to the
  // subscription causes a single update to the underlying shared config implementation.
  subscription.onConfigUpdate(untyped_dummy_configs, "2");
  // NOTE: the config implementation is append only and _does not_ track updates/removals to the
  // config proto set, so the expectation is to double the size of the set.
<<<<<<< HEAD
  EXPECT_EQ(provider1->config<const DummyConfig>().get(),
            provider2->config<const DummyConfig>().get());
  EXPECT_EQ(provider1->config<const DummyConfig>()->numProtos(), 4);
  EXPECT_EQ(provider2->configProtoInfoVector<test::common::config::DummyConfig>().value().version_,
=======
  EXPECT_EQ(provider1->config<const DummyConfig>()->numProtos(), 4);
  EXPECT_EQ(provider1->configProtoInfoVector<test::common::config::DummyConfig>().value().version_,
>>>>>>> abfe558c
            "2");
}

// Tests a config update failure.
TEST_F(DeltaConfigProviderImplTest, DeltaSubscriptionFailure) {
  envoy::api::v2::core::ApiConfigSource config_source_proto;
  config_source_proto.set_api_type(envoy::api::v2::core::ApiConfigSource::GRPC);
  ConfigProviderPtr provider = provider_manager_->createXdsConfigProvider(
      config_source_proto, factory_context_, "dummy_prefix",
      ConfigProviderManager::NullOptionalArg());
  DeltaDummyConfigSubscription& subscription =
      dynamic_cast<DeltaDummyDynamicConfigProvider&>(*provider).subscription();
  const auto time = std::chrono::milliseconds(1234567891234);
  timeSystem().setSystemTime(time);
  const EnvoyException ex(fmt::format("config failure"));
  // Verify the failure updates the lastUpdated() timestamp.
  subscription.onConfigUpdateFailed(&ex);
  EXPECT_EQ(std::chrono::time_point_cast<std::chrono::milliseconds>(provider->lastUpdated())
                .time_since_epoch(),
            time);
}

} // namespace
} // namespace Config
} // namespace Envoy<|MERGE_RESOLUTION|>--- conflicted
+++ resolved
@@ -21,12 +21,7 @@
 
 class DummyConfig : public Envoy::Config::ConfigProvider::Config {
 public:
-<<<<<<< HEAD
-  DummyConfig() {}
-  DummyConfig(const test::common::config::DummyConfig& config_proto) {
-=======
   explicit DummyConfig(const test::common::config::DummyConfig& config_proto) {
->>>>>>> abfe558c
     protos_.push_back(config_proto);
   }
   void addProto(const test::common::config::DummyConfig& config_proto) {
@@ -111,11 +106,7 @@
 
 class DummyDynamicConfigProvider : public MutableConfigProviderCommonBase {
 public:
-<<<<<<< HEAD
-  DummyDynamicConfigProvider(DummyConfigSubscriptionSharedPtr&& subscription)
-=======
   explicit DummyDynamicConfigProvider(DummyConfigSubscriptionSharedPtr&& subscription)
->>>>>>> abfe558c
       : MutableConfigProviderCommonBase(std::move(subscription), ApiType::Full),
         subscription_(static_cast<DummyConfigSubscription*>(
             MutableConfigProviderCommonBase::subscription_.get())) {}
@@ -215,11 +206,7 @@
     DummyConfigProviderManager& config_provider_manager)
     : ConfigSubscriptionInstance("DummyDS", manager_identifier, config_provider_manager,
                                  factory_context) {
-<<<<<<< HEAD
-  // Returns a null value.
-=======
   // A nullptr is shared as the initial value.
->>>>>>> abfe558c
   initialize(nullptr);
 }
 
@@ -721,15 +708,10 @@
   subscription.onConfigUpdate(untyped_dummy_configs, "2");
   // NOTE: the config implementation is append only and _does not_ track updates/removals to the
   // config proto set, so the expectation is to double the size of the set.
-<<<<<<< HEAD
   EXPECT_EQ(provider1->config<const DummyConfig>().get(),
             provider2->config<const DummyConfig>().get());
   EXPECT_EQ(provider1->config<const DummyConfig>()->numProtos(), 4);
-  EXPECT_EQ(provider2->configProtoInfoVector<test::common::config::DummyConfig>().value().version_,
-=======
-  EXPECT_EQ(provider1->config<const DummyConfig>()->numProtos(), 4);
   EXPECT_EQ(provider1->configProtoInfoVector<test::common::config::DummyConfig>().value().version_,
->>>>>>> abfe558c
             "2");
 }
 
