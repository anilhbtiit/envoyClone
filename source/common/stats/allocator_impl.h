--- conflicted
+++ resolved
@@ -16,8 +16,6 @@
 
 namespace Envoy {
 namespace Stats {
-
-class SinkPredicates;
 
 class AllocatorImpl : public Allocator {
 public:
@@ -43,22 +41,11 @@
 
   void forEachTextReadout(SizeFn, StatFn<TextReadout>) const override;
 
-<<<<<<< HEAD
-  void forEachSinkedCounter(std::function<void(std::size_t)> f_size,
-                            std::function<void(Stats::Counter&)> f_stat) const override;
-  void forEachSinkedGauge(std::function<void(std::size_t)> f_size,
-                          std::function<void(Stats::Gauge&)> f_stat) const override;
-  void forEachSinkedTextReadout(std::function<void(std::size_t)> f_size,
-                                std::function<void(Stats::TextReadout&)> f_stat) const override;
-
-  void setSinkPredicates(SinkPredicates& sink_predicates) override;
-=======
   void forEachSinkedCounter(SizeFn f_size, StatFn<Counter> f_stat) const override;
   void forEachSinkedGauge(SizeFn f_size, StatFn<Gauge> f_stat) const override;
   void forEachSinkedTextReadout(SizeFn f_size, StatFn<TextReadout> f_stat) const override;
 
   void setSinkPredicates(std::unique_ptr<SinkPredicates>&& sink_predicates) override;
->>>>>>> a02d3ce7
 #ifndef ENVOY_CONFIG_COVERAGE
   void debugPrint();
 #endif
@@ -117,11 +104,7 @@
   StatPointerSet<TextReadout> sinked_text_readouts_ ABSL_GUARDED_BY(mutex_);
 
   // Predicates used to filter stats to be flushed.
-<<<<<<< HEAD
-  OptRef<SinkPredicates> sink_predicates_;
-=======
   std::unique_ptr<SinkPredicates> sink_predicates_;
->>>>>>> a02d3ce7
   SymbolTable& symbol_table_;
 
   Thread::ThreadSynchronizer sync_;
