#include "source/common/stats/isolated_store_impl.h"

#include <algorithm>
#include <cstring>
#include <string>

#include "source/common/common/utility.h"
#include "source/common/stats/histogram_impl.h"
#include "source/common/stats/scope_prefixer.h"
#include "source/common/stats/utility.h"

namespace Envoy {
namespace Stats {

IsolatedStoreImpl::IsolatedStoreImpl() : IsolatedStoreImpl(std::make_unique<SymbolTableImpl>()) {}

IsolatedStoreImpl::IsolatedStoreImpl(std::unique_ptr<SymbolTable>&& symbol_table)
    : IsolatedStoreImpl(*symbol_table) {
  symbol_table_storage_ = std::move(symbol_table);
}

IsolatedStoreImpl::IsolatedStoreImpl(SymbolTable& symbol_table)
    : StoreImpl(symbol_table), alloc_(symbol_table),
      counters_([this](StatName name) -> CounterSharedPtr {
        return alloc_.makeCounter(name, name, StatNameTagVector{});
      }),
      gauges_([this](StatName name, Gauge::ImportMode import_mode) -> GaugeSharedPtr {
        return alloc_.makeGauge(name, name, StatNameTagVector{}, import_mode);
      }),
      histograms_([this](StatName name, Histogram::Unit unit) -> HistogramSharedPtr {
        return HistogramSharedPtr(new HistogramImpl(name, unit, *this, name, StatNameTagVector{}));
      }),
      text_readouts_([this](StatName name, TextReadout::Type) -> TextReadoutSharedPtr {
        return alloc_.makeTextReadout(name, name, StatNameTagVector{});
      }),
      null_counter_(new NullCounterImpl(symbol_table)),
      null_gauge_(new NullGaugeImpl(symbol_table)),
      default_scope_(std::make_shared<ScopePrefixer>("", *this)) {}
<<<<<<< HEAD

IsolatedStoreImpl::~IsolatedStoreImpl() = default;

ScopePtr IsolatedStoreImpl::createScope(const std::string& name) {
  return std::make_shared<ScopePrefixer>(name, *this);
}

ScopePtr IsolatedStoreImpl::scopeFromStatName(StatName name) {
  return std::make_shared<ScopePrefixer>(name, *this);
=======

IsolatedStoreImpl::~IsolatedStoreImpl() = default;

ScopeSharedPtr IsolatedStoreImpl::createScope(const std::string& name) {
  StatNameManagedStorage stat_name_storage(Utility::sanitizeStatsName(name), alloc_.symbolTable());
  return scopeFromStatName(stat_name_storage.statName());
}

ScopeSharedPtr IsolatedStoreImpl::scopeFromStatName(StatName name) {
  ScopeSharedPtr scope = std::make_shared<ScopePrefixer>(name, *this);
  scopes_.push_back(scope);
  return scope;
>>>>>>> 5671b08a
}

} // namespace Stats
} // namespace Envoy<|MERGE_RESOLUTION|>--- conflicted
+++ resolved
@@ -36,17 +36,6 @@
       null_counter_(new NullCounterImpl(symbol_table)),
       null_gauge_(new NullGaugeImpl(symbol_table)),
       default_scope_(std::make_shared<ScopePrefixer>("", *this)) {}
-<<<<<<< HEAD
-
-IsolatedStoreImpl::~IsolatedStoreImpl() = default;
-
-ScopePtr IsolatedStoreImpl::createScope(const std::string& name) {
-  return std::make_shared<ScopePrefixer>(name, *this);
-}
-
-ScopePtr IsolatedStoreImpl::scopeFromStatName(StatName name) {
-  return std::make_shared<ScopePrefixer>(name, *this);
-=======
 
 IsolatedStoreImpl::~IsolatedStoreImpl() = default;
 
@@ -59,7 +48,6 @@
   ScopeSharedPtr scope = std::make_shared<ScopePrefixer>(name, *this);
   scopes_.push_back(scope);
   return scope;
->>>>>>> 5671b08a
 }
 
 } // namespace Stats
