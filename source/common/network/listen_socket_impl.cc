--- conflicted
+++ resolved
@@ -49,15 +49,10 @@
     NetworkSocketTrait<Address::SocketType::Stream>>::setPrebindSocketOptions() {
 
   int on = 1;
-<<<<<<< HEAD
-  int rc = setsockopt(io_handle_->fd(), SOL_SOCKET, SO_REUSEADDR, &on, sizeof(on));
-  RELEASE_ASSERT(rc != -1, "");
-=======
   auto& os_syscalls = Api::OsSysCallsSingleton::get();
   Api::SysCallIntResult status =
-      os_syscalls.setsockopt(fd_, SOL_SOCKET, SO_REUSEADDR, &on, sizeof(on));
+      os_syscalls.setsockopt(io_handle_->fd(), SOL_SOCKET, SO_REUSEADDR, &on, sizeof(on));
   RELEASE_ASSERT(status.rc_ != -1, "failed to set SO_REUSEADDR socket option");
->>>>>>> 00663d89
 }
 
 template <>
