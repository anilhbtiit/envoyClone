--- conflicted
+++ resolved
@@ -42,14 +42,10 @@
           envoy::extensions::matching::common_inputs::network::v3::DestinationIPInput,
           MatchingDataType> {
 public:
-<<<<<<< HEAD
   DestinationIPInputBaseFactory()
       : BaseFactory<DestinationIPInput<MatchingDataType>,
                     envoy::extensions::matching::common_inputs::network::v3::DestinationIPInput,
-                    MatchingDataType>("destination-ip") {}
-=======
-  DestinationIPInputFactory() : BaseFactory("destination_ip") {}
->>>>>>> 0a7df520
+                    MatchingDataType>("destination_ip") {}
 };
 
 class DestinationIPInputFactory : public DestinationIPInputBaseFactory<MatchingData> {};
@@ -69,14 +65,10 @@
           envoy::extensions::matching::common_inputs::network::v3::DestinationPortInput,
           MatchingDataType> {
 public:
-<<<<<<< HEAD
   DestinationPortInputBaseFactory()
       : BaseFactory<DestinationPortInput<MatchingDataType>,
                     envoy::extensions::matching::common_inputs::network::v3::DestinationPortInput,
-                    MatchingDataType>("destination-port") {}
-=======
-  DestinationPortInputFactory() : BaseFactory("destination_port") {}
->>>>>>> 0a7df520
+                    MatchingDataType>("destination_port") {}
 };
 
 class DestinationPortInputFactory : public DestinationPortInputBaseFactory<MatchingData> {};
@@ -95,14 +87,10 @@
                          envoy::extensions::matching::common_inputs::network::v3::SourceIPInput,
                          MatchingDataType> {
 public:
-<<<<<<< HEAD
   SourceIPInputBaseFactory()
       : BaseFactory<SourceIPInput<MatchingDataType>,
                     envoy::extensions::matching::common_inputs::network::v3::SourceIPInput,
-                    MatchingDataType>("source-ip") {}
-=======
-  SourceIPInputFactory() : BaseFactory("source_ip") {}
->>>>>>> 0a7df520
+                    MatchingDataType>("source_ip") {}
 };
 
 class SourceIPInputFactory : public SourceIPInputBaseFactory<MatchingData> {};
@@ -121,14 +109,10 @@
                          envoy::extensions::matching::common_inputs::network::v3::SourcePortInput,
                          MatchingDataType> {
 public:
-<<<<<<< HEAD
   SourcePortInputBaseFactory()
       : BaseFactory<SourcePortInput<MatchingDataType>,
                     envoy::extensions::matching::common_inputs::network::v3::SourcePortInput,
-                    MatchingDataType>("source-port") {}
-=======
-  SourcePortInputFactory() : BaseFactory("source_port") {}
->>>>>>> 0a7df520
+                    MatchingDataType>("source_port") {}
 };
 
 class SourcePortInputFactory : public SourcePortInputBaseFactory<MatchingData> {};
