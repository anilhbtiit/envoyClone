#include "source/server/server.h"

#include <csignal>
#include <cstdint>
#include <ctime>
#include <functional>
#include <memory>
#include <string>

#include "envoy/admin/v3/config_dump.pb.h"
#include "envoy/common/exception.h"
#include "envoy/common/time.h"
#include "envoy/config/bootstrap/v3/bootstrap.pb.h"
#include "envoy/config/bootstrap/v3/bootstrap.pb.validate.h"
#include "envoy/event/dispatcher.h"
#include "envoy/event/signal.h"
#include "envoy/event/timer.h"
#include "envoy/network/dns.h"
#include "envoy/registry/registry.h"
#include "envoy/server/bootstrap_extension_config.h"
#include "envoy/server/instance.h"
#include "envoy/server/options.h"
#include "envoy/stats/histogram.h"
#include "envoy/stats/stats.h"
#include "envoy/upstream/cluster_manager.h"

#include "source/common/api/api_impl.h"
#include "source/common/api/os_sys_calls_impl.h"
#include "source/common/common/enum_to_int.h"
#include "source/common/common/mutex_tracer_impl.h"
#include "source/common/common/utility.h"
#include "source/common/config/grpc_mux_impl.h"
#include "source/common/config/new_grpc_mux_impl.h"
#include "source/common/config/utility.h"
#include "source/common/config/well_known_names.h"
#include "source/common/config/xds_mux/grpc_mux_impl.h"
#include "source/common/config/xds_resource.h"
#include "source/common/http/codes.h"
#include "source/common/http/headers.h"
#include "source/common/local_info/local_info_impl.h"
#include "source/common/memory/stats.h"
#include "source/common/network/address_impl.h"
#include "source/common/network/dns_resolver/dns_factory_util.h"
#include "source/common/network/socket_interface.h"
#include "source/common/network/socket_interface_impl.h"
#include "source/common/network/tcp_listener_impl.h"
#include "source/common/protobuf/utility.h"
#include "source/common/router/rds_impl.h"
#include "source/common/runtime/runtime_impl.h"
#include "source/common/signal/fatal_error_handler.h"
#include "source/common/singleton/manager_impl.h"
#include "source/common/stats/thread_local_store.h"
#include "source/common/stats/timespan_impl.h"
#include "source/common/upstream/cluster_manager_impl.h"
#include "source/common/version/version.h"
#include "source/server/configuration_impl.h"
#include "source/server/connection_handler_impl.h"
#include "source/server/guarddog_impl.h"
#include "source/server/listener_hooks.h"
#include "source/server/listener_manager_factory.h"
#include "source/server/regex_engine.h"
#include "source/server/ssl_context_manager.h"

namespace Envoy {
namespace Server {
namespace {
// TODO(alyssawilk) resolve the copy/paste code here.
envoy::admin::v3::ServerInfo::State serverState(Init::Manager::State state,
                                                bool health_check_failed) {
  switch (state) {
  case Init::Manager::State::Uninitialized:
    return envoy::admin::v3::ServerInfo::PRE_INITIALIZING;
  case Init::Manager::State::Initializing:
    return envoy::admin::v3::ServerInfo::INITIALIZING;
  case Init::Manager::State::Initialized:
    return health_check_failed ? envoy::admin::v3::ServerInfo::DRAINING
                               : envoy::admin::v3::ServerInfo::LIVE;
  }
  IS_ENVOY_BUG("unexpected server state enum");
  return envoy::admin::v3::ServerInfo::PRE_INITIALIZING;
}
} // namespace

InstanceImpl::InstanceImpl(
    Init::Manager& init_manager, const Options& options, Event::TimeSystem& time_system,
    Network::Address::InstanceConstSharedPtr local_address, ListenerHooks& hooks,
    HotRestart& restarter, Stats::StoreRoot& store, Thread::BasicLockable& access_log_lock,
    ComponentFactory& component_factory, Random::RandomGeneratorPtr&& random_generator,
    ThreadLocal::Instance& tls, Thread::ThreadFactory& thread_factory,
    Filesystem::Instance& file_system, std::unique_ptr<ProcessContext> process_context,
    Buffer::WatermarkFactorySharedPtr watermark_factory)
    : init_manager_(init_manager), workers_started_(false), live_(false), shutdown_(false),
      options_(options), validation_context_(options_.allowUnknownStaticFields(),
                                             !options.rejectUnknownDynamicFields(),
                                             options.ignoreUnknownDynamicFields()),
      time_source_(time_system), restarter_(restarter), start_time_(time(nullptr)),
      original_start_time_(start_time_), stats_store_(store), thread_local_(tls),
      random_generator_(std::move(random_generator)),
      api_(new Api::Impl(
          thread_factory, store, time_system, file_system, *random_generator_, bootstrap_,
          process_context ? ProcessContextOptRef(std::ref(*process_context)) : absl::nullopt,
          watermark_factory)),
      dispatcher_(api_->allocateDispatcher("main_thread")),
      access_log_manager_(options.fileFlushIntervalMsec(), *api_, *dispatcher_, access_log_lock,
                          store),
      singleton_manager_(new Singleton::ManagerImpl(api_->threadFactory())),
      handler_(new ConnectionHandlerImpl(*dispatcher_, absl::nullopt)),
      worker_factory_(thread_local_, *api_, hooks), terminated_(false),
      mutex_tracer_(options.mutexTracingEnabled() ? &Envoy::MutexTracerImpl::getOrCreateTracer()
                                                  : nullptr),
      grpc_context_(store.symbolTable()), http_context_(store.symbolTable()),
      router_context_(store.symbolTable()), process_context_(std::move(process_context)),
      hooks_(hooks), quic_stat_names_(store.symbolTable()), server_contexts_(*this),
      enable_reuse_port_default_(true), stats_flush_in_progress_(false) {
  TRY_ASSERT_MAIN_THREAD {
    if (!options.logPath().empty()) {
      TRY_ASSERT_MAIN_THREAD {
        file_logger_ = std::make_unique<Logger::FileSinkDelegate>(
            options.logPath(), access_log_manager_, Logger::Registry::getSink());
      }
      END_TRY
      catch (const EnvoyException& e) {
        throw EnvoyException(
            fmt::format("Failed to open log-file '{}'. e.what(): {}", options.logPath(), e.what()));
      }
    }

    restarter_.initialize(*dispatcher_, *this);
    drain_manager_ = component_factory.createDrainManager(*this);
    initialize(std::move(local_address), component_factory);
  }
  END_TRY
  catch (const EnvoyException& e) {
    ENVOY_LOG(critical, "error initializing configuration '{}': {}", options.configPath(),
              e.what());
    terminate();
    throw;
  }
  catch (const std::exception& e) {
    ENVOY_LOG(critical, "error initializing due to unexpected exception: {}", e.what());
    terminate();
    throw;
  }
  catch (...) {
    ENVOY_LOG(critical, "error initializing due to unknown exception");
    terminate();
    throw;
  }
}

InstanceImpl::~InstanceImpl() {
  terminate();

  // Stop logging to file before all the AccessLogManager and its dependencies are
  // destructed to avoid crashing at shutdown.
  file_logger_.reset();

  // Destruct the ListenerManager explicitly, before InstanceImpl's local init_manager_ is
  // destructed.
  //
  // The ListenerManager's DestinationPortsMap contains FilterChainSharedPtrs. There is a rare race
  // condition where one of these FilterChains contains an HttpConnectionManager, which contains an
  // RdsRouteConfigProvider, which contains an RdsRouteConfigSubscriptionSharedPtr. Since
  // RdsRouteConfigSubscription is an Init::Target, ~RdsRouteConfigSubscription triggers a callback
  // set at initialization, which goes to unregister it from the top-level InitManager, which has
  // already been destructed (use-after-free) causing a segfault.
  ENVOY_LOG(debug, "destroying listener manager");
  listener_manager_.reset();
  ENVOY_LOG(debug, "destroyed listener manager");
  dispatcher_->shutdown();

#ifdef ENVOY_PERFETTO
  if (tracing_session_ != nullptr) {
    // Flush the trace data.
    perfetto::TrackEvent::Flush();
    // Disable tracing and block until tracing has stopped.
    tracing_session_->StopBlocking();
    close(tracing_fd_);
  }
#endif
}

Upstream::ClusterManager& InstanceImpl::clusterManager() {
  ASSERT(config_.clusterManager() != nullptr);
  return *config_.clusterManager();
}

const Upstream::ClusterManager& InstanceImpl::clusterManager() const {
  ASSERT(config_.clusterManager() != nullptr);
  return *config_.clusterManager();
}

void InstanceImpl::drainListeners() {
  ENVOY_LOG(info, "closing and draining listeners");
  listener_manager_->stopListeners(ListenerManager::StopListenersType::All);
  drain_manager_->startDrainSequence([] {});
}

void InstanceImpl::failHealthcheck(bool fail) {
  live_.store(!fail);
  server_stats_->live_.set(live_.load());
}

MetricSnapshotImpl::MetricSnapshotImpl(Stats::Store& store, TimeSource& time_source) {
  store.forEachSinkedCounter(
      [this](std::size_t size) {
        snapped_counters_.reserve(size);
        counters_.reserve(size);
      },
      [this](Stats::Counter& counter) {
        snapped_counters_.push_back(Stats::CounterSharedPtr(&counter));
        counters_.push_back({counter.latch(), counter});
      });

  store.forEachSinkedGauge(
      [this](std::size_t size) {
        snapped_gauges_.reserve(size);
        gauges_.reserve(size);
      },
      [this](Stats::Gauge& gauge) {
        ASSERT(gauge.importMode() != Stats::Gauge::ImportMode::Uninitialized);
        snapped_gauges_.push_back(Stats::GaugeSharedPtr(&gauge));
        gauges_.push_back(gauge);
      });

  store.forEachHistogram(
      [this](std::size_t size) {
        snapped_histograms_.reserve(size);
        histograms_.reserve(size);
      },
      [this](Stats::ParentHistogram& histogram) {
        snapped_histograms_.push_back(Stats::ParentHistogramSharedPtr(&histogram));
        histograms_.push_back(histogram);
      });

  store.forEachSinkedTextReadout(
      [this](std::size_t size) {
        snapped_text_readouts_.reserve(size);
        text_readouts_.reserve(size);
      },
      [this](Stats::TextReadout& text_readout) {
        snapped_text_readouts_.push_back(Stats::TextReadoutSharedPtr(&text_readout));
        text_readouts_.push_back(text_readout);
      });

  snapshot_time_ = time_source.systemTime();
}

void InstanceUtil::flushMetricsToSinks(const std::list<Stats::SinkPtr>& sinks, Stats::Store& store,
                                       TimeSource& time_source) {
  // Create a snapshot and flush to all sinks.
  // NOTE: Even if there are no sinks, creating the snapshot has the important property that it
  //       latches all counters on a periodic basis. The hot restart code assumes this is being
  //       done so this should not be removed.
  MetricSnapshotImpl snapshot(store, time_source);
  for (const auto& sink : sinks) {
    sink->flush(snapshot);
  }
}

void InstanceImpl::flushStats() {
  if (stats_flush_in_progress_) {
    ENVOY_LOG(debug, "skipping stats flush as flush is already in progress");
    server_stats_->dropped_stat_flushes_.inc();
    return;
  }

  stats_flush_in_progress_ = true;
  ENVOY_LOG(debug, "flushing stats");
  // If Envoy is not fully initialized, workers will not be started and mergeHistograms
  // completion callback is not called immediately. As a result of this server stats will
  // not be updated and flushed to stat sinks. So skip mergeHistograms call if workers are
  // not started yet.
  if (initManager().state() == Init::Manager::State::Initialized) {
    // A shutdown initiated before this callback may prevent this from being called as per
    // the semantics documented in ThreadLocal's runOnAllThreads method.
    stats_store_.mergeHistograms([this]() -> void { flushStatsInternal(); });
  } else {
    ENVOY_LOG(debug, "Envoy is not fully initialized, skipping histogram merge and flushing stats");
    flushStatsInternal();
  }
}

void InstanceImpl::updateServerStats() {
  // mergeParentStatsIfAny() does nothing and returns a struct of 0s if there is no parent.
  HotRestart::ServerStatsFromParent parent_stats = restarter_.mergeParentStatsIfAny(stats_store_);

  server_stats_->uptime_.set(time(nullptr) - original_start_time_);
  server_stats_->memory_allocated_.set(Memory::Stats::totalCurrentlyAllocated() +
                                       parent_stats.parent_memory_allocated_);
  server_stats_->memory_heap_size_.set(Memory::Stats::totalCurrentlyReserved());
  server_stats_->memory_physical_size_.set(Memory::Stats::totalPhysicalBytes());
  server_stats_->parent_connections_.set(parent_stats.parent_connections_);
  server_stats_->total_connections_.set(listener_manager_->numConnections() +
                                        parent_stats.parent_connections_);
  server_stats_->days_until_first_cert_expiring_.set(
      sslContextManager().daysUntilFirstCertExpires().value_or(0));

  auto secs_until_ocsp_response_expires =
      sslContextManager().secondsUntilFirstOcspResponseExpires();
  if (secs_until_ocsp_response_expires) {
    server_stats_->seconds_until_first_ocsp_response_expiring_.set(
        secs_until_ocsp_response_expires.value());
  }
  server_stats_->state_.set(enumToInt(serverState(initManager().state(), healthCheckFailed())));
  server_stats_->stats_recent_lookups_.set(
      stats_store_.symbolTable().getRecentLookups([](absl::string_view, uint64_t) {}));
}

void InstanceImpl::flushStatsInternal() {
  updateServerStats();
  auto& stats_config = config_.statsConfig();
  InstanceUtil::flushMetricsToSinks(stats_config.sinks(), stats_store_, timeSource());
  // TODO(ramaraochavali): consider adding different flush interval for histograms.
  if (stat_flush_timer_ != nullptr) {
    stat_flush_timer_->enableTimer(stats_config.flushInterval());
  }

  stats_flush_in_progress_ = false;
}

bool InstanceImpl::healthCheckFailed() { return !live_.load(); }

ProcessContextOptRef InstanceImpl::processContext() {
  if (process_context_ == nullptr) {
    return absl::nullopt;
  }

  return *process_context_;
}

namespace {

bool canBeRegisteredAsInlineHeader(const Http::LowerCaseString& header_name) {
  // 'set-cookie' cannot currently be registered as an inline header.
  if (header_name == Http::Headers::get().SetCookie) {
    return false;
  }
  return true;
}

void registerCustomInlineHeadersFromBootstrap(
    const envoy::config::bootstrap::v3::Bootstrap& bootstrap) {
  for (const auto& inline_header : bootstrap.inline_headers()) {
    const Http::LowerCaseString lower_case_name(inline_header.inline_header_name());
    if (!canBeRegisteredAsInlineHeader(lower_case_name)) {
      throw EnvoyException(fmt::format("Header {} cannot be registered as an inline header.",
                                       inline_header.inline_header_name()));
    }
    switch (inline_header.inline_header_type()) {
    case envoy::config::bootstrap::v3::CustomInlineHeader::REQUEST_HEADER:
      Http::CustomInlineHeaderRegistry::registerInlineHeader<
          Http::RequestHeaderMap::header_map_type>(lower_case_name);
      break;
    case envoy::config::bootstrap::v3::CustomInlineHeader::REQUEST_TRAILER:
      Http::CustomInlineHeaderRegistry::registerInlineHeader<
          Http::RequestTrailerMap::header_map_type>(lower_case_name);
      break;
    case envoy::config::bootstrap::v3::CustomInlineHeader::RESPONSE_HEADER:
      Http::CustomInlineHeaderRegistry::registerInlineHeader<
          Http::ResponseHeaderMap::header_map_type>(lower_case_name);
      break;
    case envoy::config::bootstrap::v3::CustomInlineHeader::RESPONSE_TRAILER:
      Http::CustomInlineHeaderRegistry::registerInlineHeader<
          Http::ResponseTrailerMap::header_map_type>(lower_case_name);
      break;
    default:
      PANIC("not implemented");
    }
  }
}

} // namespace

void InstanceUtil::loadBootstrapConfig(envoy::config::bootstrap::v3::Bootstrap& bootstrap,
                                       const Options& options,
                                       ProtobufMessage::ValidationVisitor& validation_visitor,
                                       Api::Api& api) {
  const std::string& config_path = options.configPath();
  const std::string& config_yaml = options.configYaml();
  const envoy::config::bootstrap::v3::Bootstrap& config_proto = options.configProto();

  // Exactly one of config_path and config_yaml should be specified.
  if (config_path.empty() && config_yaml.empty() && config_proto.ByteSizeLong() == 0) {
    throw EnvoyException("At least one of --config-path or --config-yaml or Options::configProto() "
                         "should be non-empty");
  }

  if (!config_path.empty()) {
    MessageUtil::loadFromFile(config_path, bootstrap, validation_visitor, api);
  }
  if (!config_yaml.empty()) {
    envoy::config::bootstrap::v3::Bootstrap bootstrap_override;
    MessageUtil::loadFromYaml(config_yaml, bootstrap_override, validation_visitor);
    // TODO(snowp): The fact that we do a merge here doesn't seem to be covered under test.
    bootstrap.MergeFrom(bootstrap_override);
  }
  if (config_proto.ByteSizeLong() != 0) {
    bootstrap.MergeFrom(config_proto);
  }
  MessageUtil::validate(bootstrap, validation_visitor);
}

void InstanceImpl::initialize(Network::Address::InstanceConstSharedPtr local_address,
                              ComponentFactory& component_factory) {
  ENVOY_LOG(info, "initializing epoch {} (base id={}, hot restart version={})",
            options_.restartEpoch(), restarter_.baseId(), restarter_.version());

  ENVOY_LOG(info, "statically linked extensions:");
  for (const auto& ext : Envoy::Registry::FactoryCategoryRegistry::registeredFactories()) {
    ENVOY_LOG(info, "  {}: {}", ext.first, absl::StrJoin(ext.second->registeredNames(), ", "));
  }

  // Handle configuration that needs to take place prior to the main configuration load.
  InstanceUtil::loadBootstrapConfig(bootstrap_, options_,
                                    messageValidationContext().staticValidationVisitor(), *api_);
  bootstrap_config_update_time_ = time_source_.systemTime();

#ifdef ENVOY_PERFETTO
  perfetto::TracingInitArgs args;
  // Include in-process events only.
  args.backends = perfetto::kInProcessBackend;
  perfetto::Tracing::Initialize(args);
  perfetto::TrackEvent::Register();

  // Prepare a configuration for a new "Perfetto" tracing session.
  perfetto::TraceConfig cfg;
  // TODO(rojkov): make the tracer configurable with either "Perfetto"'s native
  // message or custom one embedded into Bootstrap.
  cfg.add_buffers()->set_size_kb(1024);
  auto* ds_cfg = cfg.add_data_sources()->mutable_config();
  ds_cfg->set_name("track_event");

  const std::string pftrace_path =
      PROTOBUF_GET_STRING_OR_DEFAULT(bootstrap_, perf_tracing_file_path, "envoy.pftrace");
  // Instantiate a new tracing session.
  tracing_session_ = perfetto::Tracing::NewTrace();
  tracing_fd_ = open(pftrace_path.c_str(), O_RDWR | O_CREAT | O_TRUNC, 0600);
  if (tracing_fd_ == -1) {
    throw EnvoyException(
        fmt::format("unable to open tracing file {}: {}", pftrace_path, errorDetails(errno)));
  }
  // Configure the tracing session.
  tracing_session_->Setup(cfg, tracing_fd_);
  // Enable tracing and block until tracing has started.
  tracing_session_->StartBlocking();
#endif

  // Immediate after the bootstrap has been loaded, override the header prefix, if configured to
  // do so. This must be set before any other code block references the HeaderValues ConstSingleton.
  if (!bootstrap_.header_prefix().empty()) {
    // setPrefix has a release assert verifying that setPrefix() is not called after prefix()
    ThreadSafeSingleton<Http::PrefixValue>::get().setPrefix(bootstrap_.header_prefix().c_str());
  }

  // Register Custom O(1) headers from bootstrap.
  registerCustomInlineHeadersFromBootstrap(bootstrap_);

  ENVOY_LOG(info, "HTTP header map info:");
  for (const auto& info : Http::HeaderMapImplUtility::getAllHeaderMapImplInfo()) {
    ENVOY_LOG(info, "  {}: {} bytes: {}", info.name_, info.size_,
              absl::StrJoin(info.registered_headers_, ","));
  }

  // Initialize the regex engine and inject to singleton.
  // Needs to happen before stats store initialization because the stats
  // matcher config can include regexes.
  regex_engine_ = createRegexEngine(
      bootstrap_, messageValidationContext().staticValidationVisitor(), serverFactoryContext());

  // Needs to happen as early as possible in the instantiation to preempt the objects that require
  // stats.
  stats_store_.setTagProducer(Config::Utility::createTagProducer(bootstrap_, options_.statsTags()));
  stats_store_.setStatsMatcher(
      Config::Utility::createStatsMatcher(bootstrap_, stats_store_.symbolTable()));
  stats_store_.setHistogramSettings(Config::Utility::createHistogramSettings(bootstrap_));

  const std::string server_stats_prefix = "server.";
  const std::string server_compilation_settings_stats_prefix = "server.compilation_settings";
  server_stats_ = std::make_unique<ServerStats>(
      ServerStats{ALL_SERVER_STATS(POOL_COUNTER_PREFIX(stats_store_, server_stats_prefix),
                                   POOL_GAUGE_PREFIX(stats_store_, server_stats_prefix),
                                   POOL_HISTOGRAM_PREFIX(stats_store_, server_stats_prefix))});
  server_compilation_settings_stats_ =
      std::make_unique<CompilationSettings::ServerCompilationSettingsStats>(
          CompilationSettings::ServerCompilationSettingsStats{ALL_SERVER_COMPILATION_SETTINGS_STATS(
              POOL_COUNTER_PREFIX(stats_store_, server_compilation_settings_stats_prefix),
              POOL_GAUGE_PREFIX(stats_store_, server_compilation_settings_stats_prefix),
              POOL_HISTOGRAM_PREFIX(stats_store_, server_compilation_settings_stats_prefix))});
  validation_context_.setCounters(server_stats_->static_unknown_fields_,
                                  server_stats_->dynamic_unknown_fields_,
                                  server_stats_->wip_protos_);

  initialization_timer_ = std::make_unique<Stats::HistogramCompletableTimespanImpl>(
      server_stats_->initialization_time_ms_, timeSource());
  server_stats_->concurrency_.set(options_.concurrency());
  server_stats_->hot_restart_epoch_.set(options_.restartEpoch());
  InstanceImpl::failHealthcheck(false);

  // Check if bootstrap has server version override set, if yes, we should use that as
  // 'server.version' stat.
  uint64_t version_int;
  if (bootstrap_.stats_server_version_override().value() > 0) {
    version_int = bootstrap_.stats_server_version_override().value();
  } else {
    if (!StringUtil::atoull(VersionInfo::revision().substr(0, 6).c_str(), version_int, 16)) {
      throw EnvoyException("compiled GIT SHA is invalid. Invalid build.");
    }
  }
  server_stats_->version_.set(version_int);
  if (VersionInfo::sslFipsCompliant()) {
    server_compilation_settings_stats_->fips_mode_.set(1);
  } else {
    // Set this explicitly so that "used" flag is set so that it can be pushed to stats sinks.
    server_compilation_settings_stats_->fips_mode_.set(0);
  }

  // If user has set user_agent_name in the bootstrap config, use it.
  // Default to "envoy" if unset.
  if (bootstrap_.node().user_agent_name().empty()) {
    bootstrap_.mutable_node()->set_user_agent_name("envoy");
  }

  // If user has set user_agent_build_version in the bootstrap config, use it.
  // Default to the internal server version.
  if (!bootstrap_.node().user_agent_build_version().has_version()) {
    *bootstrap_.mutable_node()->mutable_user_agent_build_version() = VersionInfo::buildVersion();
  }

  for (const auto& ext : Envoy::Registry::FactoryCategoryRegistry::registeredFactories()) {
    auto registered_types = ext.second->registeredTypes();
    for (const auto& name : ext.second->allRegisteredNames()) {
      auto* extension = bootstrap_.mutable_node()->add_extensions();
      extension->set_name(std::string(name));
      extension->set_category(ext.first);
      auto const version = ext.second->getFactoryVersion(name);
      if (version) {
        *extension->mutable_version() = version.value();
      }
      extension->set_disabled(ext.second->isFactoryDisabled(name));
      auto it = registered_types.find(name);
      if (it != registered_types.end()) {
        std::sort(it->second.begin(), it->second.end());
        for (const auto& type_url : it->second) {
          extension->add_type_urls(type_url);
        }
      }
    }
  }

  local_info_ = std::make_unique<LocalInfo::LocalInfoImpl>(
      stats().symbolTable(), bootstrap_.node(), bootstrap_.node_context_params(), local_address,
      options_.serviceZone(), options_.serviceClusterName(), options_.serviceNodeName());

  Configuration::InitialImpl initial_config(bootstrap_);

  // Learn original_start_time_ if our parent is still around to inform us of it.
  const auto parent_admin_shutdown_response = restarter_.sendParentAdminShutdownRequest();
  if (parent_admin_shutdown_response.has_value()) {
    original_start_time_ = parent_admin_shutdown_response.value().original_start_time_;
    // TODO(soulxu): This is added for switching the reuse port default value as true (#17259).
    // It ensures the same default value during the hot restart. This can be removed when
    // everyone switches to the new default value.
    enable_reuse_port_default_ =
        parent_admin_shutdown_response.value().enable_reuse_port_default_ ? true : false;
  }

  OptRef<Server::ConfigTracker> config_tracker;
#ifdef ENVOY_ADMIN_FUNCTIONALITY
  admin_ = std::make_unique<AdminImpl>(initial_config.admin().profilePath(), *this,
                                       initial_config.admin().ignoreGlobalConnLimit());

  config_tracker = admin_->getConfigTracker();
#endif
  secret_manager_ = std::make_unique<Secret::SecretManagerImpl>(config_tracker);

  loadServerFlags(initial_config.flagsPath());

  // Initialize the overload manager early so other modules can register for actions.
  overload_manager_ = std::make_unique<OverloadManagerImpl>(
      *dispatcher_, stats_store_, thread_local_, bootstrap_.overload_manager(),
      messageValidationContext().staticValidationVisitor(), *api_, options_);

  heap_shrinker_ =
      std::make_unique<Memory::HeapShrinker>(*dispatcher_, *overload_manager_, stats_store_);

  for (const auto& bootstrap_extension : bootstrap_.bootstrap_extensions()) {
    auto& factory = Config::Utility::getAndCheckFactory<Configuration::BootstrapExtensionFactory>(
        bootstrap_extension);
    auto config = Config::Utility::translateAnyToFactoryConfig(
        bootstrap_extension.typed_config(), messageValidationContext().staticValidationVisitor(),
        factory);
    bootstrap_extensions_.push_back(
        factory.createBootstrapExtension(*config, serverFactoryContext()));
  }

  // Register the fatal actions.
  {
    FatalAction::FatalActionPtrList safe_actions;
    FatalAction::FatalActionPtrList unsafe_actions;
    for (const auto& action_config : bootstrap_.fatal_actions()) {
      auto& factory =
          Config::Utility::getAndCheckFactory<Server::Configuration::FatalActionFactory>(
              action_config.config());
      auto action = factory.createFatalActionFromProto(action_config, this);

      if (action->isAsyncSignalSafe()) {
        safe_actions.push_back(std::move(action));
      } else {
        unsafe_actions.push_back(std::move(action));
      }
    }
    Envoy::FatalErrorHandler::registerFatalActions(
        std::move(safe_actions), std::move(unsafe_actions), api_->threadFactory());
  }

  if (!bootstrap_.default_socket_interface().empty()) {
    auto& sock_name = bootstrap_.default_socket_interface();
    auto sock = const_cast<Network::SocketInterface*>(Network::socketInterface(sock_name));
    if (sock != nullptr) {
      Network::SocketInterfaceSingleton::clear();
      Network::SocketInterfaceSingleton::initialize(sock);
    }
  }

  // Workers get created first so they register for thread local updates.
  listener_manager_ =
<<<<<<< HEAD
      Config::Utility::getAndCheckFactoryByName<ListenerManagerFactory>(options_.listenerManager())
=======
      Config::Utility::getAndCheckFactoryByName<ListenerManagerFactory>(
          Config::ServerExtensionValues::get().DEFAULT_LISTENER)
>>>>>>> 6040d0b1
          .createListenerManager(*this, nullptr, worker_factory_,
                                 bootstrap_.enable_dispatcher_stats(), quic_stat_names_);

  // The main thread is also registered for thread local updates so that code that does not care
  // whether it runs on the main thread or on workers can still use TLS.
  thread_local_.registerThread(*dispatcher_, true);

  // We can now initialize stats for threading.
  stats_store_.initializeThreading(*dispatcher_, thread_local_);

  // It's now safe to start writing stats from the main thread's dispatcher.
  if (bootstrap_.enable_dispatcher_stats()) {
    dispatcher_->initializeStats(stats_store_, "server.");
  }

  // The broad order of initialization from this point on is the following:
  // 1. Statically provisioned configuration (bootstrap) are loaded.
  // 2. Cluster manager is created and all primary clusters (i.e. with endpoint assignments
  //    provisioned statically in bootstrap, discovered through DNS or file based CDS) are
  //    initialized.
  // 3. Various services are initialized and configured using the bootstrap config.
  // 4. RTDS is initialized using primary clusters. This  allows runtime overrides to be fully
  //    configured before the rest of xDS configuration is provisioned.
  // 5. Secondary clusters (with endpoint assignments provisioned by xDS servers) are initialized.
  // 6. The rest of the dynamic configuration is provisioned.
  //
  // Please note: this order requires that RTDS is provisioned using a primary cluster. If RTDS is
  // provisioned through ADS then ADS must use primary cluster as well. This invariant is enforced
  // during RTDS initialization and invalid configuration will be rejected.

  // Runtime gets initialized before the main configuration since during main configuration
  // load things may grab a reference to the loader for later use.
  Runtime::LoaderPtr runtime_ptr = component_factory.createRuntime(*this, initial_config);
  if (runtime_ptr->snapshot().getBoolean("envoy.restart_features.remove_runtime_singleton", true)) {
    runtime_ = std::move(runtime_ptr);
  } else {
    runtime_singleton_ = std::make_unique<Runtime::ScopedLoaderSingleton>(std::move(runtime_ptr));
  }
  initial_config.initAdminAccessLog(bootstrap_, *this);
  validation_context_.setRuntime(runtime());

  if (!runtime().snapshot().getBoolean("envoy.disallow_global_stats", false)) {
    assert_action_registration_ = Assert::addDebugAssertionFailureRecordAction(
        [this](const char*) { server_stats_->debug_assertion_failures_.inc(); });
    envoy_bug_action_registration_ = Assert::addEnvoyBugFailureRecordAction(
        [this](const char*) { server_stats_->envoy_bug_failures_.inc(); });
  }

  if (initial_config.admin().address()) {
    if (!admin_) {
      throw EnvoyException("Admin address configured but admin support compiled out");
    }
    admin_->startHttpListener(initial_config.admin().accessLogs(), options_.adminAddressPath(),
                              initial_config.admin().address(),
                              initial_config.admin().socketOptions(),
                              stats_store_.createScope("listener.admin."));
  } else {
    ENVOY_LOG(warn, "No admin address given, so no admin HTTP server started.");
  }
  if (admin_) {
    config_tracker_entry_ = admin_->getConfigTracker().add(
        "bootstrap", [this](const Matchers::StringMatcher&) { return dumpBootstrapConfig(); });
  }
  if (initial_config.admin().address()) {
    admin_->addListenerToHandler(handler_.get());
  }

  // Once we have runtime we can initialize the SSL context manager.
  ssl_context_manager_ = createContextManager("ssl_context_manager", time_source_);

  cluster_manager_factory_ = std::make_unique<Upstream::ProdClusterManagerFactory>(
      serverFactoryContext(), admin(), runtime(), stats_store_, thread_local_,
      [this]() -> Network::DnsResolverSharedPtr { return this->getOrCreateDnsResolver(); },
      *ssl_context_manager_, *dispatcher_, *local_info_, *secret_manager_,
      messageValidationContext(), *api_, http_context_, grpc_context_, router_context_,
      access_log_manager_, *singleton_manager_, options_, quic_stat_names_, *this);

  // Now the configuration gets parsed. The configuration may start setting
  // thread local data per above. See MainImpl::initialize() for why ConfigImpl
  // is constructed as part of the InstanceImpl and then populated once
  // cluster_manager_factory_ is available.
  config_.initialize(bootstrap_, *this, *cluster_manager_factory_);

  // Instruct the listener manager to create the LDS provider if needed. This must be done later
  // because various items do not yet exist when the listener manager is created.
  if (bootstrap_.dynamic_resources().has_lds_config() ||
      !bootstrap_.dynamic_resources().lds_resources_locator().empty()) {
    std::unique_ptr<xds::core::v3::ResourceLocator> lds_resources_locator;
    if (!bootstrap_.dynamic_resources().lds_resources_locator().empty()) {
      lds_resources_locator =
          std::make_unique<xds::core::v3::ResourceLocator>(Config::XdsResourceIdentifier::decodeUrl(
              bootstrap_.dynamic_resources().lds_resources_locator()));
    }
    listener_manager_->createLdsApi(bootstrap_.dynamic_resources().lds_config(),
                                    lds_resources_locator.get());
  }

  // We have to defer RTDS initialization until after the cluster manager is
  // instantiated (which in turn relies on runtime...).
  runtime().initialize(clusterManager());

  clusterManager().setPrimaryClustersInitializedCb(
      [this]() { onClusterManagerPrimaryInitializationComplete(); });

  auto& stats_config = config_.statsConfig();
  for (const Stats::SinkPtr& sink : stats_config.sinks()) {
    stats_store_.addSink(*sink);
  }
  if (!stats_config.flushOnAdmin()) {
    // Some of the stat sinks may need dispatcher support so don't flush until the main loop starts.
    // Just setup the timer.
    stat_flush_timer_ = dispatcher_->createTimer([this]() -> void { flushStats(); });
    stat_flush_timer_->enableTimer(stats_config.flushInterval());
  }

  // Now that we are initialized, notify the bootstrap extensions.
  for (auto&& bootstrap_extension : bootstrap_extensions_) {
    bootstrap_extension->onServerInitialized();
  }

  // GuardDog (deadlock detection) object and thread setup before workers are
  // started and before our own run() loop runs.
  main_thread_guard_dog_ = std::make_unique<Server::GuardDogImpl>(
      stats_store_, config_.mainThreadWatchdogConfig(), *api_, "main_thread");
  worker_guard_dog_ = std::make_unique<Server::GuardDogImpl>(
      stats_store_, config_.workerWatchdogConfig(), *api_, "workers");
}

void InstanceImpl::onClusterManagerPrimaryInitializationComplete() {
  // If RTDS was not configured the `onRuntimeReady` callback is immediately invoked.
  runtime().startRtdsSubscriptions([this]() { onRuntimeReady(); });
}

void InstanceImpl::onRuntimeReady() {
  // Begin initializing secondary clusters after RTDS configuration has been applied.
  // Initializing can throw exceptions, so catch these.
  TRY_ASSERT_MAIN_THREAD { clusterManager().initializeSecondaryClusters(bootstrap_); }
  END_TRY
  catch (const EnvoyException& e) {
    ENVOY_LOG(warn, "Skipping initialization of secondary cluster: {}", e.what());
    shutdown();
  }

  if (bootstrap_.has_hds_config()) {
    const auto& hds_config = bootstrap_.hds_config();
    async_client_manager_ = std::make_unique<Grpc::AsyncClientManagerImpl>(
        *config_.clusterManager(), thread_local_, time_source_, *api_, grpc_context_.statNames());
    TRY_ASSERT_MAIN_THREAD {
      Config::Utility::checkTransportVersion(hds_config);
      hds_delegate_ = std::make_unique<Upstream::HdsDelegate>(
          serverFactoryContext(), stats_store_,
          Config::Utility::factoryForGrpcApiConfigSource(*async_client_manager_, hds_config,
                                                         stats_store_, false)
              ->createUncachedRawAsyncClient(),
          stats_store_, *ssl_context_manager_, info_factory_);
    }
    END_TRY
    catch (const EnvoyException& e) {
      ENVOY_LOG(warn, "Skipping initialization of HDS cluster: {}", e.what());
      shutdown();
    }
  }

  // If there is no global limit to the number of active connections, warn on startup.
  // TODO (tonya11en): Move this functionality into the overload manager.
  if (!runtime().snapshot().get(Network::TcpListenerImpl::GlobalMaxCxRuntimeKey)) {
    ENVOY_LOG(warn,
              "there is no configured limit to the number of allowed active connections. Set a "
              "limit via the runtime key {}",
              Network::TcpListenerImpl::GlobalMaxCxRuntimeKey);
  }
}

void InstanceImpl::startWorkers() {
  // The callback will be called after workers are started.
  listener_manager_->startWorkers(*worker_guard_dog_, [this]() {
    if (isShutdown()) {
      return;
    }

    initialization_timer_->complete();
    // Update server stats as soon as initialization is done.
    updateServerStats();
    workers_started_ = true;
    hooks_.onWorkersStarted();
    // At this point we are ready to take traffic and all listening ports are up. Notify our
    // parent if applicable that they can stop listening and drain.
    restarter_.drainParentListeners();
    drain_manager_->startParentShutdownSequence();
  });
}

Runtime::LoaderPtr InstanceUtil::createRuntime(Instance& server,
                                               Server::Configuration::Initial& config) {
  ENVOY_LOG(info, "runtime: {}", MessageUtil::getYamlStringFromMessage(config.runtime()));
  return std::make_unique<Runtime::LoaderImpl>(
      server.dispatcher(), server.threadLocal(), config.runtime(), server.localInfo(),
      server.stats(), server.api().randomGenerator(),
      server.messageValidationContext().dynamicValidationVisitor(), server.api());
}

void InstanceImpl::loadServerFlags(const absl::optional<std::string>& flags_path) {
  if (!flags_path) {
    return;
  }

  ENVOY_LOG(info, "server flags path: {}", flags_path.value());
  if (api_->fileSystem().fileExists(flags_path.value() + "/drain")) {
    ENVOY_LOG(info, "starting server in drain mode");
    InstanceImpl::failHealthcheck(true);
  }
}

RunHelper::RunHelper(Instance& instance, const Options& options, Event::Dispatcher& dispatcher,
                     Upstream::ClusterManager& cm, AccessLog::AccessLogManager& access_log_manager,
                     Init::Manager& init_manager, OverloadManager& overload_manager,
                     std::function<void()> post_init_cb)
    : init_watcher_("RunHelper", [&instance, post_init_cb]() {
        if (!instance.isShutdown()) {
          post_init_cb();
        }
      }) {
  // Setup signals.
  // Since signals are not supported on Windows we have an internal definition for `SIGTERM`
  // On POSIX it resolves as expected to SIGTERM
  // On Windows we use it internally for all the console events that indicate that we should
  // terminate the process.
  if (options.signalHandlingEnabled()) {
    sigterm_ = dispatcher.listenForSignal(ENVOY_SIGTERM, [&instance]() {
      ENVOY_LOG(warn, "caught ENVOY_SIGTERM");
      instance.shutdown();
    });
#ifndef WIN32
    sigint_ = dispatcher.listenForSignal(SIGINT, [&instance]() {
      ENVOY_LOG(warn, "caught SIGINT");
      instance.shutdown();
    });

    sig_usr_1_ = dispatcher.listenForSignal(SIGUSR1, [&access_log_manager]() {
      ENVOY_LOG(info, "caught SIGUSR1. Reopening access logs.");
      access_log_manager.reopen();
    });

    sig_hup_ = dispatcher.listenForSignal(SIGHUP, []() {
      ENVOY_LOG(warn, "caught and eating SIGHUP. See documentation for how to hot restart.");
    });
#endif
  }

  // Start overload manager before workers.
  overload_manager.start();

  // Register for cluster manager init notification. We don't start serving worker traffic until
  // upstream clusters are initialized which may involve running the event loop. Note however that
  // this can fire immediately if all clusters have already initialized. Also note that we need
  // to guard against shutdown at two different levels since SIGTERM can come in once the run loop
  // starts.
  cm.setInitializedCb([&instance, &init_manager, &cm, this]() {
    if (instance.isShutdown()) {
      return;
    }

    const auto type_url = Config::getTypeUrl<envoy::config::route::v3::RouteConfiguration>();
    // Pause RDS to ensure that we don't send any requests until we've
    // subscribed to all the RDS resources. The subscriptions happen in the init callbacks,
    // so we pause RDS until we've completed all the callbacks.
    Config::ScopedResume maybe_resume_rds;
    if (cm.adsMux()) {
      maybe_resume_rds = cm.adsMux()->pause(type_url);
    }

    ENVOY_LOG(info, "all clusters initialized. initializing init manager");
    init_manager.initialize(init_watcher_);

    // Now that we're execute all the init callbacks we can resume RDS
    // as we've subscribed to all the statically defined RDS resources.
    // This is done by tearing down the maybe_resume_rds Cleanup object.
  });
}

void InstanceImpl::run() {
  // RunHelper exists primarily to facilitate testing of how we respond to early shutdown during
  // startup (see RunHelperTest in server_test.cc).
  const auto run_helper = RunHelper(*this, options_, *dispatcher_, clusterManager(),
                                    access_log_manager_, init_manager_, overloadManager(), [this] {
                                      notifyCallbacksForStage(Stage::PostInit);
                                      startWorkers();
                                    });

  // Run the main dispatch loop waiting to exit.
  ENVOY_LOG(info, "starting main dispatch loop");
  auto watchdog = main_thread_guard_dog_->createWatchDog(api_->threadFactory().currentThreadId(),
                                                         "main_thread", *dispatcher_);
  dispatcher_->post([this] { notifyCallbacksForStage(Stage::Startup); });
  dispatcher_->run(Event::Dispatcher::RunType::Block);
  ENVOY_LOG(info, "main dispatch loop exited");
  main_thread_guard_dog_->stopWatching(watchdog);
  watchdog.reset();

  terminate();
}

void InstanceImpl::terminate() {
  if (terminated_) {
    return;
  }
  terminated_ = true;

  // Before starting to shutdown anything else, stop slot destruction updates.
  thread_local_.shutdownGlobalThreading();

  // Before the workers start exiting we should disable stat threading.
  stats_store_.shutdownThreading();

  // TODO: figure out the correct fix: https://github.com/envoyproxy/envoy/issues/15072.
  Config::GrpcMuxImpl::shutdownAll();
  Config::NewGrpcMuxImpl::shutdownAll();
  Config::XdsMux::GrpcMuxSotw::shutdownAll();
  Config::XdsMux::GrpcMuxDelta::shutdownAll();

  if (overload_manager_) {
    overload_manager_->stop();
  }

  // Shutdown all the workers now that the main dispatch loop is done.
  if (listener_manager_ != nullptr) {
    // Also shutdown the listener manager's ApiListener, if there is one, which runs on the main
    // thread. This needs to happen ahead of calling thread_local_.shutdown() below to prevent any
    // objects in the ApiListener destructor to reference any objects in thread local storage.
    if (listener_manager_->apiListener().has_value()) {
      listener_manager_->apiListener()->get().shutdown();
    }

    listener_manager_->stopWorkers();
  }

  // Only flush if we have not been hot restarted.
  if (stat_flush_timer_) {
    flushStats();
  }

  if (config_.clusterManager() != nullptr) {
    config_.clusterManager()->shutdown();
  }
  handler_.reset();
  thread_local_.shutdownThread();
  restarter_.shutdown();
  ENVOY_LOG(info, "exiting");
  ENVOY_FLUSH_LOG();
  FatalErrorHandler::clearFatalActionsOnTerminate();
}

Runtime::Loader& InstanceImpl::runtime() {
  if (runtime_singleton_) {
    return runtime_singleton_->instance();
  }
  return *runtime_;
}

void InstanceImpl::shutdown() {
  ENVOY_LOG(info, "shutting down server instance");
  shutdown_ = true;
  restarter_.sendParentTerminateRequest();
  notifyCallbacksForStage(Stage::ShutdownExit, [this] { dispatcher_->exit(); });
}

void InstanceImpl::shutdownAdmin() {
  ENVOY_LOG(warn, "shutting down admin due to child startup");
  stat_flush_timer_.reset();
  handler_->stopListeners();
  if (admin_) {
    admin_->closeSocket();
  }

  // If we still have a parent, it should be terminated now that we have a child.
  ENVOY_LOG(warn, "terminating parent process");
  restarter_.sendParentTerminateRequest();
}

ServerLifecycleNotifier::HandlePtr InstanceImpl::registerCallback(Stage stage,
                                                                  StageCallback callback) {
  auto& callbacks = stage_callbacks_[stage];
  return std::make_unique<LifecycleCallbackHandle<StageCallback>>(callbacks, callback);
}

ServerLifecycleNotifier::HandlePtr
InstanceImpl::registerCallback(Stage stage, StageCallbackWithCompletion callback) {
  ASSERT(stage == Stage::ShutdownExit);
  auto& callbacks = stage_completable_callbacks_[stage];
  return std::make_unique<LifecycleCallbackHandle<StageCallbackWithCompletion>>(callbacks,
                                                                                callback);
}

void InstanceImpl::notifyCallbacksForStage(Stage stage, Event::PostCb completion_cb) {
  ASSERT_IS_MAIN_OR_TEST_THREAD();
  const auto it = stage_callbacks_.find(stage);
  if (it != stage_callbacks_.end()) {
    for (const StageCallback& callback : it->second) {
      callback();
    }
  }

  // Wrap completion_cb so that it only gets invoked when all callbacks for this stage
  // have finished their work.
  std::shared_ptr<void> cb_guard(
      new Cleanup([this, completion_cb]() { dispatcher_->post(completion_cb); }));

  // Registrations which take a completion callback are typically implemented by executing a
  // callback on all worker threads using Slot::runOnAllThreads which will hang indefinitely if
  // worker threads have not been started so we need to skip notifications if envoy is shutdown
  // early before workers have started.
  if (workers_started_) {
    const auto it2 = stage_completable_callbacks_.find(stage);
    if (it2 != stage_completable_callbacks_.end()) {
      ENVOY_LOG(info, "Notifying {} callback(s) with completion.", it2->second.size());
      for (const StageCallbackWithCompletion& callback : it2->second) {
        callback([cb_guard] {});
      }
    }
  }
}

ProtobufTypes::MessagePtr InstanceImpl::dumpBootstrapConfig() {
  auto config_dump = std::make_unique<envoy::admin::v3::BootstrapConfigDump>();
  config_dump->mutable_bootstrap()->MergeFrom(bootstrap_);
  TimestampUtil::systemClockToTimestamp(bootstrap_config_update_time_,
                                        *(config_dump->mutable_last_updated()));
  return config_dump;
}

Network::DnsResolverSharedPtr InstanceImpl::getOrCreateDnsResolver() {
  if (!dns_resolver_) {
    envoy::config::core::v3::TypedExtensionConfig typed_dns_resolver_config;
    Network::DnsResolverFactory& dns_resolver_factory =
        Network::createDnsResolverFactoryFromProto(bootstrap_, typed_dns_resolver_config);
    dns_resolver_ =
        dns_resolver_factory.createDnsResolver(dispatcher(), api(), typed_dns_resolver_config);
  }
  return dns_resolver_;
}

bool InstanceImpl::enableReusePortDefault() { return enable_reuse_port_default_; }

} // namespace Server
} // namespace Envoy<|MERGE_RESOLUTION|>--- conflicted
+++ resolved
@@ -625,12 +625,7 @@
 
   // Workers get created first so they register for thread local updates.
   listener_manager_ =
-<<<<<<< HEAD
       Config::Utility::getAndCheckFactoryByName<ListenerManagerFactory>(options_.listenerManager())
-=======
-      Config::Utility::getAndCheckFactoryByName<ListenerManagerFactory>(
-          Config::ServerExtensionValues::get().DEFAULT_LISTENER)
->>>>>>> 6040d0b1
           .createListenerManager(*this, nullptr, worker_factory_,
                                  bootstrap_.enable_dispatcher_stats(), quic_stat_names_);
 
