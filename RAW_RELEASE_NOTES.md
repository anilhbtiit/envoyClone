# Raw release notes

This file contains "raw" release notes for each release. The notes are added by developers as changes
are made to Envoy that are user impacting. When a release is cut, the releaser will use these notes
to populate the [Sphinx release notes in data-plane-api](https://github.com/envoyproxy/data-plane-api/blob/master/docs/root/intro/version_history.rst).
The idea is that this is a low friction way to add release notes along with code changes. Doing this
will make it substantially easier for the releaser to "linkify" all of the release notes in the
final version.

## 1.6.0
* Added DOWNSTREAM_REMOTE_ADDRESS, DOWNSTREAM_REMOTE_ADDRESS_WITHOUT_PORT, and
  DOWNSTREAM_LOCAL_ADDRESS access log formatters. DOWNSTREAM_ADDRESS access log formatter has been
  deprecated.
* TCP proxy access logs now bring an IP address without a port when using DOWNSTREAM_ADDRESS.
  Use DOWNSTREAM_REMOTE_ADDRESS instead.
* Added DOWNSTREAM_REMOTE_ADDRESS_WITHOUT_PORT header formatter. CLIENT_IP header formatter has been
  deprecated.
* Added transport socket interface to allow custom implementation of transport socket. A transport socket
  provides read and write logic with buffer encryption and decryption. The existing TLS implementation is
  refactored with the interface.
* Added support for dynamic response header values (`%CLIENT_IP%` and `%PROTOCOL%`).
* Added native DogStatsD support. :ref:`DogStatsdSink <envoy_api_msg_DogStatsdSink>`
* grpc-json: Added support inline descriptor in config.
* Added support for :ref:`LocalityLbEndpoints<envoy_api_msg_LocalityLbEndpoints>` priorities.
* Added idle timeout to TCP proxy.
* Added support for dynamic headers generated from upstream host endpoint metadata
  (`UPSTREAM_METADATA(...)`).
<<<<<<< HEAD
* Added restrictions for the backing sources of xDS resources. For filesystem based
xDS the file must exist at configuration time. For cluster based xDS (api\_config\_source, and ADS) the backing cluster must be statically defined.
=======
* Added support for route matching based on URL query string parameters.
  :ref:`QueryParameterMatcher<envoy_api_msg_QueryParameterMatcher>`
>>>>>>> 7ba1295e
<|MERGE_RESOLUTION|>--- conflicted
+++ resolved
@@ -25,10 +25,7 @@
 * Added idle timeout to TCP proxy.
 * Added support for dynamic headers generated from upstream host endpoint metadata
   (`UPSTREAM_METADATA(...)`).
-<<<<<<< HEAD
 * Added restrictions for the backing sources of xDS resources. For filesystem based
-xDS the file must exist at configuration time. For cluster based xDS (api\_config\_source, and ADS) the backing cluster must be statically defined.
-=======
+xDS the file must exist at configuration time. For cluster based xDS (api\_config\_source, and ADS) the backing cluster must be statically defined and be of non-EDS type.
 * Added support for route matching based on URL query string parameters.
-  :ref:`QueryParameterMatcher<envoy_api_msg_QueryParameterMatcher>`
->>>>>>> 7ba1295e
+  :ref:`QueryParameterMatcher<envoy_api_msg_QueryParameterMatcher>`