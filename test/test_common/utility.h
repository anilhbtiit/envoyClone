--- conflicted
+++ resolved
@@ -166,14 +166,14 @@
   static Stats::GaugeSharedPtr findGauge(Stats::Store& store, const std::string& name);
 
   /**
-<<<<<<< HEAD
    * Find a histogram in a stats store.
    * @param store supplies the stats store.
    * @param name supplies the name to search for.
    * @return Stats::HistogramSharedPtr the gauge or nullptr if there is none.
    */
   static Stats::HistogramSharedPtr findHistogram(Stats::Store& store, const std::string& name);
-=======
+
+  /**
    * Find a bool in a stats store.
    * @param store supplies the stats store.
    * @param name supplies the name to search for.
@@ -181,8 +181,6 @@
    */
   static Stats::BoolIndicatorSharedPtr findBoolIndicator(Stats::Store& store,
                                                          const std::string& name);
->>>>>>> b3995b7c
-
   /**
    * Convert a string list of IP addresses into a list of network addresses usable for DNS
    * response testing.
