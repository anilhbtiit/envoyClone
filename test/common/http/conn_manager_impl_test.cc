--- conflicted
+++ resolved
@@ -931,14 +931,9 @@
   }
   // Verify if the activeSpan interface returns reference to the current span.
   EXPECT_CALL(*span, setTag(Eq("service-cluster"), Eq("scoobydoo")));
-<<<<<<< HEAD
-  EXPECT_CALL(runtime_.snapshot(), featureEnabled("tracing.global_enabled",
-                                                  An<const envoy::type::FractionalPercent&>(), _))
-=======
   EXPECT_CALL(
-      runtime_.snapshot_,
+      runtime_.snapshot(),
       featureEnabled("tracing.global_enabled", An<const envoy::type::v3::FractionalPercent&>(), _))
->>>>>>> e1962d76
       .WillOnce(Return(true));
   EXPECT_CALL(*span, setOperation(_)).Times(0);
 
@@ -1004,14 +999,9 @@
   EXPECT_EQ(true, route_config_provider_.route_config_->route_->decorator_.propagate());
   EXPECT_CALL(*span, finishSpan());
   EXPECT_CALL(*span, setTag(_, _)).Times(testing::AnyNumber());
-<<<<<<< HEAD
-  EXPECT_CALL(runtime_.snapshot(), featureEnabled("tracing.global_enabled",
-                                                  An<const envoy::type::FractionalPercent&>(), _))
-=======
   EXPECT_CALL(
-      runtime_.snapshot_,
+      runtime_.snapshot(),
       featureEnabled("tracing.global_enabled", An<const envoy::type::v3::FractionalPercent&>(), _))
->>>>>>> e1962d76
       .WillOnce(Return(true));
   EXPECT_CALL(*span, setOperation(_)).Times(0);
 
@@ -1076,7 +1066,7 @@
   EXPECT_CALL(*span, finishSpan());
   EXPECT_CALL(*span, setTag(_, _)).Times(testing::AnyNumber());
   EXPECT_CALL(
-      runtime_.snapshot_,
+      runtime_.snapshot(),
       featureEnabled("tracing.global_enabled", An<const envoy::type::v3::FractionalPercent&>(), _))
       .WillOnce(Return(true));
   EXPECT_CALL(*span, setOperation(_)).Times(0);
@@ -1139,14 +1129,9 @@
           [&](const Tracing::Span& apply_to_span) -> void { EXPECT_EQ(span, &apply_to_span); }));
   EXPECT_CALL(*span, finishSpan());
   EXPECT_CALL(*span, setTag(_, _)).Times(testing::AnyNumber());
-<<<<<<< HEAD
-  EXPECT_CALL(runtime_.snapshot(), featureEnabled("tracing.global_enabled",
-                                                  An<const envoy::type::FractionalPercent&>(), _))
-=======
   EXPECT_CALL(
-      runtime_.snapshot_,
+      runtime_.snapshot(),
       featureEnabled("tracing.global_enabled", An<const envoy::type::v3::FractionalPercent&>(), _))
->>>>>>> e1962d76
       .WillOnce(Return(true));
   EXPECT_CALL(*span, setOperation(Eq("testOp")));
 
@@ -1225,14 +1210,9 @@
   EXPECT_EQ(true, route_config_provider_.route_config_->route_->decorator_.propagate());
   EXPECT_CALL(*span, finishSpan());
   EXPECT_CALL(*span, setTag(_, _)).Times(testing::AnyNumber());
-<<<<<<< HEAD
-  EXPECT_CALL(runtime_.snapshot(), featureEnabled("tracing.global_enabled",
-                                                  An<const envoy::type::FractionalPercent&>(), _))
-=======
   EXPECT_CALL(
-      runtime_.snapshot_,
+      runtime_.snapshot(),
       featureEnabled("tracing.global_enabled", An<const envoy::type::v3::FractionalPercent&>(), _))
->>>>>>> e1962d76
       .WillOnce(Return(true));
   EXPECT_CALL(*span, setOperation(_)).Times(0);
 
@@ -1313,7 +1293,7 @@
   EXPECT_CALL(*span, finishSpan());
   EXPECT_CALL(*span, setTag(_, _)).Times(testing::AnyNumber());
   EXPECT_CALL(
-      runtime_.snapshot_,
+      runtime_.snapshot(),
       featureEnabled("tracing.global_enabled", An<const envoy::type::v3::FractionalPercent&>(), _))
       .WillOnce(Return(true));
   EXPECT_CALL(*span, setOperation(_)).Times(0);
@@ -1391,14 +1371,9 @@
           [&](const Tracing::Span& apply_to_span) -> void { EXPECT_EQ(span, &apply_to_span); }));
   EXPECT_CALL(*span, finishSpan());
   EXPECT_CALL(*span, setTag(_, _)).Times(testing::AnyNumber());
-<<<<<<< HEAD
-  EXPECT_CALL(runtime_.snapshot(), featureEnabled("tracing.global_enabled",
-                                                  An<const envoy::type::FractionalPercent&>(), _))
-=======
   EXPECT_CALL(
-      runtime_.snapshot_,
+      runtime_.snapshot(),
       featureEnabled("tracing.global_enabled", An<const envoy::type::v3::FractionalPercent&>(), _))
->>>>>>> e1962d76
       .WillOnce(Return(true));
   // Verify that span operation overridden by value supplied in response header.
   EXPECT_CALL(*span, setOperation(Eq("testOp")));
@@ -1455,14 +1430,9 @@
                                      false,
                                      256});
 
-<<<<<<< HEAD
-  EXPECT_CALL(runtime_.snapshot(), featureEnabled("tracing.global_enabled",
-                                                  An<const envoy::type::FractionalPercent&>(), _))
-=======
   EXPECT_CALL(
-      runtime_.snapshot_,
+      runtime_.snapshot(),
       featureEnabled("tracing.global_enabled", An<const envoy::type::v3::FractionalPercent&>(), _))
->>>>>>> e1962d76
       .WillOnce(Return(false));
   std::shared_ptr<MockStreamDecoderFilter> filter(new NiceMock<MockStreamDecoderFilter>());
 
@@ -1733,15 +1703,9 @@
   // Disable tracing.
   tracing_config_.reset();
 
-<<<<<<< HEAD
-  EXPECT_CALL(tracer_, startSpan_(_, _, _, _)).Times(0);
-  ON_CALL(runtime_.snapshot(),
-          featureEnabled("tracing.global_enabled", An<const envoy::type::FractionalPercent&>(), _))
-=======
   EXPECT_CALL(*tracer_, startSpan_(_, _, _, _)).Times(0);
-  ON_CALL(runtime_.snapshot_, featureEnabled("tracing.global_enabled",
-                                             An<const envoy::type::v3::FractionalPercent&>(), _))
->>>>>>> e1962d76
+  ON_CALL(runtime_.snapshot(), featureEnabled("tracing.global_enabled",
+                                              An<const envoy::type::v3::FractionalPercent&>(), _))
       .WillByDefault(Return(true));
 
   std::shared_ptr<MockStreamDecoderFilter> filter(new NiceMock<MockStreamDecoderFilter>());
@@ -2883,7 +2847,7 @@
     throw FrameFloodException("too many outbound frames.");
   }));
 
-  EXPECT_CALL(runtime_.snapshot_,
+  EXPECT_CALL(runtime_.snapshot(),
               featureEnabled("http.connection_manager.log_flood_exception",
                              Matcher<const envoy::type::v3::FractionalPercent&>(_)))
       .WillOnce(Return(true));
