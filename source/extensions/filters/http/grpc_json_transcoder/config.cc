#include "source/extensions/filters/http/grpc_json_transcoder/config.h"

#include "envoy/extensions/filters/http/grpc_json_transcoder/v3/transcoder.pb.h"
#include "envoy/extensions/filters/http/grpc_json_transcoder/v3/transcoder.pb.validate.h"
#include "envoy/registry/registry.h"

#include "source/extensions/filters/http/grpc_json_transcoder/json_transcoder_filter.h"

namespace Envoy {
namespace Extensions {
namespace HttpFilters {
namespace GrpcJsonTranscoder {

Http::FilterFactoryCb GrpcJsonTranscoderFilterConfig::createFilterFactoryFromProtoTyped(
    const envoy::extensions::filters::http::grpc_json_transcoder::v3::GrpcJsonTranscoder&
        proto_config,
    const std::string&, Server::Configuration::FactoryContext& context) {
  JsonTranscoderConfigSharedPtr filter_config =
      std::make_shared<JsonTranscoderConfig>(proto_config, context.api());

  return [filter_config](Http::FilterChainFactoryCallbacks& callbacks) -> void {
    callbacks.addStreamFilter(std::make_shared<JsonTranscoderFilter>(*filter_config));
  };
}

Router::RouteSpecificFilterConfigConstSharedPtr
GrpcJsonTranscoderFilterConfig::createRouteSpecificFilterConfigTyped(
    const envoy::extensions::filters::http::grpc_json_transcoder::v3::GrpcJsonTranscoder&
        proto_config,
    Server::Configuration::ServerFactoryContext& context, ProtobufMessage::ValidationVisitor&) {

  return std::make_shared<JsonTranscoderConfig>(proto_config, context.api());
}

/**
 * Static registration for the grpc transcoding filter. @see RegisterNamedHttpFilterConfigFactory.
 */
<<<<<<< HEAD
REGISTER_FACTORY_D(GrpcJsonTranscoderFilterConfig,
                   Server::Configuration::NamedHttpFilterConfigFactory,
                   "envoy.grpc_json_transcoder");
=======
LEGACY_REGISTER_FACTORY(GrpcJsonTranscoderFilterConfig,
                        Server::Configuration::NamedHttpFilterConfigFactory,
                        "envoy.grpc_json_transcoder");
>>>>>>> 2ce0bf39

} // namespace GrpcJsonTranscoder
} // namespace HttpFilters
} // namespace Extensions
} // namespace Envoy<|MERGE_RESOLUTION|>--- conflicted
+++ resolved
@@ -35,15 +35,9 @@
 /**
  * Static registration for the grpc transcoding filter. @see RegisterNamedHttpFilterConfigFactory.
  */
-<<<<<<< HEAD
-REGISTER_FACTORY_D(GrpcJsonTranscoderFilterConfig,
-                   Server::Configuration::NamedHttpFilterConfigFactory,
-                   "envoy.grpc_json_transcoder");
-=======
 LEGACY_REGISTER_FACTORY(GrpcJsonTranscoderFilterConfig,
                         Server::Configuration::NamedHttpFilterConfigFactory,
                         "envoy.grpc_json_transcoder");
->>>>>>> 2ce0bf39
 
 } // namespace GrpcJsonTranscoder
 } // namespace HttpFilters
