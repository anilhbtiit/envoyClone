#pragma once

#include <string>

#include "envoy/api/v2/srds.pb.h"
#include "envoy/config/filter/network/http_connection_manager/v2/http_connection_manager.pb.h"
#include "envoy/config/subscription.h"
#include "envoy/router/route_config_provider_manager.h"
#include "envoy/stats/scope.h"

#include "common/config/config_provider_impl.h"
#include "common/router/scoped_config_impl.h"

namespace Envoy {
namespace Router {

// Scoped routing configuration utilities.
namespace ScopedRoutesConfigProviderUtil {

// If enabled in the HttpConnectionManager config, returns a ConfigProvider for scoped routing
// configuration.
Envoy::Config::ConfigProviderPtr
create(const envoy::config::filter::network::http_connection_manager::v2::HttpConnectionManager&
           config,
       Server::Configuration::FactoryContext& factory_context, const std::string& stat_prefix,
       Envoy::Config::ConfigProviderManager& scoped_routes_config_provider_manager);

} // namespace ScopedRoutesConfigProviderUtil

class ScopedRoutesConfigProviderManager;

// A ConfigProvider for inline scoped routing configuration.
class InlineScopedRoutesConfigProvider : public Envoy::Config::ImmutableConfigProviderBase {
public:
  InlineScopedRoutesConfigProvider(
      ProtobufTypes::ConstMessagePtrVector&& config_protos, std::string name,
      Server::Configuration::FactoryContext& factory_context,
      ScopedRoutesConfigProviderManager& config_provider_manager,
      envoy::api::v2::core::ConfigSource rds_config_source,
      envoy::config::filter::network::http_connection_manager::v2::ScopedRoutes::ScopeKeyBuilder
          scope_key_builder);

  ~InlineScopedRoutesConfigProvider() override = default;

  const std::string& name() const { return name_; }

  // Envoy::Config::ConfigProvider
  Envoy::Config::ConfigProvider::ConfigProtoVector getConfigProtos() const override {
    Envoy::Config::ConfigProvider::ConfigProtoVector out_protos;
    std::for_each(config_protos_.begin(), config_protos_.end(),
                  [&out_protos](const std::unique_ptr<const Protobuf::Message>& message) {
                    out_protos.push_back(message.get());
                  });
    return out_protos;
  }

  std::string getConfigVersion() const override { return ""; }
  ConfigConstSharedPtr getConfig() const override { return config_; }

private:
  const std::string name_;
  ConfigConstSharedPtr config_;
  const std::vector<std::unique_ptr<const Protobuf::Message>> config_protos_;
  const envoy::api::v2::core::ConfigSource rds_config_source_;
};

/**
 * All SRDS stats. @see stats_macros.h
 */
// clang-format off
#define ALL_SCOPED_RDS_STATS(COUNTER)                                                              \
  COUNTER(config_reload)                                                                           \
  COUNTER(update_empty)

// clang-format on

struct ScopedRdsStats {
  ALL_SCOPED_RDS_STATS(GENERATE_COUNTER_STRUCT)
};

// A scoped RDS subscription to be used with the dynamic scoped RDS ConfigProvider.
class ScopedRdsConfigSubscription : public Envoy::Config::DeltaConfigSubscriptionInstance,
                                    Envoy::Config::SubscriptionCallbacks {
public:
  using ScopedRouteConfigurationMap =
      std::map<std::string, envoy::api::v2::ScopedRouteConfiguration>;

  ScopedRdsConfigSubscription(
      const envoy::config::filter::network::http_connection_manager::v2::ScopedRds& scoped_rds,
      const uint64_t manager_identifier, const std::string& name,
      const envoy::config::filter::network::http_connection_manager::v2::ScopedRoutes::
          ScopeKeyBuilder& scope_key_builder,
      Server::Configuration::FactoryContext& factory_context, const std::string& stat_prefix,
      envoy::api::v2::core::ConfigSource rds_config_source,
      RouteConfigProviderManager& route_config_provider_manager,
      ScopedRoutesConfigProviderManager& config_provider_manager);

  ~ScopedRdsConfigSubscription() override = default;

  const std::string& name() const { return name_; }

  const ScopedRouteMap& scopedRouteMap() const { return scoped_route_map_; }

private:
  // Envoy::Config::DeltaConfigSubscriptionInstance
  void start() override { subscription_->start({}); }

  // Envoy::Config::SubscriptionCallbacks

  // NOTE: state-of-the-world form onConfigUpdate(resources, version_info) will throw an
  // EnvoyException on any error and essentially reject an update. While the Delta form
  // onConfigUpdate(added_resources, removed_resources, version_info) by design will partially
  // accept correct RouteConfiguration from management server.
  void onConfigUpdate(const Protobuf::RepeatedPtrField<ProtobufWkt::Any>& resources,
                      const std::string& version_info) override;
<<<<<<< HEAD
  void onConfigUpdate(const Protobuf::RepeatedPtrField<envoy::api::v2::Resource>& added_resources,
                      const Protobuf::RepeatedPtrField<std::string>& removed_resources,
                      const std::string& version_info) override;
  void onConfigUpdateFailed(const EnvoyException*) override {
    DeltaConfigSubscriptionInstance::onConfigUpdateFailed();
=======
  void onConfigUpdate(const Protobuf::RepeatedPtrField<envoy::api::v2::Resource>&,
                      const Protobuf::RepeatedPtrField<std::string>&, const std::string&) override {
    NOT_IMPLEMENTED_GCOVR_EXCL_LINE;
  }
  void onConfigUpdateFailed(Envoy::Config::ConfigUpdateFailureReason,
                            const EnvoyException*) override {
    ConfigSubscriptionCommonBase::onConfigUpdateFailed();
>>>>>>> 53081b2a
  }
  std::string resourceName(const ProtobufWkt::Any& resource) override {
    return MessageUtil::anyConvert<envoy::api::v2::ScopedRouteConfiguration>(resource,
                                                                             validation_visitor_)
        .name();
  }

  // ScopedRouteInfo by scope name.
  ScopedRouteMap scoped_route_map_;
  // A map of (hash, scope-name), used to detect the key conflict between scopes.
  absl::flat_hash_map<uint64_t, std::string> scope_name_by_hash_;
  // For creating RDS subscriptions.
  Server::Configuration::FactoryContext& factory_context_;
  const std::string name_;
  std::unique_ptr<Envoy::Config::Subscription> subscription_;
  const envoy::config::filter::network::http_connection_manager::v2::ScopedRoutes::ScopeKeyBuilder
      scope_key_builder_;
  Stats::ScopePtr scope_;
  ScopedRdsStats stats_;
  const envoy::api::v2::core::ConfigSource rds_config_source_;
  ProtobufMessage::ValidationVisitor& validation_visitor_;
  const std::string stat_prefix_;
  RouteConfigProviderManager& route_config_provider_manager_;
};

using ScopedRdsConfigSubscriptionSharedPtr = std::shared_ptr<ScopedRdsConfigSubscription>;

// A ConfigProvider for scoped RDS that dynamically fetches scoped routing configuration via a
// subscription.
class ScopedRdsConfigProvider : public Envoy::Config::MutableConfigProviderCommonBase {
public:
  ScopedRdsConfigProvider(ScopedRdsConfigSubscriptionSharedPtr&& subscription,
                          envoy::api::v2::core::ConfigSource rds_config_source);

  ScopedRdsConfigSubscription& subscription() {
    return *static_cast<ScopedRdsConfigSubscription*>(subscription_.get());
  }

private:
  const envoy::api::v2::core::ConfigSource rds_config_source_;
};

// A ConfigProviderManager for scoped routing configuration that creates static/inline and dynamic
// (xds) config providers.
class ScopedRoutesConfigProviderManager : public Envoy::Config::ConfigProviderManagerImplBase {
public:
  ScopedRoutesConfigProviderManager(
      Server::Admin& admin, Router::RouteConfigProviderManager& route_config_provider_manager)
      : Envoy::Config::ConfigProviderManagerImplBase(admin, "route_scopes"),
        route_config_provider_manager_(route_config_provider_manager) {}

  ~ScopedRoutesConfigProviderManager() override = default;

  // Envoy::Config::ConfigProviderManagerImplBase
  ProtobufTypes::MessagePtr dumpConfigs() const override;

  // Envoy::Config::ConfigProviderManager
  Envoy::Config::ConfigProviderPtr
  createXdsConfigProvider(const Protobuf::Message& config_source_proto,
                          Server::Configuration::FactoryContext& factory_context,
                          const std::string& stat_prefix,
                          const Envoy::Config::ConfigProviderManager::OptionalArg& optarg) override;
  Envoy::Config::ConfigProviderPtr
  createStaticConfigProvider(const Protobuf::Message&, Server::Configuration::FactoryContext&,
                             const Envoy::Config::ConfigProviderManager::OptionalArg&) override {
    ASSERT(false,
           "SRDS supports delta updates and requires the use of the createStaticConfigProvider() "
           "overload that accepts a config proto set as an argument.");
    NOT_REACHED_GCOVR_EXCL_LINE;
  }
  Envoy::Config::ConfigProviderPtr createStaticConfigProvider(
      std::vector<std::unique_ptr<const Protobuf::Message>>&& config_protos,
      Server::Configuration::FactoryContext& factory_context,
      const Envoy::Config::ConfigProviderManager::OptionalArg& optarg) override;

  RouteConfigProviderManager& route_config_provider_manager() {
    return route_config_provider_manager_;
  }

private:
  RouteConfigProviderManager& route_config_provider_manager_;
};

// The optional argument passed to the ConfigProviderManager::create*() functions.
class ScopedRoutesConfigProviderManagerOptArg
    : public Envoy::Config::ConfigProviderManager::OptionalArg {
public:
  ScopedRoutesConfigProviderManagerOptArg(
      std::string scoped_routes_name, const envoy::api::v2::core::ConfigSource& rds_config_source,
      const envoy::config::filter::network::http_connection_manager::v2::ScopedRoutes::
          ScopeKeyBuilder& scope_key_builder)
      : scoped_routes_name_(std::move(scoped_routes_name)), rds_config_source_(rds_config_source),
        scope_key_builder_(scope_key_builder) {}

  const std::string scoped_routes_name_;
  const envoy::api::v2::core::ConfigSource& rds_config_source_;
  const envoy::config::filter::network::http_connection_manager::v2::ScopedRoutes::ScopeKeyBuilder&
      scope_key_builder_;
};

} // namespace Router
} // namespace Envoy<|MERGE_RESOLUTION|>--- conflicted
+++ resolved
@@ -113,21 +113,12 @@
   // accept correct RouteConfiguration from management server.
   void onConfigUpdate(const Protobuf::RepeatedPtrField<ProtobufWkt::Any>& resources,
                       const std::string& version_info) override;
-<<<<<<< HEAD
   void onConfigUpdate(const Protobuf::RepeatedPtrField<envoy::api::v2::Resource>& added_resources,
                       const Protobuf::RepeatedPtrField<std::string>& removed_resources,
                       const std::string& version_info) override;
-  void onConfigUpdateFailed(const EnvoyException*) override {
-    DeltaConfigSubscriptionInstance::onConfigUpdateFailed();
-=======
-  void onConfigUpdate(const Protobuf::RepeatedPtrField<envoy::api::v2::Resource>&,
-                      const Protobuf::RepeatedPtrField<std::string>&, const std::string&) override {
-    NOT_IMPLEMENTED_GCOVR_EXCL_LINE;
-  }
   void onConfigUpdateFailed(Envoy::Config::ConfigUpdateFailureReason,
                             const EnvoyException*) override {
-    ConfigSubscriptionCommonBase::onConfigUpdateFailed();
->>>>>>> 53081b2a
+    DeltaConfigSubscriptionInstance::onConfigUpdateFailed();
   }
   std::string resourceName(const ProtobufWkt::Any& resource) override {
     return MessageUtil::anyConvert<envoy::api::v2::ScopedRouteConfiguration>(resource,
