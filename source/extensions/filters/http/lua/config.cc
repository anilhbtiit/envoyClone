#include "source/extensions/filters/http/lua/config.h"

#include "envoy/extensions/filters/http/lua/v3/lua.pb.h"
#include "envoy/extensions/filters/http/lua/v3/lua.pb.validate.h"
#include "envoy/registry/registry.h"

#include "source/extensions/filters/http/lua/lua_filter.h"

namespace Envoy {
namespace Extensions {
namespace HttpFilters {
namespace Lua {

Http::FilterFactoryCb LuaFilterConfig::createFilterFactoryFromProtoTyped(
    const envoy::extensions::filters::http::lua::v3::Lua& proto_config,
    const std::string& stat_prefix, Server::Configuration::FactoryContext& context) {
  FilterConfigConstSharedPtr filter_config(new FilterConfig{proto_config, context.threadLocal(),
                                                            context.clusterManager(), context.api(),
                                                            context.scope(), stat_prefix});
  auto& time_source = context.mainThreadDispatcher().timeSource();
  return [filter_config, &time_source](Http::FilterChainFactoryCallbacks& callbacks) -> void {
    callbacks.addStreamFilter(std::make_shared<Filter>(filter_config, time_source));
  };
}

Router::RouteSpecificFilterConfigConstSharedPtr
LuaFilterConfig::createRouteSpecificFilterConfigTyped(
    const envoy::extensions::filters::http::lua::v3::LuaPerRoute& proto_config,
    Server::Configuration::ServerFactoryContext& context, ProtobufMessage::ValidationVisitor&) {
  return std::make_shared<FilterConfigPerRoute>(proto_config, context);
}

/**
 * Static registration for the Lua filter. @see RegisterFactory.
 */
<<<<<<< HEAD
REGISTER_FACTORY_D(LuaFilterConfig, Server::Configuration::NamedHttpFilterConfigFactory,
                   "envoy.lua");
=======
LEGACY_REGISTER_FACTORY(LuaFilterConfig, Server::Configuration::NamedHttpFilterConfigFactory,
                        "envoy.lua");
>>>>>>> 2ce0bf39

} // namespace Lua
} // namespace HttpFilters
} // namespace Extensions
} // namespace Envoy<|MERGE_RESOLUTION|>--- conflicted
+++ resolved
@@ -33,13 +33,8 @@
 /**
  * Static registration for the Lua filter. @see RegisterFactory.
  */
-<<<<<<< HEAD
-REGISTER_FACTORY_D(LuaFilterConfig, Server::Configuration::NamedHttpFilterConfigFactory,
-                   "envoy.lua");
-=======
 LEGACY_REGISTER_FACTORY(LuaFilterConfig, Server::Configuration::NamedHttpFilterConfigFactory,
                         "envoy.lua");
->>>>>>> 2ce0bf39
 
 } // namespace Lua
 } // namespace HttpFilters
