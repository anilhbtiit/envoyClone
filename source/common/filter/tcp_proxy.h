#pragma once

#include <cstdint>
#include <memory>
#include <string>
#include <unordered_map>
#include <vector>

#include "envoy/access_log/access_log.h"
#include "envoy/config/filter/network/tcp_proxy/v2/tcp_proxy.pb.h"
#include "envoy/event/timer.h"
#include "envoy/network/connection.h"
#include "envoy/network/filter.h"
#include "envoy/server/filter_config.h"
#include "envoy/stats/stats_macros.h"
#include "envoy/stats/timespan.h"
#include "envoy/upstream/cluster_manager.h"
#include "envoy/upstream/upstream.h"

#include "common/common/logger.h"
#include "common/network/cidr_range.h"
#include "common/network/filter_impl.h"
#include "common/network/utility.h"
#include "common/request_info/request_info_impl.h"
#include "common/router/config_impl.h"

namespace Envoy {
namespace Filter {

/**
 * All tcp proxy stats. @see stats_macros.h
 */
// clang-format off
#define ALL_TCP_PROXY_STATS(COUNTER, GAUGE)                                                        \
  COUNTER(downstream_cx_rx_bytes_total)                                                            \
  GAUGE  (downstream_cx_rx_bytes_buffered)                                                         \
  COUNTER(downstream_cx_tx_bytes_total)                                                            \
  GAUGE  (downstream_cx_tx_bytes_buffered)                                                         \
  COUNTER(downstream_cx_total)                                                                     \
  COUNTER(downstream_cx_no_route)                                                                  \
  COUNTER(downstream_flow_control_paused_reading_total)                                            \
  COUNTER(downstream_flow_control_resumed_reading_total)                                           \
  COUNTER(idle_timeout)                                                                            \
  COUNTER(upstream_flush_total)                                                                    \
  GAUGE  (upstream_flush_active)
// clang-format on

/**
 * Struct definition for all tcp proxy stats. @see stats_macros.h
 */
struct TcpProxyStats {
  ALL_TCP_PROXY_STATS(GENERATE_COUNTER_STRUCT, GENERATE_GAUGE_STRUCT)
};

class TcpProxyDrainer;
class TcpProxyUpstreamDrainManager;

/**
 * Filter configuration.
 *
 * This configuration holds a TLS slot, and therefore it must be destructed
 * on the main thread.
 */
class TcpProxyConfig {
public:
  /**
   * Configuration that can be shared and have an arbitrary lifetime safely.
   */
  class SharedConfig {
  public:
    SharedConfig(const envoy::config::filter::network::tcp_proxy::v2::TcpProxy& config,
                 Server::Configuration::FactoryContext& context);
    const TcpProxyStats& stats() { return stats_; }
    const absl::optional<std::chrono::milliseconds>& idleTimeout() { return idle_timeout_; }

  private:
    static TcpProxyStats generateStats(Stats::Scope& scope);

    // Hold a Scope for the lifetime of the configuration because connections in
    // the TcpProxyUpstreamDrainManager can live longer than the listener.
    const Stats::ScopePtr stats_scope_;

    const TcpProxyStats stats_;
    absl::optional<std::chrono::milliseconds> idle_timeout_;
  };

  typedef std::shared_ptr<SharedConfig> SharedConfigSharedPtr;

  TcpProxyConfig(const envoy::config::filter::network::tcp_proxy::v2::TcpProxy& config,
                 Server::Configuration::FactoryContext& context);

  /**
   * Find out which cluster an upstream connection should be opened to based on the
   * parameters of a downstream connection.
   * @param connection supplies the parameters of the downstream connection for
   * which the proxy needs to open the corresponding upstream.
   * @return the cluster name to be used for the upstream connection.
   * If no route applies, returns the empty string.
   */
  const std::string& getRouteFromEntries(Network::Connection& connection);

  const TcpProxyStats& stats() { return shared_config_->stats(); }
  const std::vector<AccessLog::InstanceSharedPtr>& accessLogs() { return access_logs_; }
  uint32_t maxConnectAttempts() const { return max_connect_attempts_; }
  const absl::optional<std::chrono::milliseconds>& idleTimeout() {
    return shared_config_->idleTimeout();
  }
  TcpProxyUpstreamDrainManager& drainManager();
  SharedConfigSharedPtr sharedConfig() { return shared_config_; }
  const Router::MetadataMatchCriteria* metadataMatchCriteria() {
    return cluster_metadata_match_criteria_.get();
  }

private:
  struct Route {
    Route(const envoy::config::filter::network::tcp_proxy::v2::TcpProxy::DeprecatedV1::TCPRoute&
              config);

    Network::Address::IpList source_ips_;
    Network::PortRangeList source_port_ranges_;
    Network::Address::IpList destination_ips_;
    Network::PortRangeList destination_port_ranges_;
    std::string cluster_name_;
  };

  std::vector<Route> routes_;
  std::vector<AccessLog::InstanceSharedPtr> access_logs_;
  const uint32_t max_connect_attempts_;
  ThreadLocal::SlotPtr upstream_drain_manager_slot_;
  SharedConfigSharedPtr shared_config_;
  std::unique_ptr<const Router::MetadataMatchCriteria> cluster_metadata_match_criteria_;
};

typedef std::shared_ptr<TcpProxyConfig> TcpProxyConfigSharedPtr;

/**
 * An implementation of a TCP (L3/L4) proxy. This filter will instantiate a new outgoing TCP
 * connection using the defined load balancing proxy for the configured cluster. All data will
 * be proxied back and forth between the two connections.
 */
class TcpProxy : public Network::ReadFilter,
                 Upstream::LoadBalancerContext,
                 protected Logger::Loggable<Logger::Id::filter> {
public:
  TcpProxy(TcpProxyConfigSharedPtr config, Upstream::ClusterManager& cluster_manager);
  ~TcpProxy();

  // Network::ReadFilter
  Network::FilterStatus onData(Buffer::Instance& data, bool end_stream) override;
  Network::FilterStatus onNewConnection() override { return initializeUpstreamConnection(); }
  void initializeReadFilterCallbacks(Network::ReadFilterCallbacks& callbacks) override;

  // Upstream::LoadBalancerContext
<<<<<<< HEAD
  absl::optional<uint64_t> computeHashKey() override { return {}; }
  const Router::MetadataMatchCriteria* metadataMatchCriteria() const override { return nullptr; }
=======
  Optional<uint64_t> computeHashKey() override { return {}; }
  const Router::MetadataMatchCriteria* metadataMatchCriteria() const override {
    if (config_) {
      return config_->metadataMatchCriteria();
    }

    return nullptr;
  }

>>>>>>> b2610c84
  const Network::Connection* downstreamConnection() const override {
    return &read_callbacks_->connection();
  }

  // These two functions allow enabling/disabling reads on the upstream and downstream connections.
  // They are called by the Downstream/Upstream Watermark callbacks to limit buffering.
  void readDisableUpstream(bool disable);
  void readDisableDownstream(bool disable);

  struct UpstreamCallbacks : public Network::ConnectionCallbacks,
                             public Network::ReadFilterBaseImpl {
    UpstreamCallbacks(TcpProxy* parent) : parent_(parent) {}

    // Network::ConnectionCallbacks
    void onEvent(Network::ConnectionEvent event) override;
    void onAboveWriteBufferHighWatermark() override;
    void onBelowWriteBufferLowWatermark() override;

    // Network::ReadFilter
    Network::FilterStatus onData(Buffer::Instance& data, bool end_stream) override;

    void onBytesSent();
    void onIdleTimeout();
    void drain(TcpProxyDrainer& drainer);

    // Either parent_ or drainer_ will be non-NULL, but never both. This could be
    // logically be represented as a union, but saving one pointer of memory is
    // outweighed by more type safety/better error handling.
    //
    // Parent starts out as non-NULL. If the downstream connection is closed while
    // the upstream connection still has buffered data to flush, drainer_ becomes
    // non-NULL and parent_ is set to NULL.
    TcpProxy* parent_{};
    TcpProxyDrainer* drainer_{};

    bool on_high_watermark_called_{false};
  };

protected:
  struct DownstreamCallbacks : public Network::ConnectionCallbacks {
    DownstreamCallbacks(TcpProxy& parent) : parent_(parent) {}

    // Network::ConnectionCallbacks
    void onEvent(Network::ConnectionEvent event) override { parent_.onDownstreamEvent(event); }
    void onAboveWriteBufferHighWatermark() override;
    void onBelowWriteBufferLowWatermark() override;

    TcpProxy& parent_;
    bool on_high_watermark_called_{false};
  };

  enum class UpstreamFailureReason {
    CONNECT_FAILED,
    NO_HEALTHY_UPSTREAM,
    RESOURCE_LIMIT_EXCEEDED,
    NO_ROUTE,
  };

  // Callbacks for different error and success states during connection establishment
  virtual const std::string& getUpstreamCluster() {
    return config_->getRouteFromEntries(read_callbacks_->connection());
  }

  virtual void onInitFailure(UpstreamFailureReason) {
    read_callbacks_->connection().close(Network::ConnectionCloseType::NoFlush);
  }

  virtual void onConnectionSuccess() {}

  Network::FilterStatus initializeUpstreamConnection();
  void onConnectTimeout();
  void onDownstreamEvent(Network::ConnectionEvent event);
  void onUpstreamData(Buffer::Instance& data, bool end_stream);
  void onUpstreamEvent(Network::ConnectionEvent event);
  void finalizeUpstreamConnectionStats();
  void closeUpstreamConnection();
  void onIdleTimeout();
  void resetIdleTimer();
  void disableIdleTimer();

  TcpProxyConfigSharedPtr config_;
  Upstream::ClusterManager& cluster_manager_;
  Network::ReadFilterCallbacks* read_callbacks_{};
  Network::ClientConnectionPtr upstream_connection_;
  DownstreamCallbacks downstream_callbacks_;
  Event::TimerPtr connect_timeout_timer_;
  Event::TimerPtr idle_timer_;
  Stats::TimespanPtr connect_timespan_;
  Stats::TimespanPtr connected_timespan_;
  std::shared_ptr<UpstreamCallbacks> upstream_callbacks_; // shared_ptr required for passing as a
                                                          // read filter.
  RequestInfo::RequestInfoImpl request_info_;
  uint32_t connect_attempts_{};
};

// This class holds ownership of an upstream connection that needs to finish
// flushing, when the downstream connection has been closed. The TcpProxy is
// destroyed when the downstream connection is closed, so moving the upstream
// connection here allows it to finish draining or timeout.
class TcpProxyDrainer : public Event::DeferredDeletable {
public:
  TcpProxyDrainer(TcpProxyUpstreamDrainManager& parent,
                  const TcpProxyConfig::SharedConfigSharedPtr& config,
                  const std::shared_ptr<TcpProxy::UpstreamCallbacks>& callbacks,
                  Network::ClientConnectionPtr&& connection, Event::TimerPtr&& idle_timer,
                  const Upstream::HostDescriptionConstSharedPtr& upstream_host,
                  Stats::TimespanPtr&& connected_timespan);

  void onEvent(Network::ConnectionEvent event);
  void onData(Buffer::Instance& data, bool end_stream);
  void onIdleTimeout();
  void onBytesSent();
  void cancelDrain();

private:
  TcpProxyUpstreamDrainManager& parent_;
  std::shared_ptr<TcpProxy::UpstreamCallbacks> callbacks_;
  Network::ClientConnectionPtr upstream_connection_;
  Event::TimerPtr timer_;
  Stats::TimespanPtr connected_timespan_;
  Upstream::HostDescriptionConstSharedPtr upstream_host_;
  TcpProxyConfig::SharedConfigSharedPtr config_;
};

typedef std::unique_ptr<TcpProxyDrainer> TcpProxyDrainerPtr;

class TcpProxyUpstreamDrainManager : public ThreadLocal::ThreadLocalObject {
public:
  ~TcpProxyUpstreamDrainManager();
  void add(const TcpProxyConfig::SharedConfigSharedPtr& config,
           Network::ClientConnectionPtr&& upstream_connection,
           const std::shared_ptr<TcpProxy::UpstreamCallbacks>& callbacks,
           Event::TimerPtr&& idle_timer,
           const Upstream::HostDescriptionConstSharedPtr& upstream_host,
           Stats::TimespanPtr&& connected_timespan);
  void remove(TcpProxyDrainer& drainer, Event::Dispatcher& dispatcher);

private:
  // This must be a map instead of set because there is no way to move elements
  // out of a set, and these elements get passed to deferredDelete() instead of
  // being deleted in-place. The key and value will always be equal.
  std::unordered_map<TcpProxyDrainer*, TcpProxyDrainerPtr> drainers_;
};

} // Filter
} // namespace Envoy<|MERGE_RESOLUTION|>--- conflicted
+++ resolved
@@ -151,11 +151,7 @@
   void initializeReadFilterCallbacks(Network::ReadFilterCallbacks& callbacks) override;
 
   // Upstream::LoadBalancerContext
-<<<<<<< HEAD
   absl::optional<uint64_t> computeHashKey() override { return {}; }
-  const Router::MetadataMatchCriteria* metadataMatchCriteria() const override { return nullptr; }
-=======
-  Optional<uint64_t> computeHashKey() override { return {}; }
   const Router::MetadataMatchCriteria* metadataMatchCriteria() const override {
     if (config_) {
       return config_->metadataMatchCriteria();
@@ -164,7 +160,6 @@
     return nullptr;
   }
 
->>>>>>> b2610c84
   const Network::Connection* downstreamConnection() const override {
     return &read_callbacks_->connection();
   }
