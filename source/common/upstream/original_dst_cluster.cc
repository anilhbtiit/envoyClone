--- conflicted
+++ resolved
@@ -118,17 +118,10 @@
       use_http_header_(info_->lbOriginalDstConfig()
                            ? info_->lbOriginalDstConfig().value().use_http_header()
                            : false),
-<<<<<<< HEAD
       host_map_(std::make_shared<HostMap>()),
       time_source_(factory_context.dispatcher().timeSource()) {
-  // TODO(dio): Remove hosts check once the hosts field is removed.
-  if (config.has_load_assignment() || !config.hidden_envoy_deprecated_hosts().empty()) {
-    throw EnvoyException("ORIGINAL_DST clusters must have no load assignment or hosts configured");
-=======
-      host_map_(std::make_shared<HostMap>()) {
   if (config.has_load_assignment()) {
     throw EnvoyException("ORIGINAL_DST clusters must have no load assignment configured");
->>>>>>> f4bdebe6
   }
   cleanup_timer_->enableTimer(cleanup_interval_ms_);
 }
