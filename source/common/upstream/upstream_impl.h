#pragma once

#include <array>
#include <atomic>
#include <chrono>
#include <cstdint>
#include <functional>
#include <list>
#include <memory>
#include <string>
#include <utility>
#include <vector>

#include "envoy/common/time.h"
#include "envoy/config/cluster/v3/cluster.pb.h"
#include "envoy/config/core/v3/address.pb.h"
#include "envoy/config/core/v3/base.pb.h"
#include "envoy/config/core/v3/health_check.pb.h"
#include "envoy/config/core/v3/protocol.pb.h"
#include "envoy/config/endpoint/v3/endpoint_components.pb.h"
#include "envoy/config/typed_metadata.h"
#include "envoy/event/timer.h"
#include "envoy/local_info/local_info.h"
#include "envoy/network/dns.h"
#include "envoy/network/filter.h"
#include "envoy/runtime/runtime.h"
#include "envoy/secret/secret_manager.h"
#include "envoy/server/filter_config.h"
#include "envoy/server/transport_socket_config.h"
#include "envoy/ssl/context_manager.h"
#include "envoy/stats/scope.h"
#include "envoy/thread_local/thread_local.h"
#include "envoy/upstream/cluster_manager.h"
#include "envoy/upstream/health_checker.h"
#include "envoy/upstream/load_balancer.h"
#include "envoy/upstream/locality.h"
#include "envoy/upstream/upstream.h"

#include "common/common/callback_impl.h"
#include "common/common/enum_to_int.h"
#include "common/common/logger.h"
#include "common/common/thread.h"
#include "common/config/metadata.h"
#include "common/config/well_known_names.h"
#include "common/http/http1/codec_stats.h"
#include "common/http/http2/codec_stats.h"
#include "common/init/manager_impl.h"
#include "common/network/utility.h"
#include "common/shared_pool/shared_pool.h"
#include "common/stats/isolated_store_impl.h"
#include "common/upstream/load_balancer_impl.h"
#include "common/upstream/outlier_detection_impl.h"
#include "common/upstream/resource_manager_impl.h"
#include "common/upstream/transport_socket_match_impl.h"

#include "server/transport_socket_config_impl.h"

#include "absl/container/node_hash_set.h"
#include "absl/synchronization/mutex.h"

namespace Envoy {
namespace Upstream {

/**
 * Null implementation of HealthCheckHostMonitor.
 */
class HealthCheckHostMonitorNullImpl : public HealthCheckHostMonitor {
public:
  // Upstream::HealthCheckHostMonitor
  void setUnhealthy() override {}
};

/**
 * Implementation of Upstream::HostDescription.
 */
class HostDescriptionImpl : virtual public HostDescription,
                            protected Logger::Loggable<Logger::Id::upstream> {
public:
  HostDescriptionImpl(
      ClusterInfoConstSharedPtr cluster, const std::string& hostname,
      Network::Address::InstanceConstSharedPtr dest_address, MetadataConstSharedPtr metadata,
      const envoy::config::core::v3::Locality& locality,
      const envoy::config::endpoint::v3::Endpoint::HealthCheckConfig& health_check_config,
      uint32_t priority, TimeSource& time_source);

  Network::TransportSocketFactory& transportSocketFactory() const override {
    return socket_factory_;
  }

  bool canary() const override { return canary_; }
  void canary(bool is_canary) override { canary_ = is_canary; }

  // Metadata getter/setter.
  //
  // It's possible that the lock that guards the metadata will become highly contended (e.g.:
  // endpoints churning during a deploy of a large cluster). A possible improvement
  // would be to use TLS and post metadata updates from the main thread. This model would
  // possibly benefit other related and expensive computations too (e.g.: updating subsets).
  MetadataConstSharedPtr metadata() const override {
    absl::ReaderMutexLock lock(&metadata_mutex_);
    return metadata_;
  }
  void metadata(MetadataConstSharedPtr new_metadata) override {
    absl::WriterMutexLock lock(&metadata_mutex_);
    metadata_ = new_metadata;
  }

  const ClusterInfo& cluster() const override { return *cluster_; }
  HealthCheckHostMonitor& healthChecker() const override {
    if (health_checker_) {
      return *health_checker_;
    } else {
      static HealthCheckHostMonitorNullImpl* null_health_checker =
          new HealthCheckHostMonitorNullImpl();
      return *null_health_checker;
    }
  }
  Outlier::DetectorHostMonitor& outlierDetector() const override {
    if (outlier_detector_) {
      return *outlier_detector_;
    } else {
      static Outlier::DetectorHostMonitorNullImpl* null_outlier_detector =
          new Outlier::DetectorHostMonitorNullImpl();
      return *null_outlier_detector;
    }
  }
  HostStats& stats() const override { return stats_; }
  const std::string& hostnameForHealthChecks() const override { return health_checks_hostname_; }
  const std::string& hostname() const override { return hostname_; }
  Network::Address::InstanceConstSharedPtr address() const override { return address_; }
  Network::Address::InstanceConstSharedPtr healthCheckAddress() const override {
    return health_check_address_;
  }
  const envoy::config::core::v3::Locality& locality() const override { return locality_; }
  Stats::StatName localityZoneStatName() const override {
    return locality_zone_stat_name_.statName();
  }
  uint32_t priority() const override { return priority_; }
  void priority(uint32_t priority) override { priority_ = priority; }
  Network::TransportSocketFactory&
  resolveTransportSocketFactory(const Network::Address::InstanceConstSharedPtr& dest_address,
                                const envoy::config::core::v3::Metadata* metadata) const;
<<<<<<< HEAD
  std::chrono::milliseconds creationTime() const override { return creation_time_; }
=======
  MonotonicTime creationTime() const override { return creation_time_; }
>>>>>>> 0f7952d1

protected:
  ClusterInfoConstSharedPtr cluster_;
  const std::string hostname_;
  const std::string health_checks_hostname_;
  Network::Address::InstanceConstSharedPtr address_;
  Network::Address::InstanceConstSharedPtr health_check_address_;
  std::atomic<bool> canary_;
  mutable absl::Mutex metadata_mutex_;
  MetadataConstSharedPtr metadata_ ABSL_GUARDED_BY(metadata_mutex_);
  const envoy::config::core::v3::Locality locality_;
  Stats::StatNameDynamicStorage locality_zone_stat_name_;
  mutable HostStats stats_;
  Outlier::DetectorHostMonitorPtr outlier_detector_;
  HealthCheckHostMonitorPtr health_checker_;
  std::atomic<uint32_t> priority_;
  Network::TransportSocketFactory& socket_factory_;
<<<<<<< HEAD
  std::chrono::milliseconds creation_time_;
=======
  const MonotonicTime creation_time_;
>>>>>>> 0f7952d1
};

/**
 * Implementation of Upstream::Host.
 */
class HostImpl : public HostDescriptionImpl,
                 public Host,
                 public std::enable_shared_from_this<HostImpl> {
public:
  HostImpl(ClusterInfoConstSharedPtr cluster, const std::string& hostname,
           Network::Address::InstanceConstSharedPtr address, MetadataConstSharedPtr metadata,
           uint32_t initial_weight, const envoy::config::core::v3::Locality& locality,
           const envoy::config::endpoint::v3::Endpoint::HealthCheckConfig& health_check_config,
           uint32_t priority, const envoy::config::core::v3::HealthStatus health_status,
           TimeSource& time_source)
      : HostDescriptionImpl(cluster, hostname, address, metadata, locality, health_check_config,
                            priority, time_source),
        used_(true) {
    setEdsHealthFlag(health_status);
    HostImpl::weight(initial_weight);
  }

  // Upstream::Host
  std::vector<std::pair<absl::string_view, Stats::PrimitiveCounterReference>>
  counters() const override {
    return stats_.counters();
  }
  CreateConnectionData createConnection(
      Event::Dispatcher& dispatcher, const Network::ConnectionSocket::OptionsSharedPtr& options,
      Network::TransportSocketOptionsSharedPtr transport_socket_options) const override;
  CreateConnectionData
  createHealthCheckConnection(Event::Dispatcher& dispatcher,
                              Network::TransportSocketOptionsSharedPtr transport_socket_options,
                              const envoy::config::core::v3::Metadata* metadata) const override;

  std::vector<std::pair<absl::string_view, Stats::PrimitiveGaugeReference>>
  gauges() const override {
    return stats_.gauges();
  }
  void healthFlagClear(HealthFlag flag) override { health_flags_ &= ~enumToInt(flag); }
  bool healthFlagGet(HealthFlag flag) const override { return health_flags_ & enumToInt(flag); }
  void healthFlagSet(HealthFlag flag) final { health_flags_ |= enumToInt(flag); }

  ActiveHealthFailureType getActiveHealthFailureType() const override {
    return active_health_failure_type_;
  }
  void setActiveHealthFailureType(ActiveHealthFailureType type) override {
    active_health_failure_type_ = type;
  }

  void setHealthChecker(HealthCheckHostMonitorPtr&& health_checker) override {
    health_checker_ = std::move(health_checker);
  }
  void setOutlierDetector(Outlier::DetectorHostMonitorPtr&& outlier_detector) override {
    outlier_detector_ = std::move(outlier_detector);
  }
  Host::Health health() const override {
    // If any of the unhealthy flags are set, host is unhealthy.
    if (healthFlagGet(HealthFlag::FAILED_ACTIVE_HC) ||
        healthFlagGet(HealthFlag::FAILED_OUTLIER_CHECK) ||
        healthFlagGet(HealthFlag::FAILED_EDS_HEALTH)) {
      return Host::Health::Unhealthy;
    }

    // If any of the degraded flags are set, host is degraded.
    if (healthFlagGet(HealthFlag::DEGRADED_ACTIVE_HC) ||
        healthFlagGet(HealthFlag::DEGRADED_EDS_HEALTH)) {
      return Host::Health::Degraded;
    }

    // The host must have no flags or be pending removal.
    ASSERT(health_flags_ == 0 || healthFlagGet(HealthFlag::PENDING_DYNAMIC_REMOVAL));
    return Host::Health::Healthy;
  }

  uint32_t weight() const override { return weight_; }
  void weight(uint32_t new_weight) override;
  bool used() const override { return used_; }
  void used(bool new_used) override { used_ = new_used; }

protected:
  static Network::ClientConnectionPtr
  createConnection(Event::Dispatcher& dispatcher, const ClusterInfo& cluster,
                   const Network::Address::InstanceConstSharedPtr& address,
                   Network::TransportSocketFactory& socket_factory,
                   const Network::ConnectionSocket::OptionsSharedPtr& options,
                   Network::TransportSocketOptionsSharedPtr transport_socket_options);

private:
  void setEdsHealthFlag(envoy::config::core::v3::HealthStatus health_status);

  std::atomic<uint32_t> health_flags_{};
  ActiveHealthFailureType active_health_failure_type_{};
  std::atomic<uint32_t> weight_;
  std::atomic<bool> used_;
};

class HostsPerLocalityImpl : public HostsPerLocality {
public:
  HostsPerLocalityImpl() : HostsPerLocalityImpl(std::vector<HostVector>(), false) {}

  // Single locality constructor
  HostsPerLocalityImpl(const HostVector& hosts, bool has_local_locality = false)
      : HostsPerLocalityImpl(std::vector<HostVector>({hosts}), has_local_locality) {}

  HostsPerLocalityImpl(std::vector<HostVector>&& locality_hosts, bool has_local_locality)
      : local_(has_local_locality), hosts_per_locality_(std::move(locality_hosts)) {
    ASSERT(!has_local_locality || !hosts_per_locality_.empty());
  }

  bool hasLocalLocality() const override { return local_; }
  const std::vector<HostVector>& get() const override { return hosts_per_locality_; }
  std::vector<HostsPerLocalityConstSharedPtr>
  filter(const std::vector<std::function<bool(const Host&)>>& predicate) const override;

  // The const shared pointer for the empty HostsPerLocalityImpl.
  static HostsPerLocalityConstSharedPtr empty() {
    static HostsPerLocalityConstSharedPtr empty = std::make_shared<HostsPerLocalityImpl>();
    return empty;
  }

private:
  // Does an entry exist for the local locality?
  bool local_{};
  // The first entry is for local hosts in the local locality.
  std::vector<HostVector> hosts_per_locality_;
};

/**
 * A class for management of the set of hosts for a given priority level.
 */
class HostSetImpl : public HostSet {
public:
  HostSetImpl(uint32_t priority, absl::optional<uint32_t> overprovisioning_factor)
      : priority_(priority), overprovisioning_factor_(overprovisioning_factor.has_value()
                                                          ? overprovisioning_factor.value()
                                                          : kDefaultOverProvisioningFactor),
        hosts_(new HostVector()), healthy_hosts_(new HealthyHostVector()),
        degraded_hosts_(new DegradedHostVector()), excluded_hosts_(new ExcludedHostVector()) {}

  /**
   * Install a callback that will be invoked when the host set membership changes.
   * @param callback supplies the callback to invoke.
   * @return Common::CallbackHandle* the callback handle.
   */
  Common::CallbackHandle* addPriorityUpdateCb(PrioritySet::PriorityUpdateCb callback) const {
    return member_update_cb_helper_.add(callback);
  }

  // Upstream::HostSet
  const HostVector& hosts() const override { return *hosts_; }
  HostVectorConstSharedPtr hostsPtr() const override { return hosts_; }
  const HostVector& healthyHosts() const override { return healthy_hosts_->get(); }
  HealthyHostVectorConstSharedPtr healthyHostsPtr() const override { return healthy_hosts_; }
  const HostVector& degradedHosts() const override { return degraded_hosts_->get(); }
  DegradedHostVectorConstSharedPtr degradedHostsPtr() const override { return degraded_hosts_; }
  const HostVector& excludedHosts() const override { return excluded_hosts_->get(); }
  ExcludedHostVectorConstSharedPtr excludedHostsPtr() const override { return excluded_hosts_; }
  const HostsPerLocality& hostsPerLocality() const override { return *hosts_per_locality_; }
  HostsPerLocalityConstSharedPtr hostsPerLocalityPtr() const override {
    return hosts_per_locality_;
  }
  const HostsPerLocality& healthyHostsPerLocality() const override {
    return *healthy_hosts_per_locality_;
  }
  HostsPerLocalityConstSharedPtr healthyHostsPerLocalityPtr() const override {
    return healthy_hosts_per_locality_;
  }
  const HostsPerLocality& degradedHostsPerLocality() const override {
    return *degraded_hosts_per_locality_;
  }
  HostsPerLocalityConstSharedPtr degradedHostsPerLocalityPtr() const override {
    return degraded_hosts_per_locality_;
  }
  const HostsPerLocality& excludedHostsPerLocality() const override {
    return *excluded_hosts_per_locality_;
  }
  HostsPerLocalityConstSharedPtr excludedHostsPerLocalityPtr() const override {
    return excluded_hosts_per_locality_;
  }
  LocalityWeightsConstSharedPtr localityWeights() const override { return locality_weights_; }
  absl::optional<uint32_t> chooseHealthyLocality() override;
  absl::optional<uint32_t> chooseDegradedLocality() override;
  uint32_t priority() const override { return priority_; }
  uint32_t overprovisioningFactor() const override { return overprovisioning_factor_; }

  static PrioritySet::UpdateHostsParams
  updateHostsParams(HostVectorConstSharedPtr hosts,
                    HostsPerLocalityConstSharedPtr hosts_per_locality,
                    HealthyHostVectorConstSharedPtr healthy_hosts,
                    HostsPerLocalityConstSharedPtr healthy_hosts_per_locality,
                    DegradedHostVectorConstSharedPtr degraded_hosts,
                    HostsPerLocalityConstSharedPtr degraded_hosts_per_locality,
                    ExcludedHostVectorConstSharedPtr excluded_hosts,
                    HostsPerLocalityConstSharedPtr excluded_hosts_per_locality);
  static PrioritySet::UpdateHostsParams updateHostsParams(const HostSet& host_set);
  static PrioritySet::UpdateHostsParams
  partitionHosts(HostVectorConstSharedPtr hosts, HostsPerLocalityConstSharedPtr hosts_per_locality);

  void updateHosts(PrioritySet::UpdateHostsParams&& update_hosts_params,
                   LocalityWeightsConstSharedPtr locality_weights, const HostVector& hosts_added,
                   const HostVector& hosts_removed,
                   absl::optional<uint32_t> overprovisioning_factor = absl::nullopt);

protected:
  virtual void runUpdateCallbacks(const HostVector& hosts_added, const HostVector& hosts_removed) {
    member_update_cb_helper_.runCallbacks(priority_, hosts_added, hosts_removed);
  }

private:
  // Weight for a locality taking into account health status using the provided eligible hosts per
  // locality.
  static double effectiveLocalityWeight(uint32_t index,
                                        const HostsPerLocality& eligible_hosts_per_locality,
                                        const HostsPerLocality& excluded_hosts_per_locality,
                                        const HostsPerLocality& all_hosts_per_locality,
                                        const LocalityWeights& locality_weights,
                                        uint32_t overprovisioning_factor);

  uint32_t priority_;
  uint32_t overprovisioning_factor_;
  HostVectorConstSharedPtr hosts_;
  HealthyHostVectorConstSharedPtr healthy_hosts_;
  DegradedHostVectorConstSharedPtr degraded_hosts_;
  ExcludedHostVectorConstSharedPtr excluded_hosts_;
  HostsPerLocalityConstSharedPtr hosts_per_locality_{HostsPerLocalityImpl::empty()};
  HostsPerLocalityConstSharedPtr healthy_hosts_per_locality_{HostsPerLocalityImpl::empty()};
  HostsPerLocalityConstSharedPtr degraded_hosts_per_locality_{HostsPerLocalityImpl::empty()};
  HostsPerLocalityConstSharedPtr excluded_hosts_per_locality_{HostsPerLocalityImpl::empty()};
  // TODO(mattklein123): Remove mutable.
  mutable Common::CallbackManager<uint32_t, const HostVector&, const HostVector&>
      member_update_cb_helper_;
  // Locality weights (used to build WRR locality_scheduler_);
  LocalityWeightsConstSharedPtr locality_weights_;
  // WRR locality scheduler state.
  struct LocalityEntry {
    LocalityEntry(uint32_t index, double effective_weight)
        : index_(index), effective_weight_(effective_weight) {}
    const uint32_t index_;
    const double effective_weight_;
  };

  // Rebuilds the provided locality scheduler with locality entries based on the locality weights
  // and eligible hosts.
  //
  // @param locality_scheduler the locality scheduler to rebuild. Will be set to nullptr if no
  // localities are eligible.
  // @param locality_entries the vector that holds locality entries. Will be reset and populated
  // with entries corresponding to the new scheduler.
  // @param eligible_hosts_per_locality eligible hosts for this scheduler grouped by locality.
  // @param eligible_hosts all eligible hosts for this scheduler.
  // @param all_hosts_per_locality all hosts for this HostSet grouped by locality.
  // @param locality_weights the weighting of each locality.
  // @param overprovisioning_factor the overprovisioning factor to use when computing the effective
  // weight of a locality.
  static void rebuildLocalityScheduler(
      std::unique_ptr<EdfScheduler<LocalityEntry>>& locality_scheduler,
      std::vector<std::shared_ptr<LocalityEntry>>& locality_entries,
      const HostsPerLocality& eligible_hosts_per_locality, const HostVector& eligible_hosts,
      HostsPerLocalityConstSharedPtr all_hosts_per_locality,
      HostsPerLocalityConstSharedPtr excluded_hosts_per_locality,
      LocalityWeightsConstSharedPtr locality_weights, uint32_t overprovisioning_factor);

  static absl::optional<uint32_t> chooseLocality(EdfScheduler<LocalityEntry>* locality_scheduler);

  std::vector<std::shared_ptr<LocalityEntry>> healthy_locality_entries_;
  std::unique_ptr<EdfScheduler<LocalityEntry>> healthy_locality_scheduler_;
  std::vector<std::shared_ptr<LocalityEntry>> degraded_locality_entries_;
  std::unique_ptr<EdfScheduler<LocalityEntry>> degraded_locality_scheduler_;
};

using HostSetImplPtr = std::unique_ptr<HostSetImpl>;

/**
 * A class for management of the set of hosts in a given cluster.
 */
class PrioritySetImpl : public PrioritySet {
public:
  PrioritySetImpl() : batch_update_(false) {}
  // From PrioritySet
  Common::CallbackHandle* addMemberUpdateCb(MemberUpdateCb callback) const override {
    return member_update_cb_helper_.add(callback);
  }
  Common::CallbackHandle* addPriorityUpdateCb(PriorityUpdateCb callback) const override {
    return priority_update_cb_helper_.add(callback);
  }
  const std::vector<std::unique_ptr<HostSet>>& hostSetsPerPriority() const override {
    return host_sets_;
  }
  // Get the host set for this priority level, creating it if necessary.
  const HostSet&
  getOrCreateHostSet(uint32_t priority,
                     absl::optional<uint32_t> overprovisioning_factor = absl::nullopt);

  void updateHosts(uint32_t priority, UpdateHostsParams&& update_hosts_params,
                   LocalityWeightsConstSharedPtr locality_weights, const HostVector& hosts_added,
                   const HostVector& hosts_removed,
                   absl::optional<uint32_t> overprovisioning_factor = absl::nullopt) override;

  void batchHostUpdate(BatchUpdateCb& callback) override;

protected:
  // Allows subclasses of PrioritySetImpl to create their own type of HostSetImpl.
  virtual HostSetImplPtr createHostSet(uint32_t priority,
                                       absl::optional<uint32_t> overprovisioning_factor) {
    return std::make_unique<HostSetImpl>(priority, overprovisioning_factor);
  }

protected:
  virtual void runUpdateCallbacks(const HostVector& hosts_added, const HostVector& hosts_removed) {
    member_update_cb_helper_.runCallbacks(hosts_added, hosts_removed);
  }
  virtual void runReferenceUpdateCallbacks(uint32_t priority, const HostVector& hosts_added,
                                           const HostVector& hosts_removed) {
    priority_update_cb_helper_.runCallbacks(priority, hosts_added, hosts_removed);
  }
  // This vector will generally have at least one member, for priority level 0.
  // It will expand as host sets are added but currently does not shrink to
  // avoid any potential lifetime issues.
  std::vector<std::unique_ptr<HostSet>> host_sets_;

private:
  // TODO(mattklein123): Remove mutable.
  mutable Common::CallbackManager<const HostVector&, const HostVector&> member_update_cb_helper_;
  mutable Common::CallbackManager<uint32_t, const HostVector&, const HostVector&>
      priority_update_cb_helper_;
  bool batch_update_ : 1;

  // Helper class to maintain state as we perform multiple host updates. Keeps track of all hosts
  // that have been added/removed throughout the batch update, and ensures that we properly manage
  // the batch_update_ flag.
  class BatchUpdateScope : public HostUpdateCb {
  public:
    explicit BatchUpdateScope(PrioritySetImpl& parent) : parent_(parent) {
      ASSERT(!parent_.batch_update_);
      parent_.batch_update_ = true;
    }
    ~BatchUpdateScope() override { parent_.batch_update_ = false; }

    void updateHosts(uint32_t priority, PrioritySet::UpdateHostsParams&& update_hosts_params,
                     LocalityWeightsConstSharedPtr locality_weights, const HostVector& hosts_added,
                     const HostVector& hosts_removed,
                     absl::optional<uint32_t> overprovisioning_factor) override;

    absl::node_hash_set<HostSharedPtr> all_hosts_added_;
    absl::node_hash_set<HostSharedPtr> all_hosts_removed_;

  private:
    PrioritySetImpl& parent_;
    absl::node_hash_set<uint32_t> priorities_;
  };
};

/**
 * Implementation of ClusterInfo that reads from JSON.
 */
class ClusterInfoImpl : public ClusterInfo, protected Logger::Loggable<Logger::Id::upstream> {
public:
  ClusterInfoImpl(const envoy::config::cluster::v3::Cluster& config,
                  const envoy::config::core::v3::BindConfig& bind_config, Runtime::Loader& runtime,
                  TransportSocketMatcherPtr&& socket_matcher, Stats::ScopePtr&& stats_scope,
                  bool added_via_api, Server::Configuration::TransportSocketFactoryContext&);

  static ClusterStats generateStats(Stats::Scope& scope);
  static ClusterLoadReportStats generateLoadReportStats(Stats::Scope& scope);
  static ClusterCircuitBreakersStats generateCircuitBreakersStats(Stats::Scope& scope,
                                                                  const std::string& stat_prefix,
                                                                  bool track_remaining);
  static ClusterRequestResponseSizeStats generateRequestResponseSizeStats(Stats::Scope&);
  static ClusterTimeoutBudgetStats generateTimeoutBudgetStats(Stats::Scope&);

  // Upstream::ClusterInfo
  bool addedViaApi() const override { return added_via_api_; }
  const envoy::config::cluster::v3::Cluster::CommonLbConfig& lbConfig() const override {
    return common_lb_config_;
  }
  std::chrono::milliseconds connectTimeout() const override { return connect_timeout_; }
  const absl::optional<std::chrono::milliseconds> idleTimeout() const override {
    return idle_timeout_;
  }
  float perUpstreamPrefetchRatio() const override { return per_upstream_prefetch_ratio_; }
  float peekaheadRatio() const override { return peekahead_ratio_; }
  uint32_t perConnectionBufferLimitBytes() const override {
    return per_connection_buffer_limit_bytes_;
  }
  uint64_t features() const override { return features_; }
  const Http::Http1Settings& http1Settings() const override { return http1_settings_; }
  const envoy::config::core::v3::Http2ProtocolOptions& http2Options() const override {
    return http2_options_;
  }
  const envoy::config::core::v3::HttpProtocolOptions& commonHttpProtocolOptions() const override {
    return common_http_protocol_options_;
  }
  ProtocolOptionsConfigConstSharedPtr
  extensionProtocolOptions(const std::string& name) const override;
  LoadBalancerType lbType() const override { return lb_type_; }
  envoy::config::cluster::v3::Cluster::DiscoveryType type() const override { return type_; }
  const absl::optional<envoy::config::cluster::v3::Cluster::CustomClusterType>&
  clusterType() const override {
    return cluster_type_;
  }
  const absl::optional<envoy::config::cluster::v3::Cluster::LeastRequestLbConfig>&
  lbLeastRequestConfig() const override {
    return lb_least_request_config_;
  }
  const absl::optional<envoy::config::cluster::v3::Cluster::RingHashLbConfig>&
  lbRingHashConfig() const override {
    return lb_ring_hash_config_;
  }
  const absl::optional<envoy::config::cluster::v3::Cluster::MaglevLbConfig>&
  lbMaglevConfig() const override {
    return lb_maglev_config_;
  }
  const absl::optional<envoy::config::cluster::v3::Cluster::OriginalDstLbConfig>&
  lbOriginalDstConfig() const override {
    return lb_original_dst_config_;
  }
  const absl::optional<envoy::config::core::v3::TypedExtensionConfig>&
  upstreamConfig() const override {
    return upstream_config_;
  }
  bool maintenanceMode() const override;
  uint64_t maxRequestsPerConnection() const override { return max_requests_per_connection_; }
  uint32_t maxResponseHeadersCount() const override { return max_response_headers_count_; }
  const std::string& name() const override { return name_; }
  ResourceManager& resourceManager(ResourcePriority priority) const override;
  TransportSocketMatcher& transportSocketMatcher() const override { return *socket_matcher_; }
  ClusterStats& stats() const override { return stats_; }
  Stats::Scope& statsScope() const override { return *stats_scope_; }

  ClusterRequestResponseSizeStatsOptRef requestResponseSizeStats() const override {
    if (optional_cluster_stats_ == nullptr ||
        optional_cluster_stats_->request_response_size_stats_ == nullptr) {
      return absl::nullopt;
    }

    return std::ref(*(optional_cluster_stats_->request_response_size_stats_));
  }

  ClusterLoadReportStats& loadReportStats() const override { return load_report_stats_; }

  ClusterTimeoutBudgetStatsOptRef timeoutBudgetStats() const override {
    if (optional_cluster_stats_ == nullptr ||
        optional_cluster_stats_->timeout_budget_stats_ == nullptr) {
      return absl::nullopt;
    }

    return std::ref(*(optional_cluster_stats_->timeout_budget_stats_));
  }

  const Network::Address::InstanceConstSharedPtr& sourceAddress() const override {
    return source_address_;
  };
  const LoadBalancerSubsetInfo& lbSubsetInfo() const override { return lb_subset_; }
  const envoy::config::core::v3::Metadata& metadata() const override { return metadata_; }
  const Envoy::Config::TypedMetadata& typedMetadata() const override { return typed_metadata_; }

  const Network::ConnectionSocket::OptionsSharedPtr& clusterSocketOptions() const override {
    return cluster_socket_options_;
  };

  bool drainConnectionsOnHostRemoval() const override { return drain_connections_on_host_removal_; }
  bool connectionPoolPerDownstreamConnection() const override {
    return connection_pool_per_downstream_connection_;
  }
  bool warmHosts() const override { return warm_hosts_; }
  const absl::optional<envoy::config::core::v3::UpstreamHttpProtocolOptions>&
  upstreamHttpProtocolOptions() const override {
    return upstream_http_protocol_options_;
  }

  absl::optional<std::string> edsServiceName() const override { return eds_service_name_; }

  void createNetworkFilterChain(Network::Connection&) const override;
  Http::Protocol
  upstreamHttpProtocol(absl::optional<Http::Protocol> downstream_protocol) const override;

  Http::Http1::CodecStats& http1CodecStats() const override;
  Http::Http2::CodecStats& http2CodecStats() const override;

private:
  struct ResourceManagers {
    ResourceManagers(const envoy::config::cluster::v3::Cluster& config, Runtime::Loader& runtime,
                     const std::string& cluster_name, Stats::Scope& stats_scope);
    ResourceManagerImplPtr load(const envoy::config::cluster::v3::Cluster& config,
                                Runtime::Loader& runtime, const std::string& cluster_name,
                                Stats::Scope& stats_scope,
                                const envoy::config::core::v3::RoutingPriority& priority);

    using Managers = std::array<ResourceManagerImplPtr, NumResourcePriorities>;

    Managers managers_;
  };

  struct OptionalClusterStats {
    OptionalClusterStats(const envoy::config::cluster::v3::Cluster& config,
                         Stats::Scope& stats_scope);
    const ClusterTimeoutBudgetStatsPtr timeout_budget_stats_;
    const ClusterRequestResponseSizeStatsPtr request_response_size_stats_;
  };

  Runtime::Loader& runtime_;
  const std::string name_;
  const envoy::config::cluster::v3::Cluster::DiscoveryType type_;
  const uint64_t max_requests_per_connection_;
  const uint32_t max_response_headers_count_;
  const std::chrono::milliseconds connect_timeout_;
  absl::optional<std::chrono::milliseconds> idle_timeout_;
  const float per_upstream_prefetch_ratio_;
  const float peekahead_ratio_;
  const uint32_t per_connection_buffer_limit_bytes_;
  TransportSocketMatcherPtr socket_matcher_;
  Stats::ScopePtr stats_scope_;
  mutable ClusterStats stats_;
  Stats::IsolatedStoreImpl load_report_stats_store_;
  mutable ClusterLoadReportStats load_report_stats_;
  const std::unique_ptr<OptionalClusterStats> optional_cluster_stats_;
  const uint64_t features_;
  const Http::Http1Settings http1_settings_;
  const envoy::config::core::v3::Http2ProtocolOptions http2_options_;
  const envoy::config::core::v3::HttpProtocolOptions common_http_protocol_options_;
  const std::map<std::string, ProtocolOptionsConfigConstSharedPtr> extension_protocol_options_;
  mutable ResourceManagers resource_managers_;
  const std::string maintenance_mode_runtime_key_;
  const Network::Address::InstanceConstSharedPtr source_address_;
  LoadBalancerType lb_type_;
  absl::optional<envoy::config::cluster::v3::Cluster::LeastRequestLbConfig>
      lb_least_request_config_;
  absl::optional<envoy::config::cluster::v3::Cluster::RingHashLbConfig> lb_ring_hash_config_;
  absl::optional<envoy::config::cluster::v3::Cluster::MaglevLbConfig> lb_maglev_config_;
  absl::optional<envoy::config::cluster::v3::Cluster::OriginalDstLbConfig> lb_original_dst_config_;
  absl::optional<envoy::config::core::v3::TypedExtensionConfig> upstream_config_;
  const bool added_via_api_;
  LoadBalancerSubsetInfoImpl lb_subset_;
  const envoy::config::core::v3::Metadata metadata_;
  Envoy::Config::TypedMetadataImpl<ClusterTypedMetadataFactory> typed_metadata_;
  const envoy::config::cluster::v3::Cluster::CommonLbConfig common_lb_config_;
  const Network::ConnectionSocket::OptionsSharedPtr cluster_socket_options_;
  const bool drain_connections_on_host_removal_;
  const bool connection_pool_per_downstream_connection_;
  const bool warm_hosts_;
  const absl::optional<envoy::config::core::v3::UpstreamHttpProtocolOptions>
      upstream_http_protocol_options_;
  absl::optional<std::string> eds_service_name_;
  const absl::optional<envoy::config::cluster::v3::Cluster::CustomClusterType> cluster_type_;
  const std::unique_ptr<Server::Configuration::CommonFactoryContext> factory_context_;
  std::vector<Network::FilterFactoryCb> filter_factories_;
  mutable Http::Http1::CodecStats::AtomicPtr http1_codec_stats_;
  mutable Http::Http2::CodecStats::AtomicPtr http2_codec_stats_;
};

/**
 * Function that creates a Network::TransportSocketFactoryPtr
 * given a cluster configuration and transport socket factory
 * context.
 */
Network::TransportSocketFactoryPtr
createTransportSocketFactory(const envoy::config::cluster::v3::Cluster& config,
                             Server::Configuration::TransportSocketFactoryContext& factory_context);

/**
 * Base class all primary clusters.
 */
class ClusterImplBase : public Cluster, protected Logger::Loggable<Logger::Id::upstream> {

public:
  // Upstream::Cluster
  PrioritySet& prioritySet() override { return priority_set_; }
  const PrioritySet& prioritySet() const override { return priority_set_; }

  /**
   * Optionally set the health checker for the primary cluster. This is done after cluster
   * creation since the health checker assumes that the cluster has already been fully initialized
   * so there is a cyclic dependency. However we want the cluster to own the health checker.
   */
  void setHealthChecker(const HealthCheckerSharedPtr& health_checker);

  /**
   * Optionally set the outlier detector for the primary cluster. Done for the same reason as
   * documented in setHealthChecker().
   */
  void setOutlierDetector(const Outlier::DetectorSharedPtr& outlier_detector);

  /**
   * Wrapper around Network::Address::resolveProtoAddress() that provides improved error message
   * based on the cluster's type.
   * @param address supplies the address proto to resolve.
   * @return Network::Address::InstanceConstSharedPtr the resolved address.
   */
  const Network::Address::InstanceConstSharedPtr
  resolveProtoAddress(const envoy::config::core::v3::Address& address);

  // Partitions the provided list of hosts into three new lists containing the healthy, degraded
  // and excluded hosts respectively.
  static std::tuple<HealthyHostVectorConstSharedPtr, DegradedHostVectorConstSharedPtr,
                    ExcludedHostVectorConstSharedPtr>
  partitionHostList(const HostVector& hosts);

  // Partitions the provided list of hosts per locality into three new lists containing the healthy,
  // degraded and excluded hosts respectively.
  static std::tuple<HostsPerLocalityConstSharedPtr, HostsPerLocalityConstSharedPtr,
                    HostsPerLocalityConstSharedPtr>
  partitionHostsPerLocality(const HostsPerLocality& hosts);
  Config::ConstMetadataSharedPoolSharedPtr constMetadataSharedPool() {
    return const_metadata_shared_pool_;
  }

  // Upstream::Cluster
  HealthChecker* healthChecker() override { return health_checker_.get(); }
  ClusterInfoConstSharedPtr info() const override { return info_; }
  Outlier::Detector* outlierDetector() override { return outlier_detector_.get(); }
  const Outlier::Detector* outlierDetector() const override { return outlier_detector_.get(); }
  void initialize(std::function<void()> callback) override;

protected:
  ClusterImplBase(const envoy::config::cluster::v3::Cluster& cluster, Runtime::Loader& runtime,
                  Server::Configuration::TransportSocketFactoryContextImpl& factory_context,
                  Stats::ScopePtr&& stats_scope, bool added_via_api, TimeSource& time_source);

  /**
   * Overridden by every concrete cluster. The cluster should do whatever pre-init is needed. E.g.,
   * query DNS, contact EDS, etc.
   */
  virtual void startPreInit() PURE;

  /**
   * Called by every concrete cluster when pre-init is complete. At this point,
   * shared init starts init_manager_ initialization and determines if there
   * is an initial health check pass needed, etc.
   */
  void onPreInitComplete();

  /**
   * Called by every concrete cluster after all targets registered at init manager are
   * initialized. At this point, shared init takes over and determines if there is an initial health
   * check pass needed, etc.
   */
  void onInitDone();

  virtual void reloadHealthyHostsHelper(const HostSharedPtr& host);

  // This init manager is shared via TransportSocketFactoryContext. The initialization targets that
  // register with this init manager are expected to be for implementations of SdsApi (see
  // SdsApi::init_target_).
  Init::ManagerImpl init_manager_;

  // Once all targets are initialized (i.e. once all dynamic secrets are loaded), this watcher calls
  // onInitDone() above.
  Init::WatcherImpl init_watcher_;

  Runtime::Loader& runtime_;
  ClusterInfoConstSharedPtr info_; // This cluster info stores the stats scope so it must be
                                   // initialized first and destroyed last.
  HealthCheckerSharedPtr health_checker_;
  Outlier::DetectorSharedPtr outlier_detector_;

protected:
  TimeSource& time_source_;
  PrioritySetImpl priority_set_;

  void validateEndpointsForZoneAwareRouting(
      const envoy::config::endpoint::v3::LocalityLbEndpoints& endpoints) const;

private:
  void finishInitialization();
  void reloadHealthyHosts(const HostSharedPtr& host);

  bool initialization_started_{};
  std::function<void()> initialization_complete_callback_;
  uint64_t pending_initialize_health_checks_{};
  const bool local_cluster_;
  Config::ConstMetadataSharedPoolSharedPtr const_metadata_shared_pool_;
};

using ClusterImplBaseSharedPtr = std::shared_ptr<ClusterImplBase>;

/**
 * Manages PriorityState of a cluster. PriorityState is a per-priority binding of a set of hosts
 * with its corresponding locality weight map. This is useful to store priorities/hosts/localities
 * before updating the cluster priority set.
 */
class PriorityStateManager : protected Logger::Loggable<Logger::Id::upstream> {
public:
  PriorityStateManager(ClusterImplBase& cluster, const LocalInfo::LocalInfo& local_info,
                       PrioritySet::HostUpdateCb* update_cb);

  // Initializes the PriorityState vector based on the priority specified in locality_lb_endpoint.
  void initializePriorityFor(
      const envoy::config::endpoint::v3::LocalityLbEndpoints& locality_lb_endpoint);

  // Registers a host based on its address to the PriorityState based on the specified priority (the
  // priority is specified by locality_lb_endpoint.priority()).
  //
  // The specified health_checker_flag is used to set the registered-host's health-flag when the
  // lb_endpoint health status is unhealthy, draining or timeout.
  void registerHostForPriority(
      const std::string& hostname, Network::Address::InstanceConstSharedPtr address,
      const envoy::config::endpoint::v3::LocalityLbEndpoints& locality_lb_endpoint,
      const envoy::config::endpoint::v3::LbEndpoint& lb_endpoint, TimeSource& time_source);

  void registerHostForPriority(
      const HostSharedPtr& host,
      const envoy::config::endpoint::v3::LocalityLbEndpoints& locality_lb_endpoint);

  void
  updateClusterPrioritySet(const uint32_t priority, HostVectorSharedPtr&& current_hosts,
                           const absl::optional<HostVector>& hosts_added,
                           const absl::optional<HostVector>& hosts_removed,
                           const absl::optional<Upstream::Host::HealthFlag> health_checker_flag,
                           absl::optional<uint32_t> overprovisioning_factor = absl::nullopt);

  // Returns the saved priority state.
  PriorityState& priorityState() { return priority_state_; }

private:
  ClusterImplBase& parent_;
  PriorityState priority_state_;
  const envoy::config::core::v3::Node& local_info_node_;
  PrioritySet::HostUpdateCb* update_cb_;
};

using PriorityStateManagerPtr = std::unique_ptr<PriorityStateManager>;

/**
 * Base for all dynamic cluster types.
 */
class BaseDynamicClusterImpl : public ClusterImplBase {
protected:
  using ClusterImplBase::ClusterImplBase;

  /**
   * Updates the host list of a single priority by reconciling the list of new hosts
   * with existing hosts.
   *
   * @param new_hosts the full lists of hosts in the new configuration.
   * @param current_priority_hosts the full lists of hosts for the priority to be updated. The list
   * will be modified to contain the updated list of hosts.
   * @param hosts_added_to_current_priority will be populated with hosts added to the priority.
   * @param hosts_removed_from_current_priority will be populated with hosts removed from the
   * priority.
   * @param updated_hosts is used to aggregate the new state of all hosts across priority, and will
   * be updated with the hosts that remain in this priority after the update.
   * @param all_hosts all known hosts prior to this host update.
   * @return whether the hosts for the priority changed.
   */
  bool updateDynamicHostList(const HostVector& new_hosts, HostVector& current_priority_hosts,
                             HostVector& hosts_added_to_current_priority,
                             HostVector& hosts_removed_from_current_priority,
                             HostMap& updated_hosts, const HostMap& all_hosts);
};

/**
 * Utility function to get Dns from cluster/enum.
 */
Network::DnsLookupFamily
getDnsLookupFamilyFromCluster(const envoy::config::cluster::v3::Cluster& cluster);
Network::DnsLookupFamily
getDnsLookupFamilyFromEnum(envoy::config::cluster::v3::Cluster::DnsLookupFamily family);

/**
 * Utility function to report upstream cx destroy metrics
 */
void reportUpstreamCxDestroy(const Upstream::HostDescriptionConstSharedPtr& host,
                             Network::ConnectionEvent event);

/**
 * Utility function to report upstream cx destroy active request metrics
 */
void reportUpstreamCxDestroyActiveRequest(const Upstream::HostDescriptionConstSharedPtr& host,
                                          Network::ConnectionEvent event);

} // namespace Upstream
} // namespace Envoy<|MERGE_RESOLUTION|>--- conflicted
+++ resolved
@@ -140,11 +140,7 @@
   Network::TransportSocketFactory&
   resolveTransportSocketFactory(const Network::Address::InstanceConstSharedPtr& dest_address,
                                 const envoy::config::core::v3::Metadata* metadata) const;
-<<<<<<< HEAD
-  std::chrono::milliseconds creationTime() const override { return creation_time_; }
-=======
   MonotonicTime creationTime() const override { return creation_time_; }
->>>>>>> 0f7952d1
 
 protected:
   ClusterInfoConstSharedPtr cluster_;
@@ -162,11 +158,7 @@
   HealthCheckHostMonitorPtr health_checker_;
   std::atomic<uint32_t> priority_;
   Network::TransportSocketFactory& socket_factory_;
-<<<<<<< HEAD
-  std::chrono::milliseconds creation_time_;
-=======
   const MonotonicTime creation_time_;
->>>>>>> 0f7952d1
 };
 
 /**
