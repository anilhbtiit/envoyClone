--- conflicted
+++ resolved
@@ -104,12 +104,7 @@
     hdrs = ["delta_subscription_state.h"],
     deps = [
         ":api_version_lib",
-<<<<<<< HEAD
         ":subscription_state_lib",
-=======
-        ":pausable_ack_queue_lib",
-        ":ttl_lib",
->>>>>>> 0f7952d1
         ":utility_lib",
         "//source/common/grpc:common_lib",
         "//source/common/protobuf",
@@ -136,6 +131,7 @@
     hdrs = ["subscription_state.h"],
     deps = [
         ":update_ack_lib",
+	":ttl_lib",
         "//include/envoy/config:subscription_interface",
         "//include/envoy/event:dispatcher_interface",
         "//include/envoy/local_info:local_info_interface",
@@ -187,43 +183,6 @@
     deps = [
         ":api_version_lib",
         ":decoded_resource_lib",
-<<<<<<< HEAD
-=======
-        ":grpc_stream_lib",
-        ":ttl_lib",
-        ":utility_lib",
-        "//include/envoy/config:grpc_mux_interface",
-        "//include/envoy/config:subscription_interface",
-        "//include/envoy/upstream:cluster_manager_interface",
-        "//source/common/common:cleanup_lib",
-        "//source/common/common:minimal_logger_lib",
-        "//source/common/common:utility_lib",
-        "//source/common/memory:utils_lib",
-        "//source/common/protobuf",
-        "@com_google_absl//absl/container:btree",
-        "@envoy_api//envoy/api/v2:pkg_cc_proto",
-        "@envoy_api//envoy/service/discovery/v3:pkg_cc_proto",
-    ],
-)
-
-envoy_cc_library(
-    name = "grpc_subscription_lib",
-    srcs = ["grpc_subscription_impl.cc"],
-    hdrs = ["grpc_subscription_impl.h"],
-    deps = [
-        ":grpc_mux_lib",
-        "//include/envoy/config:subscription_interface",
-        "//include/envoy/event:dispatcher_interface",
-        "//include/envoy/grpc:async_client_interface",
-    ],
-)
-
-envoy_cc_library(
-    name = "new_grpc_mux_lib",
-    srcs = ["new_grpc_mux_impl.cc"],
-    hdrs = ["new_grpc_mux_impl.h"],
-    deps = [
->>>>>>> 0f7952d1
         ":delta_subscription_state_lib",
         ":grpc_stream_lib",
         ":pausable_ack_queue_lib",
