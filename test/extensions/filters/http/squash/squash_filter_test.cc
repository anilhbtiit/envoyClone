--- conflicted
+++ resolved
@@ -330,10 +330,7 @@
   EXPECT_CALL(request_, cancel());
   EXPECT_CALL(filter_callbacks_, continueDecoding());
 
-<<<<<<< HEAD
   EXPECT_CALL(filter_callbacks_.dispatcher_, setTrackedObject(_)).Times(2);
-=======
->>>>>>> 817b2e36
   attachmentTimeout_timer_->invokeCallback();
 
   EXPECT_EQ(Envoy::Http::FilterDataStatus::Continue, filter_->decodeData(buffer, false));
@@ -363,10 +360,7 @@
 
   // Expect the second get attachment request
   expectAsyncClientSend();
-<<<<<<< HEAD
   EXPECT_CALL(filter_callbacks_.dispatcher_, setTrackedObject(_)).Times(2);
-=======
->>>>>>> 817b2e36
   retry_timer->invokeCallback();
   EXPECT_CALL(filter_callbacks_, continueDecoding());
   completeGetStatusRequest("attached");
@@ -386,10 +380,7 @@
   // Expect the second get attachment request
   expectAsyncClientSend();
 
-<<<<<<< HEAD
   EXPECT_CALL(filter_callbacks_.dispatcher_, setTrackedObject(_)).Times(2);
-=======
->>>>>>> 817b2e36
   retry_timer->invokeCallback();
 
   EXPECT_CALL(filter_callbacks_, continueDecoding());
@@ -448,10 +439,7 @@
       .WillOnce(Invoke([&](const std::chrono::milliseconds&) {
         attachmentTimeout_timer_->enabled_ = true;
         // timer expires inline
-<<<<<<< HEAD
         EXPECT_CALL(filter_callbacks_.dispatcher_, setTrackedObject(_)).Times(2);
-=======
->>>>>>> 817b2e36
         attachmentTimeout_timer_->invokeCallback();
       }));
 
