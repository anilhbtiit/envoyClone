--- conflicted
+++ resolved
@@ -51,18 +51,15 @@
   Upstream::HostDescriptionConstSharedPtr host() const override { return host_; }
   ConnectionPool::Cancellable* newStream(Http::ResponseDecoder& response_decoder,
                                          Http::ConnectionPool::Callbacks& callbacks) override;
-<<<<<<< HEAD
 
+  bool maybePrefetch(float ratio) override {
+    return Envoy::ConnectionPool::ConnPoolImplBase::maybePrefetch(ratio);
+  }
   bool hasActiveConnections() const override { return hasActiveConnectionsImpl(); }
+
   void addIdlePoolTimeoutCallback(IdlePoolTimeoutCb cb) override {
     addIdlePoolTimeoutCallbackImpl(cb);
   }
-=======
-  bool maybePrefetch(float ratio) override {
-    return Envoy::ConnectionPool::ConnPoolImplBase::maybePrefetch(ratio);
-  }
-  bool hasActiveConnections() const override;
->>>>>>> 8281dd61
 
   // Creates a new PendingStream and enqueues it into the queue.
   ConnectionPool::Cancellable*
