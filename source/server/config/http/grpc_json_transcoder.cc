--- conflicted
+++ resolved
@@ -12,13 +12,9 @@
 HttpFilterFactoryCb
 GrpcJsonTranscoderFilterConfig::createFilterFactory(const Json::Object& config_json,
                                                     const std::string&, FactoryContext&) {
-<<<<<<< HEAD
   config_json.validateSchema(Json::Schema::GRPC_JSON_TRANSCODER_FILTER_SCHEMA);
 
-  Grpc::TranscodingConfigSharedPtr config =
-=======
   Grpc::JsonTranscoderConfigSharedPtr config =
->>>>>>> 5c2a1707
       std::make_shared<Grpc::JsonTranscoderConfig>(config_json);
 
   return [config](Http::FilterChainFactoryCallbacks& callbacks) -> void {
