--- conflicted
+++ resolved
@@ -419,25 +419,16 @@
  * This base class also supports unweighted selection which derived classes can use to customize
  * behavior. Derived classes can also override how host weight is determined when in weighted mode.
  */
-<<<<<<< HEAD
 class WRRLoadBalancerBase : public ZoneAwareLoadBalancerBase {
-public:
-  WRRLoadBalancerBase(const PrioritySet& priority_set, const PrioritySet* local_priority_set,
-                      ClusterStats& stats, Runtime::Loader& runtime,
-                      Random::RandomGenerator& random,
-                      const envoy::config::cluster::v3::Cluster::CommonLbConfig& common_config,
-                      bool use_wrsq);
-=======
-class EdfLoadBalancerBase : public ZoneAwareLoadBalancerBase,
                             Logger::Loggable<Logger::Id::upstream> {
 public:
-  EdfLoadBalancerBase(
+  WRRLoadBalancerBase(
       const PrioritySet& priority_set, const PrioritySet* local_priority_set, ClusterStats& stats,
       Runtime::Loader& runtime, Random::RandomGenerator& random,
       const envoy::config::cluster::v3::Cluster::CommonLbConfig& common_config,
+      bool use_wrsq,
       const absl::optional<envoy::config::cluster::v3::Cluster::SlowStartConfig> slow_start_cofig,
       TimeSource& time_source);
->>>>>>> 0264041e
 
   // Upstream::ZoneAwareLoadBalancerBase
   HostConstSharedPtr peekAnotherHost(LoadBalancerContext* context) override;
@@ -483,9 +474,7 @@
   absl::node_hash_map<HostsSource, Scheduler, HostsSourceHash> scheduler_;
 
   Common::CallbackHandlePtr priority_update_cb_;
-<<<<<<< HEAD
   const bool use_wrsq_;
-=======
   Common::CallbackHandlePtr member_update_cb_;
 
 protected:
@@ -495,7 +484,6 @@
   const absl::optional<Runtime::Double> aggression_runtime_;
   TimeSource& time_source_;
   MonotonicTime latest_host_added_time_;
->>>>>>> 0264041e
 };
 
 /**
@@ -504,14 +492,6 @@
  */
 class RoundRobinLoadBalancer : public WRRLoadBalancerBase {
 public:
-<<<<<<< HEAD
-  RoundRobinLoadBalancer(const PrioritySet& priority_set, const PrioritySet* local_priority_set,
-                         ClusterStats& stats, Runtime::Loader& runtime,
-                         Random::RandomGenerator& random,
-                         const envoy::config::cluster::v3::Cluster::CommonLbConfig& common_config)
-      : WRRLoadBalancerBase(priority_set, local_priority_set, stats, runtime, random, common_config,
-                            true /* use_wrsq */) {
-=======
   RoundRobinLoadBalancer(
       const PrioritySet& priority_set, const PrioritySet* local_priority_set, ClusterStats& stats,
       Runtime::Loader& runtime, Random::RandomGenerator& random,
@@ -519,14 +499,14 @@
       const absl::optional<envoy::config::cluster::v3::Cluster::RoundRobinLbConfig>
           round_robin_config,
       TimeSource& time_source)
-      : EdfLoadBalancerBase(
+      : WRRLoadBalancerBase(
             priority_set, local_priority_set, stats, runtime, random, common_config,
+            true /* use_wrsq */,
             (round_robin_config.has_value() && round_robin_config.value().has_slow_start_config())
                 ? absl::optional<envoy::config::cluster::v3::Cluster::SlowStartConfig>(
                       round_robin_config.value().slow_start_config())
                 : absl::nullopt,
             time_source) {
->>>>>>> 0264041e
     initialize();
   }
 
@@ -589,34 +569,24 @@
  *    The benefit of the Maglev table is at the expense of resolution, memory usage is capped.
  *    Additionally, the Maglev table can be shared amongst all threads.
  */
-<<<<<<< HEAD
-class LeastRequestLoadBalancer : public WRRLoadBalancerBase,
-                                 Logger::Loggable<Logger::Id::upstream> {
-=======
-class LeastRequestLoadBalancer : public EdfLoadBalancerBase {
->>>>>>> 0264041e
+class LeastRequestLoadBalancer : public WRRLoadBalancerBase {
 public:
   LeastRequestLoadBalancer(
       const PrioritySet& priority_set, const PrioritySet* local_priority_set, ClusterStats& stats,
       Runtime::Loader& runtime, Random::RandomGenerator& random,
       const envoy::config::cluster::v3::Cluster::CommonLbConfig& common_config,
       const absl::optional<envoy::config::cluster::v3::Cluster::LeastRequestLbConfig>
-<<<<<<< HEAD
-          least_request_config)
-      : WRRLoadBalancerBase(priority_set, local_priority_set, stats, runtime, random, common_config,
-                            false /* use_wrsq */),
-=======
           least_request_config,
       TimeSource& time_source)
-      : EdfLoadBalancerBase(
+      : WRRLoadBalancerBase(
             priority_set, local_priority_set, stats, runtime, random, common_config,
+            false /* use_wrsq */,
             (least_request_config.has_value() &&
              least_request_config.value().has_slow_start_config())
                 ? absl::optional<envoy::config::cluster::v3::Cluster::SlowStartConfig>(
                       least_request_config.value().slow_start_config())
                 : absl::nullopt,
             time_source),
->>>>>>> 0264041e
         choice_count_(
             least_request_config.has_value()
                 ? PROTOBUF_GET_WRAPPED_OR_DEFAULT(least_request_config.value(), choice_count, 2)
