--- conflicted
+++ resolved
@@ -30,12 +30,13 @@
    * Enum values used to set compression level during initialization.
    * best: gives best compression.
    * speed: gives best performance.
+   * levelX: allows to adjust tradoffs more precisely - from level1 (best speed, but very
+   * low compression ratio) to level9 (best compression, but low speed).
    * standard: requests a default compromise between speed and compression. (default) @see zlib
    * manual.
    */
   enum class CompressionLevel : int64_t {
-<<<<<<< HEAD
-    Best = 9,
+    Best = Z_BEST_COMPRESSION,
     Level1 = 1,
     Level2 = 2,
     Level3 = 3,
@@ -45,13 +46,8 @@
     Level7 = 7,
     Level8 = 8,
     Level9 = 9,
-    Speed = 1,
-    Standard = -1,
-=======
-    Best = Z_BEST_COMPRESSION,
     Speed = Z_BEST_SPEED,
     Standard = Z_DEFAULT_COMPRESSION,
->>>>>>> 3db72ec7
   };
 
   /**
@@ -63,18 +59,11 @@
    * standard: used for normal data. (default) @see Z_DEFAULT_STRATEGY in zlib manual.
    */
   enum class CompressionStrategy : uint64_t {
-<<<<<<< HEAD
-    Filtered = 1,
-    Fixed = 4,
-    Huffman = 2,
-    Rle = 3,
-    Standard = 0,
-=======
     Filtered = Z_FILTERED,
+    Fixed = Z_FIXED,
     Huffman = Z_HUFFMAN_ONLY,
     Rle = Z_RLE,
     Standard = Z_DEFAULT_STRATEGY,
->>>>>>> 3db72ec7
   };
 
   /**
