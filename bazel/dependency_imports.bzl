--- conflicted
+++ resolved
@@ -26,12 +26,7 @@
     gazelle_dependencies()
     apple_rules_dependencies()
     rust_repositories()
-<<<<<<< HEAD
-    bazel_version(name = "bazel_version")
     upb_deps()
-=======
-    upb_bazel_version_repository(name = "upb_bazel_version")
->>>>>>> ad3c545f
     antlr_dependencies(472)
     proxy_wasm_rust_sdk_dependencies()
 
