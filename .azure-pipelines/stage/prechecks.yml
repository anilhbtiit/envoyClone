parameters:
- name: bucketGCP
  type: string
  default: ""
- name: concurrencyPrechecks
  displayName: "Prechecks concurrency"
  type: number
  default: 10
- name: cacheTestResults
  displayName: "Cache test results"
  type: boolean
  default: true

- name: checkDeps
  displayName: "Run dependency checker"
  type: string
  default: false

# Auth
- name: authGithub
  type: string
  default: ""
- name: authGCP
  type: string
  default: ""
- name: authGPGPassphrase
  type: string
  default: ""
- name: authGPGPath
  type: string
  default: ""
- name: authGPGKey
  type: string
  default: ""


jobs:
- job: prechecks
  displayName: Precheck
  timeoutInMinutes: 30
  pool:
    vmImage: $(agentUbuntu)
  variables:
    CI_TARGET: ""
  strategy:
    maxParallel: ${{ parameters.concurrencyPrechecks }}
    matrix:
      format:
        CI_TARGET: "format"
      protobuf:
        CI_TARGET: "check_and_fix_proto_format"
      publishing:
        CI_TARGET: docs
  steps:
  - template: ../bazel.yml
    parameters:
      ciTarget: $(CI_TARGET)
      cacheTestResults: ${{ parameters.cacheTestResults }}
      cacheVersion: $(cacheKeyBazel)
      publishEnvoy: false
      publishTestResults: false
      stepsPre:
      ## Ensure we can sign things
      # Signing on the host
      - template: ../gpg.yml
        parameters:
          condition: and(not(canceled()), eq(variables['CI_TARGET'], 'docs'))
          authGPGPassphrase: ${{ parameters.authGPGPassphrase }}
          authGPGPath: ${{ parameters.authGPGPath }}
          authGPGKey: ${{ parameters.authGPGKey }}
      - bash: |
          set -e
          echo AUTHORITY > /tmp/authority
          gpg --clearsign /tmp/authority
          cat /tmp/authority.asc
          gpg --verify /tmp/authority.asc
          rm -rf ~/.gnupg
        displayName: "Ensure host CI can sign with GPG"
        condition: and(not(canceled()), eq(variables['CI_TARGET'], 'docs'))

      # Signing in the Docker container
      - template: ../gpg.yml
        parameters:
          condition: and(not(canceled()), eq(variables['CI_TARGET'], 'docs'))
          # Reuse key downloaded above
          downloadKey: false
          nameDownloadTask: MaintainerGPGKey2
          authGPGPassphrase: ${{ parameters.authGPGPassphrase }}
          authGPGPath: ${{ parameters.authGPGPath }}
          authGPGKey: ${{ parameters.authGPGKey }}
          # GNUPGHOME inside the container
          pathGPGConfiguredHome: /build/.gnupg
          pathGPGHome: /tmp/envoy-docker-build/.gnupg
      - bash: |
          set -e
          ci/run_envoy_docker.sh "
              echo AUTHORITY > /tmp/authority \
              && gpg --clearsign /tmp/authority \
              && cat /tmp/authority.asc \
              && gpg --verify /tmp/authority.asc"
          rm -rf /tmp/envoy-docker-build/.gnupg
        displayName: "Ensure container CI can sign with GPG"
        condition: and(not(canceled()), eq(variables['CI_TARGET'], 'docs'))

      # Docker regression tests
      - script: |
          DOCKER_CI_FIX_DIFF=$(Build.StagingDirectory)/fix_docker.diff DOCKER_CI_FIX=1 ci/test_docker_ci.sh
        workingDirectory: $(Build.SourcesDirectory)
        displayName: Docker build regression test
        condition: eq(variables['CI_TARGET'], 'docs')
      - task: PublishBuildArtifacts@1
        inputs:
          pathtoPublish: "$(Build.StagingDirectory)/fix_docker.diff"
          artifactName: "docker_ci"
        timeoutInMinutes: 10
        condition: and(failed(), eq(variables['CI_TARGET'], 'docs'))

      # Dockerhub readme publishing
      - script: |
          ci/run_envoy_docker.sh 'ci/do_ci.sh dockerhub-readme'
        displayName: "Dockerhub publishing test"
        env:
          ENVOY_DOCKER_BUILD_DIR: $(Build.StagingDirectory)
          ENVOY_RBE: "1"
          BAZEL_BUILD_EXTRA_OPTIONS: "--config=remote-ci --jobs=$(RbeJobs)"
          BAZEL_REMOTE_CACHE: grpcs://remotebuildexecution.googleapis.com
          BAZEL_REMOTE_INSTANCE: projects/envoy-ci/instances/default_instance
          GCP_SERVICE_ACCOUNT_KEY: ${{ parameters.authGCP }}
          GCS_ARTIFACT_BUCKET: ${{ parameters.bucketGCP }}
        condition: eq(variables['CI_TARGET'], 'docs')

      stepsPost:

      # Format fixes
      - task: PublishBuildArtifacts@1
        inputs:
          pathtoPublish: "$(Build.StagingDirectory)/fix_format.diff"
          artifactName: format
        timeoutInMinutes: 10
        # not all have fixes so improve condition/handling
        condition: and(failed(), eq(variables['CI_TARGET'], 'format'))
      # Protobuf fixes
      - task: PublishBuildArtifacts@1
        inputs:
          pathtoPublish: "$(Build.StagingDirectory)/fix_proto_format.diff"
          artifactName: format
        timeoutInMinutes: 10
        condition: and(failed(), eq(variables['CI_TARGET'], 'check_and_fix_proto_format'))

      # Publish docs
      - script: |
          ci/run_envoy_docker.sh 'ci/do_ci.sh docs-upload'
        displayName: "Upload Docs to GCS"
        env:
          ENVOY_DOCKER_BUILD_DIR: $(Build.StagingDirectory)
          ENVOY_RBE: "1"
          BAZEL_BUILD_EXTRA_OPTIONS: "--config=remote-ci --jobs=$(RbeJobs)"
          BAZEL_REMOTE_CACHE: grpcs://remotebuildexecution.googleapis.com
          BAZEL_REMOTE_INSTANCE: projects/envoy-ci/instances/default_instance
          GCP_SERVICE_ACCOUNT_KEY: ${{ parameters.authGCP }}
          GCS_ARTIFACT_BUCKET: ${{ parameters.bucketGCP }}
        condition: eq(variables['CI_TARGET'], 'docs')

- job: dependencies
  displayName: Precheck dependencies
  timeoutInMinutes: 20
  pool:
    vmImage: $(agentUbuntu)
  condition: |
    and(not(canceled()),
        eq(${{ parameters.checkDeps }}, 'true'))
  steps:
  - template: ../bazel.yml
    parameters:
      ciTarget: deps
      cacheTestResults: ${{ parameters.cacheTestResults }}
      cacheVersion: $(cacheKeyBazel)
      publishEnvoy: false
      publishTestResults: false
      authGithub: ${{ parameters.authGithub }}

- job: prechecked
  displayName: Prechecked
  dependsOn: ["prechecks", "dependencies"]
<<<<<<< HEAD
  pool: x64-nano
=======
  pool:
    vmImage: $(agentUbuntu)
>>>>>>> 1ef7992a
  # This condition ensures that this (required) job passes if all of
  # the preceeding jobs either pass or are skipped
  # adapted from:
  #   https://learn.microsoft.com/en-us/azure/devops/pipelines/process/expressions?view=azure-devops#job-to-job-dependencies-within-one-stage
  condition: |
    and(
      eq(variables['Build.Reason'], 'PullRequest'),
      in(dependencies.dependencies.result, 'Succeeded', 'SucceededWithIssues', 'Skipped'),
      in(dependencies.prechecks.result, 'Succeeded', 'SucceededWithIssues', 'Skipped'))
  steps:
  - checkout: none
  - bash: |
      echo "Prechecked"<|MERGE_RESOLUTION|>--- conflicted
+++ resolved
@@ -182,12 +182,7 @@
 - job: prechecked
   displayName: Prechecked
   dependsOn: ["prechecks", "dependencies"]
-<<<<<<< HEAD
   pool: x64-nano
-=======
-  pool:
-    vmImage: $(agentUbuntu)
->>>>>>> 1ef7992a
   # This condition ensures that this (required) job passes if all of
   # the preceeding jobs either pass or are skipped
   # adapted from:
