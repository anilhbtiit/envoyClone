--- conflicted
+++ resolved
@@ -153,13 +153,8 @@
     return proto;
   }
 
-<<<<<<< HEAD
   std::unique_ptr<TestOverloadManager> createOverloadManager(const std::string& config) {
     return std::make_unique<TestOverloadManager>(dispatcher_, stats_, thread_local_,
-=======
-  std::unique_ptr<OverloadManagerImpl> createOverloadManager(const std::string& config) {
-    return std::make_unique<OverloadManagerImpl>(dispatcher_, stats_, thread_local_,
->>>>>>> e29329b1
                                                  parseConfig(config), validation_visitor_, *api_);
   }
 
@@ -522,16 +517,19 @@
       .WillOnce(Return(ByMove(Event::ScaledRangeTimerManagerPtr{scaled_timer_manager})));
   manager->start();
 
-  auto* mock_range_timer = new Event::MockRangeTimer(scaled_timer_manager);
+  auto* mock_scaled_timer = new Event::MockTimer();
   MockFunction<Event::TimerCb> mock_callback;
+  EXPECT_CALL(*scaled_timer_manager, createTimer_).WillOnce([&](Event::ScaledTimerMinimum minimum, auto) {
+    // Since this timer was created with the timer type "unscaled", it should use the same value for
+    // the min and max. Test that by checking an arbitrary value.
+    EXPECT_EQ(minimum.computeMinimum(std::chrono::seconds(55)), std::chrono::seconds(55));
+    return mock_scaled_timer;
+  });
 
   auto timer = manager->getThreadLocalOverloadState().createScaledTimer(
       OverloadTimerType::UnscaledRealTimer, mock_callback.AsStdFunction());
 
-  // Since this timer was created with the timer type "unscaled", it should use the same value for
-  // the min and max.
-  EXPECT_CALL(*mock_range_timer, enableTimer(std::chrono::milliseconds(5 * 1000),
-                                             std::chrono::milliseconds(5 * 1000), _));
+  EXPECT_CALL(*mock_scaled_timer, enableTimer(std::chrono::milliseconds(5 * 1000), _));
   timer->enableTimer(std::chrono::seconds(5));
 }
 
@@ -544,21 +542,17 @@
       .WillOnce(Return(ByMove(Event::ScaledRangeTimerManagerPtr{scaled_timer_manager})));
   manager->start();
 
-  auto* mock_range_timer = new Event::MockRangeTimer(scaled_timer_manager);
+  auto* mock_scaled_timer = new Event::MockTimer();
   MockFunction<Event::TimerCb> mock_callback;
+  EXPECT_CALL(*scaled_timer_manager, createTimer_).WillOnce([&](Event::ScaledTimerMinimum minimum, auto) {
+    // This timer was created with an absolute minimum. Test that by checking an arbitrary value.
+    EXPECT_EQ(minimum.computeMinimum(std::chrono::seconds(55)), std::chrono::seconds(2));
+    return mock_scaled_timer;
+  });
 
   auto timer = manager->getThreadLocalOverloadState().createScaledTimer(
       OverloadTimerType::HttpDownstreamIdleConnectionTimeout, mock_callback.AsStdFunction());
-
-  // The max should be respected, and the min should be an absolute value from the config.
-  // the min and max.
-  EXPECT_CALL(*mock_range_timer, enableTimer(std::chrono::milliseconds(2 * 1000),
-                                             std::chrono::milliseconds(5 * 1000), _));
-  timer->enableTimer(std::chrono::seconds(5));
-
-  EXPECT_CALL(*mock_range_timer, enableTimer(std::chrono::milliseconds(2 * 1000),
-                                             std::chrono::milliseconds(10 * 1000), _));
-  timer->enableTimer(std::chrono::seconds(10));
+  EXPECT_EQ(timer.get(), mock_scaled_timer);
 }
 
 TEST_F(OverloadManagerImplTest, DuplicateResourceMonitor) {
