--- conflicted
+++ resolved
@@ -6,16 +6,11 @@
 namespace Envoy {
 namespace Config {
 
-<<<<<<< HEAD
-DeltaSubscriptionState::DeltaSubscriptionState(const std::string& type_url,
-=======
 DeltaSubscriptionState::DeltaSubscriptionState(std::string type_url,
->>>>>>> abb14cdd
                                                SubscriptionCallbacks& callbacks,
                                                std::chrono::milliseconds init_fetch_timeout,
                                                Event::Dispatcher& dispatcher)
-<<<<<<< HEAD
-    : SubscriptionState(type_url, callbacks, init_fetch_timeout, dispatcher) {
+    : SubscriptionState(std::move(type_url), callbacks, init_fetch_timeout, dispatcher) {
   std::cerr << "hi! constructing DELTA SubscriptionState" << std::endl;
 }
 
@@ -32,17 +27,6 @@
                                                      std::chrono::milliseconds init_fetch_timeout) {
   return std::make_unique<DeltaSubscriptionState>(type_url, callbacks, init_fetch_timeout,
                                                   dispatcher_);
-=======
-    : type_url_(std::move(type_url)), callbacks_(callbacks), local_info_(local_info),
-      init_fetch_timeout_(init_fetch_timeout) {
-  if (init_fetch_timeout_.count() > 0 && !init_fetch_timeout_timer_) {
-    init_fetch_timeout_timer_ = dispatcher.createTimer([this]() -> void {
-      ENVOY_LOG(warn, "delta config: initial fetch timed out for {}", type_url_);
-      callbacks_.onConfigUpdateFailed(ConfigUpdateFailureReason::FetchTimedout, nullptr);
-    });
-    init_fetch_timeout_timer_->enableTimer(init_fetch_timeout_);
-  }
->>>>>>> abb14cdd
 }
 
 void DeltaSubscriptionState::updateSubscriptionInterest(const std::set<std::string>& cur_added,
@@ -78,11 +62,7 @@
   auto* response = static_cast<const envoy::api::v2::DeltaDiscoveryResponse*>(reponse_proto_ptr);
   // We *always* copy the response's nonce into the next request, even if we're going to make that
   // request a NACK by setting error_detail.
-<<<<<<< HEAD
   UpdateAck ack(response->nonce(), type_url());
-=======
-  UpdateAck ack(message.nonce(), type_url_);
->>>>>>> abb14cdd
   try {
     handleGoodResponse(*response);
   } catch (const EnvoyException& e) {
@@ -113,13 +93,8 @@
           fmt::format("duplicate name {} found in the union of added+removed resources", name));
     }
   }
-<<<<<<< HEAD
   callbacks().onConfigUpdate(message.resources(), message.removed_resources(),
                              message.system_version_info());
-=======
-  callbacks_.onConfigUpdate(message.resources(), message.removed_resources(),
-                            message.system_version_info());
->>>>>>> abb14cdd
   for (const auto& resource : message.resources()) {
     setResourceVersion(resource.name(), resource.version());
   }
@@ -136,11 +111,7 @@
       setResourceWaitingForServer(resource_name);
     }
   }
-<<<<<<< HEAD
   ENVOY_LOG(debug, "Delta config for {} accepted with {} resources added, {} removed", type_url(),
-=======
-  ENVOY_LOG(debug, "Delta config for {} accepted with {} resources added, {} removed", type_url_,
->>>>>>> abb14cdd
             message.resources().size(), message.removed_resources().size());
 }
 
@@ -149,7 +120,6 @@
   ack.error_detail_.set_code(Grpc::Status::GrpcStatus::Internal);
   ack.error_detail_.set_message(e.what());
   disableInitFetchTimeoutTimer();
-<<<<<<< HEAD
   ENVOY_LOG(warn, "delta config for {} rejected: {}", type_url(), e.what());
   callbacks().onConfigUpdateFailed(Envoy::Config::ConfigUpdateFailureReason::UpdateRejected, &e);
 }
@@ -163,19 +133,6 @@
   auto* request = new envoy::api::v2::DeltaDiscoveryRequest;
   request->set_type_url(type_url());
 
-=======
-  ENVOY_LOG(warn, "delta config for {} rejected: {}", type_url_, e.what());
-  callbacks_.onConfigUpdateFailed(Envoy::Config::ConfigUpdateFailureReason::UpdateRejected, &e);
-}
-
-void DeltaSubscriptionState::handleEstablishmentFailure() {
-  callbacks_.onConfigUpdateFailed(Envoy::Config::ConfigUpdateFailureReason::ConnectionFailure,
-                                  nullptr);
-}
-
-envoy::api::v2::DeltaDiscoveryRequest DeltaSubscriptionState::getNextRequestAckless() {
-  envoy::api::v2::DeltaDiscoveryRequest request;
->>>>>>> abb14cdd
   if (!any_request_sent_yet_in_current_stream_) {
     any_request_sent_yet_in_current_stream_ = true;
     // initial_resource_versions "must be populated for first request in a stream".
@@ -205,7 +162,6 @@
   return request;
 }
 
-<<<<<<< HEAD
 void* DeltaSubscriptionState::getNextRequestAckless() { return getNextRequestInternal(); }
 
 void* DeltaSubscriptionState::getNextRequestWithAck(const UpdateAck& ack) {
@@ -214,23 +170,6 @@
   if (ack.error_detail_.code() != Grpc::Status::GrpcStatus::Ok) {
     // Don't needlessly make the field present-but-empty if status is ok.
     request->mutable_error_detail()->CopyFrom(ack.error_detail_);
-=======
-envoy::api::v2::DeltaDiscoveryRequest
-DeltaSubscriptionState::getNextRequestWithAck(const UpdateAck& ack) {
-  envoy::api::v2::DeltaDiscoveryRequest request = getNextRequestAckless();
-  request.set_response_nonce(ack.nonce_);
-  if (ack.error_detail_.code() != Grpc::Status::GrpcStatus::Ok) {
-    // Don't needlessly make the field present-but-empty if status is ok.
-    request.mutable_error_detail()->CopyFrom(ack.error_detail_);
-  }
-  return request;
-}
-
-void DeltaSubscriptionState::disableInitFetchTimeoutTimer() {
-  if (init_fetch_timeout_timer_) {
-    init_fetch_timeout_timer_->disableTimer();
-    init_fetch_timeout_timer_.reset();
->>>>>>> abb14cdd
   }
   return request;
 }
