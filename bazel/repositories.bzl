--- conflicted
+++ resolved
@@ -144,11 +144,8 @@
     _com_github_nghttp2_nghttp2()
     _com_github_skyapm_cpp2sky()
     _com_github_nodejs_http_parser()
-<<<<<<< HEAD
     _com_github_nodejs_llhttp()
-=======
     _com_github_alibaba_hessian2_codec()
->>>>>>> 56d3f8ab
     _com_github_tencent_rapidjson()
     _com_github_nlohmann_json()
     _com_github_ncopa_suexec()
@@ -483,7 +480,6 @@
         actual = "@com_github_nodejs_http_parser//:http_parser",
     )
 
-<<<<<<< HEAD
 def _com_github_nodejs_llhttp():
     external_http_archive(
         name = "com_github_nodejs_llhttp",
@@ -492,7 +488,8 @@
     native.bind(
         name = "llhttp",
         actual = "@com_github_nodejs_llhttp//:llhttp",
-=======
+    )
+
 def _com_github_alibaba_hessian2_codec():
     external_http_archive("com_github_alibaba_hessian2_codec")
     native.bind(
@@ -502,7 +499,6 @@
     native.bind(
         name = "hessian2_codec_codec_impl",
         actual = "@com_github_alibaba_hessian2_codec//hessian2:codec_impl_lib",
->>>>>>> 56d3f8ab
     )
 
 def _com_github_ncopa_suexec():
