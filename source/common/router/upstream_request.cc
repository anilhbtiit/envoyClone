#include "source/common/router/upstream_request.h"

#include <chrono>
#include <cstdint>
#include <functional>
#include <memory>
#include <string>

#include "envoy/event/dispatcher.h"
#include "envoy/event/timer.h"
#include "envoy/grpc/status.h"
#include "envoy/http/conn_pool.h"
#include "envoy/http/header_map.h"
#include "envoy/runtime/runtime.h"
#include "envoy/upstream/cluster_manager.h"
#include "envoy/upstream/upstream.h"

#include "source/common/common/assert.h"
#include "source/common/common/dump_state_utils.h"
#include "source/common/common/empty_string.h"
#include "source/common/common/enum_to_int.h"
#include "source/common/common/scope_tracker.h"
#include "source/common/common/utility.h"
#include "source/common/grpc/common.h"
#include "source/common/http/codes.h"
#include "source/common/http/header_map_impl.h"
#include "source/common/http/headers.h"
#include "source/common/http/message_impl.h"
#include "source/common/http/utility.h"
#include "source/common/network/application_protocol.h"
#include "source/common/network/transport_socket_options_impl.h"
#include "source/common/network/upstream_server_name.h"
#include "source/common/network/upstream_subject_alt_names.h"
#include "source/common/router/config_impl.h"
#include "source/common/router/debug_config.h"
#include "source/common/router/router.h"
#include "source/common/stream_info/uint32_accessor_impl.h"
#include "source/common/tracing/http_tracer_impl.h"
#include "source/extensions/common/proxy_protocol/proxy_protocol_header.h"

namespace Envoy {
namespace Router {

// This is the last stop in the filter chain: take the headers and ship them to the codec.
Http::FilterHeadersStatus CodecFilter::decodeHeaders(Http::RequestHeaderMap& headers,
                                                     bool end_stream) {
  if (!request_.upstream_) {
    latched_end_stream_ = end_stream;
    return Http::FilterHeadersStatus::StopAllIterationAndWatermark;
  }

  ENVOY_STREAM_LOG(trace, "proxying headers", *request_.parent_.callbacks());
  request_.calling_encode_headers_ = true;
  const Http::Status status = request_.upstream_->encodeHeaders(headers, end_stream);

  request_.calling_encode_headers_ = false;
  if (!status.ok() || request_.deferred_reset_reason_.has_value()) {
    request_.deferred_reset_reason_ = {};
    // It is possible that encodeHeaders() fails. This can happen if filters or other extensions
    // erroneously remove required headers.
    request_.stream_info_.setResponseFlag(StreamInfo::ResponseFlag::DownstreamProtocolError);
    const std::string details =
        absl::StrCat(StreamInfo::ResponseCodeDetails::get().FilterRemovedRequiredRequestHeaders,
                     "{", StringUtil::replaceAllEmptySpace(status.message()), "}");
    request_.parent_.callbacks()->sendLocalReply(Http::Code::ServiceUnavailable, status.message(),
                                                 nullptr, absl::nullopt, details);
    return Http::FilterHeadersStatus::StopIteration;
  }
  request_.upstreamTiming().onFirstUpstreamTxByteSent(
      request_.parent_.callbacks()->dispatcher().timeSource());

  if (end_stream) {
    request_.upstreamTiming().onLastUpstreamTxByteSent(
        request_.parent_.callbacks()->dispatcher().timeSource());
  }
  if (request_.paused_for_connect_) {
    return Http::FilterHeadersStatus::StopAllIterationAndWatermark;
  }
  return Http::FilterHeadersStatus::Continue;
}

void CodecFilter::shipHeadersIfPaused(Http::RequestHeaderMap& headers) {
  if (latched_end_stream_.has_value()) {
    bool end_stream = *latched_end_stream_;
    latched_end_stream_.reset();
    Http::FilterHeadersStatus status = decodeHeaders(headers, end_stream);
    if (status == Http::FilterHeadersStatus::Continue) {
      callbacks_->continueDecoding();
    }
  } else if (request_.paused_for_connect_) {
    request_.paused_for_connect_ = false;
    callbacks_->continueDecoding();
  }
}

// This is the last stop in the filter chain: take the data and ship it to the codec.
Http::FilterDataStatus CodecFilter::decodeData(Buffer::Instance& data, bool end_stream) {
  ASSERT(!request_.paused_for_connect_);
  ENVOY_STREAM_LOG(trace, "proxying {} bytes", *request_.parent_.callbacks(), data.length());
  request_.stream_info_.addBytesSent(data.length());
  request_.upstream_->encodeData(data, end_stream);
  if (end_stream) {
    request_.upstreamTiming().onLastUpstreamTxByteSent(
        request_.parent_.callbacks()->dispatcher().timeSource());
  }
  return Http::FilterDataStatus::Continue;
}

// This is the last stop in the filter chain: take the trailers and ship them to the codec.
Http::FilterTrailersStatus CodecFilter::decodeTrailers(Http::RequestTrailerMap& trailers) {
  ASSERT(!request_.paused_for_connect_);
  ENVOY_STREAM_LOG(trace, "proxying trailers", *request_.parent_.callbacks());
  request_.upstream_->encodeTrailers(trailers);
  request_.upstreamTiming().onLastUpstreamTxByteSent(
      request_.parent_.callbacks()->dispatcher().timeSource());
  return Http::FilterTrailersStatus::Continue;
}

// This is the last stop in the filter chain: take the metadata and ship them to the codec.
Http::FilterMetadataStatus CodecFilter::decodeMetadata(Http::MetadataMap& metadata_map) {
  ASSERT(!request_.paused_for_connect_);
  ENVOY_STREAM_LOG(trace, "proxying metadata", *request_.parent_.callbacks());
  Http::MetadataMapVector metadata_map_vector;
  metadata_map_vector.emplace_back(std::make_unique<Http::MetadataMap>(metadata_map));
  request_.upstream_->encodeMetadata(metadata_map_vector);
  return Http::FilterMetadataStatus::Continue;
}

// Store the callbacks from the UpstreamFilterManager, for sending the response to.
void CodecFilter::setDecoderFilterCallbacks(Http::StreamDecoderFilterCallbacks& callbacks) {
  callbacks_ = &callbacks;
}

// This is the response 1xx headers arriving from the codec. Send them through the filter manager.
void CodecFilter::CodecBridge::decode1xxHeaders(Http::ResponseHeaderMapPtr&& headers) {
  // The filter manager can not handle more than 1 1xx header, so only forward
  // the first one.
  if (!seen_1xx_headers_) {
    seen_1xx_headers_ = true;
    filter_.callbacks_->encode1xxHeaders(std::move(headers));
  }
}

// This is the response headers arriving from the codec. Send them through the filter manager.
void CodecFilter::CodecBridge::decodeHeaders(Http::ResponseHeaderMapPtr&& headers,
                                             bool end_stream) {
  // TODO(rodaine): This is actually measuring after the headers are parsed and not the first
  // byte.
  filter_.request_.upstreamTiming().onFirstUpstreamRxByteReceived(
      filter_.request_.parent_.callbacks()->dispatcher().timeSource());

  filter_.request_.maybeEndDecode(end_stream);
  filter_.callbacks_->encodeHeaders(std::move(headers), end_stream,
                                    StreamInfo::ResponseCodeDetails::get().ViaUpstream);
}

// This is response data arriving from the codec. Send it through the filter manager.
void CodecFilter::CodecBridge::decodeData(Buffer::Instance& data, bool end_stream) {
  filter_.request_.maybeEndDecode(end_stream);
  filter_.callbacks_->encodeData(data, end_stream);
}

// This is response trailers arriving from the codec. Send them through the filter manager.
void CodecFilter::CodecBridge::decodeTrailers(Http::ResponseTrailerMapPtr&& trailers) {
  filter_.request_.maybeEndDecode(true);
  filter_.callbacks_->encodeTrailers(std::move(trailers));
}

// This is response metadata arriving from the codec. Send it through the filter manager.
void CodecFilter::CodecBridge::decodeMetadata(Http::MetadataMapPtr&& metadata_map) {
  filter_.callbacks_->encodeMetadata(std::move(metadata_map));
}

void CodecFilter::CodecBridge::dumpState(std::ostream& os, int indent_level) const {
  filter_.request_.dumpState(os, indent_level);
}

// The upstream filter manager class.
class UpstreamFilterManager : public Http::FilterManager {
public:
  UpstreamFilterManager(Http::FilterManagerCallbacks& filter_manager_callbacks,
                        Event::Dispatcher& dispatcher, OptRef<const Network::Connection> connection,
                        uint64_t stream_id, Buffer::BufferMemoryAccountSharedPtr account,
                        bool proxy_100_continue, uint32_t buffer_limit,
                        const Http::FilterChainFactory& filter_chain_factory,
                        UpstreamRequest& request)
      : FilterManager(filter_manager_callbacks, dispatcher, connection, stream_id, account,
                      proxy_100_continue, buffer_limit, filter_chain_factory),
        upstream_request_(request) {}

  StreamInfo::StreamInfo& streamInfo() override {
    return upstream_request_.parent_.callbacks()->streamInfo();
  }
  const StreamInfo::StreamInfo& streamInfo() const override {
    return upstream_request_.parent_.callbacks()->streamInfo();
  }
  // Send local replies via the downstream filter manager.
  // Local replies will not be seen by upstream filters.
  void sendLocalReply(Http::Code code, absl::string_view body,
                      const std::function<void(Http::ResponseHeaderMap& headers)>& modify_headers,
                      const absl::optional<Grpc::Status::GrpcStatus> grpc_status,
                      absl::string_view details) override {
    state().decoder_filter_chain_aborted_ = true;
    state().encoder_filter_chain_aborted_ = true;
    state().remote_encode_complete_ = true;
    state().local_complete_ = true;
    upstream_request_.parent_.callbacks()->sendLocalReply(code, body, modify_headers, grpc_status,
                                                          details);
  }
  UpstreamRequest& upstream_request_;
};

UpstreamRequest::UpstreamRequest(RouterFilterInterface& parent,
                                 std::unique_ptr<GenericConnPool>&& conn_pool,
                                 bool can_send_early_data, bool can_use_http3)
    : parent_(parent), conn_pool_(std::move(conn_pool)), grpc_rq_success_deferred_(false),
      stream_info_(parent_.callbacks()->dispatcher().timeSource(), nullptr),
      start_time_(parent_.callbacks()->dispatcher().timeSource().monotonicTime()),
      calling_encode_headers_(false), upstream_canary_(false), router_sent_end_stream_(false),
      encode_trailers_(false), retried_(false), awaiting_headers_(true),
      outlier_detection_timeout_recorded_(false),
      create_per_try_timeout_on_request_complete_(false), paused_for_connect_(false),
      reset_stream_(false),
      record_timeout_budget_(parent_.cluster()->timeoutBudgetStats().has_value()),
      cleaned_up_(false), had_upstream_(false),
      allow_upstream_filters_(
          Runtime::runtimeFeatureEnabled("envoy.reloadable_features.allow_upstream_filters")),
      stream_options_({can_send_early_data, can_use_http3}) {
  if (parent_.config().start_child_span_) {
    span_ = parent_.callbacks()->activeSpan().spawnChild(
        parent_.callbacks()->tracingConfig(), "router " + parent.cluster()->name() + " egress",
        parent.timeSource().systemTime());
    if (parent.attemptCount() != 1) {
      // This is a retry request, add this metadata to span.
      span_->setTag(Tracing::Tags::get().RetryCount, std::to_string(parent.attemptCount() - 1));
    }
  }
  stream_info_.setUpstreamInfo(std::make_shared<StreamInfo::UpstreamInfoImpl>());
  parent_.callbacks()->streamInfo().setUpstreamInfo(stream_info_.upstreamInfo());

  stream_info_.healthCheck(parent_.callbacks()->streamInfo().healthCheck());
  absl::optional<Upstream::ClusterInfoConstSharedPtr> cluster_info =
      parent_.callbacks()->streamInfo().upstreamClusterInfo();
  if (cluster_info.has_value()) {
    stream_info_.setUpstreamClusterInfo(*cluster_info);
  }
  if (!allow_upstream_filters_) {
    return;
  }

  // Set up the upstream filter manager.
  filter_manager_callbacks_ = std::make_unique<UpstreamRequestFilterManagerCallbacks>(*this);
  filter_manager_ = std::make_unique<UpstreamFilterManager>(
      *filter_manager_callbacks_, parent_.callbacks()->dispatcher(),
      parent_.callbacks()->connection(), parent_.callbacks()->streamId(),
      parent_.callbacks()->account(), true, parent_.callbacks()->decoderBufferLimit(),
      *parent_.cluster(), *this);
  parent_.cluster()->createFilterChain(*filter_manager_);

  // Similar to how the downstream filter chain ends with the router, the
  // upstream filter chain ends with the encoder filter, which sends data to the
  // codec. Create that manually here.
  Http::FilterFactoryCb cb = [this](Http::FilterChainFactoryCallbacks& callbacks) -> void {
    codec_filter_ = std::make_shared<CodecFilter>(*this);
    callbacks.addStreamDecoderFilter(codec_filter_);
  };
  Http::FilterContext faux_context{"codec_filter", "codec_filter"};
  filter_manager_->applyFilterFactoryCb(faux_context, cb);
}

UpstreamRequest::~UpstreamRequest() { cleanUp(); }

void UpstreamRequest::cleanUp() {
  if (cleaned_up_) {
    return;
  }
  cleaned_up_ = true;

  if (allow_upstream_filters_) {
    filter_manager_->destroyFilters();
  }

  if (span_ != nullptr) {
    Tracing::HttpTracerUtility::finalizeUpstreamSpan(*span_, upstream_headers_.get(),
                                                     upstream_trailers_.get(), stream_info_,
                                                     Tracing::EgressConfig::get());
  }

  if (per_try_timeout_ != nullptr) {
    // Allows for testing.
    per_try_timeout_->disableTimer();
  }
  if (per_try_idle_timeout_ != nullptr) {
    // Allows for testing.
    per_try_idle_timeout_->disableTimer();
  }
  if (max_stream_duration_timer_ != nullptr) {
    max_stream_duration_timer_->disableTimer();
  }
  clearRequestEncoder();

  // If desired, fire the per-try histogram when the UpstreamRequest
  // completes.
  if (record_timeout_budget_) {
    Event::Dispatcher& dispatcher = parent_.callbacks()->dispatcher();
    const MonotonicTime end_time = dispatcher.timeSource().monotonicTime();
    const std::chrono::milliseconds response_time =
        std::chrono::duration_cast<std::chrono::milliseconds>(end_time - start_time_);
    Upstream::ClusterTimeoutBudgetStatsOptRef tb_stats = parent_.cluster()->timeoutBudgetStats();
    tb_stats->get().upstream_rq_timeout_budget_per_try_percent_used_.recordValue(
        FilterUtility::percentageOfTimeout(response_time, parent_.timeout().per_try_timeout_));
  }

  // Ditto for request/response size histograms.
  Upstream::ClusterRequestResponseSizeStatsOptRef req_resp_stats_opt =
      parent_.cluster()->requestResponseSizeStats();
  if (req_resp_stats_opt.has_value() && parent_.downstreamHeaders()) {
    auto& req_resp_stats = req_resp_stats_opt->get();
    req_resp_stats.upstream_rq_headers_size_.recordValue(parent_.downstreamHeaders()->byteSize());
    req_resp_stats.upstream_rq_body_size_.recordValue(stream_info_.bytesSent());

    if (response_headers_size_.has_value()) {
      req_resp_stats.upstream_rs_headers_size_.recordValue(response_headers_size_.value());
      req_resp_stats.upstream_rs_body_size_.recordValue(stream_info_.bytesReceived());
    }
  }

  stream_info_.onRequestComplete();
  for (const auto& upstream_log : parent_.config().upstream_logs_) {
    upstream_log->log(parent_.downstreamHeaders(), upstream_headers_.get(),
                      upstream_trailers_.get(), stream_info_);
  }

  while (downstream_data_disabled_ != 0) {
    parent_.callbacks()->onDecoderFilterBelowWriteBufferLowWatermark();
    parent_.cluster()->stats().upstream_flow_control_drained_total_.inc();
    --downstream_data_disabled_;
  }
  if (allow_upstream_filters_) {
    // The upstream filter chain callbacks own headers/trailers while they are traversing the filter
    // chain. Make sure to not delete them immediately when the stream ends, as the stream often
    // ends during filter chain processing and it causes use-after-free violations.
    parent_.callbacks()->dispatcher().deferredDelete(std::move(filter_manager_callbacks_));
  }
}

// This is called by the FilterManager when all filters have processed 1xx headers. Forward them
// on to the router.
void UpstreamRequest::decode1xxHeaders(Http::ResponseHeaderMapPtr&& headers) {
  ScopeTrackerScopeState scope(&parent_.callbacks()->scope(), parent_.callbacks()->dispatcher());

  ASSERT(Http::HeaderUtility::isSpecial1xx(*headers));
  addResponseHeadersSize(headers->byteSize());
  parent_.onUpstream1xxHeaders(std::move(headers), *this);
}

// This is called by the FilterManager when all filters have processed headers. Forward them
// on to the router.
void UpstreamRequest::decodeHeaders(Http::ResponseHeaderMapPtr&& headers, bool end_stream) {
  ASSERT(headers.get());
  ENVOY_STREAM_LOG(trace, "upstream response headers:\n{}", *parent_.callbacks(), *headers);
  ScopeTrackerScopeState scope(&parent_.callbacks()->scope(), parent_.callbacks()->dispatcher());

  resetPerTryIdleTimer();

  addResponseHeadersSize(headers->byteSize());

  // We drop unsupported 1xx on the floor here. 101 upgrade headers need to be passed to the client
  // as part of the final response. Most 1xx headers are handled in onUpstream1xxHeaders.
  //
  // We could in principle handle other headers here, but this might result in the double invocation
  // of decodeHeaders() (once for informational, again for non-informational), which is likely an
  // easy to miss corner case in the filter and HCM contract.
  //
  // This filtering is done early in upstream request, unlike 100 coalescing which is performed in
  // the router filter, since the filtering only depends on the state of a single upstream, and we
  // don't want to confuse accounting such as onFirstUpstreamRxByteReceived() with informational
  // headers.
  const uint64_t response_code = Http::Utility::getResponseStatus(*headers);
  if (Http::CodeUtility::is1xx(response_code) &&
      response_code != enumToInt(Http::Code::SwitchingProtocols)) {
    return;
  }

  if (!allow_upstream_filters_) {
    // TODO(rodaine): This is actually measuring after the headers are parsed and not the first
    // byte.
    upstreamTiming().onFirstUpstreamRxByteReceived(parent_.callbacks()->dispatcher().timeSource());
    maybeEndDecode(end_stream);
  }

  awaiting_headers_ = false;
  if (!parent_.config().upstream_logs_.empty() || span_ != nullptr) {
    upstream_headers_ = Http::createHeaderMap<Http::ResponseHeaderMapImpl>(*headers);
  }
  stream_info_.response_code_ = static_cast<uint32_t>(response_code);

  if (paused_for_connect_ && response_code == 200) {
    encodeBodyAndTrailers();
    paused_for_connect_ = false;
  }

  ASSERT(headers.get());
  parent_.onUpstreamHeaders(response_code, std::move(headers), *this, end_stream);
}

void UpstreamRequest::decodeData(Buffer::Instance& data, bool end_stream) {
  ScopeTrackerScopeState scope(&parent_.callbacks()->scope(), parent_.callbacks()->dispatcher());

  resetPerTryIdleTimer();
  if (!allow_upstream_filters_) {
    maybeEndDecode(end_stream);
  }
  stream_info_.addBytesReceived(data.length());
  parent_.onUpstreamData(data, *this, end_stream);
}

void UpstreamRequest::decodeTrailers(Http::ResponseTrailerMapPtr&& trailers) {
  ENVOY_STREAM_LOG(trace, "upstream response trailers:\n{}", *parent_.callbacks(), *trailers);
  ScopeTrackerScopeState scope(&parent_.callbacks()->scope(), parent_.callbacks()->dispatcher());

<<<<<<< HEAD
  maybeEndDecode(true);
  if (!parent_.config().upstream_logs_.empty() || span_ != nullptr) {
=======
  if (!allow_upstream_filters_) {
    maybeEndDecode(true);
  }
  if (!parent_.config().upstream_logs_.empty()) {
>>>>>>> 696180a5
    upstream_trailers_ = Http::createHeaderMap<Http::ResponseTrailerMapImpl>(*trailers);
  }
  parent_.onUpstreamTrailers(std::move(trailers), *this);
}

void UpstreamRequest::dumpState(std::ostream& os, int indent_level) const {
  const char* spaces = spacesForLevel(indent_level);
  os << spaces << "UpstreamRequest " << this << "\n";
  if (connection()) {
    const auto addressProvider = connection()->connectionInfoProviderSharedPtr();
    DUMP_DETAILS(addressProvider);
  }
  const Http::RequestHeaderMap* request_headers = parent_.downstreamHeaders();
  DUMP_DETAILS(request_headers);
  if (filter_manager_) {
    filter_manager_->dumpState(os, indent_level);
  }
}

const Route& UpstreamRequest::route() const { return *parent_.route(); }

OptRef<const Network::Connection> UpstreamRequest::connection() const {
  return parent_.callbacks()->connection();
}

void UpstreamRequest::decodeMetadata(Http::MetadataMapPtr&& metadata_map) {
  parent_.onUpstreamMetadata(std::move(metadata_map));
}

void UpstreamRequest::maybeEndDecode(bool end_stream) {
  if (end_stream) {
    upstreamTiming().onLastUpstreamRxByteReceived(parent_.callbacks()->dispatcher().timeSource());
  }
}

void UpstreamRequest::onUpstreamHostSelected(Upstream::HostDescriptionConstSharedPtr host) {
  StreamInfo::UpstreamInfo& upstream_info = *streamInfo().upstreamInfo();
  upstream_info.setUpstreamHost(host);
  upstream_host_ = host;
  parent_.onUpstreamHostSelected(host);
}

void UpstreamRequest::acceptHeadersFromRouter(bool end_stream) {
  ASSERT(!router_sent_end_stream_);
  router_sent_end_stream_ = end_stream;

  // Kick off creation of the upstream connection immediately upon receiving headers.
  // In future it may be possible for upstream filters to delay this, or influence connection
  // creation but for now optimize for minimal latency and fetch the connection
  // as soon as possible.
  conn_pool_->newStream(this);
  if (!allow_upstream_filters_) {
    return;
  }

  auto* headers = parent_.downstreamHeaders();

  const auto* route_entry = parent_.route()->routeEntry();
  if (route_entry->autoHostRewrite() && !upstream_host_->hostname().empty()) {
    Http::Utility::updateAuthority(*parent_.downstreamHeaders(), upstream_host_->hostname(),
                                   route_entry->appendXfh());
  }

  if (span_ != nullptr) {
    span_->injectContext(*parent_.downstreamHeaders(), upstream_host_);
  } else {
    // No independent child span for current upstream request then inject the parent span's tracing
    // context into the request headers.
    // The injectContext() of the parent span may be called repeatedly when the request is retried.
    parent_.callbacks()->activeSpan().injectContext(*parent_.downstreamHeaders(), upstream_host_);
  }

  // Make sure that when we are forwarding CONNECT payload we do not do so until
  // the upstream has accepted the CONNECT request.
  if (headers->getMethodValue() == Http::Headers::get().MethodValues.Connect) {
    paused_for_connect_ = true;
  }

  filter_manager_->requestHeadersInitialized();
  filter_manager_->streamInfo().setRequestHeaders(*parent_.downstreamHeaders());
  filter_manager_->decodeHeaders(*parent_.downstreamHeaders(), end_stream);
}

void UpstreamRequest::acceptDataFromRouterOld(Buffer::Instance& data, bool end_stream) {
  if (!upstream_ || paused_for_connect_) {
    ENVOY_STREAM_LOG(trace, "buffering {} bytes", *parent_.callbacks(), data.length());
    if (!buffered_request_body_) {
      buffered_request_body_ = parent_.callbacks()->dispatcher().getWatermarkFactory().createBuffer(
          [this]() -> void { this->enableDataFromDownstreamForFlowControl(); },
          [this]() -> void { this->disableDataFromDownstreamForFlowControl(); },
          []() -> void { /* TODO(adisuissa): Handle overflow watermark */ });
      buffered_request_body_->setWatermarks(parent_.callbacks()->decoderBufferLimit());
    }

    buffered_request_body_->move(data);
  } else {
    ASSERT(downstream_metadata_map_vector_.empty());

    ENVOY_STREAM_LOG(trace, "proxying {} bytes", *parent_.callbacks(), data.length());
    stream_info_.addBytesSent(data.length());
    upstream_->encodeData(data, end_stream);
    if (end_stream) {
      upstreamTiming().onLastUpstreamTxByteSent(parent_.callbacks()->dispatcher().timeSource());
    }
  }
}

void UpstreamRequest::acceptDataFromRouter(Buffer::Instance& data, bool end_stream) {
  ASSERT(!router_sent_end_stream_);
  router_sent_end_stream_ = end_stream;

  if (!allow_upstream_filters_) {
    acceptDataFromRouterOld(data, end_stream);
    return;
  }

  filter_manager_->decodeData(data, end_stream);
}

void UpstreamRequest::acceptTrailersFromRouterOld(Http::RequestTrailerMap& trailers) {
  router_sent_end_stream_ = true;
  encode_trailers_ = true;

  if (!upstream_) {
    ENVOY_STREAM_LOG(trace, "buffering trailers", *parent_.callbacks());
  } else {
    ASSERT(downstream_metadata_map_vector_.empty());

    ENVOY_STREAM_LOG(trace, "proxying trailers", *parent_.callbacks());
    upstream_->encodeTrailers(trailers);
    upstreamTiming().onLastUpstreamTxByteSent(parent_.callbacks()->dispatcher().timeSource());
  }
}

void UpstreamRequest::acceptTrailersFromRouter(Http::RequestTrailerMap& trailers) {
  if (!allow_upstream_filters_) {
    acceptTrailersFromRouterOld(trailers);
    return;
  }

  ASSERT(!router_sent_end_stream_);
  router_sent_end_stream_ = true;
  encode_trailers_ = true;

  filter_manager_->decodeTrailers(trailers);
}

void UpstreamRequest::acceptMetadataFromRouterOld(Http::MetadataMapPtr&& metadata_map_ptr) {
  if (!upstream_) {
    ENVOY_STREAM_LOG(trace, "upstream_ not ready. Store metadata_map to encode later: {}",
                     *parent_.callbacks(), *metadata_map_ptr);
    downstream_metadata_map_vector_.emplace_back(std::move(metadata_map_ptr));
  } else {
    ENVOY_STREAM_LOG(trace, "Encode metadata: {}", *parent_.callbacks(), *metadata_map_ptr);
    Http::MetadataMapVector metadata_map_vector;
    metadata_map_vector.emplace_back(std::move(metadata_map_ptr));
    upstream_->encodeMetadata(metadata_map_vector);
  }
}

void UpstreamRequest::acceptMetadataFromRouter(Http::MetadataMapPtr&& metadata_map_ptr) {
  if (!allow_upstream_filters_) {
    acceptMetadataFromRouterOld(std::move(metadata_map_ptr));
    return;
  }

  filter_manager_->decodeMetadata(*metadata_map_ptr);
}

void UpstreamRequest::onResetStream(Http::StreamResetReason reason,
                                    absl::string_view transport_failure_reason) {
  ScopeTrackerScopeState scope(&parent_.callbacks()->scope(), parent_.callbacks()->dispatcher());

  if (span_ != nullptr) {
    // Add tags about reset.
    span_->setTag(Tracing::Tags::get().Error, Tracing::Tags::get().True);
    span_->setTag(Tracing::Tags::get().ErrorReason, Http::Utility::resetReasonToString(reason));
  }
  clearRequestEncoder();
  awaiting_headers_ = false;
  if (!calling_encode_headers_) {
    stream_info_.setResponseFlag(Filter::streamResetReasonToResponseFlag(reason));
    parent_.onUpstreamReset(reason, transport_failure_reason, *this);
  } else {
    deferred_reset_reason_ = reason;
  }
}

void UpstreamRequest::resetStream() {
  if (conn_pool_->cancelAnyPendingStream()) {
    ENVOY_STREAM_LOG(debug, "canceled pool request", *parent_.callbacks());
    ASSERT(!upstream_);
  }

  // Don't reset the stream if we're already done with it.
  if (upstreamTiming().last_upstream_tx_byte_sent_.has_value() &&
      upstreamTiming().last_upstream_rx_byte_received_.has_value()) {
    return;
  }

  if (span_ != nullptr) {
    // Add tags about the cancellation.
    span_->setTag(Tracing::Tags::get().Canceled, Tracing::Tags::get().True);
  }

  if (upstream_) {
    ENVOY_STREAM_LOG(debug, "resetting pool request", *parent_.callbacks());
    upstream_->resetStream();
    clearRequestEncoder();
  }
  reset_stream_ = true;
}

void UpstreamRequest::resetPerTryIdleTimer() {
  if (per_try_idle_timeout_ != nullptr) {
    per_try_idle_timeout_->enableTimer(parent_.timeout().per_try_idle_timeout_);
  }
}

void UpstreamRequest::setupPerTryTimeout() {
  ASSERT(!per_try_timeout_);
  if (parent_.timeout().per_try_timeout_.count() > 0) {
    per_try_timeout_ =
        parent_.callbacks()->dispatcher().createTimer([this]() -> void { onPerTryTimeout(); });
    per_try_timeout_->enableTimer(parent_.timeout().per_try_timeout_);
  }

  ASSERT(!per_try_idle_timeout_);
  if (parent_.timeout().per_try_idle_timeout_.count() > 0) {
    per_try_idle_timeout_ =
        parent_.callbacks()->dispatcher().createTimer([this]() -> void { onPerTryIdleTimeout(); });
    resetPerTryIdleTimer();
  }
}

void UpstreamRequest::onPerTryIdleTimeout() {
  ENVOY_STREAM_LOG(debug, "upstream per try idle timeout", *parent_.callbacks());
  stream_info_.setResponseFlag(StreamInfo::ResponseFlag::StreamIdleTimeout);
  parent_.onPerTryIdleTimeout(*this);
}

void UpstreamRequest::onPerTryTimeout() {
  // If we've sent anything downstream, ignore the per try timeout and let the response continue
  // up to the global timeout
  if (!parent_.downstreamResponseStarted()) {
    ENVOY_STREAM_LOG(debug, "upstream per try timeout", *parent_.callbacks());

    stream_info_.setResponseFlag(StreamInfo::ResponseFlag::UpstreamRequestTimeout);
    parent_.onPerTryTimeout(*this);
  } else {
    ENVOY_STREAM_LOG(debug,
                     "ignored upstream per try timeout due to already started downstream response",
                     *parent_.callbacks());
  }
}

void UpstreamRequest::onPoolFailure(ConnectionPool::PoolFailureReason reason,
                                    absl::string_view transport_failure_reason,
                                    Upstream::HostDescriptionConstSharedPtr host) {
  Http::StreamResetReason reset_reason = Http::StreamResetReason::ConnectionFailure;
  switch (reason) {
  case ConnectionPool::PoolFailureReason::Overflow:
    reset_reason = Http::StreamResetReason::Overflow;
    break;
  case ConnectionPool::PoolFailureReason::RemoteConnectionFailure:
    FALLTHRU;
  case ConnectionPool::PoolFailureReason::LocalConnectionFailure:
    reset_reason = Http::StreamResetReason::ConnectionFailure;
    break;
  case ConnectionPool::PoolFailureReason::Timeout:
    reset_reason = Http::StreamResetReason::ConnectionFailure;
  }

  stream_info_.upstreamInfo()->setUpstreamTransportFailureReason(transport_failure_reason);

  // Mimic an upstream reset.
  onUpstreamHostSelected(host);
  onResetStream(reset_reason, transport_failure_reason);
}

void UpstreamRequest::onPoolReady(
    std::unique_ptr<GenericUpstream>&& upstream, Upstream::HostDescriptionConstSharedPtr host,
    const Network::Address::InstanceConstSharedPtr& upstream_local_address,
    StreamInfo::StreamInfo& info, absl::optional<Http::Protocol> protocol) {
  // This may be called under an existing ScopeTrackerScopeState but it will unwind correctly.
  ScopeTrackerScopeState scope(&parent_.callbacks()->scope(), parent_.callbacks()->dispatcher());
  ENVOY_STREAM_LOG(debug, "pool ready", *parent_.callbacks());
  upstream_ = std::move(upstream);
  had_upstream_ = true;
  // Have the upstream use the account of the downstream.
  upstream_->setAccount(parent_.callbacks()->account());

  if (parent_.requestVcluster()) {
    // The cluster increases its upstream_rq_total_ counter right before firing this onPoolReady
    // callback. Hence, the upstream request increases the virtual cluster's upstream_rq_total_ stat
    // here.
    parent_.requestVcluster()->stats().upstream_rq_total_.inc();
  }
  if (parent_.routeStatsContext().has_value()) {
    // The cluster increases its upstream_rq_total_ counter right before firing this onPoolReady
    // callback. Hence, the upstream request increases the route level upstream_rq_total_ stat
    // here.
    parent_.routeStatsContext()->stats().upstream_rq_total_.inc();
  }

  host->outlierDetector().putResult(Upstream::Outlier::Result::LocalOriginConnectSuccess);

  onUpstreamHostSelected(host);

  if (protocol) {
    stream_info_.protocol(protocol.value());
  } else if (allow_upstream_filters_) {
    // We only pause for CONNECT for HTTP upstreams. If this is a TCP upstream, unpause.
    paused_for_connect_ = false;
  }

  StreamInfo::UpstreamInfo& upstream_info = *stream_info_.upstreamInfo();
  if (info.upstreamInfo()) {
    auto& upstream_timing = info.upstreamInfo()->upstreamTiming();
    upstreamTiming().upstream_connect_start_ = upstream_timing.upstream_connect_start_;
    upstreamTiming().upstream_connect_complete_ = upstream_timing.upstream_connect_complete_;
    upstreamTiming().upstream_handshake_complete_ = upstream_timing.upstream_handshake_complete_;
    upstream_info.setUpstreamNumStreams(info.upstreamInfo()->upstreamNumStreams());
  }

  // Upstream filters might have already created/set a filter state.
  const StreamInfo::FilterStateSharedPtr& filter_state = info.filterState();
  if (!filter_state) {
    upstream_info.setUpstreamFilterState(
        std::make_shared<StreamInfo::FilterStateImpl>(StreamInfo::FilterState::LifeSpan::Request));
  } else {
    upstream_info.setUpstreamFilterState(filter_state);
  }
  upstream_info.setUpstreamLocalAddress(upstream_local_address);
  upstream_info.setUpstreamSslConnection(info.downstreamAddressProvider().sslConnection());

  if (info.downstreamAddressProvider().connectionID().has_value()) {
    upstream_info.setUpstreamConnectionId(info.downstreamAddressProvider().connectionID().value());
  }

  if (info.downstreamAddressProvider().interfaceName().has_value()) {
    upstream_info.setUpstreamInterfaceName(
        info.downstreamAddressProvider().interfaceName().value());
  }

  stream_info_.setUpstreamBytesMeter(upstream_->bytesMeter());
  StreamInfo::StreamInfo::syncUpstreamAndDownstreamBytesMeter(parent_.callbacks()->streamInfo(),
                                                              stream_info_);
  if (protocol) {
    upstream_info.setUpstreamProtocol(protocol.value());
  }

  if (parent_.downstreamEndStream()) {
    setupPerTryTimeout();
  } else {
    create_per_try_timeout_on_request_complete_ = true;
  }

  // Make sure the connection manager will inform the downstream watermark manager when the
  // downstream buffers are overrun. This may result in immediate watermark callbacks referencing
  // the encoder.
  parent_.callbacks()->addDownstreamWatermarkCallbacks(downstream_watermark_manager_);

  absl::optional<std::chrono::milliseconds> max_stream_duration;
  if (parent_.dynamicMaxStreamDuration().has_value()) {
    max_stream_duration = parent_.dynamicMaxStreamDuration().value();
  } else if (upstream_host_->cluster().commonHttpProtocolOptions().has_max_stream_duration()) {
    max_stream_duration = std::chrono::milliseconds(DurationUtil::durationToMilliseconds(
        upstream_host_->cluster().commonHttpProtocolOptions().max_stream_duration()));
  }
  if (max_stream_duration.has_value() && max_stream_duration->count()) {
    max_stream_duration_timer_ = parent_.callbacks()->dispatcher().createTimer(
        [this]() -> void { onStreamMaxDurationReached(); });
    max_stream_duration_timer_->enableTimer(*max_stream_duration);
  }

  if (allow_upstream_filters_) {
    // Make sure the local filter manager will do the same.
    codec_filter_->callbacks_->addDownstreamWatermarkCallbacks(downstream_watermark_manager_);
    codec_filter_->shipHeadersIfPaused(*parent_.downstreamHeaders());
    return;
  }

  calling_encode_headers_ = true;
  auto* headers = parent_.downstreamHeaders();
  const auto* route_entry = parent_.route()->routeEntry();
  if (route_entry->autoHostRewrite() && !host->hostname().empty()) {
    Http::Utility::updateAuthority(*parent_.downstreamHeaders(), host->hostname(),
                                   route_entry->appendXfh());
  }

  if (span_ != nullptr) {
    span_->injectContext(*parent_.downstreamHeaders(), host);
  } else {
    // No independent child span for current upstream request then inject the parent span's tracing
    // context into the request headers.
    // The injectContext() of the parent span may be called repeatedly when the request is retried.
    parent_.callbacks()->activeSpan().injectContext(*parent_.downstreamHeaders(), host);
  }

  upstreamTiming().onFirstUpstreamTxByteSent(parent_.callbacks()->dispatcher().timeSource());

  // Make sure that when we are forwarding CONNECT payload we do not do so until
  // the upstream has accepted the CONNECT request.
  if (protocol.has_value() &&
      headers->getMethodValue() == Http::Headers::get().MethodValues.Connect) {
    paused_for_connect_ = true;
  }

  const Http::Status status =
      upstream_->encodeHeaders(*parent_.downstreamHeaders(), shouldSendEndStream());
  calling_encode_headers_ = false;

  if (!status.ok()) {
    // It is possible that encodeHeaders() fails. This can happen if filters or other extensions
    // erroneously remove required headers.
    stream_info_.setResponseFlag(StreamInfo::ResponseFlag::DownstreamProtocolError);
    const std::string details =
        absl::StrCat(StreamInfo::ResponseCodeDetails::get().FilterRemovedRequiredRequestHeaders,
                     "{", StringUtil::replaceAllEmptySpace(status.message()), "}");
    parent_.callbacks()->sendLocalReply(Http::Code::ServiceUnavailable, status.message(), nullptr,
                                        absl::nullopt, details);
    return;
  }

  if (!paused_for_connect_) {
    encodeBodyAndTrailers();
  }
}

void UpstreamRequest::encodeBodyAndTrailers() {
  if (allow_upstream_filters_) {
    codec_filter_->shipHeadersIfPaused(*parent_.downstreamHeaders());
    return;
  }
  // It is possible to get reset in the middle of an encodeHeaders() call. This happens for
  // example in the HTTP/2 codec if the frame cannot be encoded for some reason. This should never
  // happen but it's unclear if we have covered all cases so protect against it and test for it.
  // One specific example of a case where this happens is if we try to encode a total header size
  // that is too big in HTTP/2 (64K currently).
  if (deferred_reset_reason_) {
    onResetStream(deferred_reset_reason_.value(), absl::string_view());
  } else {
    // Encode metadata after headers and before any other frame type.
    if (!downstream_metadata_map_vector_.empty()) {
      ENVOY_STREAM_LOG(debug, "Send metadata onPoolReady. {}", *parent_.callbacks(),
                       downstream_metadata_map_vector_);
      upstream_->encodeMetadata(downstream_metadata_map_vector_);
      downstream_metadata_map_vector_.clear();
    }

    if (buffered_request_body_) {
      stream_info_.addBytesSent(buffered_request_body_->length());
      upstream_->encodeData(*buffered_request_body_, router_sent_end_stream_ && !encode_trailers_);
    }

    if (encode_trailers_) {
      upstream_->encodeTrailers(*parent_.downstreamTrailers());
    }

    if (router_sent_end_stream_) {
      upstreamTiming().onLastUpstreamTxByteSent(parent_.callbacks()->dispatcher().timeSource());
    }
  }
}

UpstreamToDownstream& UpstreamRequest::upstreamToDownstream() {
  if (allow_upstream_filters_) {
    return codec_filter_->bridge_;
  }
  return *this;
}

void UpstreamRequest::onStreamMaxDurationReached() {
  upstream_host_->cluster().stats().upstream_rq_max_duration_reached_.inc();

  // The upstream had closed then try to retry along with retry policy.
  parent_.onStreamMaxDurationReached(*this);
}

void UpstreamRequest::clearRequestEncoder() {
  // Before clearing the encoder, unsubscribe from callbacks.
  if (upstream_) {
    parent_.callbacks()->removeDownstreamWatermarkCallbacks(downstream_watermark_manager_);
    if (allow_upstream_filters_) {
      codec_filter_->callbacks_->removeDownstreamWatermarkCallbacks(downstream_watermark_manager_);
    }
  }
  upstream_.reset();
}

void UpstreamRequest::DownstreamWatermarkManager::onAboveWriteBufferHighWatermark() {
  ASSERT(parent_.upstream_);

  // There are two states we should get this callback in: 1) the watermark was
  // hit due to writes from a different filter instance over a shared
  // downstream connection, or 2) the watermark was hit due to THIS filter
  // instance writing back the "winning" upstream request. In either case we
  // can disable reads from upstream.
  ASSERT(!parent_.parent_.finalUpstreamRequest() ||
         &parent_ == parent_.parent_.finalUpstreamRequest());
  // The downstream connection is overrun. Pause reads from upstream.
  // If there are multiple calls to readDisable either the codec (H2) or the underlying
  // Network::Connection (H1) will handle reference counting.
  parent_.parent_.cluster()->stats().upstream_flow_control_paused_reading_total_.inc();
  parent_.upstream_->readDisable(true);
}

void UpstreamRequest::DownstreamWatermarkManager::onBelowWriteBufferLowWatermark() {
  ASSERT(parent_.upstream_);

  // One source of connection blockage has buffer available. Pass this on to the stream, which
  // will resume reads if this was the last remaining high watermark.
  parent_.parent_.cluster()->stats().upstream_flow_control_resumed_reading_total_.inc();
  parent_.upstream_->readDisable(false);
}

void UpstreamRequest::disableDataFromDownstreamForFlowControl() {
  // If there is only one upstream request, we can be assured that
  // disabling reads will not slow down other upstream requests. If we've
  // already seen the full downstream request (downstream_end_stream_) then
  // disabling reads is a noop.
  // This assert condition must be true because
  // parent_.upstreamRequests().size() can only be greater than 1 in the
  // case of a per-try-timeout with hedge_on_per_try_timeout enabled, and
  // the per try timeout timer is started only after downstream_end_stream_
  // is true.
  ASSERT(parent_.upstreamRequests().size() == 1 || parent_.downstreamEndStream());
  parent_.cluster()->stats().upstream_flow_control_backed_up_total_.inc();
  parent_.callbacks()->onDecoderFilterAboveWriteBufferHighWatermark();
  ++downstream_data_disabled_;
}

void UpstreamRequest::enableDataFromDownstreamForFlowControl() {
  // If there is only one upstream request, we can be assured that
  // disabling reads will not overflow any write buffers in other upstream
  // requests. If we've already seen the full downstream request
  // (downstream_end_stream_) then enabling reads is a noop.
  // This assert condition must be true because
  // parent_.upstreamRequests().size() can only be greater than 1 in the
  // case of a per-try-timeout with hedge_on_per_try_timeout enabled, and
  // the per try timeout timer is started only after downstream_end_stream_
  // is true.
  ASSERT(parent_.upstreamRequests().size() == 1 || parent_.downstreamEndStream());
  parent_.cluster()->stats().upstream_flow_control_drained_total_.inc();
  parent_.callbacks()->onDecoderFilterBelowWriteBufferLowWatermark();
  ASSERT(downstream_data_disabled_ != 0);
  if (downstream_data_disabled_ > 0) {
    --downstream_data_disabled_;
  }
}

Http::RequestHeaderMapOptRef UpstreamRequestFilterManagerCallbacks::requestHeaders() {
  return {*upstream_request_.parent_.downstreamHeaders()};
}

Http::RequestTrailerMapOptRef UpstreamRequestFilterManagerCallbacks::requestTrailers() {
  if (upstream_request_.parent_.downstreamTrailers()) {
    return {*upstream_request_.parent_.downstreamTrailers()};
  }
  if (trailers_) {
    return {*trailers_};
  }
  return {};
}

const ScopeTrackedObject& UpstreamRequestFilterManagerCallbacks::scope() {
  return upstream_request_.parent_.callbacks()->scope();
}

const Tracing::Config& UpstreamRequestFilterManagerCallbacks::tracingConfig() {
  return upstream_request_.parent_.callbacks()->tracingConfig();
}

Tracing::Span& UpstreamRequestFilterManagerCallbacks::activeSpan() {
  return upstream_request_.parent_.callbacks()->activeSpan();
}

void UpstreamRequestFilterManagerCallbacks::resetStream(Http::StreamResetReason,
                                                        absl::string_view) {
  return upstream_request_.parent_.callbacks()->resetStream();
}

Upstream::ClusterInfoConstSharedPtr UpstreamRequestFilterManagerCallbacks::clusterInfo() {
  return upstream_request_.parent_.callbacks()->clusterInfo();
}

Router::RouteConstSharedPtr
UpstreamRequestFilterManagerCallbacks::route(const Router::RouteCallback&) {
  return upstream_request_.parent_.callbacks()->route();
}

Http::Http1StreamEncoderOptionsOptRef
UpstreamRequestFilterManagerCallbacks::http1StreamEncoderOptions() {
  return upstream_request_.parent_.callbacks()->http1StreamEncoderOptions();
}

} // namespace Router
} // namespace Envoy<|MERGE_RESOLUTION|>--- conflicted
+++ resolved
@@ -390,7 +390,7 @@
   }
 
   awaiting_headers_ = false;
-  if (!parent_.config().upstream_logs_.empty() || span_ != nullptr) {
+  if (!parent_.config().upstream_logs_.empty()) {
     upstream_headers_ = Http::createHeaderMap<Http::ResponseHeaderMapImpl>(*headers);
   }
   stream_info_.response_code_ = static_cast<uint32_t>(response_code);
@@ -419,15 +419,10 @@
   ENVOY_STREAM_LOG(trace, "upstream response trailers:\n{}", *parent_.callbacks(), *trailers);
   ScopeTrackerScopeState scope(&parent_.callbacks()->scope(), parent_.callbacks()->dispatcher());
 
-<<<<<<< HEAD
-  maybeEndDecode(true);
-  if (!parent_.config().upstream_logs_.empty() || span_ != nullptr) {
-=======
   if (!allow_upstream_filters_) {
     maybeEndDecode(true);
   }
   if (!parent_.config().upstream_logs_.empty()) {
->>>>>>> 696180a5
     upstream_trailers_ = Http::createHeaderMap<Http::ResponseTrailerMapImpl>(*trailers);
   }
   parent_.onUpstreamTrailers(std::move(trailers), *this);
