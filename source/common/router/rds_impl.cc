--- conflicted
+++ resolved
@@ -72,14 +72,9 @@
       "envoy.api.v2.RouteDiscoveryService.FetchRoutes",
       "envoy.api.v2.RouteDiscoveryService.StreamRoutes",
       Grpc::Common::typeUrl(envoy::api::v2::RouteConfiguration().GetDescriptor()->full_name()),
-<<<<<<< HEAD
       factory_context.api(), factory_context.admin().getConfigTracker());
-=======
-      factory_context.api());
-
   config_update_info_ =
       std::make_unique<RouteConfigUpdateReceiverImpl>(factory_context.timeSource());
->>>>>>> 6dd4b6f8
 }
 
 RdsRouteConfigSubscription::~RdsRouteConfigSubscription() {
