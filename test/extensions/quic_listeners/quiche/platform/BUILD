licenses(["notice"])  # Apache 2

load(
    "//bazel:envoy_build_system.bzl",
    "envoy_cc_fuzz_test",
    "envoy_cc_test",
    "envoy_cc_test_binary",
    "envoy_cc_test_library",
    "envoy_package",
    "envoy_proto_library",
    "envoy_select_quiche",
)

envoy_package()

envoy_cc_test(
    name = "http2_platform_test",
    srcs = envoy_select_quiche(["http2_platform_test.cc"]),
    external_deps = ["quiche_http2_platform"],
    deps = [
        "//test/test_common:logging_lib",
        "//test/test_common:utility_lib",
    ],
)

envoy_cc_test(
    name = "quic_platform_test",
    srcs = envoy_select_quiche(["quic_platform_test.cc"]),
    data = [
        "//test/extensions/transport_sockets/tls/test_data:certs",
    ],
    external_deps = ["quiche_quic_platform"],
    deps = [
        "//source/common/memory:stats_lib",
        "//test/common/stats:stat_test_utility_lib",
        "//test/extensions/transport_sockets/tls:ssl_test_utils",
        "//test/mocks/api:api_mocks",
        "//test/test_common:logging_lib",
        "//test/test_common:threadsafe_singleton_injector_lib",
        "//test/test_common:utility_lib",
        "@com_googlesource_quiche//:quic_platform_expect_bug",
        "@com_googlesource_quiche//:quic_platform_mock_log",
        "@com_googlesource_quiche//:quic_platform_port_utils",
        "@com_googlesource_quiche//:quic_platform_sleep",
<<<<<<< HEAD
        "@com_googlesource_quiche//:quic_platform_thread",
    ],
=======
        "@com_googlesource_quiche//:quic_platform_test_output",
    ] + envoy_cc_platform_dep("//source/exe:platform_impl_lib"),
>>>>>>> c7f54a02
)

envoy_cc_test(
    name = "spdy_platform_test",
    srcs = envoy_select_quiche(["spdy_platform_test.cc"]),
    external_deps = ["quiche_spdy_platform"],
    deps = [
        "//test/test_common:logging_lib",
        "//test/test_common:utility_lib",
    ],
)

envoy_cc_test_library(
    name = "quic_platform_expect_bug_impl_lib",
    hdrs = ["quic_expect_bug_impl.h"],
    deps = [
        "@com_googlesource_quiche//:quic_platform_base",
        "@com_googlesource_quiche//:quic_platform_mock_log",
    ],
)

envoy_cc_test_library(
    name = "quic_platform_mock_log_impl_lib",
    hdrs = ["quic_mock_log_impl.h"],
    deps = ["@com_googlesource_quiche//:quic_platform_base"],
)

envoy_cc_test_library(
    name = "quic_platform_port_utils_impl_lib",
    srcs = ["quic_port_utils_impl.cc"],
    hdrs = [
        "quic_port_utils_impl.h",
    ],
    deps = [
        "//source/common/network:utility_lib",
        "//test/test_common:environment_lib",
    ],
)

envoy_cc_test_library(
<<<<<<< HEAD
    name = "quic_platform_thread_impl_lib",
    hdrs = [
        "quic_thread_impl.h",
    ],
    deps = [
        "//include/envoy/thread:thread_interface",
        "//source/common/common:assert_lib",
        "//test/test_common:thread_factory_for_test_lib",
=======
    name = "quic_platform_test_impl_lib",
    hdrs = ["quic_test_impl.h"],
    deps = ["//source/common/common:assert_lib"],
)

envoy_cc_test_library(
    name = "quic_platform_test_output_impl_lib",
    srcs = ["quic_test_output_impl.cc"],
    hdrs = ["quic_test_output_impl.h"],
    deps = [
        "//source/common/filesystem:filesystem_lib",
        "@com_googlesource_quiche//:quic_platform_base",
>>>>>>> c7f54a02
    ],
)<|MERGE_RESOLUTION|>--- conflicted
+++ resolved
@@ -42,13 +42,9 @@
         "@com_googlesource_quiche//:quic_platform_mock_log",
         "@com_googlesource_quiche//:quic_platform_port_utils",
         "@com_googlesource_quiche//:quic_platform_sleep",
-<<<<<<< HEAD
+        "@com_googlesource_quiche//:quic_platform_test_output",
         "@com_googlesource_quiche//:quic_platform_thread",
     ],
-=======
-        "@com_googlesource_quiche//:quic_platform_test_output",
-    ] + envoy_cc_platform_dep("//source/exe:platform_impl_lib"),
->>>>>>> c7f54a02
 )
 
 envoy_cc_test(
@@ -89,7 +85,6 @@
 )
 
 envoy_cc_test_library(
-<<<<<<< HEAD
     name = "quic_platform_thread_impl_lib",
     hdrs = [
         "quic_thread_impl.h",
@@ -98,7 +93,10 @@
         "//include/envoy/thread:thread_interface",
         "//source/common/common:assert_lib",
         "//test/test_common:thread_factory_for_test_lib",
-=======
+        ],
+    )
+
+envoy_cc_test_library(
     name = "quic_platform_test_impl_lib",
     hdrs = ["quic_test_impl.h"],
     deps = ["//source/common/common:assert_lib"],
@@ -111,6 +109,5 @@
     deps = [
         "//source/common/filesystem:filesystem_lib",
         "@com_googlesource_quiche//:quic_platform_base",
->>>>>>> c7f54a02
     ],
 )