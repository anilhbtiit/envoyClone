--- conflicted
+++ resolved
@@ -455,7 +455,41 @@
                              UhvResponseCodeDetail::get().EmptyHeaderName);
 }
 
-<<<<<<< HEAD
+TEST_F(Http1HeaderValidatorTest, ValidateResponseHeaderMapInvaidTransferEncodingStatus100) {
+  ::Envoy::Http::TestResponseHeaderMapImpl headers{{":status", "100"},
+                                                   {"transfer-encoding", "chunked"}};
+  auto uhv = createH1(empty_config);
+
+  EXPECT_REJECT_WITH_DETAILS(uhv->validateResponseHeaderMap(headers),
+                             "uhv.http1.transfer_encoding_not_allowed");
+}
+
+TEST_F(Http1HeaderValidatorTest, ValidateResponseHeaderMapInvaidTransferEncodingStatus204) {
+  ::Envoy::Http::TestResponseHeaderMapImpl headers{{":status", "204"},
+                                                   {"transfer-encoding", "chunked"}};
+  auto uhv = createH1(empty_config);
+
+  EXPECT_REJECT_WITH_DETAILS(uhv->validateResponseHeaderMap(headers),
+                             "uhv.http1.transfer_encoding_not_allowed");
+}
+
+TEST_F(Http1HeaderValidatorTest, ValidateResponseHeaderMapInvaidTransferEncodingChars) {
+  ::Envoy::Http::TestResponseHeaderMapImpl headers{{":status", "200"},
+                                                   {"transfer-encoding", "{chunked}"}};
+  auto uhv = createH1(empty_config);
+
+  EXPECT_REJECT_WITH_DETAILS(uhv->validateResponseHeaderMap(headers),
+                             "uhv.http1.invalid_transfer_encoding");
+}
+
+TEST_F(Http1HeaderValidatorTest, ValidateResponseHeaderMapDropUnderscoreHeaders) {
+  ::Envoy::Http::TestResponseHeaderMapImpl headers{{":status", "200"}, {"x_foo", "bar"}};
+  auto uhv = createH1(drop_headers_with_underscores_config);
+
+  EXPECT_ACCEPT(uhv->validateResponseHeaderMap(headers));
+  EXPECT_EQ(headers, ::Envoy::Http::TestResponseHeaderMapImpl({{":status", "200"}}));
+}
+
 TEST_F(Http1HeaderValidatorTest, ValidateRequestHeaderMapNormalizePath) {
   ::Envoy::Http::TestRequestHeaderMapImpl headers{{":scheme", "https"},
                                                   {":method", "GET"},
@@ -486,41 +520,6 @@
   EXPECT_EQ(result.action(), HeaderValidator::RejectOrRedirectAction::Redirect);
   EXPECT_EQ(result.details(), "uhv.path_noramlization_redirect");
   EXPECT_EQ(headers.path(), "/dir1/dir2");
-=======
-TEST_F(Http1HeaderValidatorTest, ValidateResponseHeaderMapInvaidTransferEncodingStatus100) {
-  ::Envoy::Http::TestResponseHeaderMapImpl headers{{":status", "100"},
-                                                   {"transfer-encoding", "chunked"}};
-  auto uhv = createH1(empty_config);
-
-  EXPECT_REJECT_WITH_DETAILS(uhv->validateResponseHeaderMap(headers),
-                             "uhv.http1.transfer_encoding_not_allowed");
-}
-
-TEST_F(Http1HeaderValidatorTest, ValidateResponseHeaderMapInvaidTransferEncodingStatus204) {
-  ::Envoy::Http::TestResponseHeaderMapImpl headers{{":status", "204"},
-                                                   {"transfer-encoding", "chunked"}};
-  auto uhv = createH1(empty_config);
-
-  EXPECT_REJECT_WITH_DETAILS(uhv->validateResponseHeaderMap(headers),
-                             "uhv.http1.transfer_encoding_not_allowed");
-}
-
-TEST_F(Http1HeaderValidatorTest, ValidateResponseHeaderMapInvaidTransferEncodingChars) {
-  ::Envoy::Http::TestResponseHeaderMapImpl headers{{":status", "200"},
-                                                   {"transfer-encoding", "{chunked}"}};
-  auto uhv = createH1(empty_config);
-
-  EXPECT_REJECT_WITH_DETAILS(uhv->validateResponseHeaderMap(headers),
-                             "uhv.http1.invalid_transfer_encoding");
-}
-
-TEST_F(Http1HeaderValidatorTest, ValidateResponseHeaderMapDropUnderscoreHeaders) {
-  ::Envoy::Http::TestResponseHeaderMapImpl headers{{":status", "200"}, {"x_foo", "bar"}};
-  auto uhv = createH1(drop_headers_with_underscores_config);
-
-  EXPECT_ACCEPT(uhv->validateResponseHeaderMap(headers));
-  EXPECT_EQ(headers, ::Envoy::Http::TestResponseHeaderMapImpl({{":status", "200"}}));
->>>>>>> a6d31d22
 }
 
 } // namespace
