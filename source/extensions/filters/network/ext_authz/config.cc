--- conflicted
+++ resolved
@@ -40,14 +40,7 @@
 /**
  * Static registration for the external authorization filter. @see RegisterFactory.
  */
-<<<<<<< HEAD
-// NOLINTNEXTLINE(fuchsia-statically-constructed-objects)
-static Registry::RegisterFactory<ExtAuthzConfigFactory,
-                                 Server::Configuration::NamedNetworkFilterConfigFactory>
-    registered_;
-=======
 REGISTER_FACTORY(ExtAuthzConfigFactory, Server::Configuration::NamedNetworkFilterConfigFactory);
->>>>>>> 7725a97a
 
 } // namespace ExtAuthz
 } // namespace NetworkFilters
