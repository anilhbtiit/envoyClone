--- conflicted
+++ resolved
@@ -154,7 +154,6 @@
   return nullptr;
 }
 
-<<<<<<< HEAD
 bool HostUtility::allowLBChooseHost(LoadBalancerContext* context) {
   if (context == nullptr) {
     return true;
@@ -167,7 +166,8 @@
 
   // Return opposite value to "strict" setting.
   return !override_host.value().second;
-=======
+}
+
 void HostUtility::forEachHostMetric(
     const ClusterManager& cluster_manager,
     const std::function<void(Stats::PrimitiveCounterSnapshot&& metric)>& counter_cb,
@@ -232,7 +232,6 @@
       }
     }
   }
->>>>>>> e545153a
 }
 
 } // namespace Upstream
