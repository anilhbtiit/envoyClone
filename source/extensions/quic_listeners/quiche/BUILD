licenses(["notice"])  # Apache 2

load(
    "//bazel:envoy_build_system.bzl",
    "envoy_cc_library",
    "envoy_package",
)

envoy_package()

envoy_cc_library(
    name = "envoy_quic_alarm_lib",
    srcs = ["envoy_quic_alarm.cc"],
    hdrs = ["envoy_quic_alarm.h"],
    external_deps = ["quiche_quic_platform"],
    tags = ["nofips"],
    deps = [
        "//include/envoy/event:dispatcher_interface",
        "//include/envoy/event:timer_interface",
        "@com_googlesource_quiche//:quic_core_alarm_interface_lib",
    ],
)

envoy_cc_library(
    name = "envoy_quic_alarm_factory_lib",
    srcs = ["envoy_quic_alarm_factory.cc"],
    hdrs = ["envoy_quic_alarm_factory.h"],
    external_deps = ["quiche_quic_platform"],
    tags = ["nofips"],
    deps = [
        ":envoy_quic_alarm_lib",
        "@com_googlesource_quiche//:quic_core_alarm_factory_interface_lib",
        "@com_googlesource_quiche//:quic_core_arena_scoped_ptr_lib",
        "@com_googlesource_quiche//:quic_core_one_block_arena_lib",
    ],
)

envoy_cc_library(
    name = "envoy_quic_connection_helper_lib",
    hdrs = ["envoy_quic_connection_helper.h"],
    tags = ["nofips"],
    deps = [
        "//source/extensions/quic_listeners/quiche/platform:envoy_quic_clock_lib",
        "@com_googlesource_quiche//:quic_core_buffer_allocator_lib",
        "@com_googlesource_quiche//:quic_core_connection_lib",
        "@com_googlesource_quiche//:quic_core_crypto_random_lib",
    ],
)

envoy_cc_library(
    name = "envoy_quic_packet_writer_lib",
    srcs = ["envoy_quic_packet_writer.cc"],
    hdrs = ["envoy_quic_packet_writer.h"],
    external_deps = ["quiche_quic_platform"],
    tags = ["nofips"],
    deps = [
        ":envoy_quic_utils_lib",
        "@com_googlesource_quiche//:quic_core_packet_writer_interface_lib",
    ],
)

envoy_cc_library(
    name = "envoy_quic_proof_source_lib",
    hdrs = ["envoy_quic_fake_proof_source.h"],
    external_deps = ["quiche_quic_platform"],
    tags = ["nofips"],
    deps = [
        "@com_googlesource_quiche//:quic_core_crypto_proof_source_interface_lib",
        "@com_googlesource_quiche//:quic_core_versions_lib",
    ],
)

envoy_cc_library(
    name = "envoy_quic_proof_verifier_lib",
    hdrs = ["envoy_quic_fake_proof_verifier.h"],
    external_deps = ["quiche_quic_platform"],
    tags = ["nofips"],
    deps = [
        "@com_googlesource_quiche//:quic_core_crypto_crypto_handshake_lib",
        "@com_googlesource_quiche//:quic_core_versions_lib",
    ],
)

envoy_cc_library(
    name = "spdy_server_push_utils_for_envoy_lib",
    srcs = ["spdy_server_push_utils_for_envoy.cc"],
    tags = ["nofips"],
    visibility = ["//visibility:public"],
    deps = [
        "//source/common/common:assert_lib",
        "@com_googlesource_quiche//:quic_core_http_spdy_server_push_utils_header",
    ],
)

envoy_cc_library(
    name = "envoy_quic_stream_lib",
    hdrs = ["envoy_quic_stream.h"],
    tags = ["nofips"],
    deps = [
        "//include/envoy/http:codec_interface",
        "//source/common/http:codec_helper_lib",
    ],
)

envoy_cc_library(
    name = "envoy_quic_server_stream_lib",
    srcs = ["envoy_quic_server_stream.cc"],
    hdrs = ["envoy_quic_server_stream.h"],
    tags = ["nofips"],
    deps = [
        ":envoy_quic_stream_lib",
        ":envoy_quic_utils_lib",
        "//source/common/buffer:buffer_lib",
        "//source/common/common:assert_lib",
        "//source/common/http:header_map_lib",
        "@com_googlesource_quiche//:quic_core_http_spdy_session_lib",
    ],
)

envoy_cc_library(
    name = "codec_impl_lib",
    srcs = ["codec_impl.cc"],
    hdrs = ["codec_impl.h"],
    tags = ["nofips"],
    deps = [
        ":envoy_quic_server_session_lib",
        "//include/envoy/http:codec_interface",
        "@com_googlesource_quiche//:quic_core_http_spdy_session_lib",
    ],
)

envoy_cc_library(
    name = "envoy_quic_server_session_lib",
    srcs = ["envoy_quic_server_session.cc"],
    hdrs = ["envoy_quic_server_session.h"],
    tags = ["nofips"],
    deps = [
        ":envoy_quic_connection_lib",
        ":envoy_quic_server_stream_lib",
        "//include/envoy/event:dispatcher_interface",
        "//include/envoy/network:connection_interface",
        "//source/common/common:empty_string",
        "//source/common/network:filter_manager_lib",
        "//source/common/stream_info:stream_info_lib",
        "@com_googlesource_quiche//:quic_core_http_spdy_session_lib",
    ],
)

envoy_cc_library(
    name = "quic_io_handle_wrapper_lib",
    hdrs = ["quic_io_handle_wrapper.h"],
    deps = [
        "//include/envoy/network:io_handle_interface",
        "//source/common/network:io_socket_error_lib",
    ],
)

envoy_cc_library(
    name = "envoy_quic_connection_lib",
    srcs = ["envoy_quic_connection.cc"],
    hdrs = ["envoy_quic_connection.h"],
    tags = ["nofips"],
    deps = [
        ":quic_io_handle_wrapper_lib",
        "//include/envoy/network:connection_interface",
        "//source/common/network:listen_socket_lib",
        "//source/extensions/quic_listeners/quiche:envoy_quic_utils_lib",
        "//source/server:connection_handler_lib",
        "@com_googlesource_quiche//:quic_core_connection_lib",
    ],
)

envoy_cc_library(
    name = "envoy_quic_dispatcher_lib",
    srcs = [
        "envoy_quic_dispatcher.cc",
    ],
    hdrs = [
        "envoy_quic_dispatcher.h",
    ],
    tags = ["nofips"],
    deps = [
        ":envoy_quic_connection_lib",
        ":envoy_quic_proof_source_lib",
        ":envoy_quic_server_session_lib",
        "//include/envoy/network:listener_interface",
        "//source/server:connection_handler_lib",
        "@com_googlesource_quiche//:quic_core_server_lib",
        "@com_googlesource_quiche//:quic_core_utils_lib",
    ],
)

envoy_cc_library(
    name = "envoy_quic_utils_lib",
    srcs = ["envoy_quic_utils.cc"],
    hdrs = ["envoy_quic_utils.h"],
    external_deps = ["quiche_quic_platform"],
    tags = ["nofips"],
<<<<<<< HEAD
    deps = ["//source/common/network:address_lib"],
)

envoy_cc_library(
    name = "quic_transport_socket_factory_lib",
    srcs = ["quic_transport_socket_factory.cc"],
    hdrs = ["quic_transport_socket_factory.h"],
    tags = ["nofips"],
    deps = [
        "//include/envoy/network:transport_socket_interface",
        "//include/envoy/server:transport_socket_config_interface",
        "//include/envoy/ssl:context_config_interface",
        "//source/common/common:assert_lib",
        "//source/extensions/transport_sockets:well_known_names",
        "//source/extensions/transport_sockets/tls:context_config_lib",
        "@envoy_api//envoy/api/v2/auth:cert_cc",
=======
    deps = [
        "//include/envoy/http:codec_interface",
        "//source/common/http:header_map_lib",
        "//source/common/network:address_lib",
        "@com_googlesource_quiche//:quic_core_http_header_list_lib",
>>>>>>> 44a85882
    ],
)<|MERGE_RESOLUTION|>--- conflicted
+++ resolved
@@ -196,8 +196,12 @@
     hdrs = ["envoy_quic_utils.h"],
     external_deps = ["quiche_quic_platform"],
     tags = ["nofips"],
-<<<<<<< HEAD
-    deps = ["//source/common/network:address_lib"],
+    deps = [
+        "//include/envoy/http:codec_interface",
+        "//source/common/http:header_map_lib",
+        "//source/common/network:address_lib",
+        "@com_googlesource_quiche//:quic_core_http_header_list_lib",
+    ],
 )
 
 envoy_cc_library(
@@ -213,12 +217,5 @@
         "//source/extensions/transport_sockets:well_known_names",
         "//source/extensions/transport_sockets/tls:context_config_lib",
         "@envoy_api//envoy/api/v2/auth:cert_cc",
-=======
-    deps = [
-        "//include/envoy/http:codec_interface",
-        "//source/common/http:header_map_lib",
-        "//source/common/network:address_lib",
-        "@com_googlesource_quiche//:quic_core_http_header_list_lib",
->>>>>>> 44a85882
     ],
 )