date: Pending

behavior_changes:
# *Changes that are expected to cause an incompatibility if applicable; deployment changes are likely required*
- area: oauth2
  change: |
    OAuth filter now URL-encodes URL in query parameters. These query parameters are decoded, leaving intact character sequences that must remain encoded in URLs. This behavioral change can be temporarily reverted by setting runtime guard ``envoy.reloadable_features.oauth_use_url_encoding`` to false.

minor_behavior_changes:
# *Changes that may cause incompatibilities for some users, but should not for most*
- area: quic
  change: |
    Access logging is now deferred to the QUIC ack listener, and roundtrip response time is added as a downstream timing metric. New runtime flag ``envoy.reloadable_features.quic_defer_logging_to_ack_listener`` can be used for revert this behavior.
- area: healthcheck
  change: |
    If active HC is enabled and a host is ejected by outlier detection, a successful active health check unejects the host and consider it healthy. This also clears all the outlier detection counters. This behavior change can be reverted by setting ``envoy.reloadable_features_successful_active_health_check_uneject_host`` to ``false``.
- area: local_ratelimit
  change: |
    Tokens from local descriptor's token buckets are burned before tokens from the default token bucket.
- area: http2
  change: |
    Request authorities are now validated with a library function from QUICHE rather than nghttp2. This behavior change can be reverted by setting ``envoy.reloadable_features.http2_validate_authority_with_quiche`` to ``false``.
- area: ext_proc
  change: |
    Make the :ref:`grpc service <envoy_v3_api_field_extensions.filters.http.ext_proc.v3.ExternalProcessor.grpc_service>` required.
- area: http2
  change: |
    Metadata is parsed with the QUICHE HPACK library, rather than nghttp2. This behavior change can be reverted by setting ``envoy.reloadable_features.http2_decode_metadata_with_quiche`` to ``false``.
- area: custom response
  change: |
    Changed how the uri for redirect policy is specified. It can now be specified either as a single fully qualified string, or by specifying individual components of the uri.

bug_fixes:
# *Changes expected to improve the state of the world and are unlikely to have negative effects*
- area: stats
  change: |
    now updating upstream total connection stats as happy eyeballs connections are created.
- area: eds
  change: |
    added ``envoy.reloadable_features.multiplex_eds`` to disable eds multiplexing. Eds multiplexing is enabled by default, so that all subscriptions for the same resource type and management server reuse a single channel/mux.
    When eds multiplexing is disabled each subscription uses a dedicated channel/mux.
- area: router
  change: |
    fixed the bug that custom tags of the route metadata type are not set for upstream spans.
- area: ext_proc
  change: |
    ensure the route configuration will be used to overwrite global configuration when processing the local reply.
- area: router
  change: |
    fixed outlier detection ejections caused by opened circuit breakers.
- area: dependency
  change: |
    Add boringssl patch to resolve CVE-2023-0286. Note that the FIPS build is not patched/fixed.
- area: access log
  change: |
    in JSON logs, port numbers were logged as strings and are now logged as numbers (``%DOWNSTREAM_LOCAL_PORT%``, ``%DOWNSTREAM_REMOTE_PORT%``, ``%DOWNSTREAM_DIRECT_REMOTE_PORT%``, ``%UPSTREAM_LOCAL_PORT%``, ``%UPSTREAM_REMOTE_PORT%``).
    This behavioral change can be temporarily reverted by setting runtime guard ``envoy.reloadable_features.format_ports_as_numbers`` to false.
- area: ext_proc
  change: |
    Let onData always raise StopIterationAndWatermark when waiting for headers response, to avoid http errors (413 on request path, and 500 on response path) when data size goes above high watermark.

removed_config_or_runtime:
# *Normally occurs at the end of the* :ref:`deprecation period <deprecated>`
- area: config
  change: |
    removed ``envoy.reloadable_features.admin_stats_filter_use_re2`` and legacy code paths.
    removed ``envoy.reloadable_features.combine_sds_requests`` and legacy code paths.
- area: dns
  change: |
    removed ``envoy.reloadable_features.dns_multiple_addresses`` runtime flag and legacy code paths.
- area: router
  change: |
    removed ``envoy.reloadable_features.get_route_config_factory_by_type`` runtime flag. The flag is no longer needed as the behavior is now the default.
- area: http
  change: |
    removed ``envoy.reloadable_features.http2_delay_keepalive_timeout`` and legacy code paths.
- area: http
  change: |
    removed ``envoy.reloadable_features.local_ratelimit_match_all_descriptors`` and legacy code paths.

- area: http
  change: |
    removed ``envoy.reloadable_features.use_rfc_connect`` and legacy code path.
- area: http
  change: |
    removed ``envoy.reloadable_features.allow_concurrency_for_alpn_pool`` and legacy code path.
- area: http
  change: |
    removed ``envoy.reloadable_features.lua_respond_with_send_local_reply`` and legacy code path.
- area: http3
  change: |
    removed ``envoy.reloadable_features.conn_pool_new_stream_with_early_data_and_http3`` and legacy code paths.
- area: http
  change: |
    removed ``envoy.reloadable_features.http_skip_adding_content_length_to_upgrade`` and legacy code paths.
- area: http3
  change: |
    removed ``envoy.reloadable_features.http3_sends_early_data`` and legacy code paths.
- area: dns
  change: |
    removed ``envoy.reloadable_features.cares_accept_nodata`` and legacy code paths.

new_features:
- area: access_log
  change: |
    enhanced observability into local close for :ref:`%RESPONSE_CODE_DETAILS% <config_http_conn_man_details>`.
- area: tracing
  change: |
    allow :ref:`grpc_service <envoy_v3_api_field_config.trace.v3.OpenTelemetryConfig.grpc_service>` to be optional. This enables a means to disable collection of traces.
- area: upstream
  change: |
    added :ref:`ring hash extension <envoy_v3_api_msg_extensions.load_balancing_policies.ring_hash.v3.RingHash>` to suppport the :ref:`load balancer policy <envoy_v3_api_field_config.cluster.v3.Cluster.load_balancing_policy>`.
- area: upstream
  change: |
    added :ref:`maglev extension <envoy_v3_api_msg_extensions.load_balancing_policies.maglev.v3.Maglev>` to suppport the :ref:`load balancer policy <envoy_v3_api_field_config.cluster.v3.Cluster.load_balancing_policy>`.
- area: maglev
  change: |
    added ``envoy.reloadable_features.allow_compact_maglev`` to allow the use of a more compact maglev load balancer representation. This can be reverted by setting ``envoy.reloadable_features.allow_compact_maglev`` to false.
- area: router
  change: |
    support route info in upstream access log.
- area: lua
  change: |
    added an new option to the options of lua ``httpCall``. This allows to skip adding ``x-forwarded-for`` by setting ``{["send_xff"] = false}`` as the ``options``.
- area: proxy_protocol
  change: |
    added the support :ref:`pass_through_tlvs for listener <envoy_v3_api_field_extensions.filters.listener.proxy_protocol.v3.ProxyProtocol.pass_through_tlvs>`
    and :ref:`pass_through_tlvs for upsteam <envoy_v3_api_field_config.core.v3.ProxyProtocolConfig.pass_through_tlvs>`.
    They can control which Proxy Protocol V2 TLVs can be passed through by listener and upstream separately.
- area: tcp_proxy
  change: |
    added support for propagating the response trailers in :ref:`TunnelingConfig <envoy_v3_api_field_extensions.filters.network.tcp_proxy.v3.TcpProxy.TunnelingConfig.propagate_response_trailers>` to the downstream info filter state.
- area: sni_dynamic_forward_proxy
  change: |
    added an option to dynamically set the host used by the SNI dynamic forward proxy filter, by setting a filter state object under the key ``envoy.upstream.dynamic_host``.
- area: access_log
  change: |
    added support for :ref:`%DOWNSTREAM_TRANSPORT_FAILURE_REASON% <config_access_log_format_downstream_transport_failure_reason>` as a log command operator about why listener may have failed due to a transport socket error,
    including TLS handshake failures.
    added the field :ref:`downstream_transport_failure_reason <envoy_v3_api_field_data.accesslog.v3.AccessLogCommon.downstream_transport_failure_reason>` for common usage as well.
- area: generic_proxy
  change: |
    added :ref:`tracing support <envoy_v3_api_field_extensions.filters.network.generic_proxy.v3.GenericProxy.tracing>` for the generic proxy.
- area: jwt_authn
  change: |
    added :ref:`failed_status_in_metadata <envoy_v3_api_field_extensions.filters.http.jwt_authn.v3.JwtProvider.failed_status_in_metadata>` to support setting the JWT
    authentication failure status code and message in dynamic metadata.
<<<<<<< HEAD
- area: tcp_proxy
  change: |
    added an option to dynamically disable TCP tunneling even if set in the filter config, by setting a filter state object for the key ``envoy.tcp_proxy.disable_tunneling``.
=======
- area: matching
  change: |
    added :ref:`Filter State Input <envoy_v3_api_msg_extensions.matching.common_inputs.network.v3.FilterStateInput>` for matching based on filter state objects.
- area: http
  change: |
    make adding ProxyProtocolFilterState in the HCM optional.
- area: sni_dynamic_forward_proxy
  change: |
    added an option to dynamically set the port used by the SNI dynamic forward proxy filter, by setting a filter state object under the key ``envoy.upstream.dynamic_port``.
>>>>>>> 56434d2f

deprecated:
- area: ext_authz
  change: |
    deprecated (1.25.0) :ref:`ext_authz.v3.AuthorizationRequest.allowed_headers <envoy_v3_api_field_extensions.filters.http.ext_authz.v3.AuthorizationRequest.allowed_headers>` in favour
    of :ref:`ext_authz.v3.ExtAuthz.allowed_headers <envoy_v3_api_field_extensions.filters.http.ext_authz.v3.ExtAuthz.allowed_headers>`.<|MERGE_RESOLUTION|>--- conflicted
+++ resolved
@@ -145,11 +145,6 @@
   change: |
     added :ref:`failed_status_in_metadata <envoy_v3_api_field_extensions.filters.http.jwt_authn.v3.JwtProvider.failed_status_in_metadata>` to support setting the JWT
     authentication failure status code and message in dynamic metadata.
-<<<<<<< HEAD
-- area: tcp_proxy
-  change: |
-    added an option to dynamically disable TCP tunneling even if set in the filter config, by setting a filter state object for the key ``envoy.tcp_proxy.disable_tunneling``.
-=======
 - area: matching
   change: |
     added :ref:`Filter State Input <envoy_v3_api_msg_extensions.matching.common_inputs.network.v3.FilterStateInput>` for matching based on filter state objects.
@@ -159,7 +154,9 @@
 - area: sni_dynamic_forward_proxy
   change: |
     added an option to dynamically set the port used by the SNI dynamic forward proxy filter, by setting a filter state object under the key ``envoy.upstream.dynamic_port``.
->>>>>>> 56434d2f
+- area: tcp_proxy
+  change: |
+    added an option to dynamically disable TCP tunneling even if set in the filter config, by setting a filter state object for the key ``envoy.tcp_proxy.disable_tunneling``.
 
 deprecated:
 - area: ext_authz
