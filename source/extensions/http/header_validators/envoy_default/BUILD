--- conflicted
+++ resolved
@@ -16,11 +16,7 @@
         "header_validator_factory.cc",
         "http1_header_validator.cc",
         "http2_header_validator.cc",
-<<<<<<< HEAD
-        "null_header_validator.cc",
         "path_normalizer.cc",
-=======
->>>>>>> a6d31d22
     ],
     hdrs = [
         "character_tables.h",
@@ -28,11 +24,7 @@
         "header_validator_factory.h",
         "http1_header_validator.h",
         "http2_header_validator.h",
-<<<<<<< HEAD
-        "null_header_validator.h",
         "path_normalizer.h",
-=======
->>>>>>> a6d31d22
     ],
     deps = [
         "//envoy/http:header_validator_interface",
