--- conflicted
+++ resolved
@@ -26,38 +26,26 @@
   /**
    * Static worker for createNetworkFilterFactoryList() that can be used directly in tests.
    */
-<<<<<<< HEAD
-  static std::vector<Configuration::NetworkFilterFactoryCb> createFilterFactoryList_(
-      const Protobuf::RepeatedPtrField<envoy::api::v2::listener::Filter>& filters,
-      Configuration::FactoryContext& context);
-
-  // Server::ListenSocketFactory
-  std::vector<Configuration::NetworkFilterFactoryCb> createFilterFactoryList(
-      const Protobuf::RepeatedPtrField<envoy::api::v2::listener::Filter>& filters,
-      Configuration::FactoryContext& context) override {
-    return createFilterFactoryList_(filters, context);
-=======
   static std::vector<Configuration::NetworkFilterFactoryCb>
-  createNetworkFilterFactoryList_(const Protobuf::RepeatedPtrField<envoy::api::v2::Filter>& filters,
+  createNetworkFilterFactoryList_(const Protobuf::RepeatedPtrField<envoy::api::v2::listener::Filter>& filters,
                                   Configuration::FactoryContext& context);
   /**
    * Static worker for createListenerFilterFactoryList() that can be used directly in tests.
    */
   static std::vector<Configuration::ListenerFilterFactoryCb> createListenerFilterFactoryList_(
-      const Protobuf::RepeatedPtrField<envoy::api::v2::ListenerFilter>& filters,
+      const Protobuf::RepeatedPtrField<envoy::api::v2::listener::ListenerFilter>& filters,
       Configuration::FactoryContext& context);
 
   // Server::ListenerComponentFactory
   std::vector<Configuration::NetworkFilterFactoryCb>
-  createNetworkFilterFactoryList(const Protobuf::RepeatedPtrField<envoy::api::v2::Filter>& filters,
+  createNetworkFilterFactoryList(const Protobuf::RepeatedPtrField<envoy::api::v2::listener::Filter>& filters,
                                  Configuration::FactoryContext& context) override {
     return createNetworkFilterFactoryList_(filters, context);
   }
   std::vector<Configuration::ListenerFilterFactoryCb> createListenerFilterFactoryList(
-      const Protobuf::RepeatedPtrField<envoy::api::v2::ListenerFilter>& filters,
+      const Protobuf::RepeatedPtrField<envoy::api::v2::listener::ListenerFilter>& filters,
       Configuration::FactoryContext& context) override {
     return createListenerFilterFactoryList_(filters, context);
->>>>>>> e6f7b758
   }
 
   Network::ListenSocketSharedPtr
