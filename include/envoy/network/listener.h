--- conflicted
+++ resolved
@@ -99,16 +99,15 @@
   virtual const ActiveUdpListenerFactory* udpListenerFactory() PURE;
 
   /**
-<<<<<<< HEAD
    * @return traffic direction of the listener.
    */
   virtual envoy::api::v2::core::TrafficDirection direction() const PURE;
-=======
+
+  /**
    * @return the connection balancer for this listener. All listeners have a connection balancer,
    *         though the implementation may be a NOP balancer.
    */
   virtual ConnectionBalancer& connectionBalancer() PURE;
->>>>>>> 94ac19f5
 };
 
 /**
