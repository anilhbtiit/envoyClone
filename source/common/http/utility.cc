#include "source/common/http/utility.h"

#include <http_parser.h>

#include <cstdint>
#include <string>
#include <vector>

#include "envoy/config/core/v3/http_uri.pb.h"
#include "envoy/config/core/v3/protocol.pb.h"
#include "envoy/http/header_map.h"

#include "source/common/buffer/buffer_impl.h"
#include "source/common/common/assert.h"
#include "source/common/common/empty_string.h"
#include "source/common/common/enum_to_int.h"
#include "source/common/common/fmt.h"
#include "source/common/common/utility.h"
#include "source/common/grpc/status.h"
#include "source/common/http/exception.h"
#include "source/common/http/header_map_impl.h"
#include "source/common/http/headers.h"
#include "source/common/http/message_impl.h"
#include "source/common/network/utility.h"
#include "source/common/protobuf/utility.h"
#include "source/common/runtime/runtime_features.h"

#include "absl/container/node_hash_set.h"
#include "absl/strings/match.h"
#include "absl/strings/numbers.h"
#include "absl/strings/str_cat.h"
#include "absl/strings/str_split.h"
#include "absl/strings/string_view.h"
#include "nghttp2/nghttp2.h"

namespace Envoy {
namespace Http2 {
namespace Utility {

namespace {

void validateCustomSettingsParameters(
    const envoy::config::core::v3::Http2ProtocolOptions& options) {
  std::vector<std::string> parameter_collisions, custom_parameter_collisions;
  absl::node_hash_set<nghttp2_settings_entry, SettingsEntryHash, SettingsEntryEquals>
      custom_parameters;
  // User defined and named parameters with the same SETTINGS identifier can not both be set.
  for (const auto& it : options.custom_settings_parameters()) {
    ASSERT(it.identifier().value() <= std::numeric_limits<uint16_t>::max());
    // Check for custom parameter inconsistencies.
    const auto result = custom_parameters.insert(
        {static_cast<int32_t>(it.identifier().value()), it.value().value()});
    if (!result.second) {
      if (result.first->value != it.value().value()) {
        custom_parameter_collisions.push_back(
            absl::StrCat("0x", absl::Hex(it.identifier().value(), absl::kZeroPad2)));
        // Fall through to allow unbatched exceptions to throw first.
      }
    }
    switch (it.identifier().value()) {
    case NGHTTP2_SETTINGS_ENABLE_PUSH:
      if (it.value().value() == 1) {
        throw EnvoyException("server push is not supported by Envoy and can not be enabled via a "
                             "SETTINGS parameter.");
      }
      break;
    case NGHTTP2_SETTINGS_ENABLE_CONNECT_PROTOCOL:
      // An exception is made for `allow_connect` which can't be checked for presence due to the
      // use of a primitive type (bool).
      throw EnvoyException("the \"allow_connect\" SETTINGS parameter must only be configured "
                           "through the named field");
    case NGHTTP2_SETTINGS_HEADER_TABLE_SIZE:
      if (options.has_hpack_table_size()) {
        parameter_collisions.push_back("hpack_table_size");
      }
      break;
    case NGHTTP2_SETTINGS_MAX_CONCURRENT_STREAMS:
      if (options.has_max_concurrent_streams()) {
        parameter_collisions.push_back("max_concurrent_streams");
      }
      break;
    case NGHTTP2_SETTINGS_INITIAL_WINDOW_SIZE:
      if (options.has_initial_stream_window_size()) {
        parameter_collisions.push_back("initial_stream_window_size");
      }
      break;
    default:
      // Ignore unknown parameters.
      break;
    }
  }

  if (!custom_parameter_collisions.empty()) {
    throw EnvoyException(fmt::format(
        "inconsistent HTTP/2 custom SETTINGS parameter(s) detected; identifiers = {{{}}}",
        absl::StrJoin(custom_parameter_collisions, ",")));
  }
  if (!parameter_collisions.empty()) {
    throw EnvoyException(fmt::format(
        "the {{{}}} HTTP/2 SETTINGS parameter(s) can not be configured through both named and "
        "custom parameters",
        absl::StrJoin(parameter_collisions, ",")));
  }
}

} // namespace

const uint32_t OptionsLimits::MIN_HPACK_TABLE_SIZE;
const uint32_t OptionsLimits::DEFAULT_HPACK_TABLE_SIZE;
const uint32_t OptionsLimits::MAX_HPACK_TABLE_SIZE;
const uint32_t OptionsLimits::MIN_MAX_CONCURRENT_STREAMS;
const uint32_t OptionsLimits::DEFAULT_MAX_CONCURRENT_STREAMS;
const uint32_t OptionsLimits::MAX_MAX_CONCURRENT_STREAMS;
const uint32_t OptionsLimits::MIN_INITIAL_STREAM_WINDOW_SIZE;
const uint32_t OptionsLimits::DEFAULT_INITIAL_STREAM_WINDOW_SIZE;
const uint32_t OptionsLimits::MAX_INITIAL_STREAM_WINDOW_SIZE;
const uint32_t OptionsLimits::MIN_INITIAL_CONNECTION_WINDOW_SIZE;
const uint32_t OptionsLimits::DEFAULT_INITIAL_CONNECTION_WINDOW_SIZE;
const uint32_t OptionsLimits::MAX_INITIAL_CONNECTION_WINDOW_SIZE;
const uint32_t OptionsLimits::DEFAULT_MAX_OUTBOUND_FRAMES;
const uint32_t OptionsLimits::DEFAULT_MAX_OUTBOUND_CONTROL_FRAMES;
const uint32_t OptionsLimits::DEFAULT_MAX_CONSECUTIVE_INBOUND_FRAMES_WITH_EMPTY_PAYLOAD;
const uint32_t OptionsLimits::DEFAULT_MAX_INBOUND_PRIORITY_FRAMES_PER_STREAM;
const uint32_t OptionsLimits::DEFAULT_MAX_INBOUND_WINDOW_UPDATE_FRAMES_PER_DATA_FRAME_SENT;

envoy::config::core::v3::Http2ProtocolOptions
initializeAndValidateOptions(const envoy::config::core::v3::Http2ProtocolOptions& options,
                             bool hcm_stream_error_set,
                             const Protobuf::BoolValue& hcm_stream_error) {
  auto ret = initializeAndValidateOptions(options);
  if (!options.has_override_stream_error_on_invalid_http_message() && hcm_stream_error_set) {
    ret.mutable_override_stream_error_on_invalid_http_message()->set_value(
        hcm_stream_error.value());
  }
  return ret;
}

envoy::config::core::v3::Http2ProtocolOptions
initializeAndValidateOptions(const envoy::config::core::v3::Http2ProtocolOptions& options) {
  envoy::config::core::v3::Http2ProtocolOptions options_clone(options);
  // This will throw an exception when a custom parameter and a named parameter collide.
  validateCustomSettingsParameters(options);

  if (!options.has_override_stream_error_on_invalid_http_message()) {
    options_clone.mutable_override_stream_error_on_invalid_http_message()->set_value(
        options.stream_error_on_invalid_http_messaging());
  }

  if (!options_clone.has_hpack_table_size()) {
    options_clone.mutable_hpack_table_size()->set_value(OptionsLimits::DEFAULT_HPACK_TABLE_SIZE);
  }
  ASSERT(options_clone.hpack_table_size().value() <= OptionsLimits::MAX_HPACK_TABLE_SIZE);
  if (!options_clone.has_max_concurrent_streams()) {
    options_clone.mutable_max_concurrent_streams()->set_value(
        OptionsLimits::DEFAULT_MAX_CONCURRENT_STREAMS);
  }
  ASSERT(
      options_clone.max_concurrent_streams().value() >= OptionsLimits::MIN_MAX_CONCURRENT_STREAMS &&
      options_clone.max_concurrent_streams().value() <= OptionsLimits::MAX_MAX_CONCURRENT_STREAMS);
  if (!options_clone.has_initial_stream_window_size()) {
    options_clone.mutable_initial_stream_window_size()->set_value(
        OptionsLimits::DEFAULT_INITIAL_STREAM_WINDOW_SIZE);
  }
  ASSERT(options_clone.initial_stream_window_size().value() >=
             OptionsLimits::MIN_INITIAL_STREAM_WINDOW_SIZE &&
         options_clone.initial_stream_window_size().value() <=
             OptionsLimits::MAX_INITIAL_STREAM_WINDOW_SIZE);
  if (!options_clone.has_initial_connection_window_size()) {
    options_clone.mutable_initial_connection_window_size()->set_value(
        OptionsLimits::DEFAULT_INITIAL_CONNECTION_WINDOW_SIZE);
  }
  ASSERT(options_clone.initial_connection_window_size().value() >=
             OptionsLimits::MIN_INITIAL_CONNECTION_WINDOW_SIZE &&
         options_clone.initial_connection_window_size().value() <=
             OptionsLimits::MAX_INITIAL_CONNECTION_WINDOW_SIZE);
  if (!options_clone.has_max_outbound_frames()) {
    options_clone.mutable_max_outbound_frames()->set_value(
        OptionsLimits::DEFAULT_MAX_OUTBOUND_FRAMES);
  }
  if (!options_clone.has_max_outbound_control_frames()) {
    options_clone.mutable_max_outbound_control_frames()->set_value(
        OptionsLimits::DEFAULT_MAX_OUTBOUND_CONTROL_FRAMES);
  }
  if (!options_clone.has_max_consecutive_inbound_frames_with_empty_payload()) {
    options_clone.mutable_max_consecutive_inbound_frames_with_empty_payload()->set_value(
        OptionsLimits::DEFAULT_MAX_CONSECUTIVE_INBOUND_FRAMES_WITH_EMPTY_PAYLOAD);
  }
  if (!options_clone.has_max_inbound_priority_frames_per_stream()) {
    options_clone.mutable_max_inbound_priority_frames_per_stream()->set_value(
        OptionsLimits::DEFAULT_MAX_INBOUND_PRIORITY_FRAMES_PER_STREAM);
  }
  if (!options_clone.has_max_inbound_window_update_frames_per_data_frame_sent()) {
    options_clone.mutable_max_inbound_window_update_frames_per_data_frame_sent()->set_value(
        OptionsLimits::DEFAULT_MAX_INBOUND_WINDOW_UPDATE_FRAMES_PER_DATA_FRAME_SENT);
  }

  return options_clone;
}

} // namespace Utility
} // namespace Http2

namespace Http3 {
namespace Utility {

const uint32_t OptionsLimits::DEFAULT_INITIAL_STREAM_WINDOW_SIZE;
const uint32_t OptionsLimits::DEFAULT_INITIAL_CONNECTION_WINDOW_SIZE;

envoy::config::core::v3::Http3ProtocolOptions
initializeAndValidateOptions(const envoy::config::core::v3::Http3ProtocolOptions& options,
                             bool hcm_stream_error_set,
                             const Protobuf::BoolValue& hcm_stream_error) {
  if (options.has_override_stream_error_on_invalid_http_message()) {
    return options;
  }
  envoy::config::core::v3::Http3ProtocolOptions options_clone(options);
  if (hcm_stream_error_set) {
    options_clone.mutable_override_stream_error_on_invalid_http_message()->set_value(
        hcm_stream_error.value());
  } else {
    options_clone.mutable_override_stream_error_on_invalid_http_message()->set_value(false);
  }
  return options_clone;
}

} // namespace Utility
} // namespace Http3

namespace Http {

static const char kDefaultPath[] = "/";

// If http_parser encounters an IP address [address] as the host it will set the offset and
// length to point to 'address' rather than '[address]'. Fix this by adjusting the offset
// and length to include the brackets.
// @param absolute_url the absolute URL. This is usually of the form // http://host/path
//        but may be host:port for CONNECT requests
// @param offset the offset for the first character of the host. For IPv6 hosts
//        this will point to the first character inside the brackets and will be
//        adjusted to point at the brackets
// @param len the length of the host-and-port field. For IPv6 hosts this will
//        not include the brackets and will be adjusted to do so.
bool maybeAdjustForIpv6(absl::string_view absolute_url, uint64_t& offset, uint64_t& len) {
  // According to https://tools.ietf.org/html/rfc3986#section-3.2.2 the only way a hostname
  // may begin with '[' is if it's an ipv6 address.
  if (offset == 0 || *(absolute_url.data() + offset - 1) != '[') {
    return false;
  }
  // Start one character sooner and end one character later.
  offset--;
  len += 2;
  // HTTP parser ensures that any [ has a closing ]
  ASSERT(absolute_url.length() >= offset + len);
  return true;
}

std::string parseCookie(const HeaderMap& headers, const std::string& key,
                        const std::string& cookie) {

  std::string ret;

  headers.iterateReverse([&key, &ret, &cookie](const HeaderEntry& header) -> HeaderMap::Iterate {
    // Find the cookie headers in the request (typically, there's only one).
    if (header.key() == cookie) {

      // Split the cookie header into individual cookies.
      for (const auto& s : StringUtil::splitToken(header.value().getStringView(), ";")) {
        // Find the key part of the cookie (i.e. the name of the cookie).
        size_t first_non_space = s.find_first_not_of(' ');
        size_t equals_index = s.find('=');
        if (equals_index == absl::string_view::npos) {
          // The cookie is malformed if it does not have an `=`. Continue
          // checking other cookies in this header.
          continue;
        }
        const absl::string_view k = s.substr(first_non_space, equals_index - first_non_space);
        // If the key matches, parse the value from the rest of the cookie string.
        if (k == key) {
          absl::string_view v = s.substr(equals_index + 1, s.size() - 1);

          // Cookie values may be wrapped in double quotes.
          // https://tools.ietf.org/html/rfc6265#section-4.1.1
          if (v.size() >= 2 && v.back() == '"' && v[0] == '"') {
            v = v.substr(1, v.size() - 2);
          }
          ret = std::string{v};
          return HeaderMap::Iterate::Break;
        }
      }
    }
    return HeaderMap::Iterate::Continue;
  });

  return ret;
}

bool Utility::Url::initialize(absl::string_view absolute_url, bool is_connect) {
  struct http_parser_url u;
  http_parser_url_init(&u);
  const int result =
      http_parser_parse_url(absolute_url.data(), absolute_url.length(), is_connect, &u);

  if (result != 0) {
    return false;
  }
  if ((u.field_set & (1 << UF_HOST)) != (1 << UF_HOST) &&
      (u.field_set & (1 << UF_SCHEMA)) != (1 << UF_SCHEMA)) {
    return false;
  }
  scheme_ = absl::string_view(absolute_url.data() + u.field_data[UF_SCHEMA].off,
                              u.field_data[UF_SCHEMA].len);

  uint64_t authority_len = u.field_data[UF_HOST].len;
  if ((u.field_set & (1 << UF_PORT)) == (1 << UF_PORT)) {
    authority_len = authority_len + u.field_data[UF_PORT].len + 1;
  }

  uint64_t authority_beginning = u.field_data[UF_HOST].off;
  const bool is_ipv6 = maybeAdjustForIpv6(absolute_url, authority_beginning, authority_len);
  host_and_port_ = absl::string_view(absolute_url.data() + authority_beginning, authority_len);
  if (is_ipv6 && !parseAuthority(host_and_port_).is_ip_address_) {
    return false;
  }

  // RFC allows the absolute-uri to not end in /, but the absolute path form
  // must start with. Determine if there's a non-zero path, and if so determine
  // the length of the path, query params etc.
  uint64_t path_etc_len = absolute_url.length() - (authority_beginning + hostAndPort().length());
  if (path_etc_len > 0) {
    uint64_t path_beginning = authority_beginning + hostAndPort().length();
    path_and_query_params_ = absl::string_view(absolute_url.data() + path_beginning, path_etc_len);
  } else if (!is_connect) {
    ASSERT((u.field_set & (1 << UF_PATH)) == 0);
    path_and_query_params_ = absl::string_view(kDefaultPath, 1);
  }
  return true;
}

void Utility::appendXff(RequestHeaderMap& headers,
                        const Network::Address::Instance& remote_address) {
  if (remote_address.type() != Network::Address::Type::Ip) {
    return;
  }

  headers.appendForwardedFor(remote_address.ip()->addressAsString(), ",");
}

void Utility::appendVia(RequestOrResponseHeaderMap& headers, const std::string& via) {
  // TODO(asraa): Investigate whether it is necessary to append with whitespace here by:
  //     (a) Validating we do not expect whitespace in via headers
  //     (b) Add runtime guarding in case users have upstreams which expect it.
  headers.appendVia(via, ", ");
}

std::string Utility::createSslRedirectPath(const RequestHeaderMap& headers) {
  ASSERT(headers.Host());
  ASSERT(headers.Path());
  return fmt::format("https://{}{}", headers.getHostValue(), headers.getPathValue());
}

Utility::QueryParams Utility::parseQueryString(absl::string_view url) {
  size_t start = url.find('?');
  if (start == std::string::npos) {
    QueryParams params;
    return params;
  }

  start++;
  return parseParameters(url, start, /*decode_params=*/false);
}

Utility::QueryParams Utility::parseAndDecodeQueryString(absl::string_view url) {
  size_t start = url.find('?');
  if (start == std::string::npos) {
    QueryParams params;
    return params;
  }

  start++;
  return parseParameters(url, start, /*decode_params=*/true);
}

Utility::QueryParams Utility::parseFromBody(absl::string_view body) {
  return parseParameters(body, 0, /*decode_params=*/true);
}

Utility::QueryParams Utility::parseParameters(absl::string_view data, size_t start,
                                              bool decode_params) {
  QueryParams params;

  while (start < data.size()) {
    size_t end = data.find('&', start);
    if (end == std::string::npos) {
      end = data.size();
    }
    absl::string_view param(data.data() + start, end - start);

    const size_t equal = param.find('=');
    if (equal != std::string::npos) {
      const auto param_name = StringUtil::subspan(data, start, start + equal);
      const auto param_value = StringUtil::subspan(data, start + equal + 1, end);
      params.emplace(decode_params ? PercentEncoding::decode(param_name) : param_name,
                     decode_params ? PercentEncoding::decode(param_value) : param_value);
    } else {
      params.emplace(StringUtil::subspan(data, start, end), "");
    }

    start = end + 1;
  }

  return params;
}

absl::string_view Utility::findQueryStringStart(const HeaderString& path) {
  absl::string_view path_str = path.getStringView();
  size_t query_offset = path_str.find('?');
  if (query_offset == absl::string_view::npos) {
    query_offset = path_str.length();
  }
  path_str.remove_prefix(query_offset);
  return path_str;
}

<<<<<<< HEAD
absl::InlinedVector<absl::string_view, 2> Utility::parseCookieValues(const HeaderMap& headers,
                                                                     const absl::string_view key,
                                                                     size_t max_vals,
                                                                     bool reversed_order) {
  absl::InlinedVector<absl::string_view, 2> ret;

  const auto iterfunc = [&key, &ret, max_vals,
                         reversed_order](const HeaderEntry& header) -> HeaderMap::Iterate {
    // Find the cookie headers in the request (typically, there's only one).
    if (header.key() == Http::Headers::get().Cookie.get()) {

      // Split the cookie header into individual cookies.
      auto keyvalues = StringUtil::splitToken(header.value().getStringView(), ";");
      if (reversed_order) {
        std::reverse(keyvalues.begin(), keyvalues.end());
      }
      for (const auto& s : keyvalues) {
        // Find the key part of the cookie (i.e. the name of the cookie).
        size_t first_non_space = s.find_first_not_of(" ");
        size_t equals_index = s.find('=');
        if (equals_index == absl::string_view::npos) {
          // The cookie is malformed if it does not have an `=`. Continue
          // checking other cookies in this header.
          continue;
        }
        const absl::string_view k = s.substr(first_non_space, equals_index - first_non_space);
        // If the key matches, parse the value from the rest of the cookie string.
        if (k == key) {
          absl::string_view v = s.substr(equals_index + 1, s.size() - 1);

          // Cookie values may be wrapped in double quotes.
          // https://tools.ietf.org/html/rfc6265#section-4.1.1
          if (v.size() >= 2 && v.back() == '"' && v[0] == '"') {
            v = v.substr(1, v.size() - 2);
          }
          ret.push_back(v);
          if (max_vals > 0 && ret.size() == max_vals) {
            return HeaderMap::Iterate::Break;
          }
        }
      }
    }
    return HeaderMap::Iterate::Continue;
  };

  if (reversed_order) {
    headers.iterateReverse(iterfunc);
  } else {
    headers.iterate(iterfunc);
  }

  return ret;
=======
std::string Utility::parseCookieValue(const HeaderMap& headers, const std::string& key) {
  return parseCookie(headers, key, Http::Headers::get().Cookie.get());
}

std::string Utility::parseSetCookieValue(const Http::HeaderMap& headers, const std::string& key) {
  return parseCookie(headers, key, Http::Headers::get().SetCookie.get());
>>>>>>> b164962e
}

absl::string_view Utility::parseCookieValue(const HeaderMap& headers, const absl::string_view key) {
  const auto ret = parseCookieValues(headers, key, 1, true /* reversed_order */);
  if (ret.size() == 1) {
    return ret[0];
  }
  return {};
}

std::string Utility::makeSetCookieValue(const std::string& key, const std::string& value,
                                        const std::string& path, const std::chrono::seconds max_age,
                                        bool httponly) {
  std::string cookie_value;
  // Best effort attempt to avoid numerous string copies.
  cookie_value.reserve(value.size() + path.size() + 30);

  cookie_value = absl::StrCat(key, "=\"", value, "\"");
  if (max_age != std::chrono::seconds::zero()) {
    absl::StrAppend(&cookie_value, "; Max-Age=", max_age.count());
  }
  if (!path.empty()) {
    absl::StrAppend(&cookie_value, "; Path=", path);
  }
  if (httponly) {
    absl::StrAppend(&cookie_value, "; HttpOnly");
  }
  return cookie_value;
}

uint64_t Utility::getResponseStatus(const ResponseHeaderMap& headers) {
  auto status = Utility::getResponseStatusNoThrow(headers);
  if (!status.has_value()) {
    throw CodecClientException(":status must be specified and a valid unsigned long");
  }
  return status.value();
}

absl::optional<uint64_t> Utility::getResponseStatusNoThrow(const ResponseHeaderMap& headers) {
  const HeaderEntry* header = headers.Status();
  uint64_t response_code;
  if (!header || !absl::SimpleAtoi(headers.getStatusValue(), &response_code)) {
    return absl::nullopt;
  }
  return response_code;
}

bool Utility::isUpgrade(const RequestOrResponseHeaderMap& headers) {
  // In firefox the "Connection" request header value is "keep-alive, Upgrade",
  // we should check if it contains the "Upgrade" token.
  return (headers.Upgrade() &&
          Envoy::StringUtil::caseFindToken(headers.getConnectionValue(), ",",
                                           Http::Headers::get().ConnectionValues.Upgrade.c_str()));
}

bool Utility::isH2UpgradeRequest(const RequestHeaderMap& headers) {
  return headers.getMethodValue() == Http::Headers::get().MethodValues.Connect &&
         headers.Protocol() && !headers.Protocol()->value().empty() &&
         headers.Protocol()->value() != Headers::get().ProtocolValues.Bytestream;
}

bool Utility::isWebSocketUpgradeRequest(const RequestHeaderMap& headers) {
  return (isUpgrade(headers) &&
          absl::EqualsIgnoreCase(headers.getUpgradeValue(),
                                 Http::Headers::get().UpgradeValues.WebSocket));
}

void Utility::sendLocalReply(const bool& is_reset, StreamDecoderFilterCallbacks& callbacks,
                             const LocalReplyData& local_reply_data) {
  absl::string_view details;
  if (callbacks.streamInfo().responseCodeDetails().has_value()) {
    details = callbacks.streamInfo().responseCodeDetails().value();
  };

  sendLocalReply(
      is_reset,
      Utility::EncodeFunctions{nullptr, nullptr,
                               [&](ResponseHeaderMapPtr&& headers, bool end_stream) -> void {
                                 callbacks.encodeHeaders(std::move(headers), end_stream, details);
                               },
                               [&](Buffer::Instance& data, bool end_stream) -> void {
                                 callbacks.encodeData(data, end_stream);
                               }},
      local_reply_data);
}

void Utility::sendLocalReply(const bool& is_reset, const EncodeFunctions& encode_functions,
                             const LocalReplyData& local_reply_data) {
  // encode_headers() may reset the stream, so the stream must not be reset before calling it.
  ASSERT(!is_reset);

  // rewrite_response will rewrite response code and body text.
  Code response_code = local_reply_data.response_code_;
  std::string body_text(local_reply_data.body_text_);
  absl::string_view content_type(Headers::get().ContentTypeValues.Text);

  ResponseHeaderMapPtr response_headers{createHeaderMap<ResponseHeaderMapImpl>(
      {{Headers::get().Status, std::to_string(enumToInt(response_code))}})};

  if (encode_functions.modify_headers_) {
    encode_functions.modify_headers_(*response_headers);
  }
  if (encode_functions.rewrite_) {
    encode_functions.rewrite_(*response_headers, response_code, body_text, content_type);
  }

  // Respond with a gRPC trailers-only response if the request is gRPC
  if (local_reply_data.is_grpc_) {
    response_headers->setStatus(std::to_string(enumToInt(Code::OK)));
    response_headers->setReferenceContentType(Headers::get().ContentTypeValues.Grpc);

    if (response_headers->getGrpcStatusValue().empty()) {
      response_headers->setGrpcStatus(std::to_string(
          enumToInt(local_reply_data.grpc_status_
                        ? local_reply_data.grpc_status_.value()
                        : Grpc::Utility::httpToGrpcStatus(enumToInt(response_code)))));
    }

    if (!body_text.empty() && !local_reply_data.is_head_request_) {
      // TODO(dio): Probably it is worth to consider caching the encoded message based on gRPC
      // status.
      // JsonFormatter adds a '\n' at the end. For header value, it should be removed.
      // https://github.com/envoyproxy/envoy/blob/main/source/common/formatter/substitution_formatter.cc#L129
      if (body_text[body_text.length() - 1] == '\n') {
        body_text = body_text.substr(0, body_text.length() - 1);
      }
      response_headers->setGrpcMessage(PercentEncoding::encode(body_text));
    }
    // The `modify_headers` function may have added content-length, remove it.
    response_headers->removeContentLength();
    encode_functions.encode_headers_(std::move(response_headers), true); // Trailers only response
    return;
  }

  if (!body_text.empty()) {
    response_headers->setContentLength(body_text.size());
    // If the `rewrite` function has changed body_text or content-type is not set, set it.
    // This allows `modify_headers` function to set content-type for the body. For example,
    // router.direct_response is calling sendLocalReply and may need to set content-type for
    // the body.
    if (body_text != local_reply_data.body_text_ || response_headers->ContentType() == nullptr) {
      response_headers->setReferenceContentType(content_type);
    }
  } else {
    response_headers->removeContentLength();
    response_headers->removeContentType();
  }

  if (local_reply_data.is_head_request_) {
    encode_functions.encode_headers_(std::move(response_headers), true);
    return;
  }

  encode_functions.encode_headers_(std::move(response_headers), body_text.empty());
  // encode_headers() may have changed the referenced is_reset so we need to test it
  if (!body_text.empty() && !is_reset) {
    Buffer::OwnedImpl buffer(body_text);
    encode_functions.encode_data_(buffer, true);
  }
}

Utility::GetLastAddressFromXffInfo
Utility::getLastAddressFromXFF(const Http::RequestHeaderMap& request_headers,
                               uint32_t num_to_skip) {
  const auto xff_header = request_headers.ForwardedFor();
  if (xff_header == nullptr) {
    return {nullptr, false};
  }

  absl::string_view xff_string(xff_header->value().getStringView());
  static const std::string separator(",");
  // Ignore the last num_to_skip addresses at the end of XFF.
  for (uint32_t i = 0; i < num_to_skip; i++) {
    const std::string::size_type last_comma = xff_string.rfind(separator);
    if (last_comma == std::string::npos) {
      return {nullptr, false};
    }
    xff_string = xff_string.substr(0, last_comma);
  }
  // The text after the last remaining comma, or the entirety of the string if there
  // is no comma, is the requested IP address.
  const std::string::size_type last_comma = xff_string.rfind(separator);
  if (last_comma != std::string::npos && last_comma + separator.size() < xff_string.size()) {
    xff_string = xff_string.substr(last_comma + separator.size());
  }

  // Ignore the whitespace, since they are allowed in HTTP lists (see RFC7239#section-7.1).
  xff_string = StringUtil::ltrim(xff_string);
  xff_string = StringUtil::rtrim(xff_string);

  // This technically requires a copy because inet_pton takes a null terminated string. In
  // practice, we are working with a view at the end of the owning string, and could pass the
  // raw pointer.
  // TODO(mattklein123) PERF: Avoid the copy here.
  Network::Address::InstanceConstSharedPtr address =
      Network::Utility::parseInternetAddressNoThrow(std::string(xff_string));
  if (address != nullptr) {
    return {address, last_comma == std::string::npos && num_to_skip == 0};
  }
  return {nullptr, false};
}

bool Utility::sanitizeConnectionHeader(Http::RequestHeaderMap& headers) {
  static const size_t MAX_ALLOWED_NOMINATED_HEADERS = 10;
  static const size_t MAX_ALLOWED_TE_VALUE_SIZE = 256;

  // Remove any headers nominated by the Connection header. The TE header
  // is sanitized and removed only if it's empty after removing unsupported values
  // See https://github.com/envoyproxy/envoy/issues/8623
  const auto& cv = Http::Headers::get().ConnectionValues;
  const auto& connection_header_value = headers.Connection()->value();

  StringUtil::CaseUnorderedSet headers_to_remove{};
  std::vector<absl::string_view> connection_header_tokens =
      StringUtil::splitToken(connection_header_value.getStringView(), ",", false);

  // If we have 10 or more nominated headers, fail this request
  if (connection_header_tokens.size() >= MAX_ALLOWED_NOMINATED_HEADERS) {
    ENVOY_LOG_MISC(trace, "Too many nominated headers in request");
    return false;
  }

  // Split the connection header and evaluate each nominated header
  for (const auto& token : connection_header_tokens) {

    const auto token_sv = StringUtil::trim(token);

    // Build the LowerCaseString for header lookup
    const LowerCaseString lcs_header_to_remove{std::string(token_sv)};

    // If the Connection token value is not a nominated header, ignore it here since
    // the connection header is removed elsewhere when the H1 request is upgraded to H2
    if ((lcs_header_to_remove.get() == cv.Close) ||
        (lcs_header_to_remove.get() == cv.Http2Settings) ||
        (lcs_header_to_remove.get() == cv.KeepAlive) ||
        (lcs_header_to_remove.get() == cv.Upgrade)) {
      continue;
    }

    // By default we will remove any nominated headers
    bool keep_header = false;

    // Determine whether the nominated header contains invalid values
    HeaderMap::GetResult nominated_header;

    if (lcs_header_to_remove == Http::Headers::get().Connection) {
      // Remove the connection header from the nominated tokens if it's self nominated
      // The connection header itself is *not removed*
      ENVOY_LOG_MISC(trace, "Skipping self nominated header [{}]", token_sv);
      keep_header = true;
      headers_to_remove.emplace(token_sv);

    } else if ((lcs_header_to_remove == Http::Headers::get().ForwardedFor) ||
               (lcs_header_to_remove == Http::Headers::get().ForwardedHost) ||
               (lcs_header_to_remove == Http::Headers::get().ForwardedProto) ||
               !token_sv.find(':')) {

      // An attacker could nominate an X-Forwarded* header, and its removal may mask
      // the origin of the incoming request and potentially alter its handling.
      // Additionally, pseudo headers should never be nominated. In both cases, we
      // should fail the request.
      // See: https://nathandavison.com/blog/abusing-http-hop-by-hop-request-headers

      ENVOY_LOG_MISC(trace, "Invalid nomination of {} header", token_sv);
      return false;
    } else {
      // Examine the value of all other nominated headers
      nominated_header = headers.get(lcs_header_to_remove);
    }

    if (!nominated_header.empty()) {
      // NOTE: The TE header is an inline header, so by definition if we operate on it there can
      // only be a single value. In all other cases we remove the nominated header.
      auto nominated_header_value_sv = nominated_header[0]->value().getStringView();

      const bool is_te_header = (lcs_header_to_remove == Http::Headers::get().TE);

      // reject the request if the TE header is too large
      if (is_te_header && (nominated_header_value_sv.size() >= MAX_ALLOWED_TE_VALUE_SIZE)) {
        ENVOY_LOG_MISC(trace, "TE header contains a value that exceeds the allowable length");
        return false;
      }

      if (is_te_header) {
        ASSERT(nominated_header.size() == 1);
        for (const auto& header_value :
             StringUtil::splitToken(nominated_header_value_sv, ",", false)) {

          const absl::string_view header_sv = StringUtil::trim(header_value);

          // If trailers exist in the TE value tokens, keep the header, removing any other values
          // that may exist
          if (StringUtil::CaseInsensitiveCompare()(header_sv,
                                                   Http::Headers::get().TEValues.Trailers)) {
            keep_header = true;
            break;
          }
        }

        if (keep_header) {
          headers.setTE(Http::Headers::get().TEValues.Trailers);
        }
      }
    }

    if (!keep_header) {
      ENVOY_LOG_MISC(trace, "Removing nominated header [{}]", token_sv);
      headers.remove(lcs_header_to_remove);
      headers_to_remove.emplace(token_sv);
    }
  }

  // Lastly remove extra nominated headers from the Connection header
  if (!headers_to_remove.empty()) {
    const std::string new_value = StringUtil::removeTokens(connection_header_value.getStringView(),
                                                           ",", headers_to_remove, ",");

    if (new_value.empty()) {
      headers.removeConnection();
    } else {
      headers.setConnection(new_value);
    }
  }

  return true;
}

const std::string& Utility::getProtocolString(const Protocol protocol) {
  switch (protocol) {
  case Protocol::Http10:
    return Headers::get().ProtocolStrings.Http10String;
  case Protocol::Http11:
    return Headers::get().ProtocolStrings.Http11String;
  case Protocol::Http2:
    return Headers::get().ProtocolStrings.Http2String;
  case Protocol::Http3:
    return Headers::get().ProtocolStrings.Http3String;
  }

  NOT_REACHED_GCOVR_EXCL_LINE;
}

void Utility::extractHostPathFromUri(const absl::string_view& uri, absl::string_view& host,
                                     absl::string_view& path) {
  /**
   *  URI RFC: https://www.ietf.org/rfc/rfc2396.txt
   *
   *  Example:
   *  uri  = "https://example.com:8443/certs"
   *  pos:         ^
   *  host_pos:       ^
   *  path_pos:                       ^
   *  host = "example.com:8443"
   *  path = "/certs"
   */
  const auto pos = uri.find("://");
  // Start position of the host
  const auto host_pos = (pos == std::string::npos) ? 0 : pos + 3;
  // Start position of the path
  const auto path_pos = uri.find('/', host_pos);
  if (path_pos == std::string::npos) {
    // If uri doesn't have "/", the whole string is treated as host.
    host = uri.substr(host_pos);
    path = "/";
  } else {
    host = uri.substr(host_pos, path_pos - host_pos);
    path = uri.substr(path_pos);
  }
}

std::string Utility::localPathFromFilePath(const absl::string_view& file_path) {
  if (file_path.size() >= 3 && file_path[1] == ':' && file_path[2] == '/' &&
      std::isalpha(file_path[0])) {
    return std::string(file_path);
  }
  return absl::StrCat("/", file_path);
}

RequestMessagePtr Utility::prepareHeaders(const envoy::config::core::v3::HttpUri& http_uri) {
  absl::string_view host, path;
  extractHostPathFromUri(http_uri.uri(), host, path);

  RequestMessagePtr message(new RequestMessageImpl());
  message->headers().setPath(path);
  message->headers().setHost(host);

  return message;
}

// TODO(jmarantz): make QueryParams a real class and put this serializer there,
// along with proper URL escaping of the name and value.
std::string Utility::queryParamsToString(const QueryParams& params) {
  std::string out;
  std::string delim = "?";
  for (const auto& p : params) {
    absl::StrAppend(&out, delim, p.first, "=", p.second);
    delim = "&";
  }
  return out;
}

const std::string Utility::resetReasonToString(const Http::StreamResetReason reset_reason) {
  switch (reset_reason) {
  case Http::StreamResetReason::ConnectionFailure:
    return "connection failure";
  case Http::StreamResetReason::ConnectionTermination:
    return "connection termination";
  case Http::StreamResetReason::LocalReset:
    return "local reset";
  case Http::StreamResetReason::LocalRefusedStreamReset:
    return "local refused stream reset";
  case Http::StreamResetReason::Overflow:
    return "overflow";
  case Http::StreamResetReason::RemoteReset:
    return "remote reset";
  case Http::StreamResetReason::RemoteRefusedStreamReset:
    return "remote refused stream reset";
  case Http::StreamResetReason::ConnectError:
    return "remote error with CONNECT request";
  case Http::StreamResetReason::ProtocolError:
    return "protocol error";
  }

  NOT_REACHED_GCOVR_EXCL_LINE;
}

void Utility::transformUpgradeRequestFromH1toH2(RequestHeaderMap& headers) {
  ASSERT(Utility::isUpgrade(headers));

  headers.setReferenceMethod(Http::Headers::get().MethodValues.Connect);
  headers.setProtocol(headers.getUpgradeValue());
  headers.removeUpgrade();
  headers.removeConnection();
  // nghttp2 rejects upgrade requests/responses with content length, so strip
  // any unnecessary content length header.
  if (headers.getContentLengthValue() == "0") {
    headers.removeContentLength();
  }
}

void Utility::transformUpgradeResponseFromH1toH2(ResponseHeaderMap& headers) {
  if (getResponseStatus(headers) == 101) {
    headers.setStatus(200);
  }
  headers.removeUpgrade();
  headers.removeConnection();
  if (headers.getContentLengthValue() == "0") {
    headers.removeContentLength();
  }
}

void Utility::transformUpgradeRequestFromH2toH1(RequestHeaderMap& headers) {
  ASSERT(Utility::isH2UpgradeRequest(headers));

  headers.setReferenceMethod(Http::Headers::get().MethodValues.Get);
  headers.setUpgrade(headers.getProtocolValue());
  headers.setReferenceConnection(Http::Headers::get().ConnectionValues.Upgrade);
  headers.removeProtocol();
}

void Utility::transformUpgradeResponseFromH2toH1(ResponseHeaderMap& headers,
                                                 absl::string_view upgrade) {
  if (getResponseStatus(headers) == 200) {
    headers.setUpgrade(upgrade);
    headers.setReferenceConnection(Http::Headers::get().ConnectionValues.Upgrade);
    headers.setStatus(101);
  }
}

void Utility::traversePerFilterConfigGeneric(
    const std::string& filter_name, const Router::RouteConstSharedPtr& route,
    std::function<void(const Router::RouteSpecificFilterConfig&)> cb) {
  if (!route) {
    return;
  }

  const Router::RouteEntry* routeEntry = route->routeEntry();

  if (routeEntry != nullptr) {
    auto maybe_vhost_config = routeEntry->virtualHost().perFilterConfig(filter_name);
    if (maybe_vhost_config != nullptr) {
      cb(*maybe_vhost_config);
    }
  }

  auto maybe_route_config = route->perFilterConfig(filter_name);
  if (maybe_route_config != nullptr) {
    cb(*maybe_route_config);
  }

  if (routeEntry != nullptr) {
    auto maybe_weighted_cluster_config = routeEntry->perFilterConfig(filter_name);
    if (maybe_weighted_cluster_config != nullptr) {
      cb(*maybe_weighted_cluster_config);
    }
  }
}

std::string Utility::PercentEncoding::encode(absl::string_view value,
                                             absl::string_view reserved_chars) {
  absl::flat_hash_set<char> reserved_char_set{reserved_chars.begin(), reserved_chars.end()};
  for (size_t i = 0; i < value.size(); ++i) {
    const char& ch = value[i];
    // The escaping characters are defined in
    // https://github.com/grpc/grpc/blob/master/doc/PROTOCOL-HTTP2.md#responses.
    //
    // We do checking for each char in the string. If the current char is included in the defined
    // escaping characters, we jump to "the slow path" (append the char [encoded or not encoded]
    // to the returned string one by one) started from the current index.
    if (ch < ' ' || ch >= '~' || reserved_char_set.find(ch) != reserved_char_set.end()) {
      return PercentEncoding::encode(value, i, reserved_char_set);
    }
  }
  return std::string(value);
}

std::string Utility::PercentEncoding::encode(absl::string_view value, const size_t index,
                                             const absl::flat_hash_set<char>& reserved_char_set) {
  std::string encoded;
  if (index > 0) {
    absl::StrAppend(&encoded, value.substr(0, index));
  }

  for (size_t i = index; i < value.size(); ++i) {
    const char& ch = value[i];
    if (ch < ' ' || ch >= '~' || reserved_char_set.find(ch) != reserved_char_set.end()) {
      // For consistency, URI producers should use uppercase hexadecimal digits for all
      // percent-encodings. https://tools.ietf.org/html/rfc3986#section-2.1.
      absl::StrAppend(&encoded, fmt::format("%{:02X}", ch));
    } else {
      encoded.push_back(ch);
    }
  }
  return encoded;
}

std::string Utility::PercentEncoding::decode(absl::string_view encoded) {
  std::string decoded;
  decoded.reserve(encoded.size());
  for (size_t i = 0; i < encoded.size(); ++i) {
    char ch = encoded[i];
    if (ch == '%' && i + 2 < encoded.size()) {
      const char& hi = encoded[i + 1];
      const char& lo = encoded[i + 2];
      if (absl::ascii_isdigit(hi)) {
        ch = hi - '0';
      } else {
        ch = absl::ascii_toupper(hi) - 'A' + 10;
      }

      ch *= 16;
      if (absl::ascii_isdigit(lo)) {
        ch += lo - '0';
      } else {
        ch += absl::ascii_toupper(lo) - 'A' + 10;
      }
      i += 2;
    }
    decoded.push_back(ch);
  }
  return decoded;
}

Utility::AuthorityAttributes Utility::parseAuthority(absl::string_view host) {
  // First try to see if there is a port included. This also checks to see that there is not a ']'
  // as the last character which is indicative of an IPv6 address without a port. This is a best
  // effort attempt.
  const auto colon_pos = host.rfind(':');
  absl::string_view host_to_resolve = host;
  absl::optional<uint16_t> port;
  if (colon_pos != absl::string_view::npos && host_to_resolve.back() != ']') {
    const absl::string_view string_view_host = host;
    host_to_resolve = string_view_host.substr(0, colon_pos);
    const auto port_str = string_view_host.substr(colon_pos + 1);
    uint64_t port64;
    if (port_str.empty() || !absl::SimpleAtoi(port_str, &port64) || port64 > 65535) {
      // Just attempt to resolve whatever we were given. This will very likely fail.
      host_to_resolve = host;
    } else {
      port = static_cast<uint16_t>(port64);
    }
  }

  // Now see if this is an IP address. We need to know this because some things (such as setting
  // SNI) are special cased if this is an IP address. Either way, we still go through the normal
  // resolver flow. We could short-circuit the DNS resolver in this case, but the extra code to do
  // so is not worth it since the DNS resolver should handle it for us.
  bool is_ip_address = false;
  absl::string_view potential_ip_address = host_to_resolve;
  // TODO(mattklein123): Optimally we would support bracket parsing in parseInternetAddress(),
  // but we still need to trim the brackets to send the IPv6 address into the DNS resolver. For
  // now, just do all the trimming here, but in the future we should consider whether we can
  // have unified [] handling as low as possible in the stack.
  if (!potential_ip_address.empty() && potential_ip_address.front() == '[' &&
      potential_ip_address.back() == ']') {
    potential_ip_address.remove_prefix(1);
    potential_ip_address.remove_suffix(1);
  }
  if (Network::Utility::parseInternetAddressNoThrow(std::string(potential_ip_address)) != nullptr) {
    is_ip_address = true;
    host_to_resolve = potential_ip_address;
  }

  return {is_ip_address, host_to_resolve, port};
}

} // namespace Http
} // namespace Envoy<|MERGE_RESOLUTION|>--- conflicted
+++ resolved
@@ -254,46 +254,6 @@
   return true;
 }
 
-std::string parseCookie(const HeaderMap& headers, const std::string& key,
-                        const std::string& cookie) {
-
-  std::string ret;
-
-  headers.iterateReverse([&key, &ret, &cookie](const HeaderEntry& header) -> HeaderMap::Iterate {
-    // Find the cookie headers in the request (typically, there's only one).
-    if (header.key() == cookie) {
-
-      // Split the cookie header into individual cookies.
-      for (const auto& s : StringUtil::splitToken(header.value().getStringView(), ";")) {
-        // Find the key part of the cookie (i.e. the name of the cookie).
-        size_t first_non_space = s.find_first_not_of(' ');
-        size_t equals_index = s.find('=');
-        if (equals_index == absl::string_view::npos) {
-          // The cookie is malformed if it does not have an `=`. Continue
-          // checking other cookies in this header.
-          continue;
-        }
-        const absl::string_view k = s.substr(first_non_space, equals_index - first_non_space);
-        // If the key matches, parse the value from the rest of the cookie string.
-        if (k == key) {
-          absl::string_view v = s.substr(equals_index + 1, s.size() - 1);
-
-          // Cookie values may be wrapped in double quotes.
-          // https://tools.ietf.org/html/rfc6265#section-4.1.1
-          if (v.size() >= 2 && v.back() == '"' && v[0] == '"') {
-            v = v.substr(1, v.size() - 2);
-          }
-          ret = std::string{v};
-          return HeaderMap::Iterate::Break;
-        }
-      }
-    }
-    return HeaderMap::Iterate::Continue;
-  });
-
-  return ret;
-}
-
 bool Utility::Url::initialize(absl::string_view absolute_url, bool is_connect) {
   struct http_parser_url u;
   http_parser_url_init(&u);
@@ -421,17 +381,17 @@
   return path_str;
 }
 
-<<<<<<< HEAD
-absl::InlinedVector<absl::string_view, 2> Utility::parseCookieValues(const HeaderMap& headers,
+static absl::InlinedVector<absl::string_view, 2> parseCookieValuesImpl(const HeaderMap& headers,
                                                                      const absl::string_view key,
                                                                      size_t max_vals,
-                                                                     bool reversed_order) {
+                                                                     bool reversed_order,
+                                                                     const absl::string_view cookie_name) {
   absl::InlinedVector<absl::string_view, 2> ret;
 
   const auto iterfunc = [&key, &ret, max_vals,
-                         reversed_order](const HeaderEntry& header) -> HeaderMap::Iterate {
+                         reversed_order, cookie_name](const HeaderEntry& header) -> HeaderMap::Iterate {
     // Find the cookie headers in the request (typically, there's only one).
-    if (header.key() == Http::Headers::get().Cookie.get()) {
+    if (header.key() == cookie_name) {
 
       // Split the cookie header into individual cookies.
       auto keyvalues = StringUtil::splitToken(header.value().getStringView(), ";");
@@ -474,22 +434,38 @@
   }
 
   return ret;
-=======
-std::string Utility::parseCookieValue(const HeaderMap& headers, const std::string& key) {
-  return parseCookie(headers, key, Http::Headers::get().Cookie.get());
-}
-
-std::string Utility::parseSetCookieValue(const Http::HeaderMap& headers, const std::string& key) {
-  return parseCookie(headers, key, Http::Headers::get().SetCookie.get());
->>>>>>> b164962e
-}
-
-absl::string_view Utility::parseCookieValue(const HeaderMap& headers, const absl::string_view key) {
-  const auto ret = parseCookieValues(headers, key, 1, true /* reversed_order */);
+}
+
+absl::InlinedVector<absl::string_view, 2> Utility::parseCookieValues(const HeaderMap& headers,
+                                                                     const absl::string_view key,
+                                                                     size_t max_vals,
+                                                                     bool reversed_order)
+{
+  return parseCookieValuesImpl(headers, key, max_vals, reversed_order, Http::Headers::get().Cookie.get());
+}
+
+absl::InlinedVector<absl::string_view, 2> Utility::parseSetCookieValues(const HeaderMap& headers,
+                                                                     const absl::string_view key,
+                                                                     size_t max_vals,
+                                                                     bool reversed_order)
+{
+  return parseCookieValuesImpl(headers, key, max_vals, reversed_order, Http::Headers::get().SetCookie.get());
+}
+
+absl::string_view Utility::parseCookie(const HeaderMap& headers, const absl::string_view key, const absl::string_view cookie_name) {
+  const auto ret = parseCookieValuesImpl(headers, key, 1, true /* reversed_order */, cookie_name);
   if (ret.size() == 1) {
     return ret[0];
   }
   return {};
+}
+
+absl::string_view Utility::parseCookieValue(const HeaderMap& headers, const absl::string_view key) {
+  return parseCookie(headers, key, Http::Headers::get().Cookie.get());
+}
+
+absl::string_view Utility::parseSetCookieValue(const Http::HeaderMap& headers, const absl::string_view key) {
+  return parseCookie(headers, key, Http::Headers::get().SetCookie.get());
 }
 
 std::string Utility::makeSetCookieValue(const std::string& key, const std::string& value,
