#pragma once

#include <iostream>

#include "envoy/event/timer.h"
#include "envoy/server/drain_manager.h"
#include "envoy/server/instance.h"
#include "envoy/ssl/context_manager.h"
#include "envoy/tracing/http_tracer.h"

#include "common/access_log/access_log_manager_impl.h"
#include "common/common/assert.h"
#include "common/grpc/common.h"
#include "common/protobuf/message_validator_impl.h"
#include "common/router/rds_impl.h"
#include "common/runtime/runtime_impl.h"
#include "common/secret/secret_manager_impl.h"
#include "common/thread_local/thread_local_impl.h"

#include "server/config_validation/admin.h"
#include "server/config_validation/api.h"
#include "server/config_validation/cluster_manager.h"
#include "server/config_validation/dns.h"
#include "server/http/admin.h"
#include "server/listener_manager_impl.h"
#include "server/server.h"

#include "absl/types/optional.h"

namespace Envoy {
namespace Server {

/**
 * validateConfig() takes over from main() for a config-validation run of Envoy. It returns true if
 * the config is valid, false if invalid.
 */
bool validateConfig(const Options& options, Network::Address::InstanceConstSharedPtr local_address,
                    ComponentFactory& component_factory, Thread::ThreadFactory& thread_factory,
                    Filesystem::Instance& file_system);

/**
 * ValidationInstance does the bulk of the work for config-validation runs of Envoy. It implements
 * Server::Instance, but some functionality not needed until serving time, such as updating
 * health-check status, is not implemented. Everything else is written in terms of other
 * validation-specific interface implementations, with the end result that we can load and
 * initialize a configuration, skipping any steps that affect the outside world (such as
 * hot-restarting or connecting to upstream clusters) but otherwise exercising the entire startup
 * flow.
 *
 * If we finish initialization, and reach the point where an ordinary Envoy run would begin serving
 * requests, the validation is considered successful.
 */
class ValidationInstance : Logger::Loggable<Logger::Id::main>,
                           public Instance,
                           public ListenerComponentFactory,
                           public ServerLifecycleNotifier,
                           public WorkerFactory {
public:
  ValidationInstance(const Options& options, Event::TimeSystem& time_system,
                     Network::Address::InstanceConstSharedPtr local_address,
                     Stats::IsolatedStoreImpl& store, Thread::BasicLockable& access_log_lock,
                     ComponentFactory& component_factory, Thread::ThreadFactory& thread_factory,
                     Filesystem::Instance& file_system);

  // Server::Instance
  Admin& admin() override { return admin_; }
  Api::Api& api() override { return *api_; }
  Upstream::ClusterManager& clusterManager() override { return *config_.clusterManager(); }
  Ssl::ContextManager& sslContextManager() override { return *ssl_context_manager_; }
  Event::Dispatcher& dispatcher() override { return *dispatcher_; }
  Network::DnsResolverSharedPtr dnsResolver() override {
    return dispatcher().createDnsResolver({});
  }
  void drainListeners() override { NOT_IMPLEMENTED_GCOVR_EXCL_LINE; }
  DrainManager& drainManager() override { NOT_IMPLEMENTED_GCOVR_EXCL_LINE; }
  AccessLog::AccessLogManager& accessLogManager() override { return access_log_manager_; }
  void failHealthcheck(bool) override { NOT_IMPLEMENTED_GCOVR_EXCL_LINE; }
  HotRestart& hotRestart() override { NOT_IMPLEMENTED_GCOVR_EXCL_LINE; }
  Init::Manager& initManager() override { return init_manager_; }
  ServerLifecycleNotifier& lifecycleNotifier() override { return *this; }
  ListenerManager& listenerManager() override { return *listener_manager_; }
  Secret::SecretManager& secretManager() override { return *secret_manager_; }
  Runtime::RandomGenerator& random() override { return random_generator_; }
  Runtime::Loader& runtime() override { return *runtime_loader_; }
  void shutdown() override;
  bool isShutdown() override { return false; }
  void shutdownAdmin() override { NOT_IMPLEMENTED_GCOVR_EXCL_LINE; }
  Singleton::Manager& singletonManager() override { return *singleton_manager_; }
  OverloadManager& overloadManager() override { return *overload_manager_; }
  bool healthCheckFailed() override { NOT_IMPLEMENTED_GCOVR_EXCL_LINE; }
  const Options& options() override { return options_; }
  time_t startTimeCurrentEpoch() override { NOT_IMPLEMENTED_GCOVR_EXCL_LINE; }
  time_t startTimeFirstEpoch() override { NOT_IMPLEMENTED_GCOVR_EXCL_LINE; }
  Stats::Store& stats() override { return stats_store_; }
  Grpc::Context& grpcContext() override { return grpc_context_; }
  Http::Context& httpContext() override { return http_context_; }
  ProcessContext& processContext() override { NOT_IMPLEMENTED_GCOVR_EXCL_LINE; }
  ThreadLocal::Instance& threadLocal() override { return thread_local_; }
  const LocalInfo::LocalInfo& localInfo() override { return *local_info_; }
  TimeSource& timeSource() override { return api_->timeSource(); }
  Envoy::MutexTracer* mutexTracer() override { return mutex_tracer_; }

  std::chrono::milliseconds statsFlushInterval() const override {
    return config_.statsFlushInterval();
  }

  ProtobufMessage::ValidationVisitor& messageValidationVisitor() override {
    return options_.allowUnknownFields() ? ProtobufMessage::getStrictValidationVisitor()
                                         : ProtobufMessage::getNullValidationVisitor();
  }

  // Server::ListenerComponentFactory
<<<<<<< HEAD
  LdsApiPtr createLdsApi(const envoy::api::v2::core::ConfigSource& lds_config,
                         bool is_delta) override {
    return std::make_unique<LdsApiImpl>(lds_config, clusterManager(), dispatcher(), random(),
                                        initManager(), localInfo(), stats(), listenerManager(),
                                        messageValidationVisitor(), api(), is_delta);
=======
  LdsApiPtr createLdsApi(const envoy::api::v2::core::ConfigSource& lds_config) override {
    return std::make_unique<LdsApiImpl>(lds_config, clusterManager(), initManager(), stats(),
                                        listenerManager(), messageValidationVisitor());
>>>>>>> 54e22406
  }
  std::vector<Network::FilterFactoryCb> createNetworkFilterFactoryList(
      const Protobuf::RepeatedPtrField<envoy::api::v2::listener::Filter>& filters,
      Configuration::FactoryContext& context) override {
    return ProdListenerComponentFactory::createNetworkFilterFactoryList_(filters, context);
  }
  std::vector<Network::ListenerFilterFactoryCb> createListenerFilterFactoryList(
      const Protobuf::RepeatedPtrField<envoy::api::v2::listener::ListenerFilter>& filters,
      Configuration::ListenerFactoryContext& context) override {
    return ProdListenerComponentFactory::createListenerFilterFactoryList_(filters, context);
  }
  std::vector<Network::UdpListenerFilterFactoryCb> createUdpListenerFilterFactoryList(
      const Protobuf::RepeatedPtrField<envoy::api::v2::listener::ListenerFilter>& filters,
      Configuration::ListenerFactoryContext& context) override {
    return ProdListenerComponentFactory::createUdpListenerFilterFactoryList_(filters, context);
  }
  Network::SocketSharedPtr createListenSocket(Network::Address::InstanceConstSharedPtr,
                                              Network::Address::SocketType,
                                              const Network::Socket::OptionsSharedPtr&,
                                              bool) override {
    // Returned sockets are not currently used so we can return nothing here safely vs. a
    // validation mock.
    return nullptr;
  }
  DrainManagerPtr createDrainManager(envoy::api::v2::Listener::DrainType) override {
    return nullptr;
  }
  uint64_t nextListenerTag() override { return 0; }

  // Server::WorkerFactory
  WorkerPtr createWorker(OverloadManager&) override {
    // Returned workers are not currently used so we can return nothing here safely vs. a
    // validation mock.
    return nullptr;
  }

  // ServerLifecycleNotifier
  ServerLifecycleNotifier::HandlePtr registerCallback(Stage, StageCallback) override {
    return nullptr;
  }
  ServerLifecycleNotifier::HandlePtr registerCallback(Stage, StageCallbackWithCompletion) override {
    return nullptr;
  }

private:
  void initialize(const Options& options, Network::Address::InstanceConstSharedPtr local_address,
                  ComponentFactory& component_factory);

  // init_manager_ must come before any member that participates in initialization, and destructed
  // only after referencing members are gone, since initialization continuation can potentially
  // occur at any point during member lifetime.
  Init::ManagerImpl init_manager_{"Validation server"};
  Init::WatcherImpl init_watcher_{"(no-op)", []() {}};
  // secret_manager_ must come before listener_manager_, config_ and dispatcher_, and destructed
  // only after these members can no longer reference it, since:
  // - There may be active filter chains referencing it in listener_manager_.
  // - There may be active clusters referencing it in config_.cluster_manager_.
  // - There may be active connections referencing it.
  std::unique_ptr<Secret::SecretManager> secret_manager_;
  const Options& options_;
  Stats::IsolatedStoreImpl& stats_store_;
  ThreadLocal::InstanceImpl thread_local_;
  Api::ApiPtr api_;
  Event::DispatcherPtr dispatcher_;
  Server::ValidationAdmin admin_;
  Singleton::ManagerPtr singleton_manager_;
  Runtime::LoaderPtr runtime_loader_;
  Runtime::RandomGeneratorImpl random_generator_;
  std::unique_ptr<Extensions::TransportSockets::Tls::ContextManagerImpl> ssl_context_manager_;
  Configuration::MainImpl config_;
  LocalInfo::LocalInfoPtr local_info_;
  AccessLog::AccessLogManagerImpl access_log_manager_;
  std::unique_ptr<Upstream::ValidationClusterManagerFactory> cluster_manager_factory_;
  std::unique_ptr<ListenerManagerImpl> listener_manager_;
  std::unique_ptr<OverloadManager> overload_manager_;
  MutexTracer* mutex_tracer_;
  Grpc::ContextImpl grpc_context_;
  Http::ContextImpl http_context_;
  Event::TimeSystem& time_system_;
};

} // namespace Server
} // namespace Envoy<|MERGE_RESOLUTION|>--- conflicted
+++ resolved
@@ -110,17 +110,10 @@
   }
 
   // Server::ListenerComponentFactory
-<<<<<<< HEAD
   LdsApiPtr createLdsApi(const envoy::api::v2::core::ConfigSource& lds_config,
                          bool is_delta) override {
-    return std::make_unique<LdsApiImpl>(lds_config, clusterManager(), dispatcher(), random(),
-                                        initManager(), localInfo(), stats(), listenerManager(),
-                                        messageValidationVisitor(), api(), is_delta);
-=======
-  LdsApiPtr createLdsApi(const envoy::api::v2::core::ConfigSource& lds_config) override {
     return std::make_unique<LdsApiImpl>(lds_config, clusterManager(), initManager(), stats(),
-                                        listenerManager(), messageValidationVisitor());
->>>>>>> 54e22406
+                                        listenerManager(), messageValidationVisitor(), is_delta);
   }
   std::vector<Network::FilterFactoryCb> createNetworkFilterFactoryList(
       const Protobuf::RepeatedPtrField<envoy::api::v2::listener::Filter>& filters,
