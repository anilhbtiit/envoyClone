--- conflicted
+++ resolved
@@ -36,18 +36,10 @@
    * @param factory_context is the context to use for the filter config provider.
    * @param stat_prefix supplies the stat_prefix to use for the provider stats.
    */
-<<<<<<< HEAD
   virtual DynamicFilterConfigProviderPtr createDynamicFilterConfigProvider(
-      const envoy::config::core::v3::ConfigSource& config_source,
-      const std::string& filter_config_name, const std::set<std::string>& require_type_urls,
-      Server::Configuration::FactoryContext& factory_context, const std::string& stat_prefix,
-      bool apply_without_warming) PURE;
-=======
-  virtual FilterConfigProviderPtr createDynamicFilterConfigProvider(
       const envoy::config::core::v3::ExtensionConfigSource& config_source,
       const std::string& filter_config_name, Server::Configuration::FactoryContext& factory_context,
       const std::string& stat_prefix) PURE;
->>>>>>> 1ecac9ee
 
   /**
    * Get an FilterConfigProviderPtr for a statically inlined filter config.
