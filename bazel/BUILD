package(default_visibility = ["//visibility:public"])

<<<<<<< HEAD
config_setting(
    name = "opt_build",
    values = {"compilation_mode": "opt"},
)

config_setting(
    name = "fastbuild_build",
    values = {"compilation_mode": "fastbuild"},
)

config_setting(
    name = "dbg_build",
    values = {"compilation_mode": "dbg"},
)
=======
exports_files(["gen_sh_test_runner.sh"])
>>>>>>> 6f2a5a50
<|MERGE_RESOLUTION|>--- conflicted
+++ resolved
@@ -1,6 +1,7 @@
 package(default_visibility = ["//visibility:public"])
 
-<<<<<<< HEAD
+exports_files(["gen_sh_test_runner.sh"])
+
 config_setting(
     name = "opt_build",
     values = {"compilation_mode": "opt"},
@@ -14,7 +15,4 @@
 config_setting(
     name = "dbg_build",
     values = {"compilation_mode": "dbg"},
-)
-=======
-exports_files(["gen_sh_test_runner.sh"])
->>>>>>> 6f2a5a50
+)