--- conflicted
+++ resolved
@@ -65,11 +65,7 @@
 
 protected:
   const Envoy::OptionsImpl& options_;
-<<<<<<< HEAD
-  Stats::SymbolTableImpl symbol_table_;
-=======
   Stats::FakeSymbolTableImpl symbol_table_;
->>>>>>> b84c1f9d
   Server::ComponentFactory& component_factory_;
   Thread::ThreadFactory& thread_factory_;
   Filesystem::Instance& file_system_;
