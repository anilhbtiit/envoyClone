#pragma once

#include "envoy/common/pure.h"
#include "envoy/common/random_generator.h"
#include "envoy/event/deferred_deletable.h"
#include "envoy/network/connection.h"
#include "envoy/network/drain_decision.h"
#include "envoy/network/filter.h"
#include "envoy/stats/timespan.h"

#include "source/common/buffer/buffer_impl.h"
#include "source/common/common/linked_object.h"
#include "source/common/common/logger.h"
#include "source/common/stats/timespan_impl.h"
#include "source/common/stream_info/stream_info_impl.h"
#include "source/extensions/filters/network/thrift_proxy/decoder.h"
#include "source/extensions/filters/network/thrift_proxy/filter_utils.h"
#include "source/extensions/filters/network/thrift_proxy/filters/filter.h"
#include "source/extensions/filters/network/thrift_proxy/protocol.h"
#include "source/extensions/filters/network/thrift_proxy/protocol_converter.h"
#include "source/extensions/filters/network/thrift_proxy/stats.h"
#include "source/extensions/filters/network/thrift_proxy/transport.h"

#include "absl/types/any.h"

namespace Envoy {
namespace Extensions {
namespace NetworkFilters {
namespace ThriftProxy {

/**
 * Config is a configuration interface for ConnectionManager.
 */
class Config {
public:
  virtual ~Config() = default;

  virtual ThriftFilters::FilterChainFactory& filterFactory() PURE;
  virtual ThriftFilterStats& stats() PURE;
  virtual TransportPtr createTransport() PURE;
  virtual ProtocolPtr createProtocol() PURE;
  virtual Router::Config& routerConfig() PURE;
  virtual bool payloadPassthrough() const PURE;
  virtual uint64_t maxRequestsPerConnection() const PURE;
<<<<<<< HEAD
  virtual bool headerKeysCaseSensitive() const PURE;
=======
  virtual const std::vector<AccessLog::InstanceSharedPtr>& accessLogs() const PURE;
>>>>>>> 01a0ff52
};

/**
 * ConnectionManager is a Network::Filter that will perform Thrift request handling on a connection.
 */
class ConnectionManager : public Network::ReadFilter,
                          public Network::ConnectionCallbacks,
                          public DecoderCallbacks,
                          Logger::Loggable<Logger::Id::thrift> {
public:
  ConnectionManager(Config& config, Random::RandomGenerator& random_generator,
                    TimeSource& time_system, const Network::DrainDecision& drain_decision);
  ~ConnectionManager() override;

  // Network::ReadFilter
  Network::FilterStatus onData(Buffer::Instance& data, bool end_stream) override;
  Network::FilterStatus onNewConnection() override { return Network::FilterStatus::Continue; }
  void initializeReadFilterCallbacks(Network::ReadFilterCallbacks&) override;

  // Network::ConnectionCallbacks
  void onEvent(Network::ConnectionEvent) override;
  void onAboveWriteBufferHighWatermark() override {}
  void onBelowWriteBufferLowWatermark() override {}

  // DecoderCallbacks
  DecoderEventHandler& newDecoderEventHandler() override;
  bool passthroughEnabled() const override;
  bool headerKeysCaseSensitive() const override;

private:
  struct ActiveRpc;

  struct ResponseDecoder : public DecoderCallbacks, public DecoderEventHandler {
    ResponseDecoder(ActiveRpc& parent, Transport& transport, Protocol& protocol)
        : parent_(parent), decoder_(std::make_unique<Decoder>(transport, protocol, *this)),
          protocol_converter_(std::make_shared<ProtocolConverter>()), complete_{false},
          passthrough_{false}, pending_transport_end_{false} {
      ;
      protocol_converter_->initProtocolConverter(*parent_.parent_.protocol_,
                                                 parent_.response_buffer_);
    }

    bool onData(Buffer::Instance& data);

    // DecoderEventHandler
    FilterStatus transportBegin(MessageMetadataSharedPtr metadata) override;
    FilterStatus transportEnd() override;
    FilterStatus passthroughData(Buffer::Instance& data) override;
    FilterStatus messageBegin(MessageMetadataSharedPtr metadata) override;
    FilterStatus messageEnd() override;
    FilterStatus structBegin(absl::string_view name) override;
    FilterStatus structEnd() override;
    FilterStatus fieldBegin(absl::string_view name, FieldType& field_type,
                            int16_t& field_id) override;
    FilterStatus fieldEnd() override;
    FilterStatus boolValue(bool& value) override;
    FilterStatus byteValue(uint8_t& value) override;
    FilterStatus int16Value(int16_t& value) override;
    FilterStatus int32Value(int32_t& value) override;
    FilterStatus int64Value(int64_t& value) override;
    FilterStatus doubleValue(double& value) override;
    FilterStatus stringValue(absl::string_view value) override;
    FilterStatus mapBegin(FieldType& key_type, FieldType& value_type, uint32_t& size) override;
    FilterStatus mapEnd() override;
    FilterStatus listBegin(FieldType& elem_type, uint32_t& size) override;
    FilterStatus listEnd() override;
    FilterStatus setBegin(FieldType& elem_type, uint32_t& size) override;
    FilterStatus setEnd() override;

    // DecoderCallbacks
    DecoderEventHandler& newDecoderEventHandler() override { return *this; }
    bool passthroughEnabled() const override;
    bool headerKeysCaseSensitive() const override;

    void finalizeResponse();

    ActiveRpc& parent_;
    DecoderPtr decoder_;
    Buffer::OwnedImpl upstream_buffer_;
    MessageMetadataSharedPtr metadata_;
    ProtocolConverterSharedPtr protocol_converter_;
    absl::optional<bool> success_;
    bool complete_ : 1;
    bool passthrough_ : 1;
    bool pending_transport_end_ : 1;
  };
  using ResponseDecoderPtr = std::unique_ptr<ResponseDecoder>;

  struct ActiveRpcFilterBase : public virtual ThriftFilters::FilterCallbacks {
    ActiveRpcFilterBase(ActiveRpc& parent) : parent_(parent) {}

    // ThriftFilters::FilterCallbacks
    uint64_t streamId() const override { return parent_.stream_id_; }
    const Network::Connection* connection() const override { return parent_.connection(); }
    Event::Dispatcher& dispatcher() override { return parent_.dispatcher(); }
    Router::RouteConstSharedPtr route() override { return parent_.route(); }
    TransportType downstreamTransportType() const override {
      return parent_.downstreamTransportType();
    }
    ProtocolType downstreamProtocolType() const override {
      return parent_.downstreamProtocolType();
    }

    void resetDownstreamConnection() override { parent_.resetDownstreamConnection(); }
    StreamInfo::StreamInfo& streamInfo() override { return parent_.streamInfo(); }
    MessageMetadataSharedPtr responseMetadata() override { return parent_.responseMetadata(); }
    bool responseSuccess() override { return parent_.responseSuccess(); }
    void onReset() override { parent_.onReset(); }

    ActiveRpc& parent_;
  };

  // Wraps a DecoderFilter and acts as the DecoderFilterCallbacks for the filter, enabling filter
  // chain continuation.
  struct ActiveRpcDecoderFilter : public ActiveRpcFilterBase,
                                  public virtual ThriftFilters::DecoderFilterCallbacks,
                                  LinkedObject<ActiveRpcDecoderFilter> {
    ActiveRpcDecoderFilter(ActiveRpc& parent, ThriftFilters::DecoderFilterSharedPtr filter)
        : ActiveRpcFilterBase(parent), decoder_handle_(filter) {}

    // ThriftFilters::DecoderFilterCallbacks
    void sendLocalReply(const DirectResponse& response, bool end_stream) override {
      parent_.sendLocalReply(response, end_stream);
    }
    void startUpstreamResponse(Transport& transport, Protocol& protocol) override {
      parent_.startUpstreamResponse(transport, protocol);
    }
    ThriftFilters::ResponseStatus upstreamData(Buffer::Instance& buffer) override {
      return parent_.upstreamData(buffer);
    }
    void continueDecoding() override;
    DecoderEventHandler* decodeEventHandler() { return decoder_handle_.get(); }
    ThriftFilters::DecoderFilterSharedPtr decoder_handle_;
  };
  using ActiveRpcDecoderFilterPtr = std::unique_ptr<ActiveRpcDecoderFilter>;

  // Wraps a EncoderFilter and acts as the EncoderFilterCallbacks for the filter, enabling filter
  // chain continuation.
  struct ActiveRpcEncoderFilter : public ActiveRpcFilterBase,
                                  public virtual ThriftFilters::EncoderFilterCallbacks,
                                  LinkedObject<ActiveRpcEncoderFilter> {
    ActiveRpcEncoderFilter(ActiveRpc& parent, ThriftFilters::EncoderFilterSharedPtr filter)
        : ActiveRpcFilterBase(parent), encoder_handle_(filter) {}

    // ThriftFilters::EncoderFilterCallbacks
    void continueEncoding() override;
    DecoderEventHandler* decodeEventHandler() { return encoder_handle_.get(); }
    ThriftFilters::EncoderFilterSharedPtr encoder_handle_;
  };
  using ActiveRpcEncoderFilterPtr = std::unique_ptr<ActiveRpcEncoderFilter>;

  // ActiveRpc tracks request/response pairs.
  struct ActiveRpc : LinkedObject<ActiveRpc>,
                     public Event::DeferredDeletable,
                     public DecoderEventHandler,
                     public ThriftFilters::DecoderFilterCallbacks,
                     public ThriftFilters::EncoderFilterCallbacks,
                     public ThriftFilters::FilterChainFactoryCallbacks {
    ActiveRpc(ConnectionManager& parent)
        : parent_(parent), request_timer_(new Stats::HistogramCompletableTimespanImpl(
                               parent_.stats_.request_time_ms_, parent_.time_source_)),
          stream_id_(parent_.random_generator_.random()),
          stream_info_(parent_.time_source_,
                       parent_.read_callbacks_->connection().connectionInfoProviderSharedPtr()),
          local_response_sent_{false}, pending_transport_end_{false}, passthrough_{false} {
      parent_.stats_.request_active_.inc();
    }
    ~ActiveRpc() override {
      request_timer_->complete();
      stream_info_.onRequestComplete();
      parent_.stats_.request_active_.dec();

      parent_.emitLogEntry(stream_info_);

      for (auto& filter : base_filters_) {
        filter->onDestroy();
      }
    }

    // DecoderEventHandler
    FilterStatus transportBegin(MessageMetadataSharedPtr metadata) override;
    FilterStatus transportEnd() override;
    FilterStatus passthroughData(Buffer::Instance& data) override;
    FilterStatus messageBegin(MessageMetadataSharedPtr metadata) override;
    FilterStatus messageEnd() override;
    FilterStatus structBegin(absl::string_view name) override;
    FilterStatus structEnd() override;
    FilterStatus fieldBegin(absl::string_view name, FieldType& field_type,
                            int16_t& field_id) override;
    FilterStatus fieldEnd() override;
    FilterStatus boolValue(bool& value) override;
    FilterStatus byteValue(uint8_t& value) override;
    FilterStatus int16Value(int16_t& value) override;
    FilterStatus int32Value(int32_t& value) override;
    FilterStatus int64Value(int64_t& value) override;
    FilterStatus doubleValue(double& value) override;
    FilterStatus stringValue(absl::string_view value) override;
    FilterStatus mapBegin(FieldType& key_type, FieldType& value_type, uint32_t& size) override;
    FilterStatus mapEnd() override;
    FilterStatus listBegin(FieldType& elem_type, uint32_t& size) override;
    FilterStatus listEnd() override;
    FilterStatus setBegin(FieldType& elem_type, uint32_t& size) override;
    FilterStatus setEnd() override;

    // ThriftFilters::DecoderFilterCallbacks
    uint64_t streamId() const override { return stream_id_; }
    const Network::Connection* connection() const override;
    Event::Dispatcher& dispatcher() override {
      return parent_.read_callbacks_->connection().dispatcher();
    }
    void continueDecoding() override { parent_.continueDecoding(); }
    void continueEncoding() override {}
    Router::RouteConstSharedPtr route() override;
    TransportType downstreamTransportType() const override {
      return parent_.decoder_->transportType();
    }
    ProtocolType downstreamProtocolType() const override {
      return parent_.decoder_->protocolType();
    }
    void sendLocalReply(const DirectResponse& response, bool end_stream) override;
    void startUpstreamResponse(Transport& transport, Protocol& protocol) override;
    ThriftFilters::ResponseStatus upstreamData(Buffer::Instance& buffer) override;
    void resetDownstreamConnection() override;
    StreamInfo::StreamInfo& streamInfo() override { return stream_info_; }
    MessageMetadataSharedPtr responseMetadata() override { return response_decoder_->metadata_; }
    bool responseSuccess() override { return response_decoder_->success_.value_or(false); }
    void onReset() override;

    // Thrift::FilterChainFactoryCallbacks
    void addDecoderFilter(ThriftFilters::DecoderFilterSharedPtr filter) override {
      ActiveRpcDecoderFilterPtr wrapper = std::make_unique<ActiveRpcDecoderFilter>(*this, filter);
      filter->setDecoderFilterCallbacks(*wrapper);
      LinkedList::moveIntoListBack(std::move(wrapper), decoder_filters_);
      base_filters_.emplace_back(filter);
    }

    void addEncoderFilter(ThriftFilters::EncoderFilterSharedPtr filter) override {
      ActiveRpcEncoderFilterPtr wrapper = std::make_unique<ActiveRpcEncoderFilter>(*this, filter);
      filter->setEncoderFilterCallbacks(*wrapper);
      LinkedList::moveIntoList(std::move(wrapper), encoder_filters_);
      base_filters_.emplace_back(filter);
    }

    void addBidirectionalFilter(ThriftFilters::BidirectionalFilterSharedPtr filter) override {
      ThriftFilters::BidirectionalFilterWrapperSharedPtr wrapper =
          std::make_unique<ThriftFilters::BidirectionalFilterWrapper>(filter);

      ActiveRpcDecoderFilterPtr decoder_wrapper =
          std::make_unique<ActiveRpcDecoderFilter>(*this, wrapper->decoder_filter_);
      filter->setDecoderFilterCallbacks(*decoder_wrapper);
      LinkedList::moveIntoListBack(std::move(decoder_wrapper), decoder_filters_);

      ActiveRpcEncoderFilterPtr encoder_wrapper =
          std::make_unique<ActiveRpcEncoderFilter>(*this, wrapper->encoder_filter_);
      filter->setEncoderFilterCallbacks(*encoder_wrapper);
      LinkedList::moveIntoList(std::move(encoder_wrapper), encoder_filters_);

      base_filters_.emplace_back(wrapper);
    }

    bool passthroughSupported() const;

    // Apply filters to the decoder_event.
    // @param filter    the last filter which is already applied to the decoder_event.
    //                  nullptr indicates none is applied and the decoder_event is applied from the
    //                  first filter.
    FilterStatus applyDecoderFilters(DecoderEvent state, absl::any data,
                                     ActiveRpcDecoderFilter* filter = nullptr);
    FilterStatus applyEncoderFilters(DecoderEvent state, absl::any data,
                                     ProtocolConverterSharedPtr protocol_converter,
                                     ActiveRpcEncoderFilter* filter = nullptr);
    template <typename FilterType>
    FilterStatus applyFilters(FilterType* filter,
                              std::list<std::unique_ptr<FilterType>>& filter_list,
                              ProtocolConverterSharedPtr protocol_converter = nullptr);

    // Helper to setup filter_action_ and filter_context_
    void prepareFilterAction(DecoderEvent event, absl::any data);

    void finalizeRequest();

    void createFilterChain();
    void onError(const std::string& what);

    ConnectionManager& parent_;
    Stats::TimespanPtr request_timer_;
    uint64_t stream_id_;
    StreamInfo::StreamInfoImpl stream_info_;
    MessageMetadataSharedPtr metadata_;
    std::list<ActiveRpcDecoderFilterPtr> decoder_filters_;
    std::list<ActiveRpcEncoderFilterPtr> encoder_filters_;
    std::list<ThriftFilters::FilterBaseSharedPtr> base_filters_;
    DecoderEventHandlerSharedPtr upgrade_handler_;
    ResponseDecoderPtr response_decoder_;
    absl::optional<Router::RouteConstSharedPtr> cached_route_;
    Buffer::OwnedImpl response_buffer_;
    int32_t original_sequence_id_{0};
    MessageType original_msg_type_{MessageType::Call};
    std::function<FilterStatus(DecoderEventHandler*)> filter_action_;
    absl::any filter_context_;
    bool local_response_sent_ : 1;
    bool pending_transport_end_ : 1;
    bool passthrough_ : 1;
  };

  using ActiveRpcPtr = std::unique_ptr<ActiveRpc>;

  void continueDecoding();
  void dispatch();
  void sendLocalReply(MessageMetadata& metadata, const DirectResponse& response, bool end_stream);
  void doDeferredRpcDestroy(ActiveRpc& rpc);
  void resetAllRpcs(bool local_reset);
  void emitLogEntry(const StreamInfo::StreamInfo& stream_info);

  Config& config_;
  ThriftFilterStats& stats_;

  Network::ReadFilterCallbacks* read_callbacks_{};

  TransportPtr transport_;
  ProtocolPtr protocol_;
  DecoderPtr decoder_;
  std::list<ActiveRpcPtr> rpcs_;
  Buffer::OwnedImpl request_buffer_;
  Random::RandomGenerator& random_generator_;
  bool stopped_{false};
  bool half_closed_{false};
  TimeSource& time_source_;
  const Network::DrainDecision& drain_decision_;

  // The number of requests accumulated on the current connection.
  uint64_t accumulated_requests_{};
  bool requests_overflow_{false};
};

} // namespace ThriftProxy
} // namespace NetworkFilters
} // namespace Extensions
} // namespace Envoy<|MERGE_RESOLUTION|>--- conflicted
+++ resolved
@@ -42,11 +42,8 @@
   virtual Router::Config& routerConfig() PURE;
   virtual bool payloadPassthrough() const PURE;
   virtual uint64_t maxRequestsPerConnection() const PURE;
-<<<<<<< HEAD
+  virtual const std::vector<AccessLog::InstanceSharedPtr>& accessLogs() const PURE;
   virtual bool headerKeysCaseSensitive() const PURE;
-=======
-  virtual const std::vector<AccessLog::InstanceSharedPtr>& accessLogs() const PURE;
->>>>>>> 01a0ff52
 };
 
 /**
