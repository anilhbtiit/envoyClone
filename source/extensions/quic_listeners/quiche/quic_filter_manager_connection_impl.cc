--- conflicted
+++ resolved
@@ -8,18 +8,10 @@
 QuicFilterManagerConnectionImpl::QuicFilterManagerConnectionImpl(EnvoyQuicConnection* connection,
                                                                  Event::Dispatcher& dispatcher,
                                                                  uint32_t send_buffer_limit)
-<<<<<<< HEAD
-  // Using this for purpose other than logging is not safe. Because QUIC connection id can be
-  // 18 bytes, so there might be collision when it's hashed to 8 bytes.
-    : Network::ConnectionImplBase(dispatcher, /*id=*/connection->connection_id().Hash()),
-    quic_connection_(connection), filter_manager_(*this),
-      stream_info_(dispatcher.timeSource()),
-=======
     // Using this for purpose other than logging is not safe. Because QUIC connection id can be
     // 18 bytes, so there might be collision when it's hashed to 8 bytes.
     : Network::ConnectionImplBase(dispatcher, /*id=*/connection->connection_id().Hash()),
       quic_connection_(connection), filter_manager_(*this), stream_info_(dispatcher.timeSource()),
->>>>>>> 504b8b16
       write_buffer_watermark_simulation_(
           send_buffer_limit / 2, send_buffer_limit, [this]() { onSendBufferLowWatermark(); },
           [this]() { onSendBufferHighWatermark(); }, ENVOY_LOGGER()) {
@@ -62,7 +54,6 @@
     // Already detached from quic connection.
     return;
   }
-<<<<<<< HEAD
   const bool delayed_close_timeout_configured = delayed_close_timeout_.count() > 0;
   if (hasDataToWrite() && type != Network::ConnectionCloseType::NoFlush) {
     // QUIC connection has unsent data and caller wants to flush them. Wait for flushing or timeout.
@@ -94,15 +85,6 @@
         closeConnectionImmediately();
       }
     }
-=======
-  closeConnectionImmediately();
-}
-
-void QuicFilterManagerConnectionImpl::setDelayedCloseTimeout(std::chrono::milliseconds timeout) {
-  if (timeout != std::chrono::milliseconds::zero()) {
-    // TODO(danzh) support delayed close of connection.
-    NOT_IMPLEMENTED_GCOVR_EXCL_LINE;
->>>>>>> 504b8b16
   }
 }
 
@@ -148,23 +130,15 @@
   if (quic_connection_ != nullptr) {
     // Tell network callbacks about connection close if not detached yet.
     raiseConnectionEvent(source == quic::ConnectionCloseSource::FROM_PEER
-<<<<<<< HEAD
-                   ? Network::ConnectionEvent::RemoteClose
-                   : Network::ConnectionEvent::LocalClose);
-=======
                              ? Network::ConnectionEvent::RemoteClose
                              : Network::ConnectionEvent::LocalClose);
->>>>>>> 504b8b16
   }
 }
 
 void QuicFilterManagerConnectionImpl::closeConnectionImmediately() {
-<<<<<<< HEAD
   if  (quic_connection_ == nullptr) {
     return;
   }
-=======
->>>>>>> 504b8b16
   quic_connection_->CloseConnection(quic::QUIC_NO_ERROR, "Closed by application",
                                     quic::ConnectionCloseBehavior::SEND_CONNECTION_CLOSE_PACKET);
   quic_connection_ = nullptr;
