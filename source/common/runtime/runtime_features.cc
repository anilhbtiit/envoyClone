#include "source/common/runtime/runtime_features.h"

#include "absl/flags/commandlineflag.h"
#include "absl/flags/flag.h"
#include "absl/strings/match.h"
#include "absl/strings/str_replace.h"

#define RUNTIME_GUARD(name) ABSL_FLAG(bool, name, true, "");        // NOLINT
#define FALSE_RUNTIME_GUARD(name) ABSL_FLAG(bool, name, false, ""); // NOLINT

// Add additional features here to enable the new code paths by default.
//
// Per documentation in CONTRIBUTING.md is expected that new high risk code paths be guarded
// by runtime feature guards. If you add a guard of the form
// RUNTIME_GUARD(envoy_reloadable_features_my_feature_name)
// here you can guard code checking against "envoy.reloadable_features.my_feature_name".
// Please note the swap of envoy_reloadable_features_ to envoy.reloadable_features.!
//
// if (Runtime::runtimeFeatureEnabled("envoy.reloadable_features.my_feature_name")) {
//   [new code path]
// else {
//   [old_code_path]
// }
//
// Runtime features are true by default, so the new code path is exercised.
// To make a runtime feature false by default, use FALSE_RUNTIME_GUARD, and add
// a TODO to change it to true.
//
// If issues are found that require a runtime feature to be disabled, it should be reported
// ASAP by filing a bug on github. Overriding non-buggy code is strongly discouraged to avoid the
// problem of the bugs being found after the old code path has been removed.
RUNTIME_GUARD(envoy_reloadable_features_allow_upstream_inline_write);
RUNTIME_GUARD(envoy_reloadable_features_append_or_truncate);
RUNTIME_GUARD(envoy_reloadable_features_append_to_accept_content_encoding_only_once);
RUNTIME_GUARD(envoy_reloadable_features_conn_pool_delete_when_idle);
RUNTIME_GUARD(envoy_reloadable_features_conn_pool_new_stream_with_early_data_and_http3);
RUNTIME_GUARD(envoy_reloadable_features_correct_scheme_and_xfp);
RUNTIME_GUARD(envoy_reloadable_features_correctly_validate_alpn);
RUNTIME_GUARD(envoy_reloadable_features_deprecate_global_ints);
RUNTIME_GUARD(envoy_reloadable_features_disable_tls_inspector_injection);
RUNTIME_GUARD(envoy_reloadable_features_do_not_await_headers_on_upstream_timeout_to_emit_stats);
RUNTIME_GUARD(envoy_reloadable_features_enable_grpc_async_client_cache);
RUNTIME_GUARD(envoy_reloadable_features_fix_added_trailers);
RUNTIME_GUARD(envoy_reloadable_features_handle_stream_reset_during_hcm_encoding);
RUNTIME_GUARD(envoy_reloadable_features_http1_lazy_read_disable);
RUNTIME_GUARD(envoy_reloadable_features_http2_allow_capacity_increase_by_settings);
RUNTIME_GUARD(envoy_reloadable_features_http2_new_codec_wrapper);
RUNTIME_GUARD(envoy_reloadable_features_http_ext_authz_do_not_skip_direct_response_and_redirect);
RUNTIME_GUARD(envoy_reloadable_features_http_reject_path_with_fragment);
RUNTIME_GUARD(envoy_reloadable_features_http_strip_fragment_from_path_unsafe_if_disabled);
RUNTIME_GUARD(envoy_reloadable_features_internal_address);
RUNTIME_GUARD(envoy_reloadable_features_listener_reuse_port_default_enabled);
RUNTIME_GUARD(envoy_reloadable_features_listener_wildcard_match_ip_family);
RUNTIME_GUARD(envoy_reloadable_features_new_tcp_connection_pool);
RUNTIME_GUARD(envoy_reloadable_features_postpone_h3_client_connect_to_next_loop);
RUNTIME_GUARD(envoy_reloadable_features_proxy_102_103);
RUNTIME_GUARD(envoy_reloadable_features_sanitize_http_header_referer);
RUNTIME_GUARD(envoy_reloadable_features_skip_delay_close);
RUNTIME_GUARD(envoy_reloadable_features_skip_dispatching_frames_for_closed_connection);
RUNTIME_GUARD(envoy_reloadable_features_strict_check_on_ipv4_compat);
RUNTIME_GUARD(envoy_reloadable_features_support_locality_update_on_eds_cluster_endpoints);
RUNTIME_GUARD(envoy_reloadable_features_test_feature_true);
RUNTIME_GUARD(envoy_reloadable_features_udp_listener_updates_filter_chain_in_place);
RUNTIME_GUARD(envoy_reloadable_features_update_expected_rq_timeout_on_retry);
RUNTIME_GUARD(envoy_reloadable_features_update_grpc_response_error_tag);
RUNTIME_GUARD(envoy_reloadable_features_use_dns_ttl);
RUNTIME_GUARD(envoy_reloadable_features_validate_connect);
RUNTIME_GUARD(envoy_restart_features_explicit_wildcard_resource);
RUNTIME_GUARD(envoy_restart_features_use_apple_api_for_dns_lookups);

// Begin false flags. These should come with a TODO to flip true.
// Sentinel and test flag.
FALSE_RUNTIME_GUARD(envoy_reloadable_features_test_feature_false);
// TODO(alyssawilk, junr03) flip (and add release notes + docs) these after Lyft tests
FALSE_RUNTIME_GUARD(envoy_reloadable_features_allow_multiple_dns_addresses);
// TODO(adisuissa) reset to true to enable unified mux by default
FALSE_RUNTIME_GUARD(envoy_reloadable_features_unified_mux);
// TODO(alyssar) flip false once issue complete.
FALSE_RUNTIME_GUARD(envoy_restart_features_no_runtime_singleton);
// TODO(kbaichoo): Make this enabled by default when fairness and chunking
// are implemented, and we've had more cpu time.
FALSE_RUNTIME_GUARD(envoy_reloadable_features_defer_processing_backedup_streams);
// TODO(rgs1): Make this enabled after Pinterest tests
FALSE_RUNTIME_GUARD(envoy_reloadable_features_thrift_connection_draining);

// Block of non-boolean flags. These are deprecated. Do not add more.
ABSL_FLAG(uint64_t, envoy_headermap_lazy_map_min_size, 3, "");  // NOLINT
ABSL_FLAG(uint64_t, re2_max_program_size_error_level, 100, ""); // NOLINT
ABSL_FLAG(uint64_t, re2_max_program_size_warn_level,            // NOLINT
          std::numeric_limits<uint32_t>::max(), "");            // NOLINT

namespace Envoy {
namespace Runtime {
namespace {

std::string swapPrefix(std::string name) {
  return absl::StrReplaceAll(name, {{"envoy_", "envoy."}, {"features_", "features."}});
}

} // namespace

// This is a singleton class to map Envoy style flag names to absl flags
class RuntimeFeatures {
public:
  RuntimeFeatures();

  // Get the command line flag corresponding to the Envoy style feature name, or
  // nullptr if it is not a registered flag.
  absl::CommandLineFlag* getFlag(absl::string_view feature) const {
    auto it = all_features_.find(feature);
    if (it == all_features_.end()) {
      return nullptr;
    }
    return it->second;
  }

private:
  absl::flat_hash_map<std::string, absl::CommandLineFlag*> all_features_;
};

using RuntimeFeaturesDefaults = ConstSingleton<RuntimeFeatures>;

RuntimeFeatures::RuntimeFeatures() {
  absl::flat_hash_map<absl::string_view, absl::CommandLineFlag*> flags = absl::GetAllFlags();
  for (auto& it : flags) {
    absl::string_view name = it.second->Name();
    if ((!absl::StartsWith(name, "envoy_reloadable_features_") &&
         !absl::StartsWith(name, "envoy_restart_features_")) ||
        !it.second->TryGet<bool>().has_value()) {
      continue;
    }
    std::string envoy_name = swapPrefix(std::string(name));
    all_features_.emplace(envoy_name, it.second);
  }
}

bool isRuntimeFeature(absl::string_view feature) {
  return RuntimeFeaturesDefaults::get().getFlag(feature) != nullptr;
}

bool runtimeFeatureEnabled(absl::string_view feature) {
  absl::CommandLineFlag* flag = RuntimeFeaturesDefaults::get().getFlag(feature);
  if (flag == nullptr) {
    IS_ENVOY_BUG(absl::StrCat("Unable to find runtime feature ", feature));
    return false;
  }
  // We validate in map creation that the flag is a boolean.
  return flag->TryGet<bool>().value();
}

uint64_t getInteger(absl::string_view feature, uint64_t default_value) {
  if (absl::StartsWith(feature, "envoy.")) {
    // DO NOT ADD MORE FLAGS HERE. This function deprecated.
    if (feature == "envoy.http.headermap.lazy_map_min_size") {
      return absl::GetFlag(FLAGS_envoy_headermap_lazy_map_min_size);
    }
  }
  if (absl::StartsWith(feature, "re2.")) {
    if (feature == "re2.max_program_size.error_level") {
      return absl::GetFlag(FLAGS_re2_max_program_size_error_level);
    } else if (feature == "re2.max_program_size.warn_level") {
      return absl::GetFlag(FLAGS_re2_max_program_size_warn_level);
    }
  }
  IS_ENVOY_BUG(absl::StrCat("requested an unsupported integer ", feature));
  return default_value;
}

<<<<<<< HEAD
// Add additional features here to enable the new code paths by default.
//
// Per documentation in CONTRIBUTING.md is expected that new high risk code paths be guarded
// by runtime feature guards, i.e
//
// if (Runtime::runtimeFeatureEnabled("envoy.reloadable_features.my_feature_name")) {
//   [new code path]
// else {
//   [old_code_path]
// }
//
// Runtime features are false by default, so the old code path is exercised.
// To make a runtime feature true by default, add it to the array below.
// New features should be true-by-default for an Envoy release cycle before the
// old code path is removed.
//
// If issues are found that require a runtime feature to be disabled, it should be reported
// ASAP by filing a bug on github. Overriding non-buggy code is strongly discouraged to avoid the
// problem of the bugs being found after the old code path has been removed.
// clang-format off
constexpr absl::Flag<bool>* runtime_features[] = {
  // Test flags
  &FLAGS_envoy_reloadable_features_test_feature_false,
  &FLAGS_envoy_reloadable_features_test_feature_true,
  // Begin alphabetically sorted section_
  &FLAGS_envoy_reloadable_features_allow_multiple_dns_addresses,
  &FLAGS_envoy_reloadable_features_allow_upstream_inline_write,
  &FLAGS_envoy_reloadable_features_append_or_truncate,
  &FLAGS_envoy_reloadable_features_append_to_accept_content_encoding_only_once,
  &FLAGS_envoy_reloadable_features_conn_pool_delete_when_idle,
  &FLAGS_envoy_reloadable_features_conn_pool_new_stream_with_early_data_and_http3,
  &FLAGS_envoy_reloadable_features_correct_scheme_and_xfp,
  &FLAGS_envoy_reloadable_features_correctly_validate_alpn,
  &FLAGS_envoy_reloadable_features_defer_processing_backedup_streams,
  &FLAGS_envoy_reloadable_features_deprecate_global_ints,
  &FLAGS_envoy_reloadable_features_disable_tls_inspector_injection,
  &FLAGS_envoy_reloadable_features_do_not_await_headers_on_upstream_timeout_to_emit_stats,
  &FLAGS_envoy_reloadable_features_enable_grpc_async_client_cache,
  &FLAGS_envoy_reloadable_features_fix_added_trailers,
  &FLAGS_envoy_reloadable_features_handle_stream_reset_during_hcm_encoding,
  &FLAGS_envoy_reloadable_features_http1_lazy_read_disable,
  &FLAGS_envoy_reloadable_features_http2_allow_capacity_increase_by_settings,
  &FLAGS_envoy_reloadable_features_http2_new_codec_wrapper,
  &FLAGS_envoy_reloadable_features_http_ext_authz_do_not_skip_direct_response_and_redirect,
  &FLAGS_envoy_reloadable_features_http_reject_path_with_fragment,
  &FLAGS_envoy_reloadable_features_http_strip_fragment_from_path_unsafe_if_disabled,
  &FLAGS_envoy_reloadable_features_internal_address,
  &FLAGS_envoy_reloadable_features_listener_wildcard_match_ip_family,
  &FLAGS_envoy_reloadable_features_new_tcp_connection_pool,
  &FLAGS_envoy_reloadable_features_postpone_h3_client_connect_to_next_loop,
  &FLAGS_envoy_reloadable_features_proxy_102_103,
  &FLAGS_envoy_reloadable_features_sanitize_http_header_referer,
  &FLAGS_envoy_reloadable_features_skip_delay_close,
  &FLAGS_envoy_reloadable_features_skip_dispatching_frames_for_closed_connection,
  &FLAGS_envoy_reloadable_features_strict_check_on_ipv4_compat,
  &FLAGS_envoy_reloadable_features_support_locality_update_on_eds_cluster_endpoints,
  &FLAGS_envoy_reloadable_features_thrift_connection_draining,
  &FLAGS_envoy_reloadable_features_udp_listener_updates_filter_chain_in_place,
  &FLAGS_envoy_reloadable_features_unified_mux,
  &FLAGS_envoy_reloadable_features_update_expected_rq_timeout_on_retry,
  &FLAGS_envoy_reloadable_features_update_grpc_response_error_tag,
  &FLAGS_envoy_reloadable_features_use_dns_ttl,
  &FLAGS_envoy_reloadable_features_validate_connect,
  &FLAGS_envoy_restart_features_explicit_wildcard_resource,
  &FLAGS_envoy_restart_features_use_apple_api_for_dns_lookups,
  &FLAGS_envoy_restart_features_no_runtime_singleton,
};
// clang-format on

=======
>>>>>>> c4fa7078
void maybeSetRuntimeGuard(absl::string_view name, bool value) {
  absl::CommandLineFlag* flag = RuntimeFeaturesDefaults::get().getFlag(name);
  if (flag == nullptr) {
    IS_ENVOY_BUG(absl::StrCat("Unable to find runtime feature ", name));
    return;
  }
  std::string err;
  flag->ParseFrom(value ? "true" : "false", &err);
}

void maybeSetDeprecatedInts(absl::string_view name, uint32_t value) {
  if (!absl::StartsWith(name, "envoy.") && !absl::StartsWith(name, "re2.")) {
    return;
  }

  // DO NOT ADD MORE FLAGS HERE. This function deprecated and being removed.
  if (name == "envoy.http.headermap.lazy_map_min_size") {
    if (Runtime::runtimeFeatureEnabled("envoy.reloadable_features.deprecate_global_ints")) {
      IS_ENVOY_BUG(absl::StrCat(
          "The Envoy community is attempting to remove global integers. Given you use ", name,
          " please immediately file an upstream issue to retain the functionality as it will "
          "otherwise be removed following the usual deprecation cycle."));
    }
    absl::SetFlag(&FLAGS_envoy_headermap_lazy_map_min_size, value);
  } else if (name == "re2.max_program_size.error_level") {
    absl::SetFlag(&FLAGS_re2_max_program_size_error_level, value);
  } else if (name == "re2.max_program_size.warn_level") {
    absl::SetFlag(&FLAGS_re2_max_program_size_warn_level, value);
  }
}

} // namespace Runtime
} // namespace Envoy<|MERGE_RESOLUTION|>--- conflicted
+++ resolved
@@ -166,7 +166,6 @@
   return default_value;
 }
 
-<<<<<<< HEAD
 // Add additional features here to enable the new code paths by default.
 //
 // Per documentation in CONTRIBUTING.md is expected that new high risk code paths be guarded
@@ -236,8 +235,6 @@
 };
 // clang-format on
 
-=======
->>>>>>> c4fa7078
 void maybeSetRuntimeGuard(absl::string_view name, bool value) {
   absl::CommandLineFlag* flag = RuntimeFeaturesDefaults::get().getFlag(name);
   if (flag == nullptr) {
