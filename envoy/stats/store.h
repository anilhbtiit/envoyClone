--- conflicted
+++ resolved
@@ -68,11 +68,8 @@
   virtual void forEachCounter(SizeFn f_size, StatFn<Counter> f_stat) const PURE;
   virtual void forEachGauge(SizeFn f_size, StatFn<Gauge> f_stat) const PURE;
   virtual void forEachTextReadout(SizeFn f_size, StatFn<TextReadout> f_stat) const PURE;
-<<<<<<< HEAD
   virtual void forEachHistogram(SizeFn f_size, StatFn<ParentHistogram> f_stat) const PURE;
-=======
   virtual void forEachScope(SizeFn f_size, StatFn<const Scope> f_stat) const PURE;
->>>>>>> 35d18c93
 
   /**
    * Iterate over all stats that need to be flushed to sinks. Note, that implementations can
