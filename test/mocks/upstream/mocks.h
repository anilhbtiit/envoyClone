--- conflicted
+++ resolved
@@ -90,16 +90,10 @@
   MockClusterManager();
   ~MockClusterManager();
 
-<<<<<<< HEAD
   Host::CreateConnectionData tcpConnForCluster(const std::string& cluster,
                                                LoadBalancerContext* context) override {
     MockHost::MockCreateConnectionData data = tcpConnForCluster_(cluster, context);
-    return {Network::ClientConnectionPtr{data.connection_}, data.host_};
-=======
-  Host::CreateConnectionData tcpConnForCluster(const std::string& cluster) override {
-    MockHost::MockCreateConnectionData data = tcpConnForCluster_(cluster);
     return {Network::ClientConnectionPtr{data.connection_}, data.host_description_};
->>>>>>> 8c42f161
   }
 
   // Upstream::ClusterManager
