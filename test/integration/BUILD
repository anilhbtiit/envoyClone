licenses(["notice"])  # Apache 2

load(
    "//bazel:envoy_build_system.bzl",
    "envoy_cc_fuzz_test",
    "envoy_cc_test",
    "envoy_cc_test_library",
    "envoy_package",
    "envoy_proto_library",
    "envoy_select_hot_restart",
    "envoy_sh_test",
)
load(
    "//source/extensions:all_extensions.bzl",
    "envoy_all_extensions",
)

envoy_package()

envoy_cc_test(
    name = "ads_integration_test",
    srcs = ["ads_integration_test.cc"],
    data = [
        "//test/config/integration/certs",
    ],
    deps = [
        ":http_integration_lib",
        "//source/common/config:protobuf_link_hacks",
        "//source/common/config:resources_lib",
        "//source/common/protobuf:utility_lib",
        "//source/extensions/transport_sockets/tls:config",
        "//source/extensions/transport_sockets/tls:context_config_lib",
        "//source/extensions/transport_sockets/tls:context_lib",
        "//source/extensions/transport_sockets/tls:ssl_socket_lib",
        "//test/common/grpc:grpc_client_integration_lib",
        "//test/mocks/runtime:runtime_mocks",
        "//test/mocks/server:server_mocks",
        "//test/test_common:network_utility_lib",
        "//test/test_common:utility_lib",
        "@envoy_api//envoy/api/v2:cds_cc",
        "@envoy_api//envoy/api/v2:discovery_cc",
        "@envoy_api//envoy/api/v2:eds_cc",
        "@envoy_api//envoy/api/v2:lds_cc",
        "@envoy_api//envoy/api/v2:rds_cc",
        "@envoy_api//envoy/service/discovery/v2:ads_cc",
    ],
)

py_binary(
    name = "capture_fuzz_gen",
    srcs = ["capture_fuzz_gen.py"],
    licenses = ["notice"],  # Apache 2
    visibility = ["//visibility:public"],
    deps = [
        ":capture_fuzz_proto_py",
        "@envoy_api//envoy/data/tap/v2alpha:transport_py",
    ],
)

envoy_proto_library(
    name = "capture_fuzz_proto",
    srcs = [":capture_fuzz.proto"],
    require_py = 1,
)

envoy_cc_test(
    name = "cds_integration_test",
    srcs = ["cds_integration_test.cc"],
    data = [
        "//test/config/integration/certs",
    ],
    deps = [
        ":http_integration_lib",
        "//source/common/config:protobuf_link_hacks",
        "//source/common/config:resources_lib",
        "//source/common/protobuf:utility_lib",
        "//test/common/grpc:grpc_client_integration_lib",
        "//test/mocks/runtime:runtime_mocks",
        "//test/mocks/server:server_mocks",
        "//test/test_common:network_utility_lib",
        "//test/test_common:utility_lib",
        "@envoy_api//envoy/api/v2:cds_cc",
        "@envoy_api//envoy/api/v2:discovery_cc",
    ],
)

envoy_cc_test(
    name = "eds_integration_test",
    srcs = ["eds_integration_test.cc"],
    deps = [
        ":http_integration_lib",
        "//source/common/upstream:load_balancer_lib",
        "//test/config:utility_lib",
        "//test/integration/filters:eds_ready_filter_config_lib",
        "//test/test_common:network_utility_lib",
        "@envoy_api//envoy/api/v2:eds_cc",
    ],
)

envoy_proto_library(
    name = "filter_manager_integration_proto",
    srcs = [":filter_manager_integration_test.proto"],
)

envoy_cc_test(
    name = "filter_manager_integration_test",
    srcs = [
        "filter_manager_integration_test.cc",
        "filter_manager_integration_test.h",
    ],
    deps = [
        ":filter_manager_integration_proto_cc",
        ":http_integration_lib",
        ":integration_lib",
        "//source/extensions/filters/network/common:factory_base_lib",
        "//source/extensions/filters/network/echo:config",
        "//source/extensions/filters/network/tcp_proxy:config",
        "//test/server:utility_lib",
        "//test/test_common:registry_lib",
        "//test/test_common:utility_lib",
    ],
)

envoy_cc_test(
    name = "custom_cluster_integration_test",
    srcs = ["custom_cluster_integration_test.cc"],
    deps = [
        ":http_integration_lib",
        "//source/common/upstream:load_balancer_lib",
        "//test/config:utility_lib",
        "//test/integration/clusters:custom_static_cluster",
        "//test/test_common:network_utility_lib",
        "@envoy_api//envoy/api/v2:eds_cc",
    ],
)

envoy_cc_test(
    name = "vhds_integration_test",
    srcs = ["vhds_integration_test.cc"],
    data = [
        "//test/config/integration/certs",
    ],
    deps = [
        ":http_integration_lib",
        "//source/common/config:protobuf_link_hacks",
        "//source/common/config:resources_lib",
        "//source/common/protobuf:utility_lib",
        "//test/common/grpc:grpc_client_integration_lib",
        "//test/mocks/runtime:runtime_mocks",
        "//test/mocks/server:server_mocks",
        "//test/test_common:network_utility_lib",
        "//test/test_common:utility_lib",
        "@envoy_api//envoy/api/v2:discovery_cc",
        "@envoy_api//envoy/api/v2:rds_cc",
    ],
)

exports_files(["test_utility.sh"])

envoy_sh_test(
    name = "hotrestart_test",
    srcs = envoy_select_hot_restart([
        "hotrestart_test.sh",
    ]),
    data = [
        "test_utility.sh",
        "//source/exe:envoy-static",
        "//test/common/runtime:filesystem_setup.sh",
        "//test/common/runtime:filesystem_test_data",
        "//test/config/integration:server_config_files",
        "//tools:socket_passing",
    ],
)

envoy_sh_test(
    name = "run_envoy_test",
    srcs = ["run_envoy_test.sh"],
    data = [
        "test_utility.sh",
        "//source/exe:envoy-static",
        "//test/common/runtime:filesystem_setup.sh",
        "//test/common/runtime:filesystem_test_data",
        "//test/config/integration:server_config_files",
    ],
)

envoy_cc_test(
    name = "header_integration_test",
    srcs = [
        "header_integration_test.cc",
    ],
    deps = [
        ":http_integration_lib",
        "//source/common/protobuf",
        "//test/test_common:utility_lib",
        "@envoy_api//envoy/config/filter/http/router/v2:router_cc",
        "@envoy_api//envoy/config/filter/network/http_connection_manager/v2:http_connection_manager_cc",
    ],
)

envoy_cc_test(
    name = "http2_integration_test",
    srcs = [
        "http2_integration_test.cc",
        "http2_integration_test.h",
    ],
    deps = [
        ":http_integration_lib",
        "//source/common/buffer:buffer_lib",
        "//source/common/http:header_map_lib",
        "//source/extensions/filters/http/buffer:config",
        "//source/extensions/filters/http/dynamo:config",
        "//source/extensions/filters/http/health_check:config",
        "//test/mocks/http:http_mocks",
        "//test/mocks/upstream:upstream_mocks",
        "//test/test_common:utility_lib",
    ],
)

envoy_cc_test(
    name = "http_timeout_integration_test",
    srcs = [
        "http_timeout_integration_test.cc",
        "http_timeout_integration_test.h",
    ],
    deps = [
        ":http_integration_lib",
    ],
)

envoy_cc_test(
    name = "protocol_integration_test",
    srcs = [
        "protocol_integration_test.cc",
    ],
    # As this test has many H1/H2/v4/v6 tests it takes a while to run.
    # Shard it enough to bring the run time in line with other integration tests.
    shard_count = 3,
    deps = [
        ":http_protocol_integration_lib",
        "//source/common/http:header_map_lib",
        "//source/extensions/filters/http/buffer:config",
        "//source/extensions/filters/http/dynamo:config",
        "//source/extensions/filters/http/health_check:config",
        "//test/integration/filters:random_pause_filter_lib",
        "//test/test_common:utility_lib",
    ],
)

envoy_cc_test(
    name = "http2_upstream_integration_test",
    srcs = [
        "http2_upstream_integration_test.cc",
        "http2_upstream_integration_test.h",
    ],
    deps = [
        ":http_integration_lib",
        "//source/common/http:header_map_lib",
        "//source/extensions/filters/http/buffer:config",
        "//source/extensions/filters/http/dynamo:config",
        "//source/extensions/filters/http/health_check:config",
        "//test/integration/filters:random_pause_filter_lib",
        "//test/test_common:utility_lib",
    ],
)

envoy_cc_test(
    name = "integration_admin_test",
    srcs = [
        "integration_admin_test.cc",
        "integration_admin_test.h",
    ],
    deps = [
        ":http_protocol_integration_lib",
        "//include/envoy/http:header_map_interface",
        "//source/common/stats:stats_matcher_lib",
        "//source/extensions/filters/http/buffer:config",
        "//source/extensions/filters/http/health_check:config",
        "@envoy_api//envoy/admin/v2alpha:config_dump_cc",
        "@envoy_api//envoy/config/metrics/v2:stats_cc",
    ],
)

envoy_cc_test_library(
    name = "test_host_predicate_lib",
    srcs = [
        "test_host_predicate.h",
        "test_host_predicate_config.h",
    ],
    deps = [
        "//include/envoy/upstream:retry_interface",
    ],
)

envoy_cc_test_library(
    name = "http_integration_lib",
    srcs = [
        "http_integration.cc",
    ],
    hdrs = [
        "http_integration.h",
    ],
    deps = [
        ":integration_lib",
        ":test_host_predicate_lib",
        "//include/envoy/event:timer_interface",
        "//source/common/common:thread_annotations",
        "//source/extensions/filters/http/router:config",
        "//source/extensions/filters/network/http_connection_manager:config",
        "//test/common/upstream:utility_lib",
        "//test/integration/filters:add_trailers_filter_config_lib",
        "//test/integration/filters:call_decodedata_once_filter_config_lib",
        "//test/integration/filters:decode_headers_return_stop_all_filter_config_lib",
        "//test/integration/filters:encode_headers_return_stop_all_filter_config_lib",
        "//test/integration/filters:headers_only_filter_config_lib",
        "//test/integration/filters:modify_buffer_filter_config_lib",
        "//test/integration/filters:passthrough_filter_config_lib",
        "//test/integration/filters:pause_filter_lib",
        "//test/integration/filters:response_metadata_filter_config_lib",
        "//test/test_common:registry_lib",
    ],
)

envoy_cc_test_library(
    name = "http_protocol_integration_lib",
    srcs = [
        "http_protocol_integration.cc",
    ],
    hdrs = [
        "http_protocol_integration.h",
    ],
    deps = [
        ":http_integration_lib",
        "//test/common/upstream:utility_lib",
    ],
)

envoy_cc_test(
    name = "idle_timeout_integration_test",
    srcs = ["idle_timeout_integration_test.cc"],
    # As this test has many pauses for idle timeouts, it takes a while to run.
    # Shard it enough to bring the run time in line with other integration tests.
    shard_count = 2,
    deps = [
        ":http_protocol_integration_lib",
        "//test/test_common:test_time_lib",
    ],
)

envoy_cc_test_library(
    name = "integration_lib",
    srcs = [
        "autonomous_upstream.cc",
        "fake_upstream.cc",
        "integration.cc",
        "server.cc",
        "ssl_utility.cc",
        "utility.cc",
    ],
    hdrs = [
        "autonomous_upstream.h",
        "fake_upstream.h",
        "integration.h",
        "server.h",
        "ssl_utility.h",
        "utility.h",
    ],
    data = ["//test/common/runtime:filesystem_test_data"],
    deps = [
        ":server_stats_interface",
        ":tcp_dump",
        "//include/envoy/api:api_interface",
        "//include/envoy/buffer:buffer_interface",
        "//include/envoy/event:dispatcher_interface",
        "//include/envoy/grpc:status",
        "//include/envoy/http:codec_interface",
        "//include/envoy/http:header_map_interface",
        "//include/envoy/network:connection_interface",
        "//include/envoy/network:filter_interface",
        "//include/envoy/server:configuration_interface",
        "//include/envoy/server:hot_restart_interface",
        "//include/envoy/server:options_interface",
        "//include/envoy/stats:stats_interface",
        "//include/envoy/thread:thread_interface",
        "//source/common/api:api_lib",
        "//source/common/buffer:buffer_lib",
        "//source/common/buffer:zero_copy_input_stream_lib",
        "//source/common/common:assert_lib",
        "//source/common/common:minimal_logger_lib",
        "//source/common/event:dispatcher_lib",
        "//source/common/grpc:codec_lib",
        "//source/common/grpc:common_lib",
        "//source/common/http:codec_client_lib",
        "//source/common/http:header_map_lib",
        "//source/common/http:headers_lib",
        "//source/common/http/http1:codec_lib",
        "//source/common/http/http2:codec_lib",
        "//source/common/local_info:local_info_lib",
        "//source/common/network:filter_lib",
        "//source/common/network:listen_socket_lib",
        "//source/common/network:utility_lib",
        "//source/common/stats:isolated_store_lib",
        "//source/common/stats:thread_local_store_lib",
        "//source/common/thread_local:thread_local_lib",
        "//source/common/upstream:upstream_includes",
        "//source/common/upstream:upstream_lib",
        "//source/extensions/access_loggers/file:config",
        "//source/extensions/transport_sockets/raw_buffer:config",
        "//source/extensions/transport_sockets/tap:config",
        "//source/extensions/transport_sockets/tls:ssl_socket_lib",
        "//source/server:connection_handler_lib",
        "//source/server:hot_restart_nop_lib",
        "//source/server:listener_hooks_lib",
        "//source/server:server_lib",
        "//test/common/grpc:grpc_client_integration_lib",
        "//test/common/runtime:utility_lib",
        "//test/common/upstream:utility_lib",
        "//test/config:utility_lib",
        "//test/mocks/buffer:buffer_mocks",
        "//test/mocks/server:server_mocks",
        "//test/mocks/stats:stats_mocks",
        "//test/mocks/upstream:upstream_mocks",
        "//test/test_common:environment_lib",
        "//test/test_common:network_utility_lib",
        "//test/test_common:printers_lib",
        "//test/test_common:simulated_time_system_lib",
        "//test/test_common:test_time_lib",
        "//test/test_common:test_time_system_interface",
        "//test/test_common:utility_lib",
    ],
)

envoy_cc_test(
    name = "integration_test",
    srcs = [
        "integration_test.cc",
        "integration_test.h",
    ],
    deps = [
        ":http_integration_lib",
        "//source/common/http:header_map_lib",
        "//source/common/http:headers_lib",
        "//source/extensions/filters/http/cors:config",
        "//source/extensions/filters/http/dynamo:config",
        "//source/extensions/filters/http/grpc_http1_bridge:config",
        "//source/extensions/filters/http/health_check:config",
        "//test/integration/filters:clear_route_cache_filter_lib",
        "//test/mocks/http:http_mocks",
        "//test/test_common:utility_lib",
    ],
)

envoy_cc_test(
    name = "redirect_integration_test",
    srcs = [
        "redirect_integration_test.cc",
    ],
    deps = [
        ":http_protocol_integration_lib",
        "//source/common/http:header_map_lib",
        "//test/test_common:utility_lib",
    ],
)

envoy_cc_test(
    name = "websocket_integration_test",
    srcs = [
        "websocket_integration_test.cc",
        "websocket_integration_test.h",
    ],
    deps = [
        ":http_protocol_integration_lib",
        "//source/common/http:header_map_lib",
        "//source/extensions/access_loggers/file:config",
        "//source/extensions/filters/http/buffer:config",
        "//test/test_common:utility_lib",
    ],
)

envoy_cc_test(
    name = "echo_integration_test",
    srcs = [
        "echo_integration_test.cc",
    ],
    # This test must be run in exclusive mode: see comments in AddRemoveListener
    tags = ["exclusive"],
    deps = [
        ":integration_lib",
        "//source/extensions/filters/network/echo:config",
        "//test/server:utility_lib",
        "//test/test_common:utility_lib",
    ],
)

envoy_cc_test(
    name = "stats_integration_test",
    srcs = ["stats_integration_test.cc"],
    deps = [
        ":integration_lib",
        "//source/common/memory:stats_lib",
        "//source/extensions/filters/http/router:config",
        "//source/extensions/filters/network/http_connection_manager:config",
        "//test/common/stats:stat_test_utility_lib",
        "//test/test_common:network_utility_lib",
        "//test/test_common:utility_lib",
        "@envoy_api//envoy/config/bootstrap/v2:bootstrap_cc",
        "@envoy_api//envoy/config/metrics/v2:stats_cc",
    ],
)

envoy_cc_test(
    name = "load_stats_integration_test",
    srcs = ["load_stats_integration_test.cc"],
    deps = [
        ":http_integration_lib",
        "//source/common/config:resources_lib",
        "//test/config:utility_lib",
        "//test/test_common:network_utility_lib",
        "//test/test_common:utility_lib",
        "@envoy_api//envoy/api/v2:eds_cc",
    ],
)

envoy_cc_test(
    name = "hds_integration_test",
    srcs = ["hds_integration_test.cc"],
    deps = [
        ":http_integration_lib",
        ":integration_lib",
        "//include/envoy/upstream:upstream_interface",
        "//source/common/config:metadata_lib",
        "//source/common/config:resources_lib",
        "//source/common/json:config_schemas_lib",
        "//source/common/json:json_loader_lib",
        "//source/common/network:utility_lib",
        "//source/common/upstream:health_checker_lib",
        "//source/common/upstream:health_discovery_service_lib",
        "//test/common/upstream:utility_lib",
        "//test/config:utility_lib",
        "//test/test_common:network_utility_lib",
        "@envoy_api//envoy/api/v2:eds_cc",
        "@envoy_api//envoy/service/discovery/v2:hds_cc",
    ],
)

envoy_cc_test(
    name = "overload_integration_test",
    srcs = ["overload_integration_test.cc"],
    deps = [
        ":http_protocol_integration_lib",
        "//source/extensions/resource_monitors/injected_resource:config",
    ],
)

envoy_cc_test(
    name = "proxy_proto_integration_test",
    srcs = [
        "proxy_proto_integration_test.cc",
        "proxy_proto_integration_test.h",
    ],
    deps = [
        ":http_integration_lib",
        "//source/common/buffer:buffer_lib",
        "//source/common/http:codec_client_lib",
        "//source/extensions/filters/listener/proxy_protocol:config",
        "//test/test_common:utility_lib",
    ],
)

envoy_cc_test(
    name = "ratelimit_integration_test",
    srcs = ["ratelimit_integration_test.cc"],
    deps = [
        ":http_integration_lib",
        "//source/common/buffer:zero_copy_input_stream_lib",
        "//source/common/grpc:codec_lib",
        "//source/common/grpc:common_lib",
        "//source/extensions/filters/http/ratelimit:config",
        "//test/common/grpc:grpc_client_integration_lib",
        "@envoy_api//envoy/service/ratelimit/v2:rls_cc",
    ],
)

envoy_cc_test_library(
    name = "server_stats_interface",
    hdrs = ["server_stats.h"],
    deps = ["//include/envoy/stats:stats_interface"],
)

envoy_cc_test(
    name = "sds_static_integration_test",
    srcs = [
        "sds_static_integration_test.cc",
    ],
    data = [
        "//test/config/integration/certs",
    ],
    deps = [
        ":http_integration_lib",
        "//source/common/event:dispatcher_includes",
        "//source/common/event:dispatcher_lib",
        "//source/common/network:connection_lib",
        "//source/common/network:utility_lib",
        "//source/extensions/filters/listener/tls_inspector:config",
        "//source/extensions/transport_sockets/tls:config",
        "//source/extensions/transport_sockets/tls:context_config_lib",
        "//source/extensions/transport_sockets/tls:context_lib",
        "//test/mocks/secret:secret_mocks",
        "//test/test_common:utility_lib",
    ],
)

envoy_cc_test(
    name = "sds_dynamic_integration_test",
    srcs = [
        "sds_dynamic_integration_test.cc",
    ],
    data = [
        "//test/config/integration/certs",
    ],
    deps = [
        ":http_integration_lib",
        "//source/common/config:protobuf_link_hacks",
        "//source/common/config:resources_lib",
        "//source/common/event:dispatcher_includes",
        "//source/common/event:dispatcher_lib",
        "//source/common/network:connection_lib",
        "//source/common/network:utility_lib",
        "//source/extensions/filters/listener/tls_inspector:config",
        "//source/extensions/transport_sockets/tls:config",
        "//source/extensions/transport_sockets/tls:context_config_lib",
        "//source/extensions/transport_sockets/tls:context_lib",
        "//test/common/grpc:grpc_client_integration_lib",
        "//test/mocks/runtime:runtime_mocks",
        "//test/mocks/secret:secret_mocks",
        "//test/test_common:utility_lib",
    ],
)

envoy_cc_test(
    name = "tcp_proxy_integration_test",
    srcs = [
        "tcp_proxy_integration_test.cc",
        "tcp_proxy_integration_test.h",
    ],
    data = [
        "//test/config/integration/certs",
    ],
    deps = [
        ":integration_lib",
        "//source/common/event:dispatcher_includes",
        "//source/common/event:dispatcher_lib",
        "//source/common/network:utility_lib",
        "//source/extensions/access_loggers/file:config",
        "//source/extensions/filters/network/tcp_proxy:config",
        "//source/extensions/transport_sockets/tls:config",
        "//source/extensions/transport_sockets/tls:context_config_lib",
        "//source/extensions/transport_sockets/tls:context_lib",
        "//test/mocks/runtime:runtime_mocks",
        "//test/mocks/secret:secret_mocks",
        "//test/test_common:utility_lib",
    ],
)

envoy_cc_test(
    name = "tcp_conn_pool_integration_test",
    srcs = [
        "tcp_conn_pool_integration_test.cc",
    ],
    deps = [
        ":integration_lib",
        "//include/envoy/server:filter_config_interface",
        "//include/envoy/tcp:conn_pool_interface",
        "//test/server:utility_lib",
        "//test/test_common:registry_lib",
        "//test/test_common:utility_lib",
    ],
)

envoy_cc_test_library(
    name = "tcp_dump",
    srcs = ["tcp_dump.cc"],
    hdrs = ["tcp_dump.h"],
    deps = [
        "//source/common/common:assert_lib",
        "//source/common/common:fmt_lib",
    ],
)

envoy_cc_test(
    name = "uds_integration_test",
    srcs = [
        "uds_integration_test.cc",
        "uds_integration_test.h",
    ],
    deps = [
        ":http_integration_lib",
        "//source/common/event:dispatcher_includes",
        "//source/common/event:dispatcher_lib",
        "//source/common/http:codec_client_lib",
        "//source/common/stats:stats_lib",
        "//test/test_common:environment_lib",
    ],
)

envoy_cc_test(
    name = "xds_integration_test",
    srcs = ["xds_integration_test.cc"],
    data = ["//test/config/integration:server_xds_files"],
    deps = [
        ":http_integration_lib",
        ":http_protocol_integration_lib",
        "//test/test_common:environment_lib",
        "//test/test_common:utility_lib",
    ],
)

envoy_cc_test(
    name = "xfcc_integration_test",
    srcs = [
        "xfcc_integration_test.cc",
        "xfcc_integration_test.h",
    ],
    data = [
        "//test/config/integration/certs",
    ],
    deps = [
        ":http_integration_lib",
        "//source/common/http:header_map_lib",
        "//source/extensions/filters/listener/tls_inspector:config",
        "//source/extensions/transport_sockets/tls:config",
        "//test/mocks/server:server_mocks",
        "//test/test_common:utility_lib",
    ],
)

envoy_cc_test_library(
    name = "h1_fuzz_lib",
    srcs = ["h1_fuzz.cc"],
    hdrs = ["h1_fuzz.h"],
    deps = [
        ":capture_fuzz_proto_cc",
        ":http_integration_lib",
        "//source/common/common:assert_lib",
        "//source/common/common:logger_lib",
        "//test/fuzz:fuzz_runner_lib",
        "//test/integration:integration_lib",
        "//test/test_common:environment_lib",
    ],
)

envoy_cc_fuzz_test(
    name = "h1_capture_fuzz_test",
    srcs = ["h1_capture_fuzz_test.cc"],
    corpus = "h1_corpus",
    deps = [":h1_fuzz_lib"],
)

envoy_cc_fuzz_test(
    name = "h1_capture_direct_response_fuzz_test",
    srcs = ["h1_capture_direct_response_fuzz_test.cc"],
    corpus = "h1_corpus",
<<<<<<< HEAD
    deps = [":h1_fuzz_lib"],
=======
    deps = [
        ":h1_fuzz_lib",
    ],
)

envoy_cc_test(
    name = "scoped_rds_integration_test",
    srcs = [
        "scoped_rds_integration_test.cc",
    ],
    deps = [
        ":http_integration_lib",
        "//source/common/config:resources_lib",
        "//source/common/event:dispatcher_includes",
        "//source/common/event:dispatcher_lib",
        "//source/common/network:connection_lib",
        "//source/common/network:utility_lib",
        "//test/common/grpc:grpc_client_integration_lib",
        "//test/test_common:utility_lib",
    ],
>>>>>>> 6adaa22c
)<|MERGE_RESOLUTION|>--- conflicted
+++ resolved
@@ -760,12 +760,7 @@
     name = "h1_capture_direct_response_fuzz_test",
     srcs = ["h1_capture_direct_response_fuzz_test.cc"],
     corpus = "h1_corpus",
-<<<<<<< HEAD
     deps = [":h1_fuzz_lib"],
-=======
-    deps = [
-        ":h1_fuzz_lib",
-    ],
 )
 
 envoy_cc_test(
@@ -783,5 +778,4 @@
         "//test/common/grpc:grpc_client_integration_lib",
         "//test/test_common:utility_lib",
     ],
->>>>>>> 6adaa22c
 )