--- conflicted
+++ resolved
@@ -79,23 +79,13 @@
     srcs = ["cluster_manager_impl.cc"],
     hdrs = ["cluster_manager_impl.h"],
     deps = [
-<<<<<<< HEAD
-=======
-        "//source/extensions/filters/network/http_connection_manager:config",
         "//source/common/config:null_grpc_mux_lib",
->>>>>>> 068adb18
         ":cds_api_lib",
         ":cluster_discovery_manager_lib",
         ":host_utility_lib",
         ":load_balancer_lib",
         ":load_stats_reporter_lib",
         ":od_cds_api_lib",
-<<<<<<< HEAD
-        ":ring_hash_lb_lib",
-        ":subset_lb_lib",
-=======
-        ":host_utility_lib",
->>>>>>> 068adb18
         "//envoy/api:api_interface",
         "//envoy/config:xds_resources_delegate_interface",
         "//envoy/event:dispatcher_interface",
@@ -111,14 +101,9 @@
         "//source/common/common:enum_to_int",
         "//source/common/common:utility_lib",
         "//source/common/config:custom_config_validators_lib",
-<<<<<<< HEAD
-        "//source/common/config:grpc_mux_lib",
-=======
->>>>>>> 068adb18
         "//source/common/config:subscription_factory_lib",
         "//source/common/config:utility_lib",
         "//source/common/config:xds_resource_lib",
-        "//source/common/config/xds_mux:grpc_mux_lib",
         "//source/common/grpc:async_client_manager_lib",
         "//source/common/http:async_client_lib",
         "//source/common/http:http_server_properties_cache",
