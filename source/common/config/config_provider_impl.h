#pragma once

#include <memory>

#include "envoy/config/config_provider.h"
#include "envoy/config/config_provider_manager.h"
#include "envoy/init/manager.h"
#include "envoy/server/admin.h"
#include "envoy/server/config_tracker.h"
#include "envoy/singleton/instance.h"
#include "envoy/thread_local/thread_local.h"

#include "common/common/thread.h"
#include "common/common/utility.h"
#include "common/config/utility.h"
#include "common/init/target_impl.h"
#include "common/protobuf/protobuf.h"

namespace Envoy {
namespace Config {

// This file provides a set of base classes, (ImmutableConfigProviderBase,
// MutableConfigProviderCommonBase, ConfigProviderManagerImplBase, ConfigSubscriptionCommonBase,
// ConfigSubscriptionInstance, DeltaConfigSubscriptionInstance), conforming to the
// ConfigProvider/ConfigProviderManager interfaces, which in tandem provide a framework for
// implementing statically defined (i.e., immutable) and dynamic (mutable via subscriptions)
// configuration for Envoy.
//
// The mutability property applies to the ConfigProvider itself and _not_ the underlying config
// proto, which is always immutable. MutableConfigProviderCommonBase objects receive config proto
// updates via xDS subscriptions, resulting in new ConfigProvider::Config objects being instantiated
// with the corresponding change in behavior corresponding to updated config. ConfigProvider::Config
// objects must be latched/associated with the appropriate objects in the connection and request
// processing pipeline, such that configuration stays consistent for the lifetime of the connection
// and/or stream/request (if required by the configuration being processed).
//
// Dynamic configuration is distributed via xDS APIs (see
// https://github.com/envoyproxy/data-plane-api/blob/master/xds_protocol.rst). The framework exposed
// by these classes simplifies creation of client xDS implementations following a shared ownership
// model, where according to the config source specification, a config subscription, config protos
// received over the subscription and the subsequent config "implementation" (i.e., data structures
// and associated business logic) are shared across ConfigProvider objects and Envoy worker threads.
//
// This approach enables linear memory scalability based primarily on the size of the configuration
// set.
//
// A blueprint to follow for implementing mutable or immutable config providers is as follows:
//
// For both:
//   1) Create a class derived from ConfigProviderManagerImplBase and implement the required
//   interface.
//      When implementing createXdsConfigProvider(), it is expected that getSubscription<T>() will
//      be called to fetch either an existing ConfigSubscriptionCommonBase if the config
//      source configuration matches, or a newly instantiated subscription otherwise.
//
// For immutable providers:
//   1) Create a class derived from ImmutableConfigProviderBase and implement the required
//   interface.
//
// For mutable (xDS) providers:
//   1) According to the API type, create a class derived from MutableConfigProviderCommonBase and
//   implement the required interface.
//   2) According to the API type, create a class derived from
//   ConfigSubscriptionInstance or DeltaConfigSubscriptionInstance; this is the entity responsible
//   for owning and managing the Envoy::Config::Subscription<ConfigProto> that provides the
//   underlying config subscription, and the Config implemention shared by associated providers.
//     a) For a ConfigProvider::ApiType::Full subscription instance (i.e., a
//     ConfigSubscriptionInstance child):
//     - When subscription callbacks (onConfigUpdate, onConfigUpdateFailed) are issued by the
//     underlying subscription, the corresponding ConfigSubscriptionInstance functions
//     must be called as well.
//     - On a successful config update, checkAndApplyConfigUpdate() should be called to instantiate
//     the new config implementation and propagate it to the shared config providers and all worker
//     threads.
//       - On a successful return from checkAndApplyConfigUpdate(), the config proto must be latched
//       into this class and returned via the getConfigProto() override.
//    b) For a ConfigProvider::ApiType::Delta subscription instance (i.e., a
//    DeltaConfigSubscriptionInstance child):
//    - When subscription callbacks (onConfigUpdate, onConfigUpdateFailed) are issued by the
//    underlying subscription, the corresponding ConfigSubscriptionInstance functions must be called
//    as well.
//    - On a successful config update, applyConfigUpdate() should be called to propagate the
//    config updates to all bound config providers and worker threads.

class ConfigProviderManagerImplBase;

/**
 * Specifies the type of config associated with a ConfigProvider.
 */
enum class ConfigProviderInstanceType {
  // Configuration defined as a static resource in the bootstrap config.
  Static,
  // Configuration defined inline in a resource that may be specified statically or obtained via
  // xDS.
  Inline,
  // Configuration obtained from an xDS subscription.
  Xds
};

/**
 * ConfigProvider implementation for immutable configuration.
 *
 * TODO(AndresGuedez): support sharing of config protos and config impls, as is
 * done with the MutableConfigProviderCommonBase.
 *
 * This class can not be instantiated directly; instead, it provides the foundation for
 * immutable config provider implementations which derive from it.
 */
class ImmutableConfigProviderBase : public ConfigProvider {
public:
  ~ImmutableConfigProviderBase() override;

  // Envoy::Config::ConfigProvider
  SystemTime lastUpdated() const override { return last_updated_; }
  ApiType apiType() const override { return api_type_; }

  ConfigProviderInstanceType instanceType() const { return instance_type_; }

protected:
  ImmutableConfigProviderBase(Server::Configuration::FactoryContext& factory_context,
                              ConfigProviderManagerImplBase& config_provider_manager,
                              ConfigProviderInstanceType instance_type, ApiType api_type);

private:
  SystemTime last_updated_;
  ConfigProviderManagerImplBase& config_provider_manager_;
  ConfigProviderInstanceType instance_type_;
  ApiType api_type_;
};

class MutableConfigProviderCommonBase;

/**
 * Provides common DS API subscription functionality required by the ConfigProvider::ApiType.
 *
 * This class can not be instantiated directly; instead, it provides the foundation for
 * config subscription implementations which derive from it.
 *
 * A subscription is intended to be co-owned by config providers with the same config source, it's
 * designed to be created/destructed on admin thread only.
 *
 * xDS config providers and subscriptions are split to avoid lifetime issues with arguments
 * required by the config providers. An example is the Server::Configuration::FactoryContext, which
 * is owned by listeners and therefore may be destroyed while an associated config provider is still
 * in use (see #3960). This split enables single ownership of the config providers, while enabling
 * shared ownership of the underlying subscription.
 *
 */
class ConfigSubscriptionCommonBase
    : protected Logger::Loggable<Logger::Id::config>,
      public std::enable_shared_from_this<ConfigSubscriptionCommonBase> {
public:
  // Callback for updating a Config implementation held in each worker thread, the callback is
  // called in applyConfigUpdate() with the current version Config, and is expected to return the
  // new version Config.
  using ConfigUpdateCb =
      std::function<ConfigProvider::ConfigConstSharedPtr(ConfigProvider::ConfigConstSharedPtr)>;

  struct LastConfigInfo {
    absl::optional<uint64_t> last_config_hash_;
    std::string last_config_version_;
  };

  virtual ~ConfigSubscriptionCommonBase();

  /**
   * Starts the subscription corresponding to a config source.
   * A derived class must own the configuration proto specific Envoy::Config::Subscription to be
   * started.
   */
  virtual void start() PURE;

  const SystemTime& lastUpdated() const { return last_updated_; }

  const absl::optional<LastConfigInfo>& configInfo() const { return config_info_; }

  ConfigProvider::ConfigConstSharedPtr getConfig() const {
    return tls_->getTyped<ThreadLocalConfig>().config_;
  }

  /**
   * Must be called by derived classes when the onConfigUpdate() callback associated with the
   * underlying subscription is issued.
   */
  void onConfigUpdate() {
    setLastUpdated();
    init_target_.ready();
  }

  /**
   * Must be called by derived classes when the onConfigUpdateFailed() callback associated with the
   * underlying subscription is issued.
   */
  void onConfigUpdateFailed() {
    setLastUpdated();
    init_target_.ready();
  }

protected:
  struct ThreadLocalConfig : public ThreadLocal::ThreadLocalObject {
    explicit ThreadLocalConfig(ConfigProvider::ConfigConstSharedPtr initial_config)
        : config_(std::move(initial_config)) {}

    ConfigProvider::ConfigConstSharedPtr config_;
  };

  ConfigSubscriptionCommonBase(const std::string& name, const uint64_t manager_identifier,
                               ConfigProviderManagerImplBase& config_provider_manager,
                               Server::Configuration::FactoryContext& factory_context)
      : name_(name), tls_(factory_context.threadLocal().allocateSlot()),
        init_target_(fmt::format("ConfigSubscriptionCommonBase {}", name_), [this]() { start(); }),
        manager_identifier_(manager_identifier), config_provider_manager_(config_provider_manager),
        time_source_(factory_context.timeSource()),
        last_updated_(factory_context.timeSource().systemTime()) {
    Envoy::Config::Utility::checkLocalInfo(name, factory_context.localInfo());
  }

  /**
   * Propagates a config update to worker threads.
   *
   * @param update_fn the callback to run on each thread, it takes the previous version Config and
   * returns a updated/new version Config.
   * @param complete_cb the callback to run when the update propagation is done.
   */
  void applyConfigUpdate(
<<<<<<< HEAD
      const std::function<
          ConfigProvider::ConfigConstSharedPtr(ConfigProvider::ConfigConstSharedPtr)>& update_fn,
      Event::PostCb complete_cb = []() {}) {
=======
      const ConfigUpdateCb& update_fn, const Event::PostCb& complete_cb = []() {}) {
>>>>>>> 9c1f616a
    // It is safe to call shared_from_this here as this is in main thread, and destruction of a
    // ConfigSubscriptionCommonBase owner (i.e., a provider) happens in main thread as well.
    auto shared_this = shared_from_this();
    tls_->runOnAllThreads(
        [this, update_fn]() {
          tls_->getTyped<ThreadLocalConfig>().config_ = update_fn(this->getConfig());
        },
<<<<<<< HEAD
        /*During the update propagation, a subscription may get teared down in main thread due to
        all owners/providers destructed in a xDS update (e.g. LDS demolishes RouteConfigProvider and
        its subscription). Hold a reference to the shared subscription instance to make sure the
        update can be safely pushed to workers in such an event.*/
=======
        // During the update propagation, a subscription may get teared down in main thread due to
        // all owners/providers destructed in a xDS update (e.g. LDS demolishes a
        // RouteConfigProvider and its subscription).
        // If such a race condition happens, holding a reference to the "*this" subscription
        // instance in this cb will ensure the shared "*this" gets posted back to main thread, after
        // all the workers finish calling the update_fn, at which point it's safe to destruct
        // "*this" instance.
>>>>>>> 9c1f616a
        [shared_this, complete_cb]() { complete_cb(); });
  }

  void setLastUpdated() { last_updated_ = time_source_.systemTime(); }

  void setLastConfigInfo(absl::optional<LastConfigInfo>&& config_info) {
    config_info_ = std::move(config_info);
  }

  const std::string name_;
  absl::optional<LastConfigInfo> config_info_;
  // This slot holds a Config implementation in each thread, which is intended to be shared between
  // config providers from the same config source.
  ThreadLocal::SlotPtr tls_;

private:
  Init::TargetImpl init_target_;
  const uint64_t manager_identifier_;
  ConfigProviderManagerImplBase& config_provider_manager_;
  TimeSource& time_source_;
  SystemTime last_updated_;

  // ConfigSubscriptionCommonBase, MutableConfigProviderCommonBase and
  // ConfigProviderManagerImplBase are tightly coupled with the current shared ownership model; use
  // friend classes to explicitly denote the binding between them.
  //
  // TODO(AndresGuedez): Investigate whether a shared ownership model avoiding the <shared_ptr>s and
  // instead centralizing lifetime management in the ConfigProviderManagerImplBase with explicit
  // reference counting would be more maintainable.
  friend class ConfigProviderManagerImplBase;
};

using ConfigSubscriptionCommonBaseSharedPtr = std::shared_ptr<ConfigSubscriptionCommonBase>;

/**
 * Provides common subscription functionality required by ConfigProvider::ApiType::Full DS APIs.
 * A single Config instance is shared across all providers and all workers associated with this
 * subscription.
 */
class ConfigSubscriptionInstance : public ConfigSubscriptionCommonBase {
public:
  ConfigSubscriptionInstance(const std::string& name, const uint64_t manager_identifier,
                             ConfigProviderManagerImplBase& config_provider_manager,
                             Server::Configuration::FactoryContext& factory_context)
      : ConfigSubscriptionCommonBase(name, manager_identifier, config_provider_manager,
                                     factory_context) {}

  /**
   * Must be called by the derived class' constructor.
   * @param initial_config supplies an initial Envoy::Config::ConfigProvider::Config associated with
   *                       the underlying subscription, shared across all providers and workers.
   */
  void initialize(const ConfigProvider::ConfigConstSharedPtr& initial_config) {
    tls_->set([initial_config](Event::Dispatcher&) -> ThreadLocal::ThreadLocalObjectSharedPtr {
      return std::make_shared<ThreadLocalConfig>(initial_config);
    });
  }

  /**
   * Determines whether a configuration proto is a new update, and if so, propagates it to all
   * config providers associated with this subscription.
   * @param config_proto supplies the newly received config proto.
   * @param config_name supplies the name associated with the config.
   * @param version_info supplies the version associated with the config.
   * @return bool false when the config proto has no delta from the previous config, true otherwise.
   */
  bool checkAndApplyConfigUpdate(const Protobuf::Message& config_proto,
                                 const std::string& config_name, const std::string& version_info);

protected:
  /**
   * Called when a new config proto is received via an xDS subscription.
   * On successful validation of the config, must return a shared_ptr to a ConfigProvider::Config
   * implementation that will be propagated to all mutable config providers sharing the
   * subscription.
   * Note that this function is called _once_ across all shared config providers per xDS
   * subscription config update.
   * @param config_proto supplies the configuration proto.
   * @return ConfigConstSharedPtr the ConfigProvider::Config to share with other providers.
   */
  virtual ConfigProvider::ConfigConstSharedPtr
  onConfigProtoUpdate(const Protobuf::Message& config_proto) PURE;
};

/**
 * Provides common subscription functionality required by ConfigProvider::ApiType::Delta DS APIs.
 */
class DeltaConfigSubscriptionInstance : public ConfigSubscriptionCommonBase {
protected:
  using ConfigSubscriptionCommonBase::ConfigSubscriptionCommonBase;
<<<<<<< HEAD
  ~DeltaConfigSubscriptionInstance() override = default;
=======
>>>>>>> 9c1f616a

  /**
   * Must be called by the derived class' constructor.
   * @param init_cb supplies an initial Envoy::Config::ConfigProvider::Config associated with the
   * underlying subscription for each worker thread.
   */
  void initialize(const std::function<ConfigProvider::ConfigConstSharedPtr()>& init_cb) {
    tls_->set([init_cb](Event::Dispatcher&) -> ThreadLocal::ThreadLocalObjectSharedPtr {
      return std::make_shared<ThreadLocalConfig>(init_cb());
    });
  }
};

/**
 * Provides generic functionality required by the ConfigProvider::ApiType specific dynamic config
 * providers.
 *
 * This class can not be instantiated directly; instead, it provides the foundation for
 * dynamic config provider implementations which derive from it.
 */
class MutableConfigProviderCommonBase : public ConfigProvider {
public:
<<<<<<< HEAD
  ~MutableConfigProviderCommonBase() override = default;

=======
>>>>>>> 9c1f616a
  // Envoy::Config::ConfigProvider
  SystemTime lastUpdated() const override { return subscription_->lastUpdated(); }
  ApiType apiType() const override { return api_type_; }

protected:
  MutableConfigProviderCommonBase(ConfigSubscriptionCommonBaseSharedPtr&& subscription,
                                  ApiType api_type)
      : subscription_(subscription), api_type_(api_type) {}

  // Envoy::Config::ConfigProvider
  ConfigConstSharedPtr getConfig() const override { return subscription_->getConfig(); }

  ConfigSubscriptionCommonBaseSharedPtr subscription_;

private:
  ApiType api_type_;
};

/**
 * Provides generic functionality required by all config provider managers, such as managing shared
 * lifetime of subscriptions and dynamic config providers, along with determining which
 * subscriptions should be associated with newly instantiated providers.
 *
 * The implementation of this class is not thread safe. Note that ImmutableConfigProviderBase
 * and ConfigSubscriptionCommonBase call the corresponding {bind,unbind}* functions exposed
 * by this class.
 *
 * All config processing is done on the main thread, so instantiation of *ConfigProvider* objects
 * via createStaticConfigProvider() and createXdsConfigProvider() is naturally thread safe. Care
 * must be taken with regards to destruction of these objects, since it must also happen on the main
 * thread _prior_ to destruction of the ConfigProviderManagerImplBase object from which they were
 * created.
 *
 * This class can not be instantiated directly; instead, it provides the foundation for
 * dynamic config provider implementations which derive from it.
 */
class ConfigProviderManagerImplBase : public ConfigProviderManager, public Singleton::Instance {
public:
  /**
   * This is invoked by the /config_dump admin handler.
   * @return ProtobufTypes::MessagePtr the config dump proto corresponding to the associated
   *                                   config providers.
   */
  virtual ProtobufTypes::MessagePtr dumpConfigs() const PURE;

protected:
  // Ordered set for deterministic config dump output.
  using ConfigProviderSet = std::set<ConfigProvider*>;
  using ConfigProviderMap = std::unordered_map<ConfigProviderInstanceType,
                                               std::unique_ptr<ConfigProviderSet>, EnumClassHash>;
  using ConfigSubscriptionMap =
      std::unordered_map<uint64_t, std::weak_ptr<ConfigSubscriptionCommonBase>>;

  ConfigProviderManagerImplBase(Server::Admin& admin, const std::string& config_name);

  const ConfigSubscriptionMap& configSubscriptions() const { return config_subscriptions_; }

  /**
   * Returns the set of bound ImmutableConfigProviderBase-derived providers of a given type.
   * @param type supplies the type of config providers to return.
   * @return const ConfigProviderSet* the set of config providers corresponding to the type.
   */
  const ConfigProviderSet& immutableConfigProviders(ConfigProviderInstanceType type) const;

  /**
   * Returns the subscription associated with the config_source_proto; if none exists, a new one is
   * allocated according to the subscription_factory_fn.
   * @param config_source_proto supplies the proto specifying the config subscription parameters.
   * @param init_manager supplies the init manager.
   * @param subscription_factory_fn supplies a function to be called when a new subscription needs
   *                                to be allocated.
   * @return std::shared_ptr<T> an existing (if a match is found) or newly allocated subscription.
   */
  template <typename T>
  std::shared_ptr<T>
  getSubscription(const Protobuf::Message& config_source_proto, Init::Manager& init_manager,
                  const std::function<ConfigSubscriptionCommonBaseSharedPtr(
                      const uint64_t, ConfigProviderManagerImplBase&)>& subscription_factory_fn) {
    static_assert(std::is_base_of<ConfigSubscriptionCommonBase, T>::value,
                  "T must be a subclass of ConfigSubscriptionCommonBase");

    ConfigSubscriptionCommonBaseSharedPtr subscription;
    const uint64_t manager_identifier = MessageUtil::hash(config_source_proto);

    auto it = config_subscriptions_.find(manager_identifier);
    if (it == config_subscriptions_.end()) {
      // std::make_shared does not work for classes with private constructors. There are ways
      // around it. However, since this is not a performance critical path we err on the side
      // of simplicity.
      subscription = subscription_factory_fn(manager_identifier, *this);
      init_manager.add(subscription->init_target_);

      bindSubscription(manager_identifier, subscription);
    } else {
      // Because the ConfigProviderManagerImplBase's weak_ptrs only get cleaned up
      // in the ConfigSubscriptionCommonBase destructor, and the single threaded nature
      // of this code, locking the weak_ptr will not fail.
      subscription = it->second.lock();
    }
    ASSERT(subscription);

    return std::static_pointer_cast<T>(subscription);
  }

private:
  void bindSubscription(const uint64_t manager_identifier,
                        ConfigSubscriptionCommonBaseSharedPtr& subscription) {
    config_subscriptions_.insert({manager_identifier, subscription});
  }

  void unbindSubscription(const uint64_t manager_identifier) {
    config_subscriptions_.erase(manager_identifier);
  }

  void bindImmutableConfigProvider(ImmutableConfigProviderBase* provider);
  void unbindImmutableConfigProvider(ImmutableConfigProviderBase* provider);

  // TODO(jsedgwick) These two members are prime candidates for the owned-entry list/map
  // as in ConfigTracker. I.e. the ProviderImpls would have an EntryOwner for these lists
  // Then the lifetime management stuff is centralized and opaque.
  ConfigSubscriptionMap config_subscriptions_;
  ConfigProviderMap immutable_config_providers_map_;

  Server::ConfigTracker::EntryOwnerPtr config_tracker_entry_;

  // See comment for friend classes in the ConfigSubscriptionCommonBase for more details on
  // the use of friends.
  friend class ConfigSubscriptionCommonBase;
  friend class ImmutableConfigProviderBase;
};

} // namespace Config
} // namespace Envoy<|MERGE_RESOLUTION|>--- conflicted
+++ resolved
@@ -223,13 +223,7 @@
    * @param complete_cb the callback to run when the update propagation is done.
    */
   void applyConfigUpdate(
-<<<<<<< HEAD
-      const std::function<
-          ConfigProvider::ConfigConstSharedPtr(ConfigProvider::ConfigConstSharedPtr)>& update_fn,
-      Event::PostCb complete_cb = []() {}) {
-=======
       const ConfigUpdateCb& update_fn, const Event::PostCb& complete_cb = []() {}) {
->>>>>>> 9c1f616a
     // It is safe to call shared_from_this here as this is in main thread, and destruction of a
     // ConfigSubscriptionCommonBase owner (i.e., a provider) happens in main thread as well.
     auto shared_this = shared_from_this();
@@ -237,12 +231,6 @@
         [this, update_fn]() {
           tls_->getTyped<ThreadLocalConfig>().config_ = update_fn(this->getConfig());
         },
-<<<<<<< HEAD
-        /*During the update propagation, a subscription may get teared down in main thread due to
-        all owners/providers destructed in a xDS update (e.g. LDS demolishes RouteConfigProvider and
-        its subscription). Hold a reference to the shared subscription instance to make sure the
-        update can be safely pushed to workers in such an event.*/
-=======
         // During the update propagation, a subscription may get teared down in main thread due to
         // all owners/providers destructed in a xDS update (e.g. LDS demolishes a
         // RouteConfigProvider and its subscription).
@@ -250,7 +238,6 @@
         // instance in this cb will ensure the shared "*this" gets posted back to main thread, after
         // all the workers finish calling the update_fn, at which point it's safe to destruct
         // "*this" instance.
->>>>>>> 9c1f616a
         [shared_this, complete_cb]() { complete_cb(); });
   }
 
@@ -341,10 +328,6 @@
 class DeltaConfigSubscriptionInstance : public ConfigSubscriptionCommonBase {
 protected:
   using ConfigSubscriptionCommonBase::ConfigSubscriptionCommonBase;
-<<<<<<< HEAD
-  ~DeltaConfigSubscriptionInstance() override = default;
-=======
->>>>>>> 9c1f616a
 
   /**
    * Must be called by the derived class' constructor.
@@ -367,11 +350,6 @@
  */
 class MutableConfigProviderCommonBase : public ConfigProvider {
 public:
-<<<<<<< HEAD
-  ~MutableConfigProviderCommonBase() override = default;
-
-=======
->>>>>>> 9c1f616a
   // Envoy::Config::ConfigProvider
   SystemTime lastUpdated() const override { return subscription_->lastUpdated(); }
   ApiType apiType() const override { return api_type_; }
