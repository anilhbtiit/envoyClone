--- conflicted
+++ resolved
@@ -352,144 +352,6 @@
   checkSimpleRequestSuccess(0U, 0U, response.get());
 }
 
-<<<<<<< HEAD
-=======
-void HttpIntegrationTest::testRequestAndResponseShutdownWithActiveConnection() {
-  auto response = makeHeaderOnlyRequest(nullptr, 0);
-  // Shut down the server with active connection pool connections.
-  fake_upstreams_[0]->set_allow_unexpected_disconnects(true);
-  test_server_.reset();
-  checkSimpleRequestSuccess(0U, 0U, response.get());
-}
-
-// Change the default route to be restrictive, and send a request to an alternate route.
-void HttpIntegrationTest::testRouterNotFound() {
-  config_helper_.setDefaultHostAndRoute("foo.com", "/found");
-  initialize();
-
-  BufferingStreamDecoderPtr response = IntegrationUtil::makeSingleRequest(
-      lookupPort("http"), "GET", "/notfound", "", downstream_protocol_, version_);
-  ASSERT_TRUE(response->complete());
-  EXPECT_STREQ("404", response->headers().Status()->value().c_str());
-}
-
-// Change the default route to be restrictive, and send a POST to an alternate route.
-void HttpIntegrationTest::testRouterNotFoundWithBody() {
-  config_helper_.setDefaultHostAndRoute("foo.com", "/found");
-  initialize();
-
-  BufferingStreamDecoderPtr response = IntegrationUtil::makeSingleRequest(
-      lookupPort("http"), "POST", "/notfound", "foo", downstream_protocol_, version_);
-  ASSERT_TRUE(response->complete());
-  EXPECT_STREQ("404", response->headers().Status()->value().c_str());
-}
-
-// Add a route that uses unknown cluster (expect 404 Not Found).
-void HttpIntegrationTest::testRouterClusterNotFound404() {
-  config_helper_.addRoute("foo.com", "/unknown", "unknown_cluster", false,
-                          envoy::api::v2::route::RouteAction::NOT_FOUND,
-                          envoy::api::v2::route::VirtualHost::NONE);
-  initialize();
-
-  BufferingStreamDecoderPtr response = IntegrationUtil::makeSingleRequest(
-      lookupPort("http"), "GET", "/unknown", "", downstream_protocol_, version_, "foo.com");
-  ASSERT_TRUE(response->complete());
-  EXPECT_STREQ("404", response->headers().Status()->value().c_str());
-}
-
-// Add a route that uses unknown cluster (expect 503 Service Unavailable).
-void HttpIntegrationTest::testRouterClusterNotFound503() {
-  config_helper_.addRoute("foo.com", "/unknown", "unknown_cluster", false,
-                          envoy::api::v2::route::RouteAction::SERVICE_UNAVAILABLE,
-                          envoy::api::v2::route::VirtualHost::NONE);
-  initialize();
-
-  BufferingStreamDecoderPtr response = IntegrationUtil::makeSingleRequest(
-      lookupPort("http"), "GET", "/unknown", "", downstream_protocol_, version_, "foo.com");
-  ASSERT_TRUE(response->complete());
-  EXPECT_STREQ("503", response->headers().Status()->value().c_str());
-}
-
-// Add a route which redirects HTTP to HTTPS, and verify Envoy sends a 301
-void HttpIntegrationTest::testRouterRedirect() {
-  config_helper_.addRoute("www.redirect.com", "/", "cluster_0", true,
-                          envoy::api::v2::route::RouteAction::SERVICE_UNAVAILABLE,
-                          envoy::api::v2::route::VirtualHost::ALL);
-  initialize();
-
-  BufferingStreamDecoderPtr response = IntegrationUtil::makeSingleRequest(
-      lookupPort("http"), "GET", "/foo", "", downstream_protocol_, version_, "www.redirect.com");
-  ASSERT_TRUE(response->complete());
-  EXPECT_STREQ("301", response->headers().Status()->value().c_str());
-  EXPECT_STREQ("https://www.redirect.com/foo",
-               response->headers().get(Http::Headers::get().Location)->value().c_str());
-}
-
-// Add a health check filter and verify correct computation of health based on upstream status.
-void HttpIntegrationTest::testComputedHealthCheck() {
-  config_helper_.addFilter(R"EOF(
-name: envoy.health_check
-config:
-    pass_through_mode: false
-    cluster_min_healthy_percentages:
-        example_cluster_name: { value: 75 }
-)EOF");
-  initialize();
-
-  codec_client_ = makeHttpConnection(lookupPort("http"));
-  auto response = codec_client_->makeHeaderOnlyRequest(Http::TestHeaderMapImpl{
-      {":method", "GET"}, {":path", "/healthcheck"}, {":scheme", "http"}, {":authority", "host"}});
-  response->waitForEndStream();
-
-  EXPECT_TRUE(response->complete());
-  EXPECT_STREQ("503", response->headers().Status()->value().c_str());
-}
-
-void HttpIntegrationTest::testAddEncodedTrailers() {
-  config_helper_.addFilter(R"EOF(
-name: add-trailers-filter
-config: {}
-)EOF");
-  initialize();
-
-  codec_client_ = makeHttpConnection(lookupPort("http"));
-  auto response = codec_client_->makeRequestWithBody(default_request_headers_, 128);
-  waitForNextUpstreamRequest();
-  upstream_request_->encodeHeaders(Http::TestHeaderMapImpl{{":status", "503"}}, false);
-  upstream_request_->encodeData(128, true);
-  response->waitForEndStream();
-
-  if (upstreamProtocol() == FakeHttpConnection::Type::HTTP2) {
-    EXPECT_STREQ("decode", upstream_request_->trailers()->GrpcMessage()->value().c_str());
-  }
-  EXPECT_TRUE(response->complete());
-  EXPECT_STREQ("503", response->headers().Status()->value().c_str());
-  if (downstream_protocol_ == Http::CodecClient::Type::HTTP2) {
-    EXPECT_STREQ("encode", response->trailers()->GrpcMessage()->value().c_str());
-  }
-}
-
-// Add a health check filter and verify correct behavior when draining.
-void HttpIntegrationTest::testDrainClose() {
-  config_helper_.addFilter(ConfigHelper::DEFAULT_HEALTH_CHECK_FILTER);
-  initialize();
-
-  test_server_->drainManager().draining_ = true;
-  codec_client_ = makeHttpConnection(lookupPort("http"));
-  auto response = codec_client_->makeHeaderOnlyRequest(default_request_headers_);
-  response->waitForEndStream();
-  codec_client_->waitForDisconnect();
-
-  EXPECT_TRUE(response->complete());
-  EXPECT_STREQ("200", response->headers().Status()->value().c_str());
-  if (downstream_protocol_ == Http::CodecClient::Type::HTTP2) {
-    EXPECT_TRUE(codec_client_->sawGoAway());
-  }
-
-  test_server_->drainManager().draining_ = false;
-}
-
->>>>>>> 7f9aaa1e
 void HttpIntegrationTest::testRouterUpstreamDisconnectBeforeRequestComplete() {
   initialize();
   codec_client_ = makeHttpConnection(lookupPort("http"));
@@ -918,349 +780,6 @@
   EXPECT_TRUE(upstream_request_->complete());
   EXPECT_EQ(1024U, upstream_request_->bodyLength());
   EXPECT_TRUE(response->complete());
-<<<<<<< HEAD
-=======
-  EXPECT_STREQ("503", response->headers().Status()->value().c_str());
-}
-
-// Test hitting the dynamo filter with too many request bytes to buffer. Ensure the connection
-// manager sends a 413.
-void HttpIntegrationTest::testHittingDecoderFilterLimit() {
-  config_helper_.addFilter("{ name: envoy.http_dynamo_filter, config: {} }");
-  config_helper_.setBufferLimits(1024, 1024);
-  initialize();
-
-  codec_client_ = makeHttpConnection(lookupPort("http"));
-
-  // Envoy will likely connect and proxy some unspecified amount of data before
-  // hitting the buffer limit and disconnecting. Ignore this if it happens.
-  fake_upstreams_[0]->set_allow_unexpected_disconnects(true);
-  auto response =
-      codec_client_->makeRequestWithBody(Http::TestHeaderMapImpl{{":method", "POST"},
-                                                                 {":path", "/dynamo/url"},
-                                                                 {":scheme", "http"},
-                                                                 {":authority", "host"},
-                                                                 {"x-forwarded-for", "10.0.0.1"},
-                                                                 {"x-envoy-retry-on", "5xx"}},
-                                         1024 * 65);
-
-  response->waitForEndStream();
-  // With HTTP/1 there's a possible race where if the connection backs up early,
-  // the 413-and-connection-close may be sent while the body is still being
-  // sent, resulting in a write error and the connection being closed before the
-  // response is read.
-  if (downstream_protocol_ == Http::CodecClient::Type::HTTP2) {
-    ASSERT_TRUE(response->complete());
-  }
-  if (response->complete()) {
-    EXPECT_STREQ("413", response->headers().Status()->value().c_str());
-  }
-}
-
-// Test hitting the dynamo filter with too many response bytes to buffer. Given the request headers
-// are sent on early, the stream/connection will be reset.
-void HttpIntegrationTest::testHittingEncoderFilterLimit() {
-  config_helper_.addFilter("{ name: envoy.http_dynamo_filter, config: {} }");
-  config_helper_.setBufferLimits(1024, 1024);
-  initialize();
-
-  // Send the request.
-  codec_client_ = makeHttpConnection(lookupPort("http"));
-  auto encoder_decoder = codec_client_->startRequest(default_request_headers_);
-  auto downstream_request = &encoder_decoder.first;
-  auto response = std::move(encoder_decoder.second);
-  Buffer::OwnedImpl data("{\"TableName\":\"locations\"}");
-  codec_client_->sendData(*downstream_request, data, true);
-  waitForNextUpstreamRequest();
-
-  // Send the response headers.
-  upstream_request_->encodeHeaders(default_response_headers_, false);
-
-  // Now send an overly large response body. At some point, too much data will
-  // be buffered, the stream will be reset, and the connection will disconnect.
-  fake_upstreams_[0]->set_allow_unexpected_disconnects(true);
-  upstream_request_->encodeData(1024 * 65, false);
-  ASSERT_TRUE(fake_upstream_connection_->waitForDisconnect());
-
-  response->waitForEndStream();
-  EXPECT_TRUE(response->complete());
-  EXPECT_STREQ("500", response->headers().Status()->value().c_str());
-}
-
-void HttpIntegrationTest::testEnvoyHandling100Continue(bool additional_continue_from_upstream,
-                                                       const std::string& via) {
-  initialize();
-  codec_client_ = makeHttpConnection(lookupPort("http"));
-
-  auto encoder_decoder =
-      codec_client_->startRequest(Http::TestHeaderMapImpl{{":method", "POST"},
-                                                          {":path", "/dynamo/url"},
-                                                          {":scheme", "http"},
-                                                          {":authority", "host"},
-                                                          {"expect", "100-continue"}});
-  request_encoder_ = &encoder_decoder.first;
-  auto response = std::move(encoder_decoder.second);
-  ASSERT_TRUE(fake_upstreams_[0]->waitForHttpConnection(*dispatcher_, fake_upstream_connection_));
-  // The continue headers should arrive immediately.
-  response->waitForContinueHeaders();
-  ASSERT_TRUE(fake_upstream_connection_->waitForNewStream(*dispatcher_, upstream_request_));
-
-  // Send the rest of the request.
-  codec_client_->sendData(*request_encoder_, 10, true);
-  ASSERT_TRUE(upstream_request_->waitForEndStream(*dispatcher_));
-  // Verify the Expect header is stripped.
-  EXPECT_EQ(nullptr, upstream_request_->headers().get(Http::Headers::get().Expect));
-  if (via.empty()) {
-    EXPECT_EQ(nullptr, upstream_request_->headers().get(Http::Headers::get().Via));
-  } else {
-    EXPECT_STREQ(via.c_str(),
-                 upstream_request_->headers().get(Http::Headers::get().Via)->value().c_str());
-  }
-
-  if (additional_continue_from_upstream) {
-    // Make sure if upstream sends an 100-Continue Envoy doesn't send its own and proxy the one
-    // from upstream!
-    upstream_request_->encode100ContinueHeaders(Http::TestHeaderMapImpl{{":status", "100"}});
-  }
-  upstream_request_->encodeHeaders(default_response_headers_, false);
-  upstream_request_->encodeData(12, true);
-
-  response->waitForEndStream();
-  ASSERT_TRUE(response->complete());
-  ASSERT(response->continue_headers() != nullptr);
-  EXPECT_STREQ("100", response->continue_headers()->Status()->value().c_str());
-  EXPECT_EQ(nullptr, response->continue_headers()->Via());
-  EXPECT_STREQ("200", response->headers().Status()->value().c_str());
-  if (via.empty()) {
-    EXPECT_EQ(nullptr, response->headers().Via());
-  } else {
-    EXPECT_STREQ(via.c_str(), response->headers().Via()->value().c_str());
-  }
-}
-
-void HttpIntegrationTest::testEnvoyProxying100Continue(bool continue_before_upstream_complete,
-                                                       bool with_encoder_filter) {
-  if (with_encoder_filter) {
-    // Because 100-continue only affects encoder filters, make sure it plays well with one.
-    config_helper_.addFilter("name: envoy.cors");
-    config_helper_.addConfigModifier(
-        [&](envoy::config::filter::network::http_connection_manager::v2::HttpConnectionManager& hcm)
-            -> void {
-          auto* route_config = hcm.mutable_route_config();
-          auto* virtual_host = route_config->mutable_virtual_hosts(0);
-          {
-            auto* cors = virtual_host->mutable_cors();
-            cors->add_allow_origin("*");
-            cors->set_allow_headers("content-type,x-grpc-web");
-            cors->set_allow_methods("GET,POST");
-          }
-        });
-  }
-  config_helper_.addConfigModifier(
-      [&](envoy::config::filter::network::http_connection_manager::v2::HttpConnectionManager& hcm)
-          -> void { hcm.set_proxy_100_continue(true); });
-  initialize();
-
-  codec_client_ = makeHttpConnection(lookupPort("http"));
-  auto encoder_decoder =
-      codec_client_->startRequest(Http::TestHeaderMapImpl{{":method", "GET"},
-                                                          {":path", "/dynamo/url"},
-                                                          {":scheme", "http"},
-                                                          {":authority", "host"},
-                                                          {"expect", "100-continue"}});
-  request_encoder_ = &encoder_decoder.first;
-  auto response = std::move(encoder_decoder.second);
-
-  // Wait for the request headers to be received upstream.
-  ASSERT_TRUE(fake_upstreams_[0]->waitForHttpConnection(*dispatcher_, fake_upstream_connection_));
-  ASSERT_TRUE(fake_upstream_connection_->waitForNewStream(*dispatcher_, upstream_request_));
-
-  if (continue_before_upstream_complete) {
-    // This case tests sending on 100-Continue headers before the client has sent all the
-    // request data.
-    upstream_request_->encode100ContinueHeaders(Http::TestHeaderMapImpl{{":status", "100"}});
-    response->waitForContinueHeaders();
-  }
-  // Send all of the request data and wait for it to be received upstream.
-  codec_client_->sendData(*request_encoder_, 10, true);
-  ASSERT_TRUE(upstream_request_->waitForEndStream(*dispatcher_));
-
-  if (!continue_before_upstream_complete) {
-    // This case tests forwarding 100-Continue after the client has sent all data.
-    upstream_request_->encode100ContinueHeaders(Http::TestHeaderMapImpl{{":status", "100"}});
-    response->waitForContinueHeaders();
-  }
-  // Now send the rest of the response.
-  upstream_request_->encodeHeaders(default_response_headers_, true);
-  response->waitForEndStream();
-  EXPECT_TRUE(response->complete());
-  ASSERT(response->continue_headers() != nullptr);
-  EXPECT_STREQ("100", response->continue_headers()->Status()->value().c_str());
-
-  EXPECT_STREQ("200", response->headers().Status()->value().c_str());
-}
-
-void HttpIntegrationTest::testIdleTimeoutBasic() {
-  config_helper_.addConfigModifier([](envoy::config::bootstrap::v2::Bootstrap& bootstrap) {
-    auto* static_resources = bootstrap.mutable_static_resources();
-    auto* cluster = static_resources->mutable_clusters(0);
-    auto* http_protocol_options = cluster->mutable_common_http_protocol_options();
-    auto* idle_time_out = http_protocol_options->mutable_idle_timeout();
-    std::chrono::milliseconds timeout(1000);
-    auto seconds = std::chrono::duration_cast<std::chrono::seconds>(timeout);
-    idle_time_out->set_seconds(seconds.count());
-  });
-  initialize();
-
-  codec_client_ = makeHttpConnection(lookupPort("http"));
-  auto response = codec_client_->makeRequestWithBody(default_request_headers_, 1024);
-  waitForNextUpstreamRequest();
-
-  upstream_request_->encodeHeaders(default_response_headers_, false);
-  upstream_request_->encodeData(512, true);
-  response->waitForEndStream();
-
-  EXPECT_TRUE(upstream_request_->complete());
-  EXPECT_TRUE(response->complete());
-  test_server_->waitForCounterGe("cluster.cluster_0.upstream_cx_total", 1);
-  test_server_->waitForCounterGe("cluster.cluster_0.upstream_rq_200", 1);
-
-  // Do not send any requests and validate if idle time out kicks in.
-  ASSERT_TRUE(fake_upstream_connection_->waitForDisconnect());
-  test_server_->waitForCounterGe("cluster.cluster_0.upstream_cx_idle_timeout", 1);
-}
-
-void HttpIntegrationTest::testIdleTimeoutWithTwoRequests() {
-  config_helper_.addConfigModifier([](envoy::config::bootstrap::v2::Bootstrap& bootstrap) {
-    auto* static_resources = bootstrap.mutable_static_resources();
-    auto* cluster = static_resources->mutable_clusters(0);
-    auto* http_protocol_options = cluster->mutable_common_http_protocol_options();
-    auto* idle_time_out = http_protocol_options->mutable_idle_timeout();
-    std::chrono::milliseconds timeout(1000);
-    auto seconds = std::chrono::duration_cast<std::chrono::seconds>(timeout);
-    idle_time_out->set_seconds(seconds.count());
-  });
-
-  initialize();
-
-  codec_client_ = makeHttpConnection(lookupPort("http"));
-
-  // Request 1.
-  auto response = codec_client_->makeRequestWithBody(default_request_headers_, 1024);
-  waitForNextUpstreamRequest();
-
-  upstream_request_->encodeHeaders(default_response_headers_, false);
-  upstream_request_->encodeData(512, true);
-  response->waitForEndStream();
-
-  EXPECT_TRUE(upstream_request_->complete());
-  EXPECT_TRUE(response->complete());
-  test_server_->waitForCounterGe("cluster.cluster_0.upstream_cx_total", 1);
-  test_server_->waitForCounterGe("cluster.cluster_0.upstream_rq_200", 1);
-
-  // Request 2.
-  response = codec_client_->makeRequestWithBody(default_request_headers_, 512);
-  waitForNextUpstreamRequest();
-  upstream_request_->encodeHeaders(default_response_headers_, false);
-  upstream_request_->encodeData(1024, true);
-  response->waitForEndStream();
-
-  EXPECT_TRUE(upstream_request_->complete());
-  EXPECT_TRUE(response->complete());
-  test_server_->waitForCounterGe("cluster.cluster_0.upstream_cx_total", 1);
-  test_server_->waitForCounterGe("cluster.cluster_0.upstream_rq_200", 2);
-
-  // Do not send any requests and validate if idle time out kicks in.
-  ASSERT_TRUE(fake_upstream_connection_->waitForDisconnect());
-  test_server_->waitForCounterGe("cluster.cluster_0.upstream_cx_idle_timeout", 1);
-}
-
-// This is a regression for https://github.com/envoyproxy/envoy/issues/2715 and validates that a
-// pending request is not sent on a connection that has been half-closed.
-void HttpIntegrationTest::testUpstreamDisconnectWithTwoRequests() {
-  config_helper_.addConfigModifier([](envoy::config::bootstrap::v2::Bootstrap& bootstrap) {
-    auto* static_resources = bootstrap.mutable_static_resources();
-    auto* cluster = static_resources->mutable_clusters(0);
-    // Ensure we only have one connection upstream, one request active at a time.
-    cluster->mutable_max_requests_per_connection()->set_value(1);
-    auto* circuit_breakers = cluster->mutable_circuit_breakers();
-    circuit_breakers->add_thresholds()->mutable_max_connections()->set_value(1);
-  });
-  initialize();
-  fake_upstreams_[0]->set_allow_unexpected_disconnects(true);
-
-  codec_client_ = makeHttpConnection(lookupPort("http"));
-
-  // Request 1.
-  auto response = codec_client_->makeRequestWithBody(default_request_headers_, 1024);
-  waitForNextUpstreamRequest();
-
-  // Request 2.
-  IntegrationCodecClientPtr codec_client2 = makeHttpConnection(lookupPort("http"));
-  auto response2 = codec_client2->makeRequestWithBody(default_request_headers_, 512);
-
-  // Validate one request active, the other pending.
-  test_server_->waitForGaugeEq("cluster.cluster_0.upstream_rq_active", 1);
-  test_server_->waitForGaugeEq("cluster.cluster_0.upstream_rq_pending_active", 1);
-
-  // Response 1.
-  upstream_request_->encodeHeaders(default_response_headers_, false);
-  upstream_request_->encodeData(512, true);
-  ASSERT_TRUE(fake_upstream_connection_->close());
-  response->waitForEndStream();
-
-  EXPECT_TRUE(upstream_request_->complete());
-  EXPECT_TRUE(response->complete());
-  EXPECT_STREQ("200", response->headers().Status()->value().c_str());
-  test_server_->waitForCounterGe("cluster.cluster_0.upstream_cx_total", 1);
-  test_server_->waitForCounterGe("cluster.cluster_0.upstream_rq_200", 1);
-
-  // Response 2.
-  ASSERT_TRUE(fake_upstream_connection_->waitForDisconnect());
-  fake_upstream_connection_.reset();
-  waitForNextUpstreamRequest();
-  upstream_request_->encodeHeaders(default_response_headers_, false);
-  upstream_request_->encodeData(1024, true);
-  response2->waitForEndStream();
-  codec_client2->close();
-
-  EXPECT_TRUE(upstream_request_->complete());
-  EXPECT_TRUE(response2->complete());
-  EXPECT_STREQ("200", response2->headers().Status()->value().c_str());
-  test_server_->waitForCounterGe("cluster.cluster_0.upstream_cx_total", 2);
-  test_server_->waitForCounterGe("cluster.cluster_0.upstream_rq_200", 2);
-}
-
-void HttpIntegrationTest::testTwoRequests(bool network_backup) {
-  // if network_backup is false, this simply tests that Envoy can handle multiple
-  // requests on a connection.
-  //
-  // If network_backup is true, the first request will explicitly set the TCP level flow control
-  // as blocked as it finishes the encode and set a timer to unblock. The second stream should be
-  // created while the socket appears to be in the high watermark state, and regression tests that
-  // flow control will be corrected as the socket "becomes unblocked"
-  if (network_backup) {
-    config_helper_.addFilter(R"EOF(
-  name: pause-filter
-  config: {}
-  )EOF");
-  }
-  initialize();
-
-  codec_client_ = makeHttpConnection(lookupPort("http"));
-
-  // Request 1.
-  auto response = codec_client_->makeRequestWithBody(default_request_headers_, 1024);
-  waitForNextUpstreamRequest();
-
-  upstream_request_->encodeHeaders(default_response_headers_, false);
-  upstream_request_->encodeData(512, true);
-  response->waitForEndStream();
-
-  EXPECT_TRUE(upstream_request_->complete());
-  EXPECT_EQ(1024U, upstream_request_->bodyLength());
-  EXPECT_TRUE(response->complete());
->>>>>>> 7f9aaa1e
   EXPECT_STREQ("200", response->headers().Status()->value().c_str());
   EXPECT_EQ(512U, response->body().size());
 
@@ -1274,26 +793,6 @@
   EXPECT_TRUE(upstream_request_->complete());
   EXPECT_EQ(512U, upstream_request_->bodyLength());
   EXPECT_TRUE(response->complete());
-<<<<<<< HEAD
-=======
-  EXPECT_STREQ("200", response->headers().Status()->value().c_str());
-  EXPECT_EQ(1024U, response->body().size());
-}
-
-void HttpIntegrationTest::testValidZeroLengthContent() {
-  initialize();
-
-  codec_client_ = makeHttpConnection(lookupPort("http"));
-
-  Http::TestHeaderMapImpl request_headers{{":method", "POST"},
-                                          {":path", "/test/long/url"},
-                                          {":scheme", "http"},
-                                          {":authority", "host"},
-                                          {"content-length", "0"}};
-  auto response = sendRequestAndWaitForResponse(request_headers, 0, default_response_headers_, 0);
-
-  ASSERT_TRUE(response->complete());
->>>>>>> 7f9aaa1e
   EXPECT_STREQ("200", response->headers().Status()->value().c_str());
   EXPECT_EQ(1024U, response->body().size());
 }
@@ -1334,163 +833,6 @@
   }
 }
 
-<<<<<<< HEAD
-=======
-void HttpIntegrationTest::testHeadersOnlyFilterEncoding() {
-  config_helper_.addFilter(R"EOF(
-name: encode-headers-only
-)EOF");
-  initialize();
-
-  codec_client_ = makeHttpConnection(lookupPort("http"));
-  auto response =
-      codec_client_->makeRequestWithBody(Http::TestHeaderMapImpl{{":method", "GET"},
-                                                                 {":path", "/test/long/url"},
-                                                                 {":scheme", "http"},
-                                                                 {":authority", "host"}},
-                                         128);
-  waitForNextUpstreamRequest();
-  upstream_request_->encodeHeaders(Http::TestHeaderMapImpl{{":status", "503"}}, false);
-  response->waitForEndStream();
-  EXPECT_TRUE(upstream_request_->waitForEndStream(*dispatcher_));
-  if (upstreamProtocol() == FakeHttpConnection::Type::HTTP1) {
-    ASSERT_TRUE(fake_upstream_connection_->waitForDisconnect());
-  } else {
-    ASSERT_TRUE(upstream_request_->waitForReset());
-    ASSERT_TRUE(fake_upstream_connection_->close());
-    ASSERT_TRUE(fake_upstream_connection_->waitForDisconnect());
-  }
-
-  EXPECT_TRUE(response->complete());
-  EXPECT_STREQ("503", response->headers().Status()->value().c_str());
-  EXPECT_EQ(0, response->body().size());
-}
-
-void HttpIntegrationTest::testHeadersOnlyFilterDecoding() {
-  config_helper_.addFilter(R"EOF(
-name: decode-headers-only
-)EOF");
-  initialize();
-
-  codec_client_ = makeHttpConnection(lookupPort("http"));
-  auto response =
-      codec_client_->makeRequestWithBody(Http::TestHeaderMapImpl{{":method", "POST"},
-                                                                 {":path", "/test/long/url"},
-                                                                 {":scheme", "http"},
-                                                                 {":authority", "host"}},
-                                         128);
-  waitForNextUpstreamRequest();
-  upstream_request_->encodeHeaders(Http::TestHeaderMapImpl{{":status", "503"}}, false);
-  upstream_request_->encodeData(128, true);
-  response->waitForEndStream();
-
-  EXPECT_TRUE(response->complete());
-  EXPECT_STREQ("503", response->headers().Status()->value().c_str());
-  EXPECT_EQ(128, response->body().size());
-}
-
-void HttpIntegrationTest::testHeadersOnlyFilterEncodingIntermediateFilters() {
-  config_helper_.addFilter(R"EOF(
-name: passthrough-filter
-)EOF");
-  config_helper_.addFilter(R"EOF(
-name: encode-headers-only
-)EOF");
-  config_helper_.addFilter(R"EOF(
-name: passthrough-filter
-)EOF");
-  initialize();
-
-  codec_client_ = makeHttpConnection(lookupPort("http"));
-  auto response =
-      codec_client_->makeRequestWithBody(Http::TestHeaderMapImpl{{":method", "GET"},
-                                                                 {":path", "/test/long/url"},
-                                                                 {":scheme", "http"},
-                                                                 {":authority", "host"}},
-                                         128);
-  waitForNextUpstreamRequest();
-  upstream_request_->encodeHeaders(Http::TestHeaderMapImpl{{":status", "503"}}, false);
-  response->waitForEndStream();
-  if (upstreamProtocol() == FakeHttpConnection::Type::HTTP1) {
-    ASSERT_TRUE(fake_upstream_connection_->waitForDisconnect());
-  } else {
-    ASSERT_TRUE(upstream_request_->waitForReset());
-    ASSERT_TRUE(fake_upstream_connection_->close());
-    ASSERT_TRUE(fake_upstream_connection_->waitForDisconnect());
-  }
-
-  EXPECT_TRUE(response->complete());
-  EXPECT_STREQ("503", response->headers().Status()->value().c_str());
-  EXPECT_EQ(0, response->body().size());
-}
-
-void HttpIntegrationTest::testHeadersOnlyFilterDecodingIntermediateFilters() {
-  config_helper_.addFilter(R"EOF(
-name: passthrough-filter
-)EOF");
-  config_helper_.addFilter(R"EOF(
-name: decode-headers-only
-)EOF");
-  config_helper_.addFilter(R"EOF(
-name: passthrough-filter
-)EOF");
-  initialize();
-
-  codec_client_ = makeHttpConnection(lookupPort("http"));
-  auto response =
-      codec_client_->makeRequestWithBody(Http::TestHeaderMapImpl{{":method", "POST"},
-                                                                 {":path", "/test/long/url"},
-                                                                 {":scheme", "http"},
-                                                                 {":authority", "host"}},
-                                         128);
-  waitForNextUpstreamRequest();
-  upstream_request_->encodeHeaders(Http::TestHeaderMapImpl{{":status", "503"}}, false);
-  upstream_request_->encodeData(128, true);
-  response->waitForEndStream();
-
-  EXPECT_TRUE(response->complete());
-  EXPECT_STREQ("503", response->headers().Status()->value().c_str());
-  EXPECT_EQ(128, response->body().size());
-}
-
-// Verifies behavior when request data is encoded after the request has been
-// turned into a headers-only request and the response has already begun.
-void HttpIntegrationTest::testHeadersOnlyFilterInterleaved() {
-  config_helper_.addFilter(R"EOF(
-name: decode-headers-only
-)EOF");
-  initialize();
-
-  codec_client_ = makeHttpConnection(lookupPort("http"));
-
-  // First send the request headers. The filter should turn this into a header-only
-  // request.
-  auto encoder_decoder =
-      codec_client_->startRequest(Http::TestHeaderMapImpl{{":method", "GET"},
-                                                          {":path", "/test/long/url"},
-                                                          {":scheme", "http"},
-                                                          {":authority", "host"}});
-  request_encoder_ = &encoder_decoder.first;
-  auto response = std::move(encoder_decoder.second);
-
-  // Wait for the upstream request and begin sending a response with end_stream = false.
-  waitForNextUpstreamRequest();
-  upstream_request_->encodeHeaders(Http::TestHeaderMapImpl{{":status", "503"}}, false);
-
-  // Simulate additional data after the request has been turned into a headers only request.
-  Buffer::OwnedImpl data(std::string(128, 'a'));
-  request_encoder_->encodeData(data, false);
-
-  // End the response.
-  upstream_request_->encodeData(128, true);
-
-  response->waitForEndStream();
-  EXPECT_TRUE(response->complete());
-  EXPECT_STREQ("503", response->headers().Status()->value().c_str());
-  EXPECT_EQ(0, upstream_request_->body().length());
-}
-
->>>>>>> 7f9aaa1e
 void HttpIntegrationTest::testDownstreamResetBeforeResponseComplete() {
   initialize();
   codec_client_ = makeHttpConnection(lookupPort("http"));
