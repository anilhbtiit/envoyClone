--- conflicted
+++ resolved
@@ -73,14 +73,8 @@
     name = "listen_socket_interface",
     hdrs = ["listen_socket.h"],
     deps = [
-<<<<<<< HEAD
-        ":io_handle_interface",
-        "//include/envoy/network:address_interface",
-=======
         ":address_interface",
         ":io_handle_interface",
-        ":transport_socket_interface",
->>>>>>> a5cd2a8e
         "@envoy_api//envoy/api/v2/core:base_cc",
     ],
 )
