licenses(["notice"])  # Apache 2

# QUICHE is Google's implementation of QUIC and related protocols. It is the
# same code used in Chromium and Google's servers, but packaged in a form that
# is intended to be easier to incorporate into third-party projects.
#
# QUICHE code falls into three groups:
# 1. Platform-independent code. Most QUICHE code is in this category.
# 2. APIs and type aliases to platform-dependent code/types, referenced by code
#    in group 1. This group is called the "Platform API".
# 3. Definitions of types declared in group 2. This group is called the
#    "Platform impl", and must be provided by the codebase that embeds QUICHE.
#
# Concretely, header files in group 2 (the Platform API) #include header and
# source files in group 3 (the Platform impl). Unfortunately, QUICHE does not
# yet provide a built-in way to customize this dependency, e.g. to override the
# directory or namespace in which Platform impl types are defined. Hence the
# gross hacks in quiche.genrule_cmd, invoked from here to tweak QUICHE source
# files into a form usable by Envoy.
#
# The mechanics of this will change as QUICHE evolves, supplies its own Bazel
# buildfiles, and provides a built-in way to override platform impl directory
# location. However, the end result (QUICHE files placed under
# quiche/{http2,quic,spdy}/, with the Envoy-specific implementation of the
# QUICHE platform APIs in //source/extensions/quic_listeners/quiche/platform/,
# should remain largely the same.

load(":genrule_cmd.bzl", "genrule_cmd")
load(
    "@envoy//bazel:envoy_build_system.bzl",
    "envoy_cc_library",
    "envoy_cc_test",
    "envoy_cc_test_library",
)

src_files = glob([
    "**/*.h",
    "**/*.c",
    "**/*.cc",
    "**/*.inc",
    "**/*.proto",
])

genrule(
    name = "quiche_files",
    srcs = src_files,
    outs = ["quiche/" + f for f in src_files],
    cmd = genrule_cmd("@envoy//bazel/external:quiche.genrule_cmd"),
    visibility = ["//visibility:private"],
)

quiche_copt = ["-Wno-unused-parameter"]

envoy_cc_test_library(
    name = "http2_platform_reconstruct_object",
    hdrs = ["quiche/http2/platform/api/http2_reconstruct_object.h"],
    repository = "@envoy",
    deps = ["@envoy//test/extensions/quic_listeners/quiche/platform:http2_platform_reconstruct_object_impl_lib"],
)

envoy_cc_test_library(
    name = "http2_test_tools_random",
    srcs = ["quiche/http2/test_tools/http2_random.cc"],
    hdrs = ["quiche/http2/test_tools/http2_random.h"],
    external_deps = ["ssl"],
    repository = "@envoy",
    deps = [":http2_platform"],
)

envoy_cc_library(
    name = "http2_platform",
    hdrs = [
        "quiche/http2/platform/api/http2_arraysize.h",
        "quiche/http2/platform/api/http2_bug_tracker.h",
        "quiche/http2/platform/api/http2_containers.h",
        "quiche/http2/platform/api/http2_estimate_memory_usage.h",
        "quiche/http2/platform/api/http2_export.h",
        "quiche/http2/platform/api/http2_flag_utils.h",
        "quiche/http2/platform/api/http2_flags.h",
        "quiche/http2/platform/api/http2_logging.h",
        "quiche/http2/platform/api/http2_macros.h",
        "quiche/http2/platform/api/http2_optional.h",
        "quiche/http2/platform/api/http2_ptr_util.h",
        "quiche/http2/platform/api/http2_string.h",
        "quiche/http2/platform/api/http2_string_piece.h",
        "quiche/http2/platform/api/http2_string_utils.h",
        # TODO: uncomment the following files as implementations are added.
        # "quiche/http2/platform/api/http2_test_helpers.h",
    ],
    repository = "@envoy",
    visibility = ["//visibility:public"],
    deps = ["@envoy//source/extensions/quic_listeners/quiche/platform:http2_platform_impl_lib"],
)

envoy_cc_library(
    name = "spdy_platform",
    hdrs = [
        "quiche/spdy/platform/api/spdy_arraysize.h",
        "quiche/spdy/platform/api/spdy_bug_tracker.h",
        "quiche/spdy/platform/api/spdy_containers.h",
        "quiche/spdy/platform/api/spdy_endianness_util.h",
        "quiche/spdy/platform/api/spdy_estimate_memory_usage.h",
        "quiche/spdy/platform/api/spdy_export.h",
        "quiche/spdy/platform/api/spdy_flags.h",
<<<<<<< HEAD
        "quiche/spdy/platform/api/spdy_macros.h",
=======
        "quiche/spdy/platform/api/spdy_logging.h",
>>>>>>> 619dcbe4
        "quiche/spdy/platform/api/spdy_mem_slice.h",
        "quiche/spdy/platform/api/spdy_ptr_util.h",
        "quiche/spdy/platform/api/spdy_string.h",
        "quiche/spdy/platform/api/spdy_string_piece.h",
        "quiche/spdy/platform/api/spdy_string_utils.h",
    ],
    repository = "@envoy",
    visibility = ["//visibility:public"],
    deps = [
        ":quiche_common_lib",
        "@envoy//source/extensions/quic_listeners/quiche/platform:spdy_platform_impl_lib",
    ],
)

envoy_cc_library(
    name = "spdy_simple_arena_lib",
    srcs = ["quiche/spdy/core/spdy_simple_arena.cc"],
    hdrs = ["quiche/spdy/core/spdy_simple_arena.h"],
    repository = "@envoy",
    visibility = ["//visibility:public"],
    deps = [":spdy_platform"],
)

envoy_cc_test_library(
    name = "spdy_platform_test_helpers",
    hdrs = ["quiche/spdy/platform/api/spdy_test_helpers.h"],
    repository = "@envoy",
    deps = ["@envoy//test/extensions/quic_listeners/quiche/platform:spdy_platform_test_helpers_impl_lib"],
)

envoy_cc_library(
    name = "spdy_platform_unsafe_arena_lib",
    hdrs = ["quiche/spdy/platform/api/spdy_unsafe_arena.h"],
    repository = "@envoy",
    visibility = ["//visibility:public"],
    deps = ["@envoy//source/extensions/quic_listeners/quiche/platform:spdy_platform_unsafe_arena_impl_lib"],
)

envoy_cc_library(
    name = "spdy_core_alt_svc_wire_format_lib",
    srcs = ["quiche/spdy/core/spdy_alt_svc_wire_format.cc"],
    hdrs = ["quiche/spdy/core/spdy_alt_svc_wire_format.h"],
    copts = quiche_copt,
    repository = "@envoy",
    visibility = ["//visibility:public"],
    deps = [":spdy_platform"],
)

envoy_cc_library(
    name = "spdy_core_header_block_lib",
    srcs = ["quiche/spdy/core/spdy_header_block.cc"],
    hdrs = ["quiche/spdy/core/spdy_header_block.h"],
    copts = quiche_copt,
    repository = "@envoy",
    visibility = ["//visibility:public"],
    deps = [
        ":spdy_platform",
        ":spdy_platform_unsafe_arena_lib",
    ],
)

envoy_cc_library(
    name = "spdy_core_headers_handler_interface",
    hdrs = ["quiche/spdy/core/spdy_headers_handler_interface.h"],
    copts = quiche_copt,
    repository = "@envoy",
    visibility = ["//visibility:public"],
    deps = [":spdy_platform"],
)

envoy_cc_library(
    name = "spdy_core_protocol_lib",
    hdrs = [
        "quiche/spdy/core/spdy_bitmasks.h",
        "quiche/spdy/core/spdy_protocol.h",
    ],
    copts = quiche_copt,
    repository = "@envoy",
    visibility = ["//visibility:public"],
    deps = [
        ":spdy_core_alt_svc_wire_format_lib",
        ":spdy_core_header_block_lib",
        ":spdy_platform",
    ],
)

envoy_cc_test_library(
    name = "spdy_core_test_utils_lib",
    srcs = ["quiche/spdy/core/spdy_test_utils.cc"],
    hdrs = ["quiche/spdy/core/spdy_test_utils.h"],
    copts = quiche_copt,
    repository = "@envoy",
    deps = [
        ":spdy_core_header_block_lib",
        ":spdy_core_headers_handler_interface",
        ":spdy_core_protocol_lib",
        ":spdy_platform",
    ],
)

envoy_cc_library(
    name = "quic_platform",
    srcs = [
        "quiche/quic/platform/api/quic_clock.cc",
        "quiche/quic/platform/api/quic_file_utils.cc",
        "quiche/quic/platform/api/quic_hostname_utils.cc",
        "quiche/quic/platform/api/quic_mutex.cc",
    ],
    hdrs = [
        "quiche/quic/platform/api/quic_cert_utils.h",
        "quiche/quic/platform/api/quic_clock.h",
        "quiche/quic/platform/api/quic_file_utils.h",
        "quiche/quic/platform/api/quic_hostname_utils.h",
        "quiche/quic/platform/api/quic_mutex.h",
        "quiche/quic/platform/api/quic_pcc_sender.h",
    ],
    repository = "@envoy",
    visibility = ["//visibility:public"],
    deps = [
        ":quic_platform_base",
        "@envoy//source/extensions/quic_listeners/quiche/platform:quic_platform_impl_lib",
    ],
)

envoy_cc_test_library(
    name = "quic_platform_epoll_lib",
    hdrs = ["quiche/quic/platform/api/quic_epoll.h"],
    repository = "@envoy",
    deps = ["@envoy//test/extensions/quic_listeners/quiche/platform:quic_platform_epoll_impl_lib"],
)

envoy_cc_test_library(
    name = "quic_platform_expect_bug",
    hdrs = ["quiche/quic/platform/api/quic_expect_bug.h"],
    repository = "@envoy",
    deps = ["@envoy//test/extensions/quic_listeners/quiche/platform:quic_platform_expect_bug_impl_lib"],
)

envoy_cc_library(
    name = "quic_platform_export",
    hdrs = ["quiche/quic/platform/api/quic_export.h"],
    repository = "@envoy",
    visibility = ["//visibility:public"],
    deps = ["@envoy//source/extensions/quic_listeners/quiche/platform:quic_platform_export_impl_lib"],
)

envoy_cc_test_library(
    name = "quic_platform_mock_log",
    hdrs = ["quiche/quic/platform/api/quic_mock_log.h"],
    repository = "@envoy",
    deps = ["@envoy//test/extensions/quic_listeners/quiche/platform:quic_platform_mock_log_impl_lib"],
)

envoy_cc_test_library(
    name = "quic_platform_port_utils",
    hdrs = ["quiche/quic/platform/api/quic_port_utils.h"],
    repository = "@envoy",
    deps = ["@envoy//test/extensions/quic_listeners/quiche/platform:quic_platform_port_utils_impl_lib"],
)

envoy_cc_test_library(
    name = "quic_platform_sleep",
    hdrs = ["quiche/quic/platform/api/quic_sleep.h"],
    repository = "@envoy",
    deps = ["@envoy//test/extensions/quic_listeners/quiche/platform:quic_platform_sleep_impl_lib"],
)

envoy_cc_test_library(
    name = "quic_platform_test",
    hdrs = ["quiche/quic/platform/api/quic_test.h"],
    repository = "@envoy",
    deps = ["@envoy//test/extensions/quic_listeners/quiche/platform:quic_platform_test_impl_lib"],
)

envoy_cc_test_library(
    name = "quic_platform_test_output",
    hdrs = ["quiche/quic/platform/api/quic_test_output.h"],
    repository = "@envoy",
    deps = ["@envoy//test/extensions/quic_listeners/quiche/platform:quic_platform_test_output_impl_lib"],
)

envoy_cc_test_library(
    name = "quic_platform_system_event_loop",
    hdrs = ["quiche/quic/platform/api/quic_system_event_loop.h"],
    repository = "@envoy",
    deps = ["@envoy//test/extensions/quic_listeners/quiche/platform:quic_platform_system_event_loop_impl_lib"],
)

envoy_cc_test_library(
    name = "quic_platform_thread",
    hdrs = ["quiche/quic/platform/api/quic_thread.h"],
    repository = "@envoy",
    deps = ["@envoy//test/extensions/quic_listeners/quiche/platform:quic_platform_thread_impl_lib"],
)

envoy_cc_library(
    name = "quic_platform_base",
    hdrs = [
        "quiche/quic/platform/api/quic_aligned.h",
        "quiche/quic/platform/api/quic_arraysize.h",
        "quiche/quic/platform/api/quic_bug_tracker.h",
        "quiche/quic/platform/api/quic_client_stats.h",
        "quiche/quic/platform/api/quic_containers.h",
        "quiche/quic/platform/api/quic_endian.h",
        "quiche/quic/platform/api/quic_estimate_memory_usage.h",
        "quiche/quic/platform/api/quic_exported_stats.h",
        "quiche/quic/platform/api/quic_fallthrough.h",
        "quiche/quic/platform/api/quic_flag_utils.h",
        "quiche/quic/platform/api/quic_flags.h",
        "quiche/quic/platform/api/quic_iovec.h",
        "quiche/quic/platform/api/quic_logging.h",
        "quiche/quic/platform/api/quic_map_util.h",
        "quiche/quic/platform/api/quic_prefetch.h",
        "quiche/quic/platform/api/quic_ptr_util.h",
        "quiche/quic/platform/api/quic_reference_counted.h",
        "quiche/quic/platform/api/quic_server_stats.h",
        "quiche/quic/platform/api/quic_stack_trace.h",
        "quiche/quic/platform/api/quic_str_cat.h",
        "quiche/quic/platform/api/quic_stream_buffer_allocator.h",
        "quiche/quic/platform/api/quic_string_piece.h",
        "quiche/quic/platform/api/quic_string_utils.h",
        "quiche/quic/platform/api/quic_uint128.h",
        "quiche/quic/platform/api/quic_text_utils.h",
        # TODO: uncomment the following files as implementations are added.
        # "quiche/quic/platform/api/quic_fuzzed_data_provider.h",
        # "quiche/quic/platform/api/quic_ip_address_family.h",
        # "quiche/quic/platform/api/quic_ip_address.h",
        # "quiche/quic/platform/api/quic_mem_slice.h",
        # "quiche/quic/platform/api/quic_mem_slice_span.h",
        # "quiche/quic/platform/api/quic_mem_slice_storage.h",
        # "quiche/quic/platform/api/quic_socket_address.h",
        # "quiche/quic/platform/api/quic_test_loopback.h",
        # "quiche/quic/platform/api/quic_test_mem_slice_vector.h",
    ],
    repository = "@envoy",
    visibility = ["//visibility:public"],
    deps = [
        ":quic_platform_export",
        ":quiche_common_lib",
        "@envoy//source/extensions/quic_listeners/quiche/platform:quic_platform_base_impl_lib",
    ],
)

envoy_cc_library(
    name = "quic_core_buffer_allocator_lib",
    srcs = [
        "quiche/quic/core/quic_buffer_allocator.cc",
        "quiche/quic/core/quic_simple_buffer_allocator.cc",
    ],
    hdrs = [
        "quiche/quic/core/quic_buffer_allocator.h",
        "quiche/quic/core/quic_simple_buffer_allocator.h",
    ],
    repository = "@envoy",
    visibility = ["//visibility:public"],
    deps = [":quic_platform_export"],
)

envoy_cc_library(
    name = "quic_core_error_codes_lib",
    srcs = ["quiche/quic/core/quic_error_codes.cc"],
    hdrs = ["quiche/quic/core/quic_error_codes.h"],
    copts = quiche_copt,
    repository = "@envoy",
    deps = [":quic_platform_export"],
)

envoy_cc_library(
    name = "quic_core_time_lib",
    srcs = ["quiche/quic/core/quic_time.cc"],
    hdrs = ["quiche/quic/core/quic_time.h"],
    repository = "@envoy",
    visibility = ["//visibility:public"],
    deps = [":quic_platform_base"],
)

envoy_cc_library(
    name = "quic_core_types_lib",
    srcs = [
        "quiche/quic/core/quic_connection_id.cc",
        "quiche/quic/core/quic_packet_number.cc",
        "quiche/quic/core/quic_types.cc",
    ],
    hdrs = [
        "quiche/quic/core/quic_connection_id.h",
        "quiche/quic/core/quic_packet_number.h",
        "quiche/quic/core/quic_types.h",
    ],
    copts = quiche_copt,
    repository = "@envoy",
    visibility = ["//visibility:public"],
    deps = [
        ":quic_core_error_codes_lib",
        ":quic_core_time_lib",
        ":quic_platform_base",
    ],
)

envoy_cc_test_library(
    name = "epoll_server_platform",
    hdrs = [
        "quiche/epoll_server/platform/api/epoll_address_test_utils.h",
        "quiche/epoll_server/platform/api/epoll_bug.h",
        "quiche/epoll_server/platform/api/epoll_expect_bug.h",
        "quiche/epoll_server/platform/api/epoll_export.h",
        "quiche/epoll_server/platform/api/epoll_logging.h",
        "quiche/epoll_server/platform/api/epoll_ptr_util.h",
        "quiche/epoll_server/platform/api/epoll_test.h",
        "quiche/epoll_server/platform/api/epoll_thread.h",
        "quiche/epoll_server/platform/api/epoll_time.h",
    ],
    repository = "@envoy",
    deps = ["@envoy//test/extensions/quic_listeners/quiche/platform:epoll_server_platform_impl_lib"],
)

envoy_cc_test_library(
    name = "epoll_server_lib",
    srcs = [
        "quiche/epoll_server/fake_simple_epoll_server.cc",
        "quiche/epoll_server/simple_epoll_server.cc",
    ],
    hdrs = [
        "quiche/epoll_server/fake_simple_epoll_server.h",
        "quiche/epoll_server/simple_epoll_server.h",
    ],
    copts = quiche_copt,
    repository = "@envoy",
    deps = [":epoll_server_platform"],
)

<<<<<<< HEAD
envoy_cc_test_library(
    name = "quic_platform_epoll_lib",
    hdrs = ["quiche/quic/platform/api/quic_epoll.h"],
    repository = "@envoy",
    deps = ["@envoy//test/extensions/quic_listeners/quiche/platform:quic_platform_epoll_impl_lib"],
)

envoy_cc_library(
    name = "quiche_common_platform",
    hdrs = [
        "quiche/common/platform/api/quiche_logging.h",
        "quiche/common/platform/api/quiche_ptr_util.h",
        "quiche/common/platform/api/quiche_unordered_containers.h",
    ],
    repository = "@envoy",
    visibility = ["//visibility:public"],
    deps = ["@envoy//source/extensions/quic_listeners/quiche/platform:quiche_common_platform_impl_lib"],
)

envoy_cc_test_library(
    name = "quiche_common_platform_test",
    hdrs = ["quiche/common/platform/api/quiche_test.h"],
    repository = "@envoy",
    deps = ["@envoy//test/extensions/quic_listeners/quiche/platform:quiche_common_platform_test_impl_lib"],
)

envoy_cc_library(
    name = "quiche_common_lib",
    hdrs = ["quiche/common/simple_linked_hash_map.h"],
    repository = "@envoy",
    visibility = ["//visibility:public"],
    deps = [":quiche_common_platform"],
)

=======
>>>>>>> 619dcbe4
envoy_cc_test(
    name = "epoll_server_test",
    srcs = ["quiche/epoll_server/simple_epoll_server_test.cc"],
    copts = quiche_copt,
    repository = "@envoy",
    deps = [":epoll_server_lib"],
)

envoy_cc_test(
    name = "quiche_common_test",
    srcs = ["quiche/common/simple_linked_hash_map_test.cc"],
    copts = quiche_copt,
    repository = "@envoy",
    deps = [
        ":quiche_common_lib",
        ":quiche_common_platform_test",
    ],
)

envoy_cc_test(
    name = "http2_platform_api_test",
    srcs = [
        "quiche/http2/platform/api/http2_string_utils_test.cc",
        "quiche/http2/test_tools/http2_random_test.cc",
    ],
    repository = "@envoy",
    deps = [
        ":http2_platform",
        ":http2_test_tools_random",
    ],
)

envoy_cc_test(
    name = "spdy_platform_api_test",
    srcs = ["quiche/spdy/platform/api/spdy_string_utils_test.cc"],
    repository = "@envoy",
    deps = [":spdy_platform"],
)

envoy_cc_test(
    name = "spdy_core_header_block_test",
    srcs = ["quiche/spdy/core/spdy_header_block_test.cc"],
    copts = quiche_copt,
    repository = "@envoy",
    deps = [
        ":spdy_core_header_block_lib",
        ":spdy_core_test_utils_lib",
    ],
)

envoy_cc_test(
    name = "quic_platform_api_test",
<<<<<<< HEAD
    srcs = envoy_select_quiche(
        [
            "quiche/quic/platform/api/quic_containers_test.cc",
            "quiche/quic/platform/api/quic_endian_test.cc",
            "quiche/quic/platform/api/quic_reference_counted_test.cc",
            "quiche/quic/platform/api/quic_string_utils_test.cc",
            "quiche/quic/platform/api/quic_text_utils_test.cc",
        ],
        "@envoy",
    ),
=======
    srcs = [
        "quiche/quic/platform/api/quic_endian_test.cc",
        "quiche/quic/platform/api/quic_reference_counted_test.cc",
        "quiche/quic/platform/api/quic_string_utils_test.cc",
        "quiche/quic/platform/api/quic_text_utils_test.cc",
    ],
>>>>>>> 619dcbe4
    repository = "@envoy",
    deps = [
        ":quic_platform",
        ":quic_platform_test",
    ],
)<|MERGE_RESOLUTION|>--- conflicted
+++ resolved
@@ -102,11 +102,8 @@
         "quiche/spdy/platform/api/spdy_estimate_memory_usage.h",
         "quiche/spdy/platform/api/spdy_export.h",
         "quiche/spdy/platform/api/spdy_flags.h",
-<<<<<<< HEAD
+        "quiche/spdy/platform/api/spdy_logging.h",
         "quiche/spdy/platform/api/spdy_macros.h",
-=======
-        "quiche/spdy/platform/api/spdy_logging.h",
->>>>>>> 619dcbe4
         "quiche/spdy/platform/api/spdy_mem_slice.h",
         "quiche/spdy/platform/api/spdy_ptr_util.h",
         "quiche/spdy/platform/api/spdy_string.h",
@@ -226,6 +223,7 @@
     repository = "@envoy",
     visibility = ["//visibility:public"],
     deps = [
+        ":quic_core_time_lib",
         ":quic_platform_base",
         "@envoy//source/extensions/quic_listeners/quiche/platform:quic_platform_impl_lib",
     ],
@@ -437,14 +435,6 @@
     deps = [":epoll_server_platform"],
 )
 
-<<<<<<< HEAD
-envoy_cc_test_library(
-    name = "quic_platform_epoll_lib",
-    hdrs = ["quiche/quic/platform/api/quic_epoll.h"],
-    repository = "@envoy",
-    deps = ["@envoy//test/extensions/quic_listeners/quiche/platform:quic_platform_epoll_impl_lib"],
-)
-
 envoy_cc_library(
     name = "quiche_common_platform",
     hdrs = [
@@ -472,8 +462,6 @@
     deps = [":quiche_common_platform"],
 )
 
-=======
->>>>>>> 619dcbe4
 envoy_cc_test(
     name = "epoll_server_test",
     srcs = ["quiche/epoll_server/simple_epoll_server_test.cc"],
@@ -526,25 +514,13 @@
 
 envoy_cc_test(
     name = "quic_platform_api_test",
-<<<<<<< HEAD
-    srcs = envoy_select_quiche(
-        [
-            "quiche/quic/platform/api/quic_containers_test.cc",
-            "quiche/quic/platform/api/quic_endian_test.cc",
-            "quiche/quic/platform/api/quic_reference_counted_test.cc",
-            "quiche/quic/platform/api/quic_string_utils_test.cc",
-            "quiche/quic/platform/api/quic_text_utils_test.cc",
-        ],
-        "@envoy",
-    ),
-=======
     srcs = [
+        "quiche/quic/platform/api/quic_containers_test.cc",
         "quiche/quic/platform/api/quic_endian_test.cc",
         "quiche/quic/platform/api/quic_reference_counted_test.cc",
         "quiche/quic/platform/api/quic_string_utils_test.cc",
         "quiche/quic/platform/api/quic_text_utils_test.cc",
     ],
->>>>>>> 619dcbe4
     repository = "@envoy",
     deps = [
         ":quic_platform",
