#include "common/api/api_impl.h"
#include "common/event/dispatcher_impl.h"

#include "server/worker_impl.h"

#include "test/mocks/network/mocks.h"
#include "test/mocks/server/mocks.h"
#include "test/mocks/thread_local/mocks.h"
#include "test/test_common/test_base.h"
#include "test/test_common/utility.h"

using testing::_;
using testing::InSequence;
using testing::Invoke;
using testing::InvokeWithoutArgs;
using testing::NiceMock;
using testing::Return;
using testing::Throw;

namespace Envoy {
namespace Server {

class WorkerImplTest : public TestBase {
public:
<<<<<<< HEAD
  WorkerImplTest()
      : api_(Api::createApiForTest(stats_store_)), dispatcher_(api_->allocateDispatcher()),
        no_exit_timer_(dispatcher_->createTimer([]() -> void {})),
        worker_(tls_, hooks_, std::move(dispatcher_), Network::ConnectionHandlerPtr{handler_},
                overload_manager_, *api_) {
=======
  WorkerImplTest() : api_(Api::createApiForTest()) {
>>>>>>> 3fb856c7
    // In the real worker the watchdog has timers that prevent exit. Here we need to prevent event
    // loop exit since we use mock timers.
    no_exit_timer_->enableTimer(std::chrono::hours(1));
  }

<<<<<<< HEAD
  ~WorkerImplTest() override {
    // We init no_exit_timer_ before worker_ because the dispatcher will be
    // moved into the worker. However we need to destruct no_exit_timer_ before
    // destructing the worker, otherwise the timer will outlive its dispatcher.
    no_exit_timer_.reset();
  }

  Stats::IsolatedStoreImpl stats_store_;
=======
>>>>>>> 3fb856c7
  NiceMock<ThreadLocal::MockInstance> tls_;
  Network::MockConnectionHandler* handler_ = new Network::MockConnectionHandler();
  NiceMock<MockGuardDog> guard_dog_;
  NiceMock<MockOverloadManager> overload_manager_;
  Api::ApiPtr api_;
  Event::DispatcherPtr dispatcher_;
  DefaultTestHooks hooks_;
  Event::TimerPtr no_exit_timer_;
  WorkerImpl worker_;
};

TEST_F(WorkerImplTest, BasicFlow) {
  InSequence s;
  std::thread::id current_thread_id = std::this_thread::get_id();
  ConditionalInitializer ci;

  // Before a worker is started adding a listener will be posted and will get added when the
  // thread starts running.
  NiceMock<Network::MockListenerConfig> listener;
  ON_CALL(listener, listenerTag()).WillByDefault(Return(1UL));
  EXPECT_CALL(*handler_, addListener(_))
      .WillOnce(Invoke([current_thread_id](Network::ListenerConfig& config) -> void {
        EXPECT_EQ(config.listenerTag(), 1UL);
        EXPECT_NE(current_thread_id, std::this_thread::get_id());
      }));
  worker_.addListener(listener, [&ci](bool success) -> void {
    EXPECT_TRUE(success);
    ci.setReady();
  });

  worker_.start(guard_dog_);
  ci.waitReady();

  // After a worker is started adding/stopping/removing a listener happens on the worker thread.
  NiceMock<Network::MockListenerConfig> listener2;
  ON_CALL(listener2, listenerTag()).WillByDefault(Return(2UL));
  EXPECT_CALL(*handler_, addListener(_))
      .WillOnce(Invoke([current_thread_id](Network::ListenerConfig& config) -> void {
        EXPECT_EQ(config.listenerTag(), 2UL);
        EXPECT_NE(current_thread_id, std::this_thread::get_id());
      }));
  worker_.addListener(listener2, [&ci](bool success) -> void {
    EXPECT_TRUE(success);
    ci.setReady();
  });
  ci.waitReady();

  EXPECT_CALL(*handler_, stopListeners(2))
      .WillOnce(InvokeWithoutArgs([current_thread_id, &ci]() -> void {
        EXPECT_NE(current_thread_id, std::this_thread::get_id());
        ci.setReady();
      }));
  worker_.stopListener(listener2);
  ci.waitReady();

  EXPECT_CALL(*handler_, removeListeners(2))
      .WillOnce(InvokeWithoutArgs([current_thread_id]() -> void {
        EXPECT_NE(current_thread_id, std::this_thread::get_id());
      }));
  worker_.removeListener(listener2, [current_thread_id, &ci]() -> void {
    EXPECT_NE(current_thread_id, std::this_thread::get_id());
    ci.setReady();
  });
  ci.waitReady();

  // Now test adding and removing a listener without stopping it first.
  NiceMock<Network::MockListenerConfig> listener3;
  ON_CALL(listener3, listenerTag()).WillByDefault(Return(3UL));
  EXPECT_CALL(*handler_, addListener(_))
      .WillOnce(Invoke([current_thread_id](Network::ListenerConfig& config) -> void {
        EXPECT_EQ(config.listenerTag(), 3UL);
        EXPECT_NE(current_thread_id, std::this_thread::get_id());
      }));
  worker_.addListener(listener3, [&ci](bool success) -> void {
    EXPECT_TRUE(success);
    ci.setReady();
  });
  ci.waitReady();

  EXPECT_CALL(*handler_, removeListeners(3))
      .WillOnce(InvokeWithoutArgs([current_thread_id]() -> void {
        EXPECT_NE(current_thread_id, std::this_thread::get_id());
      }));
  worker_.removeListener(listener3, [current_thread_id]() -> void {
    EXPECT_NE(current_thread_id, std::this_thread::get_id());
  });

  worker_.stop();
}

TEST_F(WorkerImplTest, ListenerException) {
  InSequence s;

  NiceMock<Network::MockListenerConfig> listener;
  ON_CALL(listener, listenerTag()).WillByDefault(Return(1UL));
  EXPECT_CALL(*handler_, addListener(_))
      .WillOnce(Throw(Network::CreateListenerException("failed")));
  worker_.addListener(listener, [](bool success) -> void { EXPECT_FALSE(success); });

  worker_.start(guard_dog_);
  worker_.stop();
}

} // namespace Server
} // namespace Envoy<|MERGE_RESOLUTION|>--- conflicted
+++ resolved
@@ -22,21 +22,16 @@
 
 class WorkerImplTest : public TestBase {
 public:
-<<<<<<< HEAD
   WorkerImplTest()
-      : api_(Api::createApiForTest(stats_store_)), dispatcher_(api_->allocateDispatcher()),
+      : api_(Api::createApiForTest()), dispatcher_(api_->allocateDispatcher()),
         no_exit_timer_(dispatcher_->createTimer([]() -> void {})),
         worker_(tls_, hooks_, std::move(dispatcher_), Network::ConnectionHandlerPtr{handler_},
                 overload_manager_, *api_) {
-=======
-  WorkerImplTest() : api_(Api::createApiForTest()) {
->>>>>>> 3fb856c7
     // In the real worker the watchdog has timers that prevent exit. Here we need to prevent event
     // loop exit since we use mock timers.
     no_exit_timer_->enableTimer(std::chrono::hours(1));
   }
 
-<<<<<<< HEAD
   ~WorkerImplTest() override {
     // We init no_exit_timer_ before worker_ because the dispatcher will be
     // moved into the worker. However we need to destruct no_exit_timer_ before
@@ -44,9 +39,6 @@
     no_exit_timer_.reset();
   }
 
-  Stats::IsolatedStoreImpl stats_store_;
-=======
->>>>>>> 3fb856c7
   NiceMock<ThreadLocal::MockInstance> tls_;
   Network::MockConnectionHandler* handler_ = new Network::MockConnectionHandler();
   NiceMock<MockGuardDog> guard_dog_;
