--- conflicted
+++ resolved
@@ -83,16 +83,12 @@
 	// If multiple values associated with this key, first one will be returned.
 	Get(key string) (string, bool)
 
-<<<<<<< HEAD
-	// Set key-value pair in header map, the previous pair will be replaced if exists.
-	// It may not take affects immediately in the Envoy thread side when it's invoked in a Go thread.
-=======
 	// Values returns all values associated with the given key.
 	// The returned slice is not a copy.
 	Values(key string) []string
 
-	// Set key-value pair in header map, the previous pair will be replaced if exists
->>>>>>> 79c865ff
+	// Set key-value pair in header map, the previous pair will be replaced if exists.
+	// It may not take affects immediately in the Envoy thread side when it's invoked in a Go thread.
 	Set(key, value string)
 
 	// Add value for given key.
