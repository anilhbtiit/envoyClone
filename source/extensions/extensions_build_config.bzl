# See bazel/README.md for details on how this system works.
EXTENSIONS = {
    #
    # Access loggers
    #

    "envoy.access_loggers.file":                        "//source/extensions/access_loggers/file:config",
    "envoy.access_loggers.http_grpc":                   "//source/extensions/access_loggers/grpc:http_config",
    "envoy.access_loggers.tcp_grpc":                    "//source/extensions/access_loggers/grpc:tcp_config",
    "envoy.access_loggers.open_telemetry":              "//source/extensions/access_loggers/open_telemetry:config",
    "envoy.access_loggers.stream":                      "//source/extensions/access_loggers/stream:config",
    "envoy.access_loggers.wasm":                        "//source/extensions/access_loggers/wasm:config",

    #
    # Clusters
    #

    "envoy.clusters.aggregate":                         "//source/extensions/clusters/aggregate:cluster",
    "envoy.clusters.dynamic_forward_proxy":             "//source/extensions/clusters/dynamic_forward_proxy:cluster",
    "envoy.clusters.redis":                             "//source/extensions/clusters/redis:redis_cluster",

    #
    # Compression
    #

    "envoy.compression.gzip.compressor":                "//source/extensions/compression/gzip/compressor:config",
    "envoy.compression.gzip.decompressor":              "//source/extensions/compression/gzip/decompressor:config",
    "envoy.compression.brotli.compressor":              "//source/extensions/compression/brotli/compressor:config",
    "envoy.compression.brotli.decompressor":            "//source/extensions/compression/brotli/decompressor:config",

    #
    # gRPC Credentials Plugins
    #

    "envoy.grpc_credentials.file_based_metadata":       "//source/extensions/grpc_credentials/file_based_metadata:config",
    "envoy.grpc_credentials.aws_iam":                   "//source/extensions/grpc_credentials/aws_iam:config",

    #
    # WASM
    #

    "envoy.bootstrap.wasm":                             "//source/extensions/bootstrap/wasm:config",

    #
    # Health checkers
    #

    "envoy.health_checkers.redis":                      "//source/extensions/health_checkers/redis:config",

    #
    # Input Matchers
    #

    "envoy.matching.input_matchers.consistent_hashing":       "//source/extensions/matching/input_matchers/consistent_hashing:config",

    #
    # Generic Inputs
    #

    "envoy.matching.common_inputs.environment_variable":       "//source/extensions/matching/common_inputs/environment_variable:config",

    #
    # HTTP filters
    #

    "envoy.filters.http.adaptive_concurrency":          "//source/extensions/filters/http/adaptive_concurrency:config",
    "envoy.filters.http.admission_control":             "//source/extensions/filters/http/admission_control:config",
    "envoy.filters.http.aws_lambda":                    "//source/extensions/filters/http/aws_lambda:config",
    "envoy.filters.http.aws_request_signing":           "//source/extensions/filters/http/aws_request_signing:config",
    "envoy.filters.http.buffer":                        "//source/extensions/filters/http/buffer:config",
    "envoy.filters.http.cache":                         "//source/extensions/filters/http/cache:config",
    "envoy.filters.http.cdn_loop":                      "//source/extensions/filters/http/cdn_loop:config",
    "envoy.filters.http.compressor":                    "//source/extensions/filters/http/compressor:config",
    "envoy.filters.http.cors":                          "//source/extensions/filters/http/cors:config",
    "envoy.filters.http.csrf":                          "//source/extensions/filters/http/csrf:config",
    "envoy.filters.http.decompressor":                  "//source/extensions/filters/http/decompressor:config",
    "envoy.filters.http.dynamic_forward_proxy":         "//source/extensions/filters/http/dynamic_forward_proxy:config",
    "envoy.filters.http.dynamo":                        "//source/extensions/filters/http/dynamo:config",
    "envoy.filters.http.ext_authz":                     "//source/extensions/filters/http/ext_authz:config",
    "envoy.filters.http.ext_proc":                      "//source/extensions/filters/http/ext_proc:config",
    "envoy.filters.http.fault":                         "//source/extensions/filters/http/fault:config",
    "envoy.filters.http.grpc_http1_bridge":             "//source/extensions/filters/http/grpc_http1_bridge:config",
    "envoy.filters.http.grpc_http1_reverse_bridge":     "//source/extensions/filters/http/grpc_http1_reverse_bridge:config",
    "envoy.filters.http.grpc_json_transcoder":          "//source/extensions/filters/http/grpc_json_transcoder:config",
    "envoy.filters.http.grpc_stats":                    "//source/extensions/filters/http/grpc_stats:config",
    "envoy.filters.http.grpc_web":                      "//source/extensions/filters/http/grpc_web:config",
    "envoy.filters.http.gzip":                          "//source/extensions/filters/http/gzip:config",
    "envoy.filters.http.header_to_metadata":            "//source/extensions/filters/http/header_to_metadata:config",
    "envoy.filters.http.health_check":                  "//source/extensions/filters/http/health_check:config",
    "envoy.filters.http.ip_tagging":                    "//source/extensions/filters/http/ip_tagging:config",
    "envoy.filters.http.jwt_authn":                     "//source/extensions/filters/http/jwt_authn:config",
    # Disabled by default
    "envoy.filters.http.kill_request":                  "//source/extensions/filters/http/kill_request:kill_request_config",
    "envoy.filters.http.local_ratelimit":               "//source/extensions/filters/http/local_ratelimit:config",
    "envoy.filters.http.lua":                           "//source/extensions/filters/http/lua:config",
    "envoy.filters.http.oauth2":                        "//source/extensions/filters/http/oauth2:config",
    "envoy.filters.http.on_demand":                     "//source/extensions/filters/http/on_demand:config",
    "envoy.filters.http.original_src":                  "//source/extensions/filters/http/original_src:config",
    "envoy.filters.http.ratelimit":                     "//source/extensions/filters/http/ratelimit:config",
    "envoy.filters.http.rbac":                          "//source/extensions/filters/http/rbac:config",
    "envoy.filters.http.router":                        "//source/extensions/filters/http/router:config",
    "envoy.filters.http.squash":                        "//source/extensions/filters/http/squash:config",
    "envoy.filters.http.tap":                           "//source/extensions/filters/http/tap:config",
    "envoy.filters.http.wasm":                          "//source/extensions/filters/http/wasm:config",

    #
    # Listener filters
    #

    "envoy.filters.listener.http_inspector":            "//source/extensions/filters/listener/http_inspector:config",
    # NOTE: The original_dst filter is implicitly loaded if original_dst functionality is
    #       configured on the listener. Do not remove it in that case or configs will fail to load.
    "envoy.filters.listener.original_dst":              "//source/extensions/filters/listener/original_dst:config",
    "envoy.filters.listener.original_src":              "//source/extensions/filters/listener/original_src:config",
    # NOTE: The proxy_protocol filter is implicitly loaded if proxy_protocol functionality is
    #       configured on the listener. Do not remove it in that case or configs will fail to load.
    "envoy.filters.listener.proxy_protocol":            "//source/extensions/filters/listener/proxy_protocol:config",
    "envoy.filters.listener.tls_inspector":             "//source/extensions/filters/listener/tls_inspector:config",

    #
    # Network filters
    #

    "envoy.filters.network.client_ssl_auth":            "//source/extensions/filters/network/client_ssl_auth:config",
    "envoy.filters.network.direct_response":            "//source/extensions/filters/network/direct_response:config",
    "envoy.filters.network.dubbo_proxy":                "//source/extensions/filters/network/dubbo_proxy:config",
    "envoy.filters.network.echo":                       "//source/extensions/filters/network/echo:config",
    "envoy.filters.network.ext_authz":                  "//source/extensions/filters/network/ext_authz:config",
    "envoy.filters.network.http_connection_manager":    "//source/extensions/filters/network/http_connection_manager:config",
    "envoy.filters.network.kafka_broker":               "//source/extensions/filters/network/kafka:kafka_broker_config_lib",
    "envoy.filters.network.local_ratelimit":            "//source/extensions/filters/network/local_ratelimit:config",
    "envoy.filters.network.mongo_proxy":                "//source/extensions/filters/network/mongo_proxy:config",
    "envoy.filters.network.mysql_proxy":                "//source/extensions/filters/network/mysql_proxy:config",
    "envoy.filters.network.postgres_proxy":             "//source/extensions/filters/network/postgres_proxy:config",
    "envoy.filters.network.ratelimit":                  "//source/extensions/filters/network/ratelimit:config",
    "envoy.filters.network.rbac":                       "//source/extensions/filters/network/rbac:config",
    "envoy.filters.network.redis_proxy":                "//source/extensions/filters/network/redis_proxy:config",
    "envoy.filters.network.rocketmq_proxy":             "//source/extensions/filters/network/rocketmq_proxy:config",
    "envoy.filters.network.tcp_proxy":                  "//source/extensions/filters/network/tcp_proxy:config",
    "envoy.filters.network.thrift_proxy":               "//source/extensions/filters/network/thrift_proxy:config",
    "envoy.filters.network.sni_cluster":                "//source/extensions/filters/network/sni_cluster:config",
    "envoy.filters.network.sni_dynamic_forward_proxy":  "//source/extensions/filters/network/sni_dynamic_forward_proxy:config",
    "envoy.filters.network.wasm":                       "//source/extensions/filters/network/wasm:config",
    "envoy.filters.network.zookeeper_proxy":            "//source/extensions/filters/network/zookeeper_proxy:config",

    #
    # UDP filters
    #

    "envoy.filters.udp_listener.dns_filter":            "//source/extensions/filters/udp/dns_filter:config",
    "envoy.filters.udp_listener.udp_proxy":             "//source/extensions/filters/udp/udp_proxy:config",

    #
    # Resource monitors
    #

    "envoy.resource_monitors.fixed_heap":               "//source/extensions/resource_monitors/fixed_heap:config",
    "envoy.resource_monitors.injected_resource":        "//source/extensions/resource_monitors/injected_resource:config",

    #
    # Stat sinks
    #

    "envoy.stat_sinks.dog_statsd":                      "//source/extensions/stat_sinks/dog_statsd:config",
    "envoy.stat_sinks.hystrix":                         "//source/extensions/stat_sinks/hystrix:config",
    "envoy.stat_sinks.metrics_service":                 "//source/extensions/stat_sinks/metrics_service:config",
    "envoy.stat_sinks.statsd":                          "//source/extensions/stat_sinks/statsd:config",
    "envoy.stat_sinks.wasm":                            "//source/extensions/stat_sinks/wasm:config",

    #
    # Thrift filters
    #

    "envoy.filters.thrift.router":                      "//source/extensions/filters/network/thrift_proxy/router:config",
    "envoy.filters.thrift.ratelimit":                   "//source/extensions/filters/network/thrift_proxy/filters/ratelimit:config",

    #
    # Tracers
    #

    "envoy.tracers.dynamic_ot":                         "//source/extensions/tracers/dynamic_ot:config",
    "envoy.tracers.lightstep":                          "//source/extensions/tracers/lightstep:config",
    "envoy.tracers.datadog":                            "//source/extensions/tracers/datadog:config",
    "envoy.tracers.zipkin":                             "//source/extensions/tracers/zipkin:config",
    "envoy.tracers.opencensus":                         "//source/extensions/tracers/opencensus:config",
    "envoy.tracers.xray":                               "//source/extensions/tracers/xray:config",
    "envoy.tracers.skywalking":                         "//source/extensions/tracers/skywalking:config",

    #
    # Transport sockets
    #

    "envoy.transport_sockets.alts":                     "//source/extensions/transport_sockets/alts:config",
    "envoy.transport_sockets.upstream_proxy_protocol":  "//source/extensions/transport_sockets/proxy_protocol:upstream_config",
    "envoy.transport_sockets.raw_buffer":               "//source/extensions/transport_sockets/raw_buffer:config",
    "envoy.transport_sockets.tap":                      "//source/extensions/transport_sockets/tap:config",
    "envoy.transport_sockets.starttls":                 "//source/extensions/transport_sockets/starttls:config",

    #
    # Retry host predicates
    #

    "envoy.retry_host_predicates.previous_hosts":       "//source/extensions/retry/host/previous_hosts:config",
    "envoy.retry_host_predicates.omit_canary_hosts":    "//source/extensions/retry/host/omit_canary_hosts:config",
    "envoy.retry_host_predicates.omit_host_metadata":   "//source/extensions/retry/host/omit_host_metadata:config",

    #
    # Retry priorities
    #

    "envoy.retry_priorities.previous_priorities":       "//source/extensions/retry/priority/previous_priorities:config",

    #
    # CacheFilter plugins
    #

    "envoy.filters.http.cache.simple_http_cache":       "//source/extensions/filters/http/cache/simple_http_cache:simple_http_cache_lib",

    #
    # Internal redirect predicates
    #

    "envoy.internal_redirect_predicates.allow_listed_routes": "//source/extensions/internal_redirect/allow_listed_routes:config",
    "envoy.internal_redirect_predicates.previous_routes":     "//source/extensions/internal_redirect/previous_routes:config",
    "envoy.internal_redirect_predicates.safe_cross_scheme":   "//source/extensions/internal_redirect/safe_cross_scheme:config",

    #
    # Http Upstreams (excepting envoy.upstreams.http.generic which is hard-coded into the build so not registered here)
    #

    "envoy.upstreams.http.http":                        "//source/extensions/upstreams/http/http:config",
    "envoy.upstreams.http.tcp":                         "//source/extensions/upstreams/http/tcp:config",

    #
    # Watchdog actions
    #

    "envoy.watchdog.profile_action":                    "//source/extensions/watchdog/profile_action:config",

    #
    # WebAssembly runtimes
    #

    "envoy.wasm.runtime.null":                          "//source/extensions/wasm_runtime/null:config",
    "envoy.wasm.runtime.v8":                            "//source/extensions/wasm_runtime/v8:config",
    "envoy.wasm.runtime.wavm":                          "//source/extensions/wasm_runtime/wavm:config",
    "envoy.wasm.runtime.wasmtime":                      "//source/extensions/wasm_runtime/wasmtime:config",

    #
    # Rate limit descriptors
    #

    "envoy.rate_limit_descriptors.expr":                "//source/extensions/rate_limit_descriptors/expr:config",

    #
    # IO socket
    #

    "envoy.io_socket.user_space":                       "//source/extensions/io_socket/user_space:config",

    #
    # TLS peer certification validators
    #

    "envoy.tls.cert_validator.spiffe":                  "//source/extensions/transport_sockets/tls/cert_validator/spiffe:config",

    #
    # HTTP header formatters
    #

    "envoy.http.stateful_header_formatters.preserve_case":       "//source/extensions/http/header_formatters/preserve_case:preserve_case_formatter",
<<<<<<< HEAD

    #
    # Original IP detection
    #

    "envoy.http.original_ip_detection.custom_header":        "//source/extensions/original_ip_detection/custom_header:config",
    "envoy.http.original_ip_detection.xff":                  "//source/extensions/original_ip_detection/xff:config",
=======
>>>>>>> f44686b4
}

# These can be changed to ["//visibility:public"], for  downstream builds which
# need to directly reference Envoy extensions.
EXTENSION_CONFIG_VISIBILITY = ["//:extension_config"]
EXTENSION_PACKAGE_VISIBILITY = ["//:extension_library"]<|MERGE_RESOLUTION|>--- conflicted
+++ resolved
@@ -269,7 +269,6 @@
     #
 
     "envoy.http.stateful_header_formatters.preserve_case":       "//source/extensions/http/header_formatters/preserve_case:preserve_case_formatter",
-<<<<<<< HEAD
 
     #
     # Original IP detection
@@ -277,8 +276,7 @@
 
     "envoy.http.original_ip_detection.custom_header":        "//source/extensions/original_ip_detection/custom_header:config",
     "envoy.http.original_ip_detection.xff":                  "//source/extensions/original_ip_detection/xff:config",
-=======
->>>>>>> f44686b4
+
 }
 
 # These can be changed to ["//visibility:public"], for  downstream builds which
