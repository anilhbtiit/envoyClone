#include "common/buffer/zero_copy_input_stream_impl.h"
#include "common/grpc/codec.h"
#include "common/grpc/common.h"

#include "source/common/ratelimit/ratelimit.pb.h"

#include "test/common/grpc/grpc_client_integration.h"
#include "test/integration/http_integration.h"

#include "gtest/gtest.h"

namespace Envoy {
namespace {

class RatelimitIntegrationTest : public HttpIntegrationTest,
                                 public Grpc::GrpcClientIntegrationParamTest {
public:
  RatelimitIntegrationTest() : HttpIntegrationTest(Http::CodecClient::Type::HTTP1, ipVersion()) {}

  void SetUp() override { initialize(); }

  void createUpstreams() override {
    HttpIntegrationTest::createUpstreams();
    fake_upstreams_.emplace_back(new FakeUpstream(0, FakeHttpConnection::Type::HTTP2, version_));
  }

  void initialize() override {
    config_helper_.addFilter(
        "{ name: envoy.rate_limit, config: { domain: some_domain, timeout: 0.5s } }");
<<<<<<< HEAD
    config_helper_.addConfigModifier([](envoy::bootstrap::v2::Bootstrap& bootstrap) {
      bootstrap.mutable_rate_limit_service()->set_cluster_name("ratelimit");
=======
    config_helper_.addConfigModifier([this](envoy::api::v2::Bootstrap& bootstrap) {
>>>>>>> 2a71dc6a
      auto* ratelimit_cluster = bootstrap.mutable_static_resources()->add_clusters();
      ratelimit_cluster->MergeFrom(bootstrap.static_resources().clusters()[0]);
      ratelimit_cluster->set_name("ratelimit");
      ratelimit_cluster->mutable_http2_protocol_options();
      setGrpcService(*bootstrap.mutable_rate_limit_service()->mutable_grpc_service(), "ratelimit",
                     fake_upstreams_.back()->localAddress());
    });
    config_helper_.addConfigModifier(
        [](envoy::api::v2::filter::network::HttpConnectionManager& hcm) {
          auto* rate_limit = hcm.mutable_route_config()
                                 ->mutable_virtual_hosts(0)
                                 ->mutable_routes(0)
                                 ->mutable_route()
                                 ->add_rate_limits();
          rate_limit->add_actions()->mutable_destination_cluster();
        });
    HttpIntegrationTest::initialize();
  }

  void initiateClientConnection() {
    auto conn = makeClientConnection(lookupPort("http"));
    codec_client_ = makeHttpConnection(std::move(conn));
    Http::TestHeaderMapImpl headers{{":method", "POST"},       {":path", "/test/long/url"},
                                    {":scheme", "http"},       {":authority", "host"},
                                    {"x-lyft-user-id", "123"}, {"x-forwarded-for", "10.0.0.1"}};
    codec_client_->makeRequestWithBody(headers, request_size_, *response_);
  }

  void waitForRatelimitRequest() {
    fake_ratelimit_connection_ = fake_upstreams_[1]->waitForHttpConnection(*dispatcher_);
    ratelimit_request_ = fake_ratelimit_connection_->waitForNewStream(*dispatcher_);
    pb::lyft::ratelimit::RateLimitRequest request_msg;
    ratelimit_request_->waitForGrpcMessage(*dispatcher_, request_msg);
    ratelimit_request_->waitForEndStream(*dispatcher_);
    EXPECT_STREQ("POST", ratelimit_request_->headers().Method()->value().c_str());
    EXPECT_STREQ("/pb.lyft.ratelimit.RateLimitService/ShouldRateLimit",
                 ratelimit_request_->headers().Path()->value().c_str());
    EXPECT_STREQ("application/grpc", ratelimit_request_->headers().ContentType()->value().c_str());

    pb::lyft::ratelimit::RateLimitRequest expected_request_msg;
    expected_request_msg.set_domain("some_domain");
    auto* entry = expected_request_msg.add_descriptors()->add_entries();
    entry->set_key("destination_cluster");
    entry->set_value("cluster_0");
    EXPECT_EQ(expected_request_msg.DebugString(), request_msg.DebugString());
  }

  void waitForSuccessfulUpstreamResponse() {
    fake_upstream_connection_ = fake_upstreams_[0]->waitForHttpConnection(*dispatcher_);
    upstream_request_ = fake_upstream_connection_->waitForNewStream(*dispatcher_);
    upstream_request_->waitForEndStream(*dispatcher_);

    upstream_request_->encodeHeaders(Http::TestHeaderMapImpl{{":status", "200"}}, false);
    upstream_request_->encodeData(response_size_, true);
    response_->waitForEndStream();

    EXPECT_TRUE(upstream_request_->complete());
    EXPECT_EQ(request_size_, upstream_request_->bodyLength());

    EXPECT_TRUE(response_->complete());
    EXPECT_STREQ("200", response_->headers().Status()->value().c_str());
    EXPECT_EQ(response_size_, response_->body().size());
  }

  void waitForFailedUpstreamResponse(uint32_t response_code) {
    response_->waitForEndStream();
    EXPECT_TRUE(response_->complete());
    EXPECT_STREQ(std::to_string(response_code).c_str(),
                 response_->headers().Status()->value().c_str());
  }

  void sendRateLimitResponse(pb::lyft::ratelimit::RateLimitResponse_Code code) {
    ratelimit_request_->startGrpcStream();
    pb::lyft::ratelimit::RateLimitResponse response_msg;
    response_msg.set_overall_code(code);
    ratelimit_request_->sendGrpcMessage(response_msg);
    ratelimit_request_->finishGrpcStream(Grpc::Status::Ok);
  }

  void cleanup() {
    codec_client_->close();
    if (fake_ratelimit_connection_ != nullptr) {
      fake_ratelimit_connection_->close();
      fake_ratelimit_connection_->waitForDisconnect();
    }
    if (fake_upstream_connection_ != nullptr) {
      fake_upstream_connection_->close();
      fake_upstream_connection_->waitForDisconnect();
    }
  }

  FakeHttpConnectionPtr fake_ratelimit_connection_;
  FakeStreamPtr ratelimit_request_;

  const uint64_t request_size_ = 1024;
  const uint64_t response_size_ = 512;
};

INSTANTIATE_TEST_CASE_P(IpVersionsClientType, RatelimitIntegrationTest,
                        GRPC_CLIENT_INTEGRATION_PARAMS);

TEST_P(RatelimitIntegrationTest, Ok) {
  initiateClientConnection();
  waitForRatelimitRequest();
  sendRateLimitResponse(pb::lyft::ratelimit::RateLimitResponse_Code_OK);
  waitForSuccessfulUpstreamResponse();
  cleanup();

  EXPECT_EQ(1, test_server_->counter("cluster.cluster_0.ratelimit.ok")->value());
  EXPECT_EQ(nullptr, test_server_->counter("cluster.cluster_0.ratelimit.over_limit"));
  EXPECT_EQ(nullptr, test_server_->counter("cluster.cluster_0.ratelimit.error"));
}

TEST_P(RatelimitIntegrationTest, OverLimit) {
  initiateClientConnection();
  waitForRatelimitRequest();
  sendRateLimitResponse(pb::lyft::ratelimit::RateLimitResponse_Code_OVER_LIMIT);
  waitForFailedUpstreamResponse(429);
  cleanup();

  EXPECT_EQ(nullptr, test_server_->counter("cluster.cluster_0.ratelimit.ok"));
  EXPECT_EQ(1, test_server_->counter("cluster.cluster_0.ratelimit.over_limit")->value());
  EXPECT_EQ(nullptr, test_server_->counter("cluster.cluster_0.ratelimit.error"));
}

TEST_P(RatelimitIntegrationTest, Error) {
  initiateClientConnection();
  waitForRatelimitRequest();
  ratelimit_request_->encodeHeaders(Http::TestHeaderMapImpl{{":status", "404"}}, true);
  // Rate limiter fails open
  waitForSuccessfulUpstreamResponse();
  cleanup();

  EXPECT_EQ(nullptr, test_server_->counter("cluster.cluster_0.ratelimit.ok"));
  EXPECT_EQ(nullptr, test_server_->counter("cluster.cluster_0.ratelimit.over_limit"));
  EXPECT_EQ(1, test_server_->counter("cluster.cluster_0.ratelimit.error")->value());
}

TEST_P(RatelimitIntegrationTest, Timeout) {
  initiateClientConnection();
  waitForRatelimitRequest();
  switch (clientType()) {
  case Grpc::ClientType::EnvoyGrpc:
    test_server_->waitForCounterGe("cluster.ratelimit.upstream_rq_timeout", 1);
    EXPECT_EQ(1, test_server_->counter("cluster.ratelimit.upstream_rq_timeout")->value());
    EXPECT_EQ(1, test_server_->counter("cluster.ratelimit.upstream_rq_504")->value());
    break;
  case Grpc::ClientType::GoogleGrpc:
    test_server_->waitForCounterGe("grpc.ratelimit.streams_closed_4", 1);
    EXPECT_EQ(1, test_server_->counter("grpc.ratelimit.streams_total")->value());
    EXPECT_EQ(1, test_server_->counter("grpc.ratelimit.streams_closed_4")->value());
    break;
  default:
    NOT_REACHED;
  }
  // Rate limiter fails open
  waitForSuccessfulUpstreamResponse();
  cleanup();
}

TEST_P(RatelimitIntegrationTest, ConnectImmediateDisconnect) {
  initiateClientConnection();
  fake_ratelimit_connection_ = fake_upstreams_[1]->waitForHttpConnection(*dispatcher_);
  fake_ratelimit_connection_->close();
  fake_ratelimit_connection_->waitForDisconnect(true);
  fake_ratelimit_connection_ = nullptr;
  // Rate limiter fails open
  waitForSuccessfulUpstreamResponse();
  cleanup();
}

TEST_P(RatelimitIntegrationTest, FailedConnect) {
  fake_upstreams_[1].reset();
  initiateClientConnection();
  // Rate limiter fails open
  waitForSuccessfulUpstreamResponse();
  cleanup();
}

} // namespace
} // namespace Envoy<|MERGE_RESOLUTION|>--- conflicted
+++ resolved
@@ -27,12 +27,7 @@
   void initialize() override {
     config_helper_.addFilter(
         "{ name: envoy.rate_limit, config: { domain: some_domain, timeout: 0.5s } }");
-<<<<<<< HEAD
-    config_helper_.addConfigModifier([](envoy::bootstrap::v2::Bootstrap& bootstrap) {
-      bootstrap.mutable_rate_limit_service()->set_cluster_name("ratelimit");
-=======
-    config_helper_.addConfigModifier([this](envoy::api::v2::Bootstrap& bootstrap) {
->>>>>>> 2a71dc6a
+    config_helper_.addConfigModifier([this](envoy::bootstrap::v2::Bootstrap& bootstrap) {
       auto* ratelimit_cluster = bootstrap.mutable_static_resources()->add_clusters();
       ratelimit_cluster->MergeFrom(bootstrap.static_resources().clusters()[0]);
       ratelimit_cluster->set_name("ratelimit");
