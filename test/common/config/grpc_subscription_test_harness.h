--- conflicted
+++ resolved
@@ -51,7 +51,6 @@
     timer_ = new Event::MockTimer(&dispatcher_);
 
     subscription_ = std::make_unique<GrpcSubscriptionImpl>(
-<<<<<<< HEAD
         std::make_shared<GrpcMuxSotw>(std::unique_ptr<Grpc::MockAsyncClient>(async_client_),
                                       dispatcher_, *method_descriptor_,
                                       envoy::config::core::v3::ApiVersion::AUTO, random_,
@@ -59,11 +58,7 @@
                                       /*skip_subsequent_node=*/true),
         Config::TypeUrl::get().ClusterLoadAssignment, callbacks_, resource_decoder_, stats_,
         dispatcher_.timeSource(), init_fetch_timeout,
-        /*is_aggregated=*/false);
-=======
-        mux_, callbacks_, resource_decoder_, stats_, Config::TypeUrl::get().ClusterLoadAssignment,
-        dispatcher_, init_fetch_timeout, false, false);
->>>>>>> b591644f
+        /*is_aggregated=*/false, false);
   }
 
   ~GrpcSubscriptionTestHarness() override {
@@ -108,12 +103,8 @@
     EXPECT_CALL(*async_client_, startRaw(_, _, _, _)).WillOnce(Return(&async_stream_));
     last_cluster_names_ = cluster_names;
     expectSendMessage(last_cluster_names_, "", true);
-<<<<<<< HEAD
     ttl_timer_ = new NiceMock<Event::MockTimer>(&dispatcher_);
-    subscription_->start(cluster_names);
-=======
     subscription_->start(flattenResources(cluster_names));
->>>>>>> b591644f
   }
 
   void deliverConfigUpdate(const std::vector<std::string>& cluster_names,
@@ -158,11 +149,7 @@
 
   void updateResourceInterest(const std::set<std::string>& cluster_names) override {
     expectSendMessage(cluster_names, version_);
-<<<<<<< HEAD
-    subscription_->updateResourceInterest(cluster_names, false);
-=======
     subscription_->updateResourceInterest(flattenResources(cluster_names));
->>>>>>> b591644f
     last_cluster_names_ = cluster_names;
   }
 
