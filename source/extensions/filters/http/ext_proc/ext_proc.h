#pragma once

#include <chrono>
#include <cstdint>
#include <memory>
#include <string>

#include "envoy/config/core/v3/base.pb.h"
#include "envoy/config/core/v3/grpc_service.pb.h"
#include "envoy/event/timer.h"
#include "envoy/extensions/filters/http/ext_proc/v3/ext_proc.pb.h"
#include "envoy/grpc/async_client.h"
#include "envoy/http/filter.h"
#include "envoy/service/ext_proc/v3/external_processor.pb.h"
#include "envoy/stats/scope.h"
#include "envoy/stats/stats_macros.h"
#include "envoy/stream_info/stream_info.h"
#include "envoy/upstream/host_description.h"
#include "envoy/upstream/upstream.h"

#include "source/common/common/logger.h"
#include "source/common/common/matchers.h"
#include "source/common/protobuf/protobuf.h"
#include "source/extensions/filters/common/mutation_rules/mutation_rules.h"
#include "source/extensions/filters/http/common/pass_through_filter.h"
#include "source/extensions/filters/http/ext_proc/client.h"
#include "source/extensions/filters/http/ext_proc/processor_state.h"

namespace Envoy {
namespace Extensions {
namespace HttpFilters {
namespace ExternalProcessing {

#define ALL_EXT_PROC_FILTER_STATS(COUNTER)                                                         \
  COUNTER(streams_started)                                                                         \
  COUNTER(stream_msgs_sent)                                                                        \
  COUNTER(stream_msgs_received)                                                                    \
  COUNTER(spurious_msgs_received)                                                                  \
  COUNTER(streams_closed)                                                                          \
  COUNTER(streams_failed)                                                                          \
  COUNTER(failure_mode_allowed)                                                                    \
  COUNTER(message_timeouts)                                                                        \
  COUNTER(rejected_header_mutations)                                                               \
  COUNTER(override_message_timeout_received)                                                       \
  COUNTER(override_message_timeout_ignored)                                                        \
  COUNTER(clear_route_cache_ignored)                                                               \
  COUNTER(clear_route_cache_disabled)

struct ExtProcFilterStats {
  ALL_EXT_PROC_FILTER_STATS(GENERATE_COUNTER_STRUCT)
};

class ExtProcLoggingInfo : public Envoy::StreamInfo::FilterState::Object {
public:
  explicit ExtProcLoggingInfo(const Envoy::ProtobufWkt::Struct& filter_metadata)
      : filter_metadata_(filter_metadata) {}

  struct GrpcCall {
    GrpcCall(const std::chrono::microseconds latency, const Grpc::Status::GrpcStatus status,
             const ProcessorState::CallbackState callback_state)
        : latency_(latency), status_(status), callback_state_(callback_state) {}
    const std::chrono::microseconds latency_;
    const Grpc::Status::GrpcStatus status_;
    const ProcessorState::CallbackState callback_state_;
  };
  using GrpcCalls = std::vector<GrpcCall>;

  void recordGrpcCall(std::chrono::microseconds latency, Grpc::Status::GrpcStatus call_status,
                      ProcessorState::CallbackState callback_state,
                      envoy::config::core::v3::TrafficDirection traffic_direction);
  void setBytesSent(uint64_t bytes_sent) { bytes_sent_ = bytes_sent; }
  void setBytesReceived(uint64_t bytes_received) { bytes_received_ = bytes_received; }
  void setClusterInfo(absl::optional<Upstream::ClusterInfoConstSharedPtr> cluster_info) {
    if (cluster_info) {
      cluster_info_ = cluster_info.value();
    }
  }
  void setUpstreamHost(absl::optional<Upstream::HostDescriptionConstSharedPtr> upstream_host) {
    if (upstream_host) {
      upstream_host_ = upstream_host.value();
    }
  }

  uint64_t bytesSent() const { return bytes_sent_; }
  uint64_t bytesReceived() const { return bytes_received_; }
  Upstream::ClusterInfoConstSharedPtr clusterInfo() const { return cluster_info_; }
  Upstream::HostDescriptionConstSharedPtr upstreamHost() const { return upstream_host_; }
  const GrpcCalls& grpcCalls(envoy::config::core::v3::TrafficDirection traffic_direction) const;
  const Envoy::ProtobufWkt::Struct& filterMetadata() const { return filter_metadata_; }

private:
  GrpcCalls& grpcCalls(envoy::config::core::v3::TrafficDirection traffic_direction);
  GrpcCalls decoding_processor_grpc_calls_;
  GrpcCalls encoding_processor_grpc_calls_;
  const Envoy::ProtobufWkt::Struct filter_metadata_;
  // The following stats are populated for ext_proc filters using Envoy gRPC only.
  // The bytes sent and received are for the entire stream.
  uint64_t bytes_sent_{0}, bytes_received_{0};
  Upstream::ClusterInfoConstSharedPtr cluster_info_;
  Upstream::HostDescriptionConstSharedPtr upstream_host_;
};

class FilterConfig {
public:
  FilterConfig(const envoy::extensions::filters::http::ext_proc::v3::ExternalProcessor& config,
               const std::chrono::milliseconds message_timeout,
               const uint32_t max_message_timeout_ms, Stats::Scope& scope,
               const std::string& stats_prefix)
      : failure_mode_allow_(config.failure_mode_allow()),
        disable_clear_route_cache_(config.disable_clear_route_cache()),
        message_timeout_(message_timeout), max_message_timeout_ms_(max_message_timeout_ms),
        stats_(generateStats(stats_prefix, config.stat_prefix(), scope)),
        processing_mode_(config.processing_mode()), mutation_checker_(config.mutation_rules()),
<<<<<<< HEAD
        filter_metadata_(config.filter_metadata()),
        allow_mode_override_(config.allow_mode_override()) {}
=======
        filter_metadata_(config.filter_metadata()), header_matchers_(initHeaderMatchers(config)) {}
>>>>>>> 693dab2c

  bool failureModeAllow() const { return failure_mode_allow_; }

  const std::chrono::milliseconds& messageTimeout() const { return message_timeout_; }

  uint32_t maxMessageTimeout() const { return max_message_timeout_ms_; }

  const ExtProcFilterStats& stats() const { return stats_; }

  const envoy::extensions::filters::http::ext_proc::v3::ProcessingMode& processingMode() const {
    return processing_mode_;
  }

  bool allowModeOverride() const { return allow_mode_override_; }

  const Filters::Common::MutationRules::Checker& mutationChecker() const {
    return mutation_checker_;
  }

  bool disableClearRouteCache() const { return disable_clear_route_cache_; }

  const std::vector<Matchers::StringMatcherPtr>& headerMatchers() const { return header_matchers_; }

  const Envoy::ProtobufWkt::Struct& filterMetadata() const { return filter_metadata_; }

private:
  ExtProcFilterStats generateStats(const std::string& prefix,
                                   const std::string& filter_stats_prefix, Stats::Scope& scope) {
    const std::string final_prefix = absl::StrCat(prefix, "ext_proc.", filter_stats_prefix);
    return {ALL_EXT_PROC_FILTER_STATS(POOL_COUNTER_PREFIX(scope, final_prefix))};
  }
  const std::vector<Matchers::StringMatcherPtr> initHeaderMatchers(
      const envoy::extensions::filters::http::ext_proc::v3::ExternalProcessor& config) {
    std::vector<Matchers::StringMatcherPtr> header_matchers;
    for (const auto& matcher : config.forward_rules().allowed_headers().patterns()) {
      header_matchers.push_back(
          std::make_unique<Matchers::StringMatcherImpl<envoy::type::matcher::v3::StringMatcher>>(
              matcher));
    }
    return header_matchers;
  }

  const bool failure_mode_allow_;
  const bool disable_clear_route_cache_;
  const std::chrono::milliseconds message_timeout_;
  const uint32_t max_message_timeout_ms_;

  ExtProcFilterStats stats_;
  const envoy::extensions::filters::http::ext_proc::v3::ProcessingMode processing_mode_;
  const Filters::Common::MutationRules::Checker mutation_checker_;
  const Envoy::ProtobufWkt::Struct filter_metadata_;
<<<<<<< HEAD
  // If set to true, allow the processing mode to be modified by the ext_proc response.
  const bool allow_mode_override_;
=======
  // Empty header_matchers_ means allow all.
  const std::vector<Matchers::StringMatcherPtr> header_matchers_;
>>>>>>> 693dab2c
};

using FilterConfigSharedPtr = std::shared_ptr<FilterConfig>;

class FilterConfigPerRoute : public Router::RouteSpecificFilterConfig {
public:
  explicit FilterConfigPerRoute(
      const envoy::extensions::filters::http::ext_proc::v3::ExtProcPerRoute& config);

  void merge(const FilterConfigPerRoute& other);

  bool disabled() const { return disabled_; }
  const absl::optional<envoy::extensions::filters::http::ext_proc::v3::ProcessingMode>&
  processingMode() const {
    return processing_mode_;
  }
  const absl::optional<envoy::config::core::v3::GrpcService>& grpcService() const {
    return grpc_service_;
  }

private:
  bool disabled_;
  absl::optional<envoy::extensions::filters::http::ext_proc::v3::ProcessingMode> processing_mode_;
  absl::optional<envoy::config::core::v3::GrpcService> grpc_service_;
};

class Filter : public Logger::Loggable<Logger::Id::ext_proc>,
               public Http::PassThroughFilter,
               public ExternalProcessorCallbacks {
  // The result of an attempt to open the stream
  enum class StreamOpenState {
    // The stream was opened successfully
    Ok,
    // The stream was not opened successfully and an error was delivered
    // downstream -- processing should stop
    Error,
    // The stream was not opened successfully but processing should
    // continue as if the stream was already closed.
    IgnoreError,
  };

public:
  Filter(const FilterConfigSharedPtr& config, ExternalProcessorClientPtr&& client,
         const envoy::config::core::v3::GrpcService& grpc_service)
      : config_(config), client_(std::move(client)), stats_(config->stats()),
        grpc_service_(grpc_service), decoding_state_(*this, config->processingMode()),
        encoding_state_(*this, config->processingMode()) {}

  const FilterConfig& config() const { return *config_; }

  ExtProcFilterStats& stats() { return stats_; }
  ExtProcLoggingInfo& loggingInfo() { return *logging_info_; }

  void onDestroy() override;
  void setDecoderFilterCallbacks(Http::StreamDecoderFilterCallbacks& callbacks) override;
  void setEncoderFilterCallbacks(Http::StreamEncoderFilterCallbacks& callbacks) override;

  Http::FilterHeadersStatus decodeHeaders(Http::RequestHeaderMap& headers,
                                          bool end_stream) override;
  Http::FilterDataStatus decodeData(Buffer::Instance& data, bool end_stream) override;
  Http::FilterTrailersStatus decodeTrailers(Http::RequestTrailerMap& trailers) override;

  Http::FilterHeadersStatus encodeHeaders(Http::ResponseHeaderMap& headers,
                                          bool end_stream) override;
  Http::FilterDataStatus encodeData(Buffer::Instance& data, bool end_stream) override;
  Http::FilterTrailersStatus encodeTrailers(Http::ResponseTrailerMap& trailers) override;

  // ExternalProcessorCallbacks

  void onReceiveMessage(
      std::unique_ptr<envoy::service::ext_proc::v3::ProcessingResponse>&& response) override;

  void onGrpcError(Grpc::Status::GrpcStatus error) override;

  void onGrpcClose() override;

  void onMessageTimeout();
  void onNewTimeout(const ProtobufWkt::Duration& override_message_timeout);

  void sendBufferedData(ProcessorState& state, ProcessorState::CallbackState new_state,
                        bool end_stream);

  void sendBodyChunk(ProcessorState& state, const Buffer::Instance& data,
                     ProcessorState::CallbackState new_state, bool end_stream);

  void sendTrailers(ProcessorState& state, const Http::HeaderMap& trailers);

private:
  void mergePerRouteConfig();
  StreamOpenState openStream();
  void closeStream();

  void onFinishProcessorCalls(Grpc::Status::GrpcStatus call_status);
  void clearAsyncState();
  void sendImmediateResponse(const envoy::service::ext_proc::v3::ImmediateResponse& response);

  Http::FilterHeadersStatus onHeaders(ProcessorState& state,
                                      Http::RequestOrResponseHeaderMap& headers, bool end_stream);
  // Return a pair of whether to terminate returning the current result.
  std::pair<bool, Http::FilterDataStatus> sendStreamChunk(ProcessorState& state, bool end_stream);
  Http::FilterDataStatus onData(ProcessorState& state, Buffer::Instance& data, bool end_stream);
  Http::FilterTrailersStatus onTrailers(ProcessorState& state, Http::HeaderMap& trailers);

  const FilterConfigSharedPtr config_;
  const ExternalProcessorClientPtr client_;
  ExtProcFilterStats stats_;
  ExtProcLoggingInfo* logging_info_;
  envoy::config::core::v3::GrpcService grpc_service_;

  // The state of the filter on both the encoding and decoding side.
  DecodingProcessorState decoding_state_;
  EncodingProcessorState encoding_state_;

  // The gRPC stream to the external processor, which will be opened
  // when it's time to send the first message.
  ExternalProcessorStreamPtr stream_;

  // Set to true when no more messages need to be sent to the processor.
  // This happens when the processor has closed the stream, or when it has
  // failed.
  bool processing_complete_ = false;

  // Set to true when an "immediate response" has been delivered. This helps us
  // know what response to return from certain failures.
  bool sent_immediate_response_ = false;

  // Set to true then the mergePerRouteConfig() method has been called.
  bool route_config_merged_ = false;
};

extern std::string responseCaseToString(
    const envoy::service::ext_proc::v3::ProcessingResponse::ResponseCase response_case);

} // namespace ExternalProcessing
} // namespace HttpFilters
} // namespace Extensions
} // namespace Envoy<|MERGE_RESOLUTION|>--- conflicted
+++ resolved
@@ -111,12 +111,9 @@
         message_timeout_(message_timeout), max_message_timeout_ms_(max_message_timeout_ms),
         stats_(generateStats(stats_prefix, config.stat_prefix(), scope)),
         processing_mode_(config.processing_mode()), mutation_checker_(config.mutation_rules()),
-<<<<<<< HEAD
         filter_metadata_(config.filter_metadata()),
-        allow_mode_override_(config.allow_mode_override()) {}
-=======
-        filter_metadata_(config.filter_metadata()), header_matchers_(initHeaderMatchers(config)) {}
->>>>>>> 693dab2c
+        allow_mode_override_(config.allow_mode_override()),
+        header_matchers_(initHeaderMatchers(config)) {}
 
   bool failureModeAllow() const { return failure_mode_allow_; }
 
@@ -168,13 +165,10 @@
   const envoy::extensions::filters::http::ext_proc::v3::ProcessingMode processing_mode_;
   const Filters::Common::MutationRules::Checker mutation_checker_;
   const Envoy::ProtobufWkt::Struct filter_metadata_;
-<<<<<<< HEAD
   // If set to true, allow the processing mode to be modified by the ext_proc response.
   const bool allow_mode_override_;
-=======
   // Empty header_matchers_ means allow all.
   const std::vector<Matchers::StringMatcherPtr> header_matchers_;
->>>>>>> 693dab2c
 };
 
 using FilterConfigSharedPtr = std::shared_ptr<FilterConfig>;
