#include <memory>

#include "test/common/upstream/least_request_load_balancer_fuzz.pb.validate.h"
#include "test/common/upstream/zone_aware_load_balancer_fuzz_base.h"
#include "test/fuzz/fuzz_runner.h"
#include "test/test_common/utility.h"

namespace Envoy {
namespace Upstream {

static const uint32_t MaxChoiceCountForTest = 150;

// Least Request takes into account both weights (handled in ZoneAwareLoadBalancerFuzzBase), and
// requests active as well
void setRequestsActiveForStaticHosts(NiceMock<MockPrioritySet>& priority_set,
                                     const std::string& random_bytestring) {
  uint32_t index_of_random_bytestring = 0;
  // Iterate through all the current host sets and set requests for each
  for (uint32_t priority_level = 0; priority_level < priority_set.hostSetsPerPriority().size();
       ++priority_level) {
    MockHostSet& host_set = *priority_set.getMockHostSet(priority_level);
    for (auto& host : host_set.hosts_) {
      // Make sure no weights persisted from previous fuzz iterations
      ASSERT(host->stats().rq_active_.value() == 0);
      host->stats().rq_active_.set(
          random_bytestring[index_of_random_bytestring % random_bytestring.length()] % 3);
      ++index_of_random_bytestring;
    }
  }
}

void removeRequestsActiveForStaticHosts(NiceMock<MockPrioritySet>& priority_set) {
  // Clear out any set requests active
  for (uint32_t priority_level = 0; priority_level < priority_set.hostSetsPerPriority().size();
       ++priority_level) {
    MockHostSet& host_set = *priority_set.getMockHostSet(priority_level);
    for (auto& host : host_set.hosts_) {
      host->stats().rq_active_.set(0);
    }
  }
}

DEFINE_PROTO_FUZZER(const test::common::upstream::LeastRequestLoadBalancerTestCase& input) {
  try {
    TestUtility::validate(input);
  } catch (const ProtoValidationException& e) {
    ENVOY_LOG_MISC(debug, "ProtoValidationException: {}", e.what());
    return;
  }
  if (input.least_request_lb_config().has_choice_count() &&
      input.least_request_lb_config().choice_count().value() > MaxChoiceCountForTest) {
    ENVOY_LOG_MISC(debug, "a choice count greater than {} has no added value",
                   MaxChoiceCountForTest);
    return;
  }
<<<<<<< HEAD

  const test::common::upstream::ZoneAwareLoadBalancerTestCase& zone_aware_load_balancer_test_case =
      input.zone_aware_load_balancer_test_case();

  // Validate the correctness of the Slow-Start config values.
  if (input.has_least_request_lb_config() &&
      input.least_request_lb_config().has_slow_start_config()) {
    uint32_t num_hosts = 0;
    for (const auto& setup_priority_level :
         zone_aware_load_balancer_test_case.load_balancer_test_case().setup_priority_levels()) {
      num_hosts += setup_priority_level.num_hosts_in_priority_level();
    }
    if (!ZoneAwareLoadBalancerFuzzBase::validateSlowStart(
            input.least_request_lb_config().slow_start_config(), num_hosts)) {
=======
  if (input.has_least_request_lb_config()) {
    const auto& least_request_lb_config = input.least_request_lb_config();
    // Validate the correctness of the Slow-Start config values.
    if (least_request_lb_config.has_slow_start_config() &&
        !ZoneAwareLoadBalancerFuzzBase::validateSlowStart(
            least_request_lb_config.slow_start_config())) {
      return;
    }
    // Validate that the active_request_bias is not too large (or else it will
    // effectively zero all the weights).
    if (least_request_lb_config.has_active_request_bias() &&
        least_request_lb_config.active_request_bias().default_value() > 25) {
      ENVOY_LOG_MISC(debug,
                     "active_request_bias default_value in the least-request config is too high "
                     "({} > 25), skipping test as the config is invalid",
                     least_request_lb_config.active_request_bias().default_value());
>>>>>>> 0fbb6431
      return;
    }
  }

  ZoneAwareLoadBalancerFuzzBase zone_aware_load_balancer_fuzz = ZoneAwareLoadBalancerFuzzBase(
      zone_aware_load_balancer_test_case.need_local_priority_set(),
      zone_aware_load_balancer_test_case.random_bytestring_for_weights());
  zone_aware_load_balancer_fuzz.initializeLbComponents(
      zone_aware_load_balancer_test_case.load_balancer_test_case());

  setRequestsActiveForStaticHosts(zone_aware_load_balancer_fuzz.priority_set_,
                                  input.random_bytestring_for_requests());

  try {
    zone_aware_load_balancer_fuzz.lb_ = std::make_unique<LeastRequestLoadBalancer>(
        zone_aware_load_balancer_fuzz.priority_set_,
        zone_aware_load_balancer_fuzz.local_priority_set_.get(),
        zone_aware_load_balancer_fuzz.stats_, zone_aware_load_balancer_fuzz.runtime_,
        zone_aware_load_balancer_fuzz.random_,
        zone_aware_load_balancer_test_case.load_balancer_test_case().common_lb_config(),
        input.least_request_lb_config(), zone_aware_load_balancer_fuzz.simTime());
  } catch (EnvoyException& e) {
    ENVOY_LOG_MISC(debug, "EnvoyException; {}", e.what());
    removeRequestsActiveForStaticHosts(zone_aware_load_balancer_fuzz.priority_set_);
    return;
  }

  zone_aware_load_balancer_fuzz.replay(
      zone_aware_load_balancer_test_case.load_balancer_test_case().actions());

  removeRequestsActiveForStaticHosts(zone_aware_load_balancer_fuzz.priority_set_);
}

} // namespace Upstream
} // namespace Envoy<|MERGE_RESOLUTION|>--- conflicted
+++ resolved
@@ -53,29 +53,23 @@
                    MaxChoiceCountForTest);
     return;
   }
-<<<<<<< HEAD
 
   const test::common::upstream::ZoneAwareLoadBalancerTestCase& zone_aware_load_balancer_test_case =
       input.zone_aware_load_balancer_test_case();
 
-  // Validate the correctness of the Slow-Start config values.
-  if (input.has_least_request_lb_config() &&
-      input.least_request_lb_config().has_slow_start_config()) {
-    uint32_t num_hosts = 0;
-    for (const auto& setup_priority_level :
-         zone_aware_load_balancer_test_case.load_balancer_test_case().setup_priority_levels()) {
-      num_hosts += setup_priority_level.num_hosts_in_priority_level();
-    }
-    if (!ZoneAwareLoadBalancerFuzzBase::validateSlowStart(
-            input.least_request_lb_config().slow_start_config(), num_hosts)) {
-=======
   if (input.has_least_request_lb_config()) {
     const auto& least_request_lb_config = input.least_request_lb_config();
     // Validate the correctness of the Slow-Start config values.
-    if (least_request_lb_config.has_slow_start_config() &&
-        !ZoneAwareLoadBalancerFuzzBase::validateSlowStart(
-            least_request_lb_config.slow_start_config())) {
-      return;
+    if (least_request_lb_config.has_slow_start_config()) {
+      uint32_t num_hosts = 0;
+      for (const auto& setup_priority_level :
+           zone_aware_load_balancer_test_case.load_balancer_test_case().setup_priority_levels()) {
+        num_hosts += setup_priority_level.num_hosts_in_priority_level();
+      }
+      if (!ZoneAwareLoadBalancerFuzzBase::validateSlowStart(
+              input.least_request_lb_config().slow_start_config(), num_hosts)) {
+        return;
+      }
     }
     // Validate that the active_request_bias is not too large (or else it will
     // effectively zero all the weights).
@@ -85,7 +79,6 @@
                      "active_request_bias default_value in the least-request config is too high "
                      "({} > 25), skipping test as the config is invalid",
                      least_request_lb_config.active_request_bias().default_value());
->>>>>>> 0fbb6431
       return;
     }
   }
