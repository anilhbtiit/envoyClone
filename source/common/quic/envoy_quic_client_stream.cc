#include "source/common/quic/envoy_quic_client_stream.h"

#include "source/common/buffer/buffer_impl.h"
#include "source/common/common/assert.h"
#include "source/common/common/enum_to_int.h"
#include "source/common/http/codes.h"
#include "source/common/http/header_map_impl.h"
#include "source/common/http/header_utility.h"
#include "source/common/http/utility.h"
#include "source/common/quic/envoy_quic_client_session.h"
#include "source/common/quic/envoy_quic_utils.h"

#include "quiche/quic/core/http/quic_header_list.h"
#include "quiche/quic/core/quic_session.h"
#include "quiche/spdy/core/http2_header_block.h"

namespace Envoy {
namespace Quic {

EnvoyQuicClientStream::EnvoyQuicClientStream(
    quic::QuicStreamId id, quic::QuicSpdyClientSession* client_session, quic::StreamType type,
    Http::Http3::CodecStats& stats,
    const envoy::config::core::v3::Http3ProtocolOptions& http3_options)
    : quic::QuicSpdyClientStream(id, client_session, type),
      EnvoyQuicStream(
          // Flow control receive window should be larger than 8k so that the send buffer can fully
          // utilize congestion control window before it reaches the high watermark.
          static_cast<uint32_t>(GetReceiveWindow().value()), *filterManagerConnection(),
          [this]() { runLowWatermarkCallbacks(); }, [this]() { runHighWatermarkCallbacks(); },
          stats, http3_options) {
  ASSERT(static_cast<uint32_t>(GetReceiveWindow().value()) > 8 * 1024,
         "Send buffer limit should be larger than 8KB.");
}

Http::Status EnvoyQuicClientStream::encodeHeaders(const Http::RequestHeaderMap& headers,
                                                  bool end_stream) {
  ENVOY_STREAM_LOG(debug, "encodeHeaders: (end_stream={}) {}.", *this, end_stream, headers);
  // Required headers must be present. This can only happen by some erroneous processing after the
  // downstream codecs decode.
  RETURN_IF_ERROR(Http::HeaderUtility::checkRequiredRequestHeaders(headers));
  // Verify that a filter hasn't added an invalid header key or value.
  RETURN_IF_ERROR(Http::HeaderUtility::checkValidRequestHeaders(headers));

  if (write_side_closed()) {
    return absl::CancelledError("encodeHeaders is called on write-closed stream.");
  }

  local_end_stream_ = end_stream;
  SendBufferMonitor::ScopedWatermarkBufferUpdater updater(this, this);
  spdy::Http2HeaderBlock spdy_headers;
#ifndef ENVOY_ENABLE_UHV
  // Extended CONNECT to H/1 upgrade transformation has moved to UHV
  if (Runtime::runtimeFeatureEnabled("envoy.reloadable_features.use_http3_header_normalisation") &&
      Http::Utility::isUpgrade(headers)) {
    // In Envoy, both upgrade requests and extended CONNECT requests are
    // represented as their HTTP/1 forms, regardless of the HTTP version used.
    // Therefore, these need to be transformed into their HTTP/3 form, before
    // sending them.
    upgrade_protocol_ = std::string(headers.getUpgradeValue());
    Http::RequestHeaderMapPtr modified_headers =
        Http::createHeaderMap<Http::RequestHeaderMapImpl>(headers);
    Http::Utility::transformUpgradeRequestFromH1toH3(*modified_headers);
    spdy_headers = envoyHeadersToHttp2HeaderBlock(*modified_headers);
  } else if (headers.Method()) {
    spdy_headers = envoyHeadersToHttp2HeaderBlock(headers);
    if (headers.Method()->value() == "CONNECT") {
      Http::RequestHeaderMapPtr modified_headers =
          Http::createHeaderMap<Http::RequestHeaderMapImpl>(headers);
      modified_headers->remove(Http::Headers::get().Scheme);
      modified_headers->remove(Http::Headers::get().Path);
      modified_headers->remove(Http::Headers::get().Protocol);
      spdy_headers = envoyHeadersToHttp2HeaderBlock(*modified_headers);
    } else if (headers.Method()->value() == "HEAD") {
      sent_head_request_ = true;
    }
  }
<<<<<<< HEAD
#else
  spdy_headers = envoyHeadersToHttp2HeaderBlock(headers);
  if (headers.Method()->value() == "HEAD") {
    sent_head_request_ = true;
  }
#endif
=======
  if (spdy_headers.empty()) {
    spdy_headers = envoyHeadersToHttp2HeaderBlock(headers);
  }
>>>>>>> 59e5f40a
  {
    IncrementalBytesSentTracker tracker(*this, *mutableBytesMeter(), true);
    size_t bytes_sent = WriteHeaders(std::move(spdy_headers), end_stream, nullptr);
    ENVOY_BUG(bytes_sent != 0, "Failed to encode headers.");
  }

  if (local_end_stream_) {
    if (codec_callbacks_) {
      codec_callbacks_->onCodecEncodeComplete();
    }
    onLocalEndStream();
  }
  return Http::okStatus();
}

void EnvoyQuicClientStream::encodeData(Buffer::Instance& data, bool end_stream) {
  ENVOY_STREAM_LOG(debug, "encodeData (end_stream={}) of {} bytes.", *this, end_stream,
                   data.length());
  const bool has_data = data.length() > 0;
  if (!has_data && !end_stream) {
    return;
  }
  if (write_side_closed()) {
    IS_ENVOY_BUG("encodeData is called on write-closed stream.");
    return;
  }
  ASSERT(!local_end_stream_);
  local_end_stream_ = end_stream;
  SendBufferMonitor::ScopedWatermarkBufferUpdater updater(this, this);
#ifdef ENVOY_ENABLE_HTTP_DATAGRAMS
  if (http_datagram_handler_) {
    IncrementalBytesSentTracker tracker(*this, *mutableBytesMeter(), false);
    if (!http_datagram_handler_->encodeCapsuleFragment(data.toString(), end_stream)) {
      Reset(quic::QUIC_BAD_APPLICATION_PAYLOAD);
      return;
    }
  } else {
#endif
    Buffer::RawSliceVector raw_slices = data.getRawSlices();
    absl::InlinedVector<quiche::QuicheMemSlice, 4> quic_slices;
    quic_slices.reserve(raw_slices.size());
    for (auto& slice : raw_slices) {
      ASSERT(slice.len_ != 0);
      // Move each slice into a stand-alone buffer.
      // TODO(danzh): investigate the cost of allocating one buffer per slice.
      // If it turns out to be expensive, add a new function to free data in the middle in buffer
      // interface and re-design QuicheMemSliceImpl.
      quic_slices.emplace_back(quiche::QuicheMemSlice::InPlace(), data, slice.len_);
    }
    quic::QuicConsumedData result{0, false};
    absl::Span<quiche::QuicheMemSlice> span(quic_slices);
    {
      IncrementalBytesSentTracker tracker(*this, *mutableBytesMeter(), false);
      result = WriteBodySlices(span, end_stream);
    }
    // QUIC stream must take all.
    if (result.bytes_consumed == 0 && has_data) {
      IS_ENVOY_BUG(fmt::format("Send buffer didn't take all the data. Stream is write {} with {} "
                               "bytes in send buffer. Current write was rejected.",
                               write_side_closed() ? "closed" : "open", BufferedDataBytes()));
      Reset(quic::QUIC_BAD_APPLICATION_PAYLOAD);
      return;
    }
#ifdef ENVOY_ENABLE_HTTP_DATAGRAMS
  }
#endif
  if (local_end_stream_) {
    if (codec_callbacks_) {
      codec_callbacks_->onCodecEncodeComplete();
    }
    onLocalEndStream();
  }
}

void EnvoyQuicClientStream::encodeTrailers(const Http::RequestTrailerMap& trailers) {
  ENVOY_STREAM_LOG(debug, "encodeTrailers: {}.", *this, trailers);
  if (write_side_closed()) {
    IS_ENVOY_BUG("encodeTrailers is called on write-closed stream.");
    return;
  }
  ASSERT(!local_end_stream_);
  local_end_stream_ = true;
  ScopedWatermarkBufferUpdater updater(this, this);

  {
    IncrementalBytesSentTracker tracker(*this, *mutableBytesMeter(), true);
    size_t bytes_sent = WriteTrailers(envoyHeadersToHttp2HeaderBlock(trailers), nullptr);
    ENVOY_BUG(bytes_sent != 0, "Failed to encode trailers");
  }

  if (codec_callbacks_) {
    codec_callbacks_->onCodecEncodeComplete();
  }
  onLocalEndStream();
}

void EnvoyQuicClientStream::encodeMetadata(const Http::MetadataMapVector& /*metadata_map_vector*/) {
  // Metadata Frame is not supported in QUICHE.
  ENVOY_STREAM_LOG(debug, "METADATA is not supported in Http3.", *this);
  stats_.metadata_not_supported_error_.inc();
}

void EnvoyQuicClientStream::resetStream(Http::StreamResetReason reason) {
  Reset(envoyResetReasonToQuicRstError(reason));
}

void EnvoyQuicClientStream::switchStreamBlockState() {
  // From when the callback got scheduled till now, readDisable() might have blocked and unblocked
  // the stream multiple times, but those actions haven't taken any effect yet, and only the last
  // state of read_disable_counter_ determines whether to unblock or block the quic stream. Unlike
  // Envoy readDisable() the quic stream gets blocked/unblocked based on the most recent call. So a
  // stream will be blocked upon SetBlockedUntilFlush() no matter how many times SetUnblocked() was
  // called before, and vice versa.
  if (read_disable_counter_ > 0) {
    sequencer()->SetBlockedUntilFlush();
  } else {
    sequencer()->SetUnblocked();
  }
}

void EnvoyQuicClientStream::OnInitialHeadersComplete(bool fin, size_t frame_len,
                                                     const quic::QuicHeaderList& header_list) {
  mutableBytesMeter()->addHeaderBytesReceived(frame_len);
  if (read_side_closed()) {
    return;
  }
  quic::QuicSpdyStream::OnInitialHeadersComplete(fin, frame_len, header_list);
  if (!headers_decompressed() || header_list.empty()) {
    onStreamError(!http3_options_.override_stream_error_on_invalid_http_message().value(),
                  quic::QUIC_BAD_APPLICATION_PAYLOAD);
    return;
  }

  ENVOY_STREAM_LOG(debug, "Received headers: {}.", *this, header_list.DebugString());
  if (fin) {
    end_stream_decoded_ = true;
  }
  saw_regular_headers_ = false;
  quic::QuicRstStreamErrorCode transform_rst = quic::QUIC_STREAM_NO_ERROR;
  std::unique_ptr<Http::ResponseHeaderMapImpl> headers =
      quicHeadersToEnvoyHeaders<Http::ResponseHeaderMapImpl>(
          header_list, *this, filterManagerConnection()->maxIncomingHeadersCount(), details_,
          transform_rst);
  if (headers == nullptr) {
    onStreamError(close_connection_upon_invalid_header_, transform_rst);
    return;
  }
  const absl::optional<uint64_t> optional_status =
      Http::Utility::getResponseStatusOrNullopt(*headers);
  if (!optional_status.has_value()) {
    details_ = Http3ResponseCodeDetailValues::invalid_http_header;
    onStreamError(!http3_options_.override_stream_error_on_invalid_http_message().value(),
                  quic::QUIC_BAD_APPLICATION_PAYLOAD);
    return;
  }
  const uint64_t status = optional_status.value();
  if (Http::CodeUtility::is1xx(status)) {
    // These are Informational 1xx headers, not the actual response headers.
    set_headers_decompressed(false);
  }

#ifndef ENVOY_ENABLE_UHV
  // Extended CONNECT to H/1 upgrade transformation has moved to UHV
  // In Envoy, both upgrade requests and extended CONNECT requests are
  // represented as their HTTP/1 forms, regardless of the HTTP version used.
  // Therefore, these need to be transformed into their HTTP/1 form.
  if (Runtime::runtimeFeatureEnabled("envoy.reloadable_features.use_http3_header_normalisation") &&
      !upgrade_protocol_.empty()) {
    Http::Utility::transformUpgradeResponseFromH3toH1(*headers, upgrade_protocol_);
  }
#endif

  const bool is_special_1xx = Http::HeaderUtility::isSpecial1xx(*headers);
  if (is_special_1xx && !decoded_1xx_) {
    // This is 100 Continue, only decode it once to support Expect:100-Continue header.
    decoded_1xx_ = true;
    response_decoder_->decode1xxHeaders(std::move(headers));
  } else if (!is_special_1xx) {
    response_decoder_->decodeHeaders(std::move(headers),
                                     /*end_stream=*/fin);
    if (status == enumToInt(Http::Code::NotModified)) {
      got_304_response_ = true;
    }
  }

  ConsumeHeaderList();
}

void EnvoyQuicClientStream::OnStreamFrame(const quic::QuicStreamFrame& frame) {
  uint64_t highest_byte_received = frame.data_length + frame.offset;
  if (highest_byte_received > bytesMeter()->wireBytesReceived()) {
    mutableBytesMeter()->addWireBytesReceived(highest_byte_received -
                                              bytesMeter()->wireBytesReceived());
  }
  quic::QuicSpdyClientStream::OnStreamFrame(frame);
}

bool EnvoyQuicClientStream::OnStopSending(quic::QuicResetStreamError error) {
  // Only called in IETF Quic to close write side.
  ENVOY_STREAM_LOG(debug, "received STOP_SENDING with reset code={}", *this, error.internal_code());
  bool end_stream_encoded = local_end_stream_;
  // This call will close write.
  if (!quic::QuicSpdyClientStream::OnStopSending(error)) {
    return false;
  }

  stats_.rx_reset_.inc();

  if (read_side_closed() && !end_stream_encoded) {
    // If both directions are closed but end stream hasn't been encoded yet, notify reset callbacks.
    // Treat this as a remote reset, since the stream will be closed in both directions.
    runResetCallbacks(quicRstErrorToEnvoyRemoteResetReason(error.internal_code()));
  }
  return true;
}

void EnvoyQuicClientStream::OnBodyAvailable() {
  ASSERT(FinishedReadingHeaders());
  if (read_side_closed()) {
    return;
  }

  Buffer::InstancePtr buffer = std::make_unique<Buffer::OwnedImpl>();
  // TODO(danzh): check Envoy per stream buffer limit.
  // Currently read out all the data.
  while (HasBytesToRead()) {
    iovec iov;
    int num_regions = GetReadableRegions(&iov, 1);
    ASSERT(num_regions > 0);
    size_t bytes_read = iov.iov_len;
    buffer->add(iov.iov_base, bytes_read);
    MarkConsumed(bytes_read);
  }
  ASSERT(buffer->length() == 0 || !end_stream_decoded_);

  bool fin_read_and_no_trailers = IsDoneReading();
  // If this call is triggered by an empty frame with FIN which is not from peer
  // but synthesized by stream itself upon receiving HEADERS with FIN or
  // TRAILERS, do not deliver end of stream here. Because either decodeHeaders
  // already delivered it or decodeTrailers will be called.
  bool skip_decoding = (buffer->length() == 0 && !fin_read_and_no_trailers) || end_stream_decoded_;
  if (!skip_decoding) {
    if (fin_read_and_no_trailers) {
      end_stream_decoded_ = true;
    }
    updateReceivedContentBytes(buffer->length(), fin_read_and_no_trailers);
    if (stream_error() != quic::QUIC_STREAM_NO_ERROR) {
      // A stream error has occurred, stop processing.
      return;
    }
    response_decoder_->decodeData(*buffer, fin_read_and_no_trailers);
  }

  if (!sequencer()->IsClosed() || read_side_closed()) {
    return;
  }

  // Trailers may arrived earlier and wait to be consumed after reading all the body. Consume it
  // here.
  maybeDecodeTrailers();

  OnFinRead();
}

void EnvoyQuicClientStream::OnTrailingHeadersComplete(bool fin, size_t frame_len,
                                                      const quic::QuicHeaderList& header_list) {
  mutableBytesMeter()->addHeaderBytesReceived(frame_len);
  if (read_side_closed()) {
    return;
  }
  ENVOY_STREAM_LOG(debug, "Received trailers: {}.", *this, header_list.DebugString());
  quic::QuicSpdyStream::OnTrailingHeadersComplete(fin, frame_len, header_list);
  ASSERT(trailers_decompressed());
  if (session()->connection()->connected() && !rst_sent()) {
    maybeDecodeTrailers();
  }
}

void EnvoyQuicClientStream::maybeDecodeTrailers() {
  if (sequencer()->IsClosed() && !FinishedReadingTrailers()) {
    // Only decode trailers after finishing decoding body.
    end_stream_decoded_ = true;
    updateReceivedContentBytes(0, true);
    if (stream_error() != quic::QUIC_STREAM_NO_ERROR) {
      // A stream error has occurred, stop processing.
      return;
    }
    quic::QuicRstStreamErrorCode transform_rst = quic::QUIC_STREAM_NO_ERROR;
    auto trailers = http2HeaderBlockToEnvoyTrailers<Http::ResponseTrailerMapImpl>(
        received_trailers(), filterManagerConnection()->maxIncomingHeadersCount(), *this, details_,
        transform_rst);
    if (trailers == nullptr) {
      onStreamError(close_connection_upon_invalid_header_, transform_rst);
      return;
    }
    response_decoder_->decodeTrailers(std::move(trailers));
    MarkTrailersConsumed();
  }
}

void EnvoyQuicClientStream::OnStreamReset(const quic::QuicRstStreamFrame& frame) {
  ENVOY_STREAM_LOG(debug, "received reset code={}", *this, frame.error_code);
  stats_.rx_reset_.inc();
  bool end_stream_decoded_and_encoded = read_side_closed() && local_end_stream_;
  // This closes read side in IETF Quic, but doesn't close write side.
  quic::QuicSpdyClientStream::OnStreamReset(frame);
  ASSERT(read_side_closed());
  if (write_side_closed() && !end_stream_decoded_and_encoded) {
    runResetCallbacks(quicRstErrorToEnvoyRemoteResetReason(frame.error_code));
  }
}

void EnvoyQuicClientStream::ResetWithError(quic::QuicResetStreamError error) {
  ENVOY_STREAM_LOG(debug, "sending reset code={}", *this, error.internal_code());
  stats_.tx_reset_.inc();
  // Upper layers expect calling resetStream() to immediately raise reset callbacks.
  runResetCallbacks(quicRstErrorToEnvoyLocalResetReason(error.internal_code()));
  if (session()->connection()->connected()) {
    quic::QuicSpdyClientStream::ResetWithError(error);
  }
}

void EnvoyQuicClientStream::OnConnectionClosed(quic::QuicErrorCode error,
                                               quic::ConnectionCloseSource source) {
  if (!end_stream_decoded_) {
    runResetCallbacks(
        source == quic::ConnectionCloseSource::FROM_SELF
            ? quicErrorCodeToEnvoyLocalResetReason(error, session()->OneRttKeysAvailable())
            : quicErrorCodeToEnvoyRemoteResetReason(error));
  }
  quic::QuicSpdyClientStream::OnConnectionClosed(error, source);
}

void EnvoyQuicClientStream::OnClose() {
  destroy();
  quic::QuicSpdyClientStream::OnClose();
  if (isDoingWatermarkAccounting()) {
    // This is called in the scope of a watermark buffer updater. Clear the
    // buffer accounting afterwards so that the updater doesn't override the
    // result.
    return;
  }
  clearWatermarkBuffer();
}

void EnvoyQuicClientStream::clearWatermarkBuffer() {
  if (BufferedDataBytes() > 0) {
    // If the stream is closed without sending out all buffered data, regard
    // them as sent now and adjust connection buffer book keeping.
    updateBytesBuffered(BufferedDataBytes(), 0);
  }
}

void EnvoyQuicClientStream::OnCanWrite() {
  SendBufferMonitor::ScopedWatermarkBufferUpdater updater(this, this);
  quic::QuicSpdyClientStream::OnCanWrite();
}

uint32_t EnvoyQuicClientStream::streamId() { return id(); }

Network::Connection* EnvoyQuicClientStream::connection() { return filterManagerConnection(); }

QuicFilterManagerConnectionImpl* EnvoyQuicClientStream::filterManagerConnection() {
  return dynamic_cast<QuicFilterManagerConnectionImpl*>(session());
}

void EnvoyQuicClientStream::onStreamError(absl::optional<bool> should_close_connection,
                                          quic::QuicRstStreamErrorCode rst_code) {
  if (details_.empty()) {
    details_ = Http3ResponseCodeDetailValues::invalid_http_header;
  }
  bool close_connection_upon_invalid_header;
  if (should_close_connection != absl::nullopt) {
    close_connection_upon_invalid_header = should_close_connection.value();
  } else {
    close_connection_upon_invalid_header =
        !http3_options_.override_stream_error_on_invalid_http_message().value();
  }
  if (close_connection_upon_invalid_header) {
    stream_delegate()->OnStreamError(quic::QUIC_HTTP_FRAME_ERROR, "Invalid headers");
  } else {
    Reset(rst_code);
  }
}

bool EnvoyQuicClientStream::hasPendingData() { return BufferedDataBytes() > 0; }

#ifdef ENVOY_ENABLE_HTTP_DATAGRAMS
// TODO(https://github.com/envoyproxy/envoy/issues/23564): Make the stream use Capsule Protocol
// for CONNECT-UDP support when the headers contain "Capsule-Protocol: ?1" or "Upgrade:
// connect-udp".
void EnvoyQuicClientStream::useCapsuleProtocol() {
  http_datagram_handler_ = std::make_unique<HttpDatagramHandler>(*this);
  http_datagram_handler_->setStreamDecoder(response_decoder_);
}
#endif

} // namespace Quic
} // namespace Envoy<|MERGE_RESOLUTION|>--- conflicted
+++ resolved
@@ -74,18 +74,15 @@
       sent_head_request_ = true;
     }
   }
-<<<<<<< HEAD
+  if (spdy_headers.empty()) {
+    spdy_headers = envoyHeadersToHttp2HeaderBlock(headers);
+  }
 #else
   spdy_headers = envoyHeadersToHttp2HeaderBlock(headers);
   if (headers.Method()->value() == "HEAD") {
     sent_head_request_ = true;
   }
 #endif
-=======
-  if (spdy_headers.empty()) {
-    spdy_headers = envoyHeadersToHttp2HeaderBlock(headers);
-  }
->>>>>>> 59e5f40a
   {
     IncrementalBytesSentTracker tracker(*this, *mutableBytesMeter(), true);
     size_t bytes_sent = WriteHeaders(std::move(spdy_headers), end_stream, nullptr);
