--- conflicted
+++ resolved
@@ -598,12 +598,9 @@
   TestScopedRuntime scoped_runtime_;
   std::string header_raw_value_{"false"};
   std::string filter_mutation_rule_{"false"};
-<<<<<<< HEAD
   bool downstream_filter_{true};
-=======
   // Number of grpc upstreams in the test.
   int grpc_upstream_count_ = 2;
->>>>>>> 82c0c7f1
 };
 
 INSTANTIATE_TEST_SUITE_P(
@@ -3737,7 +3734,6 @@
 }
 #endif
 
-<<<<<<< HEAD
 TEST_P(ExtProcIntegrationTest, GetAndSetHeadersUpstream) {
   downstream_filter_ = false;
   initializeConfig();
@@ -3801,8 +3797,9 @@
         EXPECT_THAT(headers.headers(), HeaderProtosEqual(expected_response_headers));
         return true;
       });
-
-=======
+  verifyDownstreamResponse(*response, 200);
+}
+
 // Test the filter when configured, upon a grpc error, can retry the request and
 // get response back.
 TEST_P(ExtProcIntegrationTest, RetryOnResponseError) {
@@ -3924,7 +3921,6 @@
                 ->value()
                 .getStringView(),
             "bluh");
->>>>>>> 82c0c7f1
   verifyDownstreamResponse(*response, 200);
 }
 
