--- conflicted
+++ resolved
@@ -52,11 +52,7 @@
       outlier_detection_timeout_recorded_(false),
       create_per_try_timeout_on_request_complete_(false), paused_for_connect_(false),
       record_timeout_budget_(parent_.cluster()->timeoutBudgetStats().has_value()),
-<<<<<<< HEAD
-      has_early_data_(has_early_data), use_alt_svc_(use_alt_svc) {
-=======
-      cleaned_up_(false) {
->>>>>>> 84e97d75
+      cleaned_up_(false), has_early_data_(has_early_data), use_alt_svc_(use_alt_svc) {
   if (parent_.config().start_child_span_) {
     span_ = parent_.callbacks()->activeSpan().spawnChild(
         parent_.callbacks()->tracingConfig(), "router " + parent.cluster()->name() + " egress",
