--- conflicted
+++ resolved
@@ -172,11 +172,6 @@
         # "quiche/quic/platform/api/quic_flags.h",
         # "quiche/quic/platform/api/quic_fuzzed_data_provider.h",
         # "quiche/quic/platform/api/quic_goog_cc_sender.h",
-<<<<<<< HEAD
-        # "quiche/quic/platform/api/quic_hostname_utils.h",
-=======
-        # "quiche/quic/platform/api/quic_interval.h",
->>>>>>> 8c12b21a
         # "quiche/quic/platform/api/quic_ip_address_family.h",
         # "quiche/quic/platform/api/quic_ip_address.h",
         # "quiche/quic/platform/api/quic_lru_cache.h",
