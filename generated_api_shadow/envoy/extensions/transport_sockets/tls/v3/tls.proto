--- conflicted
+++ resolved
@@ -99,11 +99,7 @@
 }
 
 // TLS context shared by both client and server TLS contexts.
-<<<<<<< HEAD
-// [#next-free-field: 12]
-=======
 // [#next-free-field: 13]
->>>>>>> 79d7d4ee
 message CommonTlsContext {
   option (udpa.annotations.versioning).previous_message_type = "envoy.api.v2.auth.CommonTlsContext";
 
@@ -244,5 +240,5 @@
   repeated string alpn_protocols = 4;
 
   // Custom TLS handshaker. If empty, defaults to native TLS handshaker.
-  config.core.v3.TypedExtensionConfig custom_listener_handshaker = 11;
+  config.core.v3.TypedExtensionConfig custom_listener_handshaker = 13;
 }