#include "server/http/admin.h"

#include <algorithm>
#include <cstdint>
#include <fstream>
#include <regex>
#include <string>
#include <unordered_map>
#include <unordered_set>
#include <utility>
#include <vector>

#include "envoy/admin/v2alpha/certs.pb.h"
#include "envoy/admin/v2alpha/clusters.pb.h"
#include "envoy/admin/v2alpha/config_dump.pb.h"
#include "envoy/admin/v2alpha/memory.pb.h"
#include "envoy/admin/v2alpha/mutex_stats.pb.h"
#include "envoy/admin/v2alpha/server_info.pb.h"
#include "envoy/filesystem/filesystem.h"
#include "envoy/runtime/runtime.h"
#include "envoy/server/hot_restart.h"
#include "envoy/server/instance.h"
#include "envoy/server/options.h"
#include "envoy/stats/scope.h"
#include "envoy/stats/stats.h"
#include "envoy/upstream/cluster_manager.h"
#include "envoy/upstream/upstream.h"

#include "common/access_log/access_log_formatter.h"
#include "common/access_log/access_log_impl.h"
#include "common/buffer/buffer_impl.h"
#include "common/common/assert.h"
#include "common/common/enum_to_int.h"
#include "common/common/fmt.h"
#include "common/common/mutex_tracer_impl.h"
#include "common/common/utility.h"
#include "common/common/version.h"
#include "common/html/utility.h"
#include "common/http/codes.h"
#include "common/http/header_map_impl.h"
#include "common/http/headers.h"
#include "common/http/http1/codec_impl.h"
#include "common/json/json_loader.h"
#include "common/memory/stats.h"
#include "common/network/listen_socket_impl.h"
#include "common/network/utility.h"
#include "common/profiler/profiler.h"
#include "common/router/config_impl.h"
#include "common/stats/histogram_impl.h"
#include "common/upstream/host_utility.h"

#include "extensions/access_loggers/file/file_access_log_impl.h"

#include "absl/strings/str_join.h"
#include "absl/strings/str_replace.h"
#include "absl/strings/string_view.h"

// TODO(mattklein123): Switch to JSON interface methods and remove rapidjson dependency.
#include "rapidjson/document.h"
#include "rapidjson/error/en.h"
#include "rapidjson/prettywriter.h"
#include "rapidjson/reader.h"
#include "rapidjson/schema.h"
#include "rapidjson/stream.h"
#include "rapidjson/stringbuffer.h"
#include "spdlog/spdlog.h"

using namespace rapidjson;

namespace Envoy {
namespace Server {

namespace {

/**
 * Favicon base64 image was harvested by screen-capturing the favicon from a Chrome tab
 * while visiting https://www.envoyproxy.io/. The resulting PNG was translated to base64
 * by dropping it into https://www.base64-image.de/ and then pasting the resulting string
 * below.
 *
 * The actual favicon source for that, https://www.envoyproxy.io/img/favicon.ico is nicer
 * because it's transparent, but is also 67646 bytes, which is annoying to inline. We could
 * just reference that rather than inlining it, but then the favicon won't work when visiting
 * the admin page from a network that can't see the internet.
 */
const char EnvoyFavicon[] =
    "data:image/png;base64,iVBORw0KGgoAAAANSUhEUgAAABgAAAAYCAYAAADgdz34AAAAAXNSR0IArs4c6QAAAARnQU1"
    "BAACxjwv8YQUAAAAJcEhZcwAAEnQAABJ0Ad5mH3gAAAH9SURBVEhL7ZRdTttAFIUrUFaAX5w9gIhgUfzshFRK+gIbaVbA"
    "zwaqCly1dSpKk5A485/YCdXpHTB4BsdgVe0bD0cZ3Xsm38yZ8byTUuJ/6g3wqqoBrBhPTzmmLfptMbAzttJTpTKAF2MWC"
    "7ADCdNIwXZpvMMwayiIwwS874CcOc9VuQPR1dBBChPMITpFXXU45hukIIH6kHhzVqkEYB8F5HYGvZ5B7EvwmHt9K/59Cr"
    "U3QbY2RNYaQPYmJc+jPIBICNCcg20ZsAsCPfbcrFlRF+cJZpvXSJt9yMTxO/IAzJrCOfhJXiOgFEX/SbZmezTWxyNk4Q9"
    "anHMmjnzAhEyhAW8LCE6wl26J7ZFHH1FMYQxh567weQBOO1AW8D7P/UXAQySq/QvL8Fu9HfCEw4SKALm5BkC3bwjwhSKr"
    "A5hYAMXTJnPNiMyRBVzVjcgCyHiSm+8P+WGlnmwtP2RzbCMiQJ0d2KtmmmPorRHEhfMROVfTG5/fYrF5iWXzE80tfy9WP"
    "sCqx5Buj7FYH0LvDyHiqd+3otpsr4/fa5+xbEVQPfrYnntylQG5VGeMLBhgEfyE7o6e6qYzwHIjwl0QwXSvvTmrVAY4D5"
    "ddvT64wV0jRrr7FekO/XEjwuwwhuw7Ef7NY+dlfXpLb06EtHUJdVbsxvNUqBrwj/QGeEUSfwBAkmWHn5Bb/gAAAABJRU5"
    "ErkJggg==";

const char AdminHtmlStart[] = R"(
<head>
  <title>Envoy Admin</title>
  <link rel='shortcut icon' type='image/png' href='@FAVICON@'/>
  <style>
    .home-table {
      font-family: sans-serif;
      font-size: medium;
      border-collapse: collapse;
    }

    .home-row:nth-child(even) {
      background-color: #dddddd;
    }

    .home-data {
      border: 1px solid #dddddd;
      text-align: left;
      padding: 8px;
    }

    .home-form {
      margin-bottom: 0;
    }
  </style>
</head>
<body>
  <table class='home-table'>
    <thead>
      <th class='home-data'>Command</th>
      <th class='home-data'>Description</th>
     </thead>
     <tbody>
)";

const char AdminHtmlEnd[] = R"(
    </tbody>
  </table>
</body>
)";

const std::regex PromRegex("[^a-zA-Z0-9_]");

void populateFallbackResponseHeaders(Http::Code code, Http::HeaderMap& header_map) {
  header_map.insertStatus().value(std::to_string(enumToInt(code)));
  const auto& headers = Http::Headers::get();
  if (header_map.ContentType() == nullptr) {
    // Default to text-plain if unset.
    header_map.insertContentType().value().setReference(headers.ContentTypeValues.TextUtf8);
  }
  // Default to 'no-cache' if unset, but not 'no-store' which may break the back button.
  if (header_map.CacheControl() == nullptr) {
    header_map.insertCacheControl().value().setReference(headers.CacheControlValues.NoCacheMaxAge0);
  }

  // Under no circumstance should browsers sniff content-type.
  header_map.addReference(headers.XContentTypeOptions, headers.XContentTypeOptionValues.Nosniff);
}

} // namespace

AdminFilter::AdminFilter(AdminImpl& parent) : parent_(parent) {}

Http::FilterHeadersStatus AdminFilter::decodeHeaders(Http::HeaderMap& headers, bool end_stream) {
  request_headers_ = &headers;
  if (end_stream) {
    onComplete();
  }

  return Http::FilterHeadersStatus::StopIteration;
}

Http::FilterDataStatus AdminFilter::decodeData(Buffer::Instance&, bool end_stream) {
  if (end_stream) {
    onComplete();
  }

  return Http::FilterDataStatus::StopIterationNoBuffer;
}

Http::FilterTrailersStatus AdminFilter::decodeTrailers(Http::HeaderMap&) {
  onComplete();
  return Http::FilterTrailersStatus::StopIteration;
}

void AdminFilter::onDestroy() {
  for (const auto& callback : on_destroy_callbacks_) {
    callback();
  }
}

void AdminFilter::addOnDestroyCallback(std::function<void()> cb) {
  on_destroy_callbacks_.push_back(std::move(cb));
}

Http::StreamDecoderFilterCallbacks& AdminFilter::getDecoderFilterCallbacks() const {
  ASSERT(callbacks_ != nullptr);
  return *callbacks_;
}

const Http::HeaderMap& AdminFilter::getRequestHeaders() const {
  ASSERT(request_headers_ != nullptr);
  return *request_headers_;
}

bool AdminImpl::changeLogLevel(const Http::Utility::QueryParams& params) {
  if (params.size() != 1) {
    return false;
  }

  std::string name = params.begin()->first;
  std::string level = params.begin()->second;

  // First see if the level is valid.
  size_t level_to_use = std::numeric_limits<size_t>::max();
  for (size_t i = 0; i < ARRAY_SIZE(spdlog::level::level_names); i++) {
    if (level == spdlog::level::level_names[i]) {
      level_to_use = i;
      break;
    }
  }

  if (level_to_use == std::numeric_limits<size_t>::max()) {
    return false;
  }

  // Now either change all levels or a single level.
  if (name == "level") {
    ENVOY_LOG(debug, "change all log levels: level='{}'", level);
    for (Logger::Logger& logger : Logger::Registry::loggers()) {
      logger.setLevel(static_cast<spdlog::level::level_enum>(level_to_use));
    }
  } else {
    ENVOY_LOG(debug, "change log level: name='{}' level='{}'", name, level);
    Logger::Logger* logger_to_change = nullptr;
    for (Logger::Logger& logger : Logger::Registry::loggers()) {
      if (logger.name() == name) {
        logger_to_change = &logger;
        break;
      }
    }

    if (!logger_to_change) {
      return false;
    }

    logger_to_change->setLevel(static_cast<spdlog::level::level_enum>(level_to_use));
  }

  return true;
}

void AdminImpl::addOutlierInfo(const std::string& cluster_name,
                               const Upstream::Outlier::Detector* outlier_detector,
                               Buffer::Instance& response) {
  if (outlier_detector) {
    response.add(fmt::format("{}::outlier::success_rate_average::{}\n", cluster_name,
                             outlier_detector->successRateAverage(
                                 Upstream::Outlier::DetectorHostMonitor::externalOrigin)));
    response.add(fmt::format("{}::outlier::success_rate_ejection_threshold::{}\n", cluster_name,
                             outlier_detector->successRateEjectionThreshold(
                                 Upstream::Outlier::DetectorHostMonitor::externalOrigin)));
    response.add(fmt::format(
        "{}::outlier::local_origin_success_rate_average::{}\n", cluster_name,
        outlier_detector->successRateAverage(Upstream::Outlier::DetectorHostMonitor::localOrigin)));
    response.add(fmt::format("{}::outlier::local_origin_success_rate_ejection_threshold::{}\n",
                             cluster_name,
                             outlier_detector->successRateEjectionThreshold(
                                 Upstream::Outlier::DetectorHostMonitor::localOrigin)));
  }
}

void AdminImpl::addCircuitSettings(const std::string& cluster_name, const std::string& priority_str,
                                   Upstream::ResourceManager& resource_manager,
                                   Buffer::Instance& response) {
  response.add(fmt::format("{}::{}_priority::max_connections::{}\n", cluster_name, priority_str,
                           resource_manager.connections().max()));
  response.add(fmt::format("{}::{}_priority::max_pending_requests::{}\n", cluster_name,
                           priority_str, resource_manager.pendingRequests().max()));
  response.add(fmt::format("{}::{}_priority::max_requests::{}\n", cluster_name, priority_str,
                           resource_manager.requests().max()));
  response.add(fmt::format("{}::{}_priority::max_retries::{}\n", cluster_name, priority_str,
                           resource_manager.retries().max()));
}

void AdminImpl::writeClustersAsJson(Buffer::Instance& response) {
  envoy::admin::v2alpha::Clusters clusters;
  for (auto& cluster_pair : server_.clusterManager().clusters()) {
    const Upstream::Cluster& cluster = cluster_pair.second.get();
    Upstream::ClusterInfoConstSharedPtr cluster_info = cluster.info();

    envoy::admin::v2alpha::ClusterStatus& cluster_status = *clusters.add_cluster_statuses();
    cluster_status.set_name(cluster_info->name());

    const Upstream::Outlier::Detector* outlier_detector = cluster.outlierDetector();
    if (outlier_detector != nullptr &&
        outlier_detector->successRateEjectionThreshold(
            Upstream::Outlier::DetectorHostMonitor::externalOrigin) > 0.0) {
      cluster_status.mutable_success_rate_ejection_threshold()->set_value(
          outlier_detector->successRateEjectionThreshold(
              Upstream::Outlier::DetectorHostMonitor::externalOrigin));
    }
    if (outlier_detector != nullptr &&
        outlier_detector->successRateEjectionThreshold(
            Upstream::Outlier::DetectorHostMonitor::localOrigin) > 0.0) {
      cluster_status.mutable_local_origin_success_rate_ejection_threshold()->set_value(
          outlier_detector->successRateEjectionThreshold(
              Upstream::Outlier::DetectorHostMonitor::localOrigin));
    }

    cluster_status.set_added_via_api(cluster_info->addedViaApi());

    for (auto& host_set : cluster.prioritySet().hostSetsPerPriority()) {
      for (auto& host : host_set->hosts()) {
        envoy::admin::v2alpha::HostStatus& host_status = *cluster_status.add_host_statuses();
        Network::Utility::addressToProtobufAddress(*host->address(),
                                                   *host_status.mutable_address());
        std::vector<Stats::CounterSharedPtr> sorted_counters;
        for (const Stats::CounterSharedPtr& counter : host->counters()) {
          sorted_counters.push_back(counter);
        }
        std::sort(
            sorted_counters.begin(), sorted_counters.end(),
            [](const Stats::CounterSharedPtr& counter1, const Stats::CounterSharedPtr& counter2) {
              return counter1->name() < counter2->name();
            });

        for (const Stats::CounterSharedPtr& counter : sorted_counters) {
          auto& metric = *host_status.add_stats();
          metric.set_name(counter->name());
          metric.set_value(counter->value());
          metric.set_type(envoy::admin::v2alpha::SimpleMetric::COUNTER);
        }

        std::vector<Stats::GaugeSharedPtr> sorted_gauges;
        for (const Stats::GaugeSharedPtr& gauge : host->gauges()) {
          sorted_gauges.push_back(gauge);
        }
        std::sort(sorted_gauges.begin(), sorted_gauges.end(),
                  [](const Stats::GaugeSharedPtr& gauge1, const Stats::GaugeSharedPtr& gauge2) {
                    return gauge1->name() < gauge2->name();
                  });

        for (const Stats::GaugeSharedPtr& gauge : sorted_gauges) {
          auto& metric = *host_status.add_stats();
          metric.set_name(gauge->name());
          metric.set_value(gauge->value());
          metric.set_type(envoy::admin::v2alpha::SimpleMetric::GAUGE);
        }

        envoy::admin::v2alpha::HostHealthStatus& health_status =
            *host_status.mutable_health_status();
        health_status.set_failed_active_health_check(
            host->healthFlagGet(Upstream::Host::HealthFlag::FAILED_ACTIVE_HC));
        health_status.set_failed_outlier_check(
            host->healthFlagGet(Upstream::Host::HealthFlag::FAILED_OUTLIER_CHECK));
        health_status.set_eds_health_status(
            host->healthFlagGet(Upstream::Host::HealthFlag::FAILED_EDS_HEALTH)
                ? envoy::api::v2::core::HealthStatus::UNHEALTHY
                : envoy::api::v2::core::HealthStatus::HEALTHY);
        double success_rate = host->outlierDetector().successRate(
            Upstream::Outlier::DetectorHostMonitor::externalOrigin);
        if (success_rate >= 0.0) {
          host_status.mutable_success_rate()->set_value(success_rate);
        }
<<<<<<< HEAD
        success_rate = host->outlierDetector().successRate(
            Upstream::Outlier::DetectorHostMonitor::localOrigin);
        if (success_rate >= 0.0) {
          host_status.mutable_local_origin_success_rate()->set_value(success_rate);
        }
=======

        host_status.set_weight(host->weight());
>>>>>>> acd05f36
      }
    }
  }
  response.add(MessageUtil::getJsonStringFromMessage(clusters, true)); // pretty-print
}

void AdminImpl::writeClustersAsText(Buffer::Instance& response) {
  for (auto& cluster : server_.clusterManager().clusters()) {
    addOutlierInfo(cluster.second.get().info()->name(), cluster.second.get().outlierDetector(),
                   response);

    addCircuitSettings(
        cluster.second.get().info()->name(), "default",
        cluster.second.get().info()->resourceManager(Upstream::ResourcePriority::Default),
        response);
    addCircuitSettings(
        cluster.second.get().info()->name(), "high",
        cluster.second.get().info()->resourceManager(Upstream::ResourcePriority::High), response);

    response.add(fmt::format("{}::added_via_api::{}\n", cluster.second.get().info()->name(),
                             cluster.second.get().info()->addedViaApi()));
    for (auto& host_set : cluster.second.get().prioritySet().hostSetsPerPriority()) {
      for (auto& host : host_set->hosts()) {
        std::map<std::string, uint64_t> all_stats;
        for (const Stats::CounterSharedPtr& counter : host->counters()) {
          all_stats[counter->name()] = counter->value();
        }

        for (const Stats::GaugeSharedPtr& gauge : host->gauges()) {
          all_stats[gauge->name()] = gauge->value();
        }

        for (auto stat : all_stats) {
          response.add(fmt::format("{}::{}::{}::{}\n", cluster.second.get().info()->name(),
                                   host->address()->asString(), stat.first, stat.second));
        }

        response.add(fmt::format("{}::{}::health_flags::{}\n", cluster.second.get().info()->name(),
                                 host->address()->asString(),
                                 Upstream::HostUtility::healthFlagsToString(*host)));
        response.add(fmt::format("{}::{}::weight::{}\n", cluster.second.get().info()->name(),
                                 host->address()->asString(), host->weight()));
        response.add(fmt::format("{}::{}::region::{}\n", cluster.second.get().info()->name(),
                                 host->address()->asString(), host->locality().region()));
        response.add(fmt::format("{}::{}::zone::{}\n", cluster.second.get().info()->name(),
                                 host->address()->asString(), host->locality().zone()));
        response.add(fmt::format("{}::{}::sub_zone::{}\n", cluster.second.get().info()->name(),
                                 host->address()->asString(), host->locality().sub_zone()));
        response.add(fmt::format("{}::{}::canary::{}\n", cluster.second.get().info()->name(),
                                 host->address()->asString(), host->canary()));
        response.add(fmt::format("{}::{}::success_rate::{}\n", cluster.second.get().info()->name(),
                                 host->address()->asString(),
                                 host->outlierDetector().successRate(
                                     Upstream::Outlier::DetectorHostMonitor::externalOrigin)));
        response.add(fmt::format("{}::{}::local_origin_success_rate::{}\n",
                                 cluster.second.get().info()->name(), host->address()->asString(),
                                 host->outlierDetector().successRate(
                                     Upstream::Outlier::DetectorHostMonitor::localOrigin)));
      }
    }
  }
}

Http::Code AdminImpl::handlerClusters(absl::string_view url, Http::HeaderMap& response_headers,
                                      Buffer::Instance& response, AdminStream&) {
  Http::Utility::QueryParams query_params = Http::Utility::parseQueryString(url);
  auto it = query_params.find("format");

  if (it != query_params.end() && it->second == "json") {
    writeClustersAsJson(response);
    response_headers.insertContentType().value().setReference(
        Http::Headers::get().ContentTypeValues.Json);
  } else {
    writeClustersAsText(response);
  }

  return Http::Code::OK;
}

// TODO(jsedgwick) Use query params to list available dumps, selectively dump, etc
Http::Code AdminImpl::handlerConfigDump(absl::string_view, Http::HeaderMap& response_headers,
                                        Buffer::Instance& response, AdminStream&) const {
  envoy::admin::v2alpha::ConfigDump dump;
  for (const auto& key_callback_pair : config_tracker_.getCallbacksMap()) {
    ProtobufTypes::MessagePtr message = key_callback_pair.second();
    RELEASE_ASSERT(message, "");
    auto& any_message = *(dump.add_configs());
    any_message.PackFrom(*message);
  }

  response_headers.insertContentType().value().setReference(
      Http::Headers::get().ContentTypeValues.Json);
  response.add(MessageUtil::getJsonStringFromMessage(dump, true)); // pretty-print
  return Http::Code::OK;
}

// TODO(ambuc) Export this as a server (?) stat for monitoring.
Http::Code AdminImpl::handlerContention(absl::string_view, Http::HeaderMap& response_headers,
                                        Buffer::Instance& response, AdminStream&) {

  if (server_.options().mutexTracingEnabled() && server_.mutexTracer() != nullptr) {
    response_headers.insertContentType().value().setReference(
        Http::Headers::get().ContentTypeValues.Json);

    envoy::admin::v2alpha::MutexStats mutex_stats;
    mutex_stats.set_num_contentions(server_.mutexTracer()->numContentions());
    mutex_stats.set_current_wait_cycles(server_.mutexTracer()->currentWaitCycles());
    mutex_stats.set_lifetime_wait_cycles(server_.mutexTracer()->lifetimeWaitCycles());
    response.add(MessageUtil::getJsonStringFromMessage(mutex_stats, true, true));
  } else {
    response.add("Mutex contention tracing is not enabled. To enable, run Envoy with flag "
                 "--enable-mutex-tracing.");
  }
  return Http::Code::OK;
}

Http::Code AdminImpl::handlerCpuProfiler(absl::string_view url, Http::HeaderMap&,
                                         Buffer::Instance& response, AdminStream&) {
  Http::Utility::QueryParams query_params = Http::Utility::parseQueryString(url);
  if (query_params.size() != 1 || query_params.begin()->first != "enable" ||
      (query_params.begin()->second != "y" && query_params.begin()->second != "n")) {
    response.add("?enable=<y|n>\n");
    return Http::Code::BadRequest;
  }

  bool enable = query_params.begin()->second == "y";
  if (enable && !Profiler::Cpu::profilerEnabled()) {
    if (!Profiler::Cpu::startProfiler(profile_path_)) {
      response.add("failure to start the profiler");
      return Http::Code::InternalServerError;
    }

  } else if (!enable && Profiler::Cpu::profilerEnabled()) {
    Profiler::Cpu::stopProfiler();
  }

  response.add("OK\n");
  return Http::Code::OK;
}

Http::Code AdminImpl::handlerHealthcheckFail(absl::string_view, Http::HeaderMap&,
                                             Buffer::Instance& response, AdminStream&) {
  server_.failHealthcheck(true);
  response.add("OK\n");
  return Http::Code::OK;
}

Http::Code AdminImpl::handlerHealthcheckOk(absl::string_view, Http::HeaderMap&,
                                           Buffer::Instance& response, AdminStream&) {
  server_.failHealthcheck(false);
  response.add("OK\n");
  return Http::Code::OK;
}

Http::Code AdminImpl::handlerHotRestartVersion(absl::string_view, Http::HeaderMap&,
                                               Buffer::Instance& response, AdminStream&) {
  response.add(server_.hotRestart().version());
  return Http::Code::OK;
}

Http::Code AdminImpl::handlerLogging(absl::string_view url, Http::HeaderMap&,
                                     Buffer::Instance& response, AdminStream&) {
  Http::Utility::QueryParams query_params = Http::Utility::parseQueryString(url);

  Http::Code rc = Http::Code::OK;
  if (!changeLogLevel(query_params)) {
    response.add("usage: /logging?<name>=<level> (change single level)\n");
    response.add("usage: /logging?level=<level> (change all levels)\n");
    response.add("levels: ");
    for (size_t i = 0; i < ARRAY_SIZE(spdlog::level::level_names); i++) {
      response.add(fmt::format("{} ", spdlog::level::level_names[i]));
    }

    response.add("\n");
    rc = Http::Code::NotFound;
  }

  response.add("active loggers:\n");
  for (const Logger::Logger& logger : Logger::Registry::loggers()) {
    response.add(fmt::format("  {}: {}\n", logger.name(), logger.levelString()));
  }

  response.add("\n");
  return rc;
}

// TODO(ambuc): Add more tcmalloc stats, export proto details based on allocator.
Http::Code AdminImpl::handlerMemory(absl::string_view, Http::HeaderMap& response_headers,
                                    Buffer::Instance& response, AdminStream&) {
  response_headers.insertContentType().value().setReference(
      Http::Headers::get().ContentTypeValues.Json);
  envoy::admin::v2alpha::Memory memory;
  memory.set_allocated(Memory::Stats::totalCurrentlyAllocated());
  memory.set_heap_size(Memory::Stats::totalCurrentlyReserved());
  memory.set_total_thread_cache(Memory::Stats::totalThreadCacheBytes());
  memory.set_pageheap_unmapped(Memory::Stats::totalPageHeapUnmapped());
  memory.set_pageheap_free(Memory::Stats::totalPageHeapFree());
  response.add(MessageUtil::getJsonStringFromMessage(memory, true, true)); // pretty-print
  return Http::Code::OK;
}

Http::Code AdminImpl::handlerResetCounters(absl::string_view, Http::HeaderMap&,
                                           Buffer::Instance& response, AdminStream&) {
  for (const Stats::CounterSharedPtr& counter : server_.stats().counters()) {
    counter->reset();
  }

  response.add("OK\n");
  return Http::Code::OK;
}

Http::Code AdminImpl::handlerServerInfo(absl::string_view, Http::HeaderMap& headers,
                                        Buffer::Instance& response, AdminStream&) {
  time_t current_time = time(nullptr);
  envoy::admin::v2alpha::ServerInfo server_info;
  server_info.set_version(VersionInfo::version());

  switch (server_.initManager().state()) {
  case Init::Manager::State::NotInitialized:
    server_info.set_state(envoy::admin::v2alpha::ServerInfo::PRE_INITIALIZING);
    break;
  case Init::Manager::State::Initializing:
    server_info.set_state(envoy::admin::v2alpha::ServerInfo::INITIALIZING);
    break;
  default:
    server_info.set_state(server_.healthCheckFailed() ? envoy::admin::v2alpha::ServerInfo::DRAINING
                                                      : envoy::admin::v2alpha::ServerInfo::LIVE);
  }
  server_info.mutable_uptime_current_epoch()->set_seconds(current_time -
                                                          server_.startTimeCurrentEpoch());
  server_info.mutable_uptime_all_epochs()->set_seconds(current_time -
                                                       server_.startTimeFirstEpoch());
  envoy::admin::v2alpha::CommandLineOptions* command_line_options =
      server_info.mutable_command_line_options();
  *command_line_options = *server_.options().toCommandLineOptions();
  response.add(MessageUtil::getJsonStringFromMessage(server_info, true, true));
  headers.insertContentType().value().setReference(Http::Headers::get().ContentTypeValues.Json);
  return Http::Code::OK;
}

Http::Code AdminImpl::handlerStats(absl::string_view url, Http::HeaderMap& response_headers,
                                   Buffer::Instance& response, AdminStream& admin_stream) {
  Http::Code rc = Http::Code::OK;
  const Http::Utility::QueryParams params = Http::Utility::parseQueryString(url);

  const bool used_only = params.find("usedonly") != params.end();
  const bool has_format = !(params.find("format") == params.end());
  const absl::optional<std::regex> regex =
      (params.find("filter") != params.end())
          ? absl::optional<std::regex>{std::regex(params.at("filter"))}
          : absl::nullopt;

  std::map<std::string, uint64_t> all_stats;
  for (const Stats::CounterSharedPtr& counter : server_.stats().counters()) {
    if (shouldShowMetric(counter, used_only, regex)) {
      all_stats.emplace(counter->name(), counter->value());
    }
  }

  for (const Stats::GaugeSharedPtr& gauge : server_.stats().gauges()) {
    if (shouldShowMetric(gauge, used_only, regex)) {
      all_stats.emplace(gauge->name(), gauge->value());
    }
  }

  if (has_format) {
    const std::string format_value = params.at("format");
    if (format_value == "json") {
      response_headers.insertContentType().value().setReference(
          Http::Headers::get().ContentTypeValues.Json);
      response.add(
          AdminImpl::statsAsJson(all_stats, server_.stats().histograms(), used_only, regex));
    } else if (format_value == "prometheus") {
      return handlerPrometheusStats(url, response_headers, response, admin_stream);
    } else {
      response.add("usage: /stats?format=json  or /stats?format=prometheus \n");
      response.add("\n");
      rc = Http::Code::NotFound;
    }
  } else { // Display plain stats if format query param is not there.
    for (auto stat : all_stats) {
      response.add(fmt::format("{}: {}\n", stat.first, stat.second));
    }
    // TODO(ramaraochavali): See the comment in ThreadLocalStoreImpl::histograms() for why we use a
    // multimap here. This makes sure that duplicate histograms get output. When shared storage is
    // implemented this can be switched back to a normal map.
    std::multimap<std::string, std::string> all_histograms;
    for (const Stats::ParentHistogramSharedPtr& histogram : server_.stats().histograms()) {
      if (shouldShowMetric(histogram, used_only, regex)) {
        all_histograms.emplace(histogram->name(), histogram->summary());
      }
    }
    for (auto histogram : all_histograms) {
      response.add(fmt::format("{}: {}\n", histogram.first, histogram.second));
    }
  }
  return rc;
}

Http::Code AdminImpl::handlerPrometheusStats(absl::string_view, Http::HeaderMap&,
                                             Buffer::Instance& response, AdminStream&) {
  PrometheusStatsFormatter::statsAsPrometheus(server_.stats().counters(), server_.stats().gauges(),
                                              response);
  return Http::Code::OK;
}

std::string PrometheusStatsFormatter::sanitizeName(const std::string& name) {
  // The name must match the regex [a-zA-Z_][a-zA-Z0-9_]* as required by
  // prometheus. Refer to https://prometheus.io/docs/concepts/data_model/.
  std::string stats_name = std::regex_replace(name, PromRegex, "_");
  if (stats_name[0] >= '0' && stats_name[0] <= '9') {
    return fmt::format("_{}", stats_name);
  } else {
    return stats_name;
  }
}

std::string PrometheusStatsFormatter::formattedTags(const std::vector<Stats::Tag>& tags) {
  std::vector<std::string> buf;
  for (const Stats::Tag& tag : tags) {
    buf.push_back(fmt::format("{}=\"{}\"", sanitizeName(tag.name_), tag.value_));
  }
  return StringUtil::join(buf, ",");
}

std::string PrometheusStatsFormatter::metricName(const std::string& extractedName) {
  // Add namespacing prefix to avoid conflicts, as per best practice:
  // https://prometheus.io/docs/practices/naming/#metric-names
  // Also, naming conventions on https://prometheus.io/docs/concepts/data_model/
  return sanitizeName(fmt::format("envoy_{0}", extractedName));
}

// TODO(ramaraochavali): Add summary histogram output for Prometheus.
uint64_t
PrometheusStatsFormatter::statsAsPrometheus(const std::vector<Stats::CounterSharedPtr>& counters,
                                            const std::vector<Stats::GaugeSharedPtr>& gauges,
                                            Buffer::Instance& response) {
  std::unordered_set<std::string> metric_type_tracker;
  for (const auto& counter : counters) {
    const std::string tags = formattedTags(counter->tags());
    const std::string metric_name = metricName(counter->tagExtractedName());
    if (metric_type_tracker.find(metric_name) == metric_type_tracker.end()) {
      metric_type_tracker.insert(metric_name);
      response.add(fmt::format("# TYPE {0} counter\n", metric_name));
    }
    response.add(fmt::format("{0}{{{1}}} {2}\n", metric_name, tags, counter->value()));
  }

  for (const auto& gauge : gauges) {
    const std::string tags = formattedTags(gauge->tags());
    const std::string metric_name = metricName(gauge->tagExtractedName());
    if (metric_type_tracker.find(metric_name) == metric_type_tracker.end()) {
      metric_type_tracker.insert(metric_name);
      response.add(fmt::format("# TYPE {0} gauge\n", metric_name));
    }
    response.add(fmt::format("{0}{{{1}}} {2}\n", metric_name, tags, gauge->value()));
  }
  return metric_type_tracker.size();
}

std::string
AdminImpl::statsAsJson(const std::map<std::string, uint64_t>& all_stats,
                       const std::vector<Stats::ParentHistogramSharedPtr>& all_histograms,
                       const bool used_only, const absl::optional<std::regex> regex,
                       const bool pretty_print) {
  rapidjson::Document document;
  document.SetObject();
  rapidjson::Value stats_array(rapidjson::kArrayType);
  rapidjson::Document::AllocatorType& allocator = document.GetAllocator();
  for (auto stat : all_stats) {
    Value stat_obj;
    stat_obj.SetObject();
    Value stat_name;
    stat_name.SetString(stat.first.c_str(), allocator);
    stat_obj.AddMember("name", stat_name, allocator);
    Value stat_value;
    stat_value.SetInt(stat.second);
    stat_obj.AddMember("value", stat_value, allocator);
    stats_array.PushBack(stat_obj, allocator);
  }

  Value histograms_container_obj;
  histograms_container_obj.SetObject();

  Value histograms_obj;
  histograms_obj.SetObject();

  bool found_used_histogram = false;
  rapidjson::Value histogram_array(rapidjson::kArrayType);

  for (const Stats::ParentHistogramSharedPtr& histogram : all_histograms) {
    if (shouldShowMetric(histogram, used_only, regex)) {
      if (!found_used_histogram) {
        // It is not possible for the supported quantiles to differ across histograms, so it is ok
        // to send them once.
        Stats::HistogramStatisticsImpl empty_statistics;
        rapidjson::Value supported_quantile_array(rapidjson::kArrayType);
        for (double quantile : empty_statistics.supportedQuantiles()) {
          Value quantile_type;
          quantile_type.SetDouble(quantile * 100);
          supported_quantile_array.PushBack(quantile_type, allocator);
        }
        histograms_obj.AddMember("supported_quantiles", supported_quantile_array, allocator);
        found_used_histogram = true;
      }
      Value histogram_obj;
      histogram_obj.SetObject();
      Value histogram_name;
      histogram_name.SetString(histogram->name().c_str(), allocator);
      histogram_obj.AddMember("name", histogram_name, allocator);

      rapidjson::Value computed_quantile_array(rapidjson::kArrayType);

      for (size_t i = 0; i < histogram->intervalStatistics().supportedQuantiles().size(); ++i) {
        Value quantile_obj;
        quantile_obj.SetObject();
        Value interval_value;
        if (!std::isnan(histogram->intervalStatistics().computedQuantiles()[i])) {
          interval_value.SetDouble(histogram->intervalStatistics().computedQuantiles()[i]);
        }
        quantile_obj.AddMember("interval", interval_value, allocator);
        Value cumulative_value;
        // We skip nan entries to put in the {null, null} entry to keep other data aligned.
        if (!std::isnan(histogram->cumulativeStatistics().computedQuantiles()[i])) {
          cumulative_value.SetDouble(histogram->cumulativeStatistics().computedQuantiles()[i]);
        }
        quantile_obj.AddMember("cumulative", cumulative_value, allocator);
        computed_quantile_array.PushBack(quantile_obj, allocator);
      }
      histogram_obj.AddMember("values", computed_quantile_array, allocator);
      histogram_array.PushBack(histogram_obj, allocator);
    }
  }
  if (found_used_histogram) {
    histograms_obj.AddMember("computed_quantiles", histogram_array, allocator);
    histograms_container_obj.AddMember("histograms", histograms_obj, allocator);
    stats_array.PushBack(histograms_container_obj, allocator);
  }
  document.AddMember("stats", stats_array, allocator);
  rapidjson::StringBuffer strbuf;
  if (pretty_print) {
    rapidjson::PrettyWriter<StringBuffer> writer(strbuf);
    document.Accept(writer);
  } else {
    rapidjson::Writer<StringBuffer> writer(strbuf);
    document.Accept(writer);
  }
  return strbuf.GetString();
}

Http::Code AdminImpl::handlerQuitQuitQuit(absl::string_view, Http::HeaderMap&,
                                          Buffer::Instance& response, AdminStream&) {
  server_.shutdown();
  response.add("OK\n");
  return Http::Code::OK;
}

Http::Code AdminImpl::handlerListenerInfo(absl::string_view, Http::HeaderMap& response_headers,
                                          Buffer::Instance& response, AdminStream&) {
  response_headers.insertContentType().value().setReference(
      Http::Headers::get().ContentTypeValues.Json);
  std::list<std::string> listeners;
  for (auto listener : server_.listenerManager().listeners()) {
    listeners.push_back(listener.get().socket().localAddress()->asString());
  }
  response.add(Json::Factory::listAsJsonString(listeners));
  return Http::Code::OK;
}

Http::Code AdminImpl::handlerCerts(absl::string_view, Http::HeaderMap& response_headers,
                                   Buffer::Instance& response, AdminStream&) {
  // This set is used to track distinct certificates. We may have multiple listeners, upstreams, etc
  // using the same cert.
  response_headers.insertContentType().value().setReference(
      Http::Headers::get().ContentTypeValues.Json);
  envoy::admin::v2alpha::Certificates certificates;
  server_.sslContextManager().iterateContexts([&](const Ssl::Context& context) -> void {
    envoy::admin::v2alpha::Certificate& certificate = *certificates.add_certificates();
    if (context.getCaCertInformation() != nullptr) {
      envoy::admin::v2alpha::CertificateDetails* ca_certificate = certificate.add_ca_cert();
      *ca_certificate = *context.getCaCertInformation();
    }
    for (const auto& cert_details : context.getCertChainInformation()) {
      envoy::admin::v2alpha::CertificateDetails* cert_chain = certificate.add_cert_chain();
      *cert_chain = *cert_details;
    }
  });
  response.add(MessageUtil::getJsonStringFromMessage(certificates, true, true));
  return Http::Code::OK;
}

Http::Code AdminImpl::handlerRuntime(absl::string_view url, Http::HeaderMap& response_headers,
                                     Buffer::Instance& response, AdminStream&) {
  const Http::Utility::QueryParams params = Http::Utility::parseQueryString(url);
  response_headers.insertContentType().value().setReference(
      Http::Headers::get().ContentTypeValues.Json);

  // TODO(jsedgwick) Use proto to structure this output instead of arbitrary JSON
  rapidjson::Document document;
  document.SetObject();
  auto& allocator = document.GetAllocator();
  std::map<std::string, rapidjson::Value> entry_objects;
  rapidjson::Value layer_names{rapidjson::kArrayType};
  const auto& layers = server_.runtime().snapshot().getLayers();

  for (const auto& layer : layers) {
    rapidjson::Value layer_name;
    layer_name.SetString(layer->name().c_str(), allocator);
    layer_names.PushBack(std::move(layer_name), allocator);
    for (const auto& kv : layer->values()) {
      rapidjson::Value entry_object{rapidjson::kObjectType};
      const auto it = entry_objects.find(kv.first);
      if (it == entry_objects.end()) {
        rapidjson::Value entry_object{rapidjson::kObjectType};
        entry_object.AddMember("layer_values", rapidjson::Value{kArrayType}, allocator);
        entry_object.AddMember("final_value", "", allocator);
        entry_objects.emplace(kv.first, std::move(entry_object));
      }
    }
  }
  document.AddMember("layers", std::move(layer_names), allocator);

  for (const auto& layer : layers) {
    for (auto& kv : entry_objects) {
      const auto it = layer->values().find(kv.first);
      const auto& entry_value = it == layer->values().end() ? "" : it->second.raw_string_value_;
      rapidjson::Value entry_value_object;
      entry_value_object.SetString(entry_value.c_str(), allocator);
      if (!entry_value.empty()) {
        kv.second["final_value"] = rapidjson::Value{entry_value_object, allocator};
      }
      kv.second["layer_values"].PushBack(entry_value_object, allocator);
    }
  }

  rapidjson::Value value_arrays_obj{rapidjson::kObjectType};
  for (auto& kv : entry_objects) {
    value_arrays_obj.AddMember(rapidjson::StringRef(kv.first.c_str()), std::move(kv.second),
                               allocator);
  }

  document.AddMember("entries", std::move(value_arrays_obj), allocator);

  rapidjson::StringBuffer strbuf;
  rapidjson::PrettyWriter<StringBuffer> writer(strbuf);
  document.Accept(writer);
  response.add(strbuf.GetString());
  return Http::Code::OK;
}

std::string AdminImpl::runtimeAsJson(
    const std::vector<std::pair<std::string, Runtime::Snapshot::Entry>>& entries) {
  rapidjson::Document document;
  document.SetObject();
  rapidjson::Value entries_array(rapidjson::kArrayType);
  rapidjson::Document::AllocatorType& allocator = document.GetAllocator();
  for (const auto& entry : entries) {
    Value entry_obj;
    entry_obj.SetObject();

    entry_obj.AddMember("name", {entry.first.c_str(), allocator}, allocator);

    Value entry_value;
    if (entry.second.uint_value_) {
      entry_value.SetUint64(entry.second.uint_value_.value());
    } else {
      entry_value.SetString(entry.second.raw_string_value_.c_str(), allocator);
    }
    entry_obj.AddMember("value", entry_value, allocator);

    entries_array.PushBack(entry_obj, allocator);
  }
  document.AddMember("runtime", entries_array, allocator);
  rapidjson::StringBuffer strbuf;
  rapidjson::PrettyWriter<StringBuffer> writer(strbuf);
  document.Accept(writer);
  return strbuf.GetString();
}

Http::Code AdminImpl::handlerRuntimeModify(absl::string_view url, Http::HeaderMap&,
                                           Buffer::Instance& response, AdminStream&) {
  const Http::Utility::QueryParams params = Http::Utility::parseQueryString(url);
  if (params.empty()) {
    response.add("usage: /runtime_modify?key1=value1&key2=value2&keyN=valueN\n");
    response.add("use an empty value to remove a previously added override");
    return Http::Code::BadRequest;
  }
  std::unordered_map<std::string, std::string> overrides;
  overrides.insert(params.begin(), params.end());
  server_.runtime().mergeValues(overrides);
  response.add("OK\n");
  return Http::Code::OK;
}

ConfigTracker& AdminImpl::getConfigTracker() { return config_tracker_; }

void AdminFilter::onComplete() {
  absl::string_view path = request_headers_->Path()->value().getStringView();
  ENVOY_STREAM_LOG(debug, "request complete: path: {}", *callbacks_, path);

  Buffer::OwnedImpl response;
  Http::HeaderMapPtr header_map{new Http::HeaderMapImpl};
  RELEASE_ASSERT(request_headers_, "");
  Http::Code code = parent_.runCallback(path, *header_map, response, *this);
  populateFallbackResponseHeaders(code, *header_map);
  callbacks_->encodeHeaders(std::move(header_map),
                            end_stream_on_complete_ && response.length() == 0);

  if (response.length() > 0) {
    callbacks_->encodeData(response, end_stream_on_complete_);
  }
}

AdminImpl::NullRouteConfigProvider::NullRouteConfigProvider(TimeSource& time_source)
    : config_(new Router::NullConfigImpl()), time_source_(time_source) {}

void AdminImpl::startHttpListener(const std::string& access_log_path,
                                  const std::string& address_out_path,
                                  Network::Address::InstanceConstSharedPtr address,
                                  Stats::ScopePtr&& listener_scope) {
  // TODO(mattklein123): Allow admin to use normal access logger extension loading and avoid the
  // hard dependency here.
  access_logs_.emplace_back(new Extensions::AccessLoggers::File::FileAccessLog(
      access_log_path, {}, AccessLog::AccessLogFormatUtils::defaultAccessLogFormatter(),
      server_.accessLogManager()));
  socket_ = std::make_unique<Network::TcpListenSocket>(address, nullptr, true);
  listener_ = std::make_unique<AdminListener>(*this, std::move(listener_scope));
  if (!address_out_path.empty()) {
    std::ofstream address_out_file(address_out_path);
    if (!address_out_file) {
      ENVOY_LOG(critical, "cannot open admin address output file {} for writing.",
                address_out_path);
    } else {
      address_out_file << socket_->localAddress()->asString();
    }
  }
}

AdminImpl::AdminImpl(const std::string& profile_path, Server::Instance& server)
    : server_(server), profile_path_(profile_path),
      stats_(Http::ConnectionManagerImpl::generateStats("http.admin.", server_.stats())),
      tracing_stats_(
          Http::ConnectionManagerImpl::generateTracingStats("http.admin.", no_op_store_)),
      route_config_provider_(server.timeSystem()),
      // TODO(jsedgwick) add /runtime_reset endpoint that removes all admin-set values
      handlers_{
          {"/", "Admin home page", MAKE_ADMIN_HANDLER(handlerAdminHome), false, false},
          {"/certs", "print certs on machine", MAKE_ADMIN_HANDLER(handlerCerts), false, false},
          {"/clusters", "upstream cluster status", MAKE_ADMIN_HANDLER(handlerClusters), false,
           false},
          {"/config_dump", "dump current Envoy configs (experimental)",
           MAKE_ADMIN_HANDLER(handlerConfigDump), false, false},
          {"/contention", "dump current Envoy mutex contention stats (if enabled)",
           MAKE_ADMIN_HANDLER(handlerContention), false, false},
          {"/cpuprofiler", "enable/disable the CPU profiler",
           MAKE_ADMIN_HANDLER(handlerCpuProfiler), false, true},
          {"/healthcheck/fail", "cause the server to fail health checks",
           MAKE_ADMIN_HANDLER(handlerHealthcheckFail), false, true},
          {"/healthcheck/ok", "cause the server to pass health checks",
           MAKE_ADMIN_HANDLER(handlerHealthcheckOk), false, true},
          {"/help", "print out list of admin commands", MAKE_ADMIN_HANDLER(handlerHelp), false,
           false},
          {"/hot_restart_version", "print the hot restart compatibility version",
           MAKE_ADMIN_HANDLER(handlerHotRestartVersion), false, false},
          {"/logging", "query/change logging levels", MAKE_ADMIN_HANDLER(handlerLogging), false,
           true},
          {"/memory", "print current allocation/heap usage", MAKE_ADMIN_HANDLER(handlerMemory),
           false, false},
          {"/quitquitquit", "exit the server", MAKE_ADMIN_HANDLER(handlerQuitQuitQuit), false,
           true},
          {"/reset_counters", "reset all counters to zero",
           MAKE_ADMIN_HANDLER(handlerResetCounters), false, true},
          {"/server_info", "print server version/status information",
           MAKE_ADMIN_HANDLER(handlerServerInfo), false, false},
          {"/stats", "print server stats", MAKE_ADMIN_HANDLER(handlerStats), false, false},
          {"/stats/prometheus", "print server stats in prometheus format",
           MAKE_ADMIN_HANDLER(handlerPrometheusStats), false, false},
          {"/listeners", "print listener addresses", MAKE_ADMIN_HANDLER(handlerListenerInfo), false,
           false},
          {"/runtime", "print runtime values", MAKE_ADMIN_HANDLER(handlerRuntime), false, false},
          {"/runtime_modify", "modify runtime values", MAKE_ADMIN_HANDLER(handlerRuntimeModify),
           false, true},
      },
      date_provider_(server.dispatcher().timeSystem()),
      admin_filter_chain_(std::make_shared<AdminFilterChain>()) {}

Http::ServerConnectionPtr AdminImpl::createCodec(Network::Connection& connection,
                                                 const Buffer::Instance&,
                                                 Http::ServerConnectionCallbacks& callbacks) {
  return Http::ServerConnectionPtr{
      new Http::Http1::ServerConnectionImpl(connection, callbacks, Http::Http1Settings())};
}

bool AdminImpl::createNetworkFilterChain(Network::Connection& connection,
                                         const std::vector<Network::FilterFactoryCb>&) {
  // Don't pass in the overload manager so that the admin interface is accessible even when
  // the envoy is overloaded.
  connection.addReadFilter(Network::ReadFilterSharedPtr{new Http::ConnectionManagerImpl(
      *this, server_.drainManager(), server_.random(), server_.httpContext(), server_.runtime(),
      server_.localInfo(), server_.clusterManager(), nullptr, server_.timeSystem())});
  return true;
}

void AdminImpl::createFilterChain(Http::FilterChainFactoryCallbacks& callbacks) {
  callbacks.addStreamDecoderFilter(Http::StreamDecoderFilterSharedPtr{new AdminFilter(*this)});
}

Http::Code AdminImpl::runCallback(absl::string_view path_and_query,
                                  Http::HeaderMap& response_headers, Buffer::Instance& response,
                                  AdminStream& admin_stream) {
  Http::Code code = Http::Code::OK;
  bool found_handler = false;

  std::string::size_type query_index = path_and_query.find('?');
  if (query_index == std::string::npos) {
    query_index = path_and_query.size();
  }

  for (const UrlHandler& handler : handlers_) {
    if (path_and_query.compare(0, query_index, handler.prefix_) == 0) {
      found_handler = true;
      if (handler.mutates_server_state_) {
        const absl::string_view method =
            admin_stream.getRequestHeaders().Method()->value().getStringView();
        if (method != Http::Headers::get().MethodValues.Post) {
          ENVOY_LOG(error, "admin path \"{}\" mutates state, method={} rather than POST",
                    handler.prefix_, method);
          code = Http::Code::BadRequest;
          response.add("Invalid request; POST required");
          break;
        }
      }
      code = handler.handler_(path_and_query, response_headers, response, admin_stream);
      break;
    }
  }

  if (!found_handler) {
    // Extra space is emitted below to have "invalid path." be a separate sentence in the
    // 404 output from "admin commands are:" in handlerHelp.
    response.add("invalid path. ");
    handlerHelp(path_and_query, response_headers, response, admin_stream);
    code = Http::Code::NotFound;
  }

  return code;
}

std::vector<const AdminImpl::UrlHandler*> AdminImpl::sortedHandlers() const {
  std::vector<const UrlHandler*> sorted_handlers;
  for (const UrlHandler& handler : handlers_) {
    sorted_handlers.push_back(&handler);
  }
  // Note: it's generally faster to sort a vector with std::vector than to construct a std::map.
  std::sort(sorted_handlers.begin(), sorted_handlers.end(),
            [](const UrlHandler* h1, const UrlHandler* h2) { return h1->prefix_ < h2->prefix_; });
  return sorted_handlers;
}

Http::Code AdminImpl::handlerHelp(absl::string_view, Http::HeaderMap&, Buffer::Instance& response,
                                  AdminStream&) {
  response.add("admin commands are:\n");

  // Prefix order is used during searching, but for printing do them in alpha order.
  for (const UrlHandler* handler : sortedHandlers()) {
    response.add(fmt::format("  {}: {}\n", handler->prefix_, handler->help_text_));
  }
  return Http::Code::OK;
}

Http::Code AdminImpl::handlerAdminHome(absl::string_view, Http::HeaderMap& response_headers,
                                       Buffer::Instance& response, AdminStream&) {
  response_headers.insertContentType().value().setReference(
      Http::Headers::get().ContentTypeValues.Html);

  response.add(absl::StrReplaceAll(AdminHtmlStart, {{"@FAVICON@", EnvoyFavicon}}));

  // Prefix order is used during searching, but for printing do them in alpha order.
  for (const UrlHandler* handler : sortedHandlers()) {
    absl::string_view path = handler->prefix_;

    if (path == "/") {
      continue; // No need to print self-link to index page.
    }

    // Remove the leading slash from the link, so that the admin page can be
    // rendered as part of another console, on a sub-path.
    //
    // E.g. consider a downstream dashboard that embeds the Envoy admin console.
    // In that case, the "/stats" endpoint would be at
    // https://DASHBOARD/envoy_admin/stats. If the links we present on the home
    // page are absolute (e.g. "/stats") they won't work in the context of the
    // dashboard. Removing the leading slash, they will work properly in both
    // the raw admin console and when embedded in another page and URL
    // hierarchy.
    ASSERT(!path.empty());
    ASSERT(path[0] == '/');
    path = path.substr(1);

    // For handlers that mutate state, render the link as a button in a POST form,
    // rather than an anchor tag. This should discourage crawlers that find the /
    // page from accidentally mutating all the server state by GETting all the hrefs.
    const char* link_format =
        handler->mutates_server_state_
            ? "<form action='{}' method='post' class='home-form'><button>{}</button></form>"
            : "<a href='{}'>{}</a>";
    const std::string link = fmt::format(link_format, path, path);

    // Handlers are all specified by statically above, and are thus trusted and do
    // not require escaping.
    response.add(fmt::format("<tr class='home-row'><td class='home-data'>{}</td>"
                             "<td class='home-data'>{}</td></tr>\n",
                             link, Html::Utility::sanitize(handler->help_text_)));
  }
  response.add(AdminHtmlEnd);
  return Http::Code::OK;
}

const Network::Address::Instance& AdminImpl::localAddress() {
  return *server_.localInfo().address();
}

bool AdminImpl::addHandler(const std::string& prefix, const std::string& help_text,
                           HandlerCb callback, bool removable, bool mutates_state) {
  ASSERT(prefix.size() > 1);
  ASSERT(prefix[0] == '/');

  // Sanitize prefix and help_text to ensure no XSS can be injected, as
  // we are injecting these strings into HTML that runs in a domain that
  // can mutate Envoy server state. Also rule out some characters that
  // make no sense as part of a URL path: ? and :.
  const std::string::size_type pos = prefix.find_first_of("&\"'<>?:");
  if (pos != std::string::npos) {
    ENVOY_LOG(error, "filter \"{}\" contains invalid character '{}'", prefix, prefix[pos]);
    return false;
  }

  auto it = std::find_if(handlers_.cbegin(), handlers_.cend(),
                         [&prefix](const UrlHandler& entry) { return prefix == entry.prefix_; });
  if (it == handlers_.end()) {
    handlers_.push_back({prefix, help_text, callback, removable, mutates_state});
    return true;
  }
  return false;
}

bool AdminImpl::removeHandler(const std::string& prefix) {
  const uint size_before_removal = handlers_.size();
  handlers_.remove_if(
      [&prefix](const UrlHandler& entry) { return prefix == entry.prefix_ && entry.removable_; });
  if (handlers_.size() != size_before_removal) {
    return true;
  }
  return false;
}

Http::Code AdminImpl::request(absl::string_view path_and_query, absl::string_view method,
                              Http::HeaderMap& response_headers, std::string& body) {
  AdminFilter filter(*this);
  Http::HeaderMapImpl request_headers;
  request_headers.insertMethod().value(method.data(), method.size());
  filter.decodeHeaders(request_headers, false);
  Buffer::OwnedImpl response;

  Http::Code code = runCallback(path_and_query, response_headers, response, filter);
  populateFallbackResponseHeaders(code, response_headers);
  body = response.toString();
  return code;
}

void AdminImpl::closeSocket() {
  if (socket_) {
    socket_->close();
  }
}

void AdminImpl::addListenerToHandler(Network::ConnectionHandler* handler) {
  if (listener_) {
    handler->addListener(*listener_);
  }
}

} // namespace Server
} // namespace Envoy<|MERGE_RESOLUTION|>--- conflicted
+++ resolved
@@ -360,16 +360,12 @@
         if (success_rate >= 0.0) {
           host_status.mutable_success_rate()->set_value(success_rate);
         }
-<<<<<<< HEAD
+        host_status.set_weight(host->weight());
         success_rate = host->outlierDetector().successRate(
             Upstream::Outlier::DetectorHostMonitor::localOrigin);
         if (success_rate >= 0.0) {
           host_status.mutable_local_origin_success_rate()->set_value(success_rate);
         }
-=======
-
-        host_status.set_weight(host->weight());
->>>>>>> acd05f36
       }
     }
   }
