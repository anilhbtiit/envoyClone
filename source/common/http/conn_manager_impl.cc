#include "common/http/conn_manager_impl.h"

#include <cstdint>
#include <functional>
#include <list>
#include <string>
#include <vector>

#include "envoy/buffer/buffer.h"
#include "envoy/common/time.h"
#include "envoy/event/dispatcher.h"
#include "envoy/network/drain_decision.h"
#include "envoy/router/router.h"
#include "envoy/ssl/connection.h"
#include "envoy/stats/scope.h"
#include "envoy/tracing/http_tracer.h"

#include "common/buffer/buffer_impl.h"
#include "common/common/assert.h"
#include "common/common/empty_string.h"
#include "common/common/enum_to_int.h"
#include "common/common/fmt.h"
#include "common/common/utility.h"
#include "common/http/codes.h"
#include "common/http/conn_manager_utility.h"
#include "common/http/exception.h"
#include "common/http/header_map_impl.h"
#include "common/http/headers.h"
#include "common/http/http1/codec_impl.h"
#include "common/http/http2/codec_impl.h"
#include "common/http/utility.h"
#include "common/network/utility.h"

namespace Envoy {
namespace Http {

ConnectionManagerStats ConnectionManagerImpl::generateStats(const std::string& prefix,
                                                            Stats::Scope& scope) {
  return {
      {ALL_HTTP_CONN_MAN_STATS(POOL_COUNTER_PREFIX(scope, prefix), POOL_GAUGE_PREFIX(scope, prefix),
                               POOL_HISTOGRAM_PREFIX(scope, prefix))},
      prefix,
      scope};
}

ConnectionManagerTracingStats ConnectionManagerImpl::generateTracingStats(const std::string& prefix,
                                                                          Stats::Scope& scope) {
  return {CONN_MAN_TRACING_STATS(POOL_COUNTER_PREFIX(scope, prefix + "tracing."))};
}

ConnectionManagerListenerStats
ConnectionManagerImpl::generateListenerStats(const std::string& prefix, Stats::Scope& scope) {
  return {CONN_MAN_LISTENER_STATS(POOL_COUNTER_PREFIX(scope, prefix))};
}

ConnectionManagerImpl::ConnectionManagerImpl(ConnectionManagerConfig& config,
                                             const Network::DrainDecision& drain_close,
                                             Runtime::RandomGenerator& random_generator,
                                             Tracing::HttpTracer& tracer, Runtime::Loader& runtime,
                                             const LocalInfo::LocalInfo& local_info,
                                             Upstream::ClusterManager& cluster_manager,
                                             Server::OverloadManager* overload_manager,
                                             Event::TimeSystem& time_system)
    : config_(config), stats_(config_.stats()),
      conn_length_(new Stats::Timespan(stats_.named_.downstream_cx_length_ms_, time_system)),
      drain_close_(drain_close), random_generator_(random_generator), tracer_(tracer),
      runtime_(runtime), local_info_(local_info), cluster_manager_(cluster_manager),
      listener_stats_(config_.listenerStats()),
      overload_stop_accepting_requests_ref_(
          overload_manager ? overload_manager->getThreadLocalOverloadState().getState(
                                 Server::OverloadActionNames::get().StopAcceptingRequests)
                           : Server::OverloadManager::getInactiveState()),
      overload_disable_keepalive_ref_(
          overload_manager ? overload_manager->getThreadLocalOverloadState().getState(
                                 Server::OverloadActionNames::get().DisableHttpKeepAlive)
                           : Server::OverloadManager::getInactiveState()),
      time_system_(time_system) {}

const HeaderMapImpl& ConnectionManagerImpl::continueHeader() {
  CONSTRUCT_ON_FIRST_USE(HeaderMapImpl,
                         {Http::Headers::get().Status, std::to_string(enumToInt(Code::Continue))});
}

void ConnectionManagerImpl::initializeReadFilterCallbacks(Network::ReadFilterCallbacks& callbacks) {
  read_callbacks_ = &callbacks;
  stats_.named_.downstream_cx_total_.inc();
  stats_.named_.downstream_cx_active_.inc();
  if (read_callbacks_->connection().ssl()) {
    stats_.named_.downstream_cx_ssl_total_.inc();
    stats_.named_.downstream_cx_ssl_active_.inc();
  }

  read_callbacks_->connection().addConnectionCallbacks(*this);

  if (config_.idleTimeout()) {
    idle_timer_ = read_callbacks_->connection().dispatcher().createTimer(
        [this]() -> void { onIdleTimeout(); });
    idle_timer_->enableTimer(config_.idleTimeout().value());
  }

  read_callbacks_->connection().setDelayedCloseTimeout(config_.delayedCloseTimeout());

  read_callbacks_->connection().setConnectionStats(
      {stats_.named_.downstream_cx_rx_bytes_total_, stats_.named_.downstream_cx_rx_bytes_buffered_,
       stats_.named_.downstream_cx_tx_bytes_total_, stats_.named_.downstream_cx_tx_bytes_buffered_,
       nullptr, &stats_.named_.downstream_cx_delayed_close_timeout_});
}

ConnectionManagerImpl::~ConnectionManagerImpl() {
  stats_.named_.downstream_cx_destroy_.inc();
  stats_.named_.downstream_cx_active_.dec();
  if (read_callbacks_->connection().ssl()) {
    stats_.named_.downstream_cx_ssl_active_.dec();
  }

  if (codec_) {
    if (codec_->protocol() == Protocol::Http2) {
      stats_.named_.downstream_cx_http2_active_.dec();
    } else {
      if (isOldStyleWebSocketConnection()) {
        stats_.named_.downstream_cx_websocket_active_.dec();
      } else {
        stats_.named_.downstream_cx_http1_active_.dec();
      }
    }
  }

  conn_length_->complete();
  user_agent_.completeConnectionLength(*conn_length_);
}

void ConnectionManagerImpl::checkForDeferredClose() {
  if (drain_state_ == DrainState::Closing && streams_.empty() && !codec_->wantsToWrite()) {
    read_callbacks_->connection().close(Network::ConnectionCloseType::FlushWriteAndDelay);
  }
}

void ConnectionManagerImpl::doEndStream(ActiveStream& stream) {
  // The order of what happens in this routine is important and a little complicated. We first see
  // if the stream needs to be reset. If it needs to be, this will end up invoking reset callbacks
  // and then moving the stream to the deferred destruction list. If the stream has not been reset,
  // we move it to the deferred deletion list here. Then, we potentially close the connection. This
  // must be done after deleting the stream since the stream refers to the connection and must be
  // deleted first.
  bool reset_stream = false;
  if (!stream.state_.remote_complete_ || !stream.state_.local_complete_) {
    // Indicate local is complete at this point so that if we reset during a continuation, we don't
    // raise further data or trailers.
    stream.state_.local_complete_ = true;
    stream.response_encoder_->getStream().resetStream(StreamResetReason::LocalReset);
    reset_stream = true;
  }

  if (!reset_stream) {
    doDeferredStreamDestroy(stream);
  }

  if (reset_stream && codec_->protocol() != Protocol::Http2) {
    drain_state_ = DrainState::Closing;
  }

  checkForDeferredClose();

  // Reading may have been disabled for the non-multiplexing case, so enable it again.
  // Also be sure to unwind any read-disable done by the prior downstream
  // connection.
  if (drain_state_ != DrainState::Closing && codec_->protocol() != Protocol::Http2) {
    while (!read_callbacks_->connection().readEnabled()) {
      read_callbacks_->connection().readDisable(false);
    }
  }

  if (idle_timer_ && streams_.empty()) {
    idle_timer_->enableTimer(config_.idleTimeout().value());
  }
}

void ConnectionManagerImpl::doDeferredStreamDestroy(ActiveStream& stream) {
  if (stream.idle_timer_ != nullptr) {
    stream.idle_timer_->disableTimer();
    stream.idle_timer_ = nullptr;
  }
  stream.state_.destroyed_ = true;
  for (auto& filter : stream.decoder_filters_) {
    filter->handle_->onDestroy();
  }

  for (auto& filter : stream.encoder_filters_) {
    // Do not call on destroy twice for dual registered filters.
    if (!filter->dual_filter_) {
      filter->handle_->onDestroy();
    }
  }

  read_callbacks_->connection().dispatcher().deferredDelete(stream.removeFromList(streams_));
}

StreamDecoder& ConnectionManagerImpl::newStream(StreamEncoder& response_encoder) {
  if (idle_timer_) {
    idle_timer_->disableTimer();
  }

  ENVOY_CONN_LOG(debug, "new stream", read_callbacks_->connection());
  ActiveStreamPtr new_stream(new ActiveStream(*this));
  new_stream->response_encoder_ = &response_encoder;
  new_stream->response_encoder_->getStream().addCallbacks(*new_stream);
  new_stream->buffer_limit_ = new_stream->response_encoder_->getStream().bufferLimit();
  // If the network connection is backed up, the stream should be made aware of it on creation.
  // Both HTTP/1.x and HTTP/2 codecs handle this in StreamCallbackHelper::addCallbacks_.
  ASSERT(read_callbacks_->connection().aboveHighWatermark() == false ||
         new_stream->high_watermark_count_ > 0);
  new_stream->moveIntoList(std::move(new_stream), streams_);
  return **streams_.begin();
}

Network::FilterStatus ConnectionManagerImpl::onData(Buffer::Instance& data, bool end_stream) {
  // Send the data through WebSocket handlers if this connection is a
  // WebSocket connection. N.B. The first request from the client to Envoy
  // will still be processed as a normal HTTP/1.1 request, where Envoy will
  // detect the WebSocket upgrade and establish a connection to the
  // upstream.
  if (isOldStyleWebSocketConnection()) {
    return ws_connection_->onData(data, end_stream);
  }

  if (!codec_) {
    codec_ = config_.createCodec(read_callbacks_->connection(), data, *this);
    if (codec_->protocol() == Protocol::Http2) {
      stats_.named_.downstream_cx_http2_total_.inc();
      stats_.named_.downstream_cx_http2_active_.inc();
    } else {
      stats_.named_.downstream_cx_http1_total_.inc();
      stats_.named_.downstream_cx_http1_active_.inc();
    }
  }

  bool redispatch;
  do {
    redispatch = false;

    try {
      codec_->dispatch(data);
    } catch (const CodecProtocolException& e) {
      // HTTP/1.1 codec has already sent a 400 response if possible. HTTP/2 codec has already sent
      // GOAWAY.
      ENVOY_CONN_LOG(debug, "dispatch error: {}", read_callbacks_->connection(), e.what());
      stats_.named_.downstream_cx_protocol_error_.inc();

      // In the protocol error case, we need to reset all streams now. Since we do a flush write and
      // delayed close, the connection might stick around long enough for a pending stream to come
      // back and try to encode.
      resetAllStreams();

      read_callbacks_->connection().close(Network::ConnectionCloseType::FlushWriteAndDelay);
      return Network::FilterStatus::StopIteration;
    }

    // Processing incoming data may release outbound data so check for closure here as well.
    checkForDeferredClose();

    // The HTTP/1 codec will pause dispatch after a single message is complete. We want to
    // either redispatch if there are no streams and we have more data. If we have a single
    // complete non-WebSocket stream but have not responded yet we will pause socket reads
    // to apply back pressure.
    if (codec_->protocol() != Protocol::Http2) {
      if (read_callbacks_->connection().state() == Network::Connection::State::Open &&
          data.length() > 0 && streams_.empty()) {
        redispatch = true;
      }

      if (!streams_.empty() && streams_.front()->state_.remote_complete_ &&
          !isOldStyleWebSocketConnection()) {
        read_callbacks_->connection().readDisable(true);
      }
    }
  } while (redispatch);

  return Network::FilterStatus::StopIteration;
}

void ConnectionManagerImpl::resetAllStreams() {
  while (!streams_.empty()) {
    // Mimic a downstream reset in this case.
    streams_.front()->onResetStream(StreamResetReason::ConnectionTermination);
  }
}

void ConnectionManagerImpl::onEvent(Network::ConnectionEvent event) {
  if (event == Network::ConnectionEvent::LocalClose) {
    stats_.named_.downstream_cx_destroy_local_.inc();
  }

  if (event == Network::ConnectionEvent::RemoteClose) {
    stats_.named_.downstream_cx_destroy_remote_.inc();
  }

  if (event == Network::ConnectionEvent::RemoteClose ||
      event == Network::ConnectionEvent::LocalClose) {
    if (idle_timer_) {
      idle_timer_->disableTimer();
      idle_timer_.reset();
    }

    if (drain_timer_) {
      drain_timer_->disableTimer();
      drain_timer_.reset();
    }
  }

  if (!streams_.empty()) {
    if (event == Network::ConnectionEvent::LocalClose) {
      stats_.named_.downstream_cx_destroy_local_active_rq_.inc();
    }
    if (event == Network::ConnectionEvent::RemoteClose) {
      stats_.named_.downstream_cx_destroy_remote_active_rq_.inc();
    }

    stats_.named_.downstream_cx_destroy_active_rq_.inc();
    user_agent_.onConnectionDestroy(event, true);
    resetAllStreams();
  }
}

void ConnectionManagerImpl::onGoAway() {
  // Currently we do nothing with remote go away frames. In the future we can decide to no longer
  // push resources if applicable.
}

void ConnectionManagerImpl::onIdleTimeout() {
  ENVOY_CONN_LOG(debug, "idle timeout", read_callbacks_->connection());
  stats_.named_.downstream_cx_idle_timeout_.inc();
  if (!codec_) {
    // No need to delay close after flushing since an idle timeout has already fired. Attempt to
    // write out buffered data one last time and issue a local close if successful.
    read_callbacks_->connection().close(Network::ConnectionCloseType::FlushWrite);
  } else if (drain_state_ == DrainState::NotDraining) {
    startDrainSequence();
  }
}

void ConnectionManagerImpl::onDrainTimeout() {
  ASSERT(drain_state_ != DrainState::NotDraining);
  codec_->goAway();
  drain_state_ = DrainState::Closing;
  checkForDeferredClose();
}

void ConnectionManagerImpl::chargeTracingStats(const Tracing::Reason& tracing_reason,
                                               ConnectionManagerTracingStats& tracing_stats) {
  switch (tracing_reason) {
  case Tracing::Reason::ClientForced:
    tracing_stats.client_enabled_.inc();
    break;
  case Tracing::Reason::NotTraceableRequestId:
    tracing_stats.not_traceable_.inc();
    break;
  case Tracing::Reason::Sampling:
    tracing_stats.random_sampling_.inc();
    break;
  case Tracing::Reason::ServiceForced:
    tracing_stats.service_forced_.inc();
    break;
  default:
    throw std::invalid_argument(
        fmt::format("invalid tracing reason, value: {}", static_cast<int32_t>(tracing_reason)));
  }
}

ConnectionManagerImpl::ActiveStream::ActiveStream(ConnectionManagerImpl& connection_manager)
    : connection_manager_(connection_manager),
      snapped_route_config_(connection_manager.config_.routeConfigProvider().config()),
      stream_id_(connection_manager.random_generator_.random()),
<<<<<<< HEAD
      request_response_timespan_(new Stats::Timespan(
          connection_manager_.stats_.named_.downstream_rq_time_, connection_manager_.timeSystem())),
      request_info_(connection_manager_.codec_->protocol(), connection_manager_.timeSystem()) {
=======
      request_timer_(new Stats::Timespan(connection_manager_.stats_.named_.downstream_rq_time_,
                                         connection_manager_.timeSystem())),
      stream_info_(connection_manager_.codec_->protocol(), connection_manager_.timeSystem()) {
>>>>>>> 48339101
  connection_manager_.stats_.named_.downstream_rq_total_.inc();
  connection_manager_.stats_.named_.downstream_rq_active_.inc();
  if (connection_manager_.codec_->protocol() == Protocol::Http2) {
    connection_manager_.stats_.named_.downstream_rq_http2_total_.inc();
  } else {
    connection_manager_.stats_.named_.downstream_rq_http1_total_.inc();
  }
  stream_info_.setDownstreamLocalAddress(
      connection_manager_.read_callbacks_->connection().localAddress());
  // Initially, the downstream remote address is the source address of the
  // downstream connection. That can change later in the request's lifecycle,
  // based on XFF processing, but setting the downstream remote address here
  // prevents surprises for logging code in edge cases.
  stream_info_.setDownstreamRemoteAddress(
      connection_manager_.read_callbacks_->connection().remoteAddress());

  if (connection_manager_.config_.streamIdleTimeout().count()) {
    idle_timeout_ms_ = connection_manager_.config_.streamIdleTimeout();
    idle_timer_ = connection_manager_.read_callbacks_->connection().dispatcher().createTimer(
        [this]() -> void { onIdleTimeout(); });
    resetIdleTimer();
  }
<<<<<<< HEAD

  if (connection_manager_.config_.requestTimeout().count()) {
    request_timeout_ms_ = connection_manager_.config_.requestTimeout();
    request_timer_ = connection_manager.read_callbacks_->connection().dispatcher().createTimer(
        [this]() -> void { onRequestTimeout(); });
    request_timer_->enableTimer(request_timeout_ms_);
  }

  request_info_.setRequestedServerName(
=======
  stream_info_.setRequestedServerName(
>>>>>>> 48339101
      connection_manager_.read_callbacks_->connection().requestedServerName());
}

ConnectionManagerImpl::ActiveStream::~ActiveStream() {
  stream_info_.onRequestComplete();

  connection_manager_.stats_.named_.downstream_rq_active_.dec();
  for (const AccessLog::InstanceSharedPtr& access_log : connection_manager_.config_.accessLogs()) {
    access_log->log(request_headers_.get(), response_headers_.get(), response_trailers_.get(),
                    stream_info_);
  }
  for (const auto& log_handler : access_log_handlers_) {
    log_handler->log(request_headers_.get(), response_headers_.get(), response_trailers_.get(),
                     stream_info_);
  }

  if (stream_info_.healthCheck()) {
    connection_manager_.config_.tracingStats().health_check_.inc();
  }

  if (active_span_) {
    Tracing::HttpTracerUtility::finalizeSpan(*active_span_, request_headers_.get(), stream_info_,
                                             *this);
  }

  ASSERT(state_.filter_call_state_ == 0);
}

void ConnectionManagerImpl::ActiveStream::resetIdleTimer() {
  if (idle_timer_ != nullptr) {
    // TODO(htuch): If this shows up in performance profiles, optimize by only
    // updating a timestamp here and doing periodic checks for idle timeouts
    // instead, or reducing the accuracy of timers.
    idle_timer_->enableTimer(idle_timeout_ms_);
  }
}

void ConnectionManagerImpl::ActiveStream::onIdleTimeout() {
  connection_manager_.stats_.named_.downstream_rq_idle_timeout_.inc();
  // If headers have not been sent to the user, send a 408.
  if (response_headers_ != nullptr) {
    // TODO(htuch): We could send trailers here with an x-envoy timeout header
    // or gRPC status code, and/or set H2 RST_STREAM error.
    connection_manager_.doEndStream(*this);
  } else {
    sendLocalReply(request_headers_ != nullptr &&
                       Grpc::Common::hasGrpcContentType(*request_headers_),
                   Http::Code::RequestTimeout, "stream timeout", nullptr, is_head_request_);
  }
}

void ConnectionManagerImpl::ActiveStream::onRequestTimeout() {
  connection_manager_.stats_.named_.downstream_rq_path_timeout_.inc();
  sendLocalReply(request_headers_ != nullptr && Grpc::Common::hasGrpcContentType(*request_headers_),
                 Http::Code::RequestTimeout, "request timeout", nullptr, is_head_request_);
}

void ConnectionManagerImpl::ActiveStream::addStreamDecoderFilterWorker(
    StreamDecoderFilterSharedPtr filter, bool dual_filter) {
  ActiveStreamDecoderFilterPtr wrapper(new ActiveStreamDecoderFilter(*this, filter, dual_filter));
  filter->setDecoderFilterCallbacks(*wrapper);
  wrapper->moveIntoListBack(std::move(wrapper), decoder_filters_);
}

void ConnectionManagerImpl::ActiveStream::addStreamEncoderFilterWorker(
    StreamEncoderFilterSharedPtr filter, bool dual_filter) {
  ActiveStreamEncoderFilterPtr wrapper(new ActiveStreamEncoderFilter(*this, filter, dual_filter));
  filter->setEncoderFilterCallbacks(*wrapper);
  wrapper->moveIntoListBack(std::move(wrapper), encoder_filters_);
}

void ConnectionManagerImpl::ActiveStream::addAccessLogHandler(
    AccessLog::InstanceSharedPtr handler) {
  access_log_handlers_.push_back(handler);
}

void ConnectionManagerImpl::ActiveStream::chargeStats(const HeaderMap& headers) {
  uint64_t response_code = Utility::getResponseStatus(headers);
  stream_info_.response_code_ = response_code;

  if (stream_info_.hc_request_) {
    return;
  }

  connection_manager_.stats_.named_.downstream_rq_completed_.inc();
  connection_manager_.listener_stats_.downstream_rq_completed_.inc();
  if (CodeUtility::is1xx(response_code)) {
    connection_manager_.stats_.named_.downstream_rq_1xx_.inc();
    connection_manager_.listener_stats_.downstream_rq_1xx_.inc();
  } else if (CodeUtility::is2xx(response_code)) {
    connection_manager_.stats_.named_.downstream_rq_2xx_.inc();
    connection_manager_.listener_stats_.downstream_rq_2xx_.inc();
  } else if (CodeUtility::is3xx(response_code)) {
    connection_manager_.stats_.named_.downstream_rq_3xx_.inc();
    connection_manager_.listener_stats_.downstream_rq_3xx_.inc();
  } else if (CodeUtility::is4xx(response_code)) {
    connection_manager_.stats_.named_.downstream_rq_4xx_.inc();
    connection_manager_.listener_stats_.downstream_rq_4xx_.inc();
  } else if (CodeUtility::is5xx(response_code)) {
    connection_manager_.stats_.named_.downstream_rq_5xx_.inc();
    connection_manager_.listener_stats_.downstream_rq_5xx_.inc();
  }
}

const Network::Connection* ConnectionManagerImpl::ActiveStream::connection() {
  return &connection_manager_.read_callbacks_->connection();
}

void ConnectionManagerImpl::ActiveStream::decodeHeaders(HeaderMapPtr&& headers, bool end_stream) {
  request_headers_ = std::move(headers);
  if (Http::Headers::get().MethodValues.Head == request_headers_->Method()->value().c_str()) {
    is_head_request_ = true;
  }

  // Drop new requests when overloaded as soon as we have decoded the headers.
  if (connection_manager_.overload_stop_accepting_requests_ref_ ==
      Server::OverloadActionState::Active) {
    connection_manager_.stats_.named_.downstream_rq_overload_close_.inc();
    sendLocalReply(Grpc::Common::hasGrpcContentType(*request_headers_),
                   Http::Code::ServiceUnavailable, "envoy overloaded", nullptr, is_head_request_);
    return;
  }

  const bool upgrade_rejected = createFilterChain() == false;

  maybeEndDecode(end_stream);

  ENVOY_STREAM_LOG(debug, "request headers complete (end_stream={}):\n{}", *this, end_stream,
                   *request_headers_);

  if (!connection_manager_.config_.proxy100Continue() && request_headers_->Expect() &&
      request_headers_->Expect()->value() == Headers::get().ExpectValues._100Continue.c_str()) {
    // Note in the case Envoy is handling 100-Continue complexity, it skips the filter chain
    // and sends the 100-Continue directly to the encoder.
    chargeStats(continueHeader());
    response_encoder_->encode100ContinueHeaders(continueHeader());
    // Remove the Expect header so it won't be handled again upstream.
    request_headers_->removeExpect();
  }

  connection_manager_.user_agent_.initializeFromHeaders(
      *request_headers_, connection_manager_.stats_.prefix_, connection_manager_.stats_.scope_);

  // Make sure we are getting a codec version we support.
  Protocol protocol = connection_manager_.codec_->protocol();
  if (protocol == Protocol::Http10) {
    // Assume this is HTTP/1.0. This is fine for HTTP/0.9 but this code will also affect any
    // requests with non-standard version numbers (0.9, 1.3), basically anything which is not
    // HTTP/1.1.
    //
    // The protocol may have shifted in the HTTP/1.0 case so reset it.
    stream_info_.protocol(protocol);
    if (!connection_manager_.config_.http1Settings().accept_http_10_) {
      // Send "Upgrade Required" if HTTP/1.0 support is not explicitly configured on.
      sendLocalReply(false, Code::UpgradeRequired, "", nullptr, is_head_request_);
      return;
    } else {
      // HTTP/1.0 defaults to single-use connections. Make sure the connection
      // will be closed unless Keep-Alive is present.
      state_.saw_connection_close_ = true;
      if (request_headers_->Connection() &&
          0 == StringUtil::caseInsensitiveCompare(
                   request_headers_->Connection()->value().c_str(),
                   Http::Headers::get().ConnectionValues.KeepAlive.c_str())) {
        state_.saw_connection_close_ = false;
      }
    }
  }

  if (!request_headers_->Host()) {
    if ((protocol == Protocol::Http10) &&
        !connection_manager_.config_.http1Settings().default_host_for_http_10_.empty()) {
      // Add a default host if configured to do so.
      request_headers_->insertHost().value(
          connection_manager_.config_.http1Settings().default_host_for_http_10_);
    } else {
      // Require host header. For HTTP/1.1 Host has already been translated to :authority.
      sendLocalReply(Grpc::Common::hasGrpcContentType(*request_headers_), Code::BadRequest, "",
                     nullptr, is_head_request_);
      return;
    }
  }

  // Check for maximum incoming header size. Both codecs have some amount of checking for maximum
  // header size. For HTTP/1.1 the entire headers data has be less than ~80K (hard coded in
  // http_parser). For HTTP/2 the default allowed header block length is 64k.
  // In order to have generally uniform behavior we also check total header size here and keep it
  // under 60K. Ultimately it would be nice to have a configuration option ranging from the largest
  // header size http_parser and nghttp2 will allow, down to 16k or 8k for
  // envoy users who do not wish to proxy large headers.
  if (request_headers_->byteSize() > (60 * 1024)) {
    sendLocalReply(Grpc::Common::hasGrpcContentType(*request_headers_),
                   Code::RequestHeaderFieldsTooLarge, "", nullptr, is_head_request_);
    return;
  }

  // Currently we only support relative paths at the application layer. We expect the codec to have
  // broken the path into pieces if applicable. NOTE: Currently the HTTP/1.1 codec does not do this
  // so we only support relative paths in all cases. https://tools.ietf.org/html/rfc7230#section-5.3
  // We also need to check for the existence of :path because CONNECT does not have a path, and we
  // don't support that currently.
  if (!request_headers_->Path() || request_headers_->Path()->value().c_str()[0] != '/') {
    connection_manager_.stats_.named_.downstream_rq_non_relative_path_.inc();
    sendLocalReply(Grpc::Common::hasGrpcContentType(*request_headers_), Code::NotFound, "", nullptr,
                   is_head_request_);
    return;
  }

  if (protocol == Protocol::Http11 && request_headers_->Connection() &&
      0 ==
          StringUtil::caseInsensitiveCompare(request_headers_->Connection()->value().c_str(),
                                             Http::Headers::get().ConnectionValues.Close.c_str())) {
    state_.saw_connection_close_ = true;
  }

  // Modify the downstream remote address depending on configuration and headers.
  stream_info_.setDownstreamRemoteAddress(ConnectionManagerUtility::mutateRequestHeaders(
      *request_headers_, connection_manager_.read_callbacks_->connection(),
      connection_manager_.config_, *snapped_route_config_, connection_manager_.random_generator_,
      connection_manager_.runtime_, connection_manager_.local_info_));
  ASSERT(stream_info_.downstreamRemoteAddress() != nullptr);

  ASSERT(!cached_route_);
  refreshCachedRoute();

  // Check for WebSocket upgrade request if the route exists, and supports WebSockets.
  // TODO if there are no filters when starting a filter iteration, the connection manager
  // should return 404. The current returns no response if there is no router filter.
  if (protocol == Protocol::Http11 && cached_route_.value()) {
    const Router::RouteEntry* route_entry = cached_route_.value()->routeEntry();
    const bool old_style_websocket =
        (route_entry != nullptr) && route_entry->useOldStyleWebSocket();
    const bool websocket_requested = Utility::isWebSocketUpgradeRequest(*request_headers_);

    if (websocket_requested && old_style_websocket) {
      ENVOY_STREAM_LOG(debug, "found websocket connection. (end_stream={}):", *this, end_stream);

      connection_manager_.ws_connection_ = route_entry->createWebSocketProxy(
          *request_headers_, stream_info_, *this, connection_manager_.cluster_manager_,
          connection_manager_.read_callbacks_);
      ASSERT(connection_manager_.ws_connection_ != nullptr);
      connection_manager_.stats_.named_.downstream_cx_websocket_active_.inc();
      connection_manager_.stats_.named_.downstream_cx_http1_active_.dec();
      connection_manager_.stats_.named_.downstream_cx_websocket_total_.inc();
      return;
    } else if (upgrade_rejected) {
      // Do not allow WebSocket upgrades if the route does not support it.
      connection_manager_.stats_.named_.downstream_rq_ws_on_non_ws_route_.inc();
      sendLocalReply(Grpc::Common::hasGrpcContentType(*request_headers_), Code::Forbidden, "",
                     nullptr, is_head_request_);
      return;
    }
    // Allow non websocket requests to go through websocket enabled routes.
  }

  if (cached_route_.value()) {
    const Router::RouteEntry* route_entry = cached_route_.value()->routeEntry();
    if (route_entry != nullptr && route_entry->idleTimeout()) {
      idle_timeout_ms_ = route_entry->idleTimeout().value();
      if (idle_timeout_ms_.count()) {
        // If we have a route-level idle timeout but no global stream idle timeout, create a timer.
        if (idle_timer_ == nullptr) {
          idle_timer_ = connection_manager_.read_callbacks_->connection().dispatcher().createTimer(
              [this]() -> void { onIdleTimeout(); });
        }
      } else if (idle_timer_ != nullptr) {
        // If we had a global stream idle timeout but the route-level idle timeout is set to zero
        // (to override), we disable the idle timer.
        idle_timer_->disableTimer();
        idle_timer_ = nullptr;
      }
    }
  }

  // Check if tracing is enabled at all.
  if (connection_manager_.config_.tracingConfig()) {
    traceRequest();
  }

  decodeHeaders(nullptr, *request_headers_, end_stream);

  // Reset it here for both global and overridden cases.
  resetIdleTimer();
}

void ConnectionManagerImpl::ActiveStream::traceRequest() {
  Tracing::Decision tracing_decision =
      Tracing::HttpTracerUtility::isTracing(stream_info_, *request_headers_);
  ConnectionManagerImpl::chargeTracingStats(tracing_decision.reason,
                                            connection_manager_.config_.tracingStats());

  active_span_ = connection_manager_.tracer_.startSpan(*this, *request_headers_, stream_info_,
                                                       tracing_decision);

  if (!active_span_) {
    return;
  }

  // TODO: Need to investigate the following code based on the cached route, as may
  // be broken in the case a filter changes the route.

  // If a decorator has been defined, apply it to the active span.
  if (cached_route_.value() && cached_route_.value()->decorator()) {
    cached_route_.value()->decorator()->apply(*active_span_);

    // Cache decorated operation.
    if (!cached_route_.value()->decorator()->getOperation().empty()) {
      decorated_operation_ = &cached_route_.value()->decorator()->getOperation();
    }
  }

  if (connection_manager_.config_.tracingConfig()->operation_name_ ==
      Tracing::OperationName::Egress) {
    // For egress (outbound) requests, pass the decorator's operation name (if defined)
    // as a request header to enable the receiving service to use it in its server span.
    if (decorated_operation_) {
      request_headers_->insertEnvoyDecoratorOperation().value(*decorated_operation_);
    }
  } else {
    const HeaderEntry* req_operation_override = request_headers_->EnvoyDecoratorOperation();

    // For ingress (inbound) requests, if a decorator operation name has been provided, it
    // should be used to override the active span's operation.
    if (req_operation_override) {
      if (!req_operation_override->value().empty()) {
        active_span_->setOperation(req_operation_override->value().c_str());

        // Clear the decorated operation so won't be used in the response header, as
        // it has been overridden by the inbound decorator operation request header.
        decorated_operation_ = nullptr;
      }
      // Remove header so not propagated to service
      request_headers_->removeEnvoyDecoratorOperation();
    }
  }

  // Inject the active span's tracing context into the request headers.
  active_span_->injectContext(*request_headers_);
}

void ConnectionManagerImpl::ActiveStream::decodeHeaders(ActiveStreamDecoderFilter* filter,
                                                        HeaderMap& headers, bool end_stream) {
  std::list<ActiveStreamDecoderFilterPtr>::iterator entry;
  std::list<ActiveStreamDecoderFilterPtr>::iterator continue_data_entry = decoder_filters_.end();
  if (!filter) {
    entry = decoder_filters_.begin();
  } else {
    entry = std::next(filter->entry());
  }

  for (; entry != decoder_filters_.end(); entry++) {
    ASSERT(!(state_.filter_call_state_ & FilterCallState::DecodeHeaders));
    state_.filter_call_state_ |= FilterCallState::DecodeHeaders;
    FilterHeadersStatus status = (*entry)->decodeHeaders(
        headers, end_stream && continue_data_entry == decoder_filters_.end());
    state_.filter_call_state_ &= ~FilterCallState::DecodeHeaders;
    ENVOY_STREAM_LOG(trace, "decode headers called: filter={} status={}", *this,
                     static_cast<const void*>((*entry).get()), static_cast<uint64_t>(status));
    if (!(*entry)->commonHandleAfterHeadersCallback(status) &&
        std::next(entry) != decoder_filters_.end()) {
      // Stop iteration IFF this is not the last filter. If it is the last filter, continue with
      // processing since we need to handle the case where a terminal filter wants to buffer, but
      // a previous filter has added body.
      return;
    }

    // Here we handle the case where we have a header only request, but a filter adds a body
    // to it. We need to not raise end_stream = true to further filters during inline iteration.
    if (end_stream && buffered_request_data_ && continue_data_entry == decoder_filters_.end()) {
      continue_data_entry = entry;
    }
  }

  if (continue_data_entry != decoder_filters_.end()) {
    // We use the continueDecoding() code since it will correctly handle not calling
    // decodeHeaders() again. Fake setting stopped_ since the continueDecoding() code expects it.
    ASSERT(buffered_request_data_);
    (*continue_data_entry)->stopped_ = true;
    (*continue_data_entry)->continueDecoding();
  }
}

void ConnectionManagerImpl::ActiveStream::decodeData(Buffer::Instance& data, bool end_stream) {
  maybeEndDecode(end_stream);
  stream_info_.addBytesReceived(data.length());

  // If the initial websocket upgrade request had an HTTP body
  // let's send this up
  if (connection_manager_.isOldStyleWebSocketConnection()) {
    if (data.length() > 0) {
      connection_manager_.ws_connection_->onData(data, false);
    }
    return;
  }

  decodeData(nullptr, data, end_stream);
}

void ConnectionManagerImpl::ActiveStream::decodeData(ActiveStreamDecoderFilter* filter,
                                                     Buffer::Instance& data, bool end_stream) {
  resetIdleTimer();

  // If a response is complete or a reset has been sent, filters do not care about further body
  // data. Just drop it.
  if (state_.local_complete_) {
    return;
  }

  std::list<ActiveStreamDecoderFilterPtr>::iterator entry;
  auto trailers_added_entry = decoder_filters_.end();
  const bool trailers_exists_at_start = request_trailers_ != nullptr;
  if (!filter) {
    entry = decoder_filters_.begin();
  } else {
    entry = std::next(filter->entry());
  }

  for (; entry != decoder_filters_.end(); entry++) {
    ASSERT(!(state_.filter_call_state_ & FilterCallState::DecodeData));

    // We check the request_trailers_ pointer here in case addDecodedTrailers
    // is called in decodeData during a previous filter invocation, at which point we communicate to
    // the current and future filters that the stream has not yet ended.
    if (end_stream) {
      state_.filter_call_state_ |= FilterCallState::LastDataFrame;
    }
    state_.filter_call_state_ |= FilterCallState::DecodeData;
    FilterDataStatus status = (*entry)->handle_->decodeData(data, end_stream && !request_trailers_);
    state_.filter_call_state_ &= ~FilterCallState::DecodeData;
    if (end_stream) {
      state_.filter_call_state_ &= ~FilterCallState::LastDataFrame;
    }
    ENVOY_STREAM_LOG(trace, "decode data called: filter={} status={}", *this,
                     static_cast<const void*>((*entry).get()), static_cast<uint64_t>(status));

    if (!trailers_exists_at_start && request_trailers_ &&
        trailers_added_entry == decoder_filters_.end()) {
      trailers_added_entry = entry;
    }

    if (!(*entry)->commonHandleAfterDataCallback(status, data, state_.decoder_filters_streaming_) &&
        std::next(entry) != decoder_filters_.end()) {
      // Stop iteration IFF this is not the last filter. If it is the last filter, continue with
      // processing since we need to handle the case where a terminal filter wants to buffer, but
      // a previous filter has added trailers.
      return;
    }
  }

  // If trailers were adding during decodeData we need to trigger decodeTrailers in order
  // to allow filters to process the trailers.
  if (trailers_added_entry != decoder_filters_.end()) {
    decodeTrailers(trailers_added_entry->get(), *request_trailers_);
  }
}

HeaderMap& ConnectionManagerImpl::ActiveStream::addDecodedTrailers() {
  // Trailers can only be added during the last data frame (i.e. end_stream = true).
  ASSERT(state_.filter_call_state_ & FilterCallState::LastDataFrame);

  // Trailers can only be added once.
  ASSERT(!request_trailers_);

  request_trailers_ = std::make_unique<HeaderMapImpl>();
  return *request_trailers_;
}

void ConnectionManagerImpl::ActiveStream::addDecodedData(ActiveStreamDecoderFilter& filter,
                                                         Buffer::Instance& data, bool streaming) {
  if (state_.filter_call_state_ == 0 ||
      (state_.filter_call_state_ & FilterCallState::DecodeHeaders) ||
      (state_.filter_call_state_ & FilterCallState::DecodeData)) {
    // Make sure if this triggers watermarks, the correct action is taken.
    state_.decoder_filters_streaming_ = streaming;
    // If no call is happening or we are in the decode headers/data callback, buffer the data.
    // Inline processing happens in the decodeHeaders() callback if necessary.
    filter.commonHandleBufferData(data);
  } else if (state_.filter_call_state_ & FilterCallState::DecodeTrailers) {
    // In this case we need to inline dispatch the data to further filters. If those filters
    // choose to buffer/stop iteration that's fine.
    decodeData(&filter, data, false);
  } else {
    // TODO(mattklein123): Formalize error handling for filters and add tests. Should probably
    // throw an exception here.
    NOT_IMPLEMENTED_GCOVR_EXCL_LINE;
  }
}

void ConnectionManagerImpl::ActiveStream::decodeTrailers(HeaderMapPtr&& trailers) {
  resetIdleTimer();
  maybeEndDecode(true);
  request_trailers_ = std::move(trailers);
  decodeTrailers(nullptr, *request_trailers_);
}

void ConnectionManagerImpl::ActiveStream::decodeTrailers(ActiveStreamDecoderFilter* filter,
                                                         HeaderMap& trailers) {
  // See decodeData() above for why we check local_complete_ here.
  if (state_.local_complete_) {
    return;
  }

  std::list<ActiveStreamDecoderFilterPtr>::iterator entry;
  if (!filter) {
    entry = decoder_filters_.begin();
  } else {
    entry = std::next(filter->entry());
  }

  for (; entry != decoder_filters_.end(); entry++) {
    ASSERT(!(state_.filter_call_state_ & FilterCallState::DecodeTrailers));
    state_.filter_call_state_ |= FilterCallState::DecodeTrailers;
    FilterTrailersStatus status = (*entry)->handle_->decodeTrailers(trailers);
    state_.filter_call_state_ &= ~FilterCallState::DecodeTrailers;
    ENVOY_STREAM_LOG(trace, "decode trailers called: filter={} status={}", *this,
                     static_cast<const void*>((*entry).get()), static_cast<uint64_t>(status));
    if (!(*entry)->commonHandleAfterTrailersCallback(status)) {
      return;
    }
  }
}

void ConnectionManagerImpl::ActiveStream::maybeEndDecode(bool end_stream) {
  ASSERT(!state_.remote_complete_);
  state_.remote_complete_ = end_stream;
  if (end_stream) {
    stream_info_.onLastDownstreamRxByteReceived();
    ENVOY_STREAM_LOG(debug, "request end stream", *this);
  }
}

void ConnectionManagerImpl::ActiveStream::disarmRequestTimer() {
  if (request_timer_) {
    request_timer_->disableTimer();
  }
}

std::list<ConnectionManagerImpl::ActiveStreamEncoderFilterPtr>::iterator
ConnectionManagerImpl::ActiveStream::commonEncodePrefix(ActiveStreamEncoderFilter* filter,
                                                        bool end_stream) {
  // Only do base state setting on the initial call. Subsequent calls for filtering do not touch
  // the base state.
  if (filter == nullptr) {
    ASSERT(!state_.local_complete_);
    state_.local_complete_ = end_stream;
  }

  if (!filter) {
    return encoder_filters_.begin();
  } else {
    return std::next(filter->entry());
  }
}

void ConnectionManagerImpl::startDrainSequence() {
  ASSERT(drain_state_ == DrainState::NotDraining);
  drain_state_ = DrainState::Draining;
  codec_->shutdownNotice();
  drain_timer_ = read_callbacks_->connection().dispatcher().createTimer(
      [this]() -> void { onDrainTimeout(); });
  drain_timer_->enableTimer(config_.drainTimeout());
}

void ConnectionManagerImpl::ActiveStream::refreshCachedRoute() {
  Router::RouteConstSharedPtr route = snapped_route_config_->route(*request_headers_, stream_id_);
  stream_info_.route_entry_ = route ? route->routeEntry() : nullptr;
  cached_route_ = std::move(route);
  if (nullptr == stream_info_.route_entry_) {
    cached_cluster_info_ = nullptr;
  } else {
    Upstream::ThreadLocalCluster* local_cluster =
        connection_manager_.cluster_manager_.get(stream_info_.route_entry_->clusterName());
    cached_cluster_info_ = (nullptr == local_cluster) ? nullptr : local_cluster->info();
  }
}

void ConnectionManagerImpl::ActiveStream::sendLocalReply(
    bool is_grpc_request, Code code, const std::string& body,
    std::function<void(HeaderMap& headers)> modify_headers, bool is_head_request) {
  Utility::sendLocalReply(is_grpc_request,
                          [this, modify_headers](HeaderMapPtr&& headers, bool end_stream) -> void {
                            if (modify_headers != nullptr) {
                              modify_headers(*headers);
                            }
                            response_headers_ = std::move(headers);
                            // TODO: Start encoding from the last decoder filter that saw the
                            // request instead.
                            encodeHeaders(nullptr, *response_headers_, end_stream);
                          },
                          [this](Buffer::Instance& data, bool end_stream) -> void {
                            // TODO: Start encoding from the last decoder filter that saw the
                            // request instead.
                            encodeData(nullptr, data, end_stream);
                          },
                          state_.destroyed_, code, body, is_head_request);
}

void ConnectionManagerImpl::ActiveStream::encode100ContinueHeaders(
    ActiveStreamEncoderFilter* filter, HeaderMap& headers) {
  resetIdleTimer();
  disarmRequestTimer();

  ASSERT(connection_manager_.config_.proxy100Continue());
  // Make sure commonContinue continues encode100ContinueHeaders.
  has_continue_headers_ = true;

  // Similar to the block in encodeHeaders, run encode100ContinueHeaders on each
  // filter. This is simpler than that case because 100 continue implies no
  // end-stream, and because there are normal headers coming there's no need for
  // complex continuation logic.
  std::list<ActiveStreamEncoderFilterPtr>::iterator entry = commonEncodePrefix(filter, false);
  for (; entry != encoder_filters_.end(); entry++) {
    ASSERT(!(state_.filter_call_state_ & FilterCallState::Encode100ContinueHeaders));
    state_.filter_call_state_ |= FilterCallState::Encode100ContinueHeaders;
    FilterHeadersStatus status = (*entry)->handle_->encode100ContinueHeaders(headers);
    state_.filter_call_state_ &= ~FilterCallState::Encode100ContinueHeaders;
    ENVOY_STREAM_LOG(trace, "encode 100 continue headers called: filter={} status={}", *this,
                     static_cast<const void*>((*entry).get()), static_cast<uint64_t>(status));
    if (!(*entry)->commonHandleAfter100ContinueHeadersCallback(status)) {
      return;
    }
  }

  // Strip the T-E headers etc. Defer other header additions as well as drain-close logic to the
  // continuation headers.
  ConnectionManagerUtility::mutateResponseHeaders(headers, request_headers_.get(), EMPTY_STRING);

  // Count both the 1xx and follow-up response code in stats.
  chargeStats(headers);

  ENVOY_STREAM_LOG(debug, "encoding 100 continue headers via codec:\n{}", *this, headers);

  // Now actually encode via the codec.
  response_encoder_->encode100ContinueHeaders(headers);
}

void ConnectionManagerImpl::ActiveStream::encodeHeaders(ActiveStreamEncoderFilter* filter,
                                                        HeaderMap& headers, bool end_stream) {
  resetIdleTimer();
  disarmRequestTimer();

  std::list<ActiveStreamEncoderFilterPtr>::iterator entry = commonEncodePrefix(filter, end_stream);
  std::list<ActiveStreamEncoderFilterPtr>::iterator continue_data_entry = encoder_filters_.end();

  for (; entry != encoder_filters_.end(); entry++) {
    ASSERT(!(state_.filter_call_state_ & FilterCallState::EncodeHeaders));
    state_.filter_call_state_ |= FilterCallState::EncodeHeaders;
    FilterHeadersStatus status = (*entry)->handle_->encodeHeaders(
        headers, end_stream && continue_data_entry == encoder_filters_.end());
    state_.filter_call_state_ &= ~FilterCallState::EncodeHeaders;
    ENVOY_STREAM_LOG(trace, "encode headers called: filter={} status={}", *this,
                     static_cast<const void*>((*entry).get()), static_cast<uint64_t>(status));
    if (!(*entry)->commonHandleAfterHeadersCallback(status)) {
      return;
    }

    // Here we handle the case where we have a header only response, but a filter adds a body
    // to it. We need to not raise end_stream = true to further filters during inline iteration.
    if (end_stream && buffered_response_data_ && continue_data_entry == encoder_filters_.end()) {
      continue_data_entry = entry;
    }
  }

  // Base headers.
  connection_manager_.config_.dateProvider().setDateHeader(headers);
  // Following setReference() is safe because serverName() is constant for the life of the listener.
  headers.insertServer().value().setReference(connection_manager_.config_.serverName());
  ConnectionManagerUtility::mutateResponseHeaders(headers, request_headers_.get(),
                                                  connection_manager_.config_.via());

  // See if we want to drain/close the connection. Send the go away frame prior to encoding the
  // header block.
  if (connection_manager_.drain_state_ == DrainState::NotDraining &&
      connection_manager_.drain_close_.drainClose()) {

    // This doesn't really do anything for HTTP/1.1 other then give the connection another boost
    // of time to race with incoming requests. It mainly just keeps the logic the same between
    // HTTP/1.1 and HTTP/2.
    connection_manager_.startDrainSequence();
    connection_manager_.stats_.named_.downstream_cx_drain_close_.inc();
    ENVOY_STREAM_LOG(debug, "drain closing connection", *this);
  }

  if (connection_manager_.drain_state_ == DrainState::NotDraining && state_.saw_connection_close_) {
    ENVOY_STREAM_LOG(debug, "closing connection due to connection close header", *this);
    connection_manager_.drain_state_ = DrainState::Closing;
  }

  if (connection_manager_.drain_state_ == DrainState::NotDraining &&
      connection_manager_.overload_disable_keepalive_ref_ == Server::OverloadActionState::Active) {
    ENVOY_STREAM_LOG(debug, "disabling keepalive due to envoy overload", *this);
    connection_manager_.drain_state_ = DrainState::Closing;
    connection_manager_.stats_.named_.downstream_cx_overload_disable_keepalive_.inc();
  }

  // If we are destroying a stream before remote is complete and the connection does not support
  // multiplexing, we should disconnect since we don't want to wait around for the request to
  // finish.
  if (!state_.remote_complete_) {
    if (connection_manager_.codec_->protocol() != Protocol::Http2) {
      connection_manager_.drain_state_ = DrainState::Closing;
    }

    connection_manager_.stats_.named_.downstream_rq_response_before_rq_complete_.inc();
  }

  if (connection_manager_.drain_state_ == DrainState::Closing &&
      connection_manager_.codec_->protocol() != Protocol::Http2) {
    // If the connection manager is draining send "Connection: Close" on HTTP/1.1 connections.
    // Do not do this for H2 (which drains via GOAWAY) or Upgrade (as the upgrade
    // payload is no longer HTTP/1.1)
    if (!Utility::isUpgrade(headers)) {
      headers.insertConnection().value().setReference(Headers::get().ConnectionValues.Close);
    }
  }

  if (connection_manager_.config_.tracingConfig()) {
    if (connection_manager_.config_.tracingConfig()->operation_name_ ==
        Tracing::OperationName::Ingress) {
      // For ingress (inbound) responses, if the request headers do not include a
      // decorator operation (override), then pass the decorator's operation name (if defined)
      // as a response header to enable the client service to use it in its client span.
      if (decorated_operation_) {
        headers.insertEnvoyDecoratorOperation().value(*decorated_operation_);
      }
    } else if (connection_manager_.config_.tracingConfig()->operation_name_ ==
               Tracing::OperationName::Egress) {
      const HeaderEntry* resp_operation_override = headers.EnvoyDecoratorOperation();

      // For Egress (outbound) response, if a decorator operation name has been provided, it
      // should be used to override the active span's operation.
      if (resp_operation_override) {
        if (!resp_operation_override->value().empty() && active_span_) {
          active_span_->setOperation(resp_operation_override->value().c_str());
        }
        // Remove header so not propagated to service.
        headers.removeEnvoyDecoratorOperation();
      }
    }
  }

  chargeStats(headers);

  ENVOY_STREAM_LOG(debug, "encoding headers via codec (end_stream={}):\n{}", *this,
                   end_stream && continue_data_entry == encoder_filters_.end(), headers);

  // Now actually encode via the codec.
  stream_info_.onFirstDownstreamTxByteSent();
  response_encoder_->encodeHeaders(headers,
                                   end_stream && continue_data_entry == encoder_filters_.end());

  if (continue_data_entry != encoder_filters_.end()) {
    // We use the continueEncoding() code since it will correctly handle not calling
    // encodeHeaders() again. Fake setting stopped_ since the continueEncoding() code expects it.
    ASSERT(buffered_response_data_);
    (*continue_data_entry)->stopped_ = true;
    (*continue_data_entry)->continueEncoding();
  } else {
    maybeEndEncode(end_stream);
  }
}

HeaderMap& ConnectionManagerImpl::ActiveStream::addEncodedTrailers() {
  // Trailers can only be added during the last data frame (i.e. end_stream = true).
  ASSERT(state_.filter_call_state_ & FilterCallState::LastDataFrame);

  // Trailers can only be added once.
  ASSERT(!response_trailers_);

  response_trailers_ = std::make_unique<HeaderMapImpl>();
  return *response_trailers_;
}

void ConnectionManagerImpl::ActiveStream::addEncodedData(ActiveStreamEncoderFilter& filter,
                                                         Buffer::Instance& data, bool streaming) {
  if (state_.filter_call_state_ == 0 ||
      (state_.filter_call_state_ & FilterCallState::EncodeHeaders) ||
      (state_.filter_call_state_ & FilterCallState::EncodeData)) {
    // Make sure if this triggers watermarks, the correct action is taken.
    state_.encoder_filters_streaming_ = streaming;
    // If no call is happening or we are in the decode headers/data callback, buffer the data.
    // Inline processing happens in the decodeHeaders() callback if necessary.
    filter.commonHandleBufferData(data);
  } else if (state_.filter_call_state_ & FilterCallState::EncodeTrailers) {
    // In this case we need to inline dispatch the data to further filters. If those filters
    // choose to buffer/stop iteration that's fine.
    encodeData(&filter, data, false);
  } else {
    // TODO(mattklein123): Formalize error handling for filters and add tests. Should probably
    // throw an exception here.
    NOT_IMPLEMENTED_GCOVR_EXCL_LINE;
  }
}

void ConnectionManagerImpl::ActiveStream::encodeData(ActiveStreamEncoderFilter* filter,
                                                     Buffer::Instance& data, bool end_stream) {
  resetIdleTimer();
  std::list<ActiveStreamEncoderFilterPtr>::iterator entry = commonEncodePrefix(filter, end_stream);
  auto trailers_added_entry = encoder_filters_.end();

  const bool trailers_exists_at_start = response_trailers_ != nullptr;
  for (; entry != encoder_filters_.end(); entry++) {
    ASSERT(!(state_.filter_call_state_ & FilterCallState::EncodeData));

    // We check the response_trailers_ pointer here in case addEncodedTrailers
    // is called in encodeData during a previous filter invocation, at which point we communicate to
    // the current and future filters that the stream has not yet ended.
    state_.filter_call_state_ |= FilterCallState::EncodeData;
    if (end_stream) {
      state_.filter_call_state_ |= FilterCallState::LastDataFrame;
    }
    FilterDataStatus status =
        (*entry)->handle_->encodeData(data, end_stream && !response_trailers_);
    state_.filter_call_state_ &= ~FilterCallState::EncodeData;
    if (end_stream) {
      state_.filter_call_state_ &= ~FilterCallState::LastDataFrame;
    }
    ENVOY_STREAM_LOG(trace, "encode data called: filter={} status={}", *this,
                     static_cast<const void*>((*entry).get()), static_cast<uint64_t>(status));

    if (!trailers_exists_at_start && response_trailers_ &&
        trailers_added_entry == encoder_filters_.end()) {
      trailers_added_entry = entry;
    }

    if (!(*entry)->commonHandleAfterDataCallback(status, data, state_.encoder_filters_streaming_)) {
      return;
    }
  }

  ENVOY_STREAM_LOG(trace, "encoding data via codec (size={} end_stream={})", *this, data.length(),
                   end_stream);

  stream_info_.addBytesSent(data.length());

  // If trailers were adding during encodeData we need to trigger decodeTrailers in order
  // to allow filters to process the trailers.
  if (trailers_added_entry != encoder_filters_.end()) {
    response_encoder_->encodeData(data, false);
    encodeTrailers(trailers_added_entry->get(), *response_trailers_);
  } else {
    response_encoder_->encodeData(data, end_stream);
    maybeEndEncode(end_stream);
  }
}

void ConnectionManagerImpl::ActiveStream::encodeTrailers(ActiveStreamEncoderFilter* filter,
                                                         HeaderMap& trailers) {
  resetIdleTimer();
  std::list<ActiveStreamEncoderFilterPtr>::iterator entry = commonEncodePrefix(filter, true);
  for (; entry != encoder_filters_.end(); entry++) {
    ASSERT(!(state_.filter_call_state_ & FilterCallState::EncodeTrailers));
    state_.filter_call_state_ |= FilterCallState::EncodeTrailers;
    FilterTrailersStatus status = (*entry)->handle_->encodeTrailers(trailers);
    state_.filter_call_state_ &= ~FilterCallState::EncodeTrailers;
    ENVOY_STREAM_LOG(trace, "encode trailers called: filter={} status={}", *this,
                     static_cast<const void*>((*entry).get()), static_cast<uint64_t>(status));
    if (!(*entry)->commonHandleAfterTrailersCallback(status)) {
      return;
    }
  }

  ENVOY_STREAM_LOG(debug, "encoding trailers via codec:\n{}", *this, trailers);

  response_encoder_->encodeTrailers(trailers);
  maybeEndEncode(true);
}

void ConnectionManagerImpl::ActiveStream::maybeEndEncode(bool end_stream) {
  if (end_stream) {
<<<<<<< HEAD
    request_info_.onLastDownstreamTxByteSent();
    request_response_timespan_->complete();
=======
    stream_info_.onLastDownstreamTxByteSent();
    request_timer_->complete();
>>>>>>> 48339101
    connection_manager_.doEndStream(*this);
  }
}

void ConnectionManagerImpl::ActiveStream::onResetStream(StreamResetReason) {
  // NOTE: This function gets called in all of the following cases:
  //       1) We TX an app level reset
  //       2) The codec TX a codec level reset
  //       3) The codec RX a reset
  //       If we need to differentiate we need to do it inside the codec. Can start with this.
  connection_manager_.stats_.named_.downstream_rq_rx_reset_.inc();
  connection_manager_.doDeferredStreamDestroy(*this);
}

void ConnectionManagerImpl::ActiveStream::onAboveWriteBufferHighWatermark() {
  ENVOY_STREAM_LOG(debug, "Disabling upstream stream due to downstream stream watermark.", *this);
  callHighWatermarkCallbacks();
}

void ConnectionManagerImpl::ActiveStream::onBelowWriteBufferLowWatermark() {
  ENVOY_STREAM_LOG(debug, "Enabling upstream stream due to downstream stream watermark.", *this);
  callLowWatermarkCallbacks();
}

Tracing::OperationName ConnectionManagerImpl::ActiveStream::operationName() const {
  return connection_manager_.config_.tracingConfig()->operation_name_;
}

const std::vector<Http::LowerCaseString>&
ConnectionManagerImpl::ActiveStream::requestHeadersForTags() const {
  return connection_manager_.config_.tracingConfig()->request_headers_for_tags_;
}

void ConnectionManagerImpl::ActiveStream::callHighWatermarkCallbacks() {
  ++high_watermark_count_;
  if (watermark_callbacks_) {
    watermark_callbacks_->onAboveWriteBufferHighWatermark();
  }
}

void ConnectionManagerImpl::ActiveStream::callLowWatermarkCallbacks() {
  ASSERT(high_watermark_count_ > 0);
  --high_watermark_count_;
  if (watermark_callbacks_) {
    watermark_callbacks_->onBelowWriteBufferLowWatermark();
  }
}

void ConnectionManagerImpl::ActiveStream::setBufferLimit(uint32_t new_limit) {
  buffer_limit_ = new_limit;
  if (buffered_request_data_) {
    buffered_request_data_->setWatermarks(buffer_limit_);
  }
  if (buffered_response_data_) {
    buffered_response_data_->setWatermarks(buffer_limit_);
  }
}

bool ConnectionManagerImpl::ActiveStream::createFilterChain() {
  bool upgrade_rejected = false;
  auto upgrade = request_headers_->Upgrade();
  if (upgrade != nullptr) {
    if (connection_manager_.config_.filterFactory().createUpgradeFilterChain(
            upgrade->value().c_str(), *this)) {
      return true;
    } else {
      upgrade_rejected = true;
      // Fall through to the default filter chain. The function calling this
      // will send a local reply indicating that the upgrade failed.
    }
  }

  connection_manager_.config_.filterFactory().createFilterChain(*this);
  return !upgrade_rejected;
}

void ConnectionManagerImpl::ActiveStreamFilterBase::commonContinue() {
  // TODO(mattklein123): Raise an error if this is called during a callback.
  if (!canContinue()) {
    ENVOY_STREAM_LOG(trace, "cannot continue filter chain: filter={}", parent_,
                     static_cast<const void*>(this));
    return;
  }

  ENVOY_STREAM_LOG(trace, "continuing filter chain: filter={}", parent_,
                   static_cast<const void*>(this));
  ASSERT(stopped_);
  stopped_ = false;

  // Only resume with do100ContinueHeaders() if we've actually seen a 100-Continue.
  if (parent_.has_continue_headers_ && !continue_headers_continued_) {
    continue_headers_continued_ = true;
    do100ContinueHeaders();
    // If the response headers have not yet come in, don't continue on with
    // headers and body. doHeaders expects request headers to exist.
    if (!parent_.response_headers_.get()) {
      return;
    }
  }

  // Make sure that we handle the zero byte data frame case. We make no effort to optimize this
  // case in terms of merging it into a header only request/response. This could be done in the
  // future.
  if (!headers_continued_) {
    headers_continued_ = true;
    doHeaders(complete() && !bufferedData() && !trailers());
  }

  // TODO(mattklein123): If a filter returns StopIterationNoBuffer and then does a continue, we
  // won't be able to end the stream if there is no buffered data. Need to handle this.
  if (bufferedData()) {
    doData(complete() && !trailers());
  }

  if (trailers()) {
    doTrailers();
  }
}

bool ConnectionManagerImpl::ActiveStreamFilterBase::commonHandleAfter100ContinueHeadersCallback(
    FilterHeadersStatus status) {
  ASSERT(parent_.has_continue_headers_);
  ASSERT(!continue_headers_continued_);
  ASSERT(!stopped_);

  if (status == FilterHeadersStatus::StopIteration) {
    stopped_ = true;
    return false;
  } else {
    ASSERT(status == FilterHeadersStatus::Continue);
    continue_headers_continued_ = true;
    return true;
  }
}

bool ConnectionManagerImpl::ActiveStreamFilterBase::commonHandleAfterHeadersCallback(
    FilterHeadersStatus status) {
  ASSERT(!headers_continued_);
  ASSERT(!stopped_);

  if (status == FilterHeadersStatus::StopIteration) {
    stopped_ = true;
    return false;
  } else {
    ASSERT(status == FilterHeadersStatus::Continue);
    headers_continued_ = true;
    return true;
  }
}

void ConnectionManagerImpl::ActiveStreamFilterBase::commonHandleBufferData(
    Buffer::Instance& provided_data) {

  // The way we do buffering is a little complicated which is why we have this common function
  // which is used for both encoding and decoding. When data first comes into our filter pipeline,
  // we send it through. Any filter can choose to stop iteration and buffer or not. If we then
  // continue iteration in the future, we use the buffered data. A future filter can stop and
  // buffer again. In this case, since we are already operating on buffered data, we don't
  // rebuffer, because we assume the filter has modified the buffer as it wishes in place.
  if (bufferedData().get() != &provided_data) {
    if (!bufferedData()) {
      bufferedData() = createBuffer();
    }
    bufferedData()->move(provided_data);
  }
}

bool ConnectionManagerImpl::ActiveStreamFilterBase::commonHandleAfterDataCallback(
    FilterDataStatus status, Buffer::Instance& provided_data, bool& buffer_was_streaming) {

  if (status == FilterDataStatus::Continue) {
    if (stopped_) {
      commonHandleBufferData(provided_data);
      commonContinue();
      return false;
    } else {
      ASSERT(headers_continued_);
    }
  } else {
    stopped_ = true;
    if (status == FilterDataStatus::StopIterationAndBuffer ||
        status == FilterDataStatus::StopIterationAndWatermark) {
      buffer_was_streaming = status == FilterDataStatus::StopIterationAndWatermark;
      commonHandleBufferData(provided_data);
    }

    return false;
  }

  return true;
}

bool ConnectionManagerImpl::ActiveStreamFilterBase::commonHandleAfterTrailersCallback(
    FilterTrailersStatus status) {

  if (status == FilterTrailersStatus::Continue) {
    if (stopped_) {
      commonContinue();
      return false;
    } else {
      ASSERT(headers_continued_);
    }
  } else {
    return false;
  }

  return true;
}

const Network::Connection* ConnectionManagerImpl::ActiveStreamFilterBase::connection() {
  return parent_.connection();
}

Event::Dispatcher& ConnectionManagerImpl::ActiveStreamFilterBase::dispatcher() {
  return parent_.connection_manager_.read_callbacks_->connection().dispatcher();
}

StreamInfo::StreamInfo& ConnectionManagerImpl::ActiveStreamFilterBase::streamInfo() {
  return parent_.stream_info_;
}

Tracing::Span& ConnectionManagerImpl::ActiveStreamFilterBase::activeSpan() {
  if (parent_.active_span_) {
    return *parent_.active_span_;
  } else {
    return Tracing::NullSpan::instance();
  }
}

Tracing::Config& ConnectionManagerImpl::ActiveStreamFilterBase::tracingConfig() { return parent_; }

Upstream::ClusterInfoConstSharedPtr ConnectionManagerImpl::ActiveStreamFilterBase::clusterInfo() {
  // NOTE: Refreshing route caches clusterInfo as well.
  if (!parent_.cached_route_.has_value()) {
    parent_.refreshCachedRoute();
  }

  return parent_.cached_cluster_info_.value();
}

Router::RouteConstSharedPtr ConnectionManagerImpl::ActiveStreamFilterBase::route() {
  if (!parent_.cached_route_.has_value()) {
    parent_.refreshCachedRoute();
  }

  return parent_.cached_route_.value();
}

void ConnectionManagerImpl::ActiveStreamFilterBase::clearRouteCache() {
  parent_.cached_route_ = absl::optional<Router::RouteConstSharedPtr>();
  parent_.cached_cluster_info_ = absl::optional<Upstream::ClusterInfoConstSharedPtr>();
}

Buffer::WatermarkBufferPtr ConnectionManagerImpl::ActiveStreamDecoderFilter::createBuffer() {
  auto buffer = Buffer::WatermarkBufferPtr{
      new Buffer::WatermarkBuffer([this]() -> void { this->requestDataDrained(); },
                                  [this]() -> void { this->requestDataTooLarge(); })};
  buffer->setWatermarks(parent_.buffer_limit_);
  return buffer;
}

HeaderMap& ConnectionManagerImpl::ActiveStreamDecoderFilter::addDecodedTrailers() {
  return parent_.addDecodedTrailers();
}

void ConnectionManagerImpl::ActiveStreamDecoderFilter::addDecodedData(Buffer::Instance& data,
                                                                      bool streaming) {
  parent_.addDecodedData(*this, data, streaming);
}

void ConnectionManagerImpl::ActiveStreamDecoderFilter::continueDecoding() { commonContinue(); }

void ConnectionManagerImpl::ActiveStreamDecoderFilter::encode100ContinueHeaders(
    HeaderMapPtr&& headers) {
  // If Envoy is not configured to proxy 100-Continue responses, swallow the 100 Continue
  // here. This avoids the potential situation where Envoy strips Expect: 100-Continue and sends a
  // 100-Continue, then proxies a duplicate 100 Continue from upstream.
  if (parent_.connection_manager_.config_.proxy100Continue()) {
    parent_.continue_headers_ = std::move(headers);
    parent_.encode100ContinueHeaders(nullptr, *parent_.continue_headers_);
  }
}

void ConnectionManagerImpl::ActiveStreamDecoderFilter::encodeHeaders(HeaderMapPtr&& headers,
                                                                     bool end_stream) {
  parent_.response_headers_ = std::move(headers);
  parent_.encodeHeaders(nullptr, *parent_.response_headers_, end_stream);
}

void ConnectionManagerImpl::ActiveStreamDecoderFilter::encodeData(Buffer::Instance& data,
                                                                  bool end_stream) {
  parent_.encodeData(nullptr, data, end_stream);
}

void ConnectionManagerImpl::ActiveStreamDecoderFilter::encodeTrailers(HeaderMapPtr&& trailers) {
  parent_.response_trailers_ = std::move(trailers);
  parent_.encodeTrailers(nullptr, *parent_.response_trailers_);
}

void ConnectionManagerImpl::ActiveStreamDecoderFilter::
    onDecoderFilterAboveWriteBufferHighWatermark() {
  ENVOY_STREAM_LOG(debug, "Read-disabling downstream stream due to filter callbacks.", parent_);
  parent_.response_encoder_->getStream().readDisable(true);
  parent_.connection_manager_.stats_.named_.downstream_flow_control_paused_reading_total_.inc();
}

void ConnectionManagerImpl::ActiveStreamDecoderFilter::requestDataTooLarge() {
  ENVOY_STREAM_LOG(debug, "request data too large watermark exceeded", parent_);
  if (parent_.state_.decoder_filters_streaming_) {
    onDecoderFilterAboveWriteBufferHighWatermark();
  } else {
    parent_.connection_manager_.stats_.named_.downstream_rq_too_large_.inc();
    sendLocalReply(Code::PayloadTooLarge, CodeUtility::toString(Code::PayloadTooLarge), nullptr);
  }
}

void ConnectionManagerImpl::ActiveStreamDecoderFilter::requestDataDrained() {
  // If this is called it means the call to requestDataTooLarge() was a
  // streaming call, or a 413 would have been sent.
  onDecoderFilterBelowWriteBufferLowWatermark();
}

void ConnectionManagerImpl::ActiveStreamDecoderFilter::
    onDecoderFilterBelowWriteBufferLowWatermark() {
  ENVOY_STREAM_LOG(debug, "Read-enabling downstream stream due to filter callbacks.", parent_);
  parent_.response_encoder_->getStream().readDisable(false);
  parent_.connection_manager_.stats_.named_.downstream_flow_control_resumed_reading_total_.inc();
}

void ConnectionManagerImpl::ActiveStreamDecoderFilter::addDownstreamWatermarkCallbacks(
    DownstreamWatermarkCallbacks& watermark_callbacks) {
  // This is called exactly once per stream, by the router filter.
  // If there's ever a need for another filter to subscribe to watermark callbacks this can be
  // turned into a vector.
  ASSERT(parent_.watermark_callbacks_ == nullptr);
  parent_.watermark_callbacks_ = &watermark_callbacks;
  for (uint32_t i = 0; i < parent_.high_watermark_count_; ++i) {
    watermark_callbacks.onAboveWriteBufferHighWatermark();
  }
}
void ConnectionManagerImpl::ActiveStreamDecoderFilter::removeDownstreamWatermarkCallbacks(
    DownstreamWatermarkCallbacks& watermark_callbacks) {
  ASSERT(parent_.watermark_callbacks_ == &watermark_callbacks);
  parent_.watermark_callbacks_ = nullptr;
}

Buffer::WatermarkBufferPtr ConnectionManagerImpl::ActiveStreamEncoderFilter::createBuffer() {
  auto buffer = new Buffer::WatermarkBuffer([this]() -> void { this->responseDataDrained(); },
                                            [this]() -> void { this->responseDataTooLarge(); });
  buffer->setWatermarks(parent_.buffer_limit_);
  return Buffer::WatermarkBufferPtr{buffer};
}

void ConnectionManagerImpl::ActiveStreamEncoderFilter::addEncodedData(Buffer::Instance& data,
                                                                      bool streaming) {
  return parent_.addEncodedData(*this, data, streaming);
}

HeaderMap& ConnectionManagerImpl::ActiveStreamEncoderFilter::addEncodedTrailers() {
  return parent_.addEncodedTrailers();
}

void ConnectionManagerImpl::ActiveStreamEncoderFilter::
    onEncoderFilterAboveWriteBufferHighWatermark() {
  ENVOY_STREAM_LOG(debug, "Disabling upstream stream due to filter callbacks.", parent_);
  parent_.callHighWatermarkCallbacks();
}

void ConnectionManagerImpl::ActiveStreamEncoderFilter::
    onEncoderFilterBelowWriteBufferLowWatermark() {
  ENVOY_STREAM_LOG(debug, "Enabling upstream stream due to filter callbacks.", parent_);
  parent_.callLowWatermarkCallbacks();
}

void ConnectionManagerImpl::ActiveStreamEncoderFilter::continueEncoding() { commonContinue(); }

void ConnectionManagerImpl::ActiveStreamEncoderFilter::responseDataTooLarge() {
  if (parent_.state_.encoder_filters_streaming_) {
    onEncoderFilterAboveWriteBufferHighWatermark();
  } else {
    parent_.connection_manager_.stats_.named_.rs_too_large_.inc();

    // If headers have not been sent to the user, send a 500.
    if (!headers_continued_) {
      // Make sure we won't end up with nested watermark calls from the body buffer.
      parent_.state_.encoder_filters_streaming_ = true;
      stopped_ = false;

      Http::Utility::sendLocalReply(
          Grpc::Common::hasGrpcContentType(*parent_.request_headers_),
          [&](HeaderMapPtr&& response_headers, bool end_stream) -> void {
            parent_.response_headers_ = std::move(response_headers);
            parent_.response_encoder_->encodeHeaders(*parent_.response_headers_, end_stream);
            parent_.state_.local_complete_ = end_stream;
          },
          [&](Buffer::Instance& data, bool end_stream) -> void {
            parent_.response_encoder_->encodeData(data, end_stream);
            parent_.state_.local_complete_ = end_stream;
          },
          parent_.state_.destroyed_, Http::Code::InternalServerError,
          CodeUtility::toString(Http::Code::InternalServerError), parent_.is_head_request_);
      parent_.maybeEndEncode(parent_.state_.local_complete_);
    } else {
      resetStream();
    }
  }
}

void ConnectionManagerImpl::ActiveStreamEncoderFilter::responseDataDrained() {
  onEncoderFilterBelowWriteBufferLowWatermark();
}

void ConnectionManagerImpl::ActiveStreamFilterBase::resetStream() {
  parent_.connection_manager_.stats_.named_.downstream_rq_tx_reset_.inc();
  parent_.connection_manager_.doEndStream(this->parent_);
}

uint64_t ConnectionManagerImpl::ActiveStreamFilterBase::streamId() { return parent_.stream_id_; }

} // namespace Http
} // namespace Envoy<|MERGE_RESOLUTION|>--- conflicted
+++ resolved
@@ -370,15 +370,9 @@
     : connection_manager_(connection_manager),
       snapped_route_config_(connection_manager.config_.routeConfigProvider().config()),
       stream_id_(connection_manager.random_generator_.random()),
-<<<<<<< HEAD
-      request_response_timespan_(new Stats::Timespan(
-          connection_manager_.stats_.named_.downstream_rq_time_, connection_manager_.timeSystem())),
-      request_info_(connection_manager_.codec_->protocol(), connection_manager_.timeSystem()) {
-=======
-      request_timer_(new Stats::Timespan(connection_manager_.stats_.named_.downstream_rq_time_,
-                                         connection_manager_.timeSystem())),
+      request_response_timespan_(new Stats::Timespan(connection_manager_.stats_.named_.downstream_rq_time_,
+           connection_manager_.timeSystem())),
       stream_info_(connection_manager_.codec_->protocol(), connection_manager_.timeSystem()) {
->>>>>>> 48339101
   connection_manager_.stats_.named_.downstream_rq_total_.inc();
   connection_manager_.stats_.named_.downstream_rq_active_.inc();
   if (connection_manager_.codec_->protocol() == Protocol::Http2) {
@@ -401,7 +395,6 @@
         [this]() -> void { onIdleTimeout(); });
     resetIdleTimer();
   }
-<<<<<<< HEAD
 
   if (connection_manager_.config_.requestTimeout().count()) {
     request_timeout_ms_ = connection_manager_.config_.requestTimeout();
@@ -410,10 +403,7 @@
     request_timer_->enableTimer(request_timeout_ms_);
   }
 
-  request_info_.setRequestedServerName(
-=======
   stream_info_.setRequestedServerName(
->>>>>>> 48339101
       connection_manager_.read_callbacks_->connection().requestedServerName());
 }
 
@@ -1284,13 +1274,8 @@
 
 void ConnectionManagerImpl::ActiveStream::maybeEndEncode(bool end_stream) {
   if (end_stream) {
-<<<<<<< HEAD
-    request_info_.onLastDownstreamTxByteSent();
+    stream_info_.onLastDownstreamTxByteSent();
     request_response_timespan_->complete();
-=======
-    stream_info_.onLastDownstreamTxByteSent();
-    request_timer_->complete();
->>>>>>> 48339101
     connection_manager_.doEndStream(*this);
   }
 }
