#include "source/extensions/filters/http/alternate_protocols_cache/config.h"

#include "envoy/extensions/filters/http/alternate_protocols_cache/v3/alternate_protocols_cache.pb.h"
#include "envoy/extensions/filters/http/alternate_protocols_cache/v3/alternate_protocols_cache.pb.validate.h"

#include "source/common/http/alternate_protocols_cache_manager_impl.h"
#include "source/extensions/filters/http/alternate_protocols_cache/filter.h"

namespace Envoy {
namespace Extensions {
namespace HttpFilters {
namespace AlternateProtocolsCache {

Http::FilterFactoryCb AlternateProtocolsCacheFilterFactory::createFilterFactoryFromProtoTyped(
    const envoy::extensions::filters::http::alternate_protocols_cache::v3::FilterConfig&
        proto_config,
    const std::string&, Server::Configuration::FactoryContext& context) {
  Http::AlternateProtocolsCacheManagerFactoryImpl alternate_protocol_cache_manager_factory(
<<<<<<< HEAD
      context.singletonManager(), context.threadLocal(), {context});
  FilterConfigSharedPtr filter_config(std::make_shared<FilterConfig>(
      proto_config, alternate_protocol_cache_manager_factory, context.dispatcher().timeSource()));
=======
      context.singletonManager(), context.mainThreadDispatcher().timeSource(),
      context.threadLocal());
  FilterConfigSharedPtr filter_config(
      std::make_shared<FilterConfig>(proto_config, alternate_protocol_cache_manager_factory,
                                     context.mainThreadDispatcher().timeSource()));
>>>>>>> 037064f2
  return [filter_config](Http::FilterChainFactoryCallbacks& callbacks) -> void {
    callbacks.addStreamEncoderFilter(std::make_shared<Filter>(filter_config));
  };
}

/**
 * Static registration for the alternate protocols cache filter. @see RegisterFactory.
 */
REGISTER_FACTORY(AlternateProtocolsCacheFilterFactory,
                 Server::Configuration::NamedHttpFilterConfigFactory);

} // namespace AlternateProtocolsCache
} // namespace HttpFilters
} // namespace Extensions
} // namespace Envoy<|MERGE_RESOLUTION|>--- conflicted
+++ resolved
@@ -16,17 +16,10 @@
         proto_config,
     const std::string&, Server::Configuration::FactoryContext& context) {
   Http::AlternateProtocolsCacheManagerFactoryImpl alternate_protocol_cache_manager_factory(
-<<<<<<< HEAD
       context.singletonManager(), context.threadLocal(), {context});
-  FilterConfigSharedPtr filter_config(std::make_shared<FilterConfig>(
-      proto_config, alternate_protocol_cache_manager_factory, context.dispatcher().timeSource()));
-=======
-      context.singletonManager(), context.mainThreadDispatcher().timeSource(),
-      context.threadLocal());
   FilterConfigSharedPtr filter_config(
       std::make_shared<FilterConfig>(proto_config, alternate_protocol_cache_manager_factory,
                                      context.mainThreadDispatcher().timeSource()));
->>>>>>> 037064f2
   return [filter_config](Http::FilterChainFactoryCallbacks& callbacks) -> void {
     callbacks.addStreamEncoderFilter(std::make_shared<Filter>(filter_config));
   };
