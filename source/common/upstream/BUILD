licenses(["notice"])  # Apache 2

load(
    "//bazel:envoy_build_system.bzl",
    "envoy_cc_library",
    "envoy_package",
)

envoy_package()

envoy_cc_library(
    name = "cds_api_lib",
    srcs = ["cds_api_impl.cc"],
    hdrs = ["cds_api_impl.h"],
    deps = [
        "//include/envoy/config:subscription_interface",
        "//include/envoy/event:dispatcher_interface",
        "//include/envoy/local_info:local_info_interface",
        "//source/common/common:cleanup_lib",
        "//source/common/common:minimal_logger_lib",
        "//source/common/config:api_version_lib",
        "//source/common/config:resources_lib",
        "//source/common/config:utility_lib",
        "//source/common/protobuf:utility_lib",
        "@envoy_api//envoy/api/v2:pkg_cc_proto",
        "@envoy_api//envoy/config/cluster/v3alpha:pkg_cc_proto",
        "@envoy_api//envoy/config/core/v3alpha:pkg_cc_proto",
        "@envoy_api//envoy/service/discovery/v3alpha:pkg_cc_proto",
    ],
)

envoy_cc_library(
    name = "cluster_manager_lib",
    srcs = ["cluster_manager_impl.cc"],
    hdrs = ["cluster_manager_impl.h"],
    deps = [
        ":cds_api_lib",
        ":load_balancer_lib",
        ":load_stats_reporter_lib",
        ":ring_hash_lb_lib",
        ":subset_lb_lib",
        "//include/envoy/api:api_interface",
        "//include/envoy/event:dispatcher_interface",
        "//include/envoy/http:codes_interface",
        "//include/envoy/local_info:local_info_interface",
        "//include/envoy/network:dns_interface",
        "//include/envoy/runtime:runtime_interface",
        "//include/envoy/ssl:context_manager_interface",
        "//include/envoy/thread_local:thread_local_interface",
        "//include/envoy/upstream:cluster_manager_interface",
        "//source/common/common:cleanup_lib",
        "//source/common/common:enum_to_int",
        "//source/common/common:utility_lib",
        "//source/common/config:grpc_mux_lib",
        "//source/common/config:subscription_factory_lib",
        "//source/common/config:utility_lib",
        "//source/common/grpc:async_client_manager_lib",
        "//source/common/http:async_client_lib",
        "//source/common/http/http1:conn_pool_lib",
        "//source/common/http/http2:conn_pool_lib",
        "//source/common/network:resolver_lib",
        "//source/common/network:utility_lib",
        "//source/common/protobuf:utility_lib",
        "//source/common/router:shadow_writer_lib",
        "//source/common/tcp:conn_pool_lib",
        "//source/common/upstream:priority_conn_pool_map_impl_lib",
        "//source/common/upstream:upstream_lib",
        "@envoy_api//envoy/admin/v3alpha:pkg_cc_proto",
        "@envoy_api//envoy/config/bootstrap/v3alpha:pkg_cc_proto",
        "@envoy_api//envoy/config/cluster/v3alpha:pkg_cc_proto",
        "@envoy_api//envoy/config/core/v3alpha:pkg_cc_proto",
    ],
)

envoy_cc_library(
    name = "conn_pool_map",
    hdrs = ["conn_pool_map.h"],
    deps = [
        "//include/envoy/event:dispatcher_interface",
        "//include/envoy/upstream:resource_manager_interface",
        "//include/envoy/upstream:upstream_interface",
        "//source/common/common:debug_recursion_checker_lib",
    ],
)

envoy_cc_library(
    name = "conn_pool_map_impl_lib",
    hdrs = ["conn_pool_map_impl.h"],
    deps = [
        ":conn_pool_map",
    ],
)

envoy_cc_library(
    name = "priority_conn_pool_map",
    hdrs = ["priority_conn_pool_map.h"],
    deps = [
        ":conn_pool_map",
        "//include/envoy/event:dispatcher_interface",
        "//include/envoy/upstream:resource_manager_interface",
        "//include/envoy/upstream:upstream_interface",
        "//source/common/common:debug_recursion_checker_lib",
    ],
)

envoy_cc_library(
    name = "priority_conn_pool_map_impl_lib",
    hdrs = ["priority_conn_pool_map_impl.h"],
    deps = [
        ":conn_pool_map_impl_lib",
        ":priority_conn_pool_map",
    ],
)

envoy_cc_library(
    name = "edf_scheduler_lib",
    hdrs = ["edf_scheduler.h"],
    deps = ["//source/common/common:assert_lib"],
)

envoy_cc_library(
    name = "health_checker_base_lib",
    srcs = ["health_checker_base_impl.cc"],
    hdrs = ["health_checker_base_impl.h"],
    deps = [
        "//include/envoy/upstream:health_checker_interface",
        "//source/common/router:router_lib",
<<<<<<< HEAD
        "@envoy_api//envoy/api/v2/core:pkg_cc_proto",
        "@envoy_api//envoy/data/core/v2alpha:pkg_cc_proto",
        "@envoy_api//envoy/type/matcher:pkg_cc_proto",
=======
        "@envoy_api//envoy/config/core/v3alpha:pkg_cc_proto",
        "@envoy_api//envoy/data/core/v3alpha:pkg_cc_proto",
>>>>>>> 21aa1a72
    ],
)

envoy_cc_library(
    name = "health_checker_lib",
    srcs = ["health_checker_impl.cc"],
    hdrs = ["health_checker_impl.h"],
    external_deps = [
        "grpc_health_proto",
    ],
    deps = [
        ":health_checker_base_lib",
        "@envoy_api//envoy/config/core/v3alpha:pkg_cc_proto",
        "@envoy_api//envoy/data/core/v3alpha:pkg_cc_proto",
        "@envoy_api//envoy/type/v3alpha:pkg_cc_proto",
        # TODO(dio): Remove dependency to server.
        "//include/envoy/server:health_checker_config_interface",
        "//source/common/grpc:codec_lib",
        "//source/common/http:codec_client_lib",
        "//source/common/upstream:host_utility_lib",
        # TODO(dio): Remove dependency to health checkers extension when redis_health_check is removed.
        "//source/extensions/health_checkers:well_known_names",
    ],
)

envoy_cc_library(
    name = "host_utility_lib",
    srcs = ["host_utility.cc"],
    hdrs = ["host_utility.h"],
    deps = ["//include/envoy/upstream:upstream_interface"],
)

envoy_cc_library(
    name = "load_balancer_lib",
    srcs = ["load_balancer_impl.cc"],
    hdrs = ["load_balancer_impl.h"],
    deps = [
        ":edf_scheduler_lib",
        "//include/envoy/runtime:runtime_interface",
        "//include/envoy/stats:stats_interface",
        "//include/envoy/upstream:load_balancer_interface",
        "//include/envoy/upstream:upstream_interface",
        "//source/common/common:assert_lib",
        "//source/common/common:stack_array",
        "//source/common/protobuf:utility_lib",
        "@envoy_api//envoy/config/cluster/v3alpha:pkg_cc_proto",
    ],
)

envoy_cc_library(
    name = "load_stats_reporter_lib",
    srcs = ["load_stats_reporter.cc"],
    hdrs = ["load_stats_reporter.h"],
    deps = [
        "//include/envoy/event:dispatcher_interface",
        "//include/envoy/stats:stats_macros",
        "//include/envoy/upstream:cluster_manager_interface",
        "//source/common/common:minimal_logger_lib",
        "//source/common/grpc:async_client_lib",
        "@envoy_api//envoy/service/load_stats/v3alpha:pkg_cc_proto",
    ],
)

envoy_cc_library(
    name = "health_discovery_service_lib",
    srcs = ["health_discovery_service.cc"],
    hdrs = ["health_discovery_service.h"],
    deps = [
        ":health_checker_lib",
        ":upstream_includes",
        "//include/envoy/api:api_interface",
        "//include/envoy/event:dispatcher_interface",
        "//include/envoy/runtime:runtime_interface",
        "//include/envoy/server:transport_socket_config_interface",
        "//include/envoy/ssl:context_manager_interface",
        "//include/envoy/stats:stats_macros",
        "//include/envoy/upstream:cluster_manager_interface",
        "//include/envoy/upstream:upstream_interface",
        "//source/common/common:backoff_lib",
        "//source/common/common:minimal_logger_lib",
        "//source/common/config:utility_lib",
        "//source/common/grpc:async_client_lib",
        "//source/common/network:resolver_lib",
        "//source/extensions/transport_sockets:well_known_names",
        "//source/server:transport_socket_config_lib",
        "@envoy_api//envoy/config/cluster/v3alpha:pkg_cc_proto",
        "@envoy_api//envoy/config/core/v3alpha:pkg_cc_proto",
        "@envoy_api//envoy/config/endpoint/v3alpha:pkg_cc_proto",
        "@envoy_api//envoy/service/health/v3alpha:pkg_cc_proto",
    ],
)

envoy_cc_library(
    name = "logical_host_lib",
    srcs = ["logical_host.cc"],
    hdrs = ["logical_host.h"],
    deps = [
        ":upstream_includes",
        "@envoy_api//envoy/config/core/v3alpha:pkg_cc_proto",
        "@envoy_api//envoy/config/endpoint/v3alpha:pkg_cc_proto",
    ],
)

envoy_cc_library(
    name = "logical_dns_cluster_lib",
    srcs = ["logical_dns_cluster.cc"],
    hdrs = ["logical_dns_cluster.h"],
    deps = [
        ":cluster_factory_lib",
        ":logical_host_lib",
        ":upstream_includes",
        "//include/envoy/upstream:cluster_factory_interface",
        "//source/common/common:empty_string",
        "//source/common/config:utility_lib",
        "//source/common/network:address_lib",
        "//source/common/network:utility_lib",
        "//source/common/protobuf",
        "//source/common/protobuf:utility_lib",
        "//source/extensions/clusters:well_known_names",
        "@envoy_api//envoy/config/cluster/v3alpha:pkg_cc_proto",
        "@envoy_api//envoy/config/core/v3alpha:pkg_cc_proto",
        "@envoy_api//envoy/config/endpoint/v3alpha:pkg_cc_proto",
    ],
)

envoy_cc_library(
    name = "original_dst_cluster_lib",
    srcs = ["original_dst_cluster.cc"],
    hdrs = ["original_dst_cluster.h"],
    deps = [
        ":cluster_factory_lib",
        ":upstream_includes",
        "//include/envoy/secret:secret_manager_interface",
        "//include/envoy/upstream:cluster_factory_interface",
        "//source/common/common:empty_string",
        "//source/common/network:address_lib",
        "//source/common/network:utility_lib",
        "//source/extensions/clusters:well_known_names",
        "@envoy_api//envoy/config/cluster/v3alpha:pkg_cc_proto",
        "@envoy_api//envoy/config/core/v3alpha:pkg_cc_proto",
        "@envoy_api//envoy/config/endpoint/v3alpha:pkg_cc_proto",
    ],
)

envoy_cc_library(
    name = "outlier_detection_lib",
    srcs = ["outlier_detection_impl.cc"],
    hdrs = ["outlier_detection_impl.h"],
    deps = [
        "//include/envoy/access_log:access_log_interface",
        "//include/envoy/event:dispatcher_interface",
        "//include/envoy/event:timer_interface",
        "//include/envoy/runtime:runtime_interface",
        "//include/envoy/upstream:outlier_detection_interface",
        "//include/envoy/upstream:upstream_interface",
        "//source/common/common:assert_lib",
        "//source/common/common:utility_lib",
        "//source/common/http:codes_lib",
        "//source/common/protobuf",
        "@envoy_api//envoy/config/cluster/v3alpha:pkg_cc_proto",
        "@envoy_api//envoy/data/cluster/v2alpha:pkg_cc_proto",
    ],
)

envoy_cc_library(
    name = "resource_manager_lib",
    hdrs = ["resource_manager_impl.h"],
    deps = [
        "//include/envoy/runtime:runtime_interface",
        "//include/envoy/upstream:resource_manager_interface",
        "//include/envoy/upstream:upstream_interface",
        "//source/common/common:assert_lib",
    ],
)

envoy_cc_library(
    name = "thread_aware_lb_lib",
    srcs = ["thread_aware_lb_impl.cc"],
    hdrs = ["thread_aware_lb_impl.h"],
    external_deps = ["abseil_synchronization"],
    deps = [
        ":load_balancer_lib",
        "@envoy_api//envoy/config/cluster/v3alpha:pkg_cc_proto",
    ],
)

envoy_cc_library(
    name = "maglev_lb_lib",
    srcs = ["maglev_lb.cc"],
    hdrs = ["maglev_lb.h"],
    deps = [
        ":thread_aware_lb_lib",
        ":upstream_lib",
        "@envoy_api//envoy/config/cluster/v3alpha:pkg_cc_proto",
    ],
)

envoy_cc_library(
    name = "ring_hash_lb_lib",
    srcs = ["ring_hash_lb.cc"],
    hdrs = ["ring_hash_lb.h"],
    deps = [
        ":thread_aware_lb_lib",
        "//source/common/common:minimal_logger_lib",
        "@envoy_api//envoy/config/cluster/v3alpha:pkg_cc_proto",
    ],
)

envoy_cc_library(
    name = "eds_lib",
    srcs = ["eds.cc"],
    hdrs = ["eds.h"],
    deps = [
        ":cluster_factory_lib",
        ":upstream_includes",
        "//include/envoy/config:grpc_mux_interface",
        "//include/envoy/config:subscription_factory_interface",
        "//include/envoy/config:subscription_interface",
        "//include/envoy/local_info:local_info_interface",
        "//include/envoy/secret:secret_manager_interface",
        "//include/envoy/upstream:cluster_factory_interface",
        "//include/envoy/upstream:locality_lib",
        "//source/common/config:api_version_lib",
        "//source/common/config:metadata_lib",
        "//source/common/config:subscription_factory_lib",
        "//source/common/config:utility_lib",
        "//source/common/network:address_lib",
        "//source/common/network:resolver_lib",
        "//source/common/network:utility_lib",
        "//source/common/protobuf:utility_lib",
        "//source/extensions/clusters:well_known_names",
        "@envoy_api//envoy/api/v2:pkg_cc_proto",
        "@envoy_api//envoy/config/cluster/v3alpha:pkg_cc_proto",
        "@envoy_api//envoy/config/core/v3alpha:pkg_cc_proto",
        "@envoy_api//envoy/config/endpoint/v3alpha:pkg_cc_proto",
        "@envoy_api//envoy/service/discovery/v3alpha:pkg_cc_proto",
    ],
)

envoy_cc_library(
    name = "subset_lb_lib",
    srcs = ["subset_lb.cc"],
    hdrs = ["subset_lb.h"],
    deps = [
        ":load_balancer_lib",
        ":maglev_lb_lib",
        ":ring_hash_lb_lib",
        ":upstream_lib",
        "//include/envoy/runtime:runtime_interface",
        "//include/envoy/upstream:load_balancer_interface",
        "//source/common/common:assert_lib",
        "//source/common/common:minimal_logger_lib",
        "//source/common/config:metadata_lib",
        "//source/common/protobuf",
        "//source/common/protobuf:utility_lib",
        "@envoy_api//envoy/config/cluster/v3alpha:pkg_cc_proto",
        "@envoy_api//envoy/config/core/v3alpha:pkg_cc_proto",
    ],
)

envoy_cc_library(
    name = "upstream_lib",
    srcs = ["upstream_impl.cc"],
    deps = [
        ":eds_lib",
        ":health_checker_lib",
        # TODO(mattklein123): Move the clusters to extensions so they can be compiled out.
        ":logical_dns_cluster_lib",
        ":original_dst_cluster_lib",
        ":static_cluster_lib",
        ":strict_dns_cluster_lib",
        ":upstream_includes",
        ":transport_socket_match_lib",
        "@envoy_api//envoy/config/cluster/v3alpha:pkg_cc_proto",
        "@envoy_api//envoy/config/core/v3alpha:pkg_cc_proto",
        "@envoy_api//envoy/config/endpoint/v3alpha:pkg_cc_proto",
        "//include/envoy/event:dispatcher_interface",
        "//include/envoy/event:timer_interface",
        "//include/envoy/network:dns_interface",
        "//include/envoy/network:listen_socket_interface",
        "//include/envoy/ssl:context_interface",
        "//include/envoy/upstream:health_checker_interface",
        "//source/common/common:enum_to_int",
        "//source/common/common:utility_lib",
        "//source/common/http:utility_lib",
        "//source/common/network:address_lib",
        "//source/common/network:resolver_lib",
        "//source/common/network:socket_option_factory_lib",
        "//source/common/network:utility_lib",
        "//source/common/protobuf",
        "//source/common/protobuf:utility_lib",
        "//source/common/runtime:runtime_lib",
        "//source/extensions/transport_sockets:well_known_names",
        "//source/server:transport_socket_config_lib",
    ],
)

envoy_cc_library(
    name = "transport_socket_match_lib",
    srcs = ["transport_socket_match_impl.cc"],
    deps = [
        ":upstream_includes",
        "//source/common/common:utility_lib",
        "//source/common/config:utility_lib",
        "//source/common/protobuf",
        "//source/common/protobuf:utility_lib",
        "//source/extensions/transport_sockets:well_known_names",
        "@envoy_api//envoy/config/cluster/v3alpha:pkg_cc_proto",
        "@envoy_api//envoy/config/core/v3alpha:pkg_cc_proto",
    ],
)

envoy_cc_library(
    name = "static_cluster_lib",
    srcs = ["static_cluster.cc"],
    hdrs = ["static_cluster.h"],
    deps = [
        ":cluster_factory_includes",
        ":upstream_includes",
        "@envoy_api//envoy/config/cluster/v3alpha:pkg_cc_proto",
        "@envoy_api//envoy/config/endpoint/v3alpha:pkg_cc_proto",
    ],
)

envoy_cc_library(
    name = "strict_dns_cluster_lib",
    srcs = ["strict_dns_cluster.cc"],
    hdrs = ["strict_dns_cluster.h"],
    deps = [
        ":cluster_factory_includes",
        ":upstream_includes",
        "@envoy_api//envoy/config/cluster/v3alpha:pkg_cc_proto",
        "@envoy_api//envoy/config/endpoint/v3alpha:pkg_cc_proto",
    ],
)

envoy_cc_library(
    name = "upstream_includes",
    hdrs = [
        "transport_socket_match_impl.h",
        "upstream_impl.h",
    ],
    external_deps = ["abseil_synchronization"],
    deps = [
        ":load_balancer_lib",
        ":outlier_detection_lib",
        ":resource_manager_lib",
        "//include/envoy/event:timer_interface",
        "//include/envoy/local_info:local_info_interface",
        "//include/envoy/network:dns_interface",
        "//include/envoy/runtime:runtime_interface",
        "//include/envoy/server:filter_config_interface",
        "//include/envoy/server:transport_socket_config_interface",
        "//include/envoy/ssl:context_manager_interface",
        "//include/envoy/thread_local:thread_local_interface",
        "//include/envoy/upstream:cluster_manager_interface",
        "//include/envoy/upstream:health_checker_interface",
        "//include/envoy/upstream:load_balancer_interface",
        "//include/envoy/upstream:locality_lib",
        "//include/envoy/upstream:upstream_interface",
        "//source/common/common:callback_impl_lib",
        "//source/common/common:enum_to_int",
        "//source/common/common:minimal_logger_lib",
        "//source/common/config:metadata_lib",
        "//source/common/config:well_known_names",
        "//source/common/init:manager_lib",
        "//source/common/stats:isolated_store_lib",
        "//source/common/stats:stats_lib",
        "//source/server:transport_socket_config_lib",
        "@envoy_api//envoy/config/cluster/v3alpha:pkg_cc_proto",
        "@envoy_api//envoy/config/core/v3alpha:pkg_cc_proto",
        "@envoy_api//envoy/config/endpoint/v3alpha:pkg_cc_proto",
    ],
)

envoy_cc_library(
    name = "cluster_factory_lib",
    srcs = ["cluster_factory_impl.cc"],
    deps = [
        ":cluster_factory_includes",
        ":health_checker_lib",
        ":upstream_includes",
        "//include/envoy/event:dispatcher_interface",
        "//include/envoy/event:timer_interface",
        "//include/envoy/network:dns_interface",
        "//include/envoy/network:listen_socket_interface",
        "//include/envoy/ssl:context_interface",
        "//include/envoy/upstream:health_checker_interface",
        "//source/common/common:enum_to_int",
        "//source/common/common:utility_lib",
        "//source/common/http:utility_lib",
        "//source/common/network:address_lib",
        "//source/common/network:resolver_lib",
        "//source/common/network:socket_option_factory_lib",
        "//source/common/network:utility_lib",
        "//source/common/protobuf",
        "//source/common/protobuf:utility_lib",
        "//source/extensions/clusters:well_known_names",
        "//source/extensions/transport_sockets:well_known_names",
        "//source/server:transport_socket_config_lib",
        "@envoy_api//envoy/config/cluster/v3alpha:pkg_cc_proto",
    ],
)

envoy_cc_library(
    name = "cluster_factory_includes",
    hdrs = ["cluster_factory_impl.h"],
    deps = [
        ":load_balancer_lib",
        ":outlier_detection_lib",
        ":resource_manager_lib",
        ":upstream_includes",
        "//include/envoy/event:timer_interface",
        "//include/envoy/local_info:local_info_interface",
        "//include/envoy/network:dns_interface",
        "//include/envoy/runtime:runtime_interface",
        "//include/envoy/server:transport_socket_config_interface",
        "//include/envoy/ssl:context_manager_interface",
        "//include/envoy/thread_local:thread_local_interface",
        "//include/envoy/upstream:cluster_factory_interface",
        "//include/envoy/upstream:cluster_manager_interface",
        "//include/envoy/upstream:health_checker_interface",
        "//include/envoy/upstream:load_balancer_interface",
        "//include/envoy/upstream:locality_lib",
        "//include/envoy/upstream:upstream_interface",
        "//source/common/common:callback_impl_lib",
        "//source/common/common:enum_to_int",
        "//source/common/common:minimal_logger_lib",
        "//source/common/config:metadata_lib",
        "//source/common/config:subscription_factory_lib",
        "//source/common/config:utility_lib",
        "//source/common/config:well_known_names",
        "//source/common/stats:isolated_store_lib",
        "//source/common/stats:stats_lib",
        "//source/extensions/clusters:well_known_names",
        "//source/server:transport_socket_config_lib",
        "@envoy_api//envoy/config/cluster/v3alpha:pkg_cc_proto",
    ],
)<|MERGE_RESOLUTION|>--- conflicted
+++ resolved
@@ -125,14 +125,9 @@
     deps = [
         "//include/envoy/upstream:health_checker_interface",
         "//source/common/router:router_lib",
-<<<<<<< HEAD
-        "@envoy_api//envoy/api/v2/core:pkg_cc_proto",
-        "@envoy_api//envoy/data/core/v2alpha:pkg_cc_proto",
+        "@envoy_api//envoy/config/core/v3alpha:pkg_cc_proto",
+        "@envoy_api//envoy/data/core/v3alpha:pkg_cc_proto",
         "@envoy_api//envoy/type/matcher:pkg_cc_proto",
-=======
-        "@envoy_api//envoy/config/core/v3alpha:pkg_cc_proto",
-        "@envoy_api//envoy/data/core/v3alpha:pkg_cc_proto",
->>>>>>> 21aa1a72
     ],
 )
 
