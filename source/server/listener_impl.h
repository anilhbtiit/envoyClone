--- conflicted
+++ resolved
@@ -327,12 +327,8 @@
                                            : Network::UdpListenerConfigOptRef();
   }
   Network::InternalListenerConfigOptRef internalListenerConfig() override {
-<<<<<<< HEAD
-    return Network::InternalListenerConfigOptRef();
-=======
     return internal_listener_config_ != nullptr ? *internal_listener_config_
                                                 : Network::InternalListenerConfigOptRef();
->>>>>>> 209b7ba4
   }
   Network::ConnectionBalancer& connectionBalancer() override { return *connection_balancer_; }
   ResourceLimit& openConnections() override { return *open_connections_; }
