--- conflicted
+++ resolved
@@ -18,11 +18,8 @@
         "//source/common/upstream:logical_host_lib",
         "//source/extensions/common/dynamic_forward_proxy:dns_cache_interface",
         "//source/extensions/common/dynamic_forward_proxy:dns_cache_manager_impl",
-<<<<<<< HEAD
+        "//source/extensions/filters/network/common:utility_lib",
         "//source/extensions/transport_sockets/tls/cert_validator:cert_validator_lib",
-=======
-        "//source/extensions/filters/network/common:utility_lib",
->>>>>>> 0101fef7
         "@envoy_api//envoy/config/cluster/v3:pkg_cc_proto",
         "@envoy_api//envoy/config/endpoint/v3:pkg_cc_proto",
         "@envoy_api//envoy/extensions/clusters/dynamic_forward_proxy/v3:pkg_cc_proto",
