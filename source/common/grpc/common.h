#pragma once

#include <cstdint>
#include <string>

#include "envoy/common/exception.h"
#include "envoy/grpc/status.h"
#include "envoy/http/filter.h"
#include "envoy/http/header_map.h"
#include "envoy/http/message.h"

#include "common/grpc/status.h"
#include "common/protobuf/protobuf.h"

#include "absl/types/optional.h"
#include "grpcpp/grpcpp.h"

namespace Envoy {
namespace Grpc {

class Exception : public EnvoyException {
public:
  Exception(const absl::optional<uint64_t>& grpc_status, const std::string& message)
      : EnvoyException(message), grpc_status_(grpc_status) {}

  const absl::optional<uint64_t> grpc_status_;
};

class Common {
public:
  /**
   * @param headers the headers to parse.
   * @return bool indicating whether content-type is gRPC.
   */
  static bool hasGrpcContentType(const Http::HeaderMap& headers);

  /**
   * @param headers the headers to parse.
   * @param bool indicating whether the header is at end_stream.
   * @return bool indicating whether the header is a gRPC response header
   */
  static bool isGrpcResponseHeader(const Http::HeaderMap& headers, bool end_stream);

  /**
   * Returns the GrpcStatus code from a given set of trailers, if present.
   * @param trailers the trailers to parse.
   * @return absl::optional<Status::GrpcStatus> the parsed status code or InvalidCode if no valid
   * status is found.
   */
  static absl::optional<Status::GrpcStatus> getGrpcStatus(const Http::HeaderMap& trailers);

  /**
   * Returns the grpc-message from a given set of trailers, if present.
   * @param trailers the trailers to parse.
   * @return std::string the gRPC status message or empty string if grpc-message is not present in
   *         trailers.
   */
  static std::string getGrpcMessage(const Http::HeaderMap& trailers);

  /**
   * Parse gRPC header 'grpc-timeout' value to a duration in milliseconds.
   * @param request_headers the header map from which to extract the value of 'grpc-timeout' header.
   *        If this header is missing the timeout corresponds to infinity. The header is encoded in
   *        maximum of 8 decimal digits and a char for the unit.
   * @return std::chrono::milliseconds the duration in milliseconds. A zero value corresponding to
   *         infinity is returned if 'grpc-timeout' is missing or malformed.
   */
  static std::chrono::milliseconds getGrpcTimeout(Http::HeaderMap& request_headers);

  /**
   * Encode 'timeout' into 'grpc-timeout' format.
   * @param timeout the duration in std::chrono::milliseconds.
   * @param value the HeaderString onto which format the timeout in 'grpc-timeout' format, up to
   *        8 decimal digits and a letter indicating the unit.
   */
  static void toGrpcTimeout(const std::chrono::milliseconds& timeout, Http::HeaderString& value);

  /**
   * Charge a success/failure stat to a cluster/service/method.
   * @param cluster supplies the target cluster.
   * @param protocol supplies the downstream protocol in use, either gRPC or gRPC-Web.
   * @param grpc_service supplies the service name.
   * @param grpc_method supplies the method name.
   * @param grpc_status supplies the gRPC status.
   */
  static void chargeStat(const Upstream::ClusterInfo& cluster, const std::string& protocol,
                         const std::string& grpc_service, const std::string& grpc_method,
                         const Http::HeaderEntry* grpc_status);

  /**
   * Charge a success/failure stat to a cluster/service/method.
   * @param cluster supplies the target cluster.
   * @param protocol supplies the downstream protocol in use, either "grpc" or "grpc-web".
   * @param grpc_service supplies the service name.
   * @param grpc_method supplies the method name.
   * @param success supplies whether the call succeeded.
   */
  static void chargeStat(const Upstream::ClusterInfo& cluster, const std::string& protocol,
                         const std::string& grpc_service, const std::string& grpc_method,
                         bool success);

  /**
   * Charge a success/failure stat to a cluster/service/method.
   * @param cluster supplies the target cluster.
   * @param grpc_service supplies the service name.
   * @param grpc_method supplies the method name.
   * @param success supplies whether the call succeeded.
   */
  static void chargeStat(const Upstream::ClusterInfo& cluster, const std::string& grpc_service,
                         const std::string& grpc_method, bool success);

  /**
   * Resolve the gRPC service and method from the HTTP2 :path header.
   * @param path supplies the :path header.
   * @param service supplies the output pointer of the gRPC service.
   * @param method supplies the output pointer of the gRPC method.
   * @return bool true if both gRPC serve and method have been resolved successfully.
   */
  static bool resolveServiceAndMethod(const Http::HeaderEntry* path, std::string* service,
                                      std::string* method);

  /**
<<<<<<< HEAD
   * Serialize protobuf message. With grpc header.
=======
   * Serialize protobuf message with gRPC frame header.
>>>>>>> 6178aeac
   */
  static Buffer::InstancePtr serializeToGrpcFrame(const Protobuf::Message& message);

  /**
   * Serialize protobuf message. Without grpc header.
   */
  static Buffer::InstancePtr serializeMessage(const Protobuf::Message& message);

  /**
   * Prepare headers for protobuf service.
   */
  static Http::MessagePtr prepareHeaders(const std::string& upstream_cluster,
                                         const std::string& service_full_name,
                                         const std::string& method_name,
                                         const absl::optional<std::chrono::milliseconds>& timeout);

  /**
   * Basic validation of gRPC response, @throws Grpc::Exception in case of non successful response.
   */
  static void validateResponse(Http::Message& http_response);

  /**
   * @return const std::string& type URL prefix.
   */
  static const std::string& typeUrlPrefix();

  /**
   * Prefix type URL to a qualified name.
   * @param qualified_name packagename.messagename.
   * @return qualified_name prefixed with typeUrlPrefix + "/".
   */
  static std::string typeUrl(const std::string& qualified_name);

  /**
<<<<<<< HEAD
   * BUild grpc::ByteBuffer which aliases the data in a Buffer::InstancePtr.
   * @param bufferInstance source data container.
   * @return byteBuffer target container aliased to the data in Buffer::Instance and owning the
   * Buffer::Instance.
   */
  static grpc::ByteBuffer makeByteBuffer(Buffer::InstancePtr bufferInstance);

  /**
   * Build Buffer::Instance which aliases the data in a grpc::ByteBuffer.
   * @param byteBuffer source data container.
   * @param Buffer::InstancePtr target container aliased to the data in grpc::ByteBuffer.
   */
  static Buffer::InstancePtr makeBufferInstance(const grpc::ByteBuffer& byteBuffer);

  /**
   * Prepend a gRPC frame header to a Buffer::Instance containing a single gRPC frame.
   * @param bufferInstance containing the frame data which will be modified.
   */
  static void PrependGrpcFrameHeader(Buffer::Instance* buffer);
=======
   * Prepend a gRPC frame header to a Buffer::Instance containing a single gRPC frame.
   * @param buffer containing the frame data which will be modified.
   */
  static void prependGrpcFrameHeader(Buffer::Instance& buffer);
>>>>>>> 6178aeac

private:
  static void checkForHeaderOnlyError(Http::Message& http_response);
};

} // namespace Grpc
} // namespace Envoy<|MERGE_RESOLUTION|>--- conflicted
+++ resolved
@@ -120,11 +120,7 @@
                                       std::string* method);
 
   /**
-<<<<<<< HEAD
-   * Serialize protobuf message. With grpc header.
-=======
    * Serialize protobuf message with gRPC frame header.
->>>>>>> 6178aeac
    */
   static Buffer::InstancePtr serializeToGrpcFrame(const Protobuf::Message& message);
 
@@ -159,32 +155,10 @@
   static std::string typeUrl(const std::string& qualified_name);
 
   /**
-<<<<<<< HEAD
-   * BUild grpc::ByteBuffer which aliases the data in a Buffer::InstancePtr.
-   * @param bufferInstance source data container.
-   * @return byteBuffer target container aliased to the data in Buffer::Instance and owning the
-   * Buffer::Instance.
-   */
-  static grpc::ByteBuffer makeByteBuffer(Buffer::InstancePtr bufferInstance);
-
-  /**
-   * Build Buffer::Instance which aliases the data in a grpc::ByteBuffer.
-   * @param byteBuffer source data container.
-   * @param Buffer::InstancePtr target container aliased to the data in grpc::ByteBuffer.
-   */
-  static Buffer::InstancePtr makeBufferInstance(const grpc::ByteBuffer& byteBuffer);
-
-  /**
-   * Prepend a gRPC frame header to a Buffer::Instance containing a single gRPC frame.
-   * @param bufferInstance containing the frame data which will be modified.
-   */
-  static void PrependGrpcFrameHeader(Buffer::Instance* buffer);
-=======
    * Prepend a gRPC frame header to a Buffer::Instance containing a single gRPC frame.
    * @param buffer containing the frame data which will be modified.
    */
   static void prependGrpcFrameHeader(Buffer::Instance& buffer);
->>>>>>> 6178aeac
 
 private:
   static void checkForHeaderOnlyError(Http::Message& http_response);
