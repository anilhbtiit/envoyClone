--- conflicted
+++ resolved
@@ -22,11 +22,8 @@
         "//source/common/http/http1:codec_stats_lib",
         "//source/common/http/http2:codec_stats_lib",
         "//source/common/network:raw_buffer_socket_lib",
-<<<<<<< HEAD
         "//source/common/stats:lazy_init",
-=======
         "//source/common/router:upstream_codec_filter_lib",
->>>>>>> 8cc46628
         "//source/common/upstream:upstream_includes",
         "//source/common/upstream:upstream_lib",
         "//test/mocks/runtime:runtime_mocks",
