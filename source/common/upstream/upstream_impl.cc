--- conflicted
+++ resolved
@@ -685,17 +685,12 @@
                                          Http::DEFAULT_MAX_HEADERS_COUNT))),
       connect_timeout_(
           std::chrono::milliseconds(PROTOBUF_GET_MS_REQUIRED(config, connect_timeout))),
-<<<<<<< HEAD
       pool_idle_timeout_(std::chrono::milliseconds(PROTOBUF_GET_MS_OR_DEFAULT(
           config, connection_pool_idle_timeout, std::chrono::milliseconds::max().count()))),
-      prefetch_ratio_(
-          PROTOBUF_GET_WRAPPED_OR_DEFAULT(config.prefetch_policy(), prefetch_ratio, 1.0)),
-=======
       per_upstream_prefetch_ratio_(PROTOBUF_GET_WRAPPED_OR_DEFAULT(
           config.prefetch_policy(), per_upstream_prefetch_ratio, 1.0)),
       peekahead_ratio_(
           PROTOBUF_GET_WRAPPED_OR_DEFAULT(config.prefetch_policy(), predictive_prefetch_ratio, 0)),
->>>>>>> 8281dd61
       per_connection_buffer_limit_bytes_(
           PROTOBUF_GET_WRAPPED_OR_DEFAULT(config, per_connection_buffer_limit_bytes, 1024 * 1024)),
       socket_matcher_(std::move(socket_matcher)), stats_scope_(std::move(stats_scope)),
