#pragma once

#include "common/http/conn_manager_impl.h"
#include "common/http/context_impl.h"
#include "common/http/date_provider_impl.h"
#include "common/network/address_impl.h"

#include "extensions/access_loggers/common/file_access_log_impl.h"

#include "test/mocks/access_log/mocks.h"
#include "test/mocks/event/mocks.h"
#include "test/mocks/http/mocks.h"
#include "test/mocks/local_info/mocks.h"
#include "test/mocks/network/mocks.h"
#include "test/mocks/router/mocks.h"
#include "test/mocks/runtime/mocks.h"
#include "test/mocks/server/factory_context.h"
#include "test/mocks/ssl/mocks.h"
#include "test/test_common/delegating_route_utility.h"
#include "test/test_common/simulated_time_system.h"

#include "gmock/gmock.h"
#include "gtest/gtest.h"

using testing::NiceMock;

namespace Envoy {
namespace Http {

class HttpConnectionManagerImplTest : public testing::Test, public ConnectionManagerConfig {
public:
  struct RouteConfigProvider : public Router::RouteConfigProvider {
    RouteConfigProvider(TimeSource& time_source) : time_source_(time_source) {}

    // Router::RouteConfigProvider
    Router::ConfigConstSharedPtr config() override { return route_config_; }
    absl::optional<ConfigInfo> configInfo() const override { return {}; }
    SystemTime lastUpdated() const override { return time_source_.systemTime(); }
    void onConfigUpdate() override {}

    TimeSource& time_source_;
    std::shared_ptr<Router::MockConfig> route_config_{new NiceMock<Router::MockConfig>()};
  };

  HttpConnectionManagerImplTest();
  ~HttpConnectionManagerImplTest() override;
  Tracing::CustomTagConstSharedPtr requestHeaderCustomTag(const std::string& header);
  void setup(bool ssl, const std::string& server_name, bool tracing = true, bool use_srds = false);
  void setupFilterChain(int num_decoder_filters, int num_encoder_filters, int num_requests = 1);
  void setUpBufferLimits();

  // If request_with_data_and_trailers is true, includes data and trailers in the request. If
  // decode_headers_stop_all is true, decoder_filters_[0]'s callback decodeHeaders() returns
  // StopAllIterationAndBuffer.
  void setUpEncoderAndDecoder(bool request_with_data_and_trailers, bool decode_headers_stop_all);

  // Sends request headers, and stashes the new stream in decoder_;
  void startRequest(bool end_stream = false, absl::optional<std::string> body = absl::nullopt);

  Event::MockTimer* setUpTimer();
  void sendRequestHeadersAndData();
  ResponseHeaderMap* sendResponseHeaders(ResponseHeaderMapPtr&& response_headers);
  void expectOnDestroy(bool deferred = true);
  void doRemoteClose(bool deferred = true);
  void testPathNormalization(const RequestHeaderMap& request_headers,
                             const ResponseHeaderMap& expected_response);

  // Http::ConnectionManagerConfig
  const std::list<AccessLog::InstanceSharedPtr>& accessLogs() override { return access_logs_; }
  ServerConnectionPtr createCodec(Network::Connection&, const Buffer::Instance&,
                                  ServerConnectionCallbacks&) override {
    return ServerConnectionPtr{codec_};
  }
  DateProvider& dateProvider() override { return date_provider_; }
  std::chrono::milliseconds drainTimeout() const override { return std::chrono::milliseconds(100); }
  FilterChainFactory& filterFactory() override { return filter_factory_; }
  bool generateRequestId() const override { return true; }
  bool preserveExternalRequestId() const override { return false; }
  bool alwaysSetRequestIdInResponse() const override { return false; }
  uint32_t maxRequestHeadersKb() const override { return max_request_headers_kb_; }
  uint32_t maxRequestHeadersCount() const override { return max_request_headers_count_; }
  absl::optional<std::chrono::milliseconds> idleTimeout() const override { return idle_timeout_; }
  bool isRoutable() const override { return true; }
  absl::optional<std::chrono::milliseconds> maxConnectionDuration() const override {
    return max_connection_duration_;
  }
  std::chrono::milliseconds streamIdleTimeout() const override { return stream_idle_timeout_; }
  std::chrono::milliseconds requestTimeout() const override { return request_timeout_; }
  std::chrono::milliseconds requestHeadersTimeout() const override {
    return request_headers_timeout_;
  }
  std::chrono::milliseconds delayedCloseTimeout() const override { return delayed_close_timeout_; }
  absl::optional<std::chrono::milliseconds> maxStreamDuration() const override {
    return max_stream_duration_;
  }
  bool use_srds_{};
  Router::RouteConfigProvider* routeConfigProvider() override {
    if (use_srds_) {
      return nullptr;
    }
    return &route_config_provider_;
  }
  Config::ConfigProvider* scopedRouteConfigProvider() override {
    if (use_srds_) {
      return &scoped_route_config_provider_;
    }
    return nullptr;
  }
  const std::string& serverName() const override { return server_name_; }
  HttpConnectionManagerProto::ServerHeaderTransformation
  serverHeaderTransformation() const override {
    return server_transformation_;
  }
  ConnectionManagerStats& stats() override { return stats_; }
  ConnectionManagerTracingStats& tracingStats() override { return tracing_stats_; }
  bool useRemoteAddress() const override { return use_remote_address_; }
  const Http::InternalAddressConfig& internalAddressConfig() const override {
    return internal_address_config_;
  }
  uint32_t xffNumTrustedHops() const override { return 0; }
  bool skipXffAppend() const override { return false; }
  const std::string& via() const override { return EMPTY_STRING; }
  Http::ForwardClientCertType forwardClientCert() const override { return forward_client_cert_; }
  const std::vector<Http::ClientCertDetailsType>& setCurrentClientCertDetails() const override {
    return set_current_client_cert_details_;
  }
  const Network::Address::Instance& localAddress() override { return local_address_; }
  const absl::optional<std::string>& userAgent() override { return user_agent_; }
  Tracing::HttpTracerSharedPtr tracer() override { return tracer_; }
  const TracingConnectionManagerConfig* tracingConfig() override { return tracing_config_.get(); }
  ConnectionManagerListenerStats& listenerStats() override { return listener_stats_; }
  bool proxy100Continue() const override { return proxy_100_continue_; }
  bool streamErrorOnInvalidHttpMessaging() const override {
    return stream_error_on_invalid_http_messaging_;
  }
  const Http::Http1Settings& http1Settings() const override { return http1_settings_; }
  bool shouldNormalizePath() const override { return normalize_path_; }
  bool shouldMergeSlashes() const override { return merge_slashes_; }
  Http::StripPortType stripPortType() const override { return strip_port_type_; }
  const RequestIDExtensionSharedPtr& requestIDExtension() override { return request_id_extension_; }
  envoy::config::core::v3::HttpProtocolOptions::HeadersWithUnderscoresAction
  headersWithUnderscoresAction() const override {
    return headers_with_underscores_action_;
  }
  const LocalReply::LocalReply& localReply() const override { return *local_reply_; }
<<<<<<< HEAD
  const std::vector<Http::OriginalIPDetectionSharedPtr>&
  originalIpDetectionExtensions() const override {
    return ip_detection_extensions_;
  };
=======
  envoy::extensions::filters::network::http_connection_manager::v3::HttpConnectionManager::
      PathWithEscapedSlashesAction
      pathWithEscapedSlashesAction() const override {
    return path_with_escaped_slashes_action_;
  }
>>>>>>> 24430325

  Envoy::Event::SimulatedTimeSystem test_time_;
  NiceMock<Router::MockRouteConfigProvider> route_config_provider_;
  std::shared_ptr<Router::MockConfig> route_config_{new NiceMock<Router::MockConfig>()};
  NiceMock<Router::MockScopedRouteConfigProvider> scoped_route_config_provider_;
  Stats::IsolatedStoreImpl fake_stats_;
  Http::ContextImpl http_context_;
  NiceMock<Runtime::MockLoader> runtime_;
  NiceMock<Envoy::AccessLog::MockAccessLogManager> log_manager_;
  std::string access_log_path_;
  std::list<AccessLog::InstanceSharedPtr> access_logs_;
  NiceMock<Network::MockReadFilterCallbacks> filter_callbacks_;
  MockServerConnection* codec_;
  NiceMock<MockFilterChainFactory> filter_factory_;
  ConnectionManagerStats stats_;
  ConnectionManagerTracingStats tracing_stats_{CONN_MAN_TRACING_STATS(POOL_COUNTER(fake_stats_))};
  NiceMock<Network::MockDrainDecision> drain_close_;
  std::unique_ptr<ConnectionManagerImpl> conn_manager_;
  std::string server_name_;
  HttpConnectionManagerProto::ServerHeaderTransformation server_transformation_{
      HttpConnectionManagerProto::OVERWRITE};
  Network::Address::Ipv4Instance local_address_{"127.0.0.1"};
  bool use_remote_address_{true};
  Http::DefaultInternalAddressConfig internal_address_config_;
  Http::ForwardClientCertType forward_client_cert_{Http::ForwardClientCertType::Sanitize};
  std::vector<Http::ClientCertDetailsType> set_current_client_cert_details_;
  absl::optional<std::string> user_agent_;
  uint32_t max_request_headers_kb_{Http::DEFAULT_MAX_REQUEST_HEADERS_KB};
  uint32_t max_request_headers_count_{Http::DEFAULT_MAX_HEADERS_COUNT};
  absl::optional<std::chrono::milliseconds> idle_timeout_;
  absl::optional<std::chrono::milliseconds> max_connection_duration_;
  std::chrono::milliseconds stream_idle_timeout_{};
  std::chrono::milliseconds request_timeout_{};
  std::chrono::milliseconds request_headers_timeout_{};
  std::chrono::milliseconds delayed_close_timeout_{};
  absl::optional<std::chrono::milliseconds> max_stream_duration_{};
  NiceMock<Random::MockRandomGenerator> random_;
  NiceMock<LocalInfo::MockLocalInfo> local_info_;
  NiceMock<Server::Configuration::MockFactoryContext> factory_context_;
  RequestDecoder* decoder_{};
  std::shared_ptr<Ssl::MockConnectionInfo> ssl_connection_;
  std::shared_ptr<NiceMock<Tracing::MockHttpTracer>> tracer_{
      std::make_shared<NiceMock<Tracing::MockHttpTracer>>()};
  TracingConnectionManagerConfigPtr tracing_config_;
  SlowDateProviderImpl date_provider_{test_time_.timeSystem()};
  MockStream stream_;
  Http::StreamCallbacks* stream_callbacks_{nullptr};
  NiceMock<Upstream::MockClusterManager> cluster_manager_;
  NiceMock<Server::MockOverloadManager> overload_manager_;
  uint32_t initial_buffer_limit_{};
  bool streaming_filter_{false};
  Stats::IsolatedStoreImpl fake_listener_stats_;
  ConnectionManagerListenerStats listener_stats_;
  bool proxy_100_continue_ = false;
  bool stream_error_on_invalid_http_messaging_ = false;
  bool preserve_external_request_id_ = false;
  Http::Http1Settings http1_settings_;
  bool normalize_path_ = false;
  bool merge_slashes_ = false;
  Http::StripPortType strip_port_type_ = Http::StripPortType::None;
  envoy::config::core::v3::HttpProtocolOptions::HeadersWithUnderscoresAction
      headers_with_underscores_action_ = envoy::config::core::v3::HttpProtocolOptions::ALLOW;
  NiceMock<Network::MockClientConnection> upstream_conn_; // for websocket tests
  NiceMock<Tcp::ConnectionPool::MockInstance> conn_pool_; // for websocket tests
  RequestIDExtensionSharedPtr request_id_extension_;
  std::vector<Http::OriginalIPDetectionSharedPtr> ip_detection_extensions_{};

  const LocalReply::LocalReplyPtr local_reply_;

  // TODO(mattklein123): Not all tests have been converted over to better setup. Convert the rest.
  NiceMock<MockResponseEncoder> response_encoder_;
  std::vector<MockStreamDecoderFilter*> decoder_filters_;
  std::vector<MockStreamEncoderFilter*> encoder_filters_;
  std::shared_ptr<AccessLog::MockInstance> log_handler_;
  envoy::extensions::filters::network::http_connection_manager::v3::HttpConnectionManager::
      PathWithEscapedSlashesAction path_with_escaped_slashes_action_{
          envoy::extensions::filters::network::http_connection_manager::v3::HttpConnectionManager::
              KEEP_UNCHANGED};
};

} // namespace Http
} // namespace Envoy<|MERGE_RESOLUTION|>--- conflicted
+++ resolved
@@ -143,18 +143,15 @@
     return headers_with_underscores_action_;
   }
   const LocalReply::LocalReply& localReply() const override { return *local_reply_; }
-<<<<<<< HEAD
-  const std::vector<Http::OriginalIPDetectionSharedPtr>&
-  originalIpDetectionExtensions() const override {
-    return ip_detection_extensions_;
-  };
-=======
   envoy::extensions::filters::network::http_connection_manager::v3::HttpConnectionManager::
       PathWithEscapedSlashesAction
       pathWithEscapedSlashesAction() const override {
     return path_with_escaped_slashes_action_;
   }
->>>>>>> 24430325
+  const std::vector<Http::OriginalIPDetectionSharedPtr>&
+  originalIpDetectionExtensions() const override {
+    return ip_detection_extensions_;
+  }
 
   Envoy::Event::SimulatedTimeSystem test_time_;
   NiceMock<Router::MockRouteConfigProvider> route_config_provider_;
