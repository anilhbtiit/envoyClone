--- conflicted
+++ resolved
@@ -325,22 +325,13 @@
   connect_timeout_set_ = true;
 }
 
-<<<<<<< HEAD
-void ConfigHelper::addRoute(
-    const std::string& domains, const std::string& prefix, const std::string& cluster,
-    bool validate_clusters, envoy::api::v2::route::RouteAction::ClusterNotFoundResponseCode code,
-    envoy::api::v2::route::VirtualHost::TlsRequirementType type,
-    envoy::api::v2::route::RouteAction::RetryPolicy retry_policy, bool include_attempt_count_header,
-    const absl::string_view upgrade,
-    envoy::api::v2::route::RouteAction::InternalRedirectAction internal_redirect_action) {
-=======
 void ConfigHelper::addRoute(const std::string& domains, const std::string& prefix,
                             const std::string& cluster, bool validate_clusters,
                             envoy::api::v2::route::RouteAction::ClusterNotFoundResponseCode code,
                             envoy::api::v2::route::VirtualHost::TlsRequirementType type,
                             envoy::api::v2::route::RetryPolicy retry_policy,
-                            bool include_attempt_count_header, const absl::string_view upgrade) {
->>>>>>> 1a668fa1
+                            bool include_attempt_count_header, const absl::string_view upgrade,
+                            envoy::api::v2::route::RouteAction::InternalRedirectAction internal_redirect_action) {
   RELEASE_ASSERT(!finalized_, "");
   envoy::config::filter::network::http_connection_manager::v2::HttpConnectionManager hcm_config;
   loadHttpConnectionManager(hcm_config);
