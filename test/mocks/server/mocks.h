#pragma once

#include <chrono>
#include <cstdint>
#include <list>
#include <string>

#include "envoy/common/mutex_tracer.h"
#include "envoy/config/bootstrap/v3/bootstrap.pb.h"
#include "envoy/config/core/v3/base.pb.h"
#include "envoy/config/core/v3/config_source.pb.h"
#include "envoy/config/listener/v3/listener.pb.h"
#include "envoy/config/listener/v3/listener_components.pb.h"
#include "envoy/protobuf/message_validator.h"
#include "envoy/server/admin.h"
#include "envoy/server/configuration.h"
#include "envoy/server/drain_manager.h"
#include "envoy/server/filter_config.h"
#include "envoy/server/health_checker_config.h"
#include "envoy/server/instance.h"
#include "envoy/server/options.h"
#include "envoy/server/overload_manager.h"
#include "envoy/server/transport_socket_config.h"
#include "envoy/server/worker.h"
#include "envoy/ssl/context_manager.h"
#include "envoy/stats/scope.h"
#include "envoy/thread/thread.h"

#include "common/grpc/context_impl.h"
#include "common/http/context_impl.h"
#include "common/secret/secret_manager_impl.h"
#include "common/stats/fake_symbol_table_impl.h"

#include "extensions/transport_sockets/tls/context_manager_impl.h"

#include "test/mocks/access_log/mocks.h"
#include "test/mocks/api/mocks.h"
#include "test/mocks/event/mocks.h"
#include "test/mocks/http/mocks.h"
#include "test/mocks/init/mocks.h"
#include "test/mocks/local_info/mocks.h"
#include "test/mocks/network/mocks.h"
#include "test/mocks/protobuf/mocks.h"
#include "test/mocks/router/mocks.h"
#include "test/mocks/runtime/mocks.h"
#include "test/mocks/secret/mocks.h"
#include "test/mocks/stats/mocks.h"
#include "test/mocks/thread_local/mocks.h"
#include "test/mocks/tracing/mocks.h"
#include "test/mocks/upstream/mocks.h"
#include "test/test_common/test_time_system.h"

#include "absl/strings/string_view.h"
#include "gmock/gmock.h"
#include "spdlog/spdlog.h"

namespace Envoy {
namespace Server {

namespace Configuration {
class MockServerFactoryContext;
}

class MockOptions : public Options {
public:
  MockOptions() : MockOptions(std::string()) {}
  MockOptions(const std::string& config_path);
  ~MockOptions() override;

<<<<<<< HEAD
  MOCK_METHOD(uint64_t, baseId, (), (const));
  MOCK_METHOD(uint32_t, concurrency, (), (const));
  MOCK_METHOD(const std::string&, configPath, (), (const));
  MOCK_METHOD(const envoy::config::bootstrap::v3alpha::Bootstrap&, configProto, (), (const));
  MOCK_METHOD(const std::string&, configYaml, (), (const));
  MOCK_METHOD(bool, allowUnknownStaticFields, (), (const));
  MOCK_METHOD(bool, rejectUnknownDynamicFields, (), (const));
  MOCK_METHOD(const std::string&, adminAddressPath, (), (const));
  MOCK_METHOD(Network::Address::IpVersion, localAddressIpVersion, (), (const));
  MOCK_METHOD(std::chrono::seconds, drainTime, (), (const));
  MOCK_METHOD(spdlog::level::level_enum, logLevel, (), (const));
  MOCK_METHOD((const std::vector<std::pair<std::string, spdlog::level::level_enum>>&),
              componentLogLevels, (), (const));
  MOCK_METHOD(const std::string&, logFormat, (), (const));
  MOCK_METHOD(bool, logFormatEscaped, (), (const));
  MOCK_METHOD(const std::string&, logPath, (), (const));
  MOCK_METHOD(std::chrono::seconds, parentShutdownTime, (), (const));
  MOCK_METHOD(uint64_t, restartEpoch, (), (const));
  MOCK_METHOD(std::chrono::milliseconds, fileFlushIntervalMsec, (), (const));
  MOCK_METHOD(Mode, mode, (), (const));
  MOCK_METHOD(const std::string&, serviceClusterName, (), (const));
  MOCK_METHOD(const std::string&, serviceNodeName, (), (const));
  MOCK_METHOD(const std::string&, serviceZone, (), (const));
  MOCK_METHOD(bool, hotRestartDisabled, (), (const));
  MOCK_METHOD(bool, signalHandlingEnabled, (), (const));
  MOCK_METHOD(bool, mutexTracingEnabled, (), (const));
  MOCK_METHOD(bool, fakeSymbolTableEnabled, (), (const));
  MOCK_METHOD(bool, cpusetThreadsEnabled, (), (const));
  MOCK_METHOD(const std::vector<std::string>&, disabledExtensions, (), (const));
  MOCK_METHOD(Server::CommandLineOptionsPtr, toCommandLineOptions, (), (const));
=======
  MOCK_CONST_METHOD0(baseId, uint64_t());
  MOCK_CONST_METHOD0(concurrency, uint32_t());
  MOCK_CONST_METHOD0(configPath, const std::string&());
  MOCK_CONST_METHOD0(configProto, const envoy::config::bootstrap::v3::Bootstrap&());
  MOCK_CONST_METHOD0(configYaml, const std::string&());
  MOCK_CONST_METHOD0(allowUnknownStaticFields, bool());
  MOCK_CONST_METHOD0(rejectUnknownDynamicFields, bool());
  MOCK_CONST_METHOD0(adminAddressPath, const std::string&());
  MOCK_CONST_METHOD0(localAddressIpVersion, Network::Address::IpVersion());
  MOCK_CONST_METHOD0(drainTime, std::chrono::seconds());
  MOCK_CONST_METHOD0(logLevel, spdlog::level::level_enum());
  MOCK_CONST_METHOD0(componentLogLevels,
                     const std::vector<std::pair<std::string, spdlog::level::level_enum>>&());
  MOCK_CONST_METHOD0(logFormat, const std::string&());
  MOCK_CONST_METHOD0(logFormatEscaped, bool());
  MOCK_CONST_METHOD0(logPath, const std::string&());
  MOCK_CONST_METHOD0(parentShutdownTime, std::chrono::seconds());
  MOCK_CONST_METHOD0(restartEpoch, uint64_t());
  MOCK_CONST_METHOD0(fileFlushIntervalMsec, std::chrono::milliseconds());
  MOCK_CONST_METHOD0(mode, Mode());
  MOCK_CONST_METHOD0(serviceClusterName, const std::string&());
  MOCK_CONST_METHOD0(serviceNodeName, const std::string&());
  MOCK_CONST_METHOD0(serviceZone, const std::string&());
  MOCK_CONST_METHOD0(hotRestartDisabled, bool());
  MOCK_CONST_METHOD0(signalHandlingEnabled, bool());
  MOCK_CONST_METHOD0(mutexTracingEnabled, bool());
  MOCK_CONST_METHOD0(fakeSymbolTableEnabled, bool());
  MOCK_CONST_METHOD0(cpusetThreadsEnabled, bool());
  MOCK_CONST_METHOD0(disabledExtensions, const std::vector<std::string>&());
  MOCK_CONST_METHOD0(toCommandLineOptions, Server::CommandLineOptionsPtr());
>>>>>>> 9b6260fc

  std::string config_path_;
  envoy::config::bootstrap::v3::Bootstrap config_proto_;
  std::string config_yaml_;
  bool allow_unknown_static_fields_{};
  bool reject_unknown_dynamic_fields_{};
  std::string admin_address_path_;
  std::string service_cluster_name_;
  std::string service_node_name_;
  std::string service_zone_name_;
  spdlog::level::level_enum log_level_{spdlog::level::trace};
  std::string log_path_;
  uint32_t concurrency_{1};
  uint64_t hot_restart_epoch_{};
  bool hot_restart_disabled_{};
  bool signal_handling_enabled_{true};
  bool mutex_tracing_enabled_{};
  bool cpuset_threads_enabled_{};
  std::vector<std::string> disabled_extensions_;
};

class MockConfigTracker : public ConfigTracker {
public:
  MockConfigTracker();
  ~MockConfigTracker() override;

  struct MockEntryOwner : public EntryOwner {};

  MOCK_METHOD(EntryOwner*, add_, (std::string, Cb));

  // Server::ConfigTracker
  MOCK_METHOD(const CbsMap&, getCallbacksMap, (), (const));
  EntryOwnerPtr add(const std::string& key, Cb callback) override {
    return EntryOwnerPtr{add_(key, std::move(callback))};
  }

  std::unordered_map<std::string, Cb> config_tracker_callbacks_;
};

class MockAdmin : public Admin {
public:
  MockAdmin();
  ~MockAdmin() override;

  // Server::Admin
  MOCK_METHOD(bool, addHandler,
              (const std::string& prefix, const std::string& help_text, HandlerCb callback,
               bool removable, bool mutates_server_state));
  MOCK_METHOD(bool, removeHandler, (const std::string& prefix));
  MOCK_METHOD(Network::Socket&, socket, ());
  MOCK_METHOD(ConfigTracker&, getConfigTracker, ());
  MOCK_METHOD(void, startHttpListener,
              (const std::string& access_log_path, const std::string& address_out_path,
               Network::Address::InstanceConstSharedPtr address,
               const Network::Socket::OptionsSharedPtr& socket_options,
               Stats::ScopePtr&& listener_scope));
  MOCK_METHOD(Http::Code, request,
              (absl::string_view path_and_query, absl::string_view method,
               Http::HeaderMap& response_headers, std::string& body));
  MOCK_METHOD(void, addListenerToHandler, (Network::ConnectionHandler * handler));

  NiceMock<MockConfigTracker> config_tracker_;
};

class MockAdminStream : public AdminStream {
public:
  MockAdminStream();
  ~MockAdminStream() override;

  MOCK_METHOD(void, setEndStreamOnComplete, (bool));
  MOCK_METHOD(void, addOnDestroyCallback, (std::function<void()>));
  MOCK_METHOD(const Buffer::Instance*, getRequestBody, (), (const));
  MOCK_METHOD(Http::HeaderMap&, getRequestHeaders, (), (const));
  MOCK_METHOD(NiceMock<Http::MockStreamDecoderFilterCallbacks>&, getDecoderFilterCallbacks, (),
              (const));
};

class MockDrainManager : public DrainManager {
public:
  MockDrainManager();
  ~MockDrainManager() override;

  // Server::DrainManager
  MOCK_METHOD(bool, drainClose, (), (const));
  MOCK_METHOD(void, startDrainSequence, (std::function<void()> completion));
  MOCK_METHOD(void, startParentShutdownSequence, ());

  std::function<void()> drain_sequence_completion_;
};

class MockWatchDog : public WatchDog {
public:
  MockWatchDog();
  ~MockWatchDog() override;

  // Server::WatchDog
  MOCK_METHOD(void, startWatchdog, (Event::Dispatcher & dispatcher));
  MOCK_METHOD(void, touch, ());
  MOCK_METHOD(Thread::ThreadId, threadId, (), (const));
  MOCK_METHOD(MonotonicTime, lastTouchTime, (), (const));
};

class MockGuardDog : public GuardDog {
public:
  MockGuardDog();
  ~MockGuardDog() override;

  // Server::GuardDog
  MOCK_METHOD(WatchDogSharedPtr, createWatchDog,
              (Thread::ThreadId thread_id, const std::string& thread_name));
  MOCK_METHOD(void, stopWatching, (WatchDogSharedPtr wd));

  std::shared_ptr<MockWatchDog> watch_dog_;
};

class MockHotRestart : public HotRestart {
public:
  MockHotRestart();
  ~MockHotRestart() override;

  // Server::HotRestart
  MOCK_METHOD(void, drainParentListeners, ());
  MOCK_METHOD(int, duplicateParentListenSocket, (const std::string& address));
  MOCK_METHOD(std::unique_ptr<envoy::HotRestartMessage>, getParentStats, ());
  MOCK_METHOD(void, initialize, (Event::Dispatcher & dispatcher, Server::Instance& server));
  MOCK_METHOD(void, sendParentAdminShutdownRequest, (time_t & original_start_time));
  MOCK_METHOD(void, sendParentTerminateRequest, ());
  MOCK_METHOD(ServerStatsFromParent, mergeParentStatsIfAny, (Stats::StoreRoot & stats_store));
  MOCK_METHOD(void, shutdown, ());
  MOCK_METHOD(std::string, version, ());
  MOCK_METHOD(Thread::BasicLockable&, logLock, ());
  MOCK_METHOD(Thread::BasicLockable&, accessLogLock, ());
  MOCK_METHOD(Stats::Allocator&, statsAllocator, ());

private:
  Stats::TestSymbolTable symbol_table_;
  Thread::MutexBasicLockable log_lock_;
  Thread::MutexBasicLockable access_log_lock_;
  Stats::AllocatorImpl stats_allocator_;
};

class MockListenerComponentFactory : public ListenerComponentFactory {
public:
  MockListenerComponentFactory();
  ~MockListenerComponentFactory() override;

  DrainManagerPtr
  createDrainManager(envoy::config::listener::v3::Listener::DrainType drain_type) override {
    return DrainManagerPtr{createDrainManager_(drain_type)};
  }
  LdsApiPtr createLdsApi(const envoy::config::core::v3::ConfigSource& lds_config) override {
    return LdsApiPtr{createLdsApi_(lds_config)};
  }

<<<<<<< HEAD
  MOCK_METHOD(LdsApi*, createLdsApi_,
              (const envoy::config::core::v3alpha::ConfigSource& lds_config));
  MOCK_METHOD(std::vector<Network::FilterFactoryCb>, createNetworkFilterFactoryList,
              (const Protobuf::RepeatedPtrField<envoy::config::listener::v3alpha::Filter>& filters,
               Configuration::FilterChainFactoryContext& filter_chain_factory_context));
  MOCK_METHOD(std::vector<Network::ListenerFilterFactoryCb>, createListenerFilterFactoryList,
              (const Protobuf::RepeatedPtrField<envoy::config::listener::v3alpha::ListenerFilter>&,
               Configuration::ListenerFactoryContext& context));
  MOCK_METHOD(std::vector<Network::UdpListenerFilterFactoryCb>, createUdpListenerFilterFactoryList,
              (const Protobuf::RepeatedPtrField<envoy::config::listener::v3alpha::ListenerFilter>&,
               Configuration::ListenerFactoryContext& context));
  MOCK_METHOD(Network::SocketSharedPtr, createListenSocket,
              (Network::Address::InstanceConstSharedPtr address,
               Network::Address::SocketType socket_type,
               const Network::Socket::OptionsSharedPtr& options,
               const ListenSocketCreationParams& params));
  MOCK_METHOD(DrainManager*, createDrainManager_,
              (envoy::config::listener::v3alpha::Listener::DrainType drain_type));
  MOCK_METHOD(uint64_t, nextListenerTag, ());
=======
  MOCK_METHOD1(createLdsApi_, LdsApi*(const envoy::config::core::v3::ConfigSource& lds_config));
  MOCK_METHOD2(createNetworkFilterFactoryList,
               std::vector<Network::FilterFactoryCb>(
                   const Protobuf::RepeatedPtrField<envoy::config::listener::v3::Filter>& filters,
                   Configuration::FilterChainFactoryContext& filter_chain_factory_context));
  MOCK_METHOD2(createListenerFilterFactoryList,
               std::vector<Network::ListenerFilterFactoryCb>(
                   const Protobuf::RepeatedPtrField<envoy::config::listener::v3::ListenerFilter>&,
                   Configuration::ListenerFactoryContext& context));
  MOCK_METHOD2(createUdpListenerFilterFactoryList,
               std::vector<Network::UdpListenerFilterFactoryCb>(
                   const Protobuf::RepeatedPtrField<envoy::config::listener::v3::ListenerFilter>&,
                   Configuration::ListenerFactoryContext& context));
  MOCK_METHOD4(createListenSocket,
               Network::SocketSharedPtr(Network::Address::InstanceConstSharedPtr address,
                                        Network::Address::SocketType socket_type,
                                        const Network::Socket::OptionsSharedPtr& options,
                                        const ListenSocketCreationParams& params));
  MOCK_METHOD1(createDrainManager_,
               DrainManager*(envoy::config::listener::v3::Listener::DrainType drain_type));
  MOCK_METHOD0(nextListenerTag, uint64_t());
>>>>>>> 9b6260fc

  std::shared_ptr<Network::MockListenSocket> socket_;
};

class MockListenerManager : public ListenerManager {
public:
  MockListenerManager();
  ~MockListenerManager() override;

<<<<<<< HEAD
  MOCK_METHOD(bool, addOrUpdateListener,
              (const envoy::config::listener::v3alpha::Listener& config,
               const std::string& version_info, bool modifiable));
  MOCK_METHOD(void, createLdsApi, (const envoy::config::core::v3alpha::ConfigSource& lds_config));
  MOCK_METHOD(std::vector<std::reference_wrapper<Network::ListenerConfig>>, listeners, ());
  MOCK_METHOD(uint64_t, numConnections, (), (const));
  MOCK_METHOD(bool, removeListener, (const std::string& listener_name));
  MOCK_METHOD(void, startWorkers, (GuardDog & guard_dog));
  MOCK_METHOD(void, stopListeners, (StopListenersType listeners_type));
  MOCK_METHOD(void, stopWorkers, ());
  MOCK_METHOD(void, beginListenerUpdate, ());
  MOCK_METHOD(void, endListenerUpdate, (ListenerManager::FailureStates &&));
=======
  MOCK_METHOD3(addOrUpdateListener, bool(const envoy::config::listener::v3::Listener& config,
                                         const std::string& version_info, bool modifiable));
  MOCK_METHOD1(createLdsApi, void(const envoy::config::core::v3::ConfigSource& lds_config));
  MOCK_METHOD0(listeners, std::vector<std::reference_wrapper<Network::ListenerConfig>>());
  MOCK_CONST_METHOD0(numConnections, uint64_t());
  MOCK_METHOD1(removeListener, bool(const std::string& listener_name));
  MOCK_METHOD1(startWorkers, void(GuardDog& guard_dog));
  MOCK_METHOD1(stopListeners, void(StopListenersType listeners_type));
  MOCK_METHOD0(stopWorkers, void());
  MOCK_METHOD0(beginListenerUpdate, void());
  MOCK_METHOD1(endListenerUpdate, void(ListenerManager::FailureStates&&));
  MOCK_METHOD0(apiListener, ApiListenerOptRef());
>>>>>>> 9b6260fc
};

class MockServerLifecycleNotifier : public ServerLifecycleNotifier {
public:
  MockServerLifecycleNotifier();
  ~MockServerLifecycleNotifier() override;

  MOCK_METHOD(ServerLifecycleNotifier::HandlePtr, registerCallback, (Stage, StageCallback));
  MOCK_METHOD(ServerLifecycleNotifier::HandlePtr, registerCallback,
              (Stage, StageCallbackWithCompletion));
};

class MockWorkerFactory : public WorkerFactory {
public:
  MockWorkerFactory();
  ~MockWorkerFactory() override;

  // Server::WorkerFactory
  WorkerPtr createWorker(OverloadManager&, const std::string&) override {
    return WorkerPtr{createWorker_()};
  }

  MOCK_METHOD(Worker*, createWorker_, ());
};

class MockWorker : public Worker {
public:
  MockWorker();
  ~MockWorker() override;

  void callAddCompletion(bool success) {
    EXPECT_NE(nullptr, add_listener_completion_);
    add_listener_completion_(success);
    add_listener_completion_ = nullptr;
  }

  void callRemovalCompletion() {
    EXPECT_NE(nullptr, remove_listener_completion_);
    remove_listener_completion_();
    remove_listener_completion_ = nullptr;
  }

  // Server::Worker
  MOCK_METHOD(void, addListener,
              (Network::ListenerConfig & listener, AddListenerCompletion completion));
  MOCK_METHOD(uint64_t, numConnections, (), (const));
  MOCK_METHOD(void, removeListener,
              (Network::ListenerConfig & listener, std::function<void()> completion));
  MOCK_METHOD(void, start, (GuardDog & guard_dog));
  MOCK_METHOD(void, initializeStats, (Stats::Scope & scope, const std::string& prefix));
  MOCK_METHOD(void, stop, ());
  MOCK_METHOD(void, stopListener,
              (Network::ListenerConfig & listener, std::function<void()> completion));

  AddListenerCompletion add_listener_completion_;
  std::function<void()> remove_listener_completion_;
};

class MockOverloadManager : public OverloadManager {
public:
  MockOverloadManager();
  ~MockOverloadManager() override;

  // OverloadManager
  MOCK_METHOD(void, start, ());
  MOCK_METHOD(bool, registerForAction,
              (const std::string& action, Event::Dispatcher& dispatcher,
               OverloadActionCb callback));
  MOCK_METHOD(ThreadLocalOverloadState&, getThreadLocalOverloadState, ());

  ThreadLocalOverloadState overload_state_;
};

class MockInstance : public Instance {
public:
  MockInstance();
  ~MockInstance() override;

  Secret::SecretManager& secretManager() override { return *(secret_manager_.get()); }

  MOCK_METHOD(Admin&, admin, ());
  MOCK_METHOD(Api::Api&, api, ());
  MOCK_METHOD(Upstream::ClusterManager&, clusterManager, ());
  MOCK_METHOD(Ssl::ContextManager&, sslContextManager, ());
  MOCK_METHOD(Event::Dispatcher&, dispatcher, ());
  MOCK_METHOD(Network::DnsResolverSharedPtr, dnsResolver, ());
  MOCK_METHOD(void, drainListeners, ());
  MOCK_METHOD(DrainManager&, drainManager, ());
  MOCK_METHOD(AccessLog::AccessLogManager&, accessLogManager, ());
  MOCK_METHOD(void, failHealthcheck, (bool fail));
  MOCK_METHOD(void, exportStatsToChild, (envoy::HotRestartMessage::Reply::Stats*));
  MOCK_METHOD(bool, healthCheckFailed, ());
  MOCK_METHOD(HotRestart&, hotRestart, ());
  MOCK_METHOD(Init::Manager&, initManager, ());
  MOCK_METHOD(ServerLifecycleNotifier&, lifecycleNotifier, ());
  MOCK_METHOD(ListenerManager&, listenerManager, ());
  MOCK_METHOD(Envoy::MutexTracer*, mutexTracer, ());
  MOCK_METHOD(const Options&, options, ());
  MOCK_METHOD(OverloadManager&, overloadManager, ());
  MOCK_METHOD(Runtime::RandomGenerator&, random, ());
  MOCK_METHOD(Runtime::Loader&, runtime, ());
  MOCK_METHOD(void, shutdown, ());
  MOCK_METHOD(bool, isShutdown, ());
  MOCK_METHOD(void, shutdownAdmin, ());
  MOCK_METHOD(Singleton::Manager&, singletonManager, ());
  MOCK_METHOD(time_t, startTimeCurrentEpoch, ());
  MOCK_METHOD(time_t, startTimeFirstEpoch, ());
  MOCK_METHOD(Stats::Store&, stats, ());
  MOCK_METHOD(Grpc::Context&, grpcContext, ());
  MOCK_METHOD(Http::Context&, httpContext, ());
  MOCK_METHOD(absl::optional<std::reference_wrapper<ProcessContext>>, processContext, ());
  MOCK_METHOD(ThreadLocal::Instance&, threadLocal, ());
  MOCK_METHOD(const LocalInfo::LocalInfo&, localInfo, (), (const));
  MOCK_METHOD(std::chrono::milliseconds, statsFlushInterval, (), (const));
  MOCK_METHOD(ProtobufMessage::ValidationContext&, messageValidationContext, ());
  MOCK_METHOD(Configuration::ServerFactoryContext&, serverFactoryContext, ());

  TimeSource& timeSource() override { return time_system_; }

  testing::NiceMock<ThreadLocal::MockInstance> thread_local_;
  NiceMock<Stats::MockIsolatedStatsStore> stats_store_;
  std::shared_ptr<testing::NiceMock<Network::MockDnsResolver>> dns_resolver_{
      new testing::NiceMock<Network::MockDnsResolver>()};
  testing::NiceMock<Api::MockApi> api_;
  testing::NiceMock<MockAdmin> admin_;
  Event::GlobalTimeSystem time_system_;
  std::unique_ptr<Secret::SecretManager> secret_manager_;
  testing::NiceMock<Upstream::MockClusterManager> cluster_manager_;
  Thread::MutexBasicLockable access_log_lock_;
  testing::NiceMock<Runtime::MockLoader> runtime_loader_;
  Extensions::TransportSockets::Tls::ContextManagerImpl ssl_context_manager_;
  testing::NiceMock<Event::MockDispatcher> dispatcher_;
  testing::NiceMock<MockDrainManager> drain_manager_;
  testing::NiceMock<AccessLog::MockAccessLogManager> access_log_manager_;
  testing::NiceMock<MockHotRestart> hot_restart_;
  testing::NiceMock<MockOptions> options_;
  testing::NiceMock<Runtime::MockRandomGenerator> random_;
  testing::NiceMock<MockServerLifecycleNotifier> lifecycle_notifier_;
  testing::NiceMock<LocalInfo::MockLocalInfo> local_info_;
  testing::NiceMock<Init::MockManager> init_manager_;
  testing::NiceMock<MockListenerManager> listener_manager_;
  testing::NiceMock<MockOverloadManager> overload_manager_;
  Singleton::ManagerPtr singleton_manager_;
  Grpc::ContextImpl grpc_context_;
  Http::ContextImpl http_context_;
  testing::NiceMock<ProtobufMessage::MockValidationContext> validation_context_;
  std::shared_ptr<testing::NiceMock<Configuration::MockServerFactoryContext>>
      server_factory_context_;
};

namespace Configuration {

class MockMain : public Main {
public:
  MockMain() : MockMain(0, 0, 0, 0) {}
  MockMain(int wd_miss, int wd_megamiss, int wd_kill, int wd_multikill);
  ~MockMain() override;

  MOCK_METHOD(Upstream::ClusterManager*, clusterManager, ());
  MOCK_METHOD(Tracing::HttpTracer&, httpTracer, ());
  MOCK_METHOD(std::list<Stats::SinkPtr>&, statsSinks, ());
  MOCK_METHOD(std::chrono::milliseconds, statsFlushInterval, (), (const));
  MOCK_METHOD(std::chrono::milliseconds, wdMissTimeout, (), (const));
  MOCK_METHOD(std::chrono::milliseconds, wdMegaMissTimeout, (), (const));
  MOCK_METHOD(std::chrono::milliseconds, wdKillTimeout, (), (const));
  MOCK_METHOD(std::chrono::milliseconds, wdMultiKillTimeout, (), (const));

  std::chrono::milliseconds wd_miss_;
  std::chrono::milliseconds wd_megamiss_;
  std::chrono::milliseconds wd_kill_;
  std::chrono::milliseconds wd_multikill_;
};

class MockServerFactoryContext : public virtual ServerFactoryContext {
public:
  MockServerFactoryContext();
  ~MockServerFactoryContext() override;

  MOCK_METHOD(Upstream::ClusterManager&, clusterManager, ());
  MOCK_METHOD(Event::Dispatcher&, dispatcher, ());
  MOCK_METHOD(const Network::DrainDecision&, drainDecision, ());
  MOCK_METHOD(const LocalInfo::LocalInfo&, localInfo, (), (const));
  MOCK_METHOD(Envoy::Runtime::RandomGenerator&, random, ());
  MOCK_METHOD(Envoy::Runtime::Loader&, runtime, ());
  MOCK_METHOD(Stats::Scope&, scope, ());
  MOCK_METHOD(Singleton::Manager&, singletonManager, ());
  MOCK_METHOD(ThreadLocal::Instance&, threadLocal, ());
  MOCK_METHOD(Server::Admin&, admin, ());
  MOCK_METHOD(TimeSource&, timeSource, ());
  Event::TestTimeSystem& timeSystem() { return time_system_; }
  MOCK_METHOD(ProtobufMessage::ValidationVisitor&, messageValidationVisitor, ());
  MOCK_METHOD(Api::Api&, api, ());

  testing::NiceMock<Upstream::MockClusterManager> cluster_manager_;
  testing::NiceMock<Event::MockDispatcher> dispatcher_;
  testing::NiceMock<MockDrainManager> drain_manager_;
  testing::NiceMock<LocalInfo::MockLocalInfo> local_info_;
  testing::NiceMock<Envoy::Runtime::MockRandomGenerator> random_;
  testing::NiceMock<Envoy::Runtime::MockLoader> runtime_loader_;
  testing::NiceMock<Stats::MockIsolatedStatsStore> scope_;
  testing::NiceMock<ThreadLocal::MockInstance> thread_local_;
  Singleton::ManagerPtr singleton_manager_;
  testing::NiceMock<MockAdmin> admin_;
  Event::GlobalTimeSystem time_system_;
  testing::NiceMock<Api::MockApi> api_;
};

class MockFactoryContext : public virtual FactoryContext {
public:
  MockFactoryContext();
  ~MockFactoryContext() override;

<<<<<<< HEAD
  MOCK_METHOD(ServerFactoryContext&, getServerFactoryContext, (), (const));
  MOCK_METHOD(AccessLog::AccessLogManager&, accessLogManager, ());
  MOCK_METHOD(Upstream::ClusterManager&, clusterManager, ());
  MOCK_METHOD(Event::Dispatcher&, dispatcher, ());
  MOCK_METHOD(const Network::DrainDecision&, drainDecision, ());
  MOCK_METHOD(bool, healthCheckFailed, ());
  MOCK_METHOD(Tracing::HttpTracer&, httpTracer, ());
  MOCK_METHOD(Init::Manager&, initManager, ());
  MOCK_METHOD(ServerLifecycleNotifier&, lifecycleNotifier, ());
  MOCK_METHOD(Envoy::Runtime::RandomGenerator&, random, ());
  MOCK_METHOD(Envoy::Runtime::Loader&, runtime, ());
  MOCK_METHOD(Stats::Scope&, scope, ());
  MOCK_METHOD(Singleton::Manager&, singletonManager, ());
  MOCK_METHOD(OverloadManager&, overloadManager, ());
  MOCK_METHOD(ThreadLocal::Instance&, threadLocal, ());
  MOCK_METHOD(Server::Admin&, admin, ());
  MOCK_METHOD(Stats::Scope&, listenerScope, ());
  MOCK_METHOD(const LocalInfo::LocalInfo&, localInfo, (), (const));
  MOCK_METHOD(const envoy::config::core::v3alpha::Metadata&, listenerMetadata, (), (const));
  MOCK_METHOD(envoy::config::core::v3alpha::TrafficDirection, direction, (), (const));
  MOCK_METHOD(TimeSource&, timeSource, ());
=======
  MOCK_CONST_METHOD0(getServerFactoryContext, ServerFactoryContext&());
  MOCK_METHOD0(accessLogManager, AccessLog::AccessLogManager&());
  MOCK_METHOD0(clusterManager, Upstream::ClusterManager&());
  MOCK_METHOD0(dispatcher, Event::Dispatcher&());
  MOCK_METHOD0(drainDecision, const Network::DrainDecision&());
  MOCK_METHOD0(healthCheckFailed, bool());
  MOCK_METHOD0(httpTracer, Tracing::HttpTracer&());
  MOCK_METHOD0(initManager, Init::Manager&());
  MOCK_METHOD0(lifecycleNotifier, ServerLifecycleNotifier&());
  MOCK_METHOD0(random, Envoy::Runtime::RandomGenerator&());
  MOCK_METHOD0(runtime, Envoy::Runtime::Loader&());
  MOCK_METHOD0(scope, Stats::Scope&());
  MOCK_METHOD0(singletonManager, Singleton::Manager&());
  MOCK_METHOD0(overloadManager, OverloadManager&());
  MOCK_METHOD0(threadLocal, ThreadLocal::Instance&());
  MOCK_METHOD0(admin, Server::Admin&());
  MOCK_METHOD0(listenerScope, Stats::Scope&());
  MOCK_CONST_METHOD0(localInfo, const LocalInfo::LocalInfo&());
  MOCK_CONST_METHOD0(listenerMetadata, const envoy::config::core::v3::Metadata&());
  MOCK_CONST_METHOD0(direction, envoy::config::core::v3::TrafficDirection());
  MOCK_METHOD0(timeSource, TimeSource&());
>>>>>>> 9b6260fc
  Event::TestTimeSystem& timeSystem() { return time_system_; }
  Grpc::Context& grpcContext() override { return grpc_context_; }
  Http::Context& httpContext() override { return http_context_; }
  MOCK_METHOD(OptProcessContextRef, processContext, ());
  MOCK_METHOD(ProtobufMessage::ValidationVisitor&, messageValidationVisitor, ());
  MOCK_METHOD(Api::Api&, api, ());

  testing::NiceMock<AccessLog::MockAccessLogManager> access_log_manager_;
  testing::NiceMock<Upstream::MockClusterManager> cluster_manager_;
  testing::NiceMock<Event::MockDispatcher> dispatcher_;
  testing::NiceMock<MockDrainManager> drain_manager_;
  testing::NiceMock<Tracing::MockHttpTracer> http_tracer_;
  testing::NiceMock<Init::MockManager> init_manager_;
  testing::NiceMock<MockServerLifecycleNotifier> lifecycle_notifier_;
  testing::NiceMock<LocalInfo::MockLocalInfo> local_info_;
  testing::NiceMock<Envoy::Runtime::MockRandomGenerator> random_;
  testing::NiceMock<Envoy::Runtime::MockLoader> runtime_loader_;
  testing::NiceMock<Stats::MockIsolatedStatsStore> scope_;
  testing::NiceMock<ThreadLocal::MockInstance> thread_local_;
  Singleton::ManagerPtr singleton_manager_;
  testing::NiceMock<MockAdmin> admin_;
  Stats::IsolatedStoreImpl listener_scope_;
  Event::GlobalTimeSystem time_system_;
  testing::NiceMock<MockOverloadManager> overload_manager_;
  Grpc::ContextImpl grpc_context_;
  Http::ContextImpl http_context_;
  testing::NiceMock<Api::MockApi> api_;
};

class MockTransportSocketFactoryContext : public TransportSocketFactoryContext {
public:
  MockTransportSocketFactoryContext();
  ~MockTransportSocketFactoryContext() override;

  Secret::SecretManager& secretManager() override { return *(secret_manager_.get()); }

  MOCK_METHOD(Server::Admin&, admin, ());
  MOCK_METHOD(Ssl::ContextManager&, sslContextManager, ());
  MOCK_METHOD(Stats::Scope&, statsScope, (), (const));
  MOCK_METHOD(Upstream::ClusterManager&, clusterManager, ());
  MOCK_METHOD(const LocalInfo::LocalInfo&, localInfo, ());
  MOCK_METHOD(Event::Dispatcher&, dispatcher, ());
  MOCK_METHOD(Envoy::Runtime::RandomGenerator&, random, ());
  MOCK_METHOD(Stats::Store&, stats, ());
  MOCK_METHOD(void, setInitManager, (Init::Manager&));
  MOCK_METHOD(Init::Manager*, initManager, ());
  MOCK_METHOD(Singleton::Manager&, singletonManager, ());
  MOCK_METHOD(ThreadLocal::SlotAllocator&, threadLocal, ());
  MOCK_METHOD(ProtobufMessage::ValidationVisitor&, messageValidationVisitor, ());
  MOCK_METHOD(Api::Api&, api, ());

  testing::NiceMock<Upstream::MockClusterManager> cluster_manager_;
  testing::NiceMock<Api::MockApi> api_;
  testing::NiceMock<MockConfigTracker> config_tracker_;
  std::unique_ptr<Secret::SecretManager> secret_manager_;
};

class MockListenerFactoryContext : public MockFactoryContext, public ListenerFactoryContext {
public:
  MockListenerFactoryContext();
  ~MockListenerFactoryContext() override;

  const Network::ListenerConfig& listenerConfig() const override { return listener_config_; }
  MOCK_METHOD(const Network::ListenerConfig&, listenerConfig_, (), (const));

  Network::MockListenerConfig listener_config_;
};

class MockHealthCheckerFactoryContext : public virtual HealthCheckerFactoryContext {
public:
  MockHealthCheckerFactoryContext();
  ~MockHealthCheckerFactoryContext() override;

  MOCK_METHOD(Upstream::Cluster&, cluster, ());
  MOCK_METHOD(Event::Dispatcher&, dispatcher, ());
  MOCK_METHOD(Envoy::Runtime::RandomGenerator&, random, ());
  MOCK_METHOD(Envoy::Runtime::Loader&, runtime, ());
  MOCK_METHOD(Upstream::HealthCheckEventLogger*, eventLogger_, ());
  MOCK_METHOD(ProtobufMessage::ValidationVisitor&, messageValidationVisitor, ());
  MOCK_METHOD(Api::Api&, api, ());
  Upstream::HealthCheckEventLoggerPtr eventLogger() override {
    return Upstream::HealthCheckEventLoggerPtr(eventLogger_());
  }

  testing::NiceMock<Upstream::MockClusterMockPrioritySet> cluster_;
  testing::NiceMock<Event::MockDispatcher> dispatcher_;
  testing::NiceMock<Envoy::Runtime::MockRandomGenerator> random_;
  testing::NiceMock<Envoy::Runtime::MockLoader> runtime_;
  testing::NiceMock<Envoy::Upstream::MockHealthCheckEventLogger>* event_logger_{};
  testing::NiceMock<Envoy::Api::MockApi> api_{};
};

class MockFilterChainFactoryContext : public MockFactoryContext, public FilterChainFactoryContext {
public:
  MockFilterChainFactoryContext();
  ~MockFilterChainFactoryContext() override;
};

} // namespace Configuration
} // namespace Server
} // namespace Envoy<|MERGE_RESOLUTION|>--- conflicted
+++ resolved
@@ -67,11 +67,10 @@
   MockOptions(const std::string& config_path);
   ~MockOptions() override;
 
-<<<<<<< HEAD
   MOCK_METHOD(uint64_t, baseId, (), (const));
   MOCK_METHOD(uint32_t, concurrency, (), (const));
   MOCK_METHOD(const std::string&, configPath, (), (const));
-  MOCK_METHOD(const envoy::config::bootstrap::v3alpha::Bootstrap&, configProto, (), (const));
+  MOCK_METHOD(const envoy::config::bootstrap::v3::Bootstrap&, configProto, (), (const));
   MOCK_METHOD(const std::string&, configYaml, (), (const));
   MOCK_METHOD(bool, allowUnknownStaticFields, (), (const));
   MOCK_METHOD(bool, rejectUnknownDynamicFields, (), (const));
@@ -98,38 +97,6 @@
   MOCK_METHOD(bool, cpusetThreadsEnabled, (), (const));
   MOCK_METHOD(const std::vector<std::string>&, disabledExtensions, (), (const));
   MOCK_METHOD(Server::CommandLineOptionsPtr, toCommandLineOptions, (), (const));
-=======
-  MOCK_CONST_METHOD0(baseId, uint64_t());
-  MOCK_CONST_METHOD0(concurrency, uint32_t());
-  MOCK_CONST_METHOD0(configPath, const std::string&());
-  MOCK_CONST_METHOD0(configProto, const envoy::config::bootstrap::v3::Bootstrap&());
-  MOCK_CONST_METHOD0(configYaml, const std::string&());
-  MOCK_CONST_METHOD0(allowUnknownStaticFields, bool());
-  MOCK_CONST_METHOD0(rejectUnknownDynamicFields, bool());
-  MOCK_CONST_METHOD0(adminAddressPath, const std::string&());
-  MOCK_CONST_METHOD0(localAddressIpVersion, Network::Address::IpVersion());
-  MOCK_CONST_METHOD0(drainTime, std::chrono::seconds());
-  MOCK_CONST_METHOD0(logLevel, spdlog::level::level_enum());
-  MOCK_CONST_METHOD0(componentLogLevels,
-                     const std::vector<std::pair<std::string, spdlog::level::level_enum>>&());
-  MOCK_CONST_METHOD0(logFormat, const std::string&());
-  MOCK_CONST_METHOD0(logFormatEscaped, bool());
-  MOCK_CONST_METHOD0(logPath, const std::string&());
-  MOCK_CONST_METHOD0(parentShutdownTime, std::chrono::seconds());
-  MOCK_CONST_METHOD0(restartEpoch, uint64_t());
-  MOCK_CONST_METHOD0(fileFlushIntervalMsec, std::chrono::milliseconds());
-  MOCK_CONST_METHOD0(mode, Mode());
-  MOCK_CONST_METHOD0(serviceClusterName, const std::string&());
-  MOCK_CONST_METHOD0(serviceNodeName, const std::string&());
-  MOCK_CONST_METHOD0(serviceZone, const std::string&());
-  MOCK_CONST_METHOD0(hotRestartDisabled, bool());
-  MOCK_CONST_METHOD0(signalHandlingEnabled, bool());
-  MOCK_CONST_METHOD0(mutexTracingEnabled, bool());
-  MOCK_CONST_METHOD0(fakeSymbolTableEnabled, bool());
-  MOCK_CONST_METHOD0(cpusetThreadsEnabled, bool());
-  MOCK_CONST_METHOD0(disabledExtensions, const std::vector<std::string>&());
-  MOCK_CONST_METHOD0(toCommandLineOptions, Server::CommandLineOptionsPtr());
->>>>>>> 9b6260fc
 
   std::string config_path_;
   envoy::config::bootstrap::v3::Bootstrap config_proto_;
@@ -284,17 +251,16 @@
     return LdsApiPtr{createLdsApi_(lds_config)};
   }
 
-<<<<<<< HEAD
   MOCK_METHOD(LdsApi*, createLdsApi_,
-              (const envoy::config::core::v3alpha::ConfigSource& lds_config));
+              (const envoy::config::core::v3::ConfigSource& lds_config));
   MOCK_METHOD(std::vector<Network::FilterFactoryCb>, createNetworkFilterFactoryList,
-              (const Protobuf::RepeatedPtrField<envoy::config::listener::v3alpha::Filter>& filters,
+              (const Protobuf::RepeatedPtrField<envoy::config::listener::v3::Filter>& filters,
                Configuration::FilterChainFactoryContext& filter_chain_factory_context));
   MOCK_METHOD(std::vector<Network::ListenerFilterFactoryCb>, createListenerFilterFactoryList,
-              (const Protobuf::RepeatedPtrField<envoy::config::listener::v3alpha::ListenerFilter>&,
+              (const Protobuf::RepeatedPtrField<envoy::config::listener::v3::ListenerFilter>&,
                Configuration::ListenerFactoryContext& context));
   MOCK_METHOD(std::vector<Network::UdpListenerFilterFactoryCb>, createUdpListenerFilterFactoryList,
-              (const Protobuf::RepeatedPtrField<envoy::config::listener::v3alpha::ListenerFilter>&,
+              (const Protobuf::RepeatedPtrField<envoy::config::listener::v3::ListenerFilter>&,
                Configuration::ListenerFactoryContext& context));
   MOCK_METHOD(Network::SocketSharedPtr, createListenSocket,
               (Network::Address::InstanceConstSharedPtr address,
@@ -302,31 +268,8 @@
                const Network::Socket::OptionsSharedPtr& options,
                const ListenSocketCreationParams& params));
   MOCK_METHOD(DrainManager*, createDrainManager_,
-              (envoy::config::listener::v3alpha::Listener::DrainType drain_type));
+              (envoy::config::listener::v3::Listener::DrainType drain_type));
   MOCK_METHOD(uint64_t, nextListenerTag, ());
-=======
-  MOCK_METHOD1(createLdsApi_, LdsApi*(const envoy::config::core::v3::ConfigSource& lds_config));
-  MOCK_METHOD2(createNetworkFilterFactoryList,
-               std::vector<Network::FilterFactoryCb>(
-                   const Protobuf::RepeatedPtrField<envoy::config::listener::v3::Filter>& filters,
-                   Configuration::FilterChainFactoryContext& filter_chain_factory_context));
-  MOCK_METHOD2(createListenerFilterFactoryList,
-               std::vector<Network::ListenerFilterFactoryCb>(
-                   const Protobuf::RepeatedPtrField<envoy::config::listener::v3::ListenerFilter>&,
-                   Configuration::ListenerFactoryContext& context));
-  MOCK_METHOD2(createUdpListenerFilterFactoryList,
-               std::vector<Network::UdpListenerFilterFactoryCb>(
-                   const Protobuf::RepeatedPtrField<envoy::config::listener::v3::ListenerFilter>&,
-                   Configuration::ListenerFactoryContext& context));
-  MOCK_METHOD4(createListenSocket,
-               Network::SocketSharedPtr(Network::Address::InstanceConstSharedPtr address,
-                                        Network::Address::SocketType socket_type,
-                                        const Network::Socket::OptionsSharedPtr& options,
-                                        const ListenSocketCreationParams& params));
-  MOCK_METHOD1(createDrainManager_,
-               DrainManager*(envoy::config::listener::v3::Listener::DrainType drain_type));
-  MOCK_METHOD0(nextListenerTag, uint64_t());
->>>>>>> 9b6260fc
 
   std::shared_ptr<Network::MockListenSocket> socket_;
 };
@@ -336,11 +279,10 @@
   MockListenerManager();
   ~MockListenerManager() override;
 
-<<<<<<< HEAD
   MOCK_METHOD(bool, addOrUpdateListener,
-              (const envoy::config::listener::v3alpha::Listener& config,
+              (const envoy::config::listener::v3::Listener& config,
                const std::string& version_info, bool modifiable));
-  MOCK_METHOD(void, createLdsApi, (const envoy::config::core::v3alpha::ConfigSource& lds_config));
+  MOCK_METHOD(void, createLdsApi, (const envoy::config::core::v3::ConfigSource& lds_config));
   MOCK_METHOD(std::vector<std::reference_wrapper<Network::ListenerConfig>>, listeners, ());
   MOCK_METHOD(uint64_t, numConnections, (), (const));
   MOCK_METHOD(bool, removeListener, (const std::string& listener_name));
@@ -349,20 +291,7 @@
   MOCK_METHOD(void, stopWorkers, ());
   MOCK_METHOD(void, beginListenerUpdate, ());
   MOCK_METHOD(void, endListenerUpdate, (ListenerManager::FailureStates &&));
-=======
-  MOCK_METHOD3(addOrUpdateListener, bool(const envoy::config::listener::v3::Listener& config,
-                                         const std::string& version_info, bool modifiable));
-  MOCK_METHOD1(createLdsApi, void(const envoy::config::core::v3::ConfigSource& lds_config));
-  MOCK_METHOD0(listeners, std::vector<std::reference_wrapper<Network::ListenerConfig>>());
-  MOCK_CONST_METHOD0(numConnections, uint64_t());
-  MOCK_METHOD1(removeListener, bool(const std::string& listener_name));
-  MOCK_METHOD1(startWorkers, void(GuardDog& guard_dog));
-  MOCK_METHOD1(stopListeners, void(StopListenersType listeners_type));
-  MOCK_METHOD0(stopWorkers, void());
-  MOCK_METHOD0(beginListenerUpdate, void());
-  MOCK_METHOD1(endListenerUpdate, void(ListenerManager::FailureStates&&));
-  MOCK_METHOD0(apiListener, ApiListenerOptRef());
->>>>>>> 9b6260fc
+  MOCK_METHOD(ApiListenerOptRef, apiListener, ());
 };
 
 class MockServerLifecycleNotifier : public ServerLifecycleNotifier {
@@ -575,7 +504,6 @@
   MockFactoryContext();
   ~MockFactoryContext() override;
 
-<<<<<<< HEAD
   MOCK_METHOD(ServerFactoryContext&, getServerFactoryContext, (), (const));
   MOCK_METHOD(AccessLog::AccessLogManager&, accessLogManager, ());
   MOCK_METHOD(Upstream::ClusterManager&, clusterManager, ());
@@ -594,32 +522,9 @@
   MOCK_METHOD(Server::Admin&, admin, ());
   MOCK_METHOD(Stats::Scope&, listenerScope, ());
   MOCK_METHOD(const LocalInfo::LocalInfo&, localInfo, (), (const));
-  MOCK_METHOD(const envoy::config::core::v3alpha::Metadata&, listenerMetadata, (), (const));
-  MOCK_METHOD(envoy::config::core::v3alpha::TrafficDirection, direction, (), (const));
+  MOCK_METHOD(const envoy::config::core::v3::Metadata&, listenerMetadata, (), (const));
+  MOCK_METHOD(envoy::config::core::v3::TrafficDirection, direction, (), (const));
   MOCK_METHOD(TimeSource&, timeSource, ());
-=======
-  MOCK_CONST_METHOD0(getServerFactoryContext, ServerFactoryContext&());
-  MOCK_METHOD0(accessLogManager, AccessLog::AccessLogManager&());
-  MOCK_METHOD0(clusterManager, Upstream::ClusterManager&());
-  MOCK_METHOD0(dispatcher, Event::Dispatcher&());
-  MOCK_METHOD0(drainDecision, const Network::DrainDecision&());
-  MOCK_METHOD0(healthCheckFailed, bool());
-  MOCK_METHOD0(httpTracer, Tracing::HttpTracer&());
-  MOCK_METHOD0(initManager, Init::Manager&());
-  MOCK_METHOD0(lifecycleNotifier, ServerLifecycleNotifier&());
-  MOCK_METHOD0(random, Envoy::Runtime::RandomGenerator&());
-  MOCK_METHOD0(runtime, Envoy::Runtime::Loader&());
-  MOCK_METHOD0(scope, Stats::Scope&());
-  MOCK_METHOD0(singletonManager, Singleton::Manager&());
-  MOCK_METHOD0(overloadManager, OverloadManager&());
-  MOCK_METHOD0(threadLocal, ThreadLocal::Instance&());
-  MOCK_METHOD0(admin, Server::Admin&());
-  MOCK_METHOD0(listenerScope, Stats::Scope&());
-  MOCK_CONST_METHOD0(localInfo, const LocalInfo::LocalInfo&());
-  MOCK_CONST_METHOD0(listenerMetadata, const envoy::config::core::v3::Metadata&());
-  MOCK_CONST_METHOD0(direction, envoy::config::core::v3::TrafficDirection());
-  MOCK_METHOD0(timeSource, TimeSource&());
->>>>>>> 9b6260fc
   Event::TestTimeSystem& timeSystem() { return time_system_; }
   Grpc::Context& grpcContext() override { return grpc_context_; }
   Http::Context& httpContext() override { return http_context_; }
