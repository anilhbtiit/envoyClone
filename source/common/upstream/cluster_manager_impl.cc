#include "common/upstream/cluster_manager_impl.h"

#include <chrono>
#include <cstdint>
#include <functional>
#include <list>
#include <memory>
#include <string>
#include <vector>

#include "envoy/admin/v3/config_dump.pb.h"
#include "envoy/config/bootstrap/v3/bootstrap.pb.h"
#include "envoy/config/cluster/v3/cluster.pb.h"
#include "envoy/config/core/v3/config_source.pb.h"
#include "envoy/event/dispatcher.h"
#include "envoy/network/dns.h"
#include "envoy/runtime/runtime.h"
#include "envoy/stats/scope.h"

#include "common/common/assert.h"
#include "common/common/enum_to_int.h"
#include "common/common/fmt.h"
#include "common/common/utility.h"
#include "common/config/new_grpc_mux_impl.h"
#include "common/config/utility.h"
#include "common/config/version_converter.h"
#include "common/grpc/async_client_manager_impl.h"
#include "common/http/async_client_impl.h"
#include "common/http/http1/conn_pool.h"
#include "common/http/http2/conn_pool.h"
#include "common/network/resolver_impl.h"
#include "common/network/utility.h"
#include "common/protobuf/utility.h"
#include "common/router/shadow_writer_impl.h"
#include "common/runtime/runtime_features.h"
#include "common/tcp/conn_pool.h"
#include "common/tcp/original_conn_pool.h"
#include "common/upstream/cds_api_impl.h"
#include "common/upstream/load_balancer_impl.h"
#include "common/upstream/maglev_lb.h"
#include "common/upstream/original_dst_cluster.h"
#include "common/upstream/priority_conn_pool_map_impl.h"
#include "common/upstream/ring_hash_lb.h"
#include "common/upstream/subset_lb.h"

namespace Envoy {
namespace Upstream {
namespace {

void addOptionsIfNotNull(Network::Socket::OptionsSharedPtr& options,
                         const Network::Socket::OptionsSharedPtr& to_add) {
  if (to_add != nullptr) {
    Network::Socket::appendOptions(options, to_add);
  }
}

} // namespace

void ClusterManagerInitHelper::addCluster(ClusterManagerCluster& cm_cluster) {
  // See comments in ClusterManagerImpl::addOrUpdateCluster() for why this is only called during
  // server initialization.
  ASSERT(state_ != State::AllClustersInitialized);

  const auto initialize_cb = [&cm_cluster, this] { onClusterInit(cm_cluster); };
  Cluster& cluster = cm_cluster.cluster();
  if (cluster.initializePhase() == Cluster::InitializePhase::Primary) {
    // Remove the previous cluster before the cluster object is destroyed.
    primary_init_clusters_.remove_if(
        [name_to_remove = cluster.info()->name()](ClusterManagerCluster* cluster_iter) {
          return cluster_iter->cluster().info()->name() == name_to_remove;
        });
    primary_init_clusters_.push_back(&cm_cluster);
    cluster.initialize(initialize_cb);
  } else {
    ASSERT(cluster.initializePhase() == Cluster::InitializePhase::Secondary);
    // Remove the previous cluster before the cluster object is destroyed.
    secondary_init_clusters_.remove_if(
        [name_to_remove = cluster.info()->name()](ClusterManagerCluster* cluster_iter) {
          return cluster_iter->cluster().info()->name() == name_to_remove;
        });
    secondary_init_clusters_.push_back(&cm_cluster);
    if (started_secondary_initialize_) {
      // This can happen if we get a second CDS update that adds new clusters after we have
      // already started secondary init. In this case, just immediately initialize.
      cluster.initialize(initialize_cb);
    }
  }

  ENVOY_LOG(debug, "cm init: adding: cluster={} primary={} secondary={}", cluster.info()->name(),
            primary_init_clusters_.size(), secondary_init_clusters_.size());
}

void ClusterManagerInitHelper::onClusterInit(ClusterManagerCluster& cluster) {
  ASSERT(state_ != State::AllClustersInitialized);
  per_cluster_init_callback_(cluster);
  removeCluster(cluster);
}

void ClusterManagerInitHelper::removeCluster(ClusterManagerCluster& cluster) {
  if (state_ == State::AllClustersInitialized) {
    return;
  }

  // There is a remote edge case where we can remove a cluster via CDS that has not yet been
  // initialized. When called via the remove cluster API this code catches that case.
  std::list<ClusterManagerCluster*>* cluster_list;
  if (cluster.cluster().initializePhase() == Cluster::InitializePhase::Primary) {
    cluster_list = &primary_init_clusters_;
  } else {
    ASSERT(cluster.cluster().initializePhase() == Cluster::InitializePhase::Secondary);
    cluster_list = &secondary_init_clusters_;
  }

  // It is possible that the cluster we are removing has already been initialized, and is not
  // present in the initializer list. If so, this is fine.
  cluster_list->remove(&cluster);
  ENVOY_LOG(debug, "cm init: init complete: cluster={} primary={} secondary={}",
            cluster.cluster().info()->name(), primary_init_clusters_.size(),
            secondary_init_clusters_.size());
  maybeFinishInitialize();
}

void ClusterManagerInitHelper::initializeSecondaryClusters() {
  started_secondary_initialize_ = true;
  // Cluster::initialize() method can modify the list of secondary_init_clusters_ to remove
  // the item currently being initialized, so we eschew range-based-for and do this complicated
  // dance to increment the iterator before calling initialize.
  for (auto iter = secondary_init_clusters_.begin(); iter != secondary_init_clusters_.end();) {
    ClusterManagerCluster* cluster = *iter;
    ++iter;
    ENVOY_LOG(debug, "initializing secondary cluster {}", cluster->cluster().info()->name());
    cluster->cluster().initialize([cluster, this] { onClusterInit(*cluster); });
  }
}

void ClusterManagerInitHelper::maybeFinishInitialize() {
  // Do not do anything if we are still doing the initial static load or if we are waiting for
  // CDS initialize.
  ENVOY_LOG(debug, "maybe finish initialize state: {}", enumToInt(state_));
  if (state_ == State::Loading || state_ == State::WaitingToStartCdsInitialization) {
    return;
  }

  ASSERT(state_ == State::WaitingToStartSecondaryInitialization ||
         state_ == State::CdsInitialized ||
         state_ == State::WaitingForPrimaryInitializationToComplete);
  ENVOY_LOG(debug, "maybe finish initialize primary init clusters empty: {}",
            primary_init_clusters_.empty());
  // If we are still waiting for primary clusters to initialize, do nothing.
  if (!primary_init_clusters_.empty()) {
    return;
  } else if (state_ == State::WaitingForPrimaryInitializationToComplete) {
    state_ = State::WaitingToStartSecondaryInitialization;
    if (primary_clusters_initialized_callback_) {
      primary_clusters_initialized_callback_();
    }
    return;
  }

  // If we are still waiting for secondary clusters to initialize, see if we need to first call
  // initialize on them. This is only done once.
  ENVOY_LOG(debug, "maybe finish initialize secondary init clusters empty: {}",
            secondary_init_clusters_.empty());
  if (!secondary_init_clusters_.empty()) {
    if (!started_secondary_initialize_) {
      ENVOY_LOG(info, "cm init: initializing secondary clusters");
      // If the first CDS response doesn't have any primary cluster, ClusterLoadAssignment
      // should be already paused by CdsApiImpl::onConfigUpdate(). Need to check that to
      // avoid double pause ClusterLoadAssignment.
      Config::ScopedResume maybe_resume_eds;
      if (cm_.adsMux()) {
        const auto type_urls =
            Config::getAllVersionTypeUrls<envoy::config::endpoint::v3::ClusterLoadAssignment>();
        maybe_resume_eds = cm_.adsMux()->pause(type_urls);
      }
      initializeSecondaryClusters();
    }
    return;
  }

  // At this point, if we are doing static init, and we have CDS, start CDS init. Otherwise, move
  // directly to initialized.
  started_secondary_initialize_ = false;
  ENVOY_LOG(debug, "maybe finish initialize cds api ready: {}", cds_ != nullptr);
  if (state_ == State::WaitingToStartSecondaryInitialization && cds_) {
    ENVOY_LOG(info, "cm init: initializing cds");
    state_ = State::WaitingToStartCdsInitialization;
    cds_->initialize();
  } else {
    ENVOY_LOG(info, "cm init: all clusters initialized");
    state_ = State::AllClustersInitialized;
    if (initialized_callback_) {
      initialized_callback_();
    }
  }
}

void ClusterManagerInitHelper::onStaticLoadComplete() {
  ASSERT(state_ == State::Loading);
  // After initialization of primary clusters has completed, transition to
  // waiting for signal to initialize secondary clusters and then CDS.
  state_ = State::WaitingForPrimaryInitializationToComplete;
  maybeFinishInitialize();
}

void ClusterManagerInitHelper::startInitializingSecondaryClusters() {
  ASSERT(state_ == State::WaitingToStartSecondaryInitialization);
  ENVOY_LOG(debug, "continue initializing secondary clusters");
  maybeFinishInitialize();
}

void ClusterManagerInitHelper::setCds(CdsApi* cds) {
  ASSERT(state_ == State::Loading);
  cds_ = cds;
  if (cds_) {
    cds_->setInitializedCb([this]() -> void {
      ASSERT(state_ == State::WaitingToStartCdsInitialization);
      state_ = State::CdsInitialized;
      maybeFinishInitialize();
    });
  }
}

void ClusterManagerInitHelper::setInitializedCb(
    ClusterManager::InitializationCompleteCallback callback) {
  if (state_ == State::AllClustersInitialized) {
    callback();
  } else {
    initialized_callback_ = callback;
  }
}

void ClusterManagerInitHelper::setPrimaryClustersInitializedCb(
    ClusterManager::PrimaryClustersReadyCallback callback) {
  // The callback must be set before or at the `WaitingToStartSecondaryInitialization` state.
  ASSERT(state_ == State::WaitingToStartSecondaryInitialization ||
         state_ == State::WaitingForPrimaryInitializationToComplete || state_ == State::Loading);
  if (state_ == State::WaitingToStartSecondaryInitialization) {
    // This is the case where all clusters are STATIC and without health checking.
    callback();
  } else {
    primary_clusters_initialized_callback_ = callback;
  }
}

ClusterManagerImpl::ClusterManagerImpl(
    const envoy::config::bootstrap::v3::Bootstrap& bootstrap, ClusterManagerFactory& factory,
    Stats::Store& stats, ThreadLocal::Instance& tls, Runtime::Loader& runtime,
    const LocalInfo::LocalInfo& local_info, AccessLog::AccessLogManager& log_manager,
    Event::Dispatcher& main_thread_dispatcher, Server::Admin& admin,
    ProtobufMessage::ValidationContext& validation_context, Api::Api& api,
    Http::Context& http_context, Grpc::Context& grpc_context)
    : factory_(factory), runtime_(runtime), stats_(stats), tls_(tls),
      random_(api.randomGenerator()),
      bind_config_(bootstrap.cluster_manager().upstream_bind_config()), local_info_(local_info),
<<<<<<< HEAD
      cm_stats_(generateStats(stats, factory)),
      init_helper_(*this, [this](Cluster& cluster) { onClusterInit(cluster); }),
=======
      cm_stats_(generateStats(stats)),
      init_helper_(*this, [this](ClusterManagerCluster& cluster) { onClusterInit(cluster); }),
>>>>>>> e9d85da9
      config_tracker_entry_(
          admin.getConfigTracker().add("clusters", [this] { return dumpClusterConfigs(); })),
      time_source_(main_thread_dispatcher.timeSource()), dispatcher_(main_thread_dispatcher),
      http_context_(http_context),
      subscription_factory_(local_info, main_thread_dispatcher, *this,
                            validation_context.dynamicValidationVisitor(), api, runtime_) {
  async_client_manager_ = std::make_unique<Grpc::AsyncClientManagerImpl>(
      *this, tls, time_source_, api, grpc_context.statNames());
  const auto& cm_config = bootstrap.cluster_manager();
  if (cm_config.has_outlier_detection()) {
    const std::string event_log_file_path = cm_config.outlier_detection().event_log_path();
    if (!event_log_file_path.empty()) {
      outlier_event_logger_ = std::make_shared<Outlier::EventLoggerImpl>(
          log_manager, event_log_file_path, time_source_);
    }
  }

  // We need to know whether we're zone aware early on, so make sure we do this lookup
  // before we load any clusters.
  if (!cm_config.local_cluster_name().empty()) {
    local_cluster_name_ = cm_config.local_cluster_name();
  }

  const auto& dyn_resources = bootstrap.dynamic_resources();

  // Cluster loading happens in two phases: first all the primary clusters are loaded, and then all
  // the secondary clusters are loaded. As it currently stands all non-EDS clusters and EDS which
  // load endpoint definition from file are primary and
  // (REST,GRPC,DELTA_GRPC) EDS clusters are secondary. This two phase
  // loading is done because in v2 configuration each EDS cluster individually sets up a
  // subscription. When this subscription is an API source the cluster will depend on a non-EDS
  // cluster, so the non-EDS clusters must be loaded first.
  auto is_primary_cluster = [](const envoy::config::cluster::v3::Cluster& cluster) -> bool {
    return cluster.type() != envoy::config::cluster::v3::Cluster::EDS ||
           (cluster.type() == envoy::config::cluster::v3::Cluster::EDS &&
            cluster.eds_cluster_config().eds_config().config_source_specifier_case() ==
                envoy::config::core::v3::ConfigSource::ConfigSourceSpecifierCase::kPath);
  };
  // Build book-keeping for which clusters are primary. This is useful when we
  // invoke loadCluster() below and it needs the complete set of primaries.
  for (const auto& cluster : bootstrap.static_resources().clusters()) {
    if (is_primary_cluster(cluster)) {
      primary_clusters_.insert(cluster.name());
    }
  }
  // Load all the primary clusters.
  for (const auto& cluster : bootstrap.static_resources().clusters()) {
    if (is_primary_cluster(cluster)) {
      loadCluster(cluster, "", false, active_clusters_);
    }
  }

  // Now setup ADS if needed, this might rely on a primary cluster.
  // This is the only point where distinction between delta ADS and state-of-the-world ADS is made.
  // After here, we just have a GrpcMux interface held in ads_mux_, which hides
  // whether the backing implementation is delta or SotW.
  if (dyn_resources.has_ads_config()) {
    if (dyn_resources.ads_config().api_type() ==
        envoy::config::core::v3::ApiConfigSource::DELTA_GRPC) {
      ads_mux_ = std::make_shared<Config::NewGrpcMuxImpl>(
          Config::Utility::factoryForGrpcApiConfigSource(*async_client_manager_,
                                                         dyn_resources.ads_config(), stats, false)
              ->create(),
          main_thread_dispatcher,
          *Protobuf::DescriptorPool::generated_pool()->FindMethodByName(
              dyn_resources.ads_config().transport_api_version() ==
                      envoy::config::core::v3::ApiVersion::V3
                  // TODO(htuch): consolidate with type_to_endpoint.cc, once we sort out the future
                  // direction of that module re: https://github.com/envoyproxy/envoy/issues/10650.
                  ? "envoy.service.discovery.v3.AggregatedDiscoveryService.DeltaAggregatedResources"
                  : "envoy.service.discovery.v2.AggregatedDiscoveryService."
                    "DeltaAggregatedResources"),
          dyn_resources.ads_config().transport_api_version(), random_, stats_,
          Envoy::Config::Utility::parseRateLimitSettings(dyn_resources.ads_config()), local_info);
    } else {
      ads_mux_ = std::make_shared<Config::GrpcMuxImpl>(
          local_info,
          Config::Utility::factoryForGrpcApiConfigSource(*async_client_manager_,
                                                         dyn_resources.ads_config(), stats, false)
              ->create(),
          main_thread_dispatcher,
          *Protobuf::DescriptorPool::generated_pool()->FindMethodByName(
              dyn_resources.ads_config().transport_api_version() ==
                      envoy::config::core::v3::ApiVersion::V3
                  // TODO(htuch): consolidate with type_to_endpoint.cc, once we sort out the future
                  // direction of that module re: https://github.com/envoyproxy/envoy/issues/10650.
                  ? "envoy.service.discovery.v3.AggregatedDiscoveryService."
                    "StreamAggregatedResources"
                  : "envoy.service.discovery.v2.AggregatedDiscoveryService."
                    "StreamAggregatedResources"),
          dyn_resources.ads_config().transport_api_version(), random_, stats_,
          Envoy::Config::Utility::parseRateLimitSettings(dyn_resources.ads_config()),
          bootstrap.dynamic_resources().ads_config().set_node_on_first_message_only());
    }
  } else {
    ads_mux_ = std::make_unique<Config::NullGrpcMuxImpl>();
  }

  // After ADS is initialized, load EDS static clusters as EDS config may potentially need ADS.
  for (const auto& cluster : bootstrap.static_resources().clusters()) {
    // Now load all the secondary clusters.
    if (cluster.type() == envoy::config::cluster::v3::Cluster::EDS &&
        cluster.eds_cluster_config().eds_config().config_source_specifier_case() !=
            envoy::config::core::v3::ConfigSource::ConfigSourceSpecifierCase::kPath) {
      loadCluster(cluster, "", false, active_clusters_);
    }
  }

  cm_stats_.cluster_added_.add(bootstrap.static_resources().clusters().size());
  updateClusterCounts();

  if (local_cluster_name_ &&
      (active_clusters_.find(local_cluster_name_.value()) == active_clusters_.end())) {
    throw EnvoyException(
        fmt::format("local cluster '{}' must be defined", local_cluster_name_.value()));
  }

  // Once the initial set of static bootstrap clusters are created (including the local cluster),
  // we can instantiate the thread local cluster manager.
  tls_.set([this](Event::Dispatcher& dispatcher) {
    return std::make_shared<ThreadLocalClusterManagerImpl>(*this, dispatcher);
  });

  // For active clusters that exist in bootstrap, post an empty thread local cluster update to
  // populate them.
  // TODO(mattklein123): It would be nice if we did not do this and instead all thread local cluster
  // creation happened as part of the cluster init flow, however there are certain cases that depend
  // on this behavior including route checking. It may be possible to fix static route checking to
  // not depend on this behavior, but for now this is consistent with the way we have always done
  // this so in the interest of minimal change it is not being done now.
  for (auto& cluster : active_clusters_) {
    // Skip posting the thread local cluster which is created as part of the thread local cluster
    // manager constructor. See the TODO in that code for eventually cleaning this up.
    if (local_cluster_name_ && local_cluster_name_.value() == cluster.first) {
      continue;
    }

    // Avoid virtual call in the constructor. This only impacts tests. Remove this when fixing
    // the above TODO.
    postThreadLocalClusterUpdateNonVirtual(*cluster.second, ThreadLocalClusterUpdateParams());
  }

  // We can now potentially create the CDS API once the backing cluster exists.
  if (dyn_resources.has_cds_config()) {
    cds_api_ = factory_.createCds(dyn_resources.cds_config(), *this);
    init_helper_.setCds(cds_api_.get());
  } else {
    init_helper_.setCds(nullptr);
  }

  // Proceed to add all static bootstrap clusters to the init manager. This will immediately
  // initialize any primary clusters. Post-init processing further initializes any thread
  // aware load balancer and sets up the per-worker host set updates.
  for (auto& cluster : active_clusters_) {
    init_helper_.addCluster(*cluster.second);
  }

  // Potentially move to secondary initialization on the static bootstrap clusters if all primary
  // clusters have already initialized. (E.g., if all static).
  init_helper_.onStaticLoadComplete();

  ads_mux_->start();
}

void ClusterManagerImpl::initializeSecondaryClusters(
    const envoy::config::bootstrap::v3::Bootstrap& bootstrap) {
  init_helper_.startInitializingSecondaryClusters();

  const auto& cm_config = bootstrap.cluster_manager();
  if (cm_config.has_load_stats_config()) {
    const auto& load_stats_config = cm_config.load_stats_config();

    load_stats_reporter_ = std::make_unique<LoadStatsReporter>(
        local_info_, *this, stats_,
        Config::Utility::factoryForGrpcApiConfigSource(*async_client_manager_, load_stats_config,
                                                       stats_, false)
            ->create(),
        load_stats_config.transport_api_version(), dispatcher_);
  }
}

ClusterManagerStats ClusterManagerImpl::generateStats(Stats::Scope& scope,
                                                      ClusterManagerFactory& factory) {
  return ClusterManagerStats(factory.statNames(), scope, factory.statNames().cluster_manager_);
}

void ClusterManagerImpl::onClusterInit(ClusterManagerCluster& cm_cluster) {
  // This routine is called when a cluster has finished initializing. The cluster has not yet
  // been setup for cross-thread updates to avoid needless updates during initialization. The order
  // of operations here is important. We start by initializing the thread aware load balancer if
  // needed. This must happen first so cluster updates are heard first by the load balancer.
  // Also, it assures that all of clusters which this function is called should be always active.
  auto& cluster = cm_cluster.cluster();
  auto cluster_data = warming_clusters_.find(cluster.info()->name());
  // We have a situation that clusters will be immediately active, such as static and primary
  // cluster. So we must have this prevention logic here.
  if (cluster_data != warming_clusters_.end()) {
    clusterWarmingToActive(cluster.info()->name());
    updateClusterCounts();
  }
  cluster_data = active_clusters_.find(cluster.info()->name());

  if (cluster_data->second->thread_aware_lb_ != nullptr) {
    cluster_data->second->thread_aware_lb_->initialize();
  }

  // Now setup for cross-thread updates.
  cluster.prioritySet().addMemberUpdateCb(
      [&cluster, this](const HostVector&, const HostVector& hosts_removed) -> void {
        if (cluster.info()->lbConfig().close_connections_on_host_set_change()) {
          for (const auto& host_set : cluster.prioritySet().hostSetsPerPriority()) {
            // This will drain all tcp and http connection pools.
            postThreadLocalDrainConnections(cluster, host_set->hosts());
          }
        } else {
          // TODO(snowp): Should this be subject to merge windows?

          // Whenever hosts are removed from the cluster, we make each TLS cluster drain it's
          // connection pools for the removed hosts. If `close_connections_on_host_set_change` is
          // enabled, this case will be covered by first `if` statement, where all
          // connection pools are drained.
          if (!hosts_removed.empty()) {
            postThreadLocalDrainConnections(cluster, hosts_removed);
          }
        }
      });

  cluster.prioritySet().addPriorityUpdateCb([&cm_cluster, this](uint32_t priority,
                                                                const HostVector& hosts_added,
                                                                const HostVector& hosts_removed) {
    // This fires when a cluster is about to have an updated member set. We need to send this
    // out to all of the thread local configurations.

    // Should we save this update and merge it with other updates?
    //
    // Note that we can only _safely_ merge updates that have no added/removed hosts. That is,
    // only those updates that signal a change in host healthcheck state, weight or metadata.
    //
    // We've discussed merging updates related to hosts being added/removed, but it's really
    // tricky to merge those given that downstream consumers of these updates expect to see the
    // full list of updates, not a condensed one. This is because they use the broadcasted
    // HostSharedPtrs within internal maps to track hosts. If we fail to broadcast the entire list
    // of removals, these maps will leak those HostSharedPtrs.
    //
    // See https://github.com/envoyproxy/envoy/pull/3941 for more context.
    bool scheduled = false;
    const auto merge_timeout = PROTOBUF_GET_MS_OR_DEFAULT(cm_cluster.cluster().info()->lbConfig(),
                                                          update_merge_window, 1000);
    // Remember: we only merge updates with no adds/removes — just hc/weight/metadata changes.
    const bool is_mergeable = hosts_added.empty() && hosts_removed.empty();

    if (merge_timeout > 0) {
      // If this is not mergeable, we should cancel any scheduled updates since
      // we'll deliver it immediately.
      scheduled = scheduleUpdate(cm_cluster, priority, is_mergeable, merge_timeout);
    }

    // If an update was not scheduled for later, deliver it immediately.
    if (!scheduled) {
      cm_stats_.cluster_updated_.inc();
      postThreadLocalClusterUpdate(
          cm_cluster, ThreadLocalClusterUpdateParams(priority, hosts_added, hosts_removed));
    }
  });

  // Finally, post updates cross-thread so the per-thread load balancers are ready. First we
  // populate any update information that may be available after cluster init.
  ThreadLocalClusterUpdateParams params;
  for (auto& host_set : cluster.prioritySet().hostSetsPerPriority()) {
    if (host_set->hosts().empty()) {
      continue;
    }
    params.per_priority_update_params_.emplace_back(host_set->priority(), host_set->hosts(),
                                                    HostVector{});
  }
  // At this point the update is posted if either there are actual updates or the cluster has
  // not been added yet. The latter can only happen with dynamic cluster as static clusters are
  // added immediately.
  // TODO(mattklein123): Per related TODOs we will see if we can centralize all logic so that
  // clusters only get added in this path and all of the special casing can be removed.
  if (!params.per_priority_update_params_.empty() || !cm_cluster.addedOrUpdated()) {
    postThreadLocalClusterUpdate(cm_cluster, std::move(params));
  }
}

bool ClusterManagerImpl::scheduleUpdate(ClusterManagerCluster& cluster, uint32_t priority,
                                        bool mergeable, const uint64_t timeout) {
  // Find pending updates for this cluster.
  auto& updates_by_prio = updates_map_[cluster.cluster().info()->name()];
  if (!updates_by_prio) {
    updates_by_prio = std::make_unique<PendingUpdatesByPriorityMap>();
  }

  // Find pending updates for this priority.
  auto& updates = (*updates_by_prio)[priority];
  if (!updates) {
    updates = std::make_unique<PendingUpdates>();
  }

  // Has an update_merge_window gone by since the last update? If so, don't schedule
  // the update so it can be applied immediately. Ditto if this is not a mergeable update.
  const auto delta = time_source_.monotonicTime() - updates->last_updated_;
  const uint64_t delta_ms = std::chrono::duration_cast<std::chrono::milliseconds>(delta).count();
  const bool out_of_merge_window = delta_ms > timeout;
  if (out_of_merge_window || !mergeable) {
    // If there was a pending update, we cancel the pending merged update.
    //
    // Note: it's possible that even though we are outside of a merge window (delta_ms > timeout),
    // a timer is enabled. This race condition is fine, since we'll disable the timer here and
    // deliver the update immediately.

    // Why wasn't the update scheduled for later delivery? We keep some stats that are helpful
    // to understand why merging did not happen. There's 2 things we are tracking here:

    // 1) Was this update out of a merge window?
    if (mergeable && out_of_merge_window) {
      cm_stats_.update_out_of_merge_window_.inc();
    }

    // 2) Were there previous updates that we are cancelling (and delivering immediately)?
    if (updates->disableTimer()) {
      cm_stats_.update_merge_cancelled_.inc();
    }

    updates->last_updated_ = time_source_.monotonicTime();
    return false;
  }

  // If there's no timer, create one.
  if (updates->timer_ == nullptr) {
    updates->timer_ = dispatcher_.createTimer([this, &cluster, priority, &updates]() -> void {
      applyUpdates(cluster, priority, *updates);
    });
  }

  // Ensure there's a timer set to deliver these updates.
  if (!updates->timer_->enabled()) {
    updates->enableTimer(timeout);
  }

  return true;
}

void ClusterManagerImpl::applyUpdates(ClusterManagerCluster& cluster, uint32_t priority,
                                      PendingUpdates& updates) {
  // Deliver pending updates.

  // Remember that these merged updates are _only_ for updates related to
  // HC/weight/metadata changes. That's why added/removed are empty. All
  // adds/removals were already immediately broadcasted.
  static const HostVector hosts_added;
  static const HostVector hosts_removed;

  postThreadLocalClusterUpdate(
      cluster, ThreadLocalClusterUpdateParams(priority, hosts_added, hosts_removed));

  cm_stats_.cluster_updated_via_merge_.inc();
  updates.last_updated_ = time_source_.monotonicTime();
}

bool ClusterManagerImpl::addOrUpdateCluster(const envoy::config::cluster::v3::Cluster& cluster,
                                            const std::string& version_info) {
  // First we need to see if this new config is new or an update to an existing dynamic cluster.
  // We don't allow updates to statically configured clusters in the main configuration. We check
  // both the warming clusters and the active clusters to see if we need an update or the update
  // should be blocked.
  const std::string& cluster_name = cluster.name();
  const auto existing_active_cluster = active_clusters_.find(cluster_name);
  const auto existing_warming_cluster = warming_clusters_.find(cluster_name);
  const uint64_t new_hash = MessageUtil::hash(cluster);
  if ((existing_active_cluster != active_clusters_.end() &&
       existing_active_cluster->second->blockUpdate(new_hash)) ||
      (existing_warming_cluster != warming_clusters_.end() &&
       existing_warming_cluster->second->blockUpdate(new_hash))) {
    return false;
  }

  if (existing_active_cluster != active_clusters_.end() ||
      existing_warming_cluster != warming_clusters_.end()) {
    if (existing_active_cluster != active_clusters_.end()) {
      // The following init manager remove call is a NOP in the case we are already initialized.
      // It's just kept here to avoid additional logic.
      init_helper_.removeCluster(*existing_active_cluster->second);
    }
    cm_stats_.cluster_modified_.inc();
  } else {
    cm_stats_.cluster_added_.inc();
  }

  // There are two discrete paths here depending on when we are adding/updating a cluster.
  // 1) During initial server load we use the init manager which handles complex logic related to
  //    primary/secondary init, static/CDS init, warming all clusters, etc.
  // 2) After initial server load, we handle warming independently for each cluster in the warming
  //    map.
  // Note: It's likely possible that all warming logic could be centralized in the init manager, but
  //       a decision was made to split the logic given how complex the init manager already is. In
  //       the future we may decide to undergo a refactor to unify the logic but the effort/risk to
  //       do that right now does not seem worth it given that the logic is generally pretty clean
  //       and easy to understand.
  const bool all_clusters_initialized =
      init_helper_.state() == ClusterManagerInitHelper::State::AllClustersInitialized;
  // Preserve the previous cluster data to avoid early destroy. The same cluster should be added
  // before destroy to avoid early initialization complete.
  const auto previous_cluster = loadCluster(cluster, version_info, true, warming_clusters_);
  auto& cluster_entry = warming_clusters_.at(cluster_name);
  if (!all_clusters_initialized) {
    ENVOY_LOG(debug, "add/update cluster {} during init", cluster_name);
    init_helper_.addCluster(*cluster_entry);
  } else {
    ENVOY_LOG(debug, "add/update cluster {} starting warming", cluster_name);
    cluster_entry->cluster_->initialize([this, cluster_name] {
      ENVOY_LOG(debug, "warming cluster {} complete", cluster_name);
      auto state_changed_cluster_entry = warming_clusters_.find(cluster_name);
      onClusterInit(*state_changed_cluster_entry->second);
    });
  }

  return true;
}

void ClusterManagerImpl::clusterWarmingToActive(const std::string& cluster_name) {
  auto warming_it = warming_clusters_.find(cluster_name);
  ASSERT(warming_it != warming_clusters_.end());

  // If the cluster is being updated, we need to cancel any pending merged updates.
  // Otherwise, applyUpdates() will fire with a dangling cluster reference.
  updates_map_.erase(cluster_name);

  active_clusters_[cluster_name] = std::move(warming_it->second);
  warming_clusters_.erase(warming_it);
}

bool ClusterManagerImpl::removeCluster(const std::string& cluster_name) {
  bool removed = false;
  auto existing_active_cluster = active_clusters_.find(cluster_name);
  if (existing_active_cluster != active_clusters_.end() &&
      existing_active_cluster->second->added_via_api_) {
    removed = true;
    init_helper_.removeCluster(*existing_active_cluster->second);
    active_clusters_.erase(existing_active_cluster);

    ENVOY_LOG(info, "removing cluster {}", cluster_name);
    tls_.runOnAllThreads([cluster_name](OptRef<ThreadLocalClusterManagerImpl> cluster_manager) {
      ASSERT(cluster_manager->thread_local_clusters_.count(cluster_name) == 1);
      ENVOY_LOG(debug, "removing TLS cluster {}", cluster_name);
      for (auto& cb : cluster_manager->update_callbacks_) {
        cb->onClusterRemoval(cluster_name);
      }
      cluster_manager->thread_local_clusters_.erase(cluster_name);
    });
  }

  auto existing_warming_cluster = warming_clusters_.find(cluster_name);
  if (existing_warming_cluster != warming_clusters_.end() &&
      existing_warming_cluster->second->added_via_api_) {
    removed = true;
    init_helper_.removeCluster(*existing_warming_cluster->second);
    warming_clusters_.erase(existing_warming_cluster);
    ENVOY_LOG(info, "removing warming cluster {}", cluster_name);
  }

  if (removed) {
    cm_stats_.cluster_removed_.inc();
    updateClusterCounts();
    // Cancel any pending merged updates.
    updates_map_.erase(cluster_name);
  }

  return removed;
}

ClusterManagerImpl::ClusterDataPtr
ClusterManagerImpl::loadCluster(const envoy::config::cluster::v3::Cluster& cluster,
                                const std::string& version_info, bool added_via_api,
                                ClusterMap& cluster_map) {
  std::pair<ClusterSharedPtr, ThreadAwareLoadBalancerPtr> new_cluster_pair =
      factory_.clusterFromProto(cluster, *this, outlier_event_logger_, added_via_api);
  auto& new_cluster = new_cluster_pair.first;
  Cluster& cluster_reference = *new_cluster;

  if (!added_via_api) {
    if (cluster_map.find(new_cluster->info()->name()) != cluster_map.end()) {
      throw EnvoyException(
          fmt::format("cluster manager: duplicate cluster '{}'", new_cluster->info()->name()));
    }
  }

  if (cluster_reference.info()->lbType() == LoadBalancerType::ClusterProvided &&
      new_cluster_pair.second == nullptr) {
    throw EnvoyException(fmt::format("cluster manager: cluster provided LB specified but cluster "
                                     "'{}' did not provide one. Check cluster documentation.",
                                     new_cluster->info()->name()));
  }

  if (cluster_reference.info()->lbType() != LoadBalancerType::ClusterProvided &&
      new_cluster_pair.second != nullptr) {
    throw EnvoyException(
        fmt::format("cluster manager: cluster provided LB not specified but cluster "
                    "'{}' provided one. Check cluster documentation.",
                    new_cluster->info()->name()));
  }

  if (new_cluster->healthChecker() != nullptr) {
    new_cluster->healthChecker()->addHostCheckCompleteCb(
        [this](HostSharedPtr host, HealthTransition changed_state) {
          if (changed_state == HealthTransition::Changed &&
              host->healthFlagGet(Host::HealthFlag::FAILED_ACTIVE_HC)) {
            postThreadLocalHealthFailure(host);
          }
        });
  }

  if (new_cluster->outlierDetector() != nullptr) {
    new_cluster->outlierDetector()->addChangedStateCb([this](HostSharedPtr host) {
      if (host->healthFlagGet(Host::HealthFlag::FAILED_OUTLIER_CHECK)) {
        postThreadLocalHealthFailure(host);
      }
    });
  }
  ClusterDataPtr result;
  auto cluster_entry_it = cluster_map.find(cluster_reference.info()->name());
  if (cluster_entry_it != cluster_map.end()) {
    result = std::exchange(cluster_entry_it->second,
                           std::make_unique<ClusterData>(cluster, version_info, added_via_api,
                                                         std::move(new_cluster), time_source_));
  } else {
    bool inserted = false;
    std::tie(cluster_entry_it, inserted) =
        cluster_map.emplace(cluster_reference.info()->name(),
                            std::make_unique<ClusterData>(cluster, version_info, added_via_api,
                                                          std::move(new_cluster), time_source_));
    ASSERT(inserted);
  }
  // If an LB is thread aware, create it here. The LB is not initialized until cluster pre-init
  // finishes. For RingHash/Maglev don't create the LB here if subset balancing is enabled,
  // because the thread_aware_lb_ field takes precedence over the subset lb).
  if (cluster_reference.info()->lbType() == LoadBalancerType::RingHash) {
    if (!cluster_reference.info()->lbSubsetInfo().isEnabled()) {
      cluster_entry_it->second->thread_aware_lb_ = std::make_unique<RingHashLoadBalancer>(
          cluster_reference.prioritySet(), cluster_reference.info()->stats(),
          cluster_reference.info()->statsScope(), runtime_, random_,
          cluster_reference.info()->lbRingHashConfig(), cluster_reference.info()->lbConfig());
    }
  } else if (cluster_reference.info()->lbType() == LoadBalancerType::Maglev) {
    if (!cluster_reference.info()->lbSubsetInfo().isEnabled()) {
      cluster_entry_it->second->thread_aware_lb_ = std::make_unique<MaglevLoadBalancer>(
          cluster_reference.prioritySet(), cluster_reference.info()->stats(),
          cluster_reference.info()->statsScope(), runtime_, random_,
          cluster_reference.info()->lbMaglevConfig(), cluster_reference.info()->lbConfig());
    }
  } else if (cluster_reference.info()->lbType() == LoadBalancerType::ClusterProvided) {
    cluster_entry_it->second->thread_aware_lb_ = std::move(new_cluster_pair.second);
  }

  updateClusterCounts();
  return result;
}

void ClusterManagerImpl::updateClusterCounts() {
  // This if/else block implements a control flow mechanism that can be used by an ADS
  // implementation to properly sequence CDS and RDS updates. It is not enforcing on ADS. ADS can
  // use it to detect when a previously sent cluster becomes warm before sending routes that depend
  // on it. This can improve incidence of HTTP 503 responses from Envoy when a route is used before
  // it's supporting cluster is ready.
  //
  // We achieve that by leaving CDS in the paused state as long as there is at least
  // one cluster in the warming state. This prevents CDS ACK from being sent to ADS.
  // Once cluster is warmed up, CDS is resumed, and ACK is sent to ADS, providing a
  // signal to ADS to proceed with RDS updates.
  // If we're in the middle of shutting down (ads_mux_ already gone) then this is irrelevant.
  const bool all_clusters_initialized =
      init_helper_.state() == ClusterManagerInitHelper::State::AllClustersInitialized;
  if (all_clusters_initialized && ads_mux_) {
    const auto type_urls = Config::getAllVersionTypeUrls<envoy::config::cluster::v3::Cluster>();
    const uint64_t previous_warming = cm_stats_.warming_clusters_.value();
    if (previous_warming == 0 && !warming_clusters_.empty()) {
      resume_cds_ = ads_mux_->pause(type_urls);
    } else if (previous_warming > 0 && warming_clusters_.empty()) {
      ASSERT(resume_cds_ != nullptr);
      resume_cds_.reset();
    }
  }
  cm_stats_.active_clusters_.set(active_clusters_.size());
  cm_stats_.warming_clusters_.set(warming_clusters_.size());
}

ThreadLocalCluster* ClusterManagerImpl::get(absl::string_view cluster) {
  ThreadLocalClusterManagerImpl& cluster_manager = *tls_;

  auto entry = cluster_manager.thread_local_clusters_.find(cluster);
  if (entry != cluster_manager.thread_local_clusters_.end()) {
    return entry->second.get();
  } else {
    return nullptr;
  }
}

void ClusterManagerImpl::maybePrefetch(
    ThreadLocalClusterManagerImpl::ClusterEntryPtr& cluster_entry,
    std::function<ConnectionPool::Instance*()> pick_prefetch_pool) {
  // TODO(alyssawilk) As currently implemented, this will always just prefetch
  // one connection ahead of actually needed connections.
  //
  // Instead we want to track the following metrics across the entire connection
  // pool and use the same algorithm we do for per-upstream prefetch:
  // ((pending_streams_ + num_active_streams_) * global_prefetch_ratio >
  //  (connecting_stream_capacity_ + num_active_streams_)))
  //  and allow multiple prefetches per pick.
  //  Also cap prefetches such that
  //  num_unused_prefetch < num hosts
  //  since if we have more prefetches than hosts, we should consider kicking into
  //  per-upstream prefetch.
  //
  //  Once we do this, this should loop capped number of times while shouldPrefetch is true.
  if (cluster_entry->cluster_info_->peekaheadRatio() > 1.0) {
    ConnectionPool::Instance* prefetch_pool = pick_prefetch_pool();
    if (prefetch_pool) {
      prefetch_pool->maybePrefetch(cluster_entry->cluster_info_->peekaheadRatio());
    }
  }
}

Http::ConnectionPool::Instance*
ClusterManagerImpl::httpConnPoolForCluster(const std::string& cluster, ResourcePriority priority,
                                           absl::optional<Http::Protocol> protocol,
                                           LoadBalancerContext* context) {
  ThreadLocalClusterManagerImpl& cluster_manager = *tls_;

  auto entry = cluster_manager.thread_local_clusters_.find(cluster);
  if (entry == cluster_manager.thread_local_clusters_.end()) {
    return nullptr;
  }

  // Select a host and create a connection pool for it if it does not already exist.
  auto ret = entry->second->connPool(priority, protocol, context, false);

  // Now see if another host should be prefetched.
  // httpConnPoolForCluster is called immediately before a call for newStream. newStream doesn't
  // have the load balancer context needed to make selection decisions so prefetching must be
  // performed here in anticipation of the new stream.
  // TODO(alyssawilk) refactor to have one function call and return a pair, so this invariant is
  // code-enforced.
  maybePrefetch(entry->second, [&entry, &priority, &protocol, &context]() {
    return entry->second->connPool(priority, protocol, context, true);
  });

  return ret;
}

Tcp::ConnectionPool::Instance*
ClusterManagerImpl::tcpConnPoolForCluster(const std::string& cluster, ResourcePriority priority,
                                          LoadBalancerContext* context) {
  ThreadLocalClusterManagerImpl& cluster_manager = *tls_;

  auto entry = cluster_manager.thread_local_clusters_.find(cluster);
  if (entry == cluster_manager.thread_local_clusters_.end()) {
    return nullptr;
  }

  // Select a host and create a connection pool for it if it does not already exist.
  auto ret = entry->second->tcpConnPool(priority, context, false);

  // tcpConnPoolForCluster is called immediately before a call for newConnection. newConnection
  // doesn't have the load balancer context needed to make selection decisions so prefetching must
  // be performed here in anticipation of the new connection.
  // TODO(alyssawilk) refactor to have one function call and return a pair, so this invariant is
  // code-enforced.
  // Now see if another host should be prefetched.
  maybePrefetch(entry->second, [&entry, &priority, &context]() {
    return entry->second->tcpConnPool(priority, context, true);
  });

  return ret;
}

void ClusterManagerImpl::postThreadLocalDrainConnections(const Cluster& cluster,
                                                         const HostVector& hosts_removed) {
  tls_.runOnAllThreads([name = cluster.info()->name(),
                        hosts_removed](OptRef<ThreadLocalClusterManagerImpl> cluster_manager) {
    cluster_manager->removeHosts(name, hosts_removed);
  });
}

void ClusterManagerImpl::postThreadLocalClusterUpdateNonVirtual(
    ClusterManagerCluster& cm_cluster, ThreadLocalClusterUpdateParams&& params) {
  const bool is_local_cluster = local_cluster_name_.has_value() &&
                                local_cluster_name_.value() == cm_cluster.cluster().info()->name();
  bool add_or_update_cluster = false;
  if (!cm_cluster.addedOrUpdated()) {
    add_or_update_cluster = true;
    cm_cluster.setAddedOrUpdated();
  }
  if (is_local_cluster) {
    // TODO(mattklein123): This is needed because of the special case of how local cluster is
    // initialized in the thread local cluster manager constructor. This will all be cleaned up
    // in a follow up.
    add_or_update_cluster = false;
  }

  LoadBalancerFactorySharedPtr load_balancer_factory;
  if (add_or_update_cluster) {
    load_balancer_factory = cm_cluster.loadBalancerFactory();
  }

  for (auto& per_priority : params.per_priority_update_params_) {
    const auto& host_set =
        cm_cluster.cluster().prioritySet().hostSetsPerPriority()[per_priority.priority_];
    per_priority.update_hosts_params_ = HostSetImpl::updateHostsParams(*host_set);
    per_priority.locality_weights_ = host_set->localityWeights();
    per_priority.overprovisioning_factor_ = host_set->overprovisioningFactor();
  }

  tls_.runOnAllThreads(
      [info = cm_cluster.cluster().info(), params = std::move(params), add_or_update_cluster,
       load_balancer_factory](OptRef<ThreadLocalClusterManagerImpl> cluster_manager) {
        if (add_or_update_cluster) {
          if (cluster_manager->thread_local_clusters_.count(info->name()) > 0) {
            ENVOY_LOG(debug, "updating TLS cluster {}", info->name());
          } else {
            ENVOY_LOG(debug, "adding TLS cluster {}", info->name());
          }

          auto thread_local_cluster = new ThreadLocalClusterManagerImpl::ClusterEntry(
              *cluster_manager, info, load_balancer_factory);
          cluster_manager->thread_local_clusters_[info->name()].reset(thread_local_cluster);
          // TODO(mattklein123): It would be better if update callbacks were done after the initial
          // cluster member is seeded, assuming it is. In the interest of minimal change this is
          // deferred for a future change.
          for (auto& cb : cluster_manager->update_callbacks_) {
            cb->onClusterAddOrUpdate(*thread_local_cluster);
          }
        }

        for (const auto& per_priority : params.per_priority_update_params_) {
          cluster_manager->updateClusterMembership(
              info->name(), per_priority.priority_, per_priority.update_hosts_params_,
              per_priority.locality_weights_, per_priority.hosts_added_,
              per_priority.hosts_removed_, per_priority.overprovisioning_factor_);
        }
      });
}

void ClusterManagerImpl::postThreadLocalHealthFailure(const HostSharedPtr& host) {
  tls_.runOnAllThreads([host](OptRef<ThreadLocalClusterManagerImpl> cluster_manager) {
    cluster_manager->onHostHealthFailure(host);
  });
}

Host::CreateConnectionData ClusterManagerImpl::tcpConnForCluster(const std::string& cluster,
                                                                 LoadBalancerContext* context) {
  ThreadLocalClusterManagerImpl& cluster_manager = *tls_;

  auto entry = cluster_manager.thread_local_clusters_.find(cluster);
  if (entry == cluster_manager.thread_local_clusters_.end()) {
    throw EnvoyException(fmt::format("unknown cluster '{}'", cluster));
  }

  HostConstSharedPtr logical_host = entry->second->lb_->chooseHost(context);
  if (logical_host) {
    auto conn_info = logical_host->createConnection(
        cluster_manager.thread_local_dispatcher_, nullptr,
        context == nullptr ? nullptr : context->upstreamTransportSocketOptions());
    if ((entry->second->cluster_info_->features() &
         ClusterInfo::Features::CLOSE_CONNECTIONS_ON_HOST_HEALTH_FAILURE) &&
        conn_info.connection_ != nullptr) {
      auto& conn_map = cluster_manager.host_tcp_conn_map_[logical_host];
      conn_map.emplace(conn_info.connection_.get(),
                       std::make_unique<ThreadLocalClusterManagerImpl::TcpConnContainer>(
                           cluster_manager, logical_host, *conn_info.connection_));
    }
    return conn_info;
  } else {
    entry->second->cluster_info_->stats().upstream_cx_none_healthy_.inc();
    return {nullptr, nullptr};
  }
}

Http::AsyncClient& ClusterManagerImpl::httpAsyncClientForCluster(const std::string& cluster) {
  ThreadLocalClusterManagerImpl& cluster_manager = *tls_;
  auto entry = cluster_manager.thread_local_clusters_.find(cluster);
  if (entry != cluster_manager.thread_local_clusters_.end()) {
    return entry->second->http_async_client_;
  } else {
    throw EnvoyException(fmt::format("unknown cluster '{}'", cluster));
  }
}

ClusterUpdateCallbacksHandlePtr
ClusterManagerImpl::addThreadLocalClusterUpdateCallbacks(ClusterUpdateCallbacks& cb) {
  ThreadLocalClusterManagerImpl& cluster_manager = *tls_;
  return std::make_unique<ClusterUpdateCallbacksHandleImpl>(cb, cluster_manager.update_callbacks_);
}

ProtobufTypes::MessagePtr ClusterManagerImpl::dumpClusterConfigs() {
  auto config_dump = std::make_unique<envoy::admin::v3::ClustersConfigDump>();
  config_dump->set_version_info(cds_api_ != nullptr ? cds_api_->versionInfo() : "");
  for (const auto& active_cluster_pair : active_clusters_) {
    const auto& cluster = *active_cluster_pair.second;
    if (!cluster.added_via_api_) {
      auto& static_cluster = *config_dump->mutable_static_clusters()->Add();
      static_cluster.mutable_cluster()->PackFrom(API_RECOVER_ORIGINAL(cluster.cluster_config_));
      TimestampUtil::systemClockToTimestamp(cluster.last_updated_,
                                            *(static_cluster.mutable_last_updated()));
    } else {
      auto& dynamic_cluster = *config_dump->mutable_dynamic_active_clusters()->Add();
      dynamic_cluster.set_version_info(cluster.version_info_);
      dynamic_cluster.mutable_cluster()->PackFrom(API_RECOVER_ORIGINAL(cluster.cluster_config_));
      TimestampUtil::systemClockToTimestamp(cluster.last_updated_,
                                            *(dynamic_cluster.mutable_last_updated()));
    }
  }

  for (const auto& warming_cluster_pair : warming_clusters_) {
    const auto& cluster = *warming_cluster_pair.second;
    auto& dynamic_cluster = *config_dump->mutable_dynamic_warming_clusters()->Add();
    dynamic_cluster.set_version_info(cluster.version_info_);
    dynamic_cluster.mutable_cluster()->PackFrom(API_RECOVER_ORIGINAL(cluster.cluster_config_));
    TimestampUtil::systemClockToTimestamp(cluster.last_updated_,
                                          *(dynamic_cluster.mutable_last_updated()));
  }

  return config_dump;
}

ClusterManagerImpl::ThreadLocalClusterManagerImpl::ThreadLocalClusterManagerImpl(
    ClusterManagerImpl& parent, Event::Dispatcher& dispatcher)
    : parent_(parent), thread_local_dispatcher_(dispatcher) {
  // If local cluster is defined then we need to initialize it first.
  // TODO(mattklein123): Technically accessing active_clusters_ here is a race condition. This has
  // been this way "forever" but should be fixed in a follow up.
  if (parent.localClusterName()) {
    ENVOY_LOG(debug, "adding TLS local cluster {}", parent.localClusterName().value());
    auto& local_cluster = parent.active_clusters_.at(parent.localClusterName().value());
    thread_local_clusters_[parent.localClusterName().value()] = std::make_unique<ClusterEntry>(
        *this, local_cluster->cluster_->info(), local_cluster->loadBalancerFactory());
  }

  local_priority_set_ =
      parent.localClusterName()
          ? &thread_local_clusters_[parent.localClusterName().value()]->priority_set_
          : nullptr;
}

ClusterManagerImpl::ThreadLocalClusterManagerImpl::~ThreadLocalClusterManagerImpl() {
  // Clear out connection pools as well as the thread local cluster map so that we release all
  // cluster pointers. Currently we have to free all non-local clusters before we free
  // the local cluster. This is because non-local clusters with a zone aware load balancer have a
  // member update callback registered with the local cluster.
  ENVOY_LOG(debug, "shutting down thread local cluster manager");
  destroying_ = true;
  host_http_conn_pool_map_.clear();
  host_tcp_conn_pool_map_.clear();
  ASSERT(host_tcp_conn_map_.empty());
  for (auto& cluster : thread_local_clusters_) {
    if (&cluster.second->priority_set_ != local_priority_set_) {
      cluster.second.reset();
    }
  }
  thread_local_clusters_.clear();
}

void ClusterManagerImpl::ThreadLocalClusterManagerImpl::drainConnPools(const HostVector& hosts) {
  for (const HostSharedPtr& host : hosts) {
    {
      auto container = getHttpConnPoolsContainer(host);
      if (container != nullptr) {
        drainConnPools(host, *container);
      }
    }
    {
      auto container = host_tcp_conn_pool_map_.find(host);
      if (container != host_tcp_conn_pool_map_.end()) {
        drainTcpConnPools(host, container->second);
      }
    }
  }
}

void ClusterManagerImpl::ThreadLocalClusterManagerImpl::drainConnPools(
    HostSharedPtr old_host, ConnPoolsContainer& container) {
  container.drains_remaining_ += container.pools_->size();

  // Make a copy to protect against erasure in the callback.
  std::shared_ptr<ConnPoolsContainer::ConnPools> pools = container.pools_;
  pools->addDrainedCallback([this, old_host]() -> void {
    if (destroying_) {
      // It is possible for a connection pool to fire drain callbacks during destruction. Instead
      // of checking if old_host actually exists in the map, it's clearer and cleaner to keep
      // track of destruction as a separate state and check for it here. This also allows us to
      // do this check here versus inside every different connection pool implementation.
      return;
    }

    ConnPoolsContainer* to_clear = getHttpConnPoolsContainer(old_host);
    if (to_clear == nullptr) {
      // This could happen if we have cleaned out the host before iterating through every connection
      // pool. Handle it by just continuing.
      return;
    }

    ASSERT(to_clear->drains_remaining_ > 0);
    to_clear->drains_remaining_--;
    if (to_clear->drains_remaining_ == 0 && to_clear->ready_to_drain_) {
      clearContainer(old_host, *to_clear);
    }
  });

  // We need to hold off on actually emptying out the container until we have finished processing
  // `addDrainedCallback`. If we do not, then it's possible that the container could be erased in
  // the middle of its iteration, which leads to undefined behaviour. We handle that case by
  // checking here to see if the drains have completed.
  container.ready_to_drain_ = true;
  if (container.drains_remaining_ == 0) {
    clearContainer(old_host, container);
  }
}

void ClusterManagerImpl::ThreadLocalClusterManagerImpl::clearContainer(
    HostSharedPtr old_host, ConnPoolsContainer& container) {
  container.pools_->clear();
  host_http_conn_pool_map_.erase(old_host);
}

void ClusterManagerImpl::ThreadLocalClusterManagerImpl::drainTcpConnPools(
    HostSharedPtr old_host, TcpConnPoolsContainer& container) {
  container.drains_remaining_ += container.pools_.size();

  for (const auto& pair : container.pools_) {
    pair.second->addDrainedCallback([this, old_host]() -> void {
      if (destroying_) {
        // It is possible for a connection pool to fire drain callbacks during destruction. Instead
        // of checking if old_host actually exists in the map, it's clearer and cleaner to keep
        // track of destruction as a separate state and check for it here. This also allows us to
        // do this check here versus inside every different connection pool implementation.
        return;
      }

      TcpConnPoolsContainer& container = host_tcp_conn_pool_map_[old_host];
      ASSERT(container.drains_remaining_ > 0);
      container.drains_remaining_--;
      if (container.drains_remaining_ == 0) {
        for (auto& pair : container.pools_) {
          thread_local_dispatcher_.deferredDelete(std::move(pair.second));
        }
        host_tcp_conn_pool_map_.erase(old_host);
      }
    });

    // The above addDrainedCallback() drain completion callback might execute immediately. This can
    // then effectively nuke 'container', which means we can't continue to loop on its contents
    // (we're done here).
    if (host_tcp_conn_pool_map_.count(old_host) == 0) {
      break;
    }
  }
}

void ClusterManagerImpl::ThreadLocalClusterManagerImpl::removeTcpConn(
    const HostConstSharedPtr& host, Network::ClientConnection& connection) {
  auto host_tcp_conn_map_it = host_tcp_conn_map_.find(host);
  ASSERT(host_tcp_conn_map_it != host_tcp_conn_map_.end());
  TcpConnectionsMap& connections_map = host_tcp_conn_map_it->second;
  auto it = connections_map.find(&connection);
  ASSERT(it != connections_map.end());
  connection.dispatcher().deferredDelete(std::move(it->second));
  connections_map.erase(it);
  if (connections_map.empty()) {
    host_tcp_conn_map_.erase(host_tcp_conn_map_it);
  }
}

void ClusterManagerImpl::ThreadLocalClusterManagerImpl::removeHosts(
    const std::string& name, const HostVector& hosts_removed) {
  ASSERT(thread_local_clusters_.find(name) != thread_local_clusters_.end());
  const auto& cluster_entry = thread_local_clusters_[name];
  ENVOY_LOG(debug, "removing hosts for TLS cluster {} removed {}", name, hosts_removed.size());

  // We need to go through and purge any connection pools for hosts that got deleted.
  // Even if two hosts actually point to the same address this will be safe, since if a
  // host is readded it will be a different physical HostSharedPtr.
  cluster_entry->parent_.drainConnPools(hosts_removed);
}

void ClusterManagerImpl::ThreadLocalClusterManagerImpl::updateClusterMembership(
    const std::string& name, uint32_t priority, PrioritySet::UpdateHostsParams update_hosts_params,
    LocalityWeightsConstSharedPtr locality_weights, const HostVector& hosts_added,
    const HostVector& hosts_removed, uint64_t overprovisioning_factor) {
  ASSERT(thread_local_clusters_.find(name) != thread_local_clusters_.end());
  const auto& cluster_entry = thread_local_clusters_[name];
  ENVOY_LOG(debug, "membership update for TLS cluster {} added {} removed {}", name,
            hosts_added.size(), hosts_removed.size());
  cluster_entry->priority_set_.updateHosts(priority, std::move(update_hosts_params),
                                           std::move(locality_weights), hosts_added, hosts_removed,
                                           overprovisioning_factor);

  // If an LB is thread aware, create a new worker local LB on membership changes.
  if (cluster_entry->lb_factory_ != nullptr) {
    ENVOY_LOG(debug, "re-creating local LB for TLS cluster {}", name);
    cluster_entry->lb_ = cluster_entry->lb_factory_->create();
  }
}

void ClusterManagerImpl::ThreadLocalClusterManagerImpl::onHostHealthFailure(
    const HostSharedPtr& host) {

  // Drain all HTTP connection pool connections in the case of a host health failure. If outlier/
  // health is due to `ECMP` flow hashing issues for example, a new set of connections might do
  // better.
  // TODO(mattklein123): This function is currently very specific, but in the future when we do
  // more granular host set changes, we should be able to capture single host changes and make them
  // more targeted.
  {
    const auto container = getHttpConnPoolsContainer(host);
    if (container != nullptr) {
      container->pools_->drainConnections();
    }
  }
  {
    // Drain or close any TCP connection pool for the host. Draining a TCP pool doesn't lead to
    // connections being closed, it only prevents new connections through the pool. The
    // CLOSE_CONNECTIONS_ON_HOST_HEALTH_FAILURE can be used to make the pool close any
    // active connections.
    const auto& container = host_tcp_conn_pool_map_.find(host);
    if (container != host_tcp_conn_pool_map_.end()) {
      for (const auto& pair : container->second.pools_) {
        const Tcp::ConnectionPool::InstancePtr& pool = pair.second;
        if (host->cluster().features() &
            ClusterInfo::Features::CLOSE_CONNECTIONS_ON_HOST_HEALTH_FAILURE) {
          pool->closeConnections();
        } else {
          pool->drainConnections();
        }
      }
    }
  }

  if (host->cluster().features() &
      ClusterInfo::Features::CLOSE_CONNECTIONS_ON_HOST_HEALTH_FAILURE) {
    // Close non connection pool TCP connections obtained from tcpConnForCluster()
    //
    // TODO(jono): The only remaining user of the non-pooled connections seems to be the statsd
    // TCP client. Perhaps it could be rewritten to use a connection pool, and this code deleted.
    //
    // Each connection will remove itself from the TcpConnectionsMap when it closes, via its
    // Network::ConnectionCallbacks. The last removed tcp conn will remove the TcpConnectionsMap
    // from host_tcp_conn_map_, so do not cache it between iterations.
    //
    // TODO(ggreenway) PERF: If there are a large number of connections, this could take a long time
    // and halt other useful work. Consider breaking up this work. Note that this behavior is noted
    // in the configuration documentation in cluster setting
    // "close_connections_on_host_health_failure". Update the docs if this if this changes.
    while (true) {
      const auto& it = host_tcp_conn_map_.find(host);
      if (it == host_tcp_conn_map_.end()) {
        break;
      }
      TcpConnectionsMap& container = it->second;
      container.begin()->first->close(Network::ConnectionCloseType::NoFlush);
    }
  }
}

ClusterManagerImpl::ThreadLocalClusterManagerImpl::ConnPoolsContainer*
ClusterManagerImpl::ThreadLocalClusterManagerImpl::getHttpConnPoolsContainer(
    const HostConstSharedPtr& host, bool allocate) {
  auto container_iter = host_http_conn_pool_map_.find(host);
  if (container_iter == host_http_conn_pool_map_.end()) {
    if (!allocate) {
      return nullptr;
    }
    ConnPoolsContainer container{thread_local_dispatcher_, host};
    container_iter = host_http_conn_pool_map_.emplace(host, std::move(container)).first;
  }

  return &container_iter->second;
}

ClusterManagerImpl::ThreadLocalClusterManagerImpl::ClusterEntry::ClusterEntry(
    ThreadLocalClusterManagerImpl& parent, ClusterInfoConstSharedPtr cluster,
    const LoadBalancerFactorySharedPtr& lb_factory)
    : parent_(parent), lb_factory_(lb_factory), cluster_info_(cluster),
      http_async_client_(cluster, parent.parent_.stats_, parent.thread_local_dispatcher_,
                         parent.parent_.local_info_, parent.parent_, parent.parent_.runtime_,
                         parent.parent_.random_,
                         Router::ShadowWriterPtr{new Router::ShadowWriterImpl(parent.parent_)},
                         parent_.parent_.http_context_) {
  priority_set_.getOrCreateHostSet(0);

  // TODO(mattklein123): Consider converting other LBs over to thread local. All of them could
  // benefit given the healthy panic, locality, and priority calculations that take place.
  if (cluster->lbSubsetInfo().isEnabled()) {
    lb_ = std::make_unique<SubsetLoadBalancer>(
        cluster->lbType(), priority_set_, parent_.local_priority_set_, cluster->stats(),
        cluster->statsScope(), parent.parent_.runtime_, parent.parent_.random_,
        cluster->lbSubsetInfo(), cluster->lbRingHashConfig(), cluster->lbMaglevConfig(),
        cluster->lbLeastRequestConfig(), cluster->lbConfig());
  } else {
    switch (cluster->lbType()) {
    case LoadBalancerType::LeastRequest: {
      ASSERT(lb_factory_ == nullptr);
      lb_ = std::make_unique<LeastRequestLoadBalancer>(
          priority_set_, parent_.local_priority_set_, cluster->stats(), parent.parent_.runtime_,
          parent.parent_.random_, cluster->lbConfig(), cluster->lbLeastRequestConfig());
      break;
    }
    case LoadBalancerType::Random: {
      ASSERT(lb_factory_ == nullptr);
      lb_ = std::make_unique<RandomLoadBalancer>(priority_set_, parent_.local_priority_set_,
                                                 cluster->stats(), parent.parent_.runtime_,
                                                 parent.parent_.random_, cluster->lbConfig());
      break;
    }
    case LoadBalancerType::RoundRobin: {
      ASSERT(lb_factory_ == nullptr);
      lb_ = std::make_unique<RoundRobinLoadBalancer>(priority_set_, parent_.local_priority_set_,
                                                     cluster->stats(), parent.parent_.runtime_,
                                                     parent.parent_.random_, cluster->lbConfig());
      break;
    }
    case LoadBalancerType::ClusterProvided:
    case LoadBalancerType::RingHash:
    case LoadBalancerType::Maglev:
    case LoadBalancerType::OriginalDst: {
      ASSERT(lb_factory_ != nullptr);
      lb_ = lb_factory_->create();
      break;
    }
    }
  }
}

ClusterManagerImpl::ThreadLocalClusterManagerImpl::ClusterEntry::~ClusterEntry() {
  // We need to drain all connection pools for the cluster being removed. Then we can remove the
  // cluster.
  //
  // TODO(mattklein123): Optimally, we would just fire member changed callbacks and remove all of
  // the hosts inside of the HostImpl destructor. That is a change with wide implications, so we are
  // going with a more targeted approach for now.
  for (auto& host_set : priority_set_.hostSetsPerPriority()) {
    parent_.drainConnPools(host_set->hosts());
  }
}

Http::ConnectionPool::Instance*
ClusterManagerImpl::ThreadLocalClusterManagerImpl::ClusterEntry::connPool(
    ResourcePriority priority, absl::optional<Http::Protocol> downstream_protocol,
    LoadBalancerContext* context, bool peek) {
  HostConstSharedPtr host = (peek ? lb_->peekAnotherHost(context) : lb_->chooseHost(context));
  if (!host) {
    ENVOY_LOG(debug, "no healthy host for HTTP connection pool");
    cluster_info_->stats().upstream_cx_none_healthy_.inc();
    return nullptr;
  }

  auto upstream_protocol = host->cluster().upstreamHttpProtocol(downstream_protocol);
  std::vector<uint8_t> hash_key = {uint8_t(upstream_protocol)};

  Network::Socket::OptionsSharedPtr upstream_options(std::make_shared<Network::Socket::Options>());
  if (context) {
    // Inherit socket options from downstream connection, if set.
    if (context->downstreamConnection()) {
      addOptionsIfNotNull(upstream_options, context->downstreamConnection()->socketOptions());
    }
    addOptionsIfNotNull(upstream_options, context->upstreamSocketOptions());
  }

  // Use the socket options for computing connection pool hash key, if any.
  // This allows socket options to control connection pooling so that connections with
  // different options are not pooled together.
  for (const auto& option : *upstream_options) {
    option->hashKey(hash_key);
  }

  bool have_transport_socket_options = false;
  if (context && context->upstreamTransportSocketOptions()) {
    context->upstreamTransportSocketOptions()->hashKey(hash_key, host->transportSocketFactory());
    have_transport_socket_options = true;
  }

  // If configured, use the downstream connection id in pool hash key
  if (cluster_info_->connectionPoolPerDownstreamConnection() && context &&
      context->downstreamConnection()) {
    context->downstreamConnection()->hashKey(hash_key);
  }

  ConnPoolsContainer& container = *parent_.getHttpConnPoolsContainer(host, true);

  // Note: to simplify this, we assume that the factory is only called in the scope of this
  // function. Otherwise, we'd need to capture a few of these variables by value.
  ConnPoolsContainer::ConnPools::PoolOptRef pool =
      container.pools_->getPool(priority, hash_key, [&]() {
        return parent_.parent_.factory_.allocateConnPool(
            parent_.thread_local_dispatcher_, host, priority, upstream_protocol,
            !upstream_options->empty() ? upstream_options : nullptr,
            have_transport_socket_options ? context->upstreamTransportSocketOptions() : nullptr);
      });

  if (pool.has_value()) {
    return &(pool.value().get());
  } else {
    return nullptr;
  }
}

Tcp::ConnectionPool::Instance*
ClusterManagerImpl::ThreadLocalClusterManagerImpl::ClusterEntry::tcpConnPool(
    ResourcePriority priority, LoadBalancerContext* context, bool peek) {
  HostConstSharedPtr host = (peek ? lb_->peekAnotherHost(context) : lb_->chooseHost(context));
  if (!host) {
    ENVOY_LOG(debug, "no healthy host for TCP connection pool");
    cluster_info_->stats().upstream_cx_none_healthy_.inc();
    return nullptr;
  }

  // Inherit socket options from downstream connection, if set.
  std::vector<uint8_t> hash_key = {uint8_t(priority)};

  // Use downstream connection socket options for computing connection pool hash key, if any.
  // This allows socket options to control connection pooling so that connections with
  // different options are not pooled together.
  bool have_options = false;
  if (context != nullptr && context->downstreamConnection()) {
    const Network::ConnectionSocket::OptionsSharedPtr& options =
        context->downstreamConnection()->socketOptions();
    if (options) {
      for (const auto& option : *options) {
        have_options = true;
        option->hashKey(hash_key);
      }
    }
  }

  bool have_transport_socket_options = false;
  if (context != nullptr && context->upstreamTransportSocketOptions() != nullptr) {
    have_transport_socket_options = true;
    context->upstreamTransportSocketOptions()->hashKey(hash_key, host->transportSocketFactory());
  }

  TcpConnPoolsContainer& container = parent_.host_tcp_conn_pool_map_[host];
  if (!container.pools_[hash_key]) {
    container.pools_[hash_key] = parent_.parent_.factory_.allocateTcpConnPool(
        parent_.thread_local_dispatcher_, host, priority,
        have_options ? context->downstreamConnection()->socketOptions() : nullptr,
        have_transport_socket_options ? context->upstreamTransportSocketOptions() : nullptr);
  }

  return container.pools_[hash_key].get();
}

ClusterManagerPtr ProdClusterManagerFactory::clusterManagerFromProto(
    const envoy::config::bootstrap::v3::Bootstrap& bootstrap) {
  return ClusterManagerPtr{new ClusterManagerImpl(
      bootstrap, *this, stats_, tls_, runtime_, local_info_, log_manager_, main_thread_dispatcher_,
      admin_, validation_context_, api_, http_context_, grpc_context_)};
}

Http::ConnectionPool::InstancePtr ProdClusterManagerFactory::allocateConnPool(
    Event::Dispatcher& dispatcher, HostConstSharedPtr host, ResourcePriority priority,
    Http::Protocol protocol, const Network::ConnectionSocket::OptionsSharedPtr& options,
    const Network::TransportSocketOptionsSharedPtr& transport_socket_options) {
  if (protocol == Http::Protocol::Http2 &&
      runtime_.snapshot().featureEnabled("upstream.use_http2", 100)) {
    return Http::Http2::allocateConnPool(dispatcher, api_.randomGenerator(), host, priority,
                                         options, transport_socket_options);
  } else if (protocol == Http::Protocol::Http3) {
    // Quic connection pool is not implemented.
    NOT_IMPLEMENTED_GCOVR_EXCL_LINE;
  } else {
    return Http::Http1::allocateConnPool(dispatcher, api_.randomGenerator(), host, priority,
                                         options, transport_socket_options);
  }
}

Tcp::ConnectionPool::InstancePtr ProdClusterManagerFactory::allocateTcpConnPool(
    Event::Dispatcher& dispatcher, HostConstSharedPtr host, ResourcePriority priority,
    const Network::ConnectionSocket::OptionsSharedPtr& options,
    Network::TransportSocketOptionsSharedPtr transport_socket_options) {
  if (Runtime::runtimeFeatureEnabled("envoy.reloadable_features.new_tcp_connection_pool")) {
    return std::make_unique<Tcp::ConnPoolImpl>(dispatcher, host, priority, options,
                                               transport_socket_options);
  } else {
    return Tcp::ConnectionPool::InstancePtr{new Tcp::OriginalConnPoolImpl(
        dispatcher, host, priority, options, transport_socket_options)};
  }
}

std::pair<ClusterSharedPtr, ThreadAwareLoadBalancerPtr> ProdClusterManagerFactory::clusterFromProto(
    const envoy::config::cluster::v3::Cluster& cluster, ClusterManager& cm,
    Outlier::EventLoggerSharedPtr outlier_event_logger, bool added_via_api) {
  return ClusterFactoryImplBase::create(
      cluster, cm, stats_, tls_, dns_resolver_, ssl_context_manager_, runtime_,
      main_thread_dispatcher_, log_manager_, local_info_, admin_, singleton_manager_,
      outlier_event_logger, added_via_api,
      added_via_api ? validation_context_.dynamicValidationVisitor()
                    : validation_context_.staticValidationVisitor(),
      api_);
}

CdsApiPtr
ProdClusterManagerFactory::createCds(const envoy::config::core::v3::ConfigSource& cds_config,
                                     ClusterManager& cm) {
  // TODO(htuch): Differentiate static vs. dynamic validation visitors.
  return CdsApiImpl::create(cds_config, cm, stats_, validation_context_.dynamicValidationVisitor());
}

} // namespace Upstream
} // namespace Envoy<|MERGE_RESOLUTION|>--- conflicted
+++ resolved
@@ -253,13 +253,8 @@
     : factory_(factory), runtime_(runtime), stats_(stats), tls_(tls),
       random_(api.randomGenerator()),
       bind_config_(bootstrap.cluster_manager().upstream_bind_config()), local_info_(local_info),
-<<<<<<< HEAD
       cm_stats_(generateStats(stats, factory)),
-      init_helper_(*this, [this](Cluster& cluster) { onClusterInit(cluster); }),
-=======
-      cm_stats_(generateStats(stats)),
       init_helper_(*this, [this](ClusterManagerCluster& cluster) { onClusterInit(cluster); }),
->>>>>>> e9d85da9
       config_tracker_entry_(
           admin.getConfigTracker().add("clusters", [this] { return dumpClusterConfigs(); })),
       time_source_(main_thread_dispatcher.timeSource()), dispatcher_(main_thread_dispatcher),
