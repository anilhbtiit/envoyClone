--- conflicted
+++ resolved
@@ -40,14 +40,9 @@
 
 ConnectionImpl::ConnectionImpl(Event::Dispatcher& dispatcher, ConnectionSocketPtr&& socket,
                                TransportSocketPtr&& transport_socket, bool connected)
-<<<<<<< HEAD
-    : ConnectionImplBase(dispatcher, next_global_id_++), transport_socket_(std::move(transport_socket)),
-      socket_(std::move(socket)), filter_manager_(*this), stream_info_(dispatcher.timeSource()),
-=======
     : ConnectionImplBase(dispatcher, next_global_id_++),
       transport_socket_(std::move(transport_socket)), socket_(std::move(socket)),
       filter_manager_(*this), stream_info_(dispatcher.timeSource()),
->>>>>>> 504b8b16
       write_buffer_(
           dispatcher.getWatermarkFactory().create([this]() -> void { this->onLowWatermark(); },
                                                   [this]() -> void { this->onHighWatermark(); })),
