#pragma once

#include <chrono>
#include <cstdint>
#include <functional>
#include <list>
#include <map>
#include <memory>
#include <string>

#include "envoy/access_log/access_log.h"
#include "envoy/api/v2/core/base.pb.h"
#include "envoy/config/typed_metadata.h"
#include "envoy/http/codec.h"
#include "envoy/http/codes.h"
#include "envoy/http/header_map.h"
#include "envoy/http/websocket.h"
#include "envoy/tracing/http_tracer.h"
#include "envoy/upstream/resource_manager.h"
#include "envoy/upstream/retry.h"

#include "common/protobuf/protobuf.h"
#include "common/protobuf/utility.h"

#include "absl/types/optional.h"

namespace Envoy {

namespace Upstream {
class ClusterManager;
}

namespace Router {

/**
 * Functionality common among routing primitives, such as DirectResponseEntry and RouteEntry.
 */
class ResponseEntry {
public:
  virtual ~ResponseEntry() {}

  /**
   * Do potentially destructive header transforms on response headers prior to forwarding. For
   * example, adding or removing headers. This should only be called ONCE immediately after
   * obtaining the initial response headers.
   * @param headers supplies the response headers, which may be modified during this call.
   * @param stream_info holds additional information about the request.
   */
  virtual void finalizeResponseHeaders(Http::HeaderMap& headers,
                                       const StreamInfo::StreamInfo& stream_info) const PURE;
};

/**
 * A routing primitive that specifies a direct (non-proxied) HTTP response.
 */
class DirectResponseEntry : public ResponseEntry {
public:
  virtual ~DirectResponseEntry() {}

  /**
   * Returns the HTTP status code to return.
   * @return Http::Code the response Code.
   */
  virtual Http::Code responseCode() const PURE;

  /**
   * Returns the redirect path based on the request headers.
   * @param headers supplies the request headers.
   * @return std::string the redirect URL if this DirectResponseEntry is a redirect,
   *         or an empty string otherwise.
   */
  virtual std::string newPath(const Http::HeaderMap& headers) const PURE;

  /**
   * Returns the response body to send with direct responses.
   * @return std::string& the response body specified in the route configuration,
   *         or an empty string if no response body is specified.
   */
  virtual const std::string& responseBody() const PURE;

  /**
   * Do potentially destructive header transforms on Path header prior to redirection. For
   * example prefix rewriting for redirects etc. This should only be called ONCE
   * immediately prior to redirecting.
   * @param headers supplies the request headers, which may be modified during this call.
   * @param insert_envoy_original_path insert x-envoy-original-path header?
   */
  virtual void rewritePathHeader(Http::HeaderMap& headers,
                                 bool insert_envoy_original_path) const PURE;
};

/**
 * CorsPolicy for Route and VirtualHost.
 */
class CorsPolicy {
public:
  virtual ~CorsPolicy() {}

  /**
   * @return std::list<std::string>& access-control-allow-origin values.
   */
  virtual const std::list<std::string>& allowOrigins() const PURE;

  /*
   * @return std::list<std::regex>& regexes that match allowed origins.
   */
  virtual const std::list<std::regex>& allowOriginRegexes() const PURE;

  /**
   * @return std::string access-control-allow-methods value.
   */
  virtual const std::string& allowMethods() const PURE;

  /**
   * @return std::string access-control-allow-headers value.
   */
  virtual const std::string& allowHeaders() const PURE;

  /**
   * @return std::string access-control-expose-headers value.
   */
  virtual const std::string& exposeHeaders() const PURE;

  /**
   * @return std::string access-control-max-age value.
   */
  virtual const std::string& maxAge() const PURE;

  /**
   * @return const absl::optional<bool>& Whether access-control-allow-credentials should be true.
   */
  virtual const absl::optional<bool>& allowCredentials() const PURE;

  /**
   * @return bool Whether CORS is enabled for the route or virtual host.
   */
  virtual bool enabled() const PURE;
};

/**
 * Route level retry policy.
 */
class RetryPolicy {
public:
  // clang-format off
  static const uint32_t RETRY_ON_5XX                     = 0x1;
  static const uint32_t RETRY_ON_GATEWAY_ERROR           = 0x2;
  static const uint32_t RETRY_ON_CONNECT_FAILURE         = 0x4;
  static const uint32_t RETRY_ON_RETRIABLE_4XX           = 0x8;
  static const uint32_t RETRY_ON_REFUSED_STREAM          = 0x10;
  static const uint32_t RETRY_ON_GRPC_CANCELLED          = 0x20;
  static const uint32_t RETRY_ON_GRPC_DEADLINE_EXCEEDED  = 0x40;
  static const uint32_t RETRY_ON_GRPC_RESOURCE_EXHAUSTED = 0x80;
  static const uint32_t RETRY_ON_GRPC_UNAVAILABLE        = 0x100;
  static const uint32_t RETRY_ON_GRPC_INTERNAL           = 0x200;
  static const uint32_t RETRY_ON_RETRIABLE_STATUS_CODES  = 0x400;
  // clang-format on

  virtual ~RetryPolicy() {}

  /**
   * @return std::chrono::milliseconds timeout per retry attempt.
   */
  virtual std::chrono::milliseconds perTryTimeout() const PURE;

  /**
   * @return uint32_t the number of retries to allow against the route.
   */
  virtual uint32_t numRetries() const PURE;

  /**
   * @return uint32_t a local OR of RETRY_ON values above.
   */
  virtual uint32_t retryOn() const PURE;

  /**
   * Initializes a new set of RetryHostPredicates to be used when retrying with this retry policy.
   * @return list of RetryHostPredicates to use
   */
  virtual std::vector<Upstream::RetryHostPredicateSharedPtr> retryHostPredicates() const PURE;

  /**
   * Initializes a RetryPriority to be used when retrying with this retry policy.
   * @return the RetryPriority to use when determining priority load for retries, or nullptr
   * if none should be used.
   */
  virtual Upstream::RetryPrioritySharedPtr retryPriority() const PURE;

  /**
   * Number of times host selection should be reattempted when selecting a host
   * for a retry attempt.
   */
  virtual uint32_t hostSelectionMaxAttempts() const PURE;

  /**
   * List of status codes that should trigger a retry when the retriable-status-codes retry
   * policy is enabled.
   */
  virtual const std::vector<uint32_t>& retriableStatusCodes() const PURE;
};

/**
 * RetryStatus whether request should be retried or not.
 */
enum class RetryStatus { No, NoOverflow, Yes };

/**
 * Wraps retry state for an active routed request.
 */
class RetryState {
public:
  typedef std::function<void()> DoRetryCallback;

  virtual ~RetryState() {}

  /**
   * @return true if a policy is in place for the active request that allows retries.
   */
  virtual bool enabled() PURE;

  /**
   * Determine whether a request should be retried based on the response.
   * @param response_headers supplies the response headers if available.
   * @param reset_reason supplies the reset reason if available.
   * @param callback supplies the callback that will be invoked when the retry should take place.
   *                 This is used to add timed backoff, etc. The callback will never be called
   *                 inline.
   * @return RetryStatus if a retry should take place. @param callback will be called at some point
   *         in the future. Otherwise a retry should not take place and the callback will never be
   *         called. Calling code should proceed with error handling.
   */
  virtual RetryStatus shouldRetry(const Http::HeaderMap* response_headers,
                                  const absl::optional<Http::StreamResetReason>& reset_reason,
                                  DoRetryCallback callback) PURE;

  /**
   * Called when a host was attempted but the request failed and is eligible for another retry.
   * Should be used to update whatever internal state depends on previously attempted hosts.
   * @param host the previously attempted host.
   */
  virtual void onHostAttempted(Upstream::HostDescriptionConstSharedPtr host) PURE;

  /**
   * Determine whether host selection should be reattempted. Applies to host selection during
   * retries, and is used to provide configurable host selection for retries.
   * @param host the host under consideration
   * @return whether host selection should be reattempted
   */
  virtual bool shouldSelectAnotherHost(const Upstream::Host& host) PURE;

  /**
   * Returns a reference to the PriorityLoad that should be used for the next retry.
   * @param priority_set current priority set.
   * @param priority_load original priority load.
   * @return PriorityLoad that should be used to select a priority for the next retry.
   */
  virtual const Upstream::PriorityLoad&
  priorityLoadForRetry(const Upstream::PrioritySet& priority_set,
                       const Upstream::PriorityLoad& priority_load) PURE;
  /**
   * return how many times host selection should be reattempted during host selection.
   */
  virtual uint32_t hostSelectionMaxAttempts() const PURE;
};

typedef std::unique_ptr<RetryState> RetryStatePtr;

/**
 * Per route policy for request shadowing.
 */
class ShadowPolicy {
public:
  virtual ~ShadowPolicy() {}

  /**
   * @return the name of the cluster that a matching request should be shadowed to. Returns empty
   *         string if no shadowing should take place.
   */
  virtual const std::string& cluster() const PURE;

  /**
   * @return the runtime key that will be used to determine whether an individual request should
   *         be shadowed. The lack of a key means that all requests will be shadowed. If a key is
   *         present it will be used to drive random selection in the range 0-10000 for 0.01%
   *         increments.
   */
  virtual const std::string& runtimeKey() const PURE;
};

/**
 * Virtual cluster definition (allows splitting a virtual host into virtual clusters orthogonal to
 * routes for stat tracking and priority purposes).
 */
class VirtualCluster {
public:
  virtual ~VirtualCluster() {}

  /**
   * @return the name of the virtual cluster.
   */
  virtual const std::string& name() const PURE;
};

class RateLimitPolicy;
class Config;

/**
 * All route specific config returned by the method at
 *   NamedHttpFilterConfigFactory::createRouteSpecificFilterConfig
 * should be derived from this class.
 */
class RouteSpecificFilterConfig {
public:
  virtual ~RouteSpecificFilterConfig() {}
};
typedef std::shared_ptr<const RouteSpecificFilterConfig> RouteSpecificFilterConfigConstSharedPtr;

/**
 * Virtual host definition.
 */
class VirtualHost {
public:
  virtual ~VirtualHost() {}

  /**
   * @return const CorsPolicy* the CORS policy for this virtual host.
   */
  virtual const CorsPolicy* corsPolicy() const PURE;

  /**
   * @return const std::string& the name of the virtual host.
   */
  virtual const std::string& name() const PURE;

  /**
   * @return const RateLimitPolicy& the rate limit policy for the virtual host.
   */
  virtual const RateLimitPolicy& rateLimitPolicy() const PURE;

  /**
   * @return const Config& the RouteConfiguration that owns this virtual host.
   */
  virtual const Config& routeConfig() const PURE;

  /**
   * @return const RouteSpecificFilterConfig* the per-filter config pre-processed object for
   *  the given filter name. If there is not per-filter config, or the filter factory returns
   *  nullptr, nullptr is returned.
   */
  virtual const RouteSpecificFilterConfig* perFilterConfig(const std::string& name) const PURE;

  /**
   * This is a helper on top of perFilterConfig() that casts the return object to the specified
   * type.
   */
  template <class Derived> const Derived* perFilterConfigTyped(const std::string& name) const {
    return dynamic_cast<const Derived*>(perFilterConfig(name));
  }

  /**
   * @return bool whether to include the request count header in upstream requests.
   */
  virtual bool includeAttemptCount() const PURE;
};

/**
 * Route hash policy. I.e., if using a hashing load balancer, how the route should be hashed onto
 * an upstream host.
 */
class HashPolicy {
public:
  virtual ~HashPolicy() {}

  /**
   * A callback used for requesting that a cookie be set with the given lifetime.
   * @param key the name of the cookie to be set
   * @param path the path of the cookie, or the empty string if no path should be set.
   * @param ttl the lifetime of the cookie
   * @return std::string the opaque value of the cookie that will be set
   */
  typedef std::function<std::string(const std::string& key, const std::string& path,
                                    std::chrono::seconds ttl)>
      AddCookieCallback;

  /**
   * @param downstream_address is the address of the connected client host, or nullptr if the
   * request is initiated from within this host
   * @param headers stores the HTTP headers for the stream
   * @param add_cookie is called to add a set-cookie header on the reply sent to the downstream
   * host
   * @return absl::optional<uint64_t> an optional hash value to route on. A hash value might not be
   * returned if for example the specified HTTP header does not exist.
   */
  virtual absl::optional<uint64_t>
  generateHash(const Network::Address::Instance* downstream_address, const Http::HeaderMap& headers,
               AddCookieCallback add_cookie) const PURE;
};

class MetadataMatchCriterion {
public:
  virtual ~MetadataMatchCriterion() {}

  /*
   * @return const std::string& the name of the metadata key
   */
  virtual const std::string& name() const PURE;

  /*
   * @return const Envoy::HashedValue& the value for the metadata key
   */
  virtual const HashedValue& value() const PURE;
};

typedef std::shared_ptr<const MetadataMatchCriterion> MetadataMatchCriterionConstSharedPtr;

class MetadataMatchCriteria;
typedef std::unique_ptr<const MetadataMatchCriteria> MetadataMatchCriteriaConstPtr;

class MetadataMatchCriteria {
public:
  virtual ~MetadataMatchCriteria() {}

  /*
   * @return std::vector<MetadataMatchCriterionConstSharedPtr>& a vector of
   * metadata to be matched against upstream endpoints when load
   * balancing, sorted lexically by name.
   */
  virtual const std::vector<MetadataMatchCriterionConstSharedPtr>&
  metadataMatchCriteria() const PURE;

  /**
   * Creates a new MetadataMatchCriteria, merging existing
   * metadata criteria with the provided criteria. The result criteria is the
   * combination of both sets of criteria, with those from the metadata_matches
   * ProtobufWkt::Struct taking precedence.
   * @param metadata_matches supplies the new criteria.
   * @return MetadataMatchCriteriaConstPtr the result criteria.
   */
  virtual MetadataMatchCriteriaConstPtr
  mergeMatchCriteria(const ProtobufWkt::Struct& metadata_matches) const PURE;
};

/**
 * Type of path matching that a route entry uses.
 */
enum class PathMatchType {
  None,
  Prefix,
  Exact,
  Regex,
};

/**
 * Criterion that a route entry uses for matching a particular path.
 */
class PathMatchCriterion {
public:
  virtual ~PathMatchCriterion() {}

  /**
   * @return PathMatchType type of path match.
   */
  virtual PathMatchType matchType() const PURE;

  /**
   * @return const std::string& the string with which to compare paths.
   */
  virtual const std::string& matcher() const PURE;
};

/**
 * Base class for all route typed metadata factories.
 */
<<<<<<< HEAD
class RouteTypedMetadataFactory : public ::Envoy::Config::TypedMetadataFactory {};
=======
class HttpRouteTypedMetadataFactory : public Envoy::Config::TypedMetadataFactory {};
>>>>>>> 46bb1ce9

/**
 * An individual resolved route entry.
 */
class RouteEntry : public ResponseEntry {
public:
  virtual ~RouteEntry() {}

  /**
   * @return const std::string& the upstream cluster that owns the route.
   */
  virtual const std::string& clusterName() const PURE;

  /**
   * Returns the HTTP status code to use when configured cluster is not found.
   * @return Http::Code to use when configured cluster is not found.
   */
  virtual Http::Code clusterNotFoundResponseCode() const PURE;

  /**
   * @return const CorsPolicy* the CORS policy for this virtual host.
   */
  virtual const CorsPolicy* corsPolicy() const PURE;

  /**
   * Do potentially destructive header transforms on request headers prior to forwarding. For
   * example URL prefix rewriting, adding headers, etc. This should only be called ONCE
   * immediately prior to forwarding. It is done this way vs. copying for performance reasons.
   * @param headers supplies the request headers, which may be modified during this call.
   * @param stream_info holds additional information about the request.
   * @param insert_envoy_original_path insert x-envoy-original-path header if path rewritten?
   */
  virtual void finalizeRequestHeaders(Http::HeaderMap& headers,
                                      const StreamInfo::StreamInfo& stream_info,
                                      bool insert_envoy_original_path) const PURE;

  /**
   * @return const HashPolicy* the optional hash policy for the route.
   */
  virtual const HashPolicy* hashPolicy() const PURE;

  /**
   * @return the priority of the route.
   */
  virtual Upstream::ResourcePriority priority() const PURE;

  /**
   * @return const RateLimitPolicy& the rate limit policy for the route.
   */
  virtual const RateLimitPolicy& rateLimitPolicy() const PURE;

  /**
   * @return const RetryPolicy& the retry policy for the route. All routes have a retry policy even
   *         if it is empty and does not allow retries.
   */
  virtual const RetryPolicy& retryPolicy() const PURE;

  /**
   * @return const ShadowPolicy& the shadow policy for the route. All routes have a shadow policy
   *         even if no shadowing takes place.
   */
  virtual const ShadowPolicy& shadowPolicy() const PURE;

  /**
   * @return std::chrono::milliseconds the route's timeout.
   */
  virtual std::chrono::milliseconds timeout() const PURE;

  /**
   * @return optional<std::chrono::milliseconds> the route's idle timeout. Zero indicates a
   *         disabled idle timeout, while nullopt indicates deference to the global timeout.
   */
  virtual absl::optional<std::chrono::milliseconds> idleTimeout() const PURE;

  /**
   * @return absl::optional<std::chrono::milliseconds> the maximum allowed timeout value derived
   * from 'grpc-timeout' header of a gRPC request. Non-present value disables use of 'grpc-timeout'
   * header, while 0 represents infinity.
   */
  virtual absl::optional<std::chrono::milliseconds> maxGrpcTimeout() const PURE;

  /**
   * Determine whether a specific request path belongs to a virtual cluster for use in stats, etc.
   * @param headers supplies the request headers.
   * @return the virtual cluster or nullptr if there is no match.
   */
  virtual const VirtualCluster* virtualCluster(const Http::HeaderMap& headers) const PURE;

  /**
   * @return const VirtualHost& the virtual host that owns the route.
   */
  virtual const VirtualHost& virtualHost() const PURE;

  /**
   * @return bool true if the :authority header should be overwritten with the upstream hostname.
   */
  virtual bool autoHostRewrite() const PURE;

  /**
   * @return bool true if this route should use WebSockets.
   * Per https://github.com/envoyproxy/envoy/issues/3301 this is the "old style"
   * websocket" where headers are proxied upstream unchanged, and the websocket
   * is handed off to a tcp proxy session.
   */
  virtual bool useOldStyleWebSocket() const PURE;

  /**
   * Create an instance of a WebSocketProxy, using the configuration in this route.
   *
   * This may only be called if useWebSocket() returns true on this RouteEntry.
   *
   * @return WebSocketProxyPtr An instance of a WebSocketProxy with the configuration specified
   *         in this route.
   */
  virtual Http::WebSocketProxyPtr
  createWebSocketProxy(Http::HeaderMap& request_headers, StreamInfo::StreamInfo& stream_info,
                       Http::WebSocketProxyCallbacks& callbacks,
                       Upstream::ClusterManager& cluster_manager,
                       Network::ReadFilterCallbacks* read_callbacks) const PURE;

  /**
   * @return MetadataMatchCriteria* the metadata that a subset load balancer should match when
   * selecting an upstream host
   */
  virtual const MetadataMatchCriteria* metadataMatchCriteria() const PURE;

  /**
   * @return const std::multimap<std::string, std::string> the opaque configuration associated
   *         with the route
   */
  virtual const std::multimap<std::string, std::string>& opaqueConfig() const PURE;

  /**
   * @return bool true if the virtual host rate limits should be included.
   */
  virtual bool includeVirtualHostRateLimits() const PURE;

  /**
   * @return const Envoy::Config::TypedMetadata& return the typed metadata provided in the config
   * for this route.
   */
<<<<<<< HEAD
  virtual const ::Envoy::Config::TypedMetadata& typedMetadata() const PURE;
=======
  virtual const Envoy::Config::TypedMetadata& typedMetadata() const PURE;
>>>>>>> 46bb1ce9

  /**
   * @return const envoy::api::v2::core::Metadata& return the metadata provided in the config for
   * this route.
   */
  virtual const envoy::api::v2::core::Metadata& metadata() const PURE;

  /**
   * @return const PathMatchCriterion& the match criterion for this route.
   */
  virtual const PathMatchCriterion& pathMatchCriterion() const PURE;

  /**
   * @return const RouteSpecificFilterConfig* the per-filter config pre-processed object for
   *  the given filter name. If there is not per-filter config, or the filter factory returns
   *  nullptr, nullptr is returned.
   */
  virtual const RouteSpecificFilterConfig* perFilterConfig(const std::string& name) const PURE;

  /**
   * This is a helper on top of perFilterConfig() that casts the return object to the specified
   * type.
   */
  template <class Derived> const Derived* perFilterConfigTyped(const std::string& name) const {
    return dynamic_cast<const Derived*>(perFilterConfig(name));
  };

  /**
   * True if the virtual host this RouteEntry belongs to is configured to include the attempt
   * count header.
   * @return bool whether x-envoy-attempt-count should be included on the upstream request.
   */
  virtual bool includeAttemptCount() const PURE;
};

/**
 * An interface representing the Decorator.
 */
class Decorator {
public:
  virtual ~Decorator() {}

  /**
   * This method decorates the supplied span.
   * @param Tracing::Span& the span.
   */
  virtual void apply(Tracing::Span& span) const PURE;

  /**
   * This method returns the operation name.
   * @return the operation name
   */
  virtual const std::string& getOperation() const PURE;
};

typedef std::unique_ptr<const Decorator> DecoratorConstPtr;

/**
 * An interface that holds a DirectResponseEntry or RouteEntry for a request.
 */
class Route {
public:
  virtual ~Route() {}

  /**
   * @return the direct response entry or nullptr if there is no direct response for the request.
   */
  virtual const DirectResponseEntry* directResponseEntry() const PURE;

  /**
   * @return the route entry or nullptr if there is no matching route for the request.
   */
  virtual const RouteEntry* routeEntry() const PURE;

  /**
   * @return the decorator or nullptr if not defined for the request.
   */
  virtual const Decorator* decorator() const PURE;

  /**
   * @return const RouteSpecificFilterConfig* the per-filter config pre-processed object for
   *  the given filter name. If there is not per-filter config, or the filter factory returns
   *  nullptr, nullptr is returned.
   */
  virtual const RouteSpecificFilterConfig* perFilterConfig(const std::string& name) const PURE;

  /**
   * This is a helper on top of perFilterConfig() that casts the return object to the specified
   * type.
   */
  template <class Derived> const Derived* perFilterConfigTyped(const std::string& name) const {
    return dynamic_cast<const Derived*>(perFilterConfig(name));
  }
};

typedef std::shared_ptr<const Route> RouteConstSharedPtr;

/**
 * The router configuration.
 */
class Config {
public:
  virtual ~Config() {}

  /**
   * Based on the incoming HTTP request headers, determine the target route (containing either a
   * route entry or a direct response entry) for the request.
   * @param headers supplies the request headers.
   * @param random_value supplies the random seed to use if a runtime choice is required. This
   *        allows stable choices between calls if desired.
   * @return the route or nullptr if there is no matching route for the request.
   */
  virtual RouteConstSharedPtr route(const Http::HeaderMap& headers,
                                    uint64_t random_value) const PURE;

  /**
   * Return a list of headers that will be cleaned from any requests that are not from an internal
   * (RFC1918) source.
   */
  virtual const std::list<Http::LowerCaseString>& internalOnlyHeaders() const PURE;

  /**
   * @return const std::string the RouteConfiguration name.
   */
  virtual const std::string& name() const PURE;
};

typedef std::shared_ptr<const Config> ConfigConstSharedPtr;

} // namespace Router
} // namespace Envoy<|MERGE_RESOLUTION|>--- conflicted
+++ resolved
@@ -471,11 +471,7 @@
 /**
  * Base class for all route typed metadata factories.
  */
-<<<<<<< HEAD
-class RouteTypedMetadataFactory : public ::Envoy::Config::TypedMetadataFactory {};
-=======
 class HttpRouteTypedMetadataFactory : public Envoy::Config::TypedMetadataFactory {};
->>>>>>> 46bb1ce9
 
 /**
  * An individual resolved route entry.
@@ -617,11 +613,7 @@
    * @return const Envoy::Config::TypedMetadata& return the typed metadata provided in the config
    * for this route.
    */
-<<<<<<< HEAD
-  virtual const ::Envoy::Config::TypedMetadata& typedMetadata() const PURE;
-=======
   virtual const Envoy::Config::TypedMetadata& typedMetadata() const PURE;
->>>>>>> 46bb1ce9
 
   /**
    * @return const envoy::api::v2::core::Metadata& return the metadata provided in the config for
