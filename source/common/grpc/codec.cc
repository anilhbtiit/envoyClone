#include "source/common/grpc/codec.h"

#include <array>
#include <cstdint>
#include <memory>
#include <vector>

#include "source/common/buffer/buffer_impl.h"

#include "absl/container/fixed_array.h"

namespace Envoy {
namespace Grpc {

Encoder::Encoder() = default;

void Encoder::newFrame(uint8_t flags, uint64_t length, std::array<uint8_t, 5>& output) {
  output[0] = flags;
  absl::big_endian::Store32(&output[1], length);
}

void Encoder::prependFrameHeader(uint8_t flags, Buffer::Instance& buffer) {
  prependFrameHeader(flags, buffer, buffer.length());
}

void Encoder::prependFrameHeader(uint8_t flags, Buffer::Instance& buffer, uint32_t message_length) {
  // Compute the size of the payload and construct the length prefix.
  std::array<uint8_t, Grpc::GRPC_FRAME_HEADER_SIZE> frame;
  Grpc::Encoder().newFrame(flags, message_length, frame);
  Buffer::OwnedImpl frame_buffer(frame.data(), frame.size());
  buffer.prepend(frame_buffer);
}

absl::Status Decoder::decode(Buffer::Instance& input, std::vector<Frame>& output) {
  // Make sure those flags are set to initial state.
  decoding_error_ = false;
  is_frame_oversized_ = false;
  output_ = &output;
  inspect(input);
  output_ = nullptr;
<<<<<<< HEAD
  if (decoding_error_ || is_frame_oversized_) {
    return false;
=======

  if (decoding_error_) {
    return absl::InternalError("Grpc decoding error");
  }

  if (is_frame_oversized_) {
    return absl::ResourceExhaustedError("Grpc frame length exceeds limit");
>>>>>>> 77458eaf
  }

  input.drain(input.length());
  return absl::OkStatus();
}

bool Decoder::frameStart(uint8_t flags) {
  // Unsupported flags.
  if (flags & ~GRPC_FH_COMPRESSED) {
    decoding_error_ = true;
    return false;
  }
  frame_.flags_ = flags;
  return true;
}

void Decoder::frameDataStart() {
  frame_.length_ = length_;
  frame_.data_ = std::make_unique<Buffer::OwnedImpl>();
}

void Decoder::frameData(uint8_t* mem, uint64_t length) { frame_.data_->add(mem, length); }

void Decoder::frameDataEnd() {
  output_->push_back(std::move(frame_));
  frame_.flags_ = 0;
  frame_.length_ = 0;
  frame_.data_ = nullptr;
}

uint64_t FrameInspector::inspect(const Buffer::Instance& data) {
  uint64_t delta = 0;
  for (const Buffer::RawSlice& slice : data.getRawSlices()) {
    uint8_t* mem = reinterpret_cast<uint8_t*>(slice.mem_);
    uint8_t* end = mem + slice.len_;
    while (mem < end) {
      uint8_t c = *mem;
      switch (state_) {
      case State::FhFlag:
        if (!frameStart(c)) {
          return delta;
        }
        count_ += 1;
        delta += 1;
        state_ = State::FhLen0;
        mem++;
        break;
      case State::FhLen0:
        length_as_bytes_[0] = c;
        state_ = State::FhLen1;
        mem++;
        break;
      case State::FhLen1:
        length_as_bytes_[1] = c;
        state_ = State::FhLen2;
        mem++;
        break;
      case State::FhLen2:
        length_as_bytes_[2] = c;
        state_ = State::FhLen3;
        mem++;
        break;
      case State::FhLen3:
        length_as_bytes_[3] = c;
        length_ = absl::big_endian::Load32(length_as_bytes_);
        // Compares the frame length against maximum length when `max_frame_length_` is configured,
        if (max_frame_length_ != 0 && length_ > max_frame_length_) {
          // Set the flag to indicate the over-limit error and return.
          is_frame_oversized_ = true;
          return delta;
        }
        frameDataStart();
        if (length_ == 0) {
          frameDataEnd();
          state_ = State::FhFlag;
        } else {
          state_ = State::Data;
        }
        mem++;
        break;
      case State::Data:
        uint64_t remain_in_buffer = end - mem;
        if (remain_in_buffer <= length_) {
          frameData(mem, remain_in_buffer);
          mem += remain_in_buffer;
          length_ -= remain_in_buffer;
        } else {
          frameData(mem, length_);
          mem += length_;
          length_ = 0;
        }
        if (length_ == 0) {
          frameDataEnd();
          state_ = State::FhFlag;
        }
        break;
      }
    }
  }
  return delta;
}

} // namespace Grpc
} // namespace Envoy<|MERGE_RESOLUTION|>--- conflicted
+++ resolved
@@ -38,10 +38,6 @@
   output_ = &output;
   inspect(input);
   output_ = nullptr;
-<<<<<<< HEAD
-  if (decoding_error_ || is_frame_oversized_) {
-    return false;
-=======
 
   if (decoding_error_) {
     return absl::InternalError("Grpc decoding error");
@@ -49,7 +45,6 @@
 
   if (is_frame_oversized_) {
     return absl::ResourceExhaustedError("Grpc frame length exceeds limit");
->>>>>>> 77458eaf
   }
 
   input.drain(input.length());
