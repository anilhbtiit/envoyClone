#include "common/quic/envoy_quic_client_stream.h"

#if defined(__GNUC__)
#pragma GCC diagnostic push
#pragma GCC diagnostic ignored "-Wunused-parameter"
#pragma GCC diagnostic ignored "-Winvalid-offsetof"
#endif

#include "quiche/quic/core/quic_session.h"
#include "quiche/quic/core/http/quic_header_list.h"
#include "quiche/spdy/core/spdy_header_block.h"
#include "common/quic/platform/quic_mem_slice_span_impl.h"

#if defined(__GNUC__)
#pragma GCC diagnostic pop
#endif

#include "common/quic/envoy_quic_utils.h"
#include "common/quic/envoy_quic_client_session.h"

#include "common/buffer/buffer_impl.h"
#include "common/http/codes.h"
#include "common/http/header_map_impl.h"
#include "common/http/header_utility.h"
#include "common/http/utility.h"
#include "common/common/enum_to_int.h"
#include "common/common/assert.h"

namespace Envoy {
namespace Quic {

EnvoyQuicClientStream::EnvoyQuicClientStream(
    quic::QuicStreamId id, quic::QuicSpdyClientSession* client_session, quic::StreamType type,
    Http::Http3::CodecStats& stats,
    const envoy::config::core::v3::Http3ProtocolOptions& http3_options)
    : quic::QuicSpdyClientStream(id, client_session, type),
      EnvoyQuicStream(
          // Flow control receive window should be larger than 8k so that the send buffer can fully
          // utilize congestion control window before it reaches the high watermark.
          static_cast<uint32_t>(GetReceiveWindow().value()), *filterManagerConnection(),
          [this]() { runLowWatermarkCallbacks(); }, [this]() { runHighWatermarkCallbacks(); },
          stats, http3_options) {
  ASSERT(GetReceiveWindow() > 8 * 1024, "Send buffer limit should be larger than 8KB.");
}

EnvoyQuicClientStream::EnvoyQuicClientStream(
    quic::PendingStream* pending, quic::QuicSpdyClientSession* client_session,
    quic::StreamType type, Http::Http3::CodecStats& stats,
    const envoy::config::core::v3::Http3ProtocolOptions& http3_options)
    : quic::QuicSpdyClientStream(pending, client_session, type),
      EnvoyQuicStream(
          static_cast<uint32_t>(GetReceiveWindow().value()), *filterManagerConnection(),
          [this]() { runLowWatermarkCallbacks(); }, [this]() { runHighWatermarkCallbacks(); },
          stats, http3_options) {}

Http::Status EnvoyQuicClientStream::encodeHeaders(const Http::RequestHeaderMap& headers,
                                                  bool end_stream) {
  // Required headers must be present. This can only happen by some erroneous processing after the
  // downstream codecs decode.
  RETURN_IF_ERROR(Http::HeaderUtility::checkRequiredHeaders(headers));

  ENVOY_STREAM_LOG(debug, "encodeHeaders: (end_stream={}) {}.", *this, end_stream, headers);
  local_end_stream_ = end_stream;
  SendBufferMonitor::ScopedWatermarkBufferUpdater updater(this, this);
  auto spdy_headers = envoyHeadersToSpdyHeaderBlock(headers);
  if (headers.Method() && headers.Method()->value() == "CONNECT") {
    // It is a bytestream connect and should have :path and :protocol set accordingly
    // As HTTP/1.1 does not require a path for CONNECT, we may have to add one
    // if shifting codecs. For now, default to "/" - this can be made
    // configurable if necessary.
    // https://tools.ietf.org/html/draft-kinnear-httpbis-http2-transport-02
    spdy_headers[":protocol"] = Http::Headers::get().ProtocolValues.Bytestream;
    if (!headers.Path()) {
      spdy_headers[":path"] = "/";
    }
  }
  WriteHeaders(std::move(spdy_headers), end_stream, nullptr);
  return Http::okStatus();
}

void EnvoyQuicClientStream::encodeData(Buffer::Instance& data, bool end_stream) {
  ENVOY_STREAM_LOG(debug, "encodeData (end_stream={}) of {} bytes.", *this, end_stream,
                   data.length());
  if (data.length() == 0 && !end_stream) {
    return;
  }
  ASSERT(!local_end_stream_);
  local_end_stream_ = end_stream;
  SendBufferMonitor::ScopedWatermarkBufferUpdater updater(this, this);
  // QUIC stream must take all.
  WriteBodySlices(quic::QuicMemSliceSpan(quic::QuicMemSliceSpanImpl(data)), end_stream);
  if (data.length() > 0) {
    // Send buffer didn't take all the data, threshold needs to be adjusted.
    Reset(quic::QUIC_BAD_APPLICATION_PAYLOAD);
    return;
  }
}

void EnvoyQuicClientStream::encodeTrailers(const Http::RequestTrailerMap& trailers) {
  ASSERT(!local_end_stream_);
  local_end_stream_ = true;
  ENVOY_STREAM_LOG(debug, "encodeTrailers: {}.", *this, trailers);
  ScopedWatermarkBufferUpdater updater(this, this);
  WriteTrailers(envoyHeadersToSpdyHeaderBlock(trailers), nullptr);
}

void EnvoyQuicClientStream::encodeMetadata(const Http::MetadataMapVector& /*metadata_map_vector*/) {
  // Metadata Frame is not supported in QUIC.
  // TODO(danzh): add stats for metadata not supported error.
}

void EnvoyQuicClientStream::resetStream(Http::StreamResetReason reason) {
  Reset(envoyResetReasonToQuicRstError(reason));
}

void EnvoyQuicClientStream::switchStreamBlockState(bool should_block) {
  ASSERT(FinishedReadingHeaders(),
         "Upper stream buffer limit is reached before response body is delivered.");
  if (should_block) {
    sequencer()->SetBlockedUntilFlush();
  } else {
    ASSERT(read_disable_counter_ == 0, "readDisable called in between.");
    sequencer()->SetUnblocked();
  }
}

void EnvoyQuicClientStream::OnInitialHeadersComplete(bool fin, size_t frame_len,
                                                     const quic::QuicHeaderList& header_list) {
  if (read_side_closed()) {
    return;
  }
  quic::QuicSpdyStream::OnInitialHeadersComplete(fin, frame_len, header_list);
  if (!headers_decompressed() || header_list.empty()) {
    Reset(quic::QUIC_BAD_APPLICATION_PAYLOAD);
    return;
  }

  ENVOY_STREAM_LOG(debug, "Received headers: {}.", *this, header_list.DebugString());
  if (fin) {
    end_stream_decoded_ = true;
  }
  std::unique_ptr<Http::ResponseHeaderMapImpl> headers =
<<<<<<< HEAD
      quicHeadersToEnvoyHeaders<Http::ResponseHeaderMapImpl>(header_list, *this);
  const uint64_t status = Http::Utility::getResponseStatus(*headers);
=======
      quicHeadersToEnvoyHeaders<Http::ResponseHeaderMapImpl>(header_list);
  const absl::optional<uint64_t> optional_status =
      Http::Utility::getResponseStatusNoThrow(*headers);
  if (!optional_status.has_value()) {
    Reset(quic::QUIC_BAD_APPLICATION_PAYLOAD);
    return;
  }
  const uint64_t status = optional_status.value();
>>>>>>> 20e4dd2c
  if (Http::CodeUtility::is1xx(status)) {
    if (status == enumToInt(Http::Code::SwitchingProtocols)) {
      // HTTP3 doesn't support the HTTP Upgrade mechanism or 101 (Switching Protocols) status code.
      Reset(quic::QUIC_BAD_APPLICATION_PAYLOAD);
      return;
    }

    // These are Informational 1xx headers, not the actual response headers.
    set_headers_decompressed(false);
  }

  if (status == enumToInt(Http::Code::Continue) && !decoded_100_continue_) {
    // This is 100 Continue, only decode it once to support Expect:100-Continue header.
    decoded_100_continue_ = true;
    response_decoder_->decode100ContinueHeaders(std::move(headers));
  } else if (status != enumToInt(Http::Code::Continue)) {
    response_decoder_->decodeHeaders(std::move(headers),
                                     /*end_stream=*/fin);
  }

  ConsumeHeaderList();
}

void EnvoyQuicClientStream::OnBodyAvailable() {
  ASSERT(FinishedReadingHeaders());
  ASSERT(read_disable_counter_ == 0);
  ASSERT(!in_decode_data_callstack_);
  if (read_side_closed()) {
    return;
  }
  in_decode_data_callstack_ = true;

  Buffer::InstancePtr buffer = std::make_unique<Buffer::OwnedImpl>();
  // TODO(danzh): check Envoy per stream buffer limit.
  // Currently read out all the data.
  while (HasBytesToRead()) {
    iovec iov;
    int num_regions = GetReadableRegions(&iov, 1);
    ASSERT(num_regions > 0);
    size_t bytes_read = iov.iov_len;
    buffer->add(iov.iov_base, bytes_read);
    MarkConsumed(bytes_read);
  }
  ASSERT(buffer->length() == 0 || !end_stream_decoded_);

  bool fin_read_and_no_trailers = IsDoneReading();
  // If this call is triggered by an empty frame with FIN which is not from peer
  // but synthesized by stream itself upon receiving HEADERS with FIN or
  // TRAILERS, do not deliver end of stream here. Because either decodeHeaders
  // already delivered it or decodeTrailers will be called.
  bool skip_decoding = (buffer->length() == 0 && !fin_read_and_no_trailers) || end_stream_decoded_;
  if (!skip_decoding) {
    if (fin_read_and_no_trailers) {
      end_stream_decoded_ = true;
    }
    response_decoder_->decodeData(*buffer, fin_read_and_no_trailers);
  }

  if (!sequencer()->IsClosed() || read_side_closed()) {
    in_decode_data_callstack_ = false;
    if (read_disable_counter_ > 0) {
      // If readDisable() was ever called during decodeData() and it meant to disable
      // reading from downstream, the call must have been deferred. Call it now.
      switchStreamBlockState(true);
    }
    return;
  }

  // Trailers may arrived earlier and wait to be consumed after reading all the body. Consume it
  // here.
  maybeDecodeTrailers();

  OnFinRead();
  in_decode_data_callstack_ = false;
}

void EnvoyQuicClientStream::OnTrailingHeadersComplete(bool fin, size_t frame_len,
                                                      const quic::QuicHeaderList& header_list) {
  if (read_side_closed()) {
    return;
  }
  ENVOY_STREAM_LOG(debug, "Received trailers: {}.", *this, header_list.DebugString());
  quic::QuicSpdyStream::OnTrailingHeadersComplete(fin, frame_len, header_list);
  ASSERT(trailers_decompressed());
  if (session()->connection()->connected() && !rst_sent()) {
    maybeDecodeTrailers();
  }
}

void EnvoyQuicClientStream::maybeDecodeTrailers() {
  if (sequencer()->IsClosed() && !FinishedReadingTrailers()) {
    ASSERT(!received_trailers().empty());
    // Only decode trailers after finishing decoding body.
    end_stream_decoded_ = true;
    response_decoder_->decodeTrailers(
        spdyHeaderBlockToEnvoyHeaders<Http::ResponseTrailerMapImpl>(received_trailers()));
    MarkTrailersConsumed();
  }
}

void EnvoyQuicClientStream::OnStreamReset(const quic::QuicRstStreamFrame& frame) {
  quic::QuicSpdyClientStream::OnStreamReset(frame);
  runResetCallbacks(quicRstErrorToEnvoyRemoteResetReason(frame.error_code));
}

void EnvoyQuicClientStream::Reset(quic::QuicRstStreamErrorCode error) {
  // Upper layers expect calling resetStream() to immediately raise reset callbacks.
  runResetCallbacks(quicRstErrorToEnvoyLocalResetReason(error));
  quic::QuicSpdyClientStream::Reset(error);
}

void EnvoyQuicClientStream::OnConnectionClosed(quic::QuicErrorCode error,
                                               quic::ConnectionCloseSource source) {
  if (!end_stream_decoded_) {
    runResetCallbacks(quicErrorCodeToEnvoyResetReason(error));
  }
  quic::QuicSpdyClientStream::OnConnectionClosed(error, source);
}

void EnvoyQuicClientStream::OnClose() {
  quic::QuicSpdyClientStream::OnClose();
  if (isDoingWatermarkAccounting()) {
    // This is called in the scope of a watermark buffer updater. Clear the
    // buffer accounting afterwards so that the updater doesn't override the
    // result.
    connection()->dispatcher().post([this] { clearWatermarkBuffer(); });
    return;
  }
  clearWatermarkBuffer();
}

void EnvoyQuicClientStream::clearWatermarkBuffer() {
  if (BufferedDataBytes() > 0) {
    // If the stream is closed without sending out all buffered data, regard
    // them as sent now and adjust connection buffer book keeping.
    updateBytesBuffered(BufferedDataBytes(), 0);
  }
}

void EnvoyQuicClientStream::OnCanWrite() {
  SendBufferMonitor::ScopedWatermarkBufferUpdater updater(this, this);
  quic::QuicSpdyClientStream::OnCanWrite();
}

uint32_t EnvoyQuicClientStream::streamId() { return id(); }

Network::Connection* EnvoyQuicClientStream::connection() { return filterManagerConnection(); }

QuicFilterManagerConnectionImpl* EnvoyQuicClientStream::filterManagerConnection() {
  return dynamic_cast<QuicFilterManagerConnectionImpl*>(session());
}

} // namespace Quic
} // namespace Envoy<|MERGE_RESOLUTION|>--- conflicted
+++ resolved
@@ -140,11 +140,7 @@
     end_stream_decoded_ = true;
   }
   std::unique_ptr<Http::ResponseHeaderMapImpl> headers =
-<<<<<<< HEAD
       quicHeadersToEnvoyHeaders<Http::ResponseHeaderMapImpl>(header_list, *this);
-  const uint64_t status = Http::Utility::getResponseStatus(*headers);
-=======
-      quicHeadersToEnvoyHeaders<Http::ResponseHeaderMapImpl>(header_list);
   const absl::optional<uint64_t> optional_status =
       Http::Utility::getResponseStatusNoThrow(*headers);
   if (!optional_status.has_value()) {
@@ -152,7 +148,6 @@
     return;
   }
   const uint64_t status = optional_status.value();
->>>>>>> 20e4dd2c
   if (Http::CodeUtility::is1xx(status)) {
     if (status == enumToInt(Http::Code::SwitchingProtocols)) {
       // HTTP3 doesn't support the HTTP Upgrade mechanism or 101 (Switching Protocols) status code.
