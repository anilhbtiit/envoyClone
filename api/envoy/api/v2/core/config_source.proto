syntax = "proto3";

package envoy.api.v2.core;

import "envoy/api/v2/core/grpc_service.proto";

import "google/protobuf/duration.proto";
import "google/protobuf/wrappers.proto";

import "envoy/annotations/deprecation.proto";
import "udpa/annotations/migrate.proto";
import "udpa/annotations/status.proto";
import "validate/validate.proto";

option java_package = "io.envoyproxy.envoy.api.v2.core";
option java_outer_classname = "ConfigSourceProto";
option java_multiple_files = true;
option (udpa.annotations.file_migrate).move_to_package = "envoy.config.core.v3";
option (udpa.annotations.file_status).package_version_status = FROZEN;

// [#protodoc-title: Configuration sources]

// xDS API version. This is used to describe both resource and transport
// protocol versions (in distinct configuration fields).
enum ApiVersion {
  // When not specified, we assume v2, to ease migration to Envoy's stable API
  // versioning. If a client does not support v2 (e.g. due to deprecation), this
  // is an invalid value.
  AUTO = 0;

  // Use xDS v2 API.
  V2 = 1;

  // Use xDS v3 API.
  V3 = 2;
}

// API configuration source. This identifies the API type and cluster that Envoy
// will use to fetch an xDS API.
// [#next-free-field: 9]
message ApiConfigSource {
  // APIs may be fetched via either REST or gRPC.
  enum ApiType {
    // Ideally this would be 'reserved 0' but one can't reserve the default
    // value. Instead we throw an exception if this is ever used.
    UNSUPPORTED_REST_LEGACY = 0
        [deprecated = true, (envoy.annotations.disallowed_by_default_enum) = true];

    // REST-JSON v2 API. The `canonical JSON encoding
    // <https://developers.google.com/protocol-buffers/docs/proto3#json>`_ for
    // the v2 protos is used.
    REST = 1;

    // "State of the world" gRPC v2 API, using Discovery{Request,Response} protos.
    GRPC = 2;

<<<<<<< HEAD
    // Using the delta xDS gRPC service, i.e. DeltaDiscovery{Request,Response}
    // rather than Discovery{Request,Response}. Rather than sending Envoy the entire state
    // with every update, the xDS server only sends what has changed since the last update.
=======
    // "Delta" gRPC v2 API, using DeltaDiscovery{Request,Response} protos.
    // Rather than sending Envoy the entire state with every update, the xDS server
    // only sends what has changed since the last update.
>>>>>>> 23b8270c
    DELTA_GRPC = 3;
  }

  // API type (gRPC, REST, delta gRPC)
  ApiType api_type = 1 [(validate.rules).enum = {defined_only: true}];

  // API version for xDS transport protocol. This describes the xDS gRPC/REST
  // endpoint and version of [Delta]DiscoveryRequest/Response used on the wire.
  ApiVersion transport_api_version = 8 [(validate.rules).enum = {defined_only: true}];

  // Cluster names should be used only with REST. If > 1
  // cluster is defined, clusters will be cycled through if any kind of failure
  // occurs.
  //
  // .. note::
  //
  //  The cluster with name ``cluster_name`` must be statically defined and its
  //  type must not be ``EDS``.
  repeated string cluster_names = 2;

  // Multiple gRPC services be provided for GRPC. If > 1 cluster is defined,
  // services will be cycled through if any kind of failure occurs.
  repeated GrpcService grpc_services = 4;

  // For REST APIs, the delay between successive polls.
  google.protobuf.Duration refresh_delay = 3;

  // For REST APIs, the request timeout. If not set, a default value of 1s will be used.
  google.protobuf.Duration request_timeout = 5 [(validate.rules).duration = {gt {}}];

  // For GRPC APIs, the rate limit settings. If present, discovery requests made by Envoy will be
  // rate limited.
  RateLimitSettings rate_limit_settings = 6;

  // Skip the node identifier in subsequent discovery requests for streaming gRPC config types.
  bool set_node_on_first_message_only = 7;
}

// Aggregated Discovery Service (ADS) options. This is currently empty, but when
// set in :ref:`ConfigSource <envoy_api_msg_core.ConfigSource>` can be used to
// specify that ADS is to be used.
message AggregatedConfigSource {
}

// [#not-implemented-hide:]
// Self-referencing config source options. This is currently empty, but when
// set in :ref:`ConfigSource <envoy_api_msg_core.ConfigSource>` can be used to
// specify that other data can be obtained from the same server.
message SelfConfigSource {
  // API version for xDS transport protocol. This describes the xDS gRPC/REST
  // endpoint and version of [Delta]DiscoveryRequest/Response used on the wire.
  ApiVersion transport_api_version = 1 [(validate.rules).enum = {defined_only: true}];
}

// Rate Limit settings to be applied for discovery requests made by Envoy.
message RateLimitSettings {
  // Maximum number of tokens to be used for rate limiting discovery request calls. If not set, a
  // default value of 100 will be used.
  google.protobuf.UInt32Value max_tokens = 1;

  // Rate at which tokens will be filled per second. If not set, a default fill rate of 10 tokens
  // per second will be used.
  google.protobuf.DoubleValue fill_rate = 2 [(validate.rules).double = {gt: 0.0}];
}

// Configuration for :ref:`listeners <config_listeners>`, :ref:`clusters
// <config_cluster_manager>`, :ref:`routes
// <envoy_api_msg_RouteConfiguration>`, :ref:`endpoints
// <arch_overview_service_discovery>` etc. may either be sourced from the
// filesystem or from an xDS API source. Filesystem configs are watched with
// inotify for updates.
// [#next-free-field: 7]
message ConfigSource {
  oneof config_source_specifier {
    option (validate.required) = true;

    // Path on the filesystem to source and watch for configuration updates.
    // When sourcing configuration for :ref:`secret <envoy_api_msg_auth.Secret>`,
    // the certificate and key files are also watched for updates.
    //
    // .. note::
    //
    //  The path to the source must exist at config load time.
    //
    // .. note::
    //
    //   Envoy will only watch the file path for *moves.* This is because in general only moves
    //   are atomic. The same method of swapping files as is demonstrated in the
    //   :ref:`runtime documentation <config_runtime_symbolic_link_swap>` can be used here also.
    string path = 1;

    // API configuration source.
    ApiConfigSource api_config_source = 2;

    // When set, ADS will be used to fetch resources. The ADS API configuration
    // source in the bootstrap configuration is used.
    AggregatedConfigSource ads = 3;

    // [#not-implemented-hide:]
    // When set, the client will access the resources from the same server it got the
    // ConfigSource from, although not necessarily from the same stream. This is similar to the
    // :ref:`ads<envoy_api_field.ConfigSource.ads>` field, except that the client may use a
    // different stream to the same server. As a result, this field can be used for things
    // like LRS that cannot be sent on an ADS stream. It can also be used to link from (e.g.)
    // LDS to RDS on the same server without requiring the management server to know its name
    // or required credentials.
    // [#next-major-version: In xDS v3, consider replacing the ads field with this one, since
    // this field can implicitly mean to use the same stream in the case where the ConfigSource
    // is provided via ADS and the specified data can also be obtained via ADS.]
    SelfConfigSource self = 5;
  }

  // When this timeout is specified, Envoy will wait no longer than the specified time for first
  // config response on this xDS subscription during the :ref:`initialization process
  // <arch_overview_initialization>`. After reaching the timeout, Envoy will move to the next
  // initialization phase, even if the first config is not delivered yet. The timer is activated
  // when the xDS API subscription starts, and is disarmed on first config update or on error. 0
  // means no timeout - Envoy will wait indefinitely for the first xDS config (unless another
  // timeout applies). The default is 15s.
  google.protobuf.Duration initial_fetch_timeout = 4;

  // API version for xDS resources. This implies the type URLs that the client
  // will request for resources and the resource type that the client will in
  // turn expect to be delivered.
  ApiVersion resource_api_version = 6 [(validate.rules).enum = {defined_only: true}];
}<|MERGE_RESOLUTION|>--- conflicted
+++ resolved
@@ -54,15 +54,9 @@
     // "State of the world" gRPC v2 API, using Discovery{Request,Response} protos.
     GRPC = 2;
 
-<<<<<<< HEAD
     // Using the delta xDS gRPC service, i.e. DeltaDiscovery{Request,Response}
     // rather than Discovery{Request,Response}. Rather than sending Envoy the entire state
     // with every update, the xDS server only sends what has changed since the last update.
-=======
-    // "Delta" gRPC v2 API, using DeltaDiscovery{Request,Response} protos.
-    // Rather than sending Envoy the entire state with every update, the xDS server
-    // only sends what has changed since the last update.
->>>>>>> 23b8270c
     DELTA_GRPC = 3;
   }
 
