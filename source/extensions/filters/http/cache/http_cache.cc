#include "extensions/filters/http/cache/http_cache.h"

#include <algorithm>
#include <ostream>

#include "envoy/http/codes.h"
#include "envoy/http/header_map.h"

#include "common/http/headers.h"
#include "common/protobuf/utility.h"

#include "absl/time/time.h"

namespace Envoy {
namespace Extensions {
namespace HttpFilters {
namespace Cache {

Http::RegisterCustomInlineHeader<Http::CustomInlineHeaderRegistry::Type::RequestHeaders>
    request_cache_control_handle(Http::CustomHeaders::get().CacheControl);
Http::RegisterCustomInlineHeader<Http::CustomInlineHeaderRegistry::Type::ResponseHeaders>
    response_cache_control_handle(Http::CustomHeaders::get().CacheControl);

std::ostream& operator<<(std::ostream& os, CacheEntryStatus status) {
  switch (status) {
  case CacheEntryStatus::Ok:
    return os << "Ok";
  case CacheEntryStatus::Unusable:
    return os << "Unusable";
  case CacheEntryStatus::RequiresValidation:
    return os << "RequiresValidation";
  case CacheEntryStatus::FoundNotModified:
    return os << "FoundNotModified";
  case CacheEntryStatus::UnsatisfiableRange:
    return os << "UnsatisfiableRange";
  }
  NOT_REACHED_GCOVR_EXCL_LINE;
}

std::ostream& operator<<(std::ostream& os, const AdjustedByteRange& range) {
  return os << "[" << range.begin() << "," << range.end() << ")";
}

LookupRequest::LookupRequest(const Http::RequestHeaderMap& request_headers, SystemTime timestamp)
    : timestamp_(timestamp), request_cache_control_(request_headers.getInlineValue(
                                 request_cache_control_handle.handle())) {
  // These ASSERTs check prerequisites. A request without these headers can't be looked up in cache;
  // CacheFilter doesn't create LookupRequests for such requests.
  ASSERT(request_headers.Path(), "Can't form cache lookup key for malformed Http::RequestHeaderMap "
                                 "with null Path.");
  ASSERT(
      request_headers.ForwardedProto(),
      "Can't form cache lookup key for malformed Http::RequestHeaderMap with null ForwardedProto.");
  ASSERT(request_headers.Host(), "Can't form cache lookup key for malformed Http::RequestHeaderMap "
                                 "with null Host.");
  const Http::HeaderString& forwarded_proto = request_headers.ForwardedProto()->value();
  const auto& scheme_values = Http::Headers::get().SchemeValues;
  ASSERT(forwarded_proto == scheme_values.Http || forwarded_proto == scheme_values.Https);
  // TODO(toddmgreer): Let config determine whether to include forwarded_proto, host, and
  // query params.
  // TODO(toddmgreer): get cluster name.
  // TODO(toddmgreer): Parse Range header into request_range_spec_, and handle the resultant
  // vector<AdjustedByteRange> in CacheFilter::onOkHeaders.
  key_.set_cluster_name("cluster_name_goes_here");
  key_.set_host(std::string(request_headers.getHostValue()));
  key_.set_path(std::string(request_headers.getPathValue()));
  key_.set_clear_http(forwarded_proto == scheme_values.Http);
}

// Unless this API is still alpha, calls to stableHashKey() must always return
// the same result, or a way must be provided to deal with a complete cache
// flush. localHashKey however, can be changed at will.
size_t stableHashKey(const Key& key) { return MessageUtil::hash(key); }
size_t localHashKey(const Key& key) { return stableHashKey(key); }

bool LookupRequest::requiresValidation(const Http::ResponseHeaderMap& response_headers) const {
  // TODO: Store parsed response cache-control in cache instead of parsing it on every lookup
  const ResponseCacheControl response_cache_control(response_headers.getCacheControlValue());

  SystemTime response_time = CacheHeadersUtils::httpTime(response_headers.Date());
  SystemTime::duration response_age = timestamp_ - response_time;

  ASSERT(response_age >= std::chrono::seconds(0), "Response time is in the future.");

  bool request_max_age_exceeded = request_cache_control_.max_age.has_value() &&
                                  request_cache_control_.max_age.value() < response_age;
  if (response_cache_control.must_validate || request_cache_control_.must_validate ||
      request_max_age_exceeded) {
    // Either the request or response explicitly require validation or a request max-age requirement
    // is not satisfied
    return true;
  }
<<<<<<< HEAD

  // When date metadata injection for responses with no date
  // is implemented, this ASSERT will need to be updated
  ASSERT((response_headers.Date() && response_cache_control.max_age.has_value()) ||
             response_headers.get(Http::Headers::get().Expires),
         "Cache entry does not have valid expiration data.");

  SystemTime expiration_time =
      response_cache_control.max_age.has_value()
          ? response_time + response_cache_control.max_age.value()
          : CacheHeadersUtils::httpTime(response_headers.get(Http::Headers::get().Expires));

  if (timestamp_ > expiration_time) {
    // Response is stale, requires validation
    // if the response does not allow being served stale
    // or the request max-stale directive does not allow it
    bool allowed_by_max_stale =
        request_cache_control_.max_stale.has_value() &&
        request_cache_control_.max_stale.value() > timestamp_ - expiration_time;
    return response_cache_control.no_stale || !allowed_by_max_stale;
  } else {
    // Response is fresh, requires validation only if there is an unsatisfied min-fresh requirement
    bool min_fresh_unsatisfied =
        request_cache_control_.min_fresh.has_value() &&
        request_cache_control_.min_fresh.value() > expiration_time - timestamp_;
    return min_fresh_unsatisfied;
=======
  const Http::HeaderEntry* cache_control_header =
      response_headers.getInline(response_cache_control_handle.handle());
  if (cache_control_header) {
    const SystemTime::duration effective_max_age =
        HttpCacheUtils::effectiveMaxAge(cache_control_header->value().getStringView());
    return timestamp_ - HttpCacheUtils::httpTime(response_headers.Date()) < effective_max_age;
>>>>>>> b49d117c
  }
}

LookupResult LookupRequest::makeLookupResult(Http::ResponseHeaderMapPtr&& response_headers,
                                             uint64_t content_length) const {
  // TODO(toddmgreer): Implement all HTTP caching semantics.
  ASSERT(response_headers);
  LookupResult result;
  result.cache_entry_status_ = requiresValidation(*response_headers)
                                   ? CacheEntryStatus::RequiresValidation
                                   : CacheEntryStatus::Ok;
  result.headers_ = std::move(response_headers);
  result.content_length_ = content_length;
  if (!adjustByteRangeSet(result.response_ranges_, request_range_spec_, content_length)) {
    result.headers_->setStatus(static_cast<uint64_t>(Http::Code::RangeNotSatisfiable));
  }
  result.has_trailers_ = false;
  return result;
}

bool adjustByteRangeSet(std::vector<AdjustedByteRange>& response_ranges,
                        const std::vector<RawByteRange>& request_range_spec,
                        uint64_t content_length) {
  if (request_range_spec.empty()) {
    // No range header, so the request can proceed.
    return true;
  }

  if (content_length == 0) {
    // There is a range header, but it's unsatisfiable.
    return false;
  }

  for (const RawByteRange& spec : request_range_spec) {
    if (spec.isSuffix()) {
      // spec is a suffix-byte-range-spec
      if (spec.suffixLength() == 0) {
        // This range is unsatisfiable, so skip it.
        continue;
      }
      if (spec.suffixLength() >= content_length) {
        // All bytes are being requested, so we may as well send a '200
        // OK' response.
        response_ranges.clear();
        return true;
      }
      response_ranges.emplace_back(content_length - spec.suffixLength(), content_length);
    } else {
      // spec is a byte-range-spec
      if (spec.firstBytePos() >= content_length) {
        // This range is unsatisfiable, so skip it.
        continue;
      }
      if (spec.lastBytePos() >= content_length - 1) {
        if (spec.firstBytePos() == 0) {
          // All bytes are being requested, so we may as well send a '200
          // OK' response.
          response_ranges.clear();
          return true;
        }
        response_ranges.emplace_back(spec.firstBytePos(), content_length);
      } else {
        response_ranges.emplace_back(spec.firstBytePos(), spec.lastBytePos() + 1);
      }
    }
  }
  if (response_ranges.empty()) {
    // All ranges were unsatisfiable.
    return false;
  }
  return true;
}
} // namespace Cache
} // namespace HttpFilters
} // namespace Extensions
} // namespace Envoy<|MERGE_RESOLUTION|>--- conflicted
+++ resolved
@@ -75,7 +75,9 @@
 
 bool LookupRequest::requiresValidation(const Http::ResponseHeaderMap& response_headers) const {
   // TODO: Store parsed response cache-control in cache instead of parsing it on every lookup
-  const ResponseCacheControl response_cache_control(response_headers.getCacheControlValue());
+  absl::string_view cache_control =
+      response_headers.getInlineValue(response_cache_control_handle.handle());
+  const ResponseCacheControl response_cache_control(cache_control);
 
   SystemTime response_time = CacheHeadersUtils::httpTime(response_headers.Date());
   SystemTime::duration response_age = timestamp_ - response_time;
@@ -90,7 +92,6 @@
     // is not satisfied
     return true;
   }
-<<<<<<< HEAD
 
   // When date metadata injection for responses with no date
   // is implemented, this ASSERT will need to be updated
@@ -117,14 +118,6 @@
         request_cache_control_.min_fresh.has_value() &&
         request_cache_control_.min_fresh.value() > expiration_time - timestamp_;
     return min_fresh_unsatisfied;
-=======
-  const Http::HeaderEntry* cache_control_header =
-      response_headers.getInline(response_cache_control_handle.handle());
-  if (cache_control_header) {
-    const SystemTime::duration effective_max_age =
-        HttpCacheUtils::effectiveMaxAge(cache_control_header->value().getStringView());
-    return timestamp_ - HttpCacheUtils::httpTime(response_headers.Date()) < effective_max_age;
->>>>>>> b49d117c
   }
 }
 
