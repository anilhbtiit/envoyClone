#include "envoy/upstream/resource_manager.h"
#include "envoy/upstream/upstream.h"

#include "common/api/api_impl.h"
#include "common/http/context_impl.h"
#include "common/singleton/manager_impl.h"

#include "server/config_validation/cluster_manager.h"

#include "extensions/transport_sockets/tls/context_manager_impl.h"

#include "test/mocks/access_log/mocks.h"
#include "test/mocks/event/mocks.h"
#include "test/mocks/http/mocks.h"
#include "test/mocks/local_info/mocks.h"
#include "test/mocks/network/mocks.h"
#include "test/mocks/protobuf/mocks.h"
#include "test/mocks/runtime/mocks.h"
#include "test/mocks/secret/mocks.h"
#include "test/mocks/server/mocks.h"
#include "test/mocks/thread_local/mocks.h"
#include "test/mocks/upstream/mocks.h"
#include "test/test_common/simulated_time_system.h"
#include "test/test_common/utility.h"

namespace Envoy {
namespace Upstream {
namespace {

TEST(ValidationClusterManagerTest, MockedMethods) {
  Stats::IsolatedStoreImpl stats_store;
  Event::SimulatedTimeSystem time_system;
  NiceMock<ProtobufMessage::MockValidationVisitor> validation_visitor;
  Api::ApiPtr api(Api::createApiForTest(stats_store, time_system));
  NiceMock<Runtime::MockLoader> runtime;
  NiceMock<ThreadLocal::MockInstance> tls;
  NiceMock<Runtime::MockRandomGenerator> random;
  testing::NiceMock<Secret::MockSecretManager> secret_manager;
  auto dns_resolver = std::make_shared<NiceMock<Network::MockDnsResolver>>();
  Extensions::TransportSockets::Tls::ContextManagerImpl ssl_context_manager{api->timeSource()};
  NiceMock<Event::MockDispatcher> dispatcher;
  LocalInfo::MockLocalInfo local_info;
  NiceMock<Server::MockAdmin> admin;
  Http::ContextImpl http_context(stats_store.symbolTable());
  AccessLog::MockAccessLogManager log_manager;
  Singleton::ManagerImpl singleton_manager{Thread::threadFactoryForTest()};

  ValidationClusterManagerFactory factory(admin, runtime, stats_store, tls, random, dns_resolver,
                                          ssl_context_manager, dispatcher, local_info,
                                          secret_manager, validation_visitor, *api, http_context,
                                          log_manager, singleton_manager, time_system);

  const envoy::config::bootstrap::v2::Bootstrap bootstrap;
<<<<<<< HEAD
  Stats::SymbolTableImpl symbol_table;
=======
>>>>>>> 08f444e6
  ClusterManagerPtr cluster_manager = factory.clusterManagerFromProto(bootstrap);
  EXPECT_EQ(nullptr, cluster_manager->httpConnPoolForCluster("cluster", ResourcePriority::Default,
                                                             Http::Protocol::Http11, nullptr));
  Host::CreateConnectionData data = cluster_manager->tcpConnForCluster("cluster", nullptr, nullptr);
  EXPECT_EQ(nullptr, data.connection_);
  EXPECT_EQ(nullptr, data.host_description_);

  Http::AsyncClient& client = cluster_manager->httpAsyncClientForCluster("cluster");
  Http::MockAsyncClientStreamCallbacks stream_callbacks;
  EXPECT_EQ(nullptr, client.start(stream_callbacks, Http::AsyncClient::StreamOptions()));
}

} // namespace
} // namespace Upstream
} // namespace Envoy<|MERGE_RESOLUTION|>--- conflicted
+++ resolved
@@ -51,10 +51,6 @@
                                           log_manager, singleton_manager, time_system);
 
   const envoy::config::bootstrap::v2::Bootstrap bootstrap;
-<<<<<<< HEAD
-  Stats::SymbolTableImpl symbol_table;
-=======
->>>>>>> 08f444e6
   ClusterManagerPtr cluster_manager = factory.clusterManagerFromProto(bootstrap);
   EXPECT_EQ(nullptr, cluster_manager->httpConnPoolForCluster("cluster", ResourcePriority::Default,
                                                              Http::Protocol::Http11, nullptr));
