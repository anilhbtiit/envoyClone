--- conflicted
+++ resolved
@@ -27,7 +27,6 @@
   }
 }
 
-<<<<<<< HEAD
 // Adjust the concurrent stream limit if the negotiated concurrent stream limit
 // is lower than the local max configured streams.
 //
@@ -35,7 +34,7 @@
 // are received, they may still be reset by the peer. This could be avoided by
 // not considering http/2 connections connected until the SETTINGS frame is
 // received, but that would result in a latency penalty instead.
-void ActiveClient::onSettings(ReceivedSettings& settings) {
+void MultiplexedActiveClientBase::onSettings(ReceivedSettings& settings) {
   if (Runtime::runtimeFeatureEnabled("envoy.reloadable_features.improved_stream_limit_handling") &&
       settings.maxConcurrentStreams().has_value() &&
       settings.maxConcurrentStreams().value() < concurrent_stream_limit_) {
@@ -57,10 +56,7 @@
   }
 }
 
-void ActiveClient::onStreamDestroy() {
-=======
 void MultiplexedActiveClientBase::onStreamDestroy() {
->>>>>>> 80a88a81
   parent().onStreamClosed(*this, false);
 
   // If we are destroying this stream because of a disconnect, do not check for drain here. We will
