--- conflicted
+++ resolved
@@ -130,11 +130,7 @@
 
   EXPECT_THROW_WITH_MESSAGE(
       MainCommonBase(second_options, real_time_system, default_listener_hooks,
-<<<<<<< HEAD
                      prod_component_factory, Runtime::RandomGeneratorPtr{mock_rng},
-=======
-                     prod_component_factory, std::unique_ptr<Random::RandomGenerator>{mock_rng},
->>>>>>> cb03985d
                      platform.threadFactory(), platform.fileSystem(), nullptr),
       EnvoyException, "unable to select a dynamic base id");
 #endif
