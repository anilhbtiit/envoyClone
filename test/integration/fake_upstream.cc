--- conflicted
+++ resolved
@@ -622,18 +622,9 @@
     return data_.size() == num_bytes;
   };
   ENVOY_LOG(debug, "waiting for {} bytes of data", num_bytes);
-<<<<<<< HEAD
-  auto end_time = time_system_.monotonicTime() + timeout;
-  while (data_.size() != num_bytes) {
-    if (time_system_.monotonicTime() >= end_time) {
-      return AssertionFailure() << fmt::format(
-                 "Timed out waiting for data. Got '{}', waiting for {} bytes.", data_, num_bytes);
-    }
-    time_system_.waitFor(lock_, connection_event_, 5ms); // Safe since CondVar::waitFor won't throw.
-=======
   if (!time_system_.waitFor(lock_, absl::Condition(&reached), timeout)) {
-    return AssertionFailure() << "Timed out waiting for data.";
->>>>>>> 49aedfdd
+    return AssertionFailure() << fmt::format(
+               "Timed out waiting for data. Got '{}', waiting for {} bytes.", data_, num_bytes);
   }
   if (data != nullptr) {
     *data = data_;
