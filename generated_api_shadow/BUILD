--- conflicted
+++ resolved
@@ -155,12 +155,9 @@
         "//envoy/data/tap/v3:pkg",
         "//envoy/extensions/access_loggers/file/v3:pkg",
         "//envoy/extensions/access_loggers/grpc/v3:pkg",
-<<<<<<< HEAD
         "//envoy/extensions/access_loggers/open_telemetry/v3alpha:pkg",
-=======
         "//envoy/extensions/access_loggers/stderror/v3:pkg",
         "//envoy/extensions/access_loggers/stdoutput/v3:pkg",
->>>>>>> 5a71fc7c
         "//envoy/extensions/access_loggers/wasm/v3:pkg",
         "//envoy/extensions/clusters/aggregate/v3:pkg",
         "//envoy/extensions/clusters/dynamic_forward_proxy/v3:pkg",
