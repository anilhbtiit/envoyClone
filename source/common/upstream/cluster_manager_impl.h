--- conflicted
+++ resolved
@@ -532,11 +532,7 @@
       // Current active LB.
       LoadBalancerPtr lb_;
       ClusterInfoConstSharedPtr cluster_info_;
-<<<<<<< HEAD
-      Http::AsyncClientImpl http_async_client_;
-=======
       Http::AsyncClientPtr lazy_http_async_client_;
->>>>>>> 8cbbf66d
       // Stores QUICHE specific objects which live through out the life time of the cluster and can
       // be shared across its hosts.
       Http::PersistentQuicInfoPtr quic_info_;
