date: Pending

behavior_changes:
# *Changes that are expected to cause an incompatibility if applicable; deployment changes are likely required*

minor_behavior_changes:
# *Changes that may cause incompatibilities for some users, but should not for most*

bug_fixes:
# *Changes expected to improve the state of the world and are unlikely to have negative effects*
<<<<<<< HEAD
- area: ext_proc
  change: |
    Fixed content_length related issues when body mutation by external processor is enabled. ext_proc filter removes the content
    length header in 1)STREAMED BodySendMode 2) BUFFERED_PARTIAL BodySendMode and 3) BUFFERED BodySendMode + SKIP HeaderSendMode.
    This will enable chunked-encoding whenever feasible in HTTP1.1. Besides, ext_proc filter keep content length header
    in BUFFERED BodySendMode + SEND HeaderSendMode. It is now external processor's responsibility to set the content length
    correctly matched to the mutated body. if those two doesn't match, the mutation will be rejected and local reply with error
    status will be returned.
=======
- area: xds
  change: |
    Fixed a bug (https://github.com/envoyproxy/envoy/issues/27702) that caused ADS initialization
    to fail on the first attempt and set a back-off retry interval of up to 1 second, if ADS is
    using an Envoy Cluster for the backend. The issue was fixed to ensure that ADS initialization
    happens after the Envoy Cluster it depends upon has been properly initialized. ADS that does
    not depend on an Envoy Cluster (i.e. GoogleGrpc) is not affected by this change.
>>>>>>> 10bcac79

removed_config_or_runtime:
# *Normally occurs at the end of the* :ref:`deprecation period <deprecated>`

new_features:

deprecated:<|MERGE_RESOLUTION|>--- conflicted
+++ resolved
@@ -8,7 +8,13 @@
 
 bug_fixes:
 # *Changes expected to improve the state of the world and are unlikely to have negative effects*
-<<<<<<< HEAD
+- area: xds
+  change: |
+    Fixed a bug (https://github.com/envoyproxy/envoy/issues/27702) that caused ADS initialization
+    to fail on the first attempt and set a back-off retry interval of up to 1 second, if ADS is
+    using an Envoy Cluster for the backend. The issue was fixed to ensure that ADS initialization
+    happens after the Envoy Cluster it depends upon has been properly initialized. ADS that does
+    not depend on an Envoy Cluster (i.e. GoogleGrpc) is not affected by this change.
 - area: ext_proc
   change: |
     Fixed content_length related issues when body mutation by external processor is enabled. ext_proc filter removes the content
@@ -17,15 +23,6 @@
     in BUFFERED BodySendMode + SEND HeaderSendMode. It is now external processor's responsibility to set the content length
     correctly matched to the mutated body. if those two doesn't match, the mutation will be rejected and local reply with error
     status will be returned.
-=======
-- area: xds
-  change: |
-    Fixed a bug (https://github.com/envoyproxy/envoy/issues/27702) that caused ADS initialization
-    to fail on the first attempt and set a back-off retry interval of up to 1 second, if ADS is
-    using an Envoy Cluster for the backend. The issue was fixed to ensure that ADS initialization
-    happens after the Envoy Cluster it depends upon has been properly initialized. ADS that does
-    not depend on an Envoy Cluster (i.e. GoogleGrpc) is not affected by this change.
->>>>>>> 10bcac79
 
 removed_config_or_runtime:
 # *Normally occurs at the end of the* :ref:`deprecation period <deprecated>`
