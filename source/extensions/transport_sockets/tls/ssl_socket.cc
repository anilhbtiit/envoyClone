--- conflicted
+++ resolved
@@ -322,12 +322,11 @@
 }
 } // namespace
 
-ClientSslSocketFactory::ClientSslSocketFactory(Secret::SecretManager& secret_manager,
-                                               Envoy::Ssl::ClientContextConfigPtr config,
+ClientSslSocketFactory::ClientSslSocketFactory(Envoy::Ssl::ClientContextConfigPtr config,
                                                Envoy::Ssl::ContextManager& manager,
                                                Stats::Scope& stats_scope)
-    : secret_manager_(secret_manager), manager_(manager), stats_scope_(stats_scope),
-      stats_(generateStats("client", stats_scope)), config_(std::move(config)),
+    : manager_(manager), stats_scope_(stats_scope), stats_(generateStats("client", stats_scope)),
+      config_(std::move(config)),
       ssl_ctx_(manager_.createSslClientContext(stats_scope_, *config_)) {
   config_->setSecretUpdateCallback([this]() { onAddOrUpdateSecret(); });
 }
@@ -363,48 +362,11 @@
   stats_.ssl_context_update_by_sds_.inc();
 }
 
-<<<<<<< HEAD
-void ClientSslSocketFactory::addReadyCb(std::function<void()> callback) {
-  bool immediately_run_callback = false;
-  {
-    absl::ReaderMutexLock l(&ssl_ctx_mu_);
-    if (ssl_ctx_) {
-      immediately_run_callback = true;
-    }
-  }
-
-  if (immediately_run_callback) {
-    callback();
-  } else {
-    secrets_ready_callbacks_.push_back(callback);
-  }
-}
-
-bool ClientSslSocketFactory::secureTransportReady() const {
-  if (!implementsSecureTransport()) {
-    return false;
-  }
-  // If there is no secret entity, currently supports only TLS Certificate and Validation
-  // Context, when it failed to extract them via SDS, it will fail to change cluster status from
-  // warming to active. In current implementation, there is no strategy to activate clusters
-  // which failed to initialize at once.
-  // TODO(shikugawa): Consider retry strategy of clusters which failed to activate at once.
-  const auto& tls_certificate_sds_configs = config_->tlsCertificateSdsConfigs();
-  for (const auto& config : tls_certificate_sds_configs) {
-    if (!secret_manager_.checkTlsCertificateEntityExists(config.sds_config(), config.name())) {
-      return false;
-    }
-  }
-  const auto& validation_context_sds_config = config_->validationContextSdsConfig();
-  if (!secret_manager_.checkCertificateValidationContextEntityExists(
-          validation_context_sds_config.sds_config(), validation_context_sds_config.name())) {
-    return false;
-  }
-  return true;
-}
-
-=======
->>>>>>> f95f5391
+bool ClientSslSocketFactory::isReady() const {
+  return config_->checkTlsCertificateEntityExists() &&
+         config_->checkCertificateValidationContextEntityExists();
+}
+
 ServerSslSocketFactory::ServerSslSocketFactory(Envoy::Ssl::ServerContextConfigPtr config,
                                                Envoy::Ssl::ContextManager& manager,
                                                Stats::Scope& stats_scope,
@@ -446,25 +408,8 @@
   stats_.ssl_context_update_by_sds_.inc();
 }
 
-<<<<<<< HEAD
-void ServerSslSocketFactory::addReadyCb(std::function<void()> callback) {
-  bool immediately_run_callback = false;
-  {
-    absl::ReaderMutexLock l(&ssl_ctx_mu_);
-    if (ssl_ctx_) {
-      immediately_run_callback = true;
-    }
-  }
-  if (immediately_run_callback) {
-    callback();
-  } else {
-    secrets_ready_callbacks_.push_back(callback);
-  }
-}
-
-bool ServerSslSocketFactory::secureTransportReady() const { NOT_REACHED_GCOVR_EXCL_LINE; }
-=======
->>>>>>> f95f5391
+bool ServerSslSocketFactory::isReady() const { NOT_REACHED_GCOVR_EXCL_LINE; }
+
 } // namespace Tls
 } // namespace TransportSockets
 } // namespace Extensions
