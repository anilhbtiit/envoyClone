#include "envoy/extensions/filters/http/ext_authz/v3/ext_authz.pb.h"
#include "envoy/service/auth/v3/external_auth.pb.h"

#include "common/common/empty_string.h"
#include "common/http/headers.h"
#include "common/http/message_impl.h"
#include "common/protobuf/protobuf.h"
#include "common/tracing/http_tracer_impl.h"

#include "extensions/filters/common/ext_authz/ext_authz_http_impl.h"

#include "test/extensions/filters/common/ext_authz/mocks.h"
#include "test/extensions/filters/common/ext_authz/test_common.h"
#include "test/mocks/stream_info/mocks.h"
#include "test/mocks/upstream/mocks.h"

#include "gmock/gmock.h"
#include "gtest/gtest.h"

using testing::_;
using testing::AllOf;
using testing::Eq;
using testing::InSequence;
using testing::Invoke;
using testing::Return;
using testing::ReturnRef;
using testing::WhenDynamicCastTo;

namespace Envoy {
namespace Extensions {
namespace Filters {
namespace Common {
namespace ExtAuthz {
namespace {

class ExtAuthzHttpClientTest : public testing::Test {
public:
  ExtAuthzHttpClientTest() : async_request_{&async_client_} { initialize(EMPTY_STRING); }

  void initialize(const std::string& yaml) {
    config_ = createConfig(yaml);
    client_ = std::make_unique<RawHttpClientImpl>(cm_, config_);
    ON_CALL(cm_, httpAsyncClientForCluster(config_->cluster()))
        .WillByDefault(ReturnRef(async_client_));
  }

  ClientConfigSharedPtr createConfig(const std::string& yaml = EMPTY_STRING, uint32_t timeout = 250,
                                     const std::string& path_prefix = "/bar") {
    envoy::extensions::filters::http::ext_authz::v3::ExtAuthz proto_config{};
    if (yaml.empty()) {
      const std::string default_yaml = R"EOF(
        http_service:
          server_uri:
            uri: "ext_authz:9000"
            cluster: "ext_authz"
            timeout: 0.25s

          authorization_request:
            allowed_headers:
              patterns:
              - exact: Baz
                ignore_case: true
              - prefix: "X-"
                ignore_case: true
              - safe_regex:
                  google_re2: {}
                  regex: regex-foo.?
            headers_to_add:
            - key: "x-authz-header1"
              value: "value"
            - key: "x-authz-header2"
              value: "value"

          authorization_response:
            allowed_upstream_headers:
              patterns:
              - exact: Bar
                ignore_case: true
              - prefix: "X-"
                ignore_case: true
            allowed_upstream_headers_to_append:
              patterns:
              - exact: Alice
                ignore_case: true
              - prefix: "Append-"
                ignore_case: true
            allowed_client_headers:
              patterns:
              - exact: Foo
                ignore_case: true
              - prefix: "X-"
                ignore_case: true
        )EOF";
      TestUtility::loadFromYaml(default_yaml, proto_config);
    } else {
      TestUtility::loadFromYaml(yaml, proto_config);
    }

    return std::make_shared<ClientConfig>(proto_config, timeout, path_prefix);
  }

  Http::RequestMessagePtr sendRequest(std::unordered_map<std::string, std::string>&& headers) {
    envoy::service::auth::v3::CheckRequest request{};
    auto mutable_headers =
        request.mutable_attributes()->mutable_request()->mutable_http()->mutable_headers();
    for (const auto& header : headers) {
      (*mutable_headers)[header.first] = header.second;
    }

    Http::RequestMessagePtr message_ptr;
    EXPECT_CALL(async_client_, send_(_, _, _))
        .WillOnce(Invoke(
            [&](Http::RequestMessagePtr& message, Http::AsyncClient::Callbacks&,
                const Envoy::Http::AsyncClient::RequestOptions) -> Http::AsyncClient::Request* {
              message_ptr = std::move(message);
              return nullptr;
            }));

    const auto expected_headers = TestCommon::makeHeaderValueOption({{":status", "200", false}});
    const auto authz_response = TestCommon::makeAuthzResponse(CheckStatus::OK);
    auto check_response = TestCommon::makeMessageResponse(expected_headers);

    client_->check(request_callbacks_, request, parent_span_, stream_info_);
    EXPECT_CALL(request_callbacks_,
                onComplete_(WhenDynamicCastTo<ResponsePtr&>(AuthzOkResponse(authz_response))));
    client_->onSuccess(async_request_, std::move(check_response));

    return message_ptr;
  }

  NiceMock<Upstream::MockClusterManager> cm_;
  NiceMock<Http::MockAsyncClient> async_client_;
  NiceMock<Http::MockAsyncClientRequest> async_request_;
  ClientConfigSharedPtr config_;
<<<<<<< HEAD
  TimeSource& time_source_;
  RawHttpClientImplPtr client_;
=======
  std::unique_ptr<RawHttpClientImpl> client_;
>>>>>>> 093e2ffe
  MockRequestCallbacks request_callbacks_;
  Tracing::MockSpan parent_span_;
  Tracing::MockSpan child_span_;
  NiceMock<StreamInfo::MockStreamInfo> stream_info_;
};

// Test HTTP client config default values.
TEST_F(ExtAuthzHttpClientTest, ClientConfig) {
  const Http::LowerCaseString foo{"foo"};
  const Http::LowerCaseString baz{"baz"};
  const Http::LowerCaseString bar{"bar"};
  const Http::LowerCaseString alice{"alice"};

  // Check allowed request headers.
  EXPECT_TRUE(config_->requestHeaderMatchers()->matches(Http::Headers::get().Method.get()));
  EXPECT_TRUE(config_->requestHeaderMatchers()->matches(Http::Headers::get().Host.get()));
  EXPECT_TRUE(
      config_->requestHeaderMatchers()->matches(Http::CustomHeaders::get().Authorization.get()));
  EXPECT_FALSE(config_->requestHeaderMatchers()->matches(Http::Headers::get().ContentLength.get()));
  EXPECT_TRUE(config_->requestHeaderMatchers()->matches(baz.get()));

  // Check allowed client headers.
  EXPECT_TRUE(config_->clientHeaderMatchers()->matches(Http::Headers::get().Status.get()));
  EXPECT_TRUE(config_->clientHeaderMatchers()->matches(Http::Headers::get().ContentLength.get()));
  EXPECT_FALSE(config_->clientHeaderMatchers()->matches(Http::Headers::get().Path.get()));
  EXPECT_FALSE(config_->clientHeaderMatchers()->matches(Http::Headers::get().Host.get()));
  EXPECT_TRUE(config_->clientHeaderMatchers()->matches(Http::Headers::get().WWWAuthenticate.get()));
  EXPECT_FALSE(config_->clientHeaderMatchers()->matches(Http::CustomHeaders::get().Origin.get()));
  EXPECT_TRUE(config_->clientHeaderMatchers()->matches(foo.get()));

  // Check allowed upstream headers.
  EXPECT_TRUE(config_->upstreamHeaderMatchers()->matches(bar.get()));

  // Check allowed upstream headers to append.
  EXPECT_TRUE(config_->upstreamHeaderToAppendMatchers()->matches(alice.get()));

  // Check other attributes.
  EXPECT_EQ(config_->pathPrefix(), "/bar");
  EXPECT_EQ(config_->cluster(), "ext_authz");
  EXPECT_EQ(config_->tracingName(), "async ext_authz egress");
  EXPECT_EQ(config_->timeout(), std::chrono::milliseconds{250});
}

// Test default allowed headers in the HTTP client.
TEST_F(ExtAuthzHttpClientTest, TestDefaultAllowedHeaders) {
  const std::string yaml = R"EOF(
  http_service:
    server_uri:
      uri: "ext_authz:9000"
      cluster: "ext_authz"
      timeout: 0.25s
  failure_mode_allow: true
  )EOF";

  initialize(yaml);

  // Check allowed request headers.
  EXPECT_TRUE(config_->requestHeaderMatchers()->matches(Http::Headers::get().Method.get()));
  EXPECT_TRUE(config_->requestHeaderMatchers()->matches(Http::Headers::get().Host.get()));
  EXPECT_TRUE(
      config_->requestHeaderMatchers()->matches(Http::CustomHeaders::get().Authorization.get()));
  EXPECT_FALSE(config_->requestHeaderMatchers()->matches(Http::Headers::get().ContentLength.get()));

  // Check allowed client headers.
  EXPECT_TRUE(config_->clientHeaderMatchers()->matches(Http::Headers::get().ContentLength.get()));
  EXPECT_FALSE(config_->clientHeaderMatchers()->matches(Http::Headers::get().Host.get()));

  // Check allowed upstream headers.
  EXPECT_FALSE(
      config_->upstreamHeaderMatchers()->matches(Http::Headers::get().ContentLength.get()));
}

// Verify client response when the authorization server returns a 200 OK and path_prefix is
// configured.
TEST_F(ExtAuthzHttpClientTest, AuthorizationOkWithPathRewrite) {
  Http::RequestMessagePtr message_ptr = sendRequest({{":path", "/foo"}, {"foo", "bar"}});

  EXPECT_EQ(message_ptr->headers().getPathValue(), "/bar/foo");
}

// Test the client when a request contains Content-Length greater than 0.
TEST_F(ExtAuthzHttpClientTest, ContentLengthEqualZero) {
  Http::RequestMessagePtr message_ptr =
      sendRequest({{Http::Headers::get().ContentLength.get(), std::string{"47"}},
                   {Http::Headers::get().Method.get(), std::string{"POST"}}});

  EXPECT_EQ(message_ptr->headers().getContentLengthValue(), "0");
  EXPECT_EQ(message_ptr->headers().getMethodValue(), "POST");
}

// Test the client when a request contains Content-Length greater than 0.
TEST_F(ExtAuthzHttpClientTest, ContentLengthEqualZeroWithAllowedHeaders) {
  const std::string yaml = R"EOF(
  http_service:
    server_uri:
      uri: "ext_authz:9000"
      cluster: "ext_authz"
      timeout: 0.25s
    authorization_request:
      allowed_headers:
        patterns:
        - exact: content-length
  failure_mode_allow: true
  )EOF";

  initialize(yaml);
  EXPECT_TRUE(config_->requestHeaderMatchers()->matches(Http::Headers::get().Method.get()));
  EXPECT_TRUE(config_->requestHeaderMatchers()->matches(Http::Headers::get().ContentLength.get()));

  Http::RequestMessagePtr message_ptr =
      sendRequest({{Http::Headers::get().ContentLength.get(), std::string{"47"}},
                   {Http::Headers::get().Method.get(), std::string{"POST"}}});

  EXPECT_EQ(message_ptr->headers().getContentLengthValue(), "0");
  EXPECT_EQ(message_ptr->headers().getMethodValue(), "POST");
}

// Test the client when a request contains headers in the prefix matchers.
TEST_F(ExtAuthzHttpClientTest, AllowedRequestHeadersPrefix) {
  const Http::LowerCaseString regexFood{"regex-food"};
  const Http::LowerCaseString regexFool{"regex-fool"};
  Http::RequestMessagePtr message_ptr =
      sendRequest({{Http::Headers::get().XContentTypeOptions.get(), "foobar"},
                   {Http::Headers::get().XSquashDebug.get(), "foo"},
                   {Http::Headers::get().ContentType.get(), "bar"},
                   {regexFood.get(), "food"},
                   {regexFool.get(), "fool"}});

  EXPECT_EQ(message_ptr->headers().get(Http::Headers::get().ContentType), nullptr);
  const auto* x_squash = message_ptr->headers().get(Http::Headers::get().XSquashDebug);
  ASSERT_NE(x_squash, nullptr);
  EXPECT_EQ(x_squash->value().getStringView(), "foo");

  const auto* x_content_type = message_ptr->headers().get(Http::Headers::get().XContentTypeOptions);
  ASSERT_NE(x_content_type, nullptr);
  EXPECT_EQ(x_content_type->value().getStringView(), "foobar");

  const auto* food = message_ptr->headers().get(regexFood);
  ASSERT_NE(food, nullptr);
  EXPECT_EQ(food->value().getStringView(), "food");

  const auto* fool = message_ptr->headers().get(regexFool);
  ASSERT_NE(fool, nullptr);
  EXPECT_EQ(fool->value().getStringView(), "fool");
}

// Verify client response when authorization server returns a 200 OK.
TEST_F(ExtAuthzHttpClientTest, AuthorizationOk) {
  const auto expected_headers = TestCommon::makeHeaderValueOption({{":status", "200", false}});
  const auto authz_response = TestCommon::makeAuthzResponse(CheckStatus::OK);
  auto check_response = TestCommon::makeMessageResponse(expected_headers);
  envoy::service::auth::v3::CheckRequest request;
  client_->check(request_callbacks_, request, parent_span_, stream_info_);

  EXPECT_CALL(request_callbacks_,
              onComplete_(WhenDynamicCastTo<ResponsePtr&>(AuthzOkResponse(authz_response))));
  client_->onSuccess(async_request_, std::move(check_response));
}

using HeaderValuePair = std::pair<const Http::LowerCaseString, const std::string>;

// Verify client response headers when authorization_headers_to_add is configured.
TEST_F(ExtAuthzHttpClientTest, AuthorizationOkWithAddedAuthzHeaders) {
  const auto expected_headers = TestCommon::makeHeaderValueOption({{":status", "200", false}});
  const auto authz_response = TestCommon::makeAuthzResponse(CheckStatus::OK);
  auto check_response = TestCommon::makeMessageResponse(expected_headers);
  envoy::service::auth::v3::CheckRequest request;
  auto mutable_headers =
      request.mutable_attributes()->mutable_request()->mutable_http()->mutable_headers();
  (*mutable_headers)[std::string{":x-authz-header2"}] = std::string{"forged-value"};
  // Expect that header1 will be added and header2 correctly overwritten. Due to this behavior, the
  // append property of header value option should always be false.
  const HeaderValuePair header1{"x-authz-header1", "value"};
  const HeaderValuePair header2{"x-authz-header2", "value"};
  EXPECT_CALL(async_client_,
              send_(AllOf(ContainsPairAsHeader(header1), ContainsPairAsHeader(header2)), _, _));
  client_->check(request_callbacks_, request, parent_span_, stream_info_);

  // Check for child span tagging when the request is allowed.
  EXPECT_CALL(child_span_, setTag(Eq("ext_authz_http_status"), Eq("OK")));
  EXPECT_CALL(child_span_, setTag(Eq("ext_authz_status"), Eq("ext_authz_ok")));
  client_->onBeforeFinalizeUpstreamSpan(child_span_, &check_response->headers());

  EXPECT_CALL(request_callbacks_,
              onComplete_(WhenDynamicCastTo<ResponsePtr&>(AuthzOkResponse(authz_response))));
  client_->onSuccess(async_request_, std::move(check_response));
}

// Verify client response headers when authorization_headers_to_add is configured with value from
// stream info.
TEST_F(ExtAuthzHttpClientTest, AuthorizationOkWithAddedAuthzHeadersFromStreamInfo) {
  const std::string yaml = R"EOF(
  http_service:
    server_uri:
      uri: "ext_authz:9000"
      cluster: "ext_authz"
      timeout: 0.25s
    authorization_request:
      headers_to_add:
      - key: "x-authz-header1"
        value: "%REQ(x-request-id)%"
  failure_mode_allow: true
  )EOF";

  initialize(yaml);

  const auto expected_headers = TestCommon::makeHeaderValueOption({{":status", "200", false}});
  const auto authz_response = TestCommon::makeAuthzResponse(CheckStatus::OK);
  auto check_response = TestCommon::makeMessageResponse(expected_headers);

  const HeaderValuePair expected_header{"x-authz-header1", "123"};
  EXPECT_CALL(async_client_, send_(ContainsPairAsHeader(expected_header), _, _));

  Http::TestRequestHeaderMapImpl request_headers;
  request_headers.addCopy(Http::LowerCaseString(std::string("x-request-id")),
                          expected_header.second);

  StreamInfo::MockStreamInfo stream_info;
  EXPECT_CALL(stream_info, getRequestHeaders()).WillOnce(Return(&request_headers));

  envoy::service::auth::v3::CheckRequest request;
  client_->check(request_callbacks_, request, parent_span_, stream_info);

  EXPECT_CALL(request_callbacks_,
              onComplete_(WhenDynamicCastTo<ResponsePtr&>(AuthzOkResponse(authz_response))));
  client_->onSuccess(async_request_, std::move(check_response));
}

// Verify client response headers when allow_upstream_headers is configured.
TEST_F(ExtAuthzHttpClientTest, AuthorizationOkWithAllowHeader) {
  const std::string empty_body{};
  const auto expected_headers =
      TestCommon::makeHeaderValueOption({{"x-baz", "foo", false}, {"bar", "foo", false}});
  const auto authz_response =
      TestCommon::makeAuthzResponse(CheckStatus::OK, Http::Code::OK, empty_body, expected_headers);

  envoy::service::auth::v3::CheckRequest request;
  EXPECT_CALL(request_callbacks_,
              onComplete_(WhenDynamicCastTo<ResponsePtr&>(AuthzOkResponse(authz_response))));
  client_->check(request_callbacks_, request, parent_span_, stream_info_);

  const auto check_response_headers =
      TestCommon::makeHeaderValueOption({{":status", "200", false},
                                         {":path", "/bar", false},
                                         {":method", "post", false},
                                         {"content-length", "post", false},
                                         {"bar", "foo", false},
                                         {"x-baz", "foo", false},
                                         {"foobar", "foo", false}});

  auto message_response = TestCommon::makeMessageResponse(check_response_headers);
  client_->onSuccess(async_request_, std::move(message_response));
}

// Test the client when a denied response is received.
TEST_F(ExtAuthzHttpClientTest, AuthorizationDenied) {
  const auto expected_headers = TestCommon::makeHeaderValueOption({{":status", "403", false}});
  const auto authz_response = TestCommon::makeAuthzResponse(
      CheckStatus::Denied, Http::Code::Forbidden, EMPTY_STRING, expected_headers);
  auto check_response = TestCommon::makeMessageResponse(expected_headers);

  envoy::service::auth::v3::CheckRequest request;
  client_->check(request_callbacks_, request, parent_span_, stream_info_);

  // Check for child span tagging when the request is denied.
  EXPECT_CALL(child_span_, setTag(Eq("ext_authz_http_status"), Eq("Forbidden")));
  EXPECT_CALL(child_span_, setTag(Eq("ext_authz_status"), Eq("ext_authz_unauthorized")));
  client_->onBeforeFinalizeUpstreamSpan(child_span_, &check_response->headers());

  EXPECT_CALL(request_callbacks_,
              onComplete_(WhenDynamicCastTo<ResponsePtr&>(AuthzDeniedResponse(authz_response))));
  client_->onSuccess(async_request_, TestCommon::makeMessageResponse(expected_headers));
}

// Verify client response headers and body when the authorization server denies the request.
TEST_F(ExtAuthzHttpClientTest, AuthorizationDeniedWithAllAttributes) {
  const auto expected_body = std::string{"test"};
  const auto expected_headers = TestCommon::makeHeaderValueOption(
      {{":status", "401", false}, {"foo", "bar", false}, {"x-foobar", "bar", false}});
  const auto authz_response = TestCommon::makeAuthzResponse(
      CheckStatus::Denied, Http::Code::Unauthorized, expected_body, expected_headers);

  envoy::service::auth::v3::CheckRequest request;
  client_->check(request_callbacks_, request, parent_span_, stream_info_);

  EXPECT_CALL(request_callbacks_,
              onComplete_(WhenDynamicCastTo<ResponsePtr&>(AuthzDeniedResponse(authz_response))));
  client_->onSuccess(async_request_,
                     TestCommon::makeMessageResponse(expected_headers, expected_body));
}

// Verify client response headers when the authorization server denies the request and
// allowed_client_headers is configured.
TEST_F(ExtAuthzHttpClientTest, AuthorizationDeniedAndAllowedClientHeaders) {
  const auto expected_body = std::string{"test"};
  const auto authz_response = TestCommon::makeAuthzResponse(
      CheckStatus::Denied, Http::Code::Unauthorized, expected_body,
      TestCommon::makeHeaderValueOption(
          {{"x-foo", "bar", false}, {":status", "401", false}, {"foo", "bar", false}}));

  envoy::service::auth::v3::CheckRequest request;
  client_->check(request_callbacks_, request, parent_span_, stream_info_);
  EXPECT_CALL(request_callbacks_,
              onComplete_(WhenDynamicCastTo<ResponsePtr&>(AuthzDeniedResponse(authz_response))));
  const auto check_response_headers = TestCommon::makeHeaderValueOption({{":method", "post", false},
                                                                         {"x-foo", "bar", false},
                                                                         {":status", "401", false},
                                                                         {"foo", "bar", false}});
  client_->onSuccess(async_request_,
                     TestCommon::makeMessageResponse(check_response_headers, expected_body));
}

// Test the client when an unknown error occurs.
TEST_F(ExtAuthzHttpClientTest, AuthorizationRequestError) {
  envoy::service::auth::v3::CheckRequest request;

  client_->check(request_callbacks_, request, parent_span_, stream_info_);

  EXPECT_CALL(request_callbacks_,
              onComplete_(WhenDynamicCastTo<ResponsePtr&>(AuthzErrorResponse(CheckStatus::Error))));
  client_->onFailure(async_request_, Http::AsyncClient::FailureReason::Reset);
}

// Test the client when a call to authorization server returns a 5xx error status.
TEST_F(ExtAuthzHttpClientTest, AuthorizationRequest5xxError) {
  Http::ResponseMessagePtr check_response(new Http::ResponseMessageImpl(
      Http::ResponseHeaderMapPtr{new Http::TestResponseHeaderMapImpl{{":status", "503"}}}));
  envoy::service::auth::v3::CheckRequest request;

  client_->check(request_callbacks_, request, parent_span_, stream_info_);

  EXPECT_CALL(request_callbacks_,
              onComplete_(WhenDynamicCastTo<ResponsePtr&>(AuthzErrorResponse(CheckStatus::Error))));
  client_->onSuccess(async_request_, std::move(check_response));
}

// Test the client when the request is canceled.
TEST_F(ExtAuthzHttpClientTest, CancelledAuthorizationRequest) {
  envoy::service::auth::v3::CheckRequest request;

  EXPECT_CALL(async_client_, send_(_, _, _)).WillOnce(Return(&async_request_));
  client_->check(request_callbacks_, request, parent_span_, stream_info_);

  EXPECT_CALL(async_request_, cancel());
  client_->cancel();
}

// Test the client when the configured cluster is missing/removed.
TEST_F(ExtAuthzHttpClientTest, NoCluster) {
  InSequence s;

  EXPECT_CALL(cm_, get(Eq("ext_authz"))).WillOnce(Return(nullptr));
  EXPECT_CALL(cm_, httpAsyncClientForCluster("ext_authz")).Times(0);
  EXPECT_CALL(request_callbacks_,
              onComplete_(WhenDynamicCastTo<ResponsePtr&>(AuthzErrorResponse(CheckStatus::Error))));
  client_->check(request_callbacks_, envoy::service::auth::v3::CheckRequest{}, parent_span_,
                 stream_info_);
}

} // namespace
} // namespace ExtAuthz
} // namespace Common
} // namespace Filters
} // namespace Extensions
} // namespace Envoy<|MERGE_RESOLUTION|>--- conflicted
+++ resolved
@@ -132,12 +132,8 @@
   NiceMock<Http::MockAsyncClient> async_client_;
   NiceMock<Http::MockAsyncClientRequest> async_request_;
   ClientConfigSharedPtr config_;
-<<<<<<< HEAD
   TimeSource& time_source_;
   RawHttpClientImplPtr client_;
-=======
-  std::unique_ptr<RawHttpClientImpl> client_;
->>>>>>> 093e2ffe
   MockRequestCallbacks request_callbacks_;
   Tracing::MockSpan parent_span_;
   Tracing::MockSpan child_span_;
