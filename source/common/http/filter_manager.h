#pragma once

#include <functional>
#include <memory>

#include "envoy/buffer/buffer.h"
#include "envoy/common/optref.h"
#include "envoy/extensions/filters/network/http_connection_manager/v3/http_connection_manager.pb.h"
#include "envoy/extensions/filters/network/http_connection_manager/v3/http_connection_manager.pb.validate.h"
#include "envoy/http/filter.h"
#include "envoy/http/header_map.h"
#include "envoy/matcher/matcher.h"
#include "envoy/network/socket.h"
#include "envoy/protobuf/message_validator.h"

#include "source/common/buffer/watermark_buffer.h"
#include "source/common/common/dump_state_utils.h"
#include "source/common/common/linked_object.h"
#include "source/common/common/logger.h"
#include "source/common/grpc/common.h"
#include "source/common/http/header_utility.h"
#include "source/common/http/headers.h"
#include "source/common/http/matching/data_impl.h"
#include "source/common/local_reply/local_reply.h"
#include "source/common/matcher/matcher.h"
#include "source/common/protobuf/utility.h"
#include "source/common/stream_info/stream_info_impl.h"

namespace Envoy {
namespace Http {

class FilterManager;
class DownstreamFilterManager;

struct ActiveStreamFilterBase;

/**
 * Base class wrapper for both stream encoder and decoder filters.
 *
 * This class is responsible for performing matching and updating match data when a match tree is
 * configured for the associated filter. When not using a match tree, only minimal overhead (i.e.
 * memory overhead of unused fields) should apply.
 */
struct ActiveStreamFilterBase : public virtual StreamFilterCallbacks,
                                Logger::Loggable<Logger::Id::http> {
  ActiveStreamFilterBase(FilterManager& parent, bool dual_filter, FilterContext filter_context)
      : parent_(parent), iteration_state_(IterationState::Continue),
        filter_context_(std::move(filter_context)), iterate_from_current_filter_(false),
        headers_continued_(false), continued_1xx_headers_(false), end_stream_(false),
        dual_filter_(dual_filter), decode_headers_called_(false), encode_headers_called_(false) {}

  // Functions in the following block are called after the filter finishes processing
  // corresponding data. Those functions handle state updates and data storage (if needed)
  // according to the status returned by filter's callback functions.
  bool commonHandleAfter1xxHeadersCallback(FilterHeadersStatus status);
  bool commonHandleAfterHeadersCallback(FilterHeadersStatus status, bool& end_stream);
  bool commonHandleAfterDataCallback(FilterDataStatus status, Buffer::Instance& provided_data,
                                     bool& buffer_was_streaming);
  bool commonHandleAfterTrailersCallback(FilterTrailersStatus status);

  // Buffers provided_data.
  void commonHandleBufferData(Buffer::Instance& provided_data);

  // If iteration has stopped for all frame types, calls this function to buffer the data before
  // the filter processes data. The function also updates streaming state.
  void commonBufferDataIfStopAll(Buffer::Instance& provided_data, bool& buffer_was_streaming);

  void commonContinue();
  virtual bool canContinue() PURE;
  virtual Buffer::InstancePtr createBuffer() PURE;
  virtual Buffer::InstancePtr& bufferedData() PURE;
  virtual bool complete() PURE;
  virtual bool has1xxHeaders() PURE;
  virtual void do1xxHeaders() PURE;
  virtual void doHeaders(bool end_stream) PURE;
  virtual void doData(bool end_stream) PURE;
  virtual void doTrailers() PURE;
  virtual bool hasTrailers() PURE;
  virtual void doMetadata() PURE;
  // TODO(soya3129): make this pure when adding impl to encoder filter.
  virtual void handleMetadataAfterHeadersCallback() PURE;

  virtual void onMatchCallback(const Matcher::Action& action) PURE;

  // Http::StreamFilterCallbacks
  OptRef<const Network::Connection> connection() override;
  Event::Dispatcher& dispatcher() override;
  void resetStream() override;
  Router::RouteConstSharedPtr route() override;
  Router::RouteConstSharedPtr route(const Router::RouteCallback& cb) override;
  void setRoute(Router::RouteConstSharedPtr route) override;
  Upstream::ClusterInfoConstSharedPtr clusterInfo() override;
  void clearRouteCache() override;
  uint64_t streamId() const override;
  StreamInfo::StreamInfo& streamInfo() override;
  Tracing::Span& activeSpan() override;
  const Tracing::Config& tracingConfig() override;
  const ScopeTrackedObject& scope() override;
  void restoreContextOnContinue(ScopeTrackedObjectStack& tracked_object_stack) override;
  void resetIdleTimer() override;
  const Router::RouteSpecificFilterConfig* mostSpecificPerFilterConfig() const override;
  void traversePerFilterConfig(
      std::function<void(const Router::RouteSpecificFilterConfig&)> cb) const override;
  Http1StreamEncoderOptionsOptRef http1StreamEncoderOptions() override;

  // Functions to set or get iteration state.
  bool canIterate() { return iteration_state_ == IterationState::Continue; }
  bool stoppedAll() {
    return iteration_state_ == IterationState::StopAllBuffer ||
           iteration_state_ == IterationState::StopAllWatermark;
  }
  void allowIteration() {
    ASSERT(iteration_state_ != IterationState::Continue);
    iteration_state_ = IterationState::Continue;
  }
  MetadataMapVector* getSavedRequestMetadata() {
    if (saved_request_metadata_ == nullptr) {
      saved_request_metadata_ = std::make_unique<MetadataMapVector>();
    }
    return saved_request_metadata_.get();
  }
  MetadataMapVector* getSavedResponseMetadata() {
    if (saved_response_metadata_ == nullptr) {
      saved_response_metadata_ = std::make_unique<MetadataMapVector>();
    }
    return saved_response_metadata_.get();
  }

  // A vector to save metadata when the current filter's [de|en]codeMetadata() can not be called,
  // either because [de|en]codeHeaders() of the current filter returns StopAllIteration or because
  // [de|en]codeHeaders() adds new metadata to [de|en]code, but we don't know
  // [de|en]codeHeaders()'s return value yet. The storage is created on demand.
  std::unique_ptr<MetadataMapVector> saved_request_metadata_{nullptr};
  std::unique_ptr<MetadataMapVector> saved_response_metadata_{nullptr};
  // The state of iteration.
  enum class IterationState {
    Continue,            // Iteration has not stopped for any frame type.
    StopSingleIteration, // Iteration has stopped for headers, 100-continue, or data.
    StopAllBuffer,       // Iteration has stopped for all frame types, and following data should
                         // be buffered.
    StopAllWatermark,    // Iteration has stopped for all frame types, and following data should
                         // be buffered until high watermark is reached.
  };
  FilterManager& parent_;
  IterationState iteration_state_{};

  const FilterContext filter_context_;

  // If the filter resumes iteration from a StopAllBuffer/Watermark state, the current filter
  // hasn't parsed data and trailers. As a result, the filter iteration should start with the
  // current filter instead of the next one. If true, filter iteration starts with the current
  // filter. Otherwise, starts with the next filter in the chain.
  bool iterate_from_current_filter_ : 1;
  bool headers_continued_ : 1;
  bool continued_1xx_headers_ : 1;
  // If true, end_stream is called for this filter.
  bool end_stream_ : 1;
  const bool dual_filter_ : 1;
  bool decode_headers_called_ : 1;
  bool encode_headers_called_ : 1;
};

/**
 * Wrapper for a stream decoder filter.
 */
struct ActiveStreamDecoderFilter : public ActiveStreamFilterBase,
                                   public StreamDecoderFilterCallbacks,
                                   LinkedObject<ActiveStreamDecoderFilter> {
  ActiveStreamDecoderFilter(FilterManager& parent, StreamDecoderFilterSharedPtr filter,
                            bool dual_filter, FilterContext filter_context)
      : ActiveStreamFilterBase(parent, dual_filter, std::move(filter_context)),
        handle_(std::move(filter)) {
    handle_->setDecoderFilterCallbacks(*this);
  }

  // ActiveStreamFilterBase
  bool canContinue() override;
  Buffer::InstancePtr createBuffer() override;
  Buffer::InstancePtr& bufferedData() override;
  bool complete() override;
  bool has1xxHeaders() override { return false; }
  void do1xxHeaders() override { IS_ENVOY_BUG("unexpected 1xx headers"); }
  void doHeaders(bool end_stream) override;
  void doData(bool end_stream) override;
  void doMetadata() override {
    if (saved_request_metadata_ != nullptr) {
      drainSavedRequestMetadata();
    }
  }
  void doTrailers() override;
  bool hasTrailers() override;

  void drainSavedRequestMetadata();
  // This function is called after the filter calls decodeHeaders() to drain accumulated metadata.
  void handleMetadataAfterHeadersCallback() override;
  void onMatchCallback(const Matcher::Action& action) override {
    handle_->onMatchCallback(std::move(action));
  }

  // Http::StreamDecoderFilterCallbacks
  void addDecodedData(Buffer::Instance& data, bool streaming) override;
  void injectDecodedDataToFilterChain(Buffer::Instance& data, bool end_stream) override;
  RequestTrailerMap& addDecodedTrailers() override;
  MetadataMapVector& addDecodedMetadata() override;
  void continueDecoding() override;
  const Buffer::Instance* decodingBuffer() override;

  void modifyDecodingBuffer(std::function<void(Buffer::Instance&)> callback) override;

  void sendLocalReply(Code code, absl::string_view body,
                      std::function<void(ResponseHeaderMap& headers)> modify_headers,
                      const absl::optional<Grpc::Status::GrpcStatus> grpc_status,
                      absl::string_view details) override;
  void encode1xxHeaders(ResponseHeaderMapPtr&& headers) override;
  ResponseHeaderMapOptRef informationalHeaders() const override;
  void encodeHeaders(ResponseHeaderMapPtr&& headers, bool end_stream,
                     absl::string_view details) override;
  ResponseHeaderMapOptRef responseHeaders() const override;
  void encodeData(Buffer::Instance& data, bool end_stream) override;
  void encodeTrailers(ResponseTrailerMapPtr&& trailers) override;
  ResponseTrailerMapOptRef responseTrailers() const override;
  void encodeMetadata(MetadataMapPtr&& metadata_map_ptr) override;
  void onDecoderFilterAboveWriteBufferHighWatermark() override;
  void onDecoderFilterBelowWriteBufferLowWatermark() override;
  void addDownstreamWatermarkCallbacks(DownstreamWatermarkCallbacks& watermark_callbacks) override;
  void
  removeDownstreamWatermarkCallbacks(DownstreamWatermarkCallbacks& watermark_callbacks) override;
  void setDecoderBufferLimit(uint32_t limit) override;
  uint32_t decoderBufferLimit() override;
  bool recreateStream(const Http::ResponseHeaderMap* original_response_headers) override;

  void addUpstreamSocketOptions(const Network::Socket::OptionsSharedPtr& options) override;

  Network::Socket::OptionsSharedPtr getUpstreamSocketOptions() const override;
  Buffer::BufferMemoryAccountSharedPtr account() const override;
  void setUpstreamOverrideHost(absl::string_view host) override;
  absl::optional<absl::string_view> upstreamOverrideHost() const override;

  // Each decoder filter instance checks if the request passed to the filter is gRPC
  // so that we can issue gRPC local responses to gRPC requests. Filter's decodeHeaders()
  // called here may change the content type, so we must check it before the call.
  FilterHeadersStatus decodeHeaders(RequestHeaderMap& headers, bool end_stream) {
    is_grpc_request_ = Grpc::Common::isGrpcRequestHeaders(headers);
    FilterHeadersStatus status = handle_->decodeHeaders(headers, end_stream);
    return status;
  }

  void requestDataTooLarge();
  void requestDataDrained();

  void requestRouteConfigUpdate(
      Http::RouteConfigUpdatedCallbackSharedPtr route_config_updated_cb) override;

  StreamDecoderFilterSharedPtr handle_;
  bool is_grpc_request_{};
};

using ActiveStreamDecoderFilterPtr = std::unique_ptr<ActiveStreamDecoderFilter>;

/**
 * Wrapper for a stream encoder filter.
 */
struct ActiveStreamEncoderFilter : public ActiveStreamFilterBase,
                                   public StreamEncoderFilterCallbacks,
                                   LinkedObject<ActiveStreamEncoderFilter> {
  ActiveStreamEncoderFilter(FilterManager& parent, StreamEncoderFilterSharedPtr filter,
                            bool dual_filter, FilterContext filter_context)
      : ActiveStreamFilterBase(parent, dual_filter, std::move(filter_context)),
        handle_(std::move(filter)) {
    handle_->setEncoderFilterCallbacks(*this);
  }

  // ActiveStreamFilterBase
  bool canContinue() override;
  Buffer::InstancePtr createBuffer() override;
  Buffer::InstancePtr& bufferedData() override;
  bool complete() override;
  bool has1xxHeaders() override;
  void do1xxHeaders() override;
  void doHeaders(bool end_stream) override;
  void doData(bool end_stream) override;
  void drainSavedResponseMetadata();
  void handleMetadataAfterHeadersCallback() override;
  void onMatchCallback(const Matcher::Action& action) override { handle_->onMatchCallback(action); }

  void doMetadata() override {
    if (saved_response_metadata_ != nullptr) {
      drainSavedResponseMetadata();
    }
  }
  void doTrailers() override;
  bool hasTrailers() override;

  // Http::StreamEncoderFilterCallbacks
  void addEncodedData(Buffer::Instance& data, bool streaming) override;
  void injectEncodedDataToFilterChain(Buffer::Instance& data, bool end_stream) override;
  ResponseTrailerMap& addEncodedTrailers() override;
  void addEncodedMetadata(MetadataMapPtr&& metadata_map) override;
  void onEncoderFilterAboveWriteBufferHighWatermark() override;
  void onEncoderFilterBelowWriteBufferLowWatermark() override;
  void setEncoderBufferLimit(uint32_t limit) override;
  uint32_t encoderBufferLimit() override;
  void continueEncoding() override;
  const Buffer::Instance* encodingBuffer() override;
  void modifyEncodingBuffer(std::function<void(Buffer::Instance&)> callback) override;
  void sendLocalReply(Code code, absl::string_view body,
                      std::function<void(ResponseHeaderMap& headers)> modify_headers,
                      const absl::optional<Grpc::Status::GrpcStatus> grpc_status,
                      absl::string_view details) override;

  void responseDataTooLarge();
  void responseDataDrained();

  StreamEncoderFilterSharedPtr handle_;
};

using ActiveStreamEncoderFilterPtr = std::unique_ptr<ActiveStreamEncoderFilter>;

/**
 * Callbacks invoked by the FilterManager to pass filter data/events back to the caller.
 */
class FilterManagerCallbacks {
public:
  virtual ~FilterManagerCallbacks() = default;

  /**
   * Called when the provided headers have been encoded by all the filters in the chain.
   * @param response_headers the encoded headers.
   * @param end_stream whether this is a header only response.
   */
  virtual void encodeHeaders(ResponseHeaderMap& response_headers, bool end_stream) PURE;

  /**
   * Called when the provided 100 Continue headers have been encoded by all the filters in the
   * chain.
   * @param response_headers the encoded headers.
   */
  virtual void encode1xxHeaders(ResponseHeaderMap& response_headers) PURE;

  /**
   * Called when the provided data has been encoded by all filters in the chain.
   * @param data the encoded data.
   * @param end_stream whether this is the end of the response.
   */
  virtual void encodeData(Buffer::Instance& data, bool end_stream) PURE;

  /**
   * Called when the provided trailers have been encoded by all filters in the chain.
   * @param trailers the encoded trailers.
   */
  virtual void encodeTrailers(ResponseTrailerMap& trailers) PURE;

  /**
   * Called when the provided metadata has been encoded by all filters in the chain.
   * @param trailers the encoded trailers.
   */
  virtual void encodeMetadata(MetadataMapPtr&& metadata) PURE;

  /**
   * Injects request trailers into a stream that originally did not have request trailers.
   */
  virtual void setRequestTrailers(RequestTrailerMapPtr&& request_trailers) PURE;

  /**
   * Passes ownership of received informational headers to the parent. This may be called multiple
   * times in the case of multiple upstream calls.
   */
  virtual void setInformationalHeaders(ResponseHeaderMapPtr&& response_headers) PURE;

  /**
   * Passes ownership of received response headers to the parent. This may be called multiple times
   * in the case of multiple upstream calls.
   */
  virtual void setResponseHeaders(ResponseHeaderMapPtr&& response_headers) PURE;

  /**
   * Passes ownership of received response trailers to the parent. This may be called multiple times
   * in the case of multiple upstream calls.
   */
  virtual void setResponseTrailers(ResponseTrailerMapPtr&& response_trailers) PURE;

  /**
   * Optionally updates response code stats based on the details in the headers.
   */
  virtual void chargeStats(const ResponseHeaderMap& /*headers*/) {}

  // TODO(snowp): We should consider moving filter access to headers/trailers to happen via the
  // callbacks instead of via the encode/decode callbacks on the filters.

  /**
   * The downstream request headers if set.
   */
  virtual RequestHeaderMapOptRef requestHeaders() PURE;

  /**
   * The downstream request trailers if present.
   */
  virtual RequestTrailerMapOptRef requestTrailers() PURE;

  /**
   * Retrieves a pointer to the continue headers set via the call to setInformationalHeaders.
   */
  virtual ResponseHeaderMapOptRef informationalHeaders() PURE;

  /**
   * Retrieves a pointer to the response headers set via the last call to setResponseHeaders.
   * Note that response headers might be set multiple times (e.g. if a local reply is issued after
   * headers have been received but before headers have been encoded), so it is not safe in general
   * to assume that any set of headers will be valid for the duration of a stream.
   */
  virtual ResponseHeaderMapOptRef responseHeaders() PURE;

  /**
   * Retrieves a pointer to the last response trailers set via setResponseTrailers.
   * Note that response trailers might be set multiple times, so it is not safe in general to assume
   * that any set of trailers will be valid for the duration of the stream.
   */
  virtual ResponseTrailerMapOptRef responseTrailers() PURE;

  /**
   * Called after encoding has completed.
   */
  virtual void endStream() PURE;

  /**
   * Called when the stream write buffer is no longer above the low watermark.
   */
  virtual void onDecoderFilterBelowWriteBufferLowWatermark() PURE;

  /**
   * Called when the stream write buffer is above above the high watermark.
   */
  virtual void onDecoderFilterAboveWriteBufferHighWatermark() PURE;

  /**
   * Called when the FilterManager creates an Upgrade filter chain.
   */
  virtual void upgradeFilterChainCreated() PURE;

  /**
   * Called when request activity indicates that the request timeout should be disarmed.
   */
  virtual void disarmRequestTimeout() PURE;

  /**
   * Called when stream activity indicates that the stream idle timeout should be reset.
   */
  virtual void resetIdleTimer() PURE;

  /**
   * Called when the stream should be re-created, e.g. for an internal redirect.
   */
  virtual void recreateStream(StreamInfo::FilterStateSharedPtr filter_state) PURE;

  /**
   * Called when the stream should be reset.
   */
  virtual void resetStream() PURE;

  /**
   * Returns the upgrade map for the current route entry.
   */
  virtual const Router::RouteEntry::UpgradeMap* upgradeMap() PURE;

  /**
   * Returns the cluster info for the current route entry.
   */
  virtual Upstream::ClusterInfoConstSharedPtr clusterInfo() PURE;

  /**
   * Returns the current route.
   */
  virtual Router::RouteConstSharedPtr route(const Router::RouteCallback& cb) PURE;

  /**
   * Sets the current route.
   */
  virtual void setRoute(Router::RouteConstSharedPtr route) PURE;

  /**
   * Clears the cached route.
   */
  virtual void clearRouteCache() PURE;

  /**
   * Update the current route configuration.
   */
  virtual void
  requestRouteConfigUpdate(Http::RouteConfigUpdatedCallbackSharedPtr route_config_updated_cb) PURE;

  /**
   * Returns the current active span.
   */
  virtual Tracing::Span& activeSpan() PURE;

  // TODO(snowp): It might make more sense to pass (optional?) counters to the FM instead of
  // calling back out to the AS to record them.
  /**
   * Called when a stream fails due to the response data being too large.
   */
  virtual void onResponseDataTooLarge() PURE;

  /**
   * Called when a stream fails due to the request data being too large.
   */
  virtual void onRequestDataTooLarge() PURE;

  /**
   * Returns the Http1StreamEncoderOptions associated with the response encoder.
   */
  virtual Http1StreamEncoderOptionsOptRef http1StreamEncoderOptions() PURE;

  /**
   * Called when a local reply is made by the filter manager.
   * @param code the response code of the local reply.
   */
  virtual void onLocalReply(Code code) PURE;

  /**
   * Returns the tracing configuration to use for this stream.
   */
  virtual const Tracing::Config& tracingConfig() PURE;

  /**
   * Returns the tracked scope to use for this stream.
   */
  virtual const ScopeTrackedObject& scope() PURE;
};

/**
 * This class allows the remote address to be overridden for HTTP stream info. This is used for
 * XFF handling. This is required to avoid providing stream info with a non-const connection info
 * provider. Private inheritance from ConnectionInfoProvider is used to make sure users get the
 * address provider via the normal getter.
 */
class OverridableRemoteConnectionInfoSetterStreamInfo : public StreamInfo::StreamInfoImpl,
                                                        private Network::ConnectionInfoProvider {
public:
  using StreamInfoImpl::StreamInfoImpl;

  void setDownstreamRemoteAddress(
      const Network::Address::InstanceConstSharedPtr& downstream_remote_address) {
    // TODO(rgs1): we should assert overridden_downstream_remote_address_ is nullptr,
    // but we are currently relaxing this as a workaround to:
    //
    // https://github.com/envoyproxy/envoy/pull/14432#issuecomment-758167614
    overridden_downstream_remote_address_ = downstream_remote_address;
  }

  // StreamInfo::StreamInfo
  const Network::ConnectionInfoProvider& downstreamAddressProvider() const override {
    return *this;
  }

  // Network::ConnectionInfoProvider
  const Network::Address::InstanceConstSharedPtr& localAddress() const override {
    return StreamInfoImpl::downstreamAddressProvider().localAddress();
  }
  bool localAddressRestored() const override {
    return StreamInfoImpl::downstreamAddressProvider().localAddressRestored();
  }
  const Network::Address::InstanceConstSharedPtr& remoteAddress() const override {
    return overridden_downstream_remote_address_ != nullptr
               ? overridden_downstream_remote_address_
               : StreamInfoImpl::downstreamAddressProvider().remoteAddress();
  }
  const Network::Address::InstanceConstSharedPtr& directRemoteAddress() const override {
    return StreamInfoImpl::downstreamAddressProvider().directRemoteAddress();
  }
  absl::string_view requestedServerName() const override {
    return StreamInfoImpl::downstreamAddressProvider().requestedServerName();
  }
  absl::optional<uint64_t> connectionID() const override {
    return StreamInfoImpl::downstreamAddressProvider().connectionID();
  }
  absl::optional<absl::string_view> interfaceName() const override {
    return StreamInfoImpl::downstreamAddressProvider().interfaceName();
  }
  Ssl::ConnectionInfoConstSharedPtr sslConnection() const override {
    return StreamInfoImpl::downstreamAddressProvider().sslConnection();
  }
  void dumpState(std::ostream& os, int indent_level) const override {
    StreamInfoImpl::dumpState(os, indent_level);

    const char* spaces = spacesForLevel(indent_level);
    os << spaces << "OverridableRemoteConnectionInfoSetterStreamInfo " << this
       << DUMP_MEMBER_AS(remoteAddress(), remoteAddress()->asStringView())
       << DUMP_MEMBER_AS(directRemoteAddress(), directRemoteAddress()->asStringView())
       << DUMP_MEMBER_AS(localAddress(), localAddress()->asStringView()) << "\n";
  }
  absl::string_view ja3Hash() const override {
    return StreamInfoImpl::downstreamAddressProvider().ja3Hash();
  }

private:
  Network::Address::InstanceConstSharedPtr overridden_downstream_remote_address_;
};

/**
 * FilterManager manages decoding a request through a series of decoding filter and the encoding
 * of the resulting response.
 */
class FilterManager : public ScopeTrackedObject,
                      public FilterChainManager,
                      Logger::Loggable<Logger::Id::http> {
public:
  FilterManager(FilterManagerCallbacks& filter_manager_callbacks, Event::Dispatcher& dispatcher,
<<<<<<< HEAD
                const Network::Connection* connection, uint64_t stream_id,
=======
                OptRef<const Network::Connection> connection, uint64_t stream_id,
>>>>>>> 5a4d5985
                Buffer::BufferMemoryAccountSharedPtr account, bool proxy_100_continue,
                uint32_t buffer_limit, const FilterChainFactory& filter_chain_factory)
      : filter_manager_callbacks_(filter_manager_callbacks), dispatcher_(dispatcher),
        connection_(connection), stream_id_(stream_id), account_(std::move(account)),
        proxy_100_continue_(proxy_100_continue), buffer_limit_(buffer_limit),
        filter_chain_factory_(filter_chain_factory) {}
  ~FilterManager() override {
    ASSERT(state_.destroyed_);
    ASSERT(state_.filter_call_state_ == 0);
  }

  // ScopeTrackedObject
  void dumpState(std::ostream& os, int indent_level = 0) const override {
    const char* spaces = spacesForLevel(indent_level);
    os << spaces << "FilterManager " << this << DUMP_MEMBER(state_.has_1xx_headers_) << "\n";

    DUMP_DETAILS(filter_manager_callbacks_.requestHeaders());
    DUMP_DETAILS(filter_manager_callbacks_.requestTrailers());
    DUMP_DETAILS(filter_manager_callbacks_.responseHeaders());
    DUMP_DETAILS(filter_manager_callbacks_.responseTrailers());
    DUMP_DETAILS(&streamInfo());
  }

  void addAccessLogHandler(AccessLog::InstanceSharedPtr handler) {
    access_log_handlers_.push_back(std::move(handler));
  }
  void addStreamDecoderFilter(ActiveStreamDecoderFilterPtr filter) {
    // Note: configured decoder filters are appended to decoder_filters_.
    // This means that if filters are configured in the following order (assume all three filters
    // are both decoder/encoder filters):
    //   http_filters:
    //     - A
    //     - B
    //     - C
    // The decoder filter chain will iterate through filters A, B, C.
    LinkedList::moveIntoListBack(std::move(filter), decoder_filters_);
  }
  void addStreamEncoderFilter(ActiveStreamEncoderFilterPtr filter) {
    // Note: configured encoder filters are prepended to encoder_filters_.
    // This means that if filters are configured in the following order (assume all three filters
    // are both decoder/encoder filters):
    //   http_filters:
    //     - A
    //     - B
    //     - C
    // The encoder filter chain will iterate through filters C, B, A.
    LinkedList::moveIntoList(std::move(filter), encoder_filters_);
  }
  void addStreamFilterBase(StreamFilterBase* filter) { filters_.push_back(filter); }

  // FilterChainManager
  void applyFilterFactoryCb(FilterContext context, FilterFactoryCb& factory) override;

  void log() {
    RequestHeaderMap* request_headers = nullptr;
    if (filter_manager_callbacks_.requestHeaders()) {
      request_headers = filter_manager_callbacks_.requestHeaders().ptr();
    }
    ResponseHeaderMap* response_headers = nullptr;
    if (filter_manager_callbacks_.responseHeaders()) {
      response_headers = filter_manager_callbacks_.responseHeaders().ptr();
    }
    ResponseTrailerMap* response_trailers = nullptr;
    if (filter_manager_callbacks_.responseTrailers()) {
      response_trailers = filter_manager_callbacks_.responseTrailers().ptr();
    }

    for (const auto& log_handler : access_log_handlers_) {
      log_handler->log(request_headers, response_headers, response_trailers, streamInfo());
    }
  }

  void onStreamComplete() {
    for (auto& filter : decoder_filters_) {
      filter->handle_->onStreamComplete();
    }

    for (auto& filter : encoder_filters_) {
      // Do not call onStreamComplete twice for dual registered filters.
      if (!filter->dual_filter_) {
        filter->handle_->onStreamComplete();
      }
    }
  }

  void destroyFilters() {
    state_.destroyed_ = true;

    for (auto& filter : decoder_filters_) {
      filter->handle_->onDestroy();
    }

    for (auto& filter : encoder_filters_) {
      // Do not call on destroy twice for dual registered filters.
      if (!filter->dual_filter_) {
        filter->handle_->onDestroy();
      }
    }
  }

  /**
   * Decodes the provided headers starting at the first filter in the chain.
   * @param headers the headers to decode.
   * @param end_stream whether the request is header only.
   */
  void decodeHeaders(RequestHeaderMap& headers, bool end_stream) {
    state_.remote_decode_complete_ = end_stream;
    decodeHeaders(nullptr, headers, end_stream);
  }

  /**
   * Decodes the provided data starting at the first filter in the chain.
   * @param data the data to decode.
   * @param end_stream whether this data is the end of the request.
   */
  void decodeData(Buffer::Instance& data, bool end_stream) {
    state_.remote_decode_complete_ = end_stream;
    decodeData(nullptr, data, end_stream, FilterIterationStartState::CanStartFromCurrent);
  }

  /**
   * Decodes the provided trailers starting at the first filter in the chain.
   * @param trailers the trailers to decode.
   */
  void decodeTrailers(RequestTrailerMap& trailers) {
    state_.remote_decode_complete_ = true;
    decodeTrailers(nullptr, trailers);
  }

  /**
   * Decodes the provided metadata starting at the first filter in the chain.
   * @param metadata_map the metadata to decode.
   */
  void decodeMetadata(MetadataMap& metadata_map) { decodeMetadata(nullptr, metadata_map); }

  void disarmRequestTimeout();

  /**
   * If end_stream is true, marks encoding as complete. This is a noop if end_stream is false.
   * @param end_stream whether encoding is complete.
   */
  void maybeEndEncode(bool end_stream);

  virtual void sendLocalReply(Code code, absl::string_view body,
                              const std::function<void(ResponseHeaderMap& headers)>& modify_headers,
                              const absl::optional<Grpc::Status::GrpcStatus> grpc_status,
                              absl::string_view details) PURE;

  // Possibly increases buffer_limit_ to the value of limit.
  void setBufferLimit(uint32_t limit);

  /**
   * @return bool whether any above high watermark triggers are currently active
   */
  bool aboveHighWatermark() { return high_watermark_count_ != 0; }

  // Pass on watermark callbacks to watermark subscribers. This boils down to passing watermark
  // events for this stream and the downstream connection to the router filter.
  void callHighWatermarkCallbacks();
  void callLowWatermarkCallbacks();

  void requestHeadersInitialized() {
    if (Http::Headers::get().MethodValues.Head ==
        filter_manager_callbacks_.requestHeaders()->getMethodValue()) {
      state_.is_head_request_ = true;
    }
    state_.is_grpc_request_ =
        Grpc::Common::isGrpcRequestHeaders(filter_manager_callbacks_.requestHeaders().ref());
  }

  /**
   * Marks local processing as complete.
   */
  void setLocalComplete() { state_.local_complete_ = true; }

  /**
   * Whether the filters have been destroyed.
   */
  bool destroyed() const { return state_.destroyed_; }

  /**
   * Whether remote processing has been marked as complete.
   */
  virtual bool remoteDecodeComplete() const { return state_.remote_decode_complete_; }

  /**
   * Instructs the FilterManager to not create a filter chain. This makes it possible to issue
   * a local reply without the overhead of creating and traversing the filters.
   */
  void skipFilterChainCreation() {
    ASSERT(!state_.created_filter_chain_);
    state_.created_filter_chain_ = true;
  }

  virtual StreamInfo::StreamInfo& streamInfo() PURE;
  virtual const StreamInfo::StreamInfo& streamInfo() const PURE;

  // Set up the Encoder/Decoder filter chain.
  bool createFilterChain();

<<<<<<< HEAD
  // TODO(alyssawilk) this should probably be an optional reference.
  const Network::Connection* connection() const { return connection_; }
=======
  OptRef<const Network::Connection> connection() const { return connection_; }
>>>>>>> 5a4d5985

  uint64_t streamId() const { return stream_id_; }
  Buffer::BufferMemoryAccountSharedPtr account() const { return account_; }

  Buffer::InstancePtr& bufferedRequestData() { return buffered_request_data_; }

  void contextOnContinue(ScopeTrackedObjectStack& tracked_object_stack);

  void onDownstreamReset() { state_.saw_downstream_reset_ = true; }

protected:
  struct State {
    State()
        : remote_decode_complete_(false), remote_encode_complete_(false), local_complete_(false),
          has_1xx_headers_(false), created_filter_chain_(false), is_head_request_(false),
          is_grpc_request_(false), non_100_response_headers_encoded_(false),
          under_on_local_reply_(false), decoder_filter_chain_aborted_(false),
          encoder_filter_chain_aborted_(false), saw_downstream_reset_(false) {}
    uint32_t filter_call_state_{0};

    bool remote_decode_complete_ : 1;
    bool remote_encode_complete_ : 1;
    bool local_complete_ : 1; // This indicates that local is complete prior to filter processing.
                              // A filter can still stop the stream from being complete as seen
                              // by the codec.
    // By default, we will assume there are no 1xx. If encode1xxHeaders
    // is ever called, this is set to true so commonContinue resumes processing the 1xx.
    bool has_1xx_headers_ : 1;
    bool created_filter_chain_ : 1;
    // These two are latched on initial header read, to determine if the original headers
    // constituted a HEAD or gRPC request, respectively.
    bool is_head_request_ : 1;
    bool is_grpc_request_ : 1;
    // Tracks if headers other than 100-Continue have been encoded to the codec.
    bool non_100_response_headers_encoded_ : 1;
    // True under the stack of onLocalReply, false otherwise.
    bool under_on_local_reply_ : 1;
    // True when the filter chain iteration was aborted with local reply.
    bool decoder_filter_chain_aborted_ : 1;
    bool encoder_filter_chain_aborted_ : 1;
    bool saw_downstream_reset_ : 1;

    // The following 3 members are booleans rather than part of the space-saving bitfield as they
    // are passed as arguments to functions expecting bools. Extend State using the bitfield
    // where possible.
    bool encoder_filters_streaming_{true};
    bool decoder_filters_streaming_{true};
    bool destroyed_{false};

    // Used to track which filter is the latest filter that has received data.
    ActiveStreamEncoderFilter* latest_data_encoding_filter_{};
    ActiveStreamDecoderFilter* latest_data_decoding_filter_{};
  };

  State& state() { return state_; }

private:
  friend class DownstreamFilterManager;
  class FilterChainFactoryCallbacksImpl : public Http::FilterChainFactoryCallbacks {
  public:
    FilterChainFactoryCallbacksImpl(FilterManager& manager, const Http::FilterContext& context)
        : manager_(manager), context_(context) {}

    void addStreamDecoderFilter(Http::StreamDecoderFilterSharedPtr filter) override {
      manager_.addStreamFilterBase(filter.get());
      manager_.addStreamDecoderFilter(std::make_unique<ActiveStreamDecoderFilter>(
          manager_, std::move(filter), false, context_));
    }

    void addStreamEncoderFilter(Http::StreamEncoderFilterSharedPtr filter) override {
      manager_.addStreamFilterBase(filter.get());
      manager_.addStreamEncoderFilter(std::make_unique<ActiveStreamEncoderFilter>(
          manager_, std::move(filter), false, context_));
    }

    void addStreamFilter(Http::StreamFilterSharedPtr filter) override {
      StreamDecoderFilter* decoder_filter = filter.get();
      manager_.addStreamFilterBase(decoder_filter);

      manager_.addStreamDecoderFilter(
          std::make_unique<ActiveStreamDecoderFilter>(manager_, filter, true, context_));
      manager_.addStreamEncoderFilter(
          std::make_unique<ActiveStreamEncoderFilter>(manager_, std::move(filter), true, context_));
    }

    void addAccessLogHandler(AccessLog::InstanceSharedPtr handler) override {
      manager_.addAccessLogHandler(std::move(handler));
    }

    Event::Dispatcher& dispatcher() override { return manager_.dispatcher_; }

  private:
    FilterManager& manager_;
    const Http::FilterContext& context_;
  };

  // Indicates which filter to start the iteration with.
  enum class FilterIterationStartState { AlwaysStartFromNext, CanStartFromCurrent };

  // Returns the encoder filter to start iteration with.
  std::list<ActiveStreamEncoderFilterPtr>::iterator
  commonEncodePrefix(ActiveStreamEncoderFilter* filter, bool end_stream,
                     FilterIterationStartState filter_iteration_start_state);
  // Returns the decoder filter to start iteration with.
  std::list<ActiveStreamDecoderFilterPtr>::iterator
  commonDecodePrefix(ActiveStreamDecoderFilter* filter,
                     FilterIterationStartState filter_iteration_start_state);
  void addDecodedData(ActiveStreamDecoderFilter& filter, Buffer::Instance& data, bool streaming);
  RequestTrailerMap& addDecodedTrailers();
  MetadataMapVector& addDecodedMetadata();
  // Helper function for the case where we have a header only request, but a filter adds a body
  // to it.
  void maybeContinueDecoding(
      const std::list<ActiveStreamDecoderFilterPtr>::iterator& maybe_continue_data_entry);
  void decodeHeaders(ActiveStreamDecoderFilter* filter, RequestHeaderMap& headers, bool end_stream);
  // Sends data through decoding filter chains. filter_iteration_start_state indicates which
  // filter to start the iteration with.
  void decodeData(ActiveStreamDecoderFilter* filter, Buffer::Instance& data, bool end_stream,
                  FilterIterationStartState filter_iteration_start_state);
  void decodeTrailers(ActiveStreamDecoderFilter* filter, RequestTrailerMap& trailers);
  void decodeMetadata(ActiveStreamDecoderFilter* filter, MetadataMap& metadata_map);
  void addEncodedData(ActiveStreamEncoderFilter& filter, Buffer::Instance& data, bool streaming);
  ResponseTrailerMap& addEncodedTrailers();
  void encode1xxHeaders(ActiveStreamEncoderFilter* filter, ResponseHeaderMap& headers);
  // As with most of the encode functions, this runs encodeHeaders on various
  // filters before calling encodeHeadersInternal which does final header munging and passes the
  // headers to the encoder.
  void maybeContinueEncoding(
      const std::list<ActiveStreamEncoderFilterPtr>::iterator& maybe_continue_data_entry);
  void encodeHeaders(ActiveStreamEncoderFilter* filter, ResponseHeaderMap& headers,
                     bool end_stream);
  // Sends data through encoding filter chains. filter_iteration_start_state indicates which
  // filter to start the iteration with, and finally calls encodeDataInternal
  // to update stats, do end stream bookkeeping, and send the data to encoder.
  void encodeData(ActiveStreamEncoderFilter* filter, Buffer::Instance& data, bool end_stream,
                  FilterIterationStartState filter_iteration_start_state);
  void encodeTrailers(ActiveStreamEncoderFilter* filter, ResponseTrailerMap& trailers);
  void encodeMetadata(ActiveStreamEncoderFilter* filter, MetadataMapPtr&& metadata_map_ptr);

  // Returns true if new metadata is decoded. Otherwise, returns false.
  bool processNewlyAddedMetadata();

  // Returns true if filter has stopped iteration for all frame types. Otherwise, returns false.
  // filter_streaming is the variable to indicate if stream is streaming, and its value may be
  // changed by the function.
  bool handleDataIfStopAll(ActiveStreamFilterBase& filter, Buffer::Instance& data,
                           bool& filter_streaming);

  MetadataMapVector* getRequestMetadataMapVector() {
    if (request_metadata_map_vector_ == nullptr) {
      request_metadata_map_vector_ = std::make_unique<MetadataMapVector>();
    }
    return request_metadata_map_vector_.get();
  }

  FilterManagerCallbacks& filter_manager_callbacks_;
  Event::Dispatcher& dispatcher_;
<<<<<<< HEAD
  // This is null if there is no downstream connection, e.g. for health check or
  // async requests.
  const Network::Connection* connection_;
=======
  OptRef<const Network::Connection> connection_;
>>>>>>> 5a4d5985
  const uint64_t stream_id_;
  Buffer::BufferMemoryAccountSharedPtr account_;
  const bool proxy_100_continue_;

  std::list<ActiveStreamDecoderFilterPtr> decoder_filters_;
  std::list<ActiveStreamEncoderFilterPtr> encoder_filters_;
  std::list<StreamFilterBase*> filters_;
  std::list<AccessLog::InstanceSharedPtr> access_log_handlers_;

  // Stores metadata added in the decoding filter that is being processed. Will be cleared before
  // processing the next filter. The storage is created on demand. We need to store metadata
  // temporarily in the filter in case the filter has stopped all while processing headers.
  std::unique_ptr<MetadataMapVector> request_metadata_map_vector_;
  Buffer::InstancePtr buffered_response_data_;
  Buffer::InstancePtr buffered_request_data_;
  uint32_t buffer_limit_{0};
  uint32_t high_watermark_count_{0};
  std::list<DownstreamWatermarkCallbacks*> watermark_callbacks_;
  Network::Socket::OptionsSharedPtr upstream_options_ =
      std::make_shared<Network::Socket::Options>();
  absl::optional<absl::string_view> upstream_override_host_;

  const FilterChainFactory& filter_chain_factory_;
  // TODO(snowp): Once FM has been moved to its own file we'll make these private classes of FM,
  // at which point they no longer need to be friends.
  friend ActiveStreamFilterBase;
  friend ActiveStreamDecoderFilter;
  friend ActiveStreamEncoderFilter;

  /**
   * Flags that keep track of which filter calls are currently in progress.
   */
  // clang-format off
    struct FilterCallState {
      static constexpr uint32_t DecodeHeaders   = 0x01;
      static constexpr uint32_t DecodeData      = 0x02;
      static constexpr uint32_t DecodeTrailers  = 0x04;
      static constexpr uint32_t EncodeHeaders   = 0x08;
      static constexpr uint32_t EncodeData      = 0x10;
      static constexpr uint32_t EncodeTrailers  = 0x20;
      // Encode1xxHeaders is a bit of a special state as 1xx
      // headers may be sent during request processing. This state is only used
      // to verify we do not encode1xx headers more than once per
      // filter.
      static constexpr uint32_t Encode1xxHeaders  = 0x40;
      // Used to indicate that we're processing the final [En|De]codeData frame,
      // i.e. end_stream = true
      static constexpr uint32_t LastDataFrame = 0x80;
    };
  // clang-format on

  State state_;
};

// The DownstreamFilterManager has explicit handling to send local replies.
// The UpstreamFilterManager will not, and will instead defer local reply
// management to the DownstreamFilterManager.
class DownstreamFilterManager : public FilterManager {
public:
  DownstreamFilterManager(FilterManagerCallbacks& filter_manager_callbacks,
                          Event::Dispatcher& dispatcher, const Network::Connection* connection,
                          uint64_t stream_id, Buffer::BufferMemoryAccountSharedPtr account,
                          bool proxy_100_continue, uint32_t buffer_limit,
                          FilterChainFactory& filter_chain_factory,
                          const LocalReply::LocalReply& local_reply, Http::Protocol protocol,
                          TimeSource& time_source,
                          StreamInfo::FilterStateSharedPtr parent_filter_state,
                          StreamInfo::FilterState::LifeSpan filter_state_life_span)
      : FilterManager(filter_manager_callbacks, dispatcher, connection, stream_id, account,
                      proxy_100_continue, buffer_limit, filter_chain_factory),
        stream_info_(protocol, time_source, connection->connectionInfoProviderSharedPtr(),
                     parent_filter_state, filter_state_life_span),
        local_reply_(local_reply) {}

  // TODO(snowp): This should probably return a StreamInfo instead of the impl.
  StreamInfo::StreamInfoImpl& streamInfo() override { return stream_info_; }
  const StreamInfo::StreamInfoImpl& streamInfo() const override { return stream_info_; }

  void setDownstreamRemoteAddress(
      const Network::Address::InstanceConstSharedPtr& downstream_remote_address) {
    stream_info_.setDownstreamRemoteAddress(downstream_remote_address);
  }

  /**
   * Called before local reply is made by the filter manager.
   * @param data the data associated with the local reply.
   */
  void onLocalReply(StreamFilterBase::LocalReplyData& data);

  void sendLocalReply(Code code, absl::string_view body,
                      const std::function<void(ResponseHeaderMap& headers)>& modify_headers,
                      const absl::optional<Grpc::Status::GrpcStatus> grpc_status,
                      absl::string_view details) override;
  /**
   * Sends a local reply by constructing a response and passing it through all the encoder
   * filters. The resulting response will be passed out via the FilterManagerCallbacks.
   */
  void sendLocalReplyViaFilterChain(
      bool is_grpc_request, Code code, absl::string_view body,
      const std::function<void(ResponseHeaderMap& headers)>& modify_headers, bool is_head_request,
      const absl::optional<Grpc::Status::GrpcStatus> grpc_status, absl::string_view details);

  /**
   * Sends a local reply by constructing a response and skipping the encoder filters. The
   * resulting response will be passed out via the FilterManagerCallbacks.
   */
  void sendDirectLocalReply(Code code, absl::string_view body,
                            const std::function<void(ResponseHeaderMap& headers)>& modify_headers,
                            bool is_head_request,
                            const absl::optional<Grpc::Status::GrpcStatus> grpc_status);

  /**
   * Whether remote processing has been marked as complete.
   * For the DownstreamFilterManager rely on external state, to handle the case
   * of internal redirects.
   */
  bool remoteDecodeComplete() const override {
    return streamInfo().downstreamTiming() &&
           streamInfo().downstreamTiming()->lastDownstreamRxByteReceived().has_value();
  }

private:
  OverridableRemoteConnectionInfoSetterStreamInfo stream_info_;
  const LocalReply::LocalReply& local_reply_;
};

} // namespace Http
} // namespace Envoy<|MERGE_RESOLUTION|>--- conflicted
+++ resolved
@@ -605,11 +605,7 @@
                       Logger::Loggable<Logger::Id::http> {
 public:
   FilterManager(FilterManagerCallbacks& filter_manager_callbacks, Event::Dispatcher& dispatcher,
-<<<<<<< HEAD
-                const Network::Connection* connection, uint64_t stream_id,
-=======
                 OptRef<const Network::Connection> connection, uint64_t stream_id,
->>>>>>> 5a4d5985
                 Buffer::BufferMemoryAccountSharedPtr account, bool proxy_100_continue,
                 uint32_t buffer_limit, const FilterChainFactory& filter_chain_factory)
       : filter_manager_callbacks_(filter_manager_callbacks), dispatcher_(dispatcher),
@@ -810,12 +806,7 @@
   // Set up the Encoder/Decoder filter chain.
   bool createFilterChain();
 
-<<<<<<< HEAD
-  // TODO(alyssawilk) this should probably be an optional reference.
-  const Network::Connection* connection() const { return connection_; }
-=======
   OptRef<const Network::Connection> connection() const { return connection_; }
->>>>>>> 5a4d5985
 
   uint64_t streamId() const { return stream_id_; }
   Buffer::BufferMemoryAccountSharedPtr account() const { return account_; }
@@ -973,13 +964,9 @@
 
   FilterManagerCallbacks& filter_manager_callbacks_;
   Event::Dispatcher& dispatcher_;
-<<<<<<< HEAD
-  // This is null if there is no downstream connection, e.g. for health check or
+  // This is unset if there is no downstream connection, e.g. for health check or
   // async requests.
-  const Network::Connection* connection_;
-=======
   OptRef<const Network::Connection> connection_;
->>>>>>> 5a4d5985
   const uint64_t stream_id_;
   Buffer::BufferMemoryAccountSharedPtr account_;
   const bool proxy_100_continue_;
@@ -1040,7 +1027,7 @@
 class DownstreamFilterManager : public FilterManager {
 public:
   DownstreamFilterManager(FilterManagerCallbacks& filter_manager_callbacks,
-                          Event::Dispatcher& dispatcher, const Network::Connection* connection,
+                          Event::Dispatcher& dispatcher, const Network::Connection& connection,
                           uint64_t stream_id, Buffer::BufferMemoryAccountSharedPtr account,
                           bool proxy_100_continue, uint32_t buffer_limit,
                           FilterChainFactory& filter_chain_factory,
@@ -1050,7 +1037,7 @@
                           StreamInfo::FilterState::LifeSpan filter_state_life_span)
       : FilterManager(filter_manager_callbacks, dispatcher, connection, stream_id, account,
                       proxy_100_continue, buffer_limit, filter_chain_factory),
-        stream_info_(protocol, time_source, connection->connectionInfoProviderSharedPtr(),
+        stream_info_(protocol, time_source, connection.connectionInfoProviderSharedPtr(),
                      parent_filter_state, filter_state_life_span),
         local_reply_(local_reply) {}
 
