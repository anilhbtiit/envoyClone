--- conflicted
+++ resolved
@@ -35,16 +35,10 @@
   // Network::DnsResolver
   ActiveDnsQuery* resolve(const std::string& dns_name, DnsLookupFamily dns_lookup_family,
                           ResolveCb callback) override;
-  ActiveDnsQuery* query(const std::string&, RecordType) override {
-    NOT_IMPLEMENTED_GCOVR_EXCL_LINE;
-  }
 
 private:
   friend class DnsResolverImplPeer;
-<<<<<<< HEAD
 
-=======
->>>>>>> 220842d3
   class PendingResolution : public ActiveDnsQuery {
   public:
     void cancel(CancelReason) override {
@@ -53,6 +47,12 @@
       // TODO(mattklein123): Potentially use timeout to destroy and recreate the channel.
       cancelled_ = true;
     }
+
+    virtual void onSuccess(void* buf, int len) PURE;
+    virtual void onError(int status) PURE;
+
+    void callback(int status, int timeouts, void* buf, int len);
+
     // Does the object own itself? Resource reclamation occurs via self-deleting
     // on query completion or error.
     bool owned_ = false;
@@ -98,13 +98,9 @@
                               Event::Dispatcher& dispatcher, ares_channel channel,
                               const std::string& dns_name, DnsLookupFamily dns_lookup_family);
 
-    /**
-     * ares_getaddrinfo query callback.
-     * @param status return status of call to ares_getaddrinfo.
-     * @param timeouts the number of times the request timed out.
-     * @param addrinfo structure to store address info.
-     */
-    void onAresGetAddrInfoCallback(int status, int timeouts, ares_addrinfo* addrinfo);
+    // PendingResolution
+    void onSuccess(void* buf, int len) override;
+    void onError(int status) override;
 
     /**
      * wrapper function of call to ares_getaddrinfo.
@@ -113,56 +109,31 @@
 
   private:
     void startResolutionImpl(int family);
+    void startDualResolution();
 
     // Perform a second resolution under certain conditions. If dns_lookup_family_ is V4Preferred
     // or Auto: perform a second resolution if the first one fails. If dns_lookup_family_ is All:
     // perform resolutions on both families concurrently.
     bool dual_resolution_ = false;
-<<<<<<< HEAD
 
-    int family_ = AF_INET;
-
-    const DnsLookupFamily dns_lookup_family_;
-
-    // Whether or not to lookup both V4 and V6 address.
-    bool lookup_all_ = false;
-  };
-
-  // TODO(Shikugawa): implement DnsResolverImpl::query
-  //  - lookup
-  //  - handle timeout
-  // class PendingQuery : public ActiveDnsQuery {
-  // public:
-  //   using SrvResolveCb = std::function<void(Network::DnsResolver::ResolutionStatus,
-  //                                           std::list<Network::DnsSrvResponse>&&)>;
-
-  //   PendingQuery(SrvResolveCb cb, ares_channel channel, const std::string& dns_name,
-  //                RecordType resource_type)
-  //       : cb_(cb), channel_(channel), dns_name_(dns_name), resource_type_(resource_type) {}
-
-  //   void cancel(CancelReason) override { cancelled_ = true; }
-
-  //   void callback(int status, int timeouts, unsigned char* buf, int len);
-
-  //   void start();
-
-  //   const SrvResolveCb cb_;
-  //   const ares_channel channel_;
-  //   const std::string dns_name_;
-  //   const RecordType resource_type_;
-  //   bool cancelled_{false};
-  //   DnsResolver::ResolutionStatus status_{DnsResolver::ResolutionStatus::Failure};
-  //   std::list<DnsSrvResponse> resp_;
-  // };
-
-=======
     // Whether or not to lookup both V4 and V6 address.
     bool lookup_all_ = false;
     int family_ = AF_INET;
     const DnsLookupFamily dns_lookup_family_;
   };
 
->>>>>>> 220842d3
+  class SrvPendingResolution final : public PendingResolution {
+  public:
+    SrvPendingResolution(DnsResolverImpl& parent, ResolveCb callback, Event::Dispatcher& dispatcher,
+                         ares_channel channel, const std::string& dns_name);
+
+    // PendingResolution
+    void onSuccess(void* buf, int len) override;
+    void onError(int status) override;
+
+    void startResolution();
+  };
+
   struct AresOptions {
     ares_options options_;
     int optmask_;
