#include <atomic>
#include <chrono>
#include <csignal>
#include <memory>
#include <vector>

#include "envoy/common/time.h"
#include "envoy/server/configuration.h"
#include "envoy/server/guarddog_config.h"
#include "envoy/server/watchdog.h"
#include "envoy/thread/thread.h"

#include "common/api/api_impl.h"
#include "common/common/macros.h"
#include "common/common/utility.h"
#include "common/protobuf/utility.h"

#include "server/guarddog_impl.h"

#include "test/mocks/common.h"
#include "test/mocks/event/mocks.h"
#include "test/mocks/server/watchdog_config.h"
#include "test/mocks/stats/mocks.h"
#include "test/test_common/registry.h"
#include "test/test_common/simulated_time_system.h"
#include "test/test_common/test_time.h"
#include "test/test_common/utility.h"

#include "gmock/gmock.h"
#include "gtest/gtest.h"

using testing::ElementsAre;
using testing::InSequence;
using testing::NiceMock;

namespace Envoy {
namespace Server {
namespace {

// Kill has an explicit value that disables the feature.
const int DISABLE_KILL = 0;
const int DISABLE_MULTIKILL = 0;

// Miss / Megamiss don't have an explicit value that disables them
// so set a timeout larger than those used in tests for 'disable' it.
const int DISABLE_MISS = 1000000;
const int DISABLE_MEGAMISS = 1000000;

class DebugTestInterlock : public GuardDogImpl::TestInterlockHook {
public:
  // GuardDogImpl::TestInterlockHook
  void signalFromImpl() override {
    waiting_for_signal_ = false;
    impl_.notifyAll();
  }

  void waitFromTest(Thread::MutexBasicLockable& mutex) override
      ABSL_EXCLUSIVE_LOCKS_REQUIRED(mutex) {
    ASSERT(!waiting_for_signal_);
    waiting_for_signal_ = true;
    while (waiting_for_signal_) {
      impl_.wait(mutex);
    }
  }

private:
  Thread::CondVar impl_;
  bool waiting_for_signal_ = false;
};

// We want to make sure guard-dog is tested with both simulated time and real
// time, to ensure that it works in production, and that it works in the context
// of integration tests which are much easier to control with simulated time.
enum class TimeSystemType { Real, Simulated };

class GuardDogTestBase : public testing::TestWithParam<TimeSystemType> {
protected:
  GuardDogTestBase()
      : time_system_(makeTimeSystem()), api_(Api::createApiForTest(stats_store_, *time_system_)) {}

  static std::unique_ptr<Event::TestTimeSystem> makeTimeSystem() {
    if (GetParam() == TimeSystemType::Real) {
      return std::make_unique<Event::GlobalTimeSystem>();
    }
    ASSERT(GetParam() == TimeSystemType::Simulated);
    return std::make_unique<Event::SimulatedTimeSystem>();
  }

  void initGuardDog(Stats::Scope& stats_scope, const Server::Configuration::Watchdog& config) {
    guard_dog_ = std::make_unique<GuardDogImpl>(stats_scope, config, *api_, "server",
                                                std::make_unique<DebugTestInterlock>());
  }

  std::unique_ptr<Event::TestTimeSystem> time_system_;
  Stats::TestUtil::TestStore stats_store_;
  Api::ApiPtr api_;
  NiceMock<Event::MockDispatcher> mock_dispatcher_;
  std::unique_ptr<GuardDogImpl> guard_dog_;
};

INSTANTIATE_TEST_SUITE_P(TimeSystemType, GuardDogTestBase,
                         testing::ValuesIn({TimeSystemType::Real, TimeSystemType::Simulated}));

/**
 * Death test caveat: Because of the way we die gcov doesn't receive coverage
 * information from the forked process that is checked for successful death.
 * This means that the lines dealing with the calls to PANIC are not seen as
 * green in the coverage report. However, rest assured from the results of the
 * test: these lines are in fact covered.
 */
class GuardDogDeathTest : public GuardDogTestBase {
protected:
  GuardDogDeathTest()
      : config_kill_(1000, 1000, 100, 1000, 0, std::vector<std::string>{}),
        config_multikill_(1000, 1000, 1000, 500, 0, std::vector<std::string>{}),
        config_multikill_threshold_(1000, 1000, 1000, 500, 60, std::vector<std::string>{}) {}

  /**
   * This does everything but the final forceCheckForTest() that should cause
   * death for the single kill case.
   */
  void setupForDeath() {
    InSequence s;
    initGuardDog(fakestats_, config_kill_);
    unpet_dog_ = guard_dog_->createWatchDog(api_->threadFactory().currentThreadId(), "test_thread",
                                            mock_dispatcher_);
    dogs_.emplace_back(unpet_dog_);
    guard_dog_->forceCheckForTest();
    time_system_->advanceTimeWait(std::chrono::milliseconds(99)); // 1 ms shy of death.
  }

  /**
   * This does everything but the final forceCheckForTest() that should cause
   * death for the multiple kill case.
   */
  void setupForMultiDeath() {
    InSequence s;
    initGuardDog(fakestats_, config_multikill_);
    auto unpet_dog_ = guard_dog_->createWatchDog(api_->threadFactory().currentThreadId(),
                                                 "test_thread", mock_dispatcher_);
    dogs_.emplace_back(unpet_dog_);
    guard_dog_->forceCheckForTest();
    auto second_dog_ = guard_dog_->createWatchDog(api_->threadFactory().currentThreadId(),
                                                  "test_thread", mock_dispatcher_);
    dogs_.emplace_back(second_dog_);
    guard_dog_->forceCheckForTest();
    time_system_->advanceTimeWait(std::chrono::milliseconds(499)); // 1 ms shy of multi-death.
  }

  /**
   * This does everything but the final forceCheckForTest() that should cause
   * death for the multiple kill case using threshold (100% of watchdogs over the threshold).
   */
  void setupForMultiDeathThreshold() {
    InSequence s;
    initGuardDog(fakestats_, config_multikill_threshold_);

    // Creates 5 watchdogs.
    for (int i = 0; i < 5; ++i) {
      auto dog = guard_dog_->createWatchDog(api_->threadFactory().currentThreadId(), "test_thread",
                                            mock_dispatcher_);
      dogs_.emplace_back(dog);

      if (i == 0) {
        unpet_dog_ = dog;
      } else if (i == 1) {
        second_dog_ = dog;
      }

      guard_dog_->forceCheckForTest();
    }

    time_system_->advanceTimeWait(std::chrono::milliseconds(499)); // 1 ms shy of multi-death.
  }

  NiceMock<Configuration::MockWatchdog> config_kill_;
  NiceMock<Configuration::MockWatchdog> config_multikill_;
  NiceMock<Configuration::MockWatchdog> config_multikill_threshold_;
  NiceMock<Stats::MockStore> fakestats_;
  WatchDogSharedPtr unpet_dog_;
  WatchDogSharedPtr second_dog_;
  std::vector<WatchDogSharedPtr> dogs_; // Tracks all watchdogs created.
};

INSTANTIATE_TEST_SUITE_P(TimeSystemType, GuardDogDeathTest,
                         testing::ValuesIn({TimeSystemType::Real, TimeSystemType::Simulated}));

// These tests use threads, and need to run after the real death tests, so we need to call them
// a different name.
class GuardDogAlmostDeadTest : public GuardDogDeathTest {};

INSTANTIATE_TEST_SUITE_P(
    TimeSystemType, GuardDogAlmostDeadTest,
    testing::ValuesIn({// TODO(#6465): TimeSystemType::Real -- fails in this suite 30/1000 times.
                       TimeSystemType::Simulated}));

TEST_P(GuardDogDeathTest, KillDeathTest) {
  // Is it German for "The Function"? Almost...
  auto die_function = [&]() -> void {
    setupForDeath();
    time_system_->advanceTimeWait(std::chrono::milliseconds(401)); // 400 ms past death.
    guard_dog_->forceCheckForTest();
  };

  // Why do it this way? Any threads must be started inside the death test
  // statement and this is the easiest way to accomplish that.
  EXPECT_DEATH(die_function(), "");
}

TEST_P(GuardDogAlmostDeadTest, KillNoFinalCheckTest) {
  // This does everything the death test does, except allow enough time to
  // expire to reach the death panic. The death test does not verify that there
  // was not a crash *before* the expected line, so this test checks that.
  setupForDeath();
}

TEST_P(GuardDogDeathTest, MultiKillDeathTest) {
  auto die_function = [&]() -> void {
    setupForMultiDeath();
    time_system_->advanceTimeWait(std::chrono::milliseconds(2)); // 1 ms past multi-death.
    guard_dog_->forceCheckForTest();
  };
  EXPECT_DEATH(die_function(), "");
}

TEST_P(GuardDogAlmostDeadTest, MultiKillNoFinalCheckTest) {
  // This does everything the death test does not except the final force check that
  // should actually result in dying. The death test does not verify that there
  // was not a crash *before* the expected line, so this test checks that.
  setupForMultiDeath();
}

TEST_P(GuardDogDeathTest, MultiKillThresholdDeathTest) {
  auto die_function = [&]() -> void {
    setupForMultiDeathThreshold();

    // Pet the last two dogs so we're just at the threshold that causes death.
    dogs_.at(4)->touch();
    dogs_.at(3)->touch();

    time_system_->advanceTimeWait(std::chrono::milliseconds(2)); // 1 ms past multi-death.
    guard_dog_->forceCheckForTest();
  };
  EXPECT_DEATH(die_function(), "");
}

TEST_P(GuardDogAlmostDeadTest, MultiKillUnderThreshold) {
  // This does everything the death test does except it pets an additional watchdog
  // that causes us to be under the threshold (60%) of multikill death.
  setupForMultiDeathThreshold();

  // Pet the last three dogs so we're just under the threshold that causes death.
  dogs_.at(4)->touch();
  dogs_.at(3)->touch();
  dogs_.at(2)->touch();

  time_system_->advanceTimeWait(std::chrono::milliseconds(2)); // 1 ms past multi-death.
  guard_dog_->forceCheckForTest();
}

TEST_P(GuardDogAlmostDeadTest, NearDeathTest) {
  // This ensures that if only one thread surpasses the multiple kill threshold
  // there is no death. The positive case is covered in MultiKillDeathTest.
  InSequence s;
  initGuardDog(fakestats_, config_multikill_);
  auto unpet_dog = guard_dog_->createWatchDog(api_->threadFactory().currentThreadId(),
                                              "test_thread", mock_dispatcher_);
  auto pet_dog = guard_dog_->createWatchDog(api_->threadFactory().currentThreadId(), "test_thread",
                                            mock_dispatcher_);
  // This part "waits" 600 milliseconds while one dog is touched every 100, and
  // the other is not. 600ms is over the threshold of 500ms for multi-kill but
  // only one is nonresponsive, so there should be no kill (single kill
  // threshold of 1s is not reached).
  for (int i = 0; i < 6; i++) {
    time_system_->advanceTimeWait(std::chrono::milliseconds(100));
    pet_dog->touch();
    guard_dog_->forceCheckForTest();
  }
}

class GuardDogMissTest : public GuardDogTestBase {
protected:
  GuardDogMissTest()
      : config_miss_(500, 1000, 0, 0, 0, std::vector<std::string>{}),
        config_mega_(1000, 500, 0, 0, 0, std::vector<std::string>{}) {}

  void checkMiss(uint64_t count, const std::string& descriptor) {
    EXPECT_EQ(count, TestUtility::findCounter(stats_store_, "server.watchdog_miss")->value())
        << descriptor;
    EXPECT_EQ(count,
              TestUtility::findCounter(stats_store_, "server.test_thread.watchdog_miss")->value())
        << descriptor;
  }

  void checkMegaMiss(uint64_t count, const std::string& descriptor) {
    EXPECT_EQ(count, TestUtility::findCounter(stats_store_, "server.watchdog_mega_miss")->value())
        << descriptor;
    EXPECT_EQ(
        count,
        TestUtility::findCounter(stats_store_, "server.test_thread.watchdog_mega_miss")->value())
        << descriptor;
  }

  NiceMock<Configuration::MockWatchdog> config_miss_;
  NiceMock<Configuration::MockWatchdog> config_mega_;
};

INSTANTIATE_TEST_SUITE_P(TimeSystemType, GuardDogMissTest,
                         testing::ValuesIn({TimeSystemType::Real, TimeSystemType::Simulated}));

TEST_P(GuardDogMissTest, MissTest) {
  // This test checks the actual collected statistics after doing some timer
  // advances that should and shouldn't increment the counters.
  initGuardDog(stats_store_, config_miss_);
<<<<<<< HEAD
  auto unpet_dog = guard_dog_->createWatchDog(api_->threadFactory().currentThreadId(),
                                              "test_thread", mock_dispatcher_);
=======
  auto unpet_dog =
      guard_dog_->createWatchDog(api_->threadFactory().currentThreadId(), "test_thread");
  guard_dog_->forceCheckForTest();
>>>>>>> 4797e7a4
  // We'd better start at 0:
  checkMiss(0, "MissTest check 1");
  // At 300ms we shouldn't have hit the timeout yet:
  time_system_->advanceTimeWait(std::chrono::milliseconds(300));
  guard_dog_->forceCheckForTest();
  checkMiss(0, "MissTest check 2");
  // This should push it past the 500ms limit:
  time_system_->advanceTimeWait(std::chrono::milliseconds(250));
  guard_dog_->forceCheckForTest();
  checkMiss(1, "MissTest check 3");
  guard_dog_->stopWatching(unpet_dog);
  unpet_dog = nullptr;
}

TEST_P(GuardDogMissTest, MegaMissTest) {
  // TODO(#6465): This test fails in real-time 1/1000 times, but passes in simulated time.
  if (GetParam() == TimeSystemType::Real) {
    return;
  }

  // This test checks the actual collected statistics after doing some timer
  // advances that should and shouldn't increment the counters.
  initGuardDog(stats_store_, config_mega_);
<<<<<<< HEAD
  auto unpet_dog = guard_dog_->createWatchDog(api_->threadFactory().currentThreadId(),
                                              "test_thread", mock_dispatcher_);
=======
  auto unpet_dog =
      guard_dog_->createWatchDog(api_->threadFactory().currentThreadId(), "test_thread");
  guard_dog_->forceCheckForTest();
>>>>>>> 4797e7a4
  // We'd better start at 0:
  checkMegaMiss(0, "MegaMissTest check 1");
  // This shouldn't be enough to increment the stat:
  time_system_->advanceTimeWait(std::chrono::milliseconds(499));
  guard_dog_->forceCheckForTest();
  checkMegaMiss(0, "MegaMissTest check 2");
  // Just 2ms more will make it greater than 500ms timeout:
  time_system_->advanceTimeWait(std::chrono::milliseconds(2));
  guard_dog_->forceCheckForTest();
  checkMegaMiss(1, "MegaMissTest check 3");
  guard_dog_->stopWatching(unpet_dog);
  unpet_dog = nullptr;
}

TEST_P(GuardDogMissTest, MissCountTest) {
  // TODO(#6465): This test fails in real-time 9/1000 times, but passes in simulated time.
  if (GetParam() == TimeSystemType::Real) {
    return;
  }

  // This tests a flake discovered in the MissTest where real timeout or
  // spurious condition_variable wakeup causes the counter to get incremented
  // more than it should be.
  initGuardDog(stats_store_, config_miss_);
<<<<<<< HEAD
  auto sometimes_pet_dog = guard_dog_->createWatchDog(api_->threadFactory().currentThreadId(),
                                                      "test_thread", mock_dispatcher_);
=======
  auto sometimes_pet_dog =
      guard_dog_->createWatchDog(api_->threadFactory().currentThreadId(), "test_thread");
  guard_dog_->forceCheckForTest();
>>>>>>> 4797e7a4
  // These steps are executed once without ever touching the watchdog.
  // Then the last step is to touch the watchdog and repeat the steps.
  // This verifies that the behavior is reset back to baseline after a touch.
  for (unsigned long i = 0; i < 2; i++) {
    EXPECT_EQ(i, stats_store_.counter("server.watchdog_miss").value());
    // This shouldn't be enough to increment the stat:
    time_system_->advanceTimeWait(std::chrono::milliseconds(499));
    guard_dog_->forceCheckForTest();
    checkMiss(i, "MissCountTest check 1");
    // And if we force re-execution of the loop it still shouldn't be:
    guard_dog_->forceCheckForTest();
    checkMiss(i, "MissCountTest check 2");
    // Just 2ms more will make it greater than 500ms timeout:
    time_system_->advanceTimeWait(std::chrono::milliseconds(2));
    guard_dog_->forceCheckForTest();
    checkMiss(i + 1, "MissCountTest check 3");
    // Spurious wakeup, we should still only have one miss counted.
    guard_dog_->forceCheckForTest();
    checkMiss(i + 1, "MissCountTest check 4");
    // When we finally touch the dog we should get one more increment once the
    // timeout value expires:
    sometimes_pet_dog->touch();
    guard_dog_->forceCheckForTest();
  }
  time_system_->advanceTimeWait(std::chrono::milliseconds(1000));
  sometimes_pet_dog->touch();
  guard_dog_->forceCheckForTest();
  // Make sure megamiss still works:
  checkMegaMiss(0UL, "MissCountTest check 5");
  time_system_->advanceTimeWait(std::chrono::milliseconds(1500));
  guard_dog_->forceCheckForTest();
  checkMegaMiss(1UL, "MissCountTest check 6");

  guard_dog_->stopWatching(sometimes_pet_dog);
  sometimes_pet_dog = nullptr;
}

TEST_P(GuardDogTestBase, StartStopTest) {
  NiceMock<Stats::MockStore> stats;
  NiceMock<Configuration::MockWatchdog> config(0, 0, 0, 0, 0, std::vector<std::string>{});
  initGuardDog(stats, config);
}

TEST_P(GuardDogTestBase, LoopIntervalNoKillTest) {
  NiceMock<Stats::MockStore> stats;
  NiceMock<Configuration::MockWatchdog> config(40, 50, 0, 0, 0, std::vector<std::string>{});
  initGuardDog(stats, config);
  EXPECT_EQ(guard_dog_->loopIntervalForTest(), std::chrono::milliseconds(40));
}

TEST_P(GuardDogTestBase, LoopIntervalTest) {
  NiceMock<Stats::MockStore> stats;
  NiceMock<Configuration::MockWatchdog> config(100, 90, 1000, 500, 0, std::vector<std::string>{});
  initGuardDog(stats, config);
  EXPECT_EQ(guard_dog_->loopIntervalForTest(), std::chrono::milliseconds(90));
}

TEST_P(GuardDogTestBase, WatchDogThreadIdTest) {
  NiceMock<Stats::MockStore> stats;
  NiceMock<Configuration::MockWatchdog> config(100, 90, 1000, 500, 0, std::vector<std::string>{});
  initGuardDog(stats, config);
  auto watched_dog = guard_dog_->createWatchDog(api_->threadFactory().currentThreadId(),
                                                "test_thread", mock_dispatcher_);
  EXPECT_EQ(watched_dog->threadId().debugString(),
            api_->threadFactory().currentThreadId().debugString());
  guard_dog_->stopWatching(watched_dog);
}

// If this test fails it is because the std::chrono::steady_clock::duration type has become
// nontrivial or we are compiling under a compiler and library combo that makes
// std::chrono::steady_clock::duration require a lock to be atomically modified.
//
// The WatchDog/GuardDog relies on this being a lock free atomic for perf reasons so some workaround
// will be required if this test starts failing.
TEST_P(GuardDogTestBase, AtomicIsAtomicTest) {
  std::atomic<std::chrono::steady_clock::duration> atomic_time;
  ASSERT_EQ(atomic_time.is_lock_free(), true);
}

// A GuardDogAction used for testing the GuardDog.
// It's primary use is dumping string of the format EVENT_TYPE : tid1,.., tidN to
// the events vector passed to it.
// Instances of this class will be registered for GuardDogEvent through
// TestGuardDogActionFactory.
class RecordGuardDogAction : public Configuration::GuardDogAction {
public:
  RecordGuardDogAction(std::vector<std::string>& events) : events_(events) {}

  void run(envoy::config::bootstrap::v3::Watchdog::WatchdogAction::WatchdogEvent event,
           const std::vector<std::pair<Thread::ThreadId, MonotonicTime>>& thread_last_checkin_pairs,
           MonotonicTime /*now*/) override {
    std::string event_string =
        envoy::config::bootstrap::v3::Watchdog::WatchdogAction::WatchdogEvent_Name(event);
    absl::StrAppend(&event_string, " : ");
    std::vector<std::string> output_string_parts;
    output_string_parts.reserve(thread_last_checkin_pairs.size());

    for (const auto& thread_ltt_pair : thread_last_checkin_pairs) {
      output_string_parts.push_back(thread_ltt_pair.first.debugString());
    }

    absl::StrAppend(&event_string, absl::StrJoin(output_string_parts, ","));
    events_.push_back(event_string);
  }

protected:
  std::vector<std::string>& events_; // not owned
};

// A GuardDogAction that raises the specified signal.
class AssertGuardDogAction : public Configuration::GuardDogAction {
public:
  AssertGuardDogAction() = default;

  void
  run(envoy::config::bootstrap::v3::Watchdog::WatchdogAction::WatchdogEvent /*event*/,
      const std::vector<std::pair<Thread::ThreadId, MonotonicTime>>& /*thread_last_checkin_pairs*/,
      MonotonicTime /*now*/) override {
    RELEASE_ASSERT(false, "ASSERT_GUARDDOG_ACTION");
  }
};

// Test factory for consuming Watchdog configs and creating GuardDogActions.
template <class ConfigType>
class RecordGuardDogActionFactory : public Configuration::GuardDogActionFactory {
public:
  RecordGuardDogActionFactory(const std::string& name, std::vector<std::string>& events)
      : name_(name), events_(events) {}

  Configuration::GuardDogActionPtr createGuardDogActionFromProto(
      const envoy::config::bootstrap::v3::Watchdog::WatchdogAction& /*config*/,
      Configuration::GuardDogActionFactoryContext& /*context*/) override {
    // Return different actions depending on the config.
    return std::make_unique<RecordGuardDogAction>(events_);
  }

  ProtobufTypes::MessagePtr createEmptyConfigProto() override {
    return ProtobufTypes::MessagePtr{new ConfigType()};
  }

  std::string name() const override { return name_; }

  const std::string name_;
  std::vector<std::string>& events_; // not owned
};

// Test factory for consuming Watchdog configs and creating GuardDogActions.
template <class ConfigType>
class AssertGuardDogActionFactory : public Configuration::GuardDogActionFactory {
public:
  AssertGuardDogActionFactory(const std::string& name) : name_(name) {}

  Configuration::GuardDogActionPtr createGuardDogActionFromProto(
      const envoy::config::bootstrap::v3::Watchdog::WatchdogAction& /*config*/,
      Configuration::GuardDogActionFactoryContext& /*context*/) override {
    // Return different actions depending on the config.
    return std::make_unique<AssertGuardDogAction>();
  }

  ProtobufTypes::MessagePtr createEmptyConfigProto() override {
    return ProtobufTypes::MessagePtr{new ConfigType()};
  }

  std::string name() const override { return name_; }

  const std::string name_;
};

/**
 * Tests that various actions registered for the guard dog get called upon.
 */
class GuardDogActionsTest : public GuardDogTestBase {
protected:
  GuardDogActionsTest()
      : log_factory_("LogFactory", events_), register_log_factory_(log_factory_),
        assert_factory_("AssertFactory"), register_assert_factory_(assert_factory_) {}

  std::vector<std::string> getActionsConfig() {
    return {
        R"EOF(
        {
          "config": {
            "name": "AssertFactory",
            "typed_config": {
              "@type": "type.googleapis.com/google.protobuf.Empty"
            }
          },
          "event": "MULTIKILL"
        }
      )EOF",
        R"EOF(
        {
          "config": {
            "name": "AssertFactory",
            "typed_config": {
              "@type": "type.googleapis.com/google.protobuf.Empty"
            }
          },
          "event": "KILL"
        }
      )EOF",
        R"EOF(
        {
          "config": {
            "name": "LogFactory",
            "typed_config": {
              "@type": "type.googleapis.com/google.protobuf.Empty"
            }
          },
          "event": "MEGAMISS"
        }
      )EOF",
        R"EOF(
        {
          "config": {
            "name": "LogFactory",
            "typed_config": {
              "@type": "type.googleapis.com/google.protobuf.Empty"
            }
          },
          "event": "MISS"
        }
      )EOF"};
  }

  void setupFirstDog(const NiceMock<Configuration::MockWatchdog>& config, Thread::ThreadId tid) {
    initGuardDog(fake_stats_, config);
    first_dog_ = guard_dog_->createWatchDog(tid, "test_thread", mock_dispatcher_);
    guard_dog_->forceCheckForTest();
  }

  std::vector<std::string> actions_;
  std::vector<std::string> events_;
  RecordGuardDogActionFactory<Envoy::ProtobufWkt::Empty> log_factory_;
  Registry::InjectFactory<Configuration::GuardDogActionFactory> register_log_factory_;
  AssertGuardDogActionFactory<Envoy::ProtobufWkt::Empty> assert_factory_;
  Registry::InjectFactory<Configuration::GuardDogActionFactory> register_assert_factory_;
  NiceMock<Stats::MockStore> fake_stats_;
  WatchDogSharedPtr first_dog_;
  WatchDogSharedPtr second_dog_;
};

INSTANTIATE_TEST_SUITE_P(TimeSystemType, GuardDogActionsTest,
                         testing::ValuesIn({TimeSystemType::Real, TimeSystemType::Simulated}));

TEST_P(GuardDogActionsTest, MissShouldOnlyReportRelevantThreads) {
  const NiceMock<Configuration::MockWatchdog> config(100, DISABLE_MEGAMISS, DISABLE_KILL,
                                                     DISABLE_MULTIKILL, 0, getActionsConfig());
  setupFirstDog(config, Thread::ThreadId(10));
  second_dog_ = guard_dog_->createWatchDog(Thread::ThreadId(11), "test_thread", mock_dispatcher_);
  time_system_->advanceTimeWait(std::chrono::milliseconds(50));
  second_dog_->touch();

  // This will reset the loop interval timer, and should help us
  // synchronize with the guard dog.
  guard_dog_->forceCheckForTest();

  time_system_->advanceTimeWait(std::chrono::milliseconds(51));
  guard_dog_->forceCheckForTest();

  EXPECT_THAT(events_, ElementsAre("MISS : 10"));
}

TEST_P(GuardDogActionsTest, MissShouldBeAbleToReportMultipleThreads) {
  const NiceMock<Configuration::MockWatchdog> config(100, DISABLE_MEGAMISS, DISABLE_KILL,
                                                     DISABLE_MULTIKILL, 0, getActionsConfig());
  initGuardDog(fake_stats_, config);
  first_dog_ = guard_dog_->createWatchDog(Thread::ThreadId(10), "test_thread", mock_dispatcher_);
  second_dog_ = guard_dog_->createWatchDog(Thread::ThreadId(11), "test_thread", mock_dispatcher_);

  first_dog_->touch();
  second_dog_->touch();
  // This should ensure that when the next call to step() occurs, both of the
  // dogs will be over last touch time threshold and be reported in the event.
  // The next call to step() will either be triggered by the timer or after
  // advanceTimeWait() below, but only one of them will append to events_
  // because of saturation.
  guard_dog_->forceCheckForTest();

  time_system_->advanceTimeWait(std::chrono::milliseconds(101));
  guard_dog_->forceCheckForTest();
  EXPECT_THAT(events_, ElementsAre("MISS : 10,11"));
}

TEST_P(GuardDogActionsTest, MissShouldSaturateOnMissEvent) {
  const NiceMock<Configuration::MockWatchdog> config(100, DISABLE_MISS, DISABLE_KILL,
                                                     DISABLE_MULTIKILL, 0, getActionsConfig());
  setupFirstDog(config, Thread::ThreadId(10));

  time_system_->advanceTimeWait(std::chrono::milliseconds(101));
  guard_dog_->forceCheckForTest();
  EXPECT_THAT(events_, ElementsAre("MISS : 10"));

  // Should saturate and not add an additional "event_"
  time_system_->advanceTimeWait(std::chrono::milliseconds(101));
  guard_dog_->forceCheckForTest();
  EXPECT_THAT(events_, ElementsAre("MISS : 10"));

  // Touch the watchdog, which should allow the event to trigger again.
  first_dog_->touch();
  guard_dog_->forceCheckForTest();

  time_system_->advanceTimeWait(std::chrono::milliseconds(101));
  guard_dog_->forceCheckForTest();
  EXPECT_THAT(events_, ElementsAre("MISS : 10", "MISS : 10"));
}

TEST_P(GuardDogActionsTest, MegaMissShouldOnlyReportRelevantThreads) {
  const NiceMock<Configuration::MockWatchdog> config(DISABLE_MISS, 100, DISABLE_KILL,
                                                     DISABLE_MULTIKILL, 0, getActionsConfig());
  setupFirstDog(config, Thread::ThreadId(10));
  second_dog_ = guard_dog_->createWatchDog(Thread::ThreadId(11), "test_thread", mock_dispatcher_);
  time_system_->advanceTimeWait(std::chrono::milliseconds(50));
  second_dog_->touch();

  // This will reset the loop interval timer, and should help us
  // synchronize with the guard dog.
  guard_dog_->forceCheckForTest();

  time_system_->advanceTimeWait(std::chrono::milliseconds(51));
  guard_dog_->forceCheckForTest();

  EXPECT_THAT(events_, ElementsAre("MEGAMISS : 10"));
}

TEST_P(GuardDogActionsTest, MegaMissShouldBeAbleToReportMultipleThreads) {
  const NiceMock<Configuration::MockWatchdog> config(DISABLE_MISS, 100, DISABLE_KILL,
                                                     DISABLE_MULTIKILL, 0, getActionsConfig());
  initGuardDog(fake_stats_, config);
  first_dog_ = guard_dog_->createWatchDog(Thread::ThreadId(10), "test_thread", mock_dispatcher_);
  second_dog_ = guard_dog_->createWatchDog(Thread::ThreadId(11), "test_thread", mock_dispatcher_);

  first_dog_->touch();
  second_dog_->touch();

  // This should ensure that when the next call to step() occurs, both of the
  // dogs will be over last touch time threshold and be reported in the event.
  // The next call to step() will either be triggered by the timer or after
  // advanceTimeWait() below, but only one of them will append to events_
  // because of saturation.
  guard_dog_->forceCheckForTest();
  time_system_->advanceTimeWait(std::chrono::milliseconds(101));

  guard_dog_->forceCheckForTest();
  EXPECT_THAT(events_, ElementsAre("MEGAMISS : 10,11"));
}

TEST_P(GuardDogActionsTest, MegaMissShouldSaturateOnMegaMissEvent) {
  const NiceMock<Configuration::MockWatchdog> config(DISABLE_MISS, 100, DISABLE_KILL,
                                                     DISABLE_MULTIKILL, 0, getActionsConfig());
  setupFirstDog(config, Thread::ThreadId(10));

  time_system_->advanceTimeWait(std::chrono::milliseconds(101));
  guard_dog_->forceCheckForTest();
  EXPECT_THAT(events_, ElementsAre("MEGAMISS : 10"));

  // Should saturate and not add an additional "event_"
  time_system_->advanceTimeWait(std::chrono::milliseconds(101));
  guard_dog_->forceCheckForTest();
  EXPECT_THAT(events_, ElementsAre("MEGAMISS : 10"));

  // Touch the watchdog, which should allow the event to trigger again.
  first_dog_->touch();
  guard_dog_->forceCheckForTest();

  time_system_->advanceTimeWait(std::chrono::milliseconds(101));
  guard_dog_->forceCheckForTest();
  EXPECT_THAT(events_, ElementsAre("MEGAMISS : 10", "MEGAMISS : 10"));
}

TEST_P(GuardDogActionsTest, ShouldRespectEventPriority) {
  // Priority of events are KILL, MULTIKILL, MEGAMISS and MISS

  // Kill event should fire before the others
  auto kill_function = [&]() -> void {
    const NiceMock<Configuration::MockWatchdog> config(100, 100, 100, 100, 0, getActionsConfig());
    initGuardDog(fake_stats_, config);
<<<<<<< HEAD
    auto first_dog =
        guard_dog_->createWatchDog(Thread::ThreadId(10), "test_thread", mock_dispatcher_);
    auto second_dog =
        guard_dog_->createWatchDog(Thread::ThreadId(11), "test_thread", mock_dispatcher_);
=======
    auto first_dog = guard_dog_->createWatchDog(Thread::ThreadId(10), "test_thread");
    auto second_dog = guard_dog_->createWatchDog(Thread::ThreadId(11), "test_thread");
    guard_dog_->forceCheckForTest();
>>>>>>> 4797e7a4
    time_system_->advanceTimeWait(std::chrono::milliseconds(101));
    guard_dog_->forceCheckForTest();
  };

  // We expect only the kill action to have fired
  EXPECT_DEATH(kill_function(), "ASSERT_GUARDDOG_ACTION");

  // Multikill event should fire before the others
  auto multikill_function = [&]() -> void {
    const NiceMock<Configuration::MockWatchdog> config(100, 100, DISABLE_KILL, 100, 0,
                                                       getActionsConfig());
    initGuardDog(fake_stats_, config);
<<<<<<< HEAD
    auto first_dog =
        guard_dog_->createWatchDog(Thread::ThreadId(10), "test_thread", mock_dispatcher_);
    auto second_dog =
        guard_dog_->createWatchDog(Thread::ThreadId(11), "test_thread", mock_dispatcher_);
=======
    auto first_dog = guard_dog_->createWatchDog(Thread::ThreadId(10), "test_thread");
    auto second_dog = guard_dog_->createWatchDog(Thread::ThreadId(11), "test_thread");
    guard_dog_->forceCheckForTest();
>>>>>>> 4797e7a4
    time_system_->advanceTimeWait(std::chrono::milliseconds(101));
    guard_dog_->forceCheckForTest();
  };

  EXPECT_DEATH(multikill_function(), "ASSERT_GUARDDOG_ACTION");

  // We expect megamiss to fire before miss
  const NiceMock<Configuration::MockWatchdog> config(100, 100, DISABLE_KILL, DISABLE_MULTIKILL, 0,
                                                     getActionsConfig());
  setupFirstDog(config, Thread::ThreadId(10));
  time_system_->advanceTimeWait(std::chrono::milliseconds(101));
  guard_dog_->forceCheckForTest();
  EXPECT_THAT(events_, ElementsAre("MEGAMISS : 10", "MISS : 10"));
}

TEST_P(GuardDogActionsTest, KillShouldTriggerGuardDogActions) {
  auto die_function = [&]() -> void {
    const NiceMock<Configuration::MockWatchdog> config(DISABLE_MISS, DISABLE_MEGAMISS, 100, 0, 0,
                                                       getActionsConfig());
    setupFirstDog(config, Thread::ThreadId(10));
    time_system_->advanceTimeWait(std::chrono::milliseconds(101));
    guard_dog_->forceCheckForTest();
  };

  EXPECT_DEATH(die_function(), "ASSERT_GUARDDOG_ACTION");
}

TEST_P(GuardDogActionsTest, MultikillShouldTriggerGuardDogActions) {
  auto die_function = [&]() -> void {
    const NiceMock<Configuration::MockWatchdog> config(DISABLE_MISS, DISABLE_MEGAMISS, DISABLE_KILL,
                                                       100, 0, getActionsConfig());
    setupFirstDog(config, Thread::ThreadId(10));
    second_dog_ = guard_dog_->createWatchDog(Thread::ThreadId(11), "test_thread", mock_dispatcher_);
    guard_dog_->forceCheckForTest();
    time_system_->advanceTimeWait(std::chrono::milliseconds(101));
    guard_dog_->forceCheckForTest();
  };

  EXPECT_DEATH(die_function(), "ASSERT_GUARDDOG_ACTION");
}

} // namespace
} // namespace Server
} // namespace Envoy<|MERGE_RESOLUTION|>--- conflicted
+++ resolved
@@ -312,14 +312,9 @@
   // This test checks the actual collected statistics after doing some timer
   // advances that should and shouldn't increment the counters.
   initGuardDog(stats_store_, config_miss_);
-<<<<<<< HEAD
   auto unpet_dog = guard_dog_->createWatchDog(api_->threadFactory().currentThreadId(),
                                               "test_thread", mock_dispatcher_);
-=======
-  auto unpet_dog =
-      guard_dog_->createWatchDog(api_->threadFactory().currentThreadId(), "test_thread");
-  guard_dog_->forceCheckForTest();
->>>>>>> 4797e7a4
+  guard_dog_->forceCheckForTest();
   // We'd better start at 0:
   checkMiss(0, "MissTest check 1");
   // At 300ms we shouldn't have hit the timeout yet:
@@ -343,14 +338,9 @@
   // This test checks the actual collected statistics after doing some timer
   // advances that should and shouldn't increment the counters.
   initGuardDog(stats_store_, config_mega_);
-<<<<<<< HEAD
   auto unpet_dog = guard_dog_->createWatchDog(api_->threadFactory().currentThreadId(),
                                               "test_thread", mock_dispatcher_);
-=======
-  auto unpet_dog =
-      guard_dog_->createWatchDog(api_->threadFactory().currentThreadId(), "test_thread");
-  guard_dog_->forceCheckForTest();
->>>>>>> 4797e7a4
+  guard_dog_->forceCheckForTest();
   // We'd better start at 0:
   checkMegaMiss(0, "MegaMissTest check 1");
   // This shouldn't be enough to increment the stat:
@@ -375,14 +365,9 @@
   // spurious condition_variable wakeup causes the counter to get incremented
   // more than it should be.
   initGuardDog(stats_store_, config_miss_);
-<<<<<<< HEAD
   auto sometimes_pet_dog = guard_dog_->createWatchDog(api_->threadFactory().currentThreadId(),
                                                       "test_thread", mock_dispatcher_);
-=======
-  auto sometimes_pet_dog =
-      guard_dog_->createWatchDog(api_->threadFactory().currentThreadId(), "test_thread");
-  guard_dog_->forceCheckForTest();
->>>>>>> 4797e7a4
+  guard_dog_->forceCheckForTest();
   // These steps are executed once without ever touching the watchdog.
   // Then the last step is to touch the watchdog and repeat the steps.
   // This verifies that the behavior is reset back to baseline after a touch.
@@ -760,16 +745,11 @@
   auto kill_function = [&]() -> void {
     const NiceMock<Configuration::MockWatchdog> config(100, 100, 100, 100, 0, getActionsConfig());
     initGuardDog(fake_stats_, config);
-<<<<<<< HEAD
     auto first_dog =
         guard_dog_->createWatchDog(Thread::ThreadId(10), "test_thread", mock_dispatcher_);
     auto second_dog =
         guard_dog_->createWatchDog(Thread::ThreadId(11), "test_thread", mock_dispatcher_);
-=======
-    auto first_dog = guard_dog_->createWatchDog(Thread::ThreadId(10), "test_thread");
-    auto second_dog = guard_dog_->createWatchDog(Thread::ThreadId(11), "test_thread");
-    guard_dog_->forceCheckForTest();
->>>>>>> 4797e7a4
+    guard_dog_->forceCheckForTest();
     time_system_->advanceTimeWait(std::chrono::milliseconds(101));
     guard_dog_->forceCheckForTest();
   };
@@ -782,16 +762,11 @@
     const NiceMock<Configuration::MockWatchdog> config(100, 100, DISABLE_KILL, 100, 0,
                                                        getActionsConfig());
     initGuardDog(fake_stats_, config);
-<<<<<<< HEAD
     auto first_dog =
         guard_dog_->createWatchDog(Thread::ThreadId(10), "test_thread", mock_dispatcher_);
     auto second_dog =
         guard_dog_->createWatchDog(Thread::ThreadId(11), "test_thread", mock_dispatcher_);
-=======
-    auto first_dog = guard_dog_->createWatchDog(Thread::ThreadId(10), "test_thread");
-    auto second_dog = guard_dog_->createWatchDog(Thread::ThreadId(11), "test_thread");
-    guard_dog_->forceCheckForTest();
->>>>>>> 4797e7a4
+    guard_dog_->forceCheckForTest();
     time_system_->advanceTimeWait(std::chrono::milliseconds(101));
     guard_dog_->forceCheckForTest();
   };
