--- conflicted
+++ resolved
@@ -11,13 +11,9 @@
 #include "common/http/headers.h"
 #include "common/protobuf/utility.h"
 
-<<<<<<< HEAD
-#include "extensions/filters/http/cache/http_cache_utils.h"
-
 #include "absl/strings/str_split.h"
 #include "absl/strings/string_view.h"
-=======
->>>>>>> c694e470
+
 #include "absl/time/time.h"
 
 namespace Envoy {
@@ -255,7 +251,7 @@
 
   std::vector<RawByteRange> parsed_ranges;
   for (absl::string_view cur_range : ranges) {
-    absl::optional<uint64_t> first = HttpCacheUtils::readAndRemoveLeadingDigits(cur_range);
+    absl::optional<uint64_t> first = CacheHeadersUtils::readAndRemoveLeadingDigits(cur_range);
 
     if (!absl::ConsumePrefix(&cur_range, "-")) {
       ENVOY_LOG(debug,
@@ -263,7 +259,7 @@
       return {};
     }
 
-    absl::optional<uint64_t> last = HttpCacheUtils::readAndRemoveLeadingDigits(cur_range);
+    absl::optional<uint64_t> last = CacheHeadersUtils::readAndRemoveLeadingDigits(cur_range);
 
     if (!cur_range.empty()) {
       ENVOY_LOG(debug,
