--- conflicted
+++ resolved
@@ -454,57 +454,6 @@
   }
 }
 
-<<<<<<< HEAD
-// This test relies on the legacy behavior of the H/1 codec client that uses
-// chunked transfer encoding if request had neither TE nor CL headers.
-TEST_P(WebsocketIntegrationTest, BidirectionalChunkedDataLegacyAddTE) {
-  if (downstreamProtocol() >= Http::CodecType::HTTP2 ||
-      upstreamProtocol() >= Http::CodecType::HTTP2) {
-    return;
-  }
-
-  config_helper_.addRuntimeOverride(
-      "envoy.reloadable_features.http_skip_adding_content_length_to_upgrade", "false");
-  config_helper_.addConfigModifier(setRouteUsingWebsocket());
-  initialize();
-
-  auto request_headers = upgradeRequestHeaders();
-  request_headers.removeContentLength();
-  auto response_headers = upgradeResponseHeaders();
-  response_headers.removeContentLength();
-  performUpgrade(request_headers, response_headers);
-
-  // With content-length not present, the HTTP codec will send the request with
-  // transfer-encoding: chunked.
-  if (upstreamProtocol() == Http::CodecType::HTTP1) {
-    ASSERT_TRUE(upstream_request_->headers().TransferEncoding() != nullptr);
-  }
-
-  // Send both a chunked request body and "websocket" payload.
-  std::string request_payload = "3\r\n123\r\n0\r\n\r\nSomeWebsocketRequestPayload";
-  codec_client_->sendData(*request_encoder_, request_payload, false);
-  ASSERT_TRUE(upstream_request_->waitForData(*dispatcher_, request_payload));
-
-  // Send both a chunked response body and "websocket" payload.
-  std::string response_payload = "4\r\nabcd\r\n0\r\n\r\nSomeWebsocketResponsePayload";
-  upstream_request_->encodeData(response_payload, false);
-  response_->waitForBodyData(response_payload.size());
-  EXPECT_EQ(response_payload, response_->body());
-
-  // Verify follow-up bidirectional data still works.
-  codec_client_->sendData(*request_encoder_, "FinalClientPayload", false);
-  ASSERT_TRUE(upstream_request_->waitForData(*dispatcher_, request_payload + "FinalClientPayload"));
-  upstream_request_->encodeData("FinalServerPayload", false);
-  response_->waitForBodyData(response_->body().size() + 5);
-  EXPECT_EQ(response_payload + "FinalServerPayload", response_->body());
-
-  // Clean up.
-  codec_client_->close();
-  ASSERT_TRUE(waitForUpstreamDisconnectOrReset());
-}
-
-=======
->>>>>>> d6f38153
 TEST_P(WebsocketIntegrationTest, BidirectionalNoContentLengthNoTransferEncoding) {
   if (downstreamProtocol() != Http::CodecType::HTTP1 ||
       upstreamProtocol() != Http::CodecType::HTTP1) {
