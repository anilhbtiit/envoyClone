--- conflicted
+++ resolved
@@ -202,11 +202,6 @@
   virtual Buffer::WatermarkFactory& getWatermarkFactory() PURE;
 
   /**
-<<<<<<< HEAD
-   * @return the current thread id.
-   */
-  virtual Thread::ThreadIdPtr getCurrentThreadId() PURE;
-=======
    * Sets a tracked object, which is currently operating in this Dispatcher.
    * This should be cleared with another call to setTrackedObject() when the object is done doing
    * work. Calling setTrackedObject(nullptr) results in no object being tracked.
@@ -216,7 +211,11 @@
    * @return The previously tracked object or nullptr if there was none.
    */
   virtual const ScopeTrackedObject* setTrackedObject(const ScopeTrackedObject* object) PURE;
->>>>>>> 9e3871ad
+
+  /**
+   * @return the current thread id.
+   */
+  virtual Thread::ThreadId getCurrentThreadId() PURE;
 };
 
 using DispatcherPtr = std::unique_ptr<Dispatcher>;
