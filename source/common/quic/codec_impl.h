--- conflicted
+++ resolved
@@ -78,37 +78,5 @@
   EnvoyQuicClientSession& quic_client_session_;
 };
 
-<<<<<<< HEAD
-// A factory to create QuicHttpClientConnection.
-class QuicHttpClientConnectionFactoryImpl : public Http::QuicHttpClientConnectionFactory {
-public:
-  std::unique_ptr<Http::ClientConnection>
-  createQuicClientConnection(Network::Connection& connection, Http::ConnectionCallbacks& callbacks,
-                             Http::Http3::CodecStats& stats,
-                             const envoy::config::core::v3::Http3ProtocolOptions& http3_options,
-                             const uint32_t max_request_headers_kb) override;
-
-  std::string name() const override { return Http::QuicCodecNames::get().Quiche; }
-};
-
-// A factory to create QuicHttpServerConnection.
-class QuicHttpServerConnectionFactoryImpl : public Http::QuicHttpServerConnectionFactory {
-public:
-  std::unique_ptr<Http::ServerConnection> createQuicServerConnection(
-      Network::Connection& connection, Http::ConnectionCallbacks& callbacks,
-      Http::Http3::CodecStats& stats,
-      const envoy::config::core::v3::Http3ProtocolOptions& http3_options,
-      const uint32_t max_request_headers_kb,
-      envoy::config::core::v3::HttpProtocolOptions::HeadersWithUnderscoresAction
-          headers_with_underscores_action) override;
-
-  std::string name() const override { return Http::QuicCodecNames::get().Quiche; }
-};
-
-DECLARE_FACTORY(QuicHttpClientConnectionFactoryImpl);
-DECLARE_FACTORY(QuicHttpServerConnectionFactoryImpl);
-
-=======
->>>>>>> 1134a160
 } // namespace Quic
 } // namespace Envoy