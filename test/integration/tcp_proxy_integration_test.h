--- conflicted
+++ resolved
@@ -17,19 +17,12 @@
   void SetUp() override {
     fake_upstreams_.emplace_back(new FakeUpstream(0, FakeHttpConnection::Type::HTTP1, version_));
     registerPort("upstream_0", fake_upstreams_.back()->localAddress()->ip()->port());
-<<<<<<< HEAD
-    fake_upstreams_.emplace_back(new FakeUpstream(0, FakeHttpConnection::Type::HTTP1, version_));
-    registerPort("ssl_auth", fake_upstreams_.back()->localAddress()->ip()->port());
     fake_upstreams_.emplace_back(new FakeUpstream(0, FakeHttpConnection::Type::HTTP1, version_));
     registerPort("cluster_with_buffer_limits",
                  fake_upstreams_.back()->localAddress()->ip()->port());
     createTestServer(
         "test/config/integration/tcp_proxy.json",
         {"tcp_proxy", "tcp_proxy_with_write_limits", "tcp_proxy_with_tls_termination"});
-=======
-    createTestServer("test/config/integration/tcp_proxy.json",
-                     {"tcp_proxy", "tcp_proxy_with_tls_termination"});
->>>>>>> 845747db
   }
 
   void TearDown() override {
