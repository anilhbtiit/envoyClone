#include "common/router/router.h"

#include <chrono>
#include <cstdint>
#include <functional>
#include <memory>
#include <string>

#include "envoy/event/dispatcher.h"
#include "envoy/event/timer.h"
#include "envoy/grpc/status.h"
#include "envoy/http/conn_pool.h"
#include "envoy/runtime/runtime.h"
#include "envoy/upstream/cluster_manager.h"
#include "envoy/upstream/upstream.h"

#include "common/common/assert.h"
#include "common/common/empty_string.h"
#include "common/common/enum_to_int.h"
#include "common/common/scope_tracker.h"
#include "common/common/utility.h"
#include "common/grpc/common.h"
#include "common/http/codes.h"
#include "common/http/header_map_impl.h"
#include "common/http/headers.h"
#include "common/http/message_impl.h"
#include "common/http/utility.h"
#include "common/network/application_protocol.h"
#include "common/network/transport_socket_options_impl.h"
#include "common/network/upstream_server_name.h"
#include "common/network/upstream_subject_alt_names.h"
#include "common/router/config_impl.h"
#include "common/router/debug_config.h"
#include "common/router/retry_state_impl.h"
#include "common/router/upstream_request.h"
#include "common/runtime/runtime_impl.h"
#include "common/stream_info/uint32_accessor_impl.h"
#include "common/tracing/http_tracer_impl.h"

#include "extensions/filters/http/well_known_names.h"

namespace Envoy {
namespace Router {
namespace {
constexpr char NumInternalRedirectsFilterStateName[] = "num_internal_redirects";

uint32_t getLength(const Buffer::Instance* instance) { return instance ? instance->length() : 0; }

bool schemeIsHttp(const Http::RequestHeaderMap& downstream_headers,
                  const Network::Connection& connection) {
  if (downstream_headers.ForwardedProto() &&
      downstream_headers.ForwardedProto()->value().getStringView() ==
          Http::Headers::get().SchemeValues.Http) {
    return true;
  }
  if (!connection.ssl()) {
    return true;
  }
  return false;
}

bool convertRequestHeadersForInternalRedirect(Http::RequestHeaderMap& downstream_headers,
                                              StreamInfo::FilterState& filter_state,
                                              uint32_t max_internal_redirects,
                                              const Http::HeaderEntry& internal_redirect,
                                              const Network::Connection& connection) {
  // Make sure the redirect response contains a URL to redirect to.
  if (internal_redirect.value().getStringView().length() == 0) {
    return false;
  }

  Http::Utility::Url absolute_url;
  if (!absolute_url.initialize(internal_redirect.value().getStringView())) {
    return false;
  }

  // Don't allow serving TLS responses over plaintext.
  bool scheme_is_http = schemeIsHttp(downstream_headers, connection);
  if (scheme_is_http && absolute_url.scheme() == Http::Headers::get().SchemeValues.Https) {
    return false;
  }

  // Make sure that performing the redirect won't result in exceeding the configured number of
  // redirects allowed for this route.
  if (!filter_state.hasData<StreamInfo::UInt32Accessor>(NumInternalRedirectsFilterStateName)) {
    filter_state.setData(NumInternalRedirectsFilterStateName,
                         std::make_shared<StreamInfo::UInt32AccessorImpl>(0),
                         StreamInfo::FilterState::StateType::Mutable,
                         StreamInfo::FilterState::LifeSpan::DownstreamRequest);
  }
  StreamInfo::UInt32Accessor& num_internal_redirect =
      filter_state.getDataMutable<StreamInfo::UInt32Accessor>(NumInternalRedirectsFilterStateName);

  if (num_internal_redirect.value() >= max_internal_redirects) {
    return false;
  }
  num_internal_redirect.increment();

  // Preserve the original request URL for the second pass.
  downstream_headers.setEnvoyOriginalUrl(
      absl::StrCat(scheme_is_http ? Http::Headers::get().SchemeValues.Http
                                  : Http::Headers::get().SchemeValues.Https,
                   "://", downstream_headers.Host()->value().getStringView(),
                   downstream_headers.Path()->value().getStringView()));

  // Replace the original host, scheme and path.
  downstream_headers.setScheme(absolute_url.scheme());
  downstream_headers.setHost(absolute_url.host_and_port());
  downstream_headers.setPath(absolute_url.path_and_query_params());

  return true;
}

constexpr uint64_t TimeoutPrecisionFactor = 100;

} // namespace

// Express percentage as [0, TimeoutPrecisionFactor] because stats do not accept floating point
// values, and getting multiple significant figures on the histogram would be nice.
uint64_t FilterUtility::percentageOfTimeout(const std::chrono::milliseconds response_time,
                                            const std::chrono::milliseconds timeout) {
  // Timeouts of 0 are considered infinite. Any portion of an infinite timeout used is still
  // none of it.
  if (timeout.count() == 0) {
    return 0;
  }

  return static_cast<uint64_t>(response_time.count() * TimeoutPrecisionFactor / timeout.count());
}

void FilterUtility::setUpstreamScheme(Http::RequestHeaderMap& headers, bool use_secure_transport) {
  if (use_secure_transport) {
    headers.setReferenceScheme(Http::Headers::get().SchemeValues.Https);
  } else {
    headers.setReferenceScheme(Http::Headers::get().SchemeValues.Http);
  }
}

bool FilterUtility::shouldShadow(const ShadowPolicy& policy, Runtime::Loader& runtime,
                                 uint64_t stable_random) {
  if (policy.cluster().empty()) {
    return false;
  }

  if (policy.defaultValue().numerator() > 0) {
    return runtime.snapshot().featureEnabled(policy.runtimeKey(), policy.defaultValue(),
                                             stable_random);
  }

  if (!policy.runtimeKey().empty() &&
      !runtime.snapshot().featureEnabled(policy.runtimeKey(), 0, stable_random, 10000UL)) {
    return false;
  }

  return true;
}

FilterUtility::TimeoutData
FilterUtility::finalTimeout(const RouteEntry& route, Http::RequestHeaderMap& request_headers,
                            bool insert_envoy_expected_request_timeout_ms, bool grpc_request,
                            bool per_try_timeout_hedging_enabled,
                            bool respect_expected_rq_timeout) {
  // See if there is a user supplied timeout in a request header. If there is we take that.
  // Otherwise if the request is gRPC and a maximum gRPC timeout is configured we use the timeout
  // in the gRPC headers (or infinity when gRPC headers have no timeout), but cap that timeout to
  // the configured maximum gRPC timeout (which may also be infinity, represented by a 0 value),
  // or the default from the route config otherwise.
  TimeoutData timeout;
  if (grpc_request && route.maxGrpcTimeout()) {
    const std::chrono::milliseconds max_grpc_timeout = route.maxGrpcTimeout().value();
    std::chrono::milliseconds grpc_timeout = Grpc::Common::getGrpcTimeout(request_headers);
    if (route.grpcTimeoutOffset()) {
      // We only apply the offset if it won't result in grpc_timeout hitting 0 or below, as
      // setting it to 0 means infinity and a negative timeout makes no sense.
      const auto offset = *route.grpcTimeoutOffset();
      if (offset < grpc_timeout) {
        grpc_timeout -= offset;
      }
    }

    // Cap gRPC timeout to the configured maximum considering that 0 means infinity.
    if (max_grpc_timeout != std::chrono::milliseconds(0) &&
        (grpc_timeout == std::chrono::milliseconds(0) || grpc_timeout > max_grpc_timeout)) {
      grpc_timeout = max_grpc_timeout;
    }
    timeout.global_timeout_ = grpc_timeout;
  } else {
    timeout.global_timeout_ = route.timeout();
  }
  timeout.per_try_timeout_ = route.retryPolicy().perTryTimeout();

  uint64_t header_timeout;

  if (respect_expected_rq_timeout) {
    // Check if there is timeout set by egress Envoy.
    // If present, use that value as route timeout and don't override
    // *x-envoy-expected-rq-timeout-ms* header. At this point *x-envoy-upstream-rq-timeout-ms*
    // header should have been sanitized by egress Envoy.
    const Http::HeaderEntry* header_expected_timeout_entry =
        request_headers.EnvoyExpectedRequestTimeoutMs();
    if (header_expected_timeout_entry) {
      trySetGlobalTimeout(header_expected_timeout_entry, timeout);
    } else {
      const Http::HeaderEntry* header_timeout_entry =
          request_headers.EnvoyUpstreamRequestTimeoutMs();

      if (trySetGlobalTimeout(header_timeout_entry, timeout)) {
        request_headers.removeEnvoyUpstreamRequestTimeoutMs();
      }
    }
  } else {
    const Http::HeaderEntry* header_timeout_entry = request_headers.EnvoyUpstreamRequestTimeoutMs();
    if (trySetGlobalTimeout(header_timeout_entry, timeout)) {
      request_headers.removeEnvoyUpstreamRequestTimeoutMs();
    }
  }

  // See if there is a per try/retry timeout. If it's >= global we just ignore it.
  const Http::HeaderEntry* per_try_timeout_entry =
      request_headers.EnvoyUpstreamRequestPerTryTimeoutMs();
  if (per_try_timeout_entry) {
    if (absl::SimpleAtoi(per_try_timeout_entry->value().getStringView(), &header_timeout)) {
      timeout.per_try_timeout_ = std::chrono::milliseconds(header_timeout);
    }
    request_headers.removeEnvoyUpstreamRequestPerTryTimeoutMs();
  }

  if (timeout.per_try_timeout_ >= timeout.global_timeout_ && timeout.global_timeout_.count() != 0) {
    timeout.per_try_timeout_ = std::chrono::milliseconds(0);
  }

  // See if there is any timeout to write in the expected timeout header.
  uint64_t expected_timeout = timeout.per_try_timeout_.count();
  // Use the global timeout if no per try timeout was specified or if we're
  // doing hedging when there are per try timeouts. Either of these scenarios
  // mean that the upstream server can use the full global timeout.
  if (per_try_timeout_hedging_enabled || expected_timeout == 0) {
    expected_timeout = timeout.global_timeout_.count();
  }

  if (insert_envoy_expected_request_timeout_ms && expected_timeout > 0) {
    request_headers.setEnvoyExpectedRequestTimeoutMs(expected_timeout);
  }

  // If we've configured max_grpc_timeout, override the grpc-timeout header with
  // the expected timeout. This ensures that the optional per try timeout is reflected
  // in grpc-timeout, ensuring that the upstream gRPC server is aware of the actual timeout.
  // If the expected timeout is 0 set no timeout, as Envoy treats 0 as infinite timeout.
  if (grpc_request && route.maxGrpcTimeout() && expected_timeout != 0) {
    Grpc::Common::toGrpcTimeout(std::chrono::milliseconds(expected_timeout), request_headers);
  }

  return timeout;
}

bool FilterUtility::trySetGlobalTimeout(const Http::HeaderEntry* header_timeout_entry,
                                        TimeoutData& timeout) {
  if (header_timeout_entry) {
    uint64_t header_timeout;
    if (absl::SimpleAtoi(header_timeout_entry->value().getStringView(), &header_timeout)) {
      timeout.global_timeout_ = std::chrono::milliseconds(header_timeout);
    }
    return true;
  }
  return false;
}

FilterUtility::HedgingParams
FilterUtility::finalHedgingParams(const RouteEntry& route,
                                  Http::RequestHeaderMap& request_headers) {
  HedgingParams hedging_params;
  hedging_params.hedge_on_per_try_timeout_ = route.hedgePolicy().hedgeOnPerTryTimeout();

  const Http::HeaderEntry* hedge_on_per_try_timeout_entry =
      request_headers.EnvoyHedgeOnPerTryTimeout();
  if (hedge_on_per_try_timeout_entry) {
    if (hedge_on_per_try_timeout_entry->value() == "true") {
      hedging_params.hedge_on_per_try_timeout_ = true;
    }
    if (hedge_on_per_try_timeout_entry->value() == "false") {
      hedging_params.hedge_on_per_try_timeout_ = false;
    }

    request_headers.removeEnvoyHedgeOnPerTryTimeout();
  }

  return hedging_params;
}

Filter::~Filter() {
  // Upstream resources should already have been cleaned.
  ASSERT(upstream_requests_.empty());
  ASSERT(!retry_state_);
}

const FilterUtility::StrictHeaderChecker::HeaderCheckResult
FilterUtility::StrictHeaderChecker::checkHeader(Http::RequestHeaderMap& headers,
                                                const Http::LowerCaseString& target_header) {
  if (target_header == Http::Headers::get().EnvoyUpstreamRequestTimeoutMs) {
    return isInteger(headers.EnvoyUpstreamRequestTimeoutMs());
  } else if (target_header == Http::Headers::get().EnvoyUpstreamRequestPerTryTimeoutMs) {
    return isInteger(headers.EnvoyUpstreamRequestPerTryTimeoutMs());
  } else if (target_header == Http::Headers::get().EnvoyMaxRetries) {
    return isInteger(headers.EnvoyMaxRetries());
  } else if (target_header == Http::Headers::get().EnvoyRetryOn) {
    return hasValidRetryFields(headers.EnvoyRetryOn(), &Router::RetryStateImpl::parseRetryOn);
  } else if (target_header == Http::Headers::get().EnvoyRetryGrpcOn) {
    return hasValidRetryFields(headers.EnvoyRetryGrpcOn(),
                               &Router::RetryStateImpl::parseRetryGrpcOn);
  }
  // Should only validate headers for which we have implemented a validator.
  NOT_REACHED_GCOVR_EXCL_LINE;
}

Stats::StatName Filter::upstreamZone(Upstream::HostDescriptionConstSharedPtr upstream_host) {
  return upstream_host ? upstream_host->localityZoneStatName() : config_.empty_stat_name_;
}

void Filter::chargeUpstreamCode(uint64_t response_status_code,
                                const Http::ResponseHeaderMap& response_headers,
                                Upstream::HostDescriptionConstSharedPtr upstream_host,
                                bool dropped) {
  // Passing the response_status_code explicitly is an optimization to avoid
  // multiple calls to slow Http::Utility::getResponseStatus.
  ASSERT(response_status_code == Http::Utility::getResponseStatus(response_headers));
  if (config_.emit_dynamic_stats_ && !callbacks_->streamInfo().healthCheck()) {
    const Http::HeaderEntry* upstream_canary_header = response_headers.EnvoyUpstreamCanary();
    const bool is_canary = (upstream_canary_header && upstream_canary_header->value() == "true") ||
                           (upstream_host ? upstream_host->canary() : false);
    const bool internal_request = Http::HeaderUtility::isEnvoyInternalRequest(*downstream_headers_);

    Stats::StatName upstream_zone = upstreamZone(upstream_host);
    Http::CodeStats::ResponseStatInfo info{config_.scope_,
                                           cluster_->statsScope(),
                                           config_.empty_stat_name_,
                                           response_status_code,
                                           internal_request,
                                           route_entry_->virtualHost().statName(),
                                           request_vcluster_ ? request_vcluster_->statName()
                                                             : config_.empty_stat_name_,
                                           config_.zone_name_,
                                           upstream_zone,
                                           is_canary};

    Http::CodeStats& code_stats = httpContext().codeStats();
    code_stats.chargeResponseStat(info);

    if (alt_stat_prefix_ != nullptr) {
      Http::CodeStats::ResponseStatInfo alt_info{config_.scope_,
                                                 cluster_->statsScope(),
                                                 alt_stat_prefix_->statName(),
                                                 response_status_code,
                                                 internal_request,
                                                 config_.empty_stat_name_,
                                                 config_.empty_stat_name_,
                                                 config_.zone_name_,
                                                 upstream_zone,
                                                 is_canary};
      code_stats.chargeResponseStat(alt_info);
    }

    if (dropped) {
      cluster_->loadReportStats().upstream_rq_dropped_.inc();
    }
    if (upstream_host && Http::CodeUtility::is5xx(response_status_code)) {
      upstream_host->stats().rq_error_.inc();
    }
  }
}

void Filter::chargeUpstreamCode(Http::Code code,
                                Upstream::HostDescriptionConstSharedPtr upstream_host,
                                bool dropped) {
  const uint64_t response_status_code = enumToInt(code);
  const auto fake_response_headers = Http::createHeaderMap<Http::ResponseHeaderMapImpl>(
      {{Http::Headers::get().Status, std::to_string(response_status_code)}});
  chargeUpstreamCode(response_status_code, *fake_response_headers, upstream_host, dropped);
}

Http::FilterHeadersStatus Filter::decodeHeaders(Http::RequestHeaderMap& headers, bool end_stream) {
  // Do a common header check. We make sure that all outgoing requests have all HTTP/2 headers.
  // These get stripped by HTTP/1 codec where applicable.
  ASSERT(headers.Path());
  ASSERT(headers.Method());
  ASSERT(headers.Host());

  downstream_headers_ = &headers;

  // Extract debug configuration from filter state. This is used further along to determine whether
  // we should append cluster and host headers to the response, and whether to forward the request
  // upstream.
  const StreamInfo::FilterStateSharedPtr& filter_state = callbacks_->streamInfo().filterState();
  const DebugConfig* debug_config =
      filter_state->hasData<DebugConfig>(DebugConfig::key())
          ? &(filter_state->getDataReadOnly<DebugConfig>(DebugConfig::key()))
          : nullptr;

  // TODO: Maybe add a filter API for this.
  grpc_request_ = Grpc::Common::hasGrpcContentType(headers);

  // Only increment rq total stat if we actually decode headers here. This does not count requests
  // that get handled by earlier filters.
  config_.stats_.rq_total_.inc();

  // Initialize the `modify_headers` function as a no-op (so we don't have to remember to check it
  // against nullptr before calling it), and feed it behavior later if/when we have cluster info
  // headers to append.
  std::function<void(Http::HeaderMap&)> modify_headers = [](Http::HeaderMap&) {};

  // Determine if there is a route entry or a direct response for the request.
  route_ = callbacks_->route();
  if (!route_) {
    config_.stats_.no_route_.inc();
    ENVOY_STREAM_LOG(debug, "no cluster match for URL '{}'", *callbacks_,
                     headers.Path()->value().getStringView());

    callbacks_->streamInfo().setResponseFlag(StreamInfo::ResponseFlag::NoRouteFound);
    callbacks_->sendLocalReply(Http::Code::NotFound, "", modify_headers, absl::nullopt,
                               StreamInfo::ResponseCodeDetails::get().RouteNotFound);
    return Http::FilterHeadersStatus::StopIteration;
  }

  // Determine if there is a direct response for the request.
  const auto* direct_response = route_->directResponseEntry();
  if (direct_response != nullptr) {
    config_.stats_.rq_direct_response_.inc();
    direct_response->rewritePathHeader(headers, !config_.suppress_envoy_headers_);
    callbacks_->sendLocalReply(
        direct_response->responseCode(), direct_response->responseBody(),
        [this, direct_response,
         &request_headers = headers](Http::ResponseHeaderMap& response_headers) -> void {
          const auto new_path = direct_response->newPath(request_headers);
          // See https://tools.ietf.org/html/rfc7231#section-7.1.2.
          const auto add_location =
              direct_response->responseCode() == Http::Code::Created ||
              Http::CodeUtility::is3xx(enumToInt(direct_response->responseCode()));
          if (!new_path.empty() && add_location) {
            response_headers.addReferenceKey(Http::Headers::get().Location, new_path);
          }
          direct_response->finalizeResponseHeaders(response_headers, callbacks_->streamInfo());
        },
        absl::nullopt, StreamInfo::ResponseCodeDetails::get().DirectResponse);
    callbacks_->streamInfo().setRouteName(direct_response->routeName());
    return Http::FilterHeadersStatus::StopIteration;
  }

  // A route entry matches for the request.
  route_entry_ = route_->routeEntry();
  // If there's a route specific limit and it's smaller than general downstream
  // limits, apply the new cap.
  retry_shadow_buffer_limit_ =
      std::min(retry_shadow_buffer_limit_, route_entry_->retryShadowBufferLimit());
  callbacks_->streamInfo().setRouteName(route_entry_->routeName());
  if (debug_config && debug_config->append_cluster_) {
    // The cluster name will be appended to any local or upstream responses from this point.
    modify_headers = [this, debug_config](Http::HeaderMap& headers) {
      headers.addCopy(debug_config->cluster_header_.value_or(Http::Headers::get().EnvoyCluster),
                      route_entry_->clusterName());
    };
  }
  Upstream::ThreadLocalCluster* cluster = config_.cm_.get(route_entry_->clusterName());
  if (!cluster) {
    config_.stats_.no_cluster_.inc();
    ENVOY_STREAM_LOG(debug, "unknown cluster '{}'", *callbacks_, route_entry_->clusterName());

    callbacks_->streamInfo().setResponseFlag(StreamInfo::ResponseFlag::NoRouteFound);
    callbacks_->sendLocalReply(route_entry_->clusterNotFoundResponseCode(), "", modify_headers,
                               absl::nullopt,
                               StreamInfo::ResponseCodeDetails::get().ClusterNotFound);
    return Http::FilterHeadersStatus::StopIteration;
  }
  cluster_ = cluster->info();

  // Set up stat prefixes, etc.
  request_vcluster_ = route_entry_->virtualCluster(headers);
  ENVOY_STREAM_LOG(debug, "cluster '{}' match for URL '{}'", *callbacks_,
                   route_entry_->clusterName(), headers.Path()->value().getStringView());

  if (config_.strict_check_headers_ != nullptr) {
    for (const auto& header : *config_.strict_check_headers_) {
      const auto res = FilterUtility::StrictHeaderChecker::checkHeader(headers, header);
      if (!res.valid_) {
        callbacks_->streamInfo().setResponseFlag(
            StreamInfo::ResponseFlag::InvalidEnvoyRequestHeaders);
        const std::string body = fmt::format("invalid header '{}' with value '{}'",
                                             std::string(res.entry_->key().getStringView()),
                                             std::string(res.entry_->value().getStringView()));
        const std::string details =
            absl::StrCat(StreamInfo::ResponseCodeDetails::get().InvalidEnvoyRequestHeaders, "{",
                         res.entry_->key().getStringView(), "}");
        callbacks_->sendLocalReply(Http::Code::BadRequest, body, nullptr, absl::nullopt, details);
        return Http::FilterHeadersStatus::StopIteration;
      }
    }
  }

  const Http::HeaderEntry* request_alt_name = headers.EnvoyUpstreamAltStatName();
  if (request_alt_name) {
    alt_stat_prefix_ = std::make_unique<Stats::StatNameDynamicStorage>(
        request_alt_name->value().getStringView(), config_.scope_.symbolTable());
    headers.removeEnvoyUpstreamAltStatName();
  }

  // See if we are supposed to immediately kill some percentage of this cluster's traffic.
  if (cluster_->maintenanceMode()) {
    callbacks_->streamInfo().setResponseFlag(StreamInfo::ResponseFlag::UpstreamOverflow);
    chargeUpstreamCode(Http::Code::ServiceUnavailable, nullptr, true);
    callbacks_->sendLocalReply(
        Http::Code::ServiceUnavailable, "maintenance mode",
        [modify_headers, this](Http::ResponseHeaderMap& headers) {
          if (!config_.suppress_envoy_headers_) {
            headers.setReferenceEnvoyOverloaded(Http::Headers::get().EnvoyOverloadedValues.True);
          }
          // Note: append_cluster_info does not respect suppress_envoy_headers.
          modify_headers(headers);
        },
        absl::nullopt, StreamInfo::ResponseCodeDetails::get().MaintenanceMode);
    cluster_->stats().upstream_rq_maintenance_mode_.inc();
    return Http::FilterHeadersStatus::StopIteration;
  }

  // Fetch a connection pool for the upstream cluster.
  const auto& upstream_http_protocol_options = cluster_->upstreamHttpProtocolOptions();

  if (upstream_http_protocol_options.has_value()) {
    const auto parsed_authority =
        Http::Utility::parseAuthority(headers.Host()->value().getStringView());
    if (!parsed_authority.is_ip_address_ && upstream_http_protocol_options.value().auto_sni()) {
      callbacks_->streamInfo().filterState()->setData(
          Network::UpstreamServerName::key(),
          std::make_unique<Network::UpstreamServerName>(parsed_authority.host_),
          StreamInfo::FilterState::StateType::Mutable);
    }

    if (upstream_http_protocol_options.value().auto_san_validation()) {
      callbacks_->streamInfo().filterState()->setData(
          Network::UpstreamSubjectAltNames::key(),
          std::make_unique<Network::UpstreamSubjectAltNames>(
              std::vector<std::string>{std::string(parsed_authority.host_)}),
          StreamInfo::FilterState::StateType::Mutable);
    }
  }

  auto conn_pool = getConnPool();

  if (!conn_pool) {
    sendNoHealthyUpstreamResponse();
    return Http::FilterHeadersStatus::StopIteration;
  }
  if (debug_config && debug_config->append_upstream_host_) {
    // The hostname and address will be appended to any local or upstream responses from this point,
    // possibly in addition to the cluster name.
    modify_headers = [modify_headers, debug_config, conn_pool](Http::HeaderMap& headers) {
      modify_headers(headers);
      headers.addCopy(
          debug_config->hostname_header_.value_or(Http::Headers::get().EnvoyUpstreamHostname),
          conn_pool->host()->hostname());
      headers.addCopy(debug_config->host_address_header_.value_or(
                          Http::Headers::get().EnvoyUpstreamHostAddress),
                      conn_pool->host()->address()->asString());
    };
  }

  // If we've been instructed not to forward the request upstream, send an empty local response.
  if (debug_config && debug_config->do_not_forward_) {
    modify_headers = [modify_headers, debug_config](Http::HeaderMap& headers) {
      modify_headers(headers);
      headers.addCopy(
          debug_config->not_forwarded_header_.value_or(Http::Headers::get().EnvoyNotForwarded),
          "true");
    };
    callbacks_->sendLocalReply(Http::Code::NoContent, "", modify_headers, absl::nullopt, "");
    return Http::FilterHeadersStatus::StopIteration;
  }

  hedging_params_ = FilterUtility::finalHedgingParams(*route_entry_, headers);

  timeout_ = FilterUtility::finalTimeout(*route_entry_, headers, !config_.suppress_envoy_headers_,
                                         grpc_request_, hedging_params_.hedge_on_per_try_timeout_,
                                         config_.respect_expected_rq_timeout_);

  // If this header is set with any value, use an alternate response code on timeout
  if (headers.EnvoyUpstreamRequestTimeoutAltResponse()) {
    timeout_response_code_ = Http::Code::NoContent;
    headers.removeEnvoyUpstreamRequestTimeoutAltResponse();
  }

  include_attempt_count_ = route_entry_->includeAttemptCount();
  if (include_attempt_count_) {
    headers.setEnvoyAttemptCount(attempt_count_);
  }

  // Inject the active span's tracing context into the request headers.
  callbacks_->activeSpan().injectContext(headers);

  route_entry_->finalizeRequestHeaders(headers, callbacks_->streamInfo(),
                                       !config_.suppress_envoy_headers_);
  FilterUtility::setUpstreamScheme(
      headers, conn_pool->host()->transportSocketFactory().implementsSecureTransport());

  // Ensure an http transport scheme is selected before continuing with decoding.
  ASSERT(headers.Scheme());

  retry_state_ =
      createRetryState(route_entry_->retryPolicy(), headers, *cluster_, config_.runtime_,
                       config_.random_, callbacks_->dispatcher(), route_entry_->priority());

  // Determine which shadow policies to use. It's possible that we don't do any shadowing due to
  // runtime keys.
  for (const auto& shadow_policy : route_entry_->shadowPolicies()) {
    const auto& policy_ref = *shadow_policy;
    if (FilterUtility::shouldShadow(policy_ref, config_.runtime_, callbacks_->streamId())) {
      active_shadow_policies_.push_back(std::cref(policy_ref));
    }
  }

  ENVOY_STREAM_LOG(debug, "router decoding headers:\n{}", *callbacks_, headers);

  // Hang onto the modify_headers function for later use in handling upstream responses.
  modify_headers_ = modify_headers;

  UpstreamRequestPtr upstream_request = std::make_unique<UpstreamRequest>(*this, *conn_pool);
  upstream_request->moveIntoList(std::move(upstream_request), upstream_requests_);
  upstream_requests_.front()->encodeHeaders(end_stream);
  if (end_stream) {
    onRequestComplete();
  }

  return Http::FilterHeadersStatus::StopIteration;
}

Http::ConnectionPool::Instance* Filter::getConnPool() {
  // Choose protocol based on cluster configuration and downstream connection
  // Note: Cluster may downgrade HTTP2 to HTTP1 based on runtime configuration.
  Http::Protocol protocol = cluster_->upstreamHttpProtocol(callbacks_->streamInfo().protocol());
  transport_socket_options_ = Network::TransportSocketOptionsUtility::fromFilterState(
      *callbacks_->streamInfo().filterState());

  return config_.cm_.httpConnPoolForCluster(route_entry_->clusterName(), route_entry_->priority(),
                                            protocol, this);
}

void Filter::sendNoHealthyUpstreamResponse() {
  callbacks_->streamInfo().setResponseFlag(StreamInfo::ResponseFlag::NoHealthyUpstream);
  chargeUpstreamCode(Http::Code::ServiceUnavailable, nullptr, false);
  callbacks_->sendLocalReply(Http::Code::ServiceUnavailable, "no healthy upstream", modify_headers_,
                             absl::nullopt,
                             StreamInfo::ResponseCodeDetails::get().NoHealthyUpstream);
}

Http::FilterDataStatus Filter::decodeData(Buffer::Instance& data, bool end_stream) {
  // upstream_requests_.size() cannot be 0 because we add to it unconditionally
  // in decodeHeaders(). It cannot be > 1 because that only happens when a per
  // try timeout occurs with hedge_on_per_try_timeout enabled but the per
  // try timeout timer is not started until onUpstreamComplete().
  ASSERT(upstream_requests_.size() == 1);

  bool buffering = (retry_state_ && retry_state_->enabled()) || !active_shadow_policies_.empty();
  if (buffering &&
      getLength(callbacks_->decodingBuffer()) + data.length() > retry_shadow_buffer_limit_) {
    // The request is larger than we should buffer. Give up on the retry/shadow
    cluster_->stats().retry_or_shadow_abandoned_.inc();
    retry_state_.reset();
    buffering = false;
    active_shadow_policies_.clear();
  }

  if (buffering) {
    // If we are going to buffer for retries or shadowing, we need to make a copy before encoding
    // since it's all moves from here on.
    Buffer::OwnedImpl copy(data);
    upstream_requests_.front()->encodeData(copy, end_stream);

    // If we are potentially going to retry or shadow this request we need to buffer.
    // This will not cause the connection manager to 413 because before we hit the
    // buffer limit we give up on retries and buffering. We must buffer using addDecodedData()
    // so that all buffered data is available by the time we do request complete processing and
    // potentially shadow.
    callbacks_->addDecodedData(data, true);
  } else {
    upstream_requests_.front()->encodeData(data, end_stream);
  }

  if (end_stream) {
    onRequestComplete();
  }

  return Http::FilterDataStatus::StopIterationNoBuffer;
}

Http::FilterTrailersStatus Filter::decodeTrailers(Http::RequestTrailerMap& trailers) {
  ENVOY_STREAM_LOG(debug, "router decoding trailers:\n{}", *callbacks_, trailers);

  // upstream_requests_.size() cannot be 0 because we add to it unconditionally
  // in decodeHeaders(). It cannot be > 1 because that only happens when a per
  // try timeout occurs with hedge_on_per_try_timeout enabled but the per
  // try timeout timer is not started until onUpstreamComplete().
  ASSERT(upstream_requests_.size() == 1);
  downstream_trailers_ = &trailers;
  for (auto& upstream_request : upstream_requests_) {
    upstream_request->encodeTrailers(trailers);
  }
  onRequestComplete();
  return Http::FilterTrailersStatus::StopIteration;
}

Http::FilterMetadataStatus Filter::decodeMetadata(Http::MetadataMap& metadata_map) {
  Http::MetadataMapPtr metadata_map_ptr = std::make_unique<Http::MetadataMap>(metadata_map);
  ASSERT(upstream_requests_.size() == 1);
  upstream_requests_.front()->encodeMetadata(std::move(metadata_map_ptr));
  return Http::FilterMetadataStatus::Continue;
}

void Filter::setDecoderFilterCallbacks(Http::StreamDecoderFilterCallbacks& callbacks) {
  callbacks_ = &callbacks;
  // As the decoder filter only pushes back via watermarks once data has reached
  // it, it can latch the current buffer limit and does not need to update the
  // limit if another filter increases it.
  //
  // The default is "do not limit". If there are configured (non-zero) buffer
  // limits, apply them here.
  if (callbacks_->decoderBufferLimit() != 0) {
    retry_shadow_buffer_limit_ = callbacks_->decoderBufferLimit();
  }
}

void Filter::cleanup() {
  // All callers of cleanup() should have cleaned out the upstream_requests_
  // list as appropriate.
  ASSERT(upstream_requests_.empty());

  retry_state_.reset();
  if (response_timeout_) {
    response_timeout_->disableTimer();
    response_timeout_.reset();
  }
}

void Filter::maybeDoShadowing() {
  for (const auto& shadow_policy_wrapper : active_shadow_policies_) {
    const auto& shadow_policy = shadow_policy_wrapper.get();

    ASSERT(!shadow_policy.cluster().empty());
    Http::RequestMessagePtr request(new Http::RequestMessageImpl(
        Http::createHeaderMap<Http::RequestHeaderMapImpl>(*downstream_headers_)));
    if (callbacks_->decodingBuffer()) {
      request->body() = std::make_unique<Buffer::OwnedImpl>(*callbacks_->decodingBuffer());
    }
    if (downstream_trailers_) {
      request->trailers(Http::createHeaderMap<Http::RequestTrailerMapImpl>(*downstream_trailers_));
    }

    config_.shadowWriter().shadow(shadow_policy.cluster(), std::move(request),
                                  timeout_.global_timeout_);
  }
}

void Filter::onRequestComplete() {
  // This should be called exactly once, when the downstream request has been received in full.
  ASSERT(!downstream_end_stream_);
  downstream_end_stream_ = true;
  Event::Dispatcher& dispatcher = callbacks_->dispatcher();
  downstream_request_complete_time_ = dispatcher.timeSource().monotonicTime();

  // Possible that we got an immediate reset.
  if (!upstream_requests_.empty()) {
    // Even if we got an immediate reset, we could still shadow, but that is a riskier change and
    // seems unnecessary right now.
    maybeDoShadowing();

    if (timeout_.global_timeout_.count() > 0) {
      response_timeout_ = dispatcher.createTimer([this]() -> void { onResponseTimeout(); });
      response_timeout_->enableTimer(timeout_.global_timeout_);
    }

    for (auto& upstream_request : upstream_requests_) {
      if (upstream_request->createPerTryTimeoutOnRequestComplete()) {
        upstream_request->setupPerTryTimeout();
      }
    }
  }
}

void Filter::onDestroy() {
  // Reset any in-flight upstream requests.
  resetAll();
  cleanup();
}

void Filter::onResponseTimeout() {
  ENVOY_STREAM_LOG(debug, "upstream timeout", *callbacks_);

  // If we had an upstream request that got a "good" response, save its
  // upstream timing information into the downstream stream info.
  if (final_upstream_request_) {
    callbacks_->streamInfo().setUpstreamTiming(final_upstream_request_->upstreamTiming());
  }

  // Reset any upstream requests that are still in flight.
  while (!upstream_requests_.empty()) {
    UpstreamRequestPtr upstream_request =
        upstream_requests_.back()->removeFromList(upstream_requests_);

    // Don't do work for upstream requests we've already seen headers for.
    if (upstream_request->awaitingHeaders()) {
      cluster_->stats().upstream_rq_timeout_.inc();

      if (cluster_->timeoutBudgetStats().has_value()) {
        // Cancel firing per-try timeout information, because the per-try timeout did not come into
        // play when the global timeout was hit.
        upstream_request->recordTimeoutBudget(false);
      }

      if (upstream_request->upstreamHost()) {
        upstream_request->upstreamHost()->stats().rq_timeout_.inc();
      }

      // If this upstream request already hit a "soft" timeout, then it
      // already recorded a timeout into outlier detection. Don't do it again.
      if (!upstream_request->outlierDetectionTimeoutRecorded()) {
        updateOutlierDetection(Upstream::Outlier::Result::LocalOriginTimeout, *upstream_request,
                               absl::optional<uint64_t>(enumToInt(timeout_response_code_)));
      }

      chargeUpstreamAbort(timeout_response_code_, false, *upstream_request);
    }
    upstream_request->resetStream();
  }

  onUpstreamTimeoutAbort(StreamInfo::ResponseFlag::UpstreamRequestTimeout,
                         StreamInfo::ResponseCodeDetails::get().UpstreamTimeout);
}

// Called when the per try timeout is hit but we didn't reset the request
// (hedge_on_per_try_timeout enabled).
void Filter::onSoftPerTryTimeout(UpstreamRequest& upstream_request) {
  // Track this as a timeout for outlier detection purposes even though we didn't
  // cancel the request yet and might get a 2xx later.
  updateOutlierDetection(Upstream::Outlier::Result::LocalOriginTimeout, upstream_request,
                         absl::optional<uint64_t>(enumToInt(timeout_response_code_)));
  upstream_request.outlierDetectionTimeoutRecorded(true);

  if (!downstream_response_started_ && retry_state_) {
    RetryStatus retry_status =
        retry_state_->shouldHedgeRetryPerTryTimeout([this]() -> void { doRetry(); });

    if (retry_status == RetryStatus::Yes && setupRetry()) {
      setupRetry();
      // Don't increment upstream_host->stats().rq_error_ here, we'll do that
      // later if 1) we hit global timeout or 2) we get bad response headers
      // back.
      upstream_request.retried(true);

      // TODO: cluster stat for hedge attempted.
    } else if (retry_status == RetryStatus::NoOverflow) {
      callbacks_->streamInfo().setResponseFlag(StreamInfo::ResponseFlag::UpstreamOverflow);
    } else if (retry_status == RetryStatus::NoRetryLimitExceeded) {
      callbacks_->streamInfo().setResponseFlag(
          StreamInfo::ResponseFlag::UpstreamRetryLimitExceeded);
    }
  }
}

void Filter::onPerTryTimeout(UpstreamRequest& upstream_request) {
  if (hedging_params_.hedge_on_per_try_timeout_) {
    onSoftPerTryTimeout(upstream_request);
    return;
  }

  cluster_->stats().upstream_rq_per_try_timeout_.inc();
  if (upstream_request.upstreamHost()) {
    upstream_request.upstreamHost()->stats().rq_timeout_.inc();
  }

  upstream_request.resetStream();

  updateOutlierDetection(Upstream::Outlier::Result::LocalOriginTimeout, upstream_request,
                         absl::optional<uint64_t>(enumToInt(timeout_response_code_)));

  if (maybeRetryReset(Http::StreamResetReason::LocalReset, upstream_request)) {
    return;
  }

  chargeUpstreamAbort(timeout_response_code_, false, upstream_request);

  // Remove this upstream request from the list now that we're done with it.
  upstream_request.removeFromList(upstream_requests_);
  onUpstreamTimeoutAbort(StreamInfo::ResponseFlag::UpstreamRequestTimeout,
                         StreamInfo::ResponseCodeDetails::get().UpstreamPerTryTimeout);
}

void Filter::updateOutlierDetection(Upstream::Outlier::Result result,
                                    UpstreamRequest& upstream_request,
                                    absl::optional<uint64_t> code) {
  if (upstream_request.upstreamHost()) {
    upstream_request.upstreamHost()->outlierDetector().putResult(result, code);
  }
}

void Filter::chargeUpstreamAbort(Http::Code code, bool dropped, UpstreamRequest& upstream_request) {
  if (downstream_response_started_) {
    if (upstream_request.grpcRqSuccessDeferred()) {
      upstream_request.upstreamHost()->stats().rq_error_.inc();
      config_.stats_.rq_reset_after_downstream_response_started_.inc();
    }
  } else {
    Upstream::HostDescriptionConstSharedPtr upstream_host = upstream_request.upstreamHost();

    chargeUpstreamCode(code, upstream_host, dropped);
    // If we had non-5xx but still have been reset by backend or timeout before
    // starting response, we treat this as an error. We only get non-5xx when
    // timeout_response_code_ is used for code above, where this member can
    // assume values such as 204 (NoContent).
    if (upstream_host != nullptr && !Http::CodeUtility::is5xx(enumToInt(code))) {
      upstream_host->stats().rq_error_.inc();
    }
  }
}

void Filter::onUpstreamTimeoutAbort(StreamInfo::ResponseFlag response_flags,
                                    absl::string_view details) {
  if (cluster_->timeoutBudgetStats().has_value()) {
    Event::Dispatcher& dispatcher = callbacks_->dispatcher();
    std::chrono::milliseconds response_time = std::chrono::duration_cast<std::chrono::milliseconds>(
        dispatcher.timeSource().monotonicTime() - downstream_request_complete_time_);

    cluster_->timeoutBudgetStats()->upstream_rq_timeout_budget_percent_used_.recordValue(
        FilterUtility::percentageOfTimeout(response_time, timeout_.global_timeout_));
  }

  const absl::string_view body =
      timeout_response_code_ == Http::Code::GatewayTimeout ? "upstream request timeout" : "";
  onUpstreamAbort(timeout_response_code_, response_flags, body, false, details);
}

void Filter::onUpstreamAbort(Http::Code code, StreamInfo::ResponseFlag response_flags,
                             absl::string_view body, bool dropped, absl::string_view details) {
  // If we have not yet sent anything downstream, send a response with an appropriate status code.
  // Otherwise just reset the ongoing response.
  if (downstream_response_started_) {
    // This will destroy any created retry timers.
    callbacks_->streamInfo().setResponseCodeDetails(details);
    cleanup();
    callbacks_->resetStream();
  } else {
    // This will destroy any created retry timers.
    cleanup();

    callbacks_->streamInfo().setResponseFlag(response_flags);

    callbacks_->sendLocalReply(
        code, body,
        [dropped, this](Http::ResponseHeaderMap& headers) {
          if (dropped && !config_.suppress_envoy_headers_) {
            headers.setReferenceEnvoyOverloaded(Http::Headers::get().EnvoyOverloadedValues.True);
          }
          modify_headers_(headers);
        },
        absl::nullopt, details);
  }
}

bool Filter::maybeRetryReset(Http::StreamResetReason reset_reason,
                             UpstreamRequest& upstream_request) {
  // We don't retry if we already started the response, don't have a retry policy defined,
  // or if we've already retried this upstream request (currently only possible if a per
  // try timeout occurred and hedge_on_per_try_timeout is enabled).
  if (downstream_response_started_ || !retry_state_ || upstream_request.retried()) {
    return false;
  }

  const RetryStatus retry_status =
      retry_state_->shouldRetryReset(reset_reason, [this]() -> void { doRetry(); });
  if (retry_status == RetryStatus::Yes && setupRetry()) {
    if (upstream_request.upstreamHost()) {
      upstream_request.upstreamHost()->stats().rq_error_.inc();
    }
    upstream_request.removeFromList(upstream_requests_);
    return true;
  } else if (retry_status == RetryStatus::NoOverflow) {
    callbacks_->streamInfo().setResponseFlag(StreamInfo::ResponseFlag::UpstreamOverflow);
  } else if (retry_status == RetryStatus::NoRetryLimitExceeded) {
    callbacks_->streamInfo().setResponseFlag(StreamInfo::ResponseFlag::UpstreamRetryLimitExceeded);
  }

  return false;
}

void Filter::onUpstreamReset(Http::StreamResetReason reset_reason,
                             absl::string_view transport_failure_reason,
                             UpstreamRequest& upstream_request) {
  ENVOY_STREAM_LOG(debug, "upstream reset: reset reason {}", *callbacks_,
                   Http::Utility::resetReasonToString(reset_reason));

  // TODO: The reset may also come from upstream over the wire. In this case it should be
  // treated as external origin error and distinguished from local origin error.
  // This matters only when running OutlierDetection with split_external_local_origin_errors
  // config param set to true.
  updateOutlierDetection(Upstream::Outlier::Result::LocalOriginConnectFailed, upstream_request,
                         absl::nullopt);

  if (maybeRetryReset(reset_reason, upstream_request)) {
    return;
  }

  const bool dropped = reset_reason == Http::StreamResetReason::Overflow;
  chargeUpstreamAbort(Http::Code::ServiceUnavailable, dropped, upstream_request);
  upstream_request.removeFromList(upstream_requests_);

  // If there are other in-flight requests that might see an upstream response,
  // don't return anything downstream.
  if (numRequestsAwaitingHeaders() > 0 || pending_retries_ > 0) {
    return;
  }

  const StreamInfo::ResponseFlag response_flags = streamResetReasonToResponseFlag(reset_reason);
  const std::string body =
      absl::StrCat("upstream connect error or disconnect/reset before headers. reset reason: ",
                   Http::Utility::resetReasonToString(reset_reason));

  callbacks_->streamInfo().setUpstreamTransportFailureReason(transport_failure_reason);
  const std::string& basic_details =
      downstream_response_started_ ? StreamInfo::ResponseCodeDetails::get().LateUpstreamReset
                                   : StreamInfo::ResponseCodeDetails::get().EarlyUpstreamReset;
  const std::string details = absl::StrCat(
      basic_details, "{", Http::Utility::resetReasonToString(reset_reason),
      transport_failure_reason.empty() ? "" : absl::StrCat(",", transport_failure_reason), "}");
  onUpstreamAbort(Http::Code::ServiceUnavailable, response_flags, body, dropped, details);
}

StreamInfo::ResponseFlag
Filter::streamResetReasonToResponseFlag(Http::StreamResetReason reset_reason) {
  switch (reset_reason) {
  case Http::StreamResetReason::ConnectionFailure:
    return StreamInfo::ResponseFlag::UpstreamConnectionFailure;
  case Http::StreamResetReason::ConnectionTermination:
    return StreamInfo::ResponseFlag::UpstreamConnectionTermination;
  case Http::StreamResetReason::LocalReset:
  case Http::StreamResetReason::LocalRefusedStreamReset:
    return StreamInfo::ResponseFlag::LocalReset;
  case Http::StreamResetReason::Overflow:
    return StreamInfo::ResponseFlag::UpstreamOverflow;
  case Http::StreamResetReason::RemoteReset:
  case Http::StreamResetReason::RemoteRefusedStreamReset:
    return StreamInfo::ResponseFlag::UpstreamRemoteReset;
  }

  NOT_REACHED_GCOVR_EXCL_LINE;
}

void Filter::handleNon5xxResponseHeaders(absl::optional<Grpc::Status::GrpcStatus> grpc_status,
                                         UpstreamRequest& upstream_request, bool end_stream,
                                         uint64_t grpc_to_http_status) {
  // We need to defer gRPC success until after we have processed grpc-status in
  // the trailers.
  if (grpc_request_) {
    if (end_stream) {
      if (grpc_status && !Http::CodeUtility::is5xx(grpc_to_http_status)) {
        upstream_request.upstreamHost()->stats().rq_success_.inc();
      } else {
        upstream_request.upstreamHost()->stats().rq_error_.inc();
      }
    } else {
      upstream_request.grpcRqSuccessDeferred(true);
    }
  } else {
    upstream_request.upstreamHost()->stats().rq_success_.inc();
  }
}

void Filter::onUpstream100ContinueHeaders(Http::ResponseHeaderMapPtr&& headers,
                                          UpstreamRequest& upstream_request) {
  chargeUpstreamCode(100, *headers, upstream_request.upstreamHost(), false);
  ENVOY_STREAM_LOG(debug, "upstream 100 continue", *callbacks_);

  downstream_response_started_ = true;
  final_upstream_request_ = &upstream_request;
  resetOtherUpstreams(upstream_request);

  // Don't send retries after 100-Continue has been sent on. Arguably we could attempt to do a
  // retry, assume the next upstream would also send an 100-Continue and swallow the second one
  // but it's sketchy (as the subsequent upstream might not send a 100-Continue) and not worth
  // the complexity until someone asks for it.
  retry_state_.reset();

  callbacks_->encode100ContinueHeaders(std::move(headers));
}

void Filter::resetAll() {
  while (!upstream_requests_.empty()) {
    upstream_requests_.back()->removeFromList(upstream_requests_)->resetStream();
  }
}

void Filter::resetOtherUpstreams(UpstreamRequest& upstream_request) {
  // Pop each upstream request on the list and reset it if it's not the one
  // provided. At the end we'll move it back into the list.
  UpstreamRequestPtr final_upstream_request;
  while (!upstream_requests_.empty()) {
    UpstreamRequestPtr upstream_request_tmp =
        upstream_requests_.back()->removeFromList(upstream_requests_);
    if (upstream_request_tmp.get() != &upstream_request) {
      upstream_request_tmp->resetStream();
      // TODO: per-host stat for hedge abandoned.
      // TODO: cluster stat for hedge abandoned.
    } else {
      final_upstream_request = std::move(upstream_request_tmp);
    }
  }

  ASSERT(final_upstream_request);
  // Now put the final request back on this list.
  final_upstream_request->moveIntoList(std::move(final_upstream_request), upstream_requests_);
}

void Filter::onUpstreamHeaders(uint64_t response_code, Http::ResponseHeaderMapPtr&& headers,
                               UpstreamRequest& upstream_request, bool end_stream) {
  ENVOY_STREAM_LOG(debug, "upstream headers complete: end_stream={}", *callbacks_, end_stream);

  modify_headers_(*headers);
  // When grpc-status appears in response headers, convert grpc-status to HTTP status code
  // for outlier detection. This does not currently change any stats or logging and does not
  // handle the case when an error grpc-status is sent as a trailer.
  absl::optional<Grpc::Status::GrpcStatus> grpc_status;
  uint64_t grpc_to_http_status = 0;
  if (grpc_request_) {
    grpc_status = Grpc::Common::getGrpcStatus(*headers);
    if (grpc_status.has_value()) {
      grpc_to_http_status = Grpc::Utility::grpcToHttpStatus(grpc_status.value());
    }
  }

  if (grpc_status.has_value()) {
    upstream_request.upstreamHost()->outlierDetector().putHttpResponseCode(grpc_to_http_status);
  } else {
    upstream_request.upstreamHost()->outlierDetector().putHttpResponseCode(response_code);
  }

  if (headers->EnvoyImmediateHealthCheckFail() != nullptr) {
    upstream_request.upstreamHost()->healthChecker().setUnhealthy();
  }

  bool could_not_retry = false;

  // Check if this upstream request was already retried, for instance after
  // hitting a per try timeout. Don't retry it if we already have.
  if (retry_state_) {
    if (upstream_request.retried()) {
      // We already retried this request (presumably for a per try timeout) so
      // we definitely won't retry it again. Check if we would have retried it
      // if we could.
      could_not_retry = retry_state_->wouldRetryFromHeaders(*headers);
    } else {
      const RetryStatus retry_status =
          retry_state_->shouldRetryHeaders(*headers, [this]() -> void { doRetry(); });
      // Capture upstream_host since setupRetry() in the following line will clear
      // upstream_request.
      const auto upstream_host = upstream_request.upstreamHost();
      if (retry_status == RetryStatus::Yes && setupRetry()) {
        if (!end_stream) {
          upstream_request.resetStream();
        }
        upstream_request.removeFromList(upstream_requests_);

        Http::CodeStats& code_stats = httpContext().codeStats();
        code_stats.chargeBasicResponseStat(cluster_->statsScope(), config_.retry_,
                                           static_cast<Http::Code>(response_code));
        upstream_host->stats().rq_error_.inc();
        return;
      } else if (retry_status == RetryStatus::NoOverflow) {
        callbacks_->streamInfo().setResponseFlag(StreamInfo::ResponseFlag::UpstreamOverflow);
        could_not_retry = true;
      } else if (retry_status == RetryStatus::NoRetryLimitExceeded) {
        callbacks_->streamInfo().setResponseFlag(
            StreamInfo::ResponseFlag::UpstreamRetryLimitExceeded);
        could_not_retry = true;
      }
    }
  }

  if (static_cast<Http::Code>(response_code) == Http::Code::Found &&
      route_entry_->internalRedirectAction() == InternalRedirectAction::Handle &&
      setupRedirect(*headers, upstream_request)) {
    return;
    // If the redirect could not be handled, fail open and let it pass to the
    // next downstream.
  }

  // Check if we got a "bad" response, but there are still upstream requests in
  // flight awaiting headers or scheduled retries. If so, exit to give them a
  // chance to return before returning a response downstream.
  if (could_not_retry && (numRequestsAwaitingHeaders() > 0 || pending_retries_ > 0)) {
    upstream_request.upstreamHost()->stats().rq_error_.inc();

    // Reset the stream because there are other in-flight requests that we'll
    // wait around for and we're not interested in consuming any body/trailers.
    upstream_request.removeFromList(upstream_requests_)->resetStream();
    return;
  }

  // Make sure any retry timers are destroyed since we may not call cleanup() if end_stream is
  // false.
  if (retry_state_) {
    retry_state_.reset();
  }

  // Only send upstream service time if we received the complete request and this is not a
  // premature response.
  if (DateUtil::timePointValid(downstream_request_complete_time_)) {
    Event::Dispatcher& dispatcher = callbacks_->dispatcher();
    MonotonicTime response_received_time = dispatcher.timeSource().monotonicTime();
    std::chrono::milliseconds ms = std::chrono::duration_cast<std::chrono::milliseconds>(
        response_received_time - downstream_request_complete_time_);
    if (!config_.suppress_envoy_headers_) {
      headers->setEnvoyUpstreamServiceTime(ms.count());
    }
  }

  upstream_request.upstreamCanary(
      (headers->EnvoyUpstreamCanary() && headers->EnvoyUpstreamCanary()->value() == "true") ||
      upstream_request.upstreamHost()->canary());
  chargeUpstreamCode(response_code, *headers, upstream_request.upstreamHost(), false);
  if (!Http::CodeUtility::is5xx(response_code)) {
    handleNon5xxResponseHeaders(grpc_status, upstream_request, end_stream, grpc_to_http_status);
  }

  // Append routing cookies
  for (const auto& header_value : downstream_set_cookies_) {
    headers->addReferenceKey(Http::Headers::get().SetCookie, header_value);
  }

  // TODO(zuercher): If access to response_headers_to_add (at any level) is ever needed outside
  // Router::Filter we'll need to find a better location for this work. One possibility is to
  // provide finalizeResponseHeaders functions on the Router::Config and VirtualHost interfaces.
  route_entry_->finalizeResponseHeaders(*headers, callbacks_->streamInfo());

  downstream_response_started_ = true;
  final_upstream_request_ = &upstream_request;
  resetOtherUpstreams(upstream_request);
  if (end_stream) {
    onUpstreamComplete(upstream_request);
  }

  callbacks_->streamInfo().setResponseCodeDetails(
      StreamInfo::ResponseCodeDetails::get().ViaUpstream);
  callbacks_->encodeHeaders(std::move(headers), end_stream);
}

void Filter::onUpstreamData(Buffer::Instance& data, UpstreamRequest& upstream_request,
                            bool end_stream) {
  // This should be true because when we saw headers we either reset the stream
  // (hence wouldn't have made it to onUpstreamData) or all other in-flight
  // streams.
  ASSERT(upstream_requests_.size() == 1);
  if (end_stream) {
    // gRPC request termination without trailers is an error.
    if (upstream_request.grpcRqSuccessDeferred()) {
      upstream_request.upstreamHost()->stats().rq_error_.inc();
    }
    onUpstreamComplete(upstream_request);
  }

  callbacks_->encodeData(data, end_stream);
}

void Filter::onUpstreamTrailers(Http::ResponseTrailerMapPtr&& trailers,
                                UpstreamRequest& upstream_request) {
  // This should be true because when we saw headers we either reset the stream
  // (hence wouldn't have made it to onUpstreamTrailers) or all other in-flight
  // streams.
  ASSERT(upstream_requests_.size() == 1);

  if (upstream_request.grpcRqSuccessDeferred()) {
    absl::optional<Grpc::Status::GrpcStatus> grpc_status = Grpc::Common::getGrpcStatus(*trailers);
    if (grpc_status &&
        !Http::CodeUtility::is5xx(Grpc::Utility::grpcToHttpStatus(grpc_status.value()))) {
      upstream_request.upstreamHost()->stats().rq_success_.inc();
    } else {
      upstream_request.upstreamHost()->stats().rq_error_.inc();
    }
  }

  onUpstreamComplete(upstream_request);

  callbacks_->encodeTrailers(std::move(trailers));
}

void Filter::onUpstreamMetadata(Http::MetadataMapPtr&& metadata_map) {
  callbacks_->encodeMetadata(std::move(metadata_map));
}

void Filter::onUpstreamComplete(UpstreamRequest& upstream_request) {
  if (!downstream_end_stream_) {
    upstream_request.resetStream();
  }
  callbacks_->streamInfo().setUpstreamTiming(final_upstream_request_->upstreamTiming());

  Event::Dispatcher& dispatcher = callbacks_->dispatcher();
  std::chrono::milliseconds response_time = std::chrono::duration_cast<std::chrono::milliseconds>(
      dispatcher.timeSource().monotonicTime() - downstream_request_complete_time_);

  if (cluster_->timeoutBudgetStats().has_value()) {
    cluster_->timeoutBudgetStats()->upstream_rq_timeout_budget_percent_used_.recordValue(
        FilterUtility::percentageOfTimeout(response_time, timeout_.global_timeout_));
  }

  if (config_.emit_dynamic_stats_ && !callbacks_->streamInfo().healthCheck() &&
      DateUtil::timePointValid(downstream_request_complete_time_)) {
    upstream_request.upstreamHost()->outlierDetector().putResponseTime(response_time);
    const bool internal_request = Http::HeaderUtility::isEnvoyInternalRequest(*downstream_headers_);

    Http::CodeStats& code_stats = httpContext().codeStats();
    Http::CodeStats::ResponseTimingInfo info{config_.scope_,
                                             cluster_->statsScope(),
                                             config_.empty_stat_name_,
                                             response_time,
                                             upstream_request.upstreamCanary(),
                                             internal_request,
                                             route_entry_->virtualHost().statName(),
                                             request_vcluster_ ? request_vcluster_->statName()
                                                               : config_.empty_stat_name_,
                                             config_.zone_name_,
                                             upstreamZone(upstream_request.upstreamHost())};

    code_stats.chargeResponseTiming(info);

    if (alt_stat_prefix_ != nullptr) {
      Http::CodeStats::ResponseTimingInfo info{config_.scope_,
                                               cluster_->statsScope(),
                                               alt_stat_prefix_->statName(),
                                               response_time,
                                               upstream_request.upstreamCanary(),
                                               internal_request,
                                               config_.empty_stat_name_,
                                               config_.empty_stat_name_,
                                               config_.zone_name_,
                                               upstreamZone(upstream_request.upstreamHost())};

      code_stats.chargeResponseTiming(info);
    }
  }

  upstream_request.removeFromList(upstream_requests_);
  cleanup();
}

bool Filter::setupRetry() {
  // If we responded before the request was complete we don't bother doing a retry. This may not
  // catch certain cases where we are in full streaming mode and we have a connect timeout or an
  // overflow of some kind. However, in many cases deployments will use the buffer filter before
  // this filter which will make this a non-issue. The implementation of supporting retry in cases
  // where the request is not complete is more complicated so we will start with this for now.
  if (!downstream_end_stream_) {
    config_.stats_.rq_retry_skipped_request_not_complete_.inc();
    return false;
  }
  pending_retries_++;

  ENVOY_STREAM_LOG(debug, "performing retry", *callbacks_);

  return true;
}

bool Filter::setupRedirect(const Http::ResponseHeaderMap& headers,
                           UpstreamRequest& upstream_request) {
  ENVOY_STREAM_LOG(debug, "attempting internal redirect", *callbacks_);
  const Http::HeaderEntry* location = headers.Location();

  // If the internal redirect succeeds, callbacks_->recreateStream() will result in the
  // destruction of this filter before the stream is marked as complete, and onDestroy will reset
  // the stream.
  //
  // Normally when a stream is complete we signal this by resetting the upstream but this cam not
  // be done in this case because if recreateStream fails, the "failure" path continues to call
  // code in onUpstreamHeaders which requires the upstream *not* be reset. To avoid onDestroy
  // performing a spurious stream reset in the case recreateStream() succeeds, we explicitly track
  // stream completion here and check it in onDestroy. This is annoyingly complicated but is
  // better than needlessly resetting streams.
  attempting_internal_redirect_with_complete_stream_ =
      upstream_request.upstreamTiming().last_upstream_rx_byte_received_ && downstream_end_stream_;

  const StreamInfo::FilterStateSharedPtr& filter_state = callbacks_->streamInfo().filterState();

  // As with setupRetry, redirects are not supported for streaming requests yet.
  if (downstream_end_stream_ &&
      !callbacks_->decodingBuffer() && // Redirects with body not yet supported.
      location != nullptr &&
      convertRequestHeadersForInternalRedirect(*downstream_headers_, *filter_state,
                                               route_entry_->maxInternalRedirects(), *location,
                                               *callbacks_->connection()) &&
      callbacks_->recreateStream()) {
    cluster_->stats().upstream_internal_redirect_succeeded_total_.inc();
    return true;
  }

  attempting_internal_redirect_with_complete_stream_ = false;

  ENVOY_STREAM_LOG(debug, "Internal redirect failed", *callbacks_);
  cluster_->stats().upstream_internal_redirect_failed_total_.inc();
  return false;
}

void Filter::doRetry() {
  is_retry_ = true;
  attempt_count_++;
  ASSERT(pending_retries_ > 0);
  pending_retries_--;
  Http::ConnectionPool::Instance* conn_pool = getConnPool();
  if (!conn_pool) {
    sendNoHealthyUpstreamResponse();
    cleanup();
    return;
  }

  if (include_attempt_count_) {
    downstream_headers_->setEnvoyAttemptCount(attempt_count_);
  }

  ASSERT(response_timeout_ || timeout_.global_timeout_.count() == 0);
  UpstreamRequestPtr upstream_request = std::make_unique<UpstreamRequest>(*this, *conn_pool);
  UpstreamRequest* upstream_request_tmp = upstream_request.get();
  upstream_request->moveIntoList(std::move(upstream_request), upstream_requests_);
  upstream_requests_.front()->encodeHeaders(!callbacks_->decodingBuffer() && !downstream_trailers_);
  // It's possible we got immediately reset which means the upstream request we just
  // added to the front of the list might have been removed, so we need to check to make
  // sure we don't encodeData on the wrong request.
  if (!upstream_requests_.empty() && (upstream_requests_.front().get() == upstream_request_tmp)) {
    if (callbacks_->decodingBuffer()) {
      // If we are doing a retry we need to make a copy.
      Buffer::OwnedImpl copy(*callbacks_->decodingBuffer());
      upstream_requests_.front()->encodeData(copy, !downstream_trailers_);
    }

    if (downstream_trailers_) {
      upstream_requests_.front()->encodeTrailers(*downstream_trailers_);
    }
  }
}

uint32_t Filter::numRequestsAwaitingHeaders() {
  return std::count_if(upstream_requests_.begin(), upstream_requests_.end(),
<<<<<<< HEAD
                       [](const auto& req) -> bool { return req->awaiting_headers_; });
}

Filter::UpstreamRequest::UpstreamRequest(Filter& parent, Http::ConnectionPool::Instance& pool)
    : parent_(parent), conn_pool_(pool), grpc_rq_success_deferred_(false),
      stream_info_(pool.protocol(), parent_.callbacks_->dispatcher().timeSource()),
      calling_encode_headers_(false), upstream_canary_(false), decode_complete_(false),
      encode_complete_(false), encode_trailers_(false), retried_(false), awaiting_headers_(true),
      outlier_detection_timeout_recorded_(false),
      create_per_try_timeout_on_request_complete_(false) {

  if (parent_.config_.start_child_span_) {
    span_ = parent_.callbacks_->activeSpan().spawnChild(
        parent_.callbacks_->tracingConfig(), "router " + parent.cluster_->name() + " egress",
        parent.timeSource().systemTime());
    span_->setTag(Tracing::Tags::get().Component, Tracing::Tags::get().Proxy);
  }

  stream_info_.healthCheck(parent_.callbacks_->streamInfo().healthCheck());
}

Filter::UpstreamRequest::~UpstreamRequest() {
  if (span_ != nullptr) {
    // TODO(mattklein123): Add tags based on what happened to this request (retries, reset, etc.).
    span_->finishSpan();
  }
  if (per_try_timeout_ != nullptr) {
    // Allows for testing.
    per_try_timeout_->disableTimer();
  }
  clearRequestEncoder();

  stream_info_.setUpstreamTiming(upstream_timing_);
  stream_info_.onRequestComplete();
  for (const auto& upstream_log : parent_.config_.upstream_logs_) {
    upstream_log->log(parent_.downstream_headers_, upstream_headers_.get(),
                      upstream_trailers_.get(), stream_info_);
  }
}

void Filter::UpstreamRequest::decode100ContinueHeaders(Http::HeaderMapPtr&& headers) {
  ScopeTrackerScopeState scope(&parent_.callbacks_->scope(), parent_.callbacks_->dispatcher());

  ASSERT(100 == Http::Utility::getResponseStatus(*headers));
  parent_.onUpstream100ContinueHeaders(std::move(headers), *this);
}

void Filter::UpstreamRequest::decodeHeaders(Http::HeaderMapPtr&& headers, bool end_stream) {
  ScopeTrackerScopeState scope(&parent_.callbacks_->scope(), parent_.callbacks_->dispatcher());

  // TODO(rodaine): This is actually measuring after the headers are parsed and not the first byte.
  upstream_timing_.onFirstUpstreamRxByteReceived(parent_.callbacks_->dispatcher().timeSource());
  maybeEndDecode(end_stream);

  awaiting_headers_ = false;
  if (!parent_.config_.upstream_logs_.empty()) {
    upstream_headers_ = std::make_unique<Http::HeaderMapImpl>(*headers);
  }
  const uint64_t response_code = Http::Utility::getResponseStatus(*headers);
  stream_info_.response_code_ = static_cast<uint32_t>(response_code);
  parent_.onUpstreamHeaders(response_code, std::move(headers), *this, end_stream);
}

void Filter::UpstreamRequest::decodeData(Buffer::Instance& data, bool end_stream) {
  ScopeTrackerScopeState scope(&parent_.callbacks_->scope(), parent_.callbacks_->dispatcher());

  maybeEndDecode(end_stream);
  stream_info_.addBytesReceived(data.length());
  parent_.onUpstreamData(data, *this, end_stream);
}

void Filter::UpstreamRequest::decodeTrailers(Http::HeaderMapPtr&& trailers) {
  ScopeTrackerScopeState scope(&parent_.callbacks_->scope(), parent_.callbacks_->dispatcher());

  maybeEndDecode(true);
  if (!parent_.config_.upstream_logs_.empty()) {
    upstream_trailers_ = std::make_unique<Http::HeaderMapImpl>(*trailers);
  }
  parent_.onUpstreamTrailers(std::move(trailers), *this);
}

void Filter::UpstreamRequest::decodeMetadata(Http::MetadataMapPtr&& metadata_map) {
  parent_.onUpstreamMetadata(std::move(metadata_map));
}

void Filter::UpstreamRequest::maybeEndDecode(bool end_stream) {
  if (end_stream) {
    upstream_timing_.onLastUpstreamRxByteReceived(parent_.callbacks_->dispatcher().timeSource());
    decode_complete_ = true;
  }
}

void Filter::UpstreamRequest::encodeHeaders(bool end_stream) {
  ASSERT(!encode_complete_);
  encode_complete_ = end_stream;

  // It's possible for a reset to happen inline within the newStream() call. In this case, we might
  // get deleted inline as well. Only write the returned handle out if it is not nullptr to deal
  // with this case.
  Http::ConnectionPool::Cancellable* handle = conn_pool_.newStream(*this, *this);
  if (handle) {
    conn_pool_stream_handle_ = handle;
  }
}

void Filter::UpstreamRequest::encodeData(Buffer::Instance& data, bool end_stream) {
  ASSERT(!encode_complete_);
  encode_complete_ = end_stream;

  if (!request_encoder_) {
    ENVOY_STREAM_LOG(trace, "buffering {} bytes", *parent_.callbacks_, data.length());
    if (!buffered_request_body_) {
      buffered_request_body_ = std::make_unique<Buffer::WatermarkBuffer>(
          [this]() -> void { this->enableDataFromDownstream(); },
          [this]() -> void { this->disableDataFromDownstream(); },
          [this]() -> void { this->resetStream(); });
      buffered_request_body_->setWatermarks(parent_.buffer_limit_);
    }

    buffered_request_body_->move(data);
  } else {
    ASSERT(downstream_metadata_map_vector_.empty());

    ENVOY_STREAM_LOG(trace, "proxying {} bytes", *parent_.callbacks_, data.length());
    stream_info_.addBytesSent(data.length());
    request_encoder_->encodeData(data, end_stream);
    if (end_stream) {
      upstream_timing_.onLastUpstreamTxByteSent(parent_.callbacks_->dispatcher().timeSource());
    }
  }
}

void Filter::UpstreamRequest::encodeTrailers(const Http::HeaderMap& trailers) {
  ASSERT(!encode_complete_);
  encode_complete_ = true;
  encode_trailers_ = true;

  if (!request_encoder_) {
    ENVOY_STREAM_LOG(trace, "buffering trailers", *parent_.callbacks_);
  } else {
    ASSERT(downstream_metadata_map_vector_.empty());

    ENVOY_STREAM_LOG(trace, "proxying trailers", *parent_.callbacks_);
    request_encoder_->encodeTrailers(trailers);
    upstream_timing_.onLastUpstreamTxByteSent(parent_.callbacks_->dispatcher().timeSource());
  }
}

void Filter::UpstreamRequest::encodeMetadata(Http::MetadataMapPtr&& metadata_map_ptr) {
  if (!request_encoder_) {
    ENVOY_STREAM_LOG(trace, "request_encoder_ not ready. Store metadata_map to encode later: {}",
                     *parent_.callbacks_, *metadata_map_ptr);
    downstream_metadata_map_vector_.emplace_back(std::move(metadata_map_ptr));
  } else {
    ENVOY_STREAM_LOG(trace, "Encode metadata: {}", *parent_.callbacks_, *metadata_map_ptr);
    Http::MetadataMapVector metadata_map_vector;
    metadata_map_vector.emplace_back(std::move(metadata_map_ptr));
    request_encoder_->encodeMetadata(metadata_map_vector);
  }
}

void Filter::UpstreamRequest::onResetStream(Http::StreamResetReason reason,
                                            absl::string_view transport_failure_reason) {
  ScopeTrackerScopeState scope(&parent_.callbacks_->scope(), parent_.callbacks_->dispatcher());

  clearRequestEncoder();
  awaiting_headers_ = false;
  if (!calling_encode_headers_) {
    stream_info_.setResponseFlag(parent_.streamResetReasonToResponseFlag(reason));
    parent_.onUpstreamReset(reason, transport_failure_reason, *this);
  } else {
    deferred_reset_reason_ = reason;
  }
}

void Filter::UpstreamRequest::resetStream() {
  // Don't reset the stream if we're already done with it.
  if (encode_complete_ && decode_complete_) {
    return;
  }

  if (conn_pool_stream_handle_) {
    ENVOY_STREAM_LOG(debug, "cancelling pool request", *parent_.callbacks_);
    ASSERT(!request_encoder_);
    conn_pool_stream_handle_->cancel();
    conn_pool_stream_handle_ = nullptr;
  }

  if (request_encoder_) {
    ENVOY_STREAM_LOG(debug, "resetting pool request", *parent_.callbacks_);
    request_encoder_->getStream().removeCallbacks(*this);
    request_encoder_->getStream().resetStream(Http::StreamResetReason::LocalReset);
    clearRequestEncoder();
  }
}

void Filter::UpstreamRequest::setupPerTryTimeout() {
  ASSERT(!per_try_timeout_);
  if (parent_.timeout_.per_try_timeout_.count() > 0) {
    per_try_timeout_ =
        parent_.callbacks_->dispatcher().createTimer([this]() -> void { onPerTryTimeout(); });
    per_try_timeout_->enableTimer(parent_.timeout_.per_try_timeout_);
  }
}

void Filter::UpstreamRequest::onPerTryTimeout() {
  // If we've sent anything downstream, ignore the per try timeout and let the response continue up
  // to the global timeout
  if (!parent_.downstream_response_started_) {
    ENVOY_STREAM_LOG(debug, "upstream per try timeout", *parent_.callbacks_);

    stream_info_.setResponseFlag(StreamInfo::ResponseFlag::UpstreamRequestTimeout);
    parent_.onPerTryTimeout(*this);
  } else {
    ENVOY_STREAM_LOG(debug,
                     "ignored upstream per try timeout due to already started downstream response",
                     *parent_.callbacks_);
  }
}

void Filter::UpstreamRequest::onPoolFailure(Http::ConnectionPool::PoolFailureReason reason,
                                            absl::string_view transport_failure_reason,
                                            Upstream::HostDescriptionConstSharedPtr host) {
  Http::StreamResetReason reset_reason = Http::StreamResetReason::ConnectionFailure;
  switch (reason) {
  case Http::ConnectionPool::PoolFailureReason::Overflow:
    reset_reason = Http::StreamResetReason::Overflow;
    break;
  case Http::ConnectionPool::PoolFailureReason::ConnectionFailure:
    reset_reason = Http::StreamResetReason::ConnectionFailure;
    break;
  }

  // Mimic an upstream reset.
  onUpstreamHostSelected(host);
  onResetStream(reset_reason, transport_failure_reason);
}

void Filter::UpstreamRequest::onPoolReady(Http::StreamEncoder& request_encoder,
                                          Upstream::HostDescriptionConstSharedPtr host) {
  // This may be called under an existing ScopeTrackerScopeState but it will unwind correctly.
  ScopeTrackerScopeState scope(&parent_.callbacks_->scope(), parent_.callbacks_->dispatcher());
  ENVOY_STREAM_LOG(debug, "pool ready", *parent_.callbacks_);

  host->outlierDetector().putResult(Upstream::Outlier::Result::LOCAL_ORIGIN_CONNECT_SUCCESS);

  // TODO(ggreenway): set upstream local address in the StreamInfo.
  onUpstreamHostSelected(host);
  request_encoder.getStream().addCallbacks(*this);

  if (parent_.downstream_end_stream_) {
    setupPerTryTimeout();
  } else {
    create_per_try_timeout_on_request_complete_ = true;
  }

  conn_pool_stream_handle_ = nullptr;
  setRequestEncoder(request_encoder);
  calling_encode_headers_ = true;
  if (parent_.route_entry_->autoHostRewrite() && !host->hostname().empty()) {
    parent_.downstream_headers_->Host()->value(host->hostname());
  }

  if (span_ != nullptr) {
    span_->injectContext(*parent_.downstream_headers_);
  }

  upstream_timing_.onFirstUpstreamTxByteSent(parent_.callbacks_->dispatcher().timeSource());

  const bool end_stream = !buffered_request_body_ && encode_complete_ && !encode_trailers_;
  // If end_stream is set in headers, and there are metadata to send, delays end_stream. The case
  // only happens when decoding headers filters return ContinueAndEndStream.
  const bool delay_headers_end_stream = end_stream && !downstream_metadata_map_vector_.empty();
  request_encoder.encodeHeaders(*parent_.downstream_headers_,
                                end_stream && !delay_headers_end_stream);
  calling_encode_headers_ = false;

  // It is possible to get reset in the middle of an encodeHeaders() call. This happens for example
  // in the HTTP/2 codec if the frame cannot be encoded for some reason. This should never happen
  // but it's unclear if we have covered all cases so protect against it and test for it. One
  // specific example of a case where this happens is if we try to encode a total header size that
  // is too big in HTTP/2 (64K currently).
  if (deferred_reset_reason_) {
    onResetStream(deferred_reset_reason_.value(), absl::string_view());
  } else {
    // Encode metadata after headers and before any other frame type.
    if (!downstream_metadata_map_vector_.empty()) {
      ENVOY_STREAM_LOG(debug, "Send metadata onPoolReady. {}", *parent_.callbacks_,
                       downstream_metadata_map_vector_);
      request_encoder.encodeMetadata(downstream_metadata_map_vector_);
      downstream_metadata_map_vector_.clear();
      if (delay_headers_end_stream) {
        Buffer::OwnedImpl empty_data("");
        request_encoder.encodeData(empty_data, true);
      }
    }

    if (buffered_request_body_) {
      stream_info_.addBytesSent(buffered_request_body_->length());
      request_encoder.encodeData(*buffered_request_body_, encode_complete_ && !encode_trailers_);
    }

    if (encode_trailers_) {
      request_encoder.encodeTrailers(*parent_.downstream_trailers_);
    }

    if (encode_complete_) {
      upstream_timing_.onLastUpstreamTxByteSent(parent_.callbacks_->dispatcher().timeSource());
    }
  }
=======
                       [](const auto& req) -> bool { return req->awaitingHeaders(); });
>>>>>>> e1962d76
}

RetryStatePtr
ProdFilter::createRetryState(const RetryPolicy& policy, Http::RequestHeaderMap& request_headers,
                             const Upstream::ClusterInfo& cluster, Runtime::Loader& runtime,
                             Runtime::RandomGenerator& random, Event::Dispatcher& dispatcher,
                             Upstream::ResourcePriority priority) {
  return RetryStateImpl::create(policy, request_headers, cluster, runtime, random, dispatcher,
                                priority);
}

} // namespace Router
} // namespace Envoy<|MERGE_RESOLUTION|>--- conflicted
+++ resolved
@@ -1439,320 +1439,7 @@
 
 uint32_t Filter::numRequestsAwaitingHeaders() {
   return std::count_if(upstream_requests_.begin(), upstream_requests_.end(),
-<<<<<<< HEAD
-                       [](const auto& req) -> bool { return req->awaiting_headers_; });
-}
-
-Filter::UpstreamRequest::UpstreamRequest(Filter& parent, Http::ConnectionPool::Instance& pool)
-    : parent_(parent), conn_pool_(pool), grpc_rq_success_deferred_(false),
-      stream_info_(pool.protocol(), parent_.callbacks_->dispatcher().timeSource()),
-      calling_encode_headers_(false), upstream_canary_(false), decode_complete_(false),
-      encode_complete_(false), encode_trailers_(false), retried_(false), awaiting_headers_(true),
-      outlier_detection_timeout_recorded_(false),
-      create_per_try_timeout_on_request_complete_(false) {
-
-  if (parent_.config_.start_child_span_) {
-    span_ = parent_.callbacks_->activeSpan().spawnChild(
-        parent_.callbacks_->tracingConfig(), "router " + parent.cluster_->name() + " egress",
-        parent.timeSource().systemTime());
-    span_->setTag(Tracing::Tags::get().Component, Tracing::Tags::get().Proxy);
-  }
-
-  stream_info_.healthCheck(parent_.callbacks_->streamInfo().healthCheck());
-}
-
-Filter::UpstreamRequest::~UpstreamRequest() {
-  if (span_ != nullptr) {
-    // TODO(mattklein123): Add tags based on what happened to this request (retries, reset, etc.).
-    span_->finishSpan();
-  }
-  if (per_try_timeout_ != nullptr) {
-    // Allows for testing.
-    per_try_timeout_->disableTimer();
-  }
-  clearRequestEncoder();
-
-  stream_info_.setUpstreamTiming(upstream_timing_);
-  stream_info_.onRequestComplete();
-  for (const auto& upstream_log : parent_.config_.upstream_logs_) {
-    upstream_log->log(parent_.downstream_headers_, upstream_headers_.get(),
-                      upstream_trailers_.get(), stream_info_);
-  }
-}
-
-void Filter::UpstreamRequest::decode100ContinueHeaders(Http::HeaderMapPtr&& headers) {
-  ScopeTrackerScopeState scope(&parent_.callbacks_->scope(), parent_.callbacks_->dispatcher());
-
-  ASSERT(100 == Http::Utility::getResponseStatus(*headers));
-  parent_.onUpstream100ContinueHeaders(std::move(headers), *this);
-}
-
-void Filter::UpstreamRequest::decodeHeaders(Http::HeaderMapPtr&& headers, bool end_stream) {
-  ScopeTrackerScopeState scope(&parent_.callbacks_->scope(), parent_.callbacks_->dispatcher());
-
-  // TODO(rodaine): This is actually measuring after the headers are parsed and not the first byte.
-  upstream_timing_.onFirstUpstreamRxByteReceived(parent_.callbacks_->dispatcher().timeSource());
-  maybeEndDecode(end_stream);
-
-  awaiting_headers_ = false;
-  if (!parent_.config_.upstream_logs_.empty()) {
-    upstream_headers_ = std::make_unique<Http::HeaderMapImpl>(*headers);
-  }
-  const uint64_t response_code = Http::Utility::getResponseStatus(*headers);
-  stream_info_.response_code_ = static_cast<uint32_t>(response_code);
-  parent_.onUpstreamHeaders(response_code, std::move(headers), *this, end_stream);
-}
-
-void Filter::UpstreamRequest::decodeData(Buffer::Instance& data, bool end_stream) {
-  ScopeTrackerScopeState scope(&parent_.callbacks_->scope(), parent_.callbacks_->dispatcher());
-
-  maybeEndDecode(end_stream);
-  stream_info_.addBytesReceived(data.length());
-  parent_.onUpstreamData(data, *this, end_stream);
-}
-
-void Filter::UpstreamRequest::decodeTrailers(Http::HeaderMapPtr&& trailers) {
-  ScopeTrackerScopeState scope(&parent_.callbacks_->scope(), parent_.callbacks_->dispatcher());
-
-  maybeEndDecode(true);
-  if (!parent_.config_.upstream_logs_.empty()) {
-    upstream_trailers_ = std::make_unique<Http::HeaderMapImpl>(*trailers);
-  }
-  parent_.onUpstreamTrailers(std::move(trailers), *this);
-}
-
-void Filter::UpstreamRequest::decodeMetadata(Http::MetadataMapPtr&& metadata_map) {
-  parent_.onUpstreamMetadata(std::move(metadata_map));
-}
-
-void Filter::UpstreamRequest::maybeEndDecode(bool end_stream) {
-  if (end_stream) {
-    upstream_timing_.onLastUpstreamRxByteReceived(parent_.callbacks_->dispatcher().timeSource());
-    decode_complete_ = true;
-  }
-}
-
-void Filter::UpstreamRequest::encodeHeaders(bool end_stream) {
-  ASSERT(!encode_complete_);
-  encode_complete_ = end_stream;
-
-  // It's possible for a reset to happen inline within the newStream() call. In this case, we might
-  // get deleted inline as well. Only write the returned handle out if it is not nullptr to deal
-  // with this case.
-  Http::ConnectionPool::Cancellable* handle = conn_pool_.newStream(*this, *this);
-  if (handle) {
-    conn_pool_stream_handle_ = handle;
-  }
-}
-
-void Filter::UpstreamRequest::encodeData(Buffer::Instance& data, bool end_stream) {
-  ASSERT(!encode_complete_);
-  encode_complete_ = end_stream;
-
-  if (!request_encoder_) {
-    ENVOY_STREAM_LOG(trace, "buffering {} bytes", *parent_.callbacks_, data.length());
-    if (!buffered_request_body_) {
-      buffered_request_body_ = std::make_unique<Buffer::WatermarkBuffer>(
-          [this]() -> void { this->enableDataFromDownstream(); },
-          [this]() -> void { this->disableDataFromDownstream(); },
-          [this]() -> void { this->resetStream(); });
-      buffered_request_body_->setWatermarks(parent_.buffer_limit_);
-    }
-
-    buffered_request_body_->move(data);
-  } else {
-    ASSERT(downstream_metadata_map_vector_.empty());
-
-    ENVOY_STREAM_LOG(trace, "proxying {} bytes", *parent_.callbacks_, data.length());
-    stream_info_.addBytesSent(data.length());
-    request_encoder_->encodeData(data, end_stream);
-    if (end_stream) {
-      upstream_timing_.onLastUpstreamTxByteSent(parent_.callbacks_->dispatcher().timeSource());
-    }
-  }
-}
-
-void Filter::UpstreamRequest::encodeTrailers(const Http::HeaderMap& trailers) {
-  ASSERT(!encode_complete_);
-  encode_complete_ = true;
-  encode_trailers_ = true;
-
-  if (!request_encoder_) {
-    ENVOY_STREAM_LOG(trace, "buffering trailers", *parent_.callbacks_);
-  } else {
-    ASSERT(downstream_metadata_map_vector_.empty());
-
-    ENVOY_STREAM_LOG(trace, "proxying trailers", *parent_.callbacks_);
-    request_encoder_->encodeTrailers(trailers);
-    upstream_timing_.onLastUpstreamTxByteSent(parent_.callbacks_->dispatcher().timeSource());
-  }
-}
-
-void Filter::UpstreamRequest::encodeMetadata(Http::MetadataMapPtr&& metadata_map_ptr) {
-  if (!request_encoder_) {
-    ENVOY_STREAM_LOG(trace, "request_encoder_ not ready. Store metadata_map to encode later: {}",
-                     *parent_.callbacks_, *metadata_map_ptr);
-    downstream_metadata_map_vector_.emplace_back(std::move(metadata_map_ptr));
-  } else {
-    ENVOY_STREAM_LOG(trace, "Encode metadata: {}", *parent_.callbacks_, *metadata_map_ptr);
-    Http::MetadataMapVector metadata_map_vector;
-    metadata_map_vector.emplace_back(std::move(metadata_map_ptr));
-    request_encoder_->encodeMetadata(metadata_map_vector);
-  }
-}
-
-void Filter::UpstreamRequest::onResetStream(Http::StreamResetReason reason,
-                                            absl::string_view transport_failure_reason) {
-  ScopeTrackerScopeState scope(&parent_.callbacks_->scope(), parent_.callbacks_->dispatcher());
-
-  clearRequestEncoder();
-  awaiting_headers_ = false;
-  if (!calling_encode_headers_) {
-    stream_info_.setResponseFlag(parent_.streamResetReasonToResponseFlag(reason));
-    parent_.onUpstreamReset(reason, transport_failure_reason, *this);
-  } else {
-    deferred_reset_reason_ = reason;
-  }
-}
-
-void Filter::UpstreamRequest::resetStream() {
-  // Don't reset the stream if we're already done with it.
-  if (encode_complete_ && decode_complete_) {
-    return;
-  }
-
-  if (conn_pool_stream_handle_) {
-    ENVOY_STREAM_LOG(debug, "cancelling pool request", *parent_.callbacks_);
-    ASSERT(!request_encoder_);
-    conn_pool_stream_handle_->cancel();
-    conn_pool_stream_handle_ = nullptr;
-  }
-
-  if (request_encoder_) {
-    ENVOY_STREAM_LOG(debug, "resetting pool request", *parent_.callbacks_);
-    request_encoder_->getStream().removeCallbacks(*this);
-    request_encoder_->getStream().resetStream(Http::StreamResetReason::LocalReset);
-    clearRequestEncoder();
-  }
-}
-
-void Filter::UpstreamRequest::setupPerTryTimeout() {
-  ASSERT(!per_try_timeout_);
-  if (parent_.timeout_.per_try_timeout_.count() > 0) {
-    per_try_timeout_ =
-        parent_.callbacks_->dispatcher().createTimer([this]() -> void { onPerTryTimeout(); });
-    per_try_timeout_->enableTimer(parent_.timeout_.per_try_timeout_);
-  }
-}
-
-void Filter::UpstreamRequest::onPerTryTimeout() {
-  // If we've sent anything downstream, ignore the per try timeout and let the response continue up
-  // to the global timeout
-  if (!parent_.downstream_response_started_) {
-    ENVOY_STREAM_LOG(debug, "upstream per try timeout", *parent_.callbacks_);
-
-    stream_info_.setResponseFlag(StreamInfo::ResponseFlag::UpstreamRequestTimeout);
-    parent_.onPerTryTimeout(*this);
-  } else {
-    ENVOY_STREAM_LOG(debug,
-                     "ignored upstream per try timeout due to already started downstream response",
-                     *parent_.callbacks_);
-  }
-}
-
-void Filter::UpstreamRequest::onPoolFailure(Http::ConnectionPool::PoolFailureReason reason,
-                                            absl::string_view transport_failure_reason,
-                                            Upstream::HostDescriptionConstSharedPtr host) {
-  Http::StreamResetReason reset_reason = Http::StreamResetReason::ConnectionFailure;
-  switch (reason) {
-  case Http::ConnectionPool::PoolFailureReason::Overflow:
-    reset_reason = Http::StreamResetReason::Overflow;
-    break;
-  case Http::ConnectionPool::PoolFailureReason::ConnectionFailure:
-    reset_reason = Http::StreamResetReason::ConnectionFailure;
-    break;
-  }
-
-  // Mimic an upstream reset.
-  onUpstreamHostSelected(host);
-  onResetStream(reset_reason, transport_failure_reason);
-}
-
-void Filter::UpstreamRequest::onPoolReady(Http::StreamEncoder& request_encoder,
-                                          Upstream::HostDescriptionConstSharedPtr host) {
-  // This may be called under an existing ScopeTrackerScopeState but it will unwind correctly.
-  ScopeTrackerScopeState scope(&parent_.callbacks_->scope(), parent_.callbacks_->dispatcher());
-  ENVOY_STREAM_LOG(debug, "pool ready", *parent_.callbacks_);
-
-  host->outlierDetector().putResult(Upstream::Outlier::Result::LOCAL_ORIGIN_CONNECT_SUCCESS);
-
-  // TODO(ggreenway): set upstream local address in the StreamInfo.
-  onUpstreamHostSelected(host);
-  request_encoder.getStream().addCallbacks(*this);
-
-  if (parent_.downstream_end_stream_) {
-    setupPerTryTimeout();
-  } else {
-    create_per_try_timeout_on_request_complete_ = true;
-  }
-
-  conn_pool_stream_handle_ = nullptr;
-  setRequestEncoder(request_encoder);
-  calling_encode_headers_ = true;
-  if (parent_.route_entry_->autoHostRewrite() && !host->hostname().empty()) {
-    parent_.downstream_headers_->Host()->value(host->hostname());
-  }
-
-  if (span_ != nullptr) {
-    span_->injectContext(*parent_.downstream_headers_);
-  }
-
-  upstream_timing_.onFirstUpstreamTxByteSent(parent_.callbacks_->dispatcher().timeSource());
-
-  const bool end_stream = !buffered_request_body_ && encode_complete_ && !encode_trailers_;
-  // If end_stream is set in headers, and there are metadata to send, delays end_stream. The case
-  // only happens when decoding headers filters return ContinueAndEndStream.
-  const bool delay_headers_end_stream = end_stream && !downstream_metadata_map_vector_.empty();
-  request_encoder.encodeHeaders(*parent_.downstream_headers_,
-                                end_stream && !delay_headers_end_stream);
-  calling_encode_headers_ = false;
-
-  // It is possible to get reset in the middle of an encodeHeaders() call. This happens for example
-  // in the HTTP/2 codec if the frame cannot be encoded for some reason. This should never happen
-  // but it's unclear if we have covered all cases so protect against it and test for it. One
-  // specific example of a case where this happens is if we try to encode a total header size that
-  // is too big in HTTP/2 (64K currently).
-  if (deferred_reset_reason_) {
-    onResetStream(deferred_reset_reason_.value(), absl::string_view());
-  } else {
-    // Encode metadata after headers and before any other frame type.
-    if (!downstream_metadata_map_vector_.empty()) {
-      ENVOY_STREAM_LOG(debug, "Send metadata onPoolReady. {}", *parent_.callbacks_,
-                       downstream_metadata_map_vector_);
-      request_encoder.encodeMetadata(downstream_metadata_map_vector_);
-      downstream_metadata_map_vector_.clear();
-      if (delay_headers_end_stream) {
-        Buffer::OwnedImpl empty_data("");
-        request_encoder.encodeData(empty_data, true);
-      }
-    }
-
-    if (buffered_request_body_) {
-      stream_info_.addBytesSent(buffered_request_body_->length());
-      request_encoder.encodeData(*buffered_request_body_, encode_complete_ && !encode_trailers_);
-    }
-
-    if (encode_trailers_) {
-      request_encoder.encodeTrailers(*parent_.downstream_trailers_);
-    }
-
-    if (encode_complete_) {
-      upstream_timing_.onLastUpstreamTxByteSent(parent_.callbacks_->dispatcher().timeSource());
-    }
-  }
-=======
                        [](const auto& req) -> bool { return req->awaitingHeaders(); });
->>>>>>> e1962d76
 }
 
 RetryStatePtr
