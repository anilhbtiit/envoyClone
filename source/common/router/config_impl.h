--- conflicted
+++ resolved
@@ -934,21 +934,16 @@
                               ProtobufMessage::ValidationVisitor& validator,
                               absl::string_view current_route_name) const;
 
-<<<<<<< HEAD
+  PathMatcherSharedPtr buildPathMatcher(envoy::config::route::v3::Route route,
+                                        ProtobufMessage::ValidationVisitor& validator) const;
+
+  PathRewriterSharedPtr buildPathRewriter(envoy::config::route::v3::Route route,
+                                          ProtobufMessage::ValidationVisitor& validator) const;
+
   RouteConstSharedPtr
   pickClusterViaClusterHeader(const Http::LowerCaseString& cluster_header_name,
                               const Http::HeaderMap& headers,
                               const RouteEntryAndRoute* route_selector_override) const;
-=======
-  PathMatcherSharedPtr buildPathMatcher(envoy::config::route::v3::Route route,
-                                        ProtobufMessage::ValidationVisitor& validator) const;
-
-  PathRewriterSharedPtr buildPathRewriter(envoy::config::route::v3::Route route,
-                                          ProtobufMessage::ValidationVisitor& validator) const;
-
-  RouteConstSharedPtr pickClusterViaClusterHeader(const Http::LowerCaseString& cluster_header_name,
-                                                  const Http::HeaderMap& headers) const;
->>>>>>> 17cd512e
 
   RouteConstSharedPtr pickWeightedCluster(const Http::HeaderMap& headers, uint64_t random_value,
                                           bool ignore_overflow) const;
