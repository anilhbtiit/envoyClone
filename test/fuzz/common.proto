--- conflicted
+++ resolved
@@ -15,15 +15,14 @@
   repeated envoy.config.core.v3.HeaderValue headers = 1;
 }
 
-<<<<<<< HEAD
 message Metadata {
   map<string, string> metadata = 1;
-=======
+}
+
 message HttpData {
   Headers headers = 1;
   repeated string data = 2;
   Headers trailers = 3;
->>>>>>> fca0f0bf
 }
 
 message StreamInfo {
