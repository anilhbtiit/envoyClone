#pragma once

#include <functional>

#include "envoy/api/api.h"
#include "envoy/api/v2/auth/cert.pb.h"
#include "envoy/api/v2/core/config_source.pb.h"
#include "envoy/config/subscription.h"
#include "envoy/event/dispatcher.h"
#include "envoy/init/manager.h"
#include "envoy/local_info/local_info.h"
#include "envoy/runtime/runtime.h"
#include "envoy/secret/secret_callbacks.h"
#include "envoy/secret/secret_provider.h"
#include "envoy/server/transport_socket_config.h"
#include "envoy/stats/stats.h"
#include "envoy/upstream/cluster_manager.h"

#include "common/common/callback_impl.h"
#include "common/common/cleanup.h"
#include "common/init/target_impl.h"
#include "common/ssl/certificate_validation_context_config_impl.h"
#include "common/ssl/tls_certificate_config_impl.h"

namespace Envoy {
namespace Secret {

/**
 * SDS API implementation that fetches secrets from SDS server via Subscription.
 */
<<<<<<< HEAD
class SdsApi : public Init::Target, public Config::SubscriptionCallbacks {
=======
class SdsApi : public Config::SubscriptionCallbacks {
>>>>>>> c90d0d4c
public:
  SdsApi(const LocalInfo::LocalInfo& local_info, Event::Dispatcher& dispatcher,
         Runtime::RandomGenerator& random, Stats::Store& stats,
         Upstream::ClusterManager& cluster_manager, Init::Manager& init_manager,
         const envoy::api::v2::core::ConfigSource& sds_config, const std::string& sds_config_name,
         std::function<void()> destructor_cb, Api::Api& api);

  // Config::SubscriptionCallbacks
  // TODO(fredlas) deduplicate
  void onConfigUpdate(const Protobuf::RepeatedPtrField<ProtobufWkt::Any>& resources,
                      const std::string& version_info) override;
  void onConfigUpdate(const Protobuf::RepeatedPtrField<envoy::api::v2::Resource>&,
                      const Protobuf::RepeatedPtrField<std::string>&, const std::string&) override {
    NOT_IMPLEMENTED_GCOVR_EXCL_LINE;
  }
  void onConfigUpdateFailed(const EnvoyException* e) override;
  std::string resourceName(const ProtobufWkt::Any& resource) override {
    return MessageUtil::anyConvert<envoy::api::v2::auth::Secret>(resource).name();
  }

protected:
  // Creates new secrets.
  virtual void setSecret(const envoy::api::v2::auth::Secret&) PURE;
  virtual void validateConfig(const envoy::api::v2::auth::Secret&) PURE;
  Common::CallbackManager<> update_callback_manager_;

private:
  void initialize();
  Init::TargetImpl init_target_;
  const LocalInfo::LocalInfo& local_info_;
  Event::Dispatcher& dispatcher_;
  Runtime::RandomGenerator& random_;
  Stats::Store& stats_;
  Upstream::ClusterManager& cluster_manager_;

  const envoy::api::v2::core::ConfigSource sds_config_;
  std::unique_ptr<Config::Subscription> subscription_;
<<<<<<< HEAD
  std::function<void()> initialize_callback_;
=======
>>>>>>> c90d0d4c
  const std::string sds_config_name_;

  uint64_t secret_hash_;
  Cleanup clean_up_;
  Api::Api& api_;
};

class TlsCertificateSdsApi;
class CertificateValidationContextSdsApi;
typedef std::shared_ptr<TlsCertificateSdsApi> TlsCertificateSdsApiSharedPtr;
typedef std::shared_ptr<CertificateValidationContextSdsApi>
    CertificateValidationContextSdsApiSharedPtr;

/**
 * TlsCertificateSdsApi implementation maintains and updates dynamic TLS certificate secrets.
 */
class TlsCertificateSdsApi : public SdsApi, public TlsCertificateConfigProvider {
public:
  static TlsCertificateSdsApiSharedPtr
  create(Server::Configuration::TransportSocketFactoryContext& secret_provider_context,
         const envoy::api::v2::core::ConfigSource& sds_config, const std::string& sds_config_name,
         std::function<void()> destructor_cb) {
    return std::make_shared<TlsCertificateSdsApi>(
        secret_provider_context.localInfo(), secret_provider_context.dispatcher(),
        secret_provider_context.random(), secret_provider_context.stats(),
        secret_provider_context.clusterManager(), *secret_provider_context.initManager(),
        sds_config, sds_config_name, destructor_cb, secret_provider_context.api());
  }

  TlsCertificateSdsApi(const LocalInfo::LocalInfo& local_info, Event::Dispatcher& dispatcher,
                       Runtime::RandomGenerator& random, Stats::Store& stats,
                       Upstream::ClusterManager& cluster_manager, Init::Manager& init_manager,
                       const envoy::api::v2::core::ConfigSource& sds_config,
                       const std::string& sds_config_name, std::function<void()> destructor_cb,
                       Api::Api& api)
      : SdsApi(local_info, dispatcher, random, stats, cluster_manager, init_manager, sds_config,
               sds_config_name, destructor_cb, api) {}

  // SecretProvider
  const envoy::api::v2::auth::TlsCertificate* secret() const override {
    return tls_certificate_secrets_.get();
  }
  Common::CallbackHandle* addUpdateCallback(std::function<void()> callback) override {
    return update_callback_manager_.add(callback);
  }

protected:
  void setSecret(const envoy::api::v2::auth::Secret& secret) override {
    tls_certificate_secrets_ =
        std::make_unique<envoy::api::v2::auth::TlsCertificate>(secret.tls_certificate());
  }
  void validateConfig(const envoy::api::v2::auth::Secret&) override {}

private:
  TlsCertificatePtr tls_certificate_secrets_;
};

/**
 * CertificateValidationContextSdsApi implementation maintains and updates dynamic certificate
 * validation context secrets.
 */
class CertificateValidationContextSdsApi : public SdsApi,
                                           public CertificateValidationContextConfigProvider {
public:
  static CertificateValidationContextSdsApiSharedPtr
  create(Server::Configuration::TransportSocketFactoryContext& secret_provider_context,
         const envoy::api::v2::core::ConfigSource& sds_config, const std::string& sds_config_name,
         std::function<void()> destructor_cb) {
    return std::make_shared<CertificateValidationContextSdsApi>(
        secret_provider_context.localInfo(), secret_provider_context.dispatcher(),
        secret_provider_context.random(), secret_provider_context.stats(),
        secret_provider_context.clusterManager(), *secret_provider_context.initManager(),
        sds_config, sds_config_name, destructor_cb, secret_provider_context.api());
  }
  CertificateValidationContextSdsApi(const LocalInfo::LocalInfo& local_info,
                                     Event::Dispatcher& dispatcher,
                                     Runtime::RandomGenerator& random, Stats::Store& stats,
                                     Upstream::ClusterManager& cluster_manager,
                                     Init::Manager& init_manager,
                                     const envoy::api::v2::core::ConfigSource& sds_config,
                                     std::string sds_config_name,
                                     std::function<void()> destructor_cb, Api::Api& api)
      : SdsApi(local_info, dispatcher, random, stats, cluster_manager, init_manager, sds_config,
               sds_config_name, destructor_cb, api) {}

  // SecretProvider
  const envoy::api::v2::auth::CertificateValidationContext* secret() const override {
    return certificate_validation_context_secrets_.get();
  }
  Common::CallbackHandle* addUpdateCallback(std::function<void()> callback) override {
    return update_callback_manager_.add(callback);
  }

  Common::CallbackHandle* addValidationCallback(
      std::function<void(const envoy::api::v2::auth::CertificateValidationContext&)> callback) {
    return validation_callback_manager_.add(callback);
  }

protected:
  void setSecret(const envoy::api::v2::auth::Secret& secret) override {
    certificate_validation_context_secrets_ =
        std::make_unique<envoy::api::v2::auth::CertificateValidationContext>(
            secret.validation_context());
  }

  void validateConfig(const envoy::api::v2::auth::Secret& secret) override {
    validation_callback_manager_.runCallbacks(secret.validation_context());
  }

private:
  CertificateValidationContextPtr certificate_validation_context_secrets_;
  Common::CallbackManager<const envoy::api::v2::auth::CertificateValidationContext&>
      validation_callback_manager_;
};

} // namespace Secret
} // namespace Envoy<|MERGE_RESOLUTION|>--- conflicted
+++ resolved
@@ -28,11 +28,7 @@
 /**
  * SDS API implementation that fetches secrets from SDS server via Subscription.
  */
-<<<<<<< HEAD
-class SdsApi : public Init::Target, public Config::SubscriptionCallbacks {
-=======
 class SdsApi : public Config::SubscriptionCallbacks {
->>>>>>> c90d0d4c
 public:
   SdsApi(const LocalInfo::LocalInfo& local_info, Event::Dispatcher& dispatcher,
          Runtime::RandomGenerator& random, Stats::Store& stats,
@@ -70,10 +66,6 @@
 
   const envoy::api::v2::core::ConfigSource sds_config_;
   std::unique_ptr<Config::Subscription> subscription_;
-<<<<<<< HEAD
-  std::function<void()> initialize_callback_;
-=======
->>>>>>> c90d0d4c
   const std::string sds_config_name_;
 
   uint64_t secret_hash_;
