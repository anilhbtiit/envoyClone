--- conflicted
+++ resolved
@@ -149,12 +149,10 @@
     removed ``envoy_reloadable_features_initialize_upstream_filters`` and legacy code paths.
 
 new_features:
-<<<<<<< HEAD
 - area: filters
   change: |
     Added the :ref:`credential injector filter <envoy_v3_api_msg_extensions.filters.http.credential_injector.v3.CredentialInjector>`,
     which can be used to inject credentials into the HTTP headers.
-=======
 - area: ext_proc
   change: |
     Added
@@ -164,7 +162,6 @@
     and
     :ref:`ExtProcOverrides.grpc_service <envoy_v3_api_field_extensions.filters.http.ext_proc.v3.ExtProcOverrides.grpc_service>`
     with the new or updated values.
->>>>>>> 372a2628
 - area: aws_request_signing
   change: |
     Update ``aws_request_signing`` filter to support use as an upstream HTTP filter. This allows successful calculation of
