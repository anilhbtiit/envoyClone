#include "source/common/router/config_impl.h"

#include <algorithm>
#include <chrono>
#include <cstdint>
#include <map>
#include <memory>
#include <string>
#include <vector>

#include "envoy/config/core/v3/base.pb.h"
#include "envoy/config/route/v3/route.pb.h"
#include "envoy/config/route/v3/route_components.pb.h"
#include "envoy/http/header_map.h"
#include "envoy/runtime/runtime.h"
#include "envoy/type/matcher/v3/string.pb.h"
#include "envoy/type/v3/percent.pb.h"
#include "envoy/upstream/cluster_manager.h"
#include "envoy/upstream/upstream.h"

#include "source/common/common/assert.h"
#include "source/common/common/empty_string.h"
#include "source/common/common/fmt.h"
#include "source/common/common/hash.h"
#include "source/common/common/logger.h"
#include "source/common/common/regex.h"
#include "source/common/common/utility.h"
#include "source/common/config/metadata.h"
#include "source/common/config/utility.h"
#include "source/common/config/well_known_names.h"
#include "source/common/http/headers.h"
#include "source/common/http/path_utility.h"
#include "source/common/http/utility.h"
#include "source/common/protobuf/protobuf.h"
#include "source/common/protobuf/utility.h"
#include "source/common/router/reset_header_parser.h"
#include "source/common/router/retry_state_impl.h"
#include "source/common/runtime/runtime_features.h"
#include "source/common/tracing/http_tracer_impl.h"
#include "source/extensions/filters/http/common/utility.h"

#include "absl/strings/match.h"

namespace Envoy {
namespace Router {
namespace {

const std::string DEPRECATED_ROUTER_NAME = "envoy.router";

constexpr uint32_t DEFAULT_MAX_DIRECT_RESPONSE_BODY_SIZE_BYTES = 4096;

void mergeTransforms(Http::HeaderTransforms& dest, const Http::HeaderTransforms& src) {
  dest.headers_to_append.insert(dest.headers_to_append.end(), src.headers_to_append.begin(),
                                src.headers_to_append.end());
  dest.headers_to_overwrite.insert(dest.headers_to_overwrite.end(),
                                   src.headers_to_overwrite.begin(),
                                   src.headers_to_overwrite.end());
  dest.headers_to_remove.insert(dest.headers_to_remove.end(), src.headers_to_remove.begin(),
                                src.headers_to_remove.end());
}

} // namespace

const std::string& OriginalConnectPort::key() {
  CONSTRUCT_ON_FIRST_USE(std::string, "envoy.router.original_connect_port");
}

std::string SslRedirector::newPath(const Http::RequestHeaderMap& headers) const {
  return Http::Utility::createSslRedirectPath(headers);
}

HedgePolicyImpl::HedgePolicyImpl(const envoy::config::route::v3::HedgePolicy& hedge_policy)
    : initial_requests_(PROTOBUF_GET_WRAPPED_OR_DEFAULT(hedge_policy, initial_requests, 1)),
      additional_request_chance_(hedge_policy.additional_request_chance()),
      hedge_on_per_try_timeout_(hedge_policy.hedge_on_per_try_timeout()) {}

HedgePolicyImpl::HedgePolicyImpl() : initial_requests_(1), hedge_on_per_try_timeout_(false) {}

RetryPolicyImpl::RetryPolicyImpl(const envoy::config::route::v3::RetryPolicy& retry_policy,
                                 ProtobufMessage::ValidationVisitor& validation_visitor)
    : retriable_headers_(
          Http::HeaderUtility::buildHeaderMatcherVector(retry_policy.retriable_headers())),
      retriable_request_headers_(
          Http::HeaderUtility::buildHeaderMatcherVector(retry_policy.retriable_request_headers())),
      validation_visitor_(&validation_visitor) {
  per_try_timeout_ =
      std::chrono::milliseconds(PROTOBUF_GET_MS_OR_DEFAULT(retry_policy, per_try_timeout, 0));
  num_retries_ = PROTOBUF_GET_WRAPPED_OR_DEFAULT(retry_policy, num_retries, 1);
  retry_on_ = RetryStateImpl::parseRetryOn(retry_policy.retry_on()).first;
  retry_on_ |= RetryStateImpl::parseRetryGrpcOn(retry_policy.retry_on()).first;

  for (const auto& host_predicate : retry_policy.retry_host_predicate()) {
    auto& factory = Envoy::Config::Utility::getAndCheckFactory<Upstream::RetryHostPredicateFactory>(
        host_predicate);
    auto config = Envoy::Config::Utility::translateToFactoryConfig(host_predicate,
                                                                   validation_visitor, factory);
    retry_host_predicate_configs_.emplace_back(factory, std::move(config));
  }

  const auto& retry_priority = retry_policy.retry_priority();
  if (!retry_priority.name().empty()) {
    auto& factory =
        Envoy::Config::Utility::getAndCheckFactory<Upstream::RetryPriorityFactory>(retry_priority);
    retry_priority_config_ =
        std::make_pair(&factory, Envoy::Config::Utility::translateToFactoryConfig(
                                     retry_priority, validation_visitor, factory));
  }

  auto host_selection_attempts = retry_policy.host_selection_retry_max_attempts();
  if (host_selection_attempts) {
    host_selection_attempts_ = host_selection_attempts;
  }

  for (auto code : retry_policy.retriable_status_codes()) {
    retriable_status_codes_.emplace_back(code);
  }

  if (retry_policy.has_retry_back_off()) {
    base_interval_ = std::chrono::milliseconds(
        PROTOBUF_GET_MS_REQUIRED(retry_policy.retry_back_off(), base_interval));
    if ((*base_interval_).count() < 1) {
      base_interval_ = std::chrono::milliseconds(1);
    }

    max_interval_ = PROTOBUF_GET_OPTIONAL_MS(retry_policy.retry_back_off(), max_interval);
    if (max_interval_) {
      // Apply the same rounding to max interval in case both are set to sub-millisecond values.
      if ((*max_interval_).count() < 1) {
        max_interval_ = std::chrono::milliseconds(1);
      }

      if ((*max_interval_).count() < (*base_interval_).count()) {
        throw EnvoyException(
            "retry_policy.max_interval must greater than or equal to the base_interval");
      }
    }
  }

  if (retry_policy.has_rate_limited_retry_back_off()) {
    reset_headers_ = ResetHeaderParserImpl::buildResetHeaderParserVector(
        retry_policy.rate_limited_retry_back_off().reset_headers());

    absl::optional<std::chrono::milliseconds> reset_max_interval =
        PROTOBUF_GET_OPTIONAL_MS(retry_policy.rate_limited_retry_back_off(), max_interval);
    if (reset_max_interval.has_value()) {
      std::chrono::milliseconds max_interval = reset_max_interval.value();
      if (max_interval.count() < 1) {
        max_interval = std::chrono::milliseconds(1);
      }
      reset_max_interval_ = max_interval;
    }
  }
}

std::vector<Upstream::RetryHostPredicateSharedPtr> RetryPolicyImpl::retryHostPredicates() const {
  std::vector<Upstream::RetryHostPredicateSharedPtr> predicates;

  for (const auto& config : retry_host_predicate_configs_) {
    predicates.emplace_back(config.first.createHostPredicate(*config.second, num_retries_));
  }

  return predicates;
}

Upstream::RetryPrioritySharedPtr RetryPolicyImpl::retryPriority() const {
  if (retry_priority_config_.first == nullptr) {
    return nullptr;
  }

  return retry_priority_config_.first->createRetryPriority(*retry_priority_config_.second,
                                                           *validation_visitor_, num_retries_);
}

InternalRedirectPolicyImpl::InternalRedirectPolicyImpl(
    const envoy::config::route::v3::InternalRedirectPolicy& policy_config,
    ProtobufMessage::ValidationVisitor& validator, absl::string_view current_route_name)
    : current_route_name_(current_route_name),
      redirect_response_codes_(buildRedirectResponseCodes(policy_config)),
      max_internal_redirects_(
          PROTOBUF_GET_WRAPPED_OR_DEFAULT(policy_config, max_internal_redirects, 1)),
      enabled_(true), allow_cross_scheme_redirect_(policy_config.allow_cross_scheme_redirect()) {
  for (const auto& predicate : policy_config.predicates()) {
    auto& factory =
        Envoy::Config::Utility::getAndCheckFactory<InternalRedirectPredicateFactory>(predicate);
    auto config = factory.createEmptyConfigProto();
    Envoy::Config::Utility::translateOpaqueConfig(predicate.typed_config(), {}, validator, *config);
    predicate_factories_.emplace_back(&factory, std::move(config));
  }
}

std::vector<InternalRedirectPredicateSharedPtr> InternalRedirectPolicyImpl::predicates() const {
  std::vector<InternalRedirectPredicateSharedPtr> predicates;
  for (const auto& predicate_factory : predicate_factories_) {
    predicates.emplace_back(predicate_factory.first->createInternalRedirectPredicate(
        *predicate_factory.second, current_route_name_));
  }
  return predicates;
}

absl::flat_hash_set<Http::Code> InternalRedirectPolicyImpl::buildRedirectResponseCodes(
    const envoy::config::route::v3::InternalRedirectPolicy& policy_config) const {
  if (policy_config.redirect_response_codes_size() == 0) {
    return absl::flat_hash_set<Http::Code>{Http::Code::Found};
  }
  absl::flat_hash_set<Http::Code> ret;
  std::for_each(policy_config.redirect_response_codes().begin(),
                policy_config.redirect_response_codes().end(), [&ret](uint32_t response_code) {
                  const absl::flat_hash_set<uint32_t> valid_redirect_response_code = {301, 302, 303,
                                                                                      307, 308};
                  if (valid_redirect_response_code.contains(response_code)) {
                    ret.insert(static_cast<Http::Code>(response_code));
                  }
                });
  return ret;
}

CorsPolicyImpl::CorsPolicyImpl(const envoy::config::route::v3::CorsPolicy& config,
                               Runtime::Loader& loader)
    : config_(config), loader_(loader), allow_methods_(config.allow_methods()),
      allow_headers_(config.allow_headers()), expose_headers_(config.expose_headers()),
      max_age_(config.max_age()) {
  for (const auto& string_match : config.allow_origin_string_match()) {
    allow_origins_.push_back(
        std::make_unique<Matchers::StringMatcherImpl<envoy::type::matcher::v3::StringMatcher>>(
            string_match));
  }
  if (config.has_allow_credentials()) {
    allow_credentials_ = PROTOBUF_GET_WRAPPED_REQUIRED(config, allow_credentials);
  }
}

ShadowPolicyImpl::ShadowPolicyImpl(const RequestMirrorPolicy& config) {

  cluster_ = config.cluster();

  if (config.has_runtime_fraction()) {
    runtime_key_ = config.runtime_fraction().runtime_key();
    default_value_ = config.runtime_fraction().default_value();
  }
  trace_sampled_ = PROTOBUF_GET_WRAPPED_OR_DEFAULT(config, trace_sampled, true);
}

DecoratorImpl::DecoratorImpl(const envoy::config::route::v3::Decorator& decorator)
    : operation_(decorator.operation()),
      propagate_(PROTOBUF_GET_WRAPPED_OR_DEFAULT(decorator, propagate, true)) {}

void DecoratorImpl::apply(Tracing::Span& span) const {
  if (!operation_.empty()) {
    span.setOperation(operation_);
  }
}

const std::string& DecoratorImpl::getOperation() const { return operation_; }

bool DecoratorImpl::propagate() const { return propagate_; }

RouteTracingImpl::RouteTracingImpl(const envoy::config::route::v3::Tracing& tracing) {
  if (!tracing.has_client_sampling()) {
    client_sampling_.set_numerator(100);
    client_sampling_.set_denominator(envoy::type::v3::FractionalPercent::HUNDRED);
  } else {
    client_sampling_ = tracing.client_sampling();
  }
  if (!tracing.has_random_sampling()) {
    random_sampling_.set_numerator(100);
    random_sampling_.set_denominator(envoy::type::v3::FractionalPercent::HUNDRED);
  } else {
    random_sampling_ = tracing.random_sampling();
  }
  if (!tracing.has_overall_sampling()) {
    overall_sampling_.set_numerator(100);
    overall_sampling_.set_denominator(envoy::type::v3::FractionalPercent::HUNDRED);
  } else {
    overall_sampling_ = tracing.overall_sampling();
  }
  for (const auto& tag : tracing.custom_tags()) {
    custom_tags_.emplace(tag.tag(), Tracing::HttpTracerUtility::createCustomTag(tag));
  }
}

const envoy::type::v3::FractionalPercent& RouteTracingImpl::getClientSampling() const {
  return client_sampling_;
}

const envoy::type::v3::FractionalPercent& RouteTracingImpl::getRandomSampling() const {
  return random_sampling_;
}

const envoy::type::v3::FractionalPercent& RouteTracingImpl::getOverallSampling() const {
  return overall_sampling_;
}
const Tracing::CustomTagMap& RouteTracingImpl::getCustomTags() const { return custom_tags_; }

RouteEntryImplBase::RouteEntryImplBase(const VirtualHostImpl& vhost,
                                       const envoy::config::route::v3::Route& route,
                                       const OptionalHttpFilters& optional_http_filters,
                                       Server::Configuration::ServerFactoryContext& factory_context,
                                       ProtobufMessage::ValidationVisitor& validator)
    : case_sensitive_(PROTOBUF_GET_WRAPPED_OR_DEFAULT(route.match(), case_sensitive, true)),
      prefix_rewrite_(route.route().prefix_rewrite()),
      host_rewrite_(route.route().host_rewrite_literal()), vhost_(vhost),
      auto_host_rewrite_(PROTOBUF_GET_WRAPPED_OR_DEFAULT(route.route(), auto_host_rewrite, false)),
      auto_host_rewrite_header_(!route.route().host_rewrite_header().empty()
                                    ? absl::optional<Http::LowerCaseString>(Http::LowerCaseString(
                                          route.route().host_rewrite_header()))
                                    : absl::nullopt),
      host_rewrite_path_regex_(
          route.route().has_host_rewrite_path_regex()
              ? Regex::Utility::parseRegex(route.route().host_rewrite_path_regex().pattern())
              : nullptr),
      host_rewrite_path_regex_substitution_(
          route.route().has_host_rewrite_path_regex()
              ? route.route().host_rewrite_path_regex().substitution()
              : ""),
      cluster_name_(route.route().cluster()), cluster_header_name_(route.route().cluster_header()),
      cluster_not_found_response_code_(ConfigUtility::parseClusterNotFoundResponseCode(
          route.route().cluster_not_found_response_code())),
      timeout_(PROTOBUF_GET_MS_OR_DEFAULT(route.route(), timeout, DEFAULT_ROUTE_TIMEOUT_MS)),
      idle_timeout_(PROTOBUF_GET_OPTIONAL_MS(route.route(), idle_timeout)),
      max_stream_duration_(
          PROTOBUF_GET_OPTIONAL_MS(route.route().max_stream_duration(), max_stream_duration)),
      grpc_timeout_header_max_(
          PROTOBUF_GET_OPTIONAL_MS(route.route().max_stream_duration(), grpc_timeout_header_max)),
      grpc_timeout_header_offset_(PROTOBUF_GET_OPTIONAL_MS(route.route().max_stream_duration(),
                                                           grpc_timeout_header_offset)),
      max_grpc_timeout_(PROTOBUF_GET_OPTIONAL_MS(route.route(), max_grpc_timeout)),
      grpc_timeout_offset_(PROTOBUF_GET_OPTIONAL_MS(route.route(), grpc_timeout_offset)),
      loader_(factory_context.runtime()), runtime_(loadRuntimeData(route.match())),
      scheme_redirect_(route.redirect().scheme_redirect()),
      host_redirect_(route.redirect().host_redirect()),
      port_redirect_(route.redirect().port_redirect()
                         ? ":" + std::to_string(route.redirect().port_redirect())
                         : ""),
      path_redirect_(route.redirect().path_redirect()),
      path_redirect_has_query_(path_redirect_.find('?') != absl::string_view::npos),
      https_redirect_(route.redirect().https_redirect()),
      using_new_timeouts_(route.route().has_max_stream_duration()),
      prefix_rewrite_redirect_(route.redirect().prefix_rewrite()),
      strip_query_(route.redirect().strip_query()),
      hedge_policy_(buildHedgePolicy(vhost.hedgePolicy(), route.route())),
      retry_policy_(buildRetryPolicy(vhost.retryPolicy(), route.route(), validator)),
      internal_redirect_policy_(
          buildInternalRedirectPolicy(route.route(), validator, route.name())),
      rate_limit_policy_(route.route().rate_limits(), validator),
      priority_(ConfigUtility::parsePriority(route.route().priority())),
      config_headers_(Http::HeaderUtility::buildHeaderDataVector(route.match().headers())),
      total_cluster_weight_(
          PROTOBUF_GET_WRAPPED_OR_DEFAULT(route.route().weighted_clusters(), total_weight, 100UL)),
      request_headers_parser_(HeaderParser::configure(route.request_headers_to_add(),
                                                      route.request_headers_to_remove())),
      response_headers_parser_(HeaderParser::configure(route.response_headers_to_add(),
                                                       route.response_headers_to_remove())),
      retry_shadow_buffer_limit_(PROTOBUF_GET_WRAPPED_OR_DEFAULT(
          route, per_request_buffer_limit_bytes, vhost.retryShadowBufferLimit())),
      metadata_(route.metadata()), typed_metadata_(route.metadata()),
      match_grpc_(route.match().has_grpc()), opaque_config_(parseOpaqueConfig(route)),
      decorator_(parseDecorator(route)), route_tracing_(parseRouteTracing(route)),
      direct_response_code_(ConfigUtility::parseDirectResponseCode(route)),
      direct_response_body_(ConfigUtility::parseDirectResponseBody(
          route, factory_context.api(),
          vhost_.globalRouteConfig().maxDirectResponseBodySizeBytes())),
<<<<<<< HEAD
      per_filter_configs_(route.typed_per_filter_config(), {}, optional_http_filters,
                          factory_context, validator),
=======
      per_filter_configs_(route.typed_per_filter_config(), optional_http_filters, factory_context,
                          validator),
>>>>>>> 21df5e86
      route_name_(route.name()), time_source_(factory_context.dispatcher().timeSource()) {
  if (route.route().has_metadata_match()) {
    const auto filter_it = route.route().metadata_match().filter_metadata().find(
        Envoy::Config::MetadataFilters::get().ENVOY_LB);
    if (filter_it != route.route().metadata_match().filter_metadata().end()) {
      metadata_match_criteria_ = std::make_unique<MetadataMatchCriteriaImpl>(filter_it->second);
    }
  }

  if (!route.route().request_mirror_policies().empty()) {
    for (const auto& mirror_policy_config : route.route().request_mirror_policies()) {
      shadow_policies_.push_back(std::make_unique<ShadowPolicyImpl>(mirror_policy_config));
    }
  }
  // If this is a weighted_cluster, we create N internal route entries
  // (called WeightedClusterEntry), such that each object is a simple
  // single cluster, pointing back to the parent. Metadata criteria
  // from the weighted cluster (if any) are merged with and override
  // the criteria from the route.
  if (route.route().cluster_specifier_case() ==
      envoy::config::route::v3::RouteAction::ClusterSpecifierCase::kWeightedClusters) {
    ASSERT(total_cluster_weight_ > 0);

    uint64_t total_weight = 0UL;
    const std::string& runtime_key_prefix = route.route().weighted_clusters().runtime_key_prefix();

    for (const auto& cluster : route.route().weighted_clusters().clusters()) {
      auto cluster_entry = std::make_unique<WeightedClusterEntry>(
          this, runtime_key_prefix + "." + cluster.name(), factory_context, validator, cluster,
          optional_http_filters);
      weighted_clusters_.emplace_back(std::move(cluster_entry));
      total_weight += weighted_clusters_.back()->clusterWeight();
    }

    if (total_weight != total_cluster_weight_) {
      throw EnvoyException(fmt::format("Sum of weights in the weighted_cluster should add up to {}",
                                       total_cluster_weight_));
    }
  }

  for (const auto& query_parameter : route.match().query_parameters()) {
    config_query_parameters_.push_back(
        std::make_unique<ConfigUtility::QueryParameterMatcher>(query_parameter));
  }

  if (!route.route().hash_policy().empty()) {
    hash_policy_ = std::make_unique<Http::HashPolicyImpl>(route.route().hash_policy());
  }

  if (route.match().has_tls_context()) {
    tls_context_match_criteria_ =
        std::make_unique<TlsContextMatchCriteriaImpl>(route.match().tls_context());
  }

  // Returns true if include_vh_rate_limits is explicitly set to true otherwise it defaults to false
  // which is similar to VhRateLimitOptions::Override and will only use virtual host rate limits if
  // the route is empty
  include_vh_rate_limits_ =
      PROTOBUF_GET_WRAPPED_OR_DEFAULT(route.route(), include_vh_rate_limits, false);

  if (route.route().has_cors()) {
    cors_policy_ =
        std::make_unique<CorsPolicyImpl>(route.route().cors(), factory_context.runtime());
  }
  for (const auto& upgrade_config : route.route().upgrade_configs()) {
    const bool enabled = upgrade_config.has_enabled() ? upgrade_config.enabled().value() : true;
    const bool success =
        upgrade_map_
            .emplace(std::make_pair(
                Envoy::Http::LowerCaseString(upgrade_config.upgrade_type()).get(), enabled))
            .second;
    if (!success) {
      throw EnvoyException(absl::StrCat("Duplicate upgrade ", upgrade_config.upgrade_type()));
    }
    if (upgrade_config.upgrade_type() == Http::Headers::get().MethodValues.Connect) {
      connect_config_ = upgrade_config.connect_config();
    } else if (upgrade_config.has_connect_config()) {
      throw EnvoyException(absl::StrCat("Non-CONNECT upgrade type ", upgrade_config.upgrade_type(),
                                        " has ConnectConfig"));
    }
  }

  if (route.route().has_regex_rewrite()) {
    if (!prefix_rewrite_.empty()) {
      throw EnvoyException("Cannot specify both prefix_rewrite and regex_rewrite");
    }
    auto rewrite_spec = route.route().regex_rewrite();
    regex_rewrite_ = Regex::Utility::parseRegex(rewrite_spec.pattern());
    regex_rewrite_substitution_ = rewrite_spec.substitution();
  }

  if (route.redirect().has_regex_rewrite()) {
    ASSERT(prefix_rewrite_redirect_.empty());
    auto rewrite_spec = route.redirect().regex_rewrite();
    regex_rewrite_redirect_ = Regex::Utility::parseRegex(rewrite_spec.pattern());
    regex_rewrite_redirect_substitution_ = rewrite_spec.substitution();
  }

  if (path_redirect_has_query_ && strip_query_) {
    ENVOY_LOG(warn,
              "`strip_query` is set to true, but `path_redirect` contains query string and it will "
              "not be stripped: {}",
              path_redirect_);
  }
}

bool RouteEntryImplBase::evaluateRuntimeMatch(const uint64_t random_value) const {
  return !runtime_ ? true
                   : loader_.snapshot().featureEnabled(runtime_->fractional_runtime_key_,
                                                       runtime_->fractional_runtime_default_,
                                                       random_value);
}

bool RouteEntryImplBase::evaluateTlsContextMatch(const StreamInfo::StreamInfo& stream_info) const {
  bool matches = true;

  if (!tlsContextMatchCriteria()) {
    return matches;
  }

  const TlsContextMatchCriteria& criteria = *tlsContextMatchCriteria();

  if (criteria.presented().has_value()) {
    const bool peer_presented =
        stream_info.downstreamAddressProvider().sslConnection() &&
        stream_info.downstreamAddressProvider().sslConnection()->peerCertificatePresented();
    matches &= criteria.presented().value() == peer_presented;
  }

  if (criteria.validated().has_value()) {
    const bool peer_validated =
        stream_info.downstreamAddressProvider().sslConnection() &&
        stream_info.downstreamAddressProvider().sslConnection()->peerCertificateValidated();
    matches &= criteria.validated().value() == peer_validated;
  }

  return matches;
}

bool RouteEntryImplBase::matchRoute(const Http::RequestHeaderMap& headers,
                                    const StreamInfo::StreamInfo& stream_info,
                                    uint64_t random_value) const {
  bool matches = true;

  matches &= evaluateRuntimeMatch(random_value);
  if (!matches) {
    // No need to waste further cycles calculating a route match.
    return false;
  }

  if (match_grpc_) {
    matches &= Grpc::Common::isGrpcRequestHeaders(headers);
  }

  matches &= Http::HeaderUtility::matchHeaders(headers, config_headers_);
  if (!config_query_parameters_.empty()) {
    Http::Utility::QueryParams query_parameters =
        Http::Utility::parseQueryString(headers.getPathValue());
    matches &= ConfigUtility::matchQueryParams(query_parameters, config_query_parameters_);
  }

  matches &= evaluateTlsContextMatch(stream_info);

  return matches;
}

const std::string& RouteEntryImplBase::clusterName() const { return cluster_name_; }

void RouteEntryImplBase::finalizeRequestHeaders(Http::RequestHeaderMap& headers,
                                                const StreamInfo::StreamInfo& stream_info,
                                                bool insert_envoy_original_path) const {
  if (!vhost_.globalRouteConfig().mostSpecificHeaderMutationsWins()) {
    // Append user-specified request headers from most to least specific: route-level headers,
    // virtual host level headers and finally global connection manager level headers.
    request_headers_parser_->evaluateHeaders(headers, stream_info);
    vhost_.requestHeaderParser().evaluateHeaders(headers, stream_info);
    vhost_.globalRouteConfig().requestHeaderParser().evaluateHeaders(headers, stream_info);
  } else {
    // Most specific mutations take precedence.
    vhost_.globalRouteConfig().requestHeaderParser().evaluateHeaders(headers, stream_info);
    vhost_.requestHeaderParser().evaluateHeaders(headers, stream_info);
    request_headers_parser_->evaluateHeaders(headers, stream_info);
  }

  // Restore the port if this was a CONNECT request.
  // Note this will restore the port for HTTP/2 CONNECT-upgrades as well as as HTTP/1.1 style
  // CONNECT requests.
  if (stream_info.filterState().hasData<OriginalConnectPort>(OriginalConnectPort::key()) &&
      Http::HeaderUtility::getPortStart(headers.getHostValue()) == absl::string_view::npos) {
    const OriginalConnectPort& original_port =
        stream_info.filterState().getDataReadOnly<OriginalConnectPort>(OriginalConnectPort::key());
    headers.setHost(absl::StrCat(headers.getHostValue(), ":", original_port.value()));
  }

  if (!host_rewrite_.empty()) {
    headers.setHost(host_rewrite_);
  } else if (auto_host_rewrite_header_) {
    const auto header = headers.get(*auto_host_rewrite_header_);
    if (!header.empty()) {
      // This is an implicitly untrusted header, so per the API documentation only the first
      // value is used.
      const absl::string_view header_value = header[0]->value().getStringView();
      if (!header_value.empty()) {
        headers.setHost(header_value);
      }
    }
  } else if (host_rewrite_path_regex_ != nullptr) {
    const std::string path(headers.getPathValue());
    absl::string_view just_path(Http::PathUtil::removeQueryAndFragment(path));
    headers.setHost(
        host_rewrite_path_regex_->replaceAll(just_path, host_rewrite_path_regex_substitution_));
  }

  // Handle path rewrite
  absl::optional<std::string> container;
  if (!getPathRewrite(headers, container).empty() || regex_rewrite_ != nullptr) {
    rewritePathHeader(headers, insert_envoy_original_path);
  }
}

void RouteEntryImplBase::finalizeResponseHeaders(Http::ResponseHeaderMap& headers,
                                                 const StreamInfo::StreamInfo& stream_info) const {
  if (!vhost_.globalRouteConfig().mostSpecificHeaderMutationsWins()) {
    // Append user-specified request headers from most to least specific: route-level headers,
    // virtual host level headers and finally global connection manager level headers.
    response_headers_parser_->evaluateHeaders(headers, stream_info);
    vhost_.responseHeaderParser().evaluateHeaders(headers, stream_info);
    vhost_.globalRouteConfig().responseHeaderParser().evaluateHeaders(headers, stream_info);
  } else {
    // Most specific mutations take precedence.
    vhost_.globalRouteConfig().responseHeaderParser().evaluateHeaders(headers, stream_info);
    vhost_.responseHeaderParser().evaluateHeaders(headers, stream_info);
    response_headers_parser_->evaluateHeaders(headers, stream_info);
  }
}

Http::HeaderTransforms
RouteEntryImplBase::responseHeaderTransforms(const StreamInfo::StreamInfo& stream_info,
                                             bool do_formatting) const {
  Http::HeaderTransforms transforms;
  if (!vhost_.globalRouteConfig().mostSpecificHeaderMutationsWins()) {
    // Append user-specified request headers from most to least specific: route-level headers,
    // virtual host level headers and finally global connection manager level headers.
    mergeTransforms(transforms,
                    response_headers_parser_->getHeaderTransforms(stream_info, do_formatting));
    mergeTransforms(transforms,
                    vhost_.responseHeaderParser().getHeaderTransforms(stream_info, do_formatting));
    mergeTransforms(transforms,
                    vhost_.globalRouteConfig().responseHeaderParser().getHeaderTransforms(
                        stream_info, do_formatting));
  } else {
    // Most specific mutations (route-level) take precedence by being applied
    // last: if a header is specified at all levels, the last one applied wins.
    mergeTransforms(transforms,
                    vhost_.globalRouteConfig().responseHeaderParser().getHeaderTransforms(
                        stream_info, do_formatting));
    mergeTransforms(transforms,
                    vhost_.responseHeaderParser().getHeaderTransforms(stream_info, do_formatting));
    mergeTransforms(transforms,
                    response_headers_parser_->getHeaderTransforms(stream_info, do_formatting));
  }
  return transforms;
}

absl::optional<RouteEntryImplBase::RuntimeData>
RouteEntryImplBase::loadRuntimeData(const envoy::config::route::v3::RouteMatch& route_match) {
  absl::optional<RuntimeData> runtime;
  RuntimeData runtime_data;

  if (route_match.has_runtime_fraction()) {
    runtime_data.fractional_runtime_default_ = route_match.runtime_fraction().default_value();
    runtime_data.fractional_runtime_key_ = route_match.runtime_fraction().runtime_key();
    return runtime_data;
  }

  return runtime;
}

const std::string&
RouteEntryImplBase::getPathRewrite(const Http::RequestHeaderMap& headers,
                                   absl::optional<std::string>& container) const {
  // Just use the prefix rewrite if this isn't a redirect.
  if (!isRedirect()) {
    return prefix_rewrite_;
  }

  // Return the regex rewrite substitution for redirects, if set.
  if (regex_rewrite_redirect_ != nullptr) {
    // Copy just the path and rewrite it using the regex.
    //
    // Store the result in the output container, and return a reference to the underlying string.
    auto just_path(Http::PathUtil::removeQueryAndFragment(headers.getPathValue()));
    container =
        regex_rewrite_redirect_->replaceAll(just_path, regex_rewrite_redirect_substitution_);

    return container.value();
  }

  // Otherwise, return the prefix rewrite used for redirects.
  return prefix_rewrite_redirect_;
}

void RouteEntryImplBase::finalizePathHeader(Http::RequestHeaderMap& headers,
                                            absl::string_view matched_path,
                                            bool insert_envoy_original_path) const {
  absl::optional<std::string> new_path =
      currentUrlPathAfterRewriteWithMatchedPath(headers, matched_path);
  if (!new_path.has_value()) {
    // There are no rewrites configured. Just return.
    return;
  }

  if (insert_envoy_original_path) {
    headers.setEnvoyOriginalPath(headers.getPathValue());
  }

  headers.setPath(new_path.value());
}

// currentUrlPathAfterRewriteWithMatchedPath does the "standard" path rewriting, meaning that it
// handles the "prefix_rewrite" and "regex_rewrite" route actions, only one of
// which can be specified. The "matched_path" argument applies only to the
// prefix rewriting, and describes the portion of the path (excluding query
// parameters) that should be replaced by the rewrite. A "regex_rewrite"
// applies to the entire path (excluding query parameters), regardless of what
// portion was matched.
absl::optional<std::string> RouteEntryImplBase::currentUrlPathAfterRewriteWithMatchedPath(
    const Http::RequestHeaderMap& headers, absl::string_view matched_path) const {
  absl::optional<std::string> container;
  const auto& rewrite = getPathRewrite(headers, container);
  if (!rewrite.empty() || regex_rewrite_ != nullptr) {
    // TODO(perf): can we avoid the string copy for the common case?
    std::string path(headers.getPathValue());

    if (!rewrite.empty()) {
      ASSERT(case_sensitive_ ? absl::StartsWith(path, matched_path)
                             : absl::StartsWithIgnoreCase(path, matched_path));
      return path.replace(0, matched_path.size(), rewrite);
    }

    if (regex_rewrite_ != nullptr) {
      // Replace the entire path, but preserve the query parameters
      auto just_path(Http::PathUtil::removeQueryAndFragment(path));
      return path.replace(0, just_path.size(),
                          regex_rewrite_->replaceAll(just_path, regex_rewrite_substitution_));
    }
  }

  // There are no rewrites configured.
  return absl::optional<std::string>();
}

absl::string_view RouteEntryImplBase::processRequestHost(const Http::RequestHeaderMap& headers,
                                                         absl::string_view new_scheme,
                                                         absl::string_view new_port) const {

  absl::string_view request_host = headers.getHostValue();
  size_t host_end;
  if (request_host.empty()) {
    return request_host;
  }
  // Detect if IPv6 URI
  if (request_host[0] == '[') {
    host_end = request_host.rfind("]:");
    if (host_end != absl::string_view::npos) {
      host_end += 1; // advance to :
    }
  } else {
    host_end = request_host.rfind(':');
  }

  if (host_end != absl::string_view::npos) {
    absl::string_view request_port = request_host.substr(host_end);
    // In the rare case that X-Forwarded-Proto and scheme disagree (say http URL over an HTTPS
    // connection), do port stripping based on X-Forwarded-Proto so http://foo.com:80 won't
    // have the port stripped when served over TLS.
    absl::string_view request_protocol = headers.getForwardedProtoValue();
    bool remove_port = !new_port.empty();

    if (new_scheme != request_protocol) {
      remove_port |= (request_protocol == Http::Headers::get().SchemeValues.Https.c_str()) &&
                     request_port == ":443";
      remove_port |= (request_protocol == Http::Headers::get().SchemeValues.Http.c_str()) &&
                     request_port == ":80";
    }

    if (remove_port) {
      return request_host.substr(0, host_end);
    }
  }

  return request_host;
}

std::string RouteEntryImplBase::newPath(const Http::RequestHeaderMap& headers) const {
  ASSERT(isDirectResponse());

  absl::string_view final_scheme;
  absl::string_view final_host;
  absl::string_view final_port;
  absl::string_view final_path;

  if (!scheme_redirect_.empty()) {
    final_scheme = scheme_redirect_.c_str();
  } else if (https_redirect_) {
    final_scheme = Http::Headers::get().SchemeValues.Https;
  } else {
    // Serve the redirect URL based on the scheme of the original URL, not the
    // security of the underlying connection.
    final_scheme = Http::Utility::getScheme(headers);
  }

  if (!port_redirect_.empty()) {
    final_port = port_redirect_.c_str();
  } else {
    final_port = "";
  }

  if (!host_redirect_.empty()) {
    final_host = host_redirect_.c_str();
  } else {
    ASSERT(headers.Host());
    final_host = processRequestHost(headers, final_scheme, final_port);
  }

  std::string final_path_value;
  if (!path_redirect_.empty()) {
    // The path_redirect query string, if any, takes precedence over the request's query string,
    // and it will not be stripped regardless of `strip_query`.
    if (path_redirect_has_query_) {
      final_path = path_redirect_.c_str();
    } else {
      const absl::string_view current_path = headers.getPathValue();
      const size_t path_end = current_path.find('?');
      const bool current_path_has_query = path_end != absl::string_view::npos;
      if (current_path_has_query) {
        final_path_value = path_redirect_;
        final_path_value.append(current_path.data() + path_end, current_path.length() - path_end);
        final_path = final_path_value;
      } else {
        final_path = path_redirect_.c_str();
      }
    }
  } else {
    final_path = headers.getPathValue();
  }
  if (!path_redirect_has_query_ && strip_query_) {
    const size_t path_end = final_path.find('?');
    if (path_end != absl::string_view::npos) {
      final_path = final_path.substr(0, path_end);
    }
  }

  return fmt::format("{}://{}{}{}", final_scheme, final_host, final_port, final_path);
}

std::multimap<std::string, std::string>
RouteEntryImplBase::parseOpaqueConfig(const envoy::config::route::v3::Route& route) {
  std::multimap<std::string, std::string> ret;
  if (route.has_metadata()) {
    auto filter_metadata = route.metadata().filter_metadata().find("envoy.filters.http.router");
    if (filter_metadata == route.metadata().filter_metadata().end()) {
      // TODO(zuercher): simply return `ret` when deprecated filter names are removed.
      filter_metadata = route.metadata().filter_metadata().find(DEPRECATED_ROUTER_NAME);
      if (filter_metadata == route.metadata().filter_metadata().end()) {
        return ret;
      }

      Extensions::Common::Utility::ExtensionNameUtil::checkDeprecatedExtensionName(
          "http filter", DEPRECATED_ROUTER_NAME, "envoy.filters.http.router");
    }
    for (const auto& it : filter_metadata->second.fields()) {
      if (it.second.kind_case() == ProtobufWkt::Value::kStringValue) {
        ret.emplace(it.first, it.second.string_value());
      }
    }
  }
  return ret;
}

HedgePolicyImpl RouteEntryImplBase::buildHedgePolicy(
    const absl::optional<envoy::config::route::v3::HedgePolicy>& vhost_hedge_policy,
    const envoy::config::route::v3::RouteAction& route_config) const {
  // Route specific policy wins, if available.
  if (route_config.has_hedge_policy()) {
    return HedgePolicyImpl(route_config.hedge_policy());
  }

  // If not, we fall back to the virtual host policy if there is one.
  if (vhost_hedge_policy) {
    return HedgePolicyImpl(vhost_hedge_policy.value());
  }

  // Otherwise, an empty policy will do.
  return HedgePolicyImpl();
}

RetryPolicyImpl RouteEntryImplBase::buildRetryPolicy(
    const absl::optional<envoy::config::route::v3::RetryPolicy>& vhost_retry_policy,
    const envoy::config::route::v3::RouteAction& route_config,
    ProtobufMessage::ValidationVisitor& validation_visitor) const {
  // Route specific policy wins, if available.
  if (route_config.has_retry_policy()) {
    return RetryPolicyImpl(route_config.retry_policy(), validation_visitor);
  }

  // If not, we fallback to the virtual host policy if there is one.
  if (vhost_retry_policy) {
    return RetryPolicyImpl(vhost_retry_policy.value(), validation_visitor);
  }

  // Otherwise, an empty policy will do.
  return RetryPolicyImpl();
}

InternalRedirectPolicyImpl RouteEntryImplBase::buildInternalRedirectPolicy(
    const envoy::config::route::v3::RouteAction& route_config,
    ProtobufMessage::ValidationVisitor& validator, absl::string_view current_route_name) const {
  if (route_config.has_internal_redirect_policy()) {
    return InternalRedirectPolicyImpl(route_config.internal_redirect_policy(), validator,
                                      current_route_name);
  }
  envoy::config::route::v3::InternalRedirectPolicy policy_config;
  switch (route_config.internal_redirect_action()) {
  case envoy::config::route::v3::RouteAction::HANDLE_INTERNAL_REDIRECT:
    break;
  case envoy::config::route::v3::RouteAction::PASS_THROUGH_INTERNAL_REDIRECT:
    FALLTHRU;
  default:
    return InternalRedirectPolicyImpl();
  }
  if (route_config.has_max_internal_redirects()) {
    *policy_config.mutable_max_internal_redirects() = route_config.max_internal_redirects();
  }
  return InternalRedirectPolicyImpl(policy_config, validator, current_route_name);
}

DecoratorConstPtr RouteEntryImplBase::parseDecorator(const envoy::config::route::v3::Route& route) {
  DecoratorConstPtr ret;
  if (route.has_decorator()) {
    ret = DecoratorConstPtr(new DecoratorImpl(route.decorator()));
  }
  return ret;
}

RouteTracingConstPtr
RouteEntryImplBase::parseRouteTracing(const envoy::config::route::v3::Route& route) {
  RouteTracingConstPtr ret;
  if (route.has_tracing()) {
    ret = RouteTracingConstPtr(new RouteTracingImpl(route.tracing()));
  }
  return ret;
}

const DirectResponseEntry* RouteEntryImplBase::directResponseEntry() const {
  // A route for a request can exclusively be a route entry, a direct response entry,
  // or a redirect entry.
  if (isDirectResponse()) {
    return this;
  } else {
    return nullptr;
  }
}

const RouteEntry* RouteEntryImplBase::routeEntry() const {
  // A route for a request can exclusively be a route entry, a direct response entry,
  // or a redirect entry.
  if (isDirectResponse()) {
    return nullptr;
  } else {
    return this;
  }
}

RouteConstSharedPtr RouteEntryImplBase::clusterEntry(const Http::HeaderMap& headers,
                                                     uint64_t random_value) const {
  // Gets the route object chosen from the list of weighted clusters
  // (if there is one) or returns self.
  if (weighted_clusters_.empty()) {
    if (!cluster_name_.empty() || isDirectResponse()) {
      return shared_from_this();
    } else {
      ASSERT(!cluster_header_name_.get().empty());
      const auto entry = headers.get(cluster_header_name_);
      std::string final_cluster_name;
      if (!entry.empty()) {
        // This is an implicitly untrusted header, so per the API documentation only the first
        // value is used.
        final_cluster_name = std::string(entry[0]->value().getStringView());
      }

      // NOTE: Though we return a shared_ptr here, the current ownership model assumes that
      //       the route table sticks around. See snapped_route_config_ in
      //       ConnectionManagerImpl::ActiveStream.
      return std::make_shared<DynamicRouteEntry>(this, final_cluster_name);
    }
  }

  return WeightedClusterUtil::pickCluster(weighted_clusters_, total_cluster_weight_, random_value,
                                          true);
}

void RouteEntryImplBase::validateClusters(
    const Upstream::ClusterManager::ClusterInfoMaps& cluster_info_maps) const {
  if (isDirectResponse()) {
    return;
  }

  // Currently, we verify that the cluster exists in the CM if we have an explicit cluster or
  // weighted cluster rule. We obviously do not verify a cluster_header rule. This means that
  // trying to use all CDS clusters with a static route table will not work. In the upcoming RDS
  // change we will make it so that dynamically loaded route tables do *not* perform CM checks.
  // In the future we might decide to also have a config option that turns off checks for static
  // route tables. This would enable the all CDS with static route table case.
  if (!cluster_name_.empty()) {
    if (!cluster_info_maps.hasCluster(cluster_name_)) {
      throw EnvoyException(fmt::format("route: unknown cluster '{}'", cluster_name_));
    }
  } else if (!weighted_clusters_.empty()) {
    for (const WeightedClusterEntrySharedPtr& cluster : weighted_clusters_) {
      if (!cluster_info_maps.hasCluster(cluster->clusterName())) {
        throw EnvoyException(
            fmt::format("route: unknown weighted cluster '{}'", cluster->clusterName()));
      }
    }
  }
}

void RouteEntryImplBase::traversePerFilterConfig(
    const std::string& filter_name,
    std::function<void(const Router::RouteSpecificFilterConfig&)> cb) const {
  auto maybe_vhost_config = vhost_.perFilterConfig(filter_name);
  if (maybe_vhost_config != nullptr) {
    cb(*maybe_vhost_config);
  }

  auto maybe_route_config = per_filter_configs_.get(filter_name);
  if (maybe_route_config != nullptr) {
    cb(*maybe_route_config);
  }
}

RouteEntryImplBase::WeightedClusterEntry::WeightedClusterEntry(
    const RouteEntryImplBase* parent, const std::string& runtime_key,
    Server::Configuration::ServerFactoryContext& factory_context,
    ProtobufMessage::ValidationVisitor& validator,
    const envoy::config::route::v3::WeightedCluster::ClusterWeight& cluster,
    const OptionalHttpFilters& optional_http_filters)
    : DynamicRouteEntry(parent, cluster.name()), runtime_key_(runtime_key),
      loader_(factory_context.runtime()),
      cluster_weight_(PROTOBUF_GET_WRAPPED_REQUIRED(cluster, weight)),
      request_headers_parser_(HeaderParser::configure(cluster.request_headers_to_add(),
                                                      cluster.request_headers_to_remove())),
      response_headers_parser_(HeaderParser::configure(cluster.response_headers_to_add(),
                                                       cluster.response_headers_to_remove())),
<<<<<<< HEAD
      per_filter_configs_(cluster.typed_per_filter_config(), {}, optional_http_filters,
                          factory_context, validator),
=======
      per_filter_configs_(cluster.typed_per_filter_config(), optional_http_filters, factory_context,
                          validator),
>>>>>>> 21df5e86
      host_rewrite_(cluster.host_rewrite_literal()) {
  if (cluster.has_metadata_match()) {
    const auto filter_it = cluster.metadata_match().filter_metadata().find(
        Envoy::Config::MetadataFilters::get().ENVOY_LB);
    if (filter_it != cluster.metadata_match().filter_metadata().end()) {
      if (parent->metadata_match_criteria_) {
        cluster_metadata_match_criteria_ =
            parent->metadata_match_criteria_->mergeMatchCriteria(filter_it->second);
      } else {
        cluster_metadata_match_criteria_ =
            std::make_unique<MetadataMatchCriteriaImpl>(filter_it->second);
      }
    }
  }
}

Http::HeaderTransforms RouteEntryImplBase::WeightedClusterEntry::responseHeaderTransforms(
    const StreamInfo::StreamInfo& stream_info, bool do_formatting) const {
  auto transforms = response_headers_parser_->getHeaderTransforms(stream_info, do_formatting);
  mergeTransforms(transforms,
                  DynamicRouteEntry::responseHeaderTransforms(stream_info, do_formatting));
  return transforms;
}

void RouteEntryImplBase::WeightedClusterEntry::traversePerFilterConfig(
    const std::string& filter_name,
    std::function<void(const Router::RouteSpecificFilterConfig&)> cb) const {
  DynamicRouteEntry::traversePerFilterConfig(filter_name, cb);

  const auto* cfg = per_filter_configs_.get(filter_name);
  if (cfg) {
    cb(*cfg);
  }
}

PrefixRouteEntryImpl::PrefixRouteEntryImpl(
    const VirtualHostImpl& vhost, const envoy::config::route::v3::Route& route,
    const OptionalHttpFilters& optional_http_filters,
    Server::Configuration::ServerFactoryContext& factory_context,
    ProtobufMessage::ValidationVisitor& validator)
    : RouteEntryImplBase(vhost, route, optional_http_filters, factory_context, validator),
      prefix_(route.match().prefix()),
      path_matcher_(Matchers::PathMatcher::createPrefix(prefix_, !case_sensitive_)) {}

void PrefixRouteEntryImpl::rewritePathHeader(Http::RequestHeaderMap& headers,
                                             bool insert_envoy_original_path) const {
  finalizePathHeader(headers, prefix_, insert_envoy_original_path);
}

absl::optional<std::string>
PrefixRouteEntryImpl::currentUrlPathAfterRewrite(const Http::RequestHeaderMap& headers) const {
  return currentUrlPathAfterRewriteWithMatchedPath(headers, prefix_);
}

RouteConstSharedPtr PrefixRouteEntryImpl::matches(const Http::RequestHeaderMap& headers,
                                                  const StreamInfo::StreamInfo& stream_info,
                                                  uint64_t random_value) const {
  if (RouteEntryImplBase::matchRoute(headers, stream_info, random_value) &&
      path_matcher_->match(headers.getPathValue())) {
    return clusterEntry(headers, random_value);
  }
  return nullptr;
}

PathRouteEntryImpl::PathRouteEntryImpl(const VirtualHostImpl& vhost,
                                       const envoy::config::route::v3::Route& route,
                                       const OptionalHttpFilters& optional_http_filters,
                                       Server::Configuration::ServerFactoryContext& factory_context,
                                       ProtobufMessage::ValidationVisitor& validator)
    : RouteEntryImplBase(vhost, route, optional_http_filters, factory_context, validator),
      path_(route.match().path()),
      path_matcher_(Matchers::PathMatcher::createExact(path_, !case_sensitive_)) {}

void PathRouteEntryImpl::rewritePathHeader(Http::RequestHeaderMap& headers,
                                           bool insert_envoy_original_path) const {
  finalizePathHeader(headers, path_, insert_envoy_original_path);
}

absl::optional<std::string>
PathRouteEntryImpl::currentUrlPathAfterRewrite(const Http::RequestHeaderMap& headers) const {
  return currentUrlPathAfterRewriteWithMatchedPath(headers, path_);
}

RouteConstSharedPtr PathRouteEntryImpl::matches(const Http::RequestHeaderMap& headers,
                                                const StreamInfo::StreamInfo& stream_info,
                                                uint64_t random_value) const {
  if (RouteEntryImplBase::matchRoute(headers, stream_info, random_value) &&
      path_matcher_->match(headers.getPathValue())) {
    return clusterEntry(headers, random_value);
  }

  return nullptr;
}

RegexRouteEntryImpl::RegexRouteEntryImpl(
    const VirtualHostImpl& vhost, const envoy::config::route::v3::Route& route,
    const OptionalHttpFilters& optional_http_filters,
    Server::Configuration::ServerFactoryContext& factory_context,
    ProtobufMessage::ValidationVisitor& validator)
    : RouteEntryImplBase(vhost, route, optional_http_filters, factory_context, validator),
      regex_str_(route.match().safe_regex().regex()),
      path_matcher_(Matchers::PathMatcher::createSafeRegex(route.match().safe_regex())) {
  ASSERT(route.match().path_specifier_case() ==
         envoy::config::route::v3::RouteMatch::PathSpecifierCase::kSafeRegex);
}

void RegexRouteEntryImpl::rewritePathHeader(Http::RequestHeaderMap& headers,
                                            bool insert_envoy_original_path) const {
  const absl::string_view path = Http::PathUtil::removeQueryAndFragment(headers.getPathValue());
  // TODO(yuval-k): This ASSERT can happen if the path was changed by a filter without clearing the
  // route cache. We should consider if ASSERT-ing is the desired behavior in this case.
  ASSERT(path_matcher_->match(path));
  finalizePathHeader(headers, path, insert_envoy_original_path);
}

absl::optional<std::string>
RegexRouteEntryImpl::currentUrlPathAfterRewrite(const Http::RequestHeaderMap& headers) const {
  const absl::string_view path = Http::PathUtil::removeQueryAndFragment(headers.getPathValue());
  return currentUrlPathAfterRewriteWithMatchedPath(headers, path);
}

RouteConstSharedPtr RegexRouteEntryImpl::matches(const Http::RequestHeaderMap& headers,
                                                 const StreamInfo::StreamInfo& stream_info,
                                                 uint64_t random_value) const {
  if (RouteEntryImplBase::matchRoute(headers, stream_info, random_value)) {
    const absl::string_view path = Http::PathUtil::removeQueryAndFragment(headers.getPathValue());
    if (path_matcher_->match(path)) {
      return clusterEntry(headers, random_value);
    }
  }
  return nullptr;
}

ConnectRouteEntryImpl::ConnectRouteEntryImpl(
    const VirtualHostImpl& vhost, const envoy::config::route::v3::Route& route,
    const OptionalHttpFilters& optional_http_filters,
    Server::Configuration::ServerFactoryContext& factory_context,
    ProtobufMessage::ValidationVisitor& validator)
    : RouteEntryImplBase(vhost, route, optional_http_filters, factory_context, validator) {}

void ConnectRouteEntryImpl::rewritePathHeader(Http::RequestHeaderMap& headers,
                                              bool insert_envoy_original_path) const {
  const absl::string_view path = Http::PathUtil::removeQueryAndFragment(headers.getPathValue());
  finalizePathHeader(headers, path, insert_envoy_original_path);
}

absl::optional<std::string>
ConnectRouteEntryImpl::currentUrlPathAfterRewrite(const Http::RequestHeaderMap& headers) const {
  const absl::string_view path = Http::PathUtil::removeQueryAndFragment(headers.getPathValue());
  return currentUrlPathAfterRewriteWithMatchedPath(headers, path);
}

RouteConstSharedPtr ConnectRouteEntryImpl::matches(const Http::RequestHeaderMap& headers,
                                                   const StreamInfo::StreamInfo& stream_info,
                                                   uint64_t random_value) const {
  if (Http::HeaderUtility::isConnect(headers) &&
      RouteEntryImplBase::matchRoute(headers, stream_info, random_value)) {
    return clusterEntry(headers, random_value);
  }
  return nullptr;
}

VirtualHostImpl::VirtualHostImpl(
    const envoy::config::route::v3::VirtualHost& virtual_host,
    const OptionalHttpFilters& optional_http_filters, const ConfigImpl& global_route_config,
    Server::Configuration::ServerFactoryContext& factory_context, Stats::Scope& scope,
    ProtobufMessage::ValidationVisitor& validator,
    const absl::optional<Upstream::ClusterManager::ClusterInfoMaps>& validation_clusters)
    : stat_name_storage_(virtual_host.name(), factory_context.scope().symbolTable()),
      vcluster_scope_(Stats::Utility::scopeFromStatNames(
          scope, {stat_name_storage_.statName(),
                  factory_context.routerContext().virtualClusterStatNames().vcluster_})),
      rate_limit_policy_(virtual_host.rate_limits(), validator),
      global_route_config_(global_route_config),
      request_headers_parser_(HeaderParser::configure(virtual_host.request_headers_to_add(),
                                                      virtual_host.request_headers_to_remove())),
      response_headers_parser_(HeaderParser::configure(virtual_host.response_headers_to_add(),
                                                       virtual_host.response_headers_to_remove())),
<<<<<<< HEAD
      per_filter_configs_(virtual_host.typed_per_filter_config(), {}, optional_http_filters,
=======
      per_filter_configs_(virtual_host.typed_per_filter_config(), optional_http_filters,
>>>>>>> 21df5e86
                          factory_context, validator),
      retry_shadow_buffer_limit_(PROTOBUF_GET_WRAPPED_OR_DEFAULT(
          virtual_host, per_request_buffer_limit_bytes, std::numeric_limits<uint32_t>::max())),
      include_attempt_count_in_request_(virtual_host.include_request_attempt_count()),
      include_attempt_count_in_response_(virtual_host.include_attempt_count_in_response()),
      virtual_cluster_catch_all_(*vcluster_scope_,
                                 factory_context.routerContext().virtualClusterStatNames()) {

  switch (virtual_host.require_tls()) {
  case envoy::config::route::v3::VirtualHost::NONE:
    ssl_requirements_ = SslRequirements::None;
    break;
  case envoy::config::route::v3::VirtualHost::EXTERNAL_ONLY:
    ssl_requirements_ = SslRequirements::ExternalOnly;
    break;
  case envoy::config::route::v3::VirtualHost::ALL:
    ssl_requirements_ = SslRequirements::All;
    break;
  default:
    NOT_REACHED_GCOVR_EXCL_LINE;
  }

  // Retry and Hedge policies must be set before routes, since they may use them.
  if (virtual_host.has_retry_policy()) {
    retry_policy_ = virtual_host.retry_policy();
  }
  if (virtual_host.has_hedge_policy()) {
    hedge_policy_ = virtual_host.hedge_policy();
  }

  for (const auto& route : virtual_host.routes()) {
    switch (route.match().path_specifier_case()) {
    case envoy::config::route::v3::RouteMatch::PathSpecifierCase::kPrefix: {
      routes_.emplace_back(new PrefixRouteEntryImpl(*this, route, optional_http_filters,
                                                    factory_context, validator));
      break;
    }
    case envoy::config::route::v3::RouteMatch::PathSpecifierCase::kPath: {
      routes_.emplace_back(
          new PathRouteEntryImpl(*this, route, optional_http_filters, factory_context, validator));
      break;
    }
    case envoy::config::route::v3::RouteMatch::PathSpecifierCase::kHiddenEnvoyDeprecatedRegex:
    case envoy::config::route::v3::RouteMatch::PathSpecifierCase::kSafeRegex: {
      routes_.emplace_back(
          new RegexRouteEntryImpl(*this, route, optional_http_filters, factory_context, validator));
      break;
    }
    case envoy::config::route::v3::RouteMatch::PathSpecifierCase::kConnectMatcher: {
      routes_.emplace_back(new ConnectRouteEntryImpl(*this, route, optional_http_filters,
                                                     factory_context, validator));
      break;
    }
    default:
      NOT_REACHED_GCOVR_EXCL_LINE;
    }

    if (validation_clusters.has_value()) {
      routes_.back()->validateClusters(*validation_clusters);
      for (const auto& shadow_policy : routes_.back()->shadowPolicies()) {
        ASSERT(!shadow_policy->cluster().empty());
        if (!validation_clusters->hasCluster(shadow_policy->cluster())) {
          throw EnvoyException(
              fmt::format("route: unknown shadow cluster '{}'", shadow_policy->cluster()));
        }
      }
    }
  }

  for (const auto& virtual_cluster : virtual_host.virtual_clusters()) {
    virtual_clusters_.push_back(
        VirtualClusterEntry(virtual_cluster, *vcluster_scope_,
                            factory_context.routerContext().virtualClusterStatNames()));
  }

  if (virtual_host.has_cors()) {
    cors_policy_ = std::make_unique<CorsPolicyImpl>(virtual_host.cors(), factory_context.runtime());
  }
}

VirtualHostImpl::VirtualClusterEntry::VirtualClusterEntry(
    const envoy::config::route::v3::VirtualCluster& virtual_cluster, Stats::Scope& scope,
    const VirtualClusterStatNames& stat_names)
    : StatNameProvider(virtual_cluster.name(), scope.symbolTable()),
      VirtualClusterBase(stat_name_storage_.statName(),
                         scope.scopeFromStatName(stat_name_storage_.statName()), stat_names) {
  if (virtual_cluster.headers().empty()) {
    throw EnvoyException("virtual clusters must define 'headers'");
  }

  ASSERT(!virtual_cluster.headers().empty());
  headers_ = Http::HeaderUtility::buildHeaderDataVector(virtual_cluster.headers());
}

const Config& VirtualHostImpl::routeConfig() const { return global_route_config_; }

const RouteSpecificFilterConfig* VirtualHostImpl::perFilterConfig(const std::string& name) const {
  return per_filter_configs_.get(name);
}

const VirtualHostImpl* RouteMatcher::findWildcardVirtualHost(
    const std::string& host, const RouteMatcher::WildcardVirtualHosts& wildcard_virtual_hosts,
    RouteMatcher::SubstringFunction substring_function) const {
  // We do a longest wildcard match against the host that's passed in
  // (e.g. "foo-bar.baz.com" should match "*-bar.baz.com" before matching "*.baz.com" for suffix
  // wildcards). This is done by scanning the length => wildcards map looking for every wildcard
  // whose size is < length.
  for (const auto& iter : wildcard_virtual_hosts) {
    const uint32_t wildcard_length = iter.first;
    const auto& wildcard_map = iter.second;
    // >= because *.foo.com shouldn't match .foo.com.
    if (wildcard_length >= host.size()) {
      continue;
    }
    const auto& match = wildcard_map.find(substring_function(host, wildcard_length));
    if (match != wildcard_map.end()) {
      return match->second.get();
    }
  }
  return nullptr;
}

RouteMatcher::RouteMatcher(const envoy::config::route::v3::RouteConfiguration& route_config,
                           const OptionalHttpFilters& optional_http_filters,
                           const ConfigImpl& global_route_config,
                           Server::Configuration::ServerFactoryContext& factory_context,
                           ProtobufMessage::ValidationVisitor& validator, bool validate_clusters)
    : vhost_scope_(factory_context.scope().scopeFromStatName(
          factory_context.routerContext().virtualClusterStatNames().vhost_)) {
  absl::optional<Upstream::ClusterManager::ClusterInfoMaps> validation_clusters;
  if (validate_clusters) {
    validation_clusters = factory_context.clusterManager().clusters();
  }
  for (const auto& virtual_host_config : route_config.virtual_hosts()) {
    VirtualHostSharedPtr virtual_host(
        new VirtualHostImpl(virtual_host_config, optional_http_filters, global_route_config,
                            factory_context, *vhost_scope_, validator, validation_clusters));
    for (const std::string& domain_name : virtual_host_config.domains()) {
      const std::string domain = Http::LowerCaseString(domain_name).get();
      bool duplicate_found = false;
      if ("*" == domain) {
        if (default_virtual_host_) {
          throw EnvoyException(fmt::format("Only a single wildcard domain is permitted in route {}",
                                           route_config.name()));
        }
        default_virtual_host_ = virtual_host;
      } else if (!domain.empty() && '*' == domain[0]) {
        duplicate_found = !wildcard_virtual_host_suffixes_[domain.size() - 1]
                               .emplace(domain.substr(1), virtual_host)
                               .second;
      } else if (!domain.empty() && '*' == domain[domain.size() - 1]) {
        duplicate_found = !wildcard_virtual_host_prefixes_[domain.size() - 1]
                               .emplace(domain.substr(0, domain.size() - 1), virtual_host)
                               .second;
      } else {
        duplicate_found = !virtual_hosts_.emplace(domain, virtual_host).second;
      }
      if (duplicate_found) {
        throw EnvoyException(fmt::format("Only unique values for domains are permitted. Duplicate "
                                         "entry of domain {} in route {}",
                                         domain, route_config.name()));
      }
    }
  }
}

RouteConstSharedPtr VirtualHostImpl::getRouteFromEntries(const RouteCallback& cb,
                                                         const Http::RequestHeaderMap& headers,
                                                         const StreamInfo::StreamInfo& stream_info,
                                                         uint64_t random_value) const {
  // In the rare case that X-Forwarded-Proto and scheme disagree (say http URL over an HTTPS
  // connection), force a redirect based on underlying protocol, rather than URL
  // scheme, so don't force a redirect for a http:// url served over a TLS
  // connection.
  const absl::string_view scheme = headers.getForwardedProtoValue();
  if (scheme.empty()) {
    // No scheme header. This normally only happens when ActiveStream::decodeHeaders
    // bails early (as it rejects a request), or a buggy filter removes the :scheme header.
    return nullptr;
  }

  // First check for ssl redirect.
  if (ssl_requirements_ == SslRequirements::All && scheme != "https") {
    return SSL_REDIRECT_ROUTE;
  } else if (ssl_requirements_ == SslRequirements::ExternalOnly && scheme != "https" &&
             !Http::HeaderUtility::isEnvoyInternalRequest(headers)) {
    return SSL_REDIRECT_ROUTE;
  }

  // Check for a route that matches the request.
  for (auto route = routes_.begin(); route != routes_.end(); ++route) {
    if (!headers.Path() && !(*route)->supportsPathlessHeaders()) {
      continue;
    }

    RouteConstSharedPtr route_entry = (*route)->matches(headers, stream_info, random_value);
    if (nullptr == route_entry) {
      continue;
    }

    if (cb) {
      RouteEvalStatus eval_status = (std::next(route) == routes_.end())
                                        ? RouteEvalStatus::NoMoreRoutes
                                        : RouteEvalStatus::HasMoreRoutes;
      RouteMatchStatus match_status = cb(route_entry, eval_status);
      if (match_status == RouteMatchStatus::Accept) {
        return route_entry;
      }
      if (match_status == RouteMatchStatus::Continue &&
          eval_status == RouteEvalStatus::NoMoreRoutes) {
        return nullptr;
      }
      continue;
    }

    return route_entry;
  }

  return nullptr;
}

const VirtualHostImpl* RouteMatcher::findVirtualHost(const Http::RequestHeaderMap& headers) const {
  // Fast path the case where we only have a default virtual host.
  if (virtual_hosts_.empty() && wildcard_virtual_host_suffixes_.empty() &&
      wildcard_virtual_host_prefixes_.empty()) {
    return default_virtual_host_.get();
  }

  // There may be no authority in early reply paths in the HTTP connection manager.
  if (headers.Host() == nullptr) {
    return nullptr;
  }

  // TODO (@rshriram) Match Origin header in WebSocket
  // request with VHost, using wildcard match
  // Lower-case the value of the host header, as hostnames are case insensitive.
  const std::string host = absl::AsciiStrToLower(headers.getHostValue());
  const auto& iter = virtual_hosts_.find(host);
  if (iter != virtual_hosts_.end()) {
    return iter->second.get();
  }
  if (!wildcard_virtual_host_suffixes_.empty()) {
    const VirtualHostImpl* vhost = findWildcardVirtualHost(
        host, wildcard_virtual_host_suffixes_,
        [](const std::string& h, int l) -> std::string { return h.substr(h.size() - l); });
    if (vhost != nullptr) {
      return vhost;
    }
  }
  if (!wildcard_virtual_host_prefixes_.empty()) {
    const VirtualHostImpl* vhost = findWildcardVirtualHost(
        host, wildcard_virtual_host_prefixes_,
        [](const std::string& h, int l) -> std::string { return h.substr(0, l); });
    if (vhost != nullptr) {
      return vhost;
    }
  }
  return default_virtual_host_.get();
}

RouteConstSharedPtr RouteMatcher::route(const RouteCallback& cb,
                                        const Http::RequestHeaderMap& headers,
                                        const StreamInfo::StreamInfo& stream_info,
                                        uint64_t random_value) const {

  const VirtualHostImpl* virtual_host = findVirtualHost(headers);
  if (virtual_host) {
    return virtual_host->getRouteFromEntries(cb, headers, stream_info, random_value);
  } else {
    return nullptr;
  }
}

const SslRedirector SslRedirectRoute::SSL_REDIRECTOR;
const envoy::config::core::v3::Metadata SslRedirectRoute::metadata_;
const Envoy::Config::TypedMetadataImpl<Envoy::Config::TypedMetadataFactory>
    SslRedirectRoute::typed_metadata_({});

const std::shared_ptr<const SslRedirectRoute> VirtualHostImpl::SSL_REDIRECT_ROUTE{
    new SslRedirectRoute()};

const VirtualCluster*
VirtualHostImpl::virtualClusterFromEntries(const Http::HeaderMap& headers) const {
  for (const VirtualClusterEntry& entry : virtual_clusters_) {
    if (Http::HeaderUtility::matchHeaders(headers, entry.headers_)) {
      return &entry;
    }
  }

  if (!virtual_clusters_.empty()) {
    return &virtual_cluster_catch_all_;
  }

  return nullptr;
}

ConfigImpl::ConfigImpl(const envoy::config::route::v3::RouteConfiguration& config,
                       const OptionalHttpFilters& optional_http_filters,
                       Server::Configuration::ServerFactoryContext& factory_context,
                       ProtobufMessage::ValidationVisitor& validator,
                       bool validate_clusters_default)
    : name_(config.name()), symbol_table_(factory_context.scope().symbolTable()),
      uses_vhds_(config.has_vhds()),
      most_specific_header_mutations_wins_(config.most_specific_header_mutations_wins()),
      max_direct_response_body_size_bytes_(
          PROTOBUF_GET_WRAPPED_OR_DEFAULT(config, max_direct_response_body_size_bytes,
                                          DEFAULT_MAX_DIRECT_RESPONSE_BODY_SIZE_BYTES)) {
  route_matcher_ = std::make_unique<RouteMatcher>(
      config, optional_http_filters, *this, factory_context, validator,
      PROTOBUF_GET_WRAPPED_OR_DEFAULT(config, validate_clusters, validate_clusters_default));

  for (const std::string& header : config.internal_only_headers()) {
    internal_only_headers_.push_back(Http::LowerCaseString(header));
  }

  request_headers_parser_ =
      HeaderParser::configure(config.request_headers_to_add(), config.request_headers_to_remove());
  response_headers_parser_ = HeaderParser::configure(config.response_headers_to_add(),
                                                     config.response_headers_to_remove());
}

RouteConstSharedPtr ConfigImpl::route(const RouteCallback& cb,
                                      const Http::RequestHeaderMap& headers,
                                      const StreamInfo::StreamInfo& stream_info,
                                      uint64_t random_value) const {
  return route_matcher_->route(cb, headers, stream_info, random_value);
}

RouteSpecificFilterConfigConstSharedPtr PerFilterConfigs::createRouteSpecificFilterConfig(
    const std::string& name, const ProtobufWkt::Any& typed_config,
    const ProtobufWkt::Struct& config, const OptionalHttpFilters& optional_http_filters,
    Server::Configuration::ServerFactoryContext& factory_context,
    ProtobufMessage::ValidationVisitor& validator) {
  bool is_optional = (optional_http_filters.find(name) != optional_http_filters.end());
  auto factory = Envoy::Config::Utility::getAndCheckFactoryByName<
      Server::Configuration::NamedHttpFilterConfigFactory>(name, is_optional);
  if (factory == nullptr) {
    ENVOY_LOG(warn, "Can't find a registered implementation for http filter '{}'", name);
    return nullptr;
  }

  ProtobufTypes::MessagePtr proto_config = factory->createEmptyRouteConfigProto();
  Envoy::Config::Utility::translateOpaqueConfig(typed_config, config, validator, *proto_config);
  auto object = factory->createRouteSpecificFilterConfig(*proto_config, factory_context, validator);
  if (object == nullptr) {
    if (Runtime::runtimeFeatureEnabled(
            "envoy.reloadable_features.check_unsupported_typed_per_filter_config") &&
        !is_optional) {
      throw EnvoyException(
          fmt::format("The filter {} doesn't support virtual host-specific configurations", name));
    } else {
      ENVOY_LOG(warn,
                "The filter {} doesn't support virtual host-specific configurations. Set runtime "
                "config `envoy.reloadable_features.check_unsupported_typed_per_filter_config` as "
                "true to reject any invalid virtual-host specific configuration.",
                name);
    }
  }
  return object;
}

PerFilterConfigs::PerFilterConfigs(
    const Protobuf::Map<std::string, ProtobufWkt::Any>& typed_configs,
    const OptionalHttpFilters& optional_http_filters,
    Server::Configuration::ServerFactoryContext& factory_context,
    ProtobufMessage::ValidationVisitor& validator) {

  for (const auto& it : typed_configs) {
    // TODO(zuercher): canonicalization may be removed when deprecated filter names are removed
    const auto& name =
        Extensions::HttpFilters::Common::FilterNameUtil::canonicalFilterName(it.first);

    auto object =
        createRouteSpecificFilterConfig(name, it.second, ProtobufWkt::Struct::default_instance(),
                                        optional_http_filters, factory_context, validator);
    if (object != nullptr) {
      configs_[name] = std::move(object);
    }
  }
}

const RouteSpecificFilterConfig* PerFilterConfigs::get(const std::string& name) const {
  auto it = configs_.find(name);
  return it == configs_.end() ? nullptr : it->second.get();
}

} // namespace Router
} // namespace Envoy<|MERGE_RESOLUTION|>--- conflicted
+++ resolved
@@ -359,13 +359,8 @@
       direct_response_body_(ConfigUtility::parseDirectResponseBody(
           route, factory_context.api(),
           vhost_.globalRouteConfig().maxDirectResponseBodySizeBytes())),
-<<<<<<< HEAD
-      per_filter_configs_(route.typed_per_filter_config(), {}, optional_http_filters,
-                          factory_context, validator),
-=======
       per_filter_configs_(route.typed_per_filter_config(), optional_http_filters, factory_context,
                           validator),
->>>>>>> 21df5e86
       route_name_(route.name()), time_source_(factory_context.dispatcher().timeSource()) {
   if (route.route().has_metadata_match()) {
     const auto filter_it = route.route().metadata_match().filter_metadata().find(
@@ -1021,13 +1016,8 @@
                                                       cluster.request_headers_to_remove())),
       response_headers_parser_(HeaderParser::configure(cluster.response_headers_to_add(),
                                                        cluster.response_headers_to_remove())),
-<<<<<<< HEAD
-      per_filter_configs_(cluster.typed_per_filter_config(), {}, optional_http_filters,
-                          factory_context, validator),
-=======
       per_filter_configs_(cluster.typed_per_filter_config(), optional_http_filters, factory_context,
                           validator),
->>>>>>> 21df5e86
       host_rewrite_(cluster.host_rewrite_literal()) {
   if (cluster.has_metadata_match()) {
     const auto filter_it = cluster.metadata_match().filter_metadata().find(
@@ -1206,11 +1196,7 @@
                                                       virtual_host.request_headers_to_remove())),
       response_headers_parser_(HeaderParser::configure(virtual_host.response_headers_to_add(),
                                                        virtual_host.response_headers_to_remove())),
-<<<<<<< HEAD
-      per_filter_configs_(virtual_host.typed_per_filter_config(), {}, optional_http_filters,
-=======
       per_filter_configs_(virtual_host.typed_per_filter_config(), optional_http_filters,
->>>>>>> 21df5e86
                           factory_context, validator),
       retry_shadow_buffer_limit_(PROTOBUF_GET_WRAPPED_OR_DEFAULT(
           virtual_host, per_request_buffer_limit_bytes, std::numeric_limits<uint32_t>::max())),
