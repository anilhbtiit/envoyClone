--- conflicted
+++ resolved
@@ -56,23 +56,15 @@
   bool flushOnAdmin() const override { return flush_on_admin_; }
 
   void addSink(Stats::SinkPtr sink) { sinks_.emplace_back(std::move(sink)); }
-<<<<<<< HEAD
-  bool enableDeferredCreationStats() const override { return enable_deferred_creation_stats_; }
-=======
   bool enableDeferredCreationStats() const override {
     return deferred_stat_options_.enable_deferred_creation_stats();
   }
->>>>>>> 7801df6a
 
 private:
   std::list<Stats::SinkPtr> sinks_;
   std::chrono::milliseconds flush_interval_;
   bool flush_on_admin_{false};
-<<<<<<< HEAD
-  bool enable_deferred_creation_stats_{false};
-=======
   const envoy::config::bootstrap::v3::Bootstrap::DeferredStatOptions deferred_stat_options_;
->>>>>>> 7801df6a
 };
 
 /**
