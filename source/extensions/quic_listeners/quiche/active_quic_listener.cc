--- conflicted
+++ resolved
@@ -15,7 +15,7 @@
                                        Network::ListenerConfig& listener_config,
                                        const quic::QuicConfig& quic_config)
     : ActiveQuicListener(dispatcher, parent,
-                         listener_config.listenSocketFactory().createListenSocket(listener_config.name()),
+                         listener_config.listenSocketFactory().createListenSocket(),
                          listener_config, quic_config) {}
 
 ActiveQuicListener::ActiveQuicListener(Event::Dispatcher& dispatcher,
@@ -36,15 +36,9 @@
                                        Network::UdpListenerPtr&& listener,
                                        Network::ListenerConfig& listener_config,
                                        const quic::QuicConfig& quic_config)
-<<<<<<< HEAD
-    : Server::ConnectionHandlerImpl::ActiveListenerImplBase(parent, std::move(listener),
+    : Server::ConnectionHandlerImpl::ActiveListenerImplBase(parent, 
                                                             listener_config),
-      dispatcher_(dispatcher), version_manager_(quic::CurrentSupportedVersions()), listen_socket_(listen_socket) {
-=======
-    : Server::ConnectionHandlerImpl::ActiveListenerImplBase(parent, listener_config),
-      udp_listener_(std::move(listener)), dispatcher_(dispatcher),
-      version_manager_(quic::CurrentSupportedVersions()) {
->>>>>>> 373af756
+      udp_listener_(std::move(listener)), dispatcher_(dispatcher), version_manager_(quic::CurrentSupportedVersions()), listen_socket_(listen_socket) {
   quic::QuicRandom* const random = quic::QuicRandom::GetInstance();
   random->RandBytes(random_seed_, sizeof(random_seed_));
   crypto_config_ = std::make_unique<quic::QuicCryptoServerConfig>(
