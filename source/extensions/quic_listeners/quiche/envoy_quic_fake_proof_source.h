#pragma once

#include <memory>
#include <string>

#include "common/common/assert.h"

#include "absl/strings/str_cat.h"

#pragma GCC diagnostic push

// QUICHE allows unused parameters.
#pragma GCC diagnostic ignored "-Wunused-parameter"
#include "quiche/quic/core/crypto/proof_source.h"
#include "quiche/quic/core/quic_versions.h"

#pragma GCC diagnostic pop

#include "openssl/ssl.h"
#include "envoy/network/filter.h"
#include "quiche/quic/platform/api/quic_reference_counted.h"
#include "quiche/quic/platform/api/quic_socket_address.h"
#include "quiche/common/platform/api/quiche_string_piece.h"

namespace Envoy {
namespace Quic {

// A ProofSource::Detail implementation which retains filter chain.
class EnvoyQuicProofSourceDetails : public quic::ProofSource::Details {
public:
  explicit EnvoyQuicProofSourceDetails(const Network::FilterChain& filter_chain)
      : filter_chain_(filter_chain) {}
  EnvoyQuicProofSourceDetails(const EnvoyQuicProofSourceDetails& other)
      : filter_chain_(other.filter_chain_) {}

  const Network::FilterChain& filterChain() const { return filter_chain_; }

private:
  const Network::FilterChain& filter_chain_;
};

// A fake implementation of quic::ProofSource which uses RSA cipher suite to sign in GetProof().
// TODO(danzh) Rename it to EnvoyQuicProofSource once it's fully implemented.
class EnvoyQuicFakeProofSource : public quic::ProofSource {
public:
  ~EnvoyQuicFakeProofSource() override = default;

  // quic::ProofSource
  // Returns a certs chain and its fake SCT "Fake timestamp" and TLS signature wrapped
  // in QuicCryptoProof.
  void GetProof(const quic::QuicSocketAddress& server_address,
                const quic::QuicSocketAddress& client_address, const std::string& hostname,
                const std::string& server_config, quic::QuicTransportVersion /*transport_version*/,
                quiche::QuicheStringPiece /*chlo_hash*/,
                std::unique_ptr<quic::ProofSource::Callback> callback) override {
    quic::QuicReferenceCountedPointer<quic::ProofSource::Chain> chain =
        GetCertChain(server_address, client_address, hostname);
    quic::QuicCryptoProof proof;
    // TODO(danzh) Get the signature algorithm from leaf cert.
    auto signature_callback = std::make_unique<SignatureCallback>(std::move(callback), chain);
    ComputeTlsSignature(server_address, client_address, hostname, SSL_SIGN_RSA_PSS_RSAE_SHA256,
                        server_config, std::move(signature_callback));
  }

  TicketCrypter* GetTicketCrypter() override { return nullptr; }

private:
  // Used by GetProof() to get signature.
  class SignatureCallback : public quic::ProofSource::SignatureCallback {
  public:
    // TODO(danzh) Pass in Details to retain the certs chain, and quic::ProofSource::Callback to be
    // triggered in Run().
    SignatureCallback(std::unique_ptr<quic::ProofSource::Callback> callback,
                      quic::QuicReferenceCountedPointer<quic::ProofSource::Chain> chain)
        : callback_(std::move(callback)), chain_(chain) {}

    using DetailsPtr = std::unique_ptr<Details>;

    // quic::ProofSource::SignatureCallback
<<<<<<< HEAD
    void Run(bool ok, std::string signature, DetailsPtr /*details*/) override {
      success_ = ok;
      signature_ = signature;
=======
    void Run(bool ok, std::string signature, std::unique_ptr<Details> details) override {
      quic::QuicCryptoProof proof;
      if (!ok) {
        callback_->Run(false, chain_, proof, nullptr);
        return;
      }
      proof.signature = signature;
      proof.leaf_cert_scts = "Fake timestamp";
      callback_->Run(true, chain_, proof, std::move(details));
>>>>>>> f481e9de
    }

  private:
    std::unique_ptr<quic::ProofSource::Callback> callback_;
    quic::QuicReferenceCountedPointer<quic::ProofSource::Chain> chain_;
  };
};

} // namespace Quic
} // namespace Envoy<|MERGE_RESOLUTION|>--- conflicted
+++ resolved
@@ -77,12 +77,7 @@
     using DetailsPtr = std::unique_ptr<Details>;
 
     // quic::ProofSource::SignatureCallback
-<<<<<<< HEAD
-    void Run(bool ok, std::string signature, DetailsPtr /*details*/) override {
-      success_ = ok;
-      signature_ = signature;
-=======
-    void Run(bool ok, std::string signature, std::unique_ptr<Details> details) override {
+    void Run(bool ok, std::string signature, DetailsPtr details) override {
       quic::QuicCryptoProof proof;
       if (!ok) {
         callback_->Run(false, chain_, proof, nullptr);
@@ -91,7 +86,6 @@
       proof.signature = signature;
       proof.leaf_cert_scts = "Fake timestamp";
       callback_->Run(true, chain_, proof, std::move(details));
->>>>>>> f481e9de
     }
 
   private:
