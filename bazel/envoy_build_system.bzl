load("@com_google_protobuf//:protobuf.bzl", "cc_proto_library", "py_proto_library")
load("@envoy_api//bazel:api_build_system.bzl", "api_proto_library")
load("@rules_foreign_cc//tools/build_defs:cmake.bzl", "cmake_external")
load("@bazel_tools//tools/build_defs/pkg:pkg.bzl", "pkg_tar")

def envoy_package():
    native.package(default_visibility = ["//visibility:public"])

# A genrule variant that can output a directory. This is useful when doing things like
# generating a fuzz corpus mechanically.
def _envoy_directory_genrule_impl(ctx):
    tree = ctx.actions.declare_directory(ctx.attr.name + ".outputs")
    ctx.actions.run_shell(
        inputs = ctx.files.srcs,
        tools = ctx.files.tools,
        outputs = [tree],
        command = "mkdir -p " + tree.path + " && " + ctx.expand_location(ctx.attr.cmd),
        env = {"GENRULE_OUTPUT_DIR": tree.path},
    )
    return [DefaultInfo(files = depset([tree]))]

envoy_directory_genrule = rule(
    implementation = _envoy_directory_genrule_impl,
    attrs = {
        "srcs": attr.label_list(),
        "cmd": attr.string(),
        "tools": attr.label_list(),
    },
)

# Compute the final copts based on various options.
def _envoy_copts(repository, test = False):
    posix_options = [
        "-Wall",
        "-Wextra",
        "-Werror",
        "-Wnon-virtual-dtor",
        "-Woverloaded-virtual",
        "-Wold-style-cast",
        "-Wvla",
        "-std=c++14",
    ]

    msvc_options = [
        "-WX",
        "-Zc:__cplusplus",
        "-std:c++14",
        "-DWIN32",
        "-DWIN32_LEAN_AND_MEAN",
        # need win8 for ntohll
        # https://msdn.microsoft.com/en-us/library/windows/desktop/aa383745(v=vs.85).aspx
        "-D_WIN32_WINNT=0x0602",
        "-DNTDDI_VERSION=0x06020000",
        "-DCARES_STATICLIB",
        "-DNGHTTP2_STATICLIB",
    ]

    return select({
               repository + "//bazel:windows_x86_64": msvc_options,
               "//conditions:default": posix_options,
           }) + select({
               # Bazel adds an implicit -DNDEBUG for opt.
               repository + "//bazel:opt_build": [] if test else ["-ggdb3"],
               repository + "//bazel:fastbuild_build": [],
               repository + "//bazel:dbg_build": ["-ggdb3"],
               repository + "//bazel:windows_opt_build": [],
               repository + "//bazel:windows_fastbuild_build": [],
               repository + "//bazel:windows_dbg_build": [],
           }) + select({
               repository + "//bazel:disable_tcmalloc": ["-DABSL_MALLOC_HOOK_MMAP_DISABLE"],
               "//conditions:default": ["-DTCMALLOC"],
           }) + select({
               repository + "//bazel:debug_tcmalloc": ["-DENVOY_MEMORY_DEBUG_ENABLED=1"],
               "//conditions:default": [],
           }) + select({
               repository + "//bazel:disable_signal_trace": [],
               "//conditions:default": ["-DENVOY_HANDLE_SIGNALS"],
           }) + select({
               repository + "//bazel:enable_log_debug_assert_in_release": ["-DENVOY_LOG_DEBUG_ASSERT_IN_RELEASE"],
               "//conditions:default": [],
           }) + select({
               # TCLAP command line parser needs this to support int64_t/uint64_t
               repository + "//bazel:apple": ["-DHAVE_LONG_LONG"],
               "//conditions:default": [],
           }) + envoy_select_hot_restart(["-DENVOY_HOT_RESTART"], repository) + \
           _envoy_select_perf_annotation(["-DENVOY_PERF_ANNOTATION"]) + \
           envoy_select_google_grpc(["-DENVOY_GOOGLE_GRPC"], repository) + \
           _envoy_select_path_normalization_by_default(["-DENVOY_NORMALIZE_PATH_BY_DEFAULT"], repository)

def _envoy_linkstatic():
    return select({
        "@envoy//bazel:asan_build": 0,
        "//conditions:default": 1,
    })

def _envoy_static_link_libstdcpp_linkopts():
    return _envoy_select_force_libcpp(
        # TODO(PiotrSikora): statically link libc++ once that's possible.
        # See: https://reviews.llvm.org/D53238
        ["-stdlib=libc++"],
        ["-static-libstdc++", "-static-libgcc"],
    )

# Compute the final linkopts based on various options.
def _envoy_linkopts():
    return select({
               # The macOS system library transitively links common libraries (e.g., pthread).
               "@envoy//bazel:apple": [
                   # See note here: https://luajit.org/install.html
                   "-pagezero_size 10000",
                   "-image_base 100000000",
               ],
               "@envoy//bazel:windows_x86_64": [
                   "-DEFAULTLIB:advapi32.lib",
                   "-DEFAULTLIB:ws2_32.lib",
                   "-WX",
               ],
               "//conditions:default": [
                   "-pthread",
                   "-lrt",
                   "-ldl",
                   "-Wl,--hash-style=gnu",
               ],
           }) + _envoy_static_link_libstdcpp_linkopts() + \
           _envoy_select_exported_symbols(["-Wl,-E"])

def _envoy_stamped_linkopts():
    return select({
        # Coverage builds in CI are failing to link when setting a build ID.
        #
        # /usr/bin/ld.gold: internal error in write_build_id, at ../../gold/layout.cc:5419
        "@envoy//bazel:coverage_build": [],
        "@envoy//bazel:windows_x86_64": [],

        # macOS doesn't have an official equivalent to the `.note.gnu.build-id`
        # ELF section, so just stuff the raw ID into a new text section.
        "@envoy//bazel:apple": [
            "-sectcreate __TEXT __build_id",
            "$(location @envoy//bazel:raw_build_id.ldscript)",
        ],

        # Note: assumes GNU GCC (or compatible) handling of `--build-id` flag.
        "//conditions:default": [
            "-Wl,@$(location @envoy//bazel:gnu_build_id.ldscript)",
        ],
    })

def _envoy_stamped_deps():
    return select({
        "@envoy//bazel:apple": [
            "@envoy//bazel:raw_build_id.ldscript",
        ],
        "//conditions:default": [
            "@envoy//bazel:gnu_build_id.ldscript",
        ],
    })

# Compute the test linkopts based on various options.
def _envoy_test_linkopts():
    return select({
        "@envoy//bazel:apple": [
            # See note here: https://luajit.org/install.html
            "-pagezero_size 10000",
            "-image_base 100000000",
        ],
        "@envoy//bazel:windows_x86_64": [
            "-DEFAULTLIB:advapi32.lib",
            "-DEFAULTLIB:ws2_32.lib",
            "-WX",
        ],

        # TODO(mattklein123): It's not great that we universally link against the following libs.
        # In particular, -latomic and -lrt are not needed on all platforms. Make this more granular.
        "//conditions:default": ["-pthread", "-lrt", "-ldl"],
    }) + _envoy_select_force_libcpp(["-lc++fs"], ["-lstdc++fs", "-latomic"])

# References to Envoy external dependencies should be wrapped with this function.
def _envoy_external_dep_path(dep):
    return "//external:%s" % dep

# Dependencies on tcmalloc_and_profiler should be wrapped with this function.
def _tcmalloc_external_dep(repository):
    return select({
        repository + "//bazel:disable_tcmalloc": None,
        "//conditions:default": _envoy_external_dep_path("gperftools"),
    })

# As above, but wrapped in list form for adding to dep lists. This smell seems needed as
# SelectorValue values have to match the attribute type. See
# https://github.com/bazelbuild/bazel/issues/2273.
def _tcmalloc_external_deps(repository):
    return select({
        repository + "//bazel:disable_tcmalloc": [],
        "//conditions:default": [_envoy_external_dep_path("gperftools")],
    })

# Transform the package path (e.g. include/envoy/common) into a path for
# exporting the package headers at (e.g. envoy/common). Source files can then
# include using this path scheme (e.g. #include "envoy/common/time.h").
def envoy_include_prefix(path):
    if path.startswith("source/") or path.startswith("include/"):
        return "/".join(path.split("/")[1:])
    return None

def _filter_windows_keys(cache_entries = {}):
    # On Windows, we don't want to explicitly set CMAKE_BUILD_TYPE,
    # rules_foreign_cc will figure it out for us
    return {key: cache_entries[key] for key in cache_entries.keys() if key != "CMAKE_BUILD_TYPE"}

# External CMake C++ library targets should be specified with this function. This defaults
# to building the dependencies with ninja
def envoy_cmake_external(
        name,
        cache_entries = {},
        debug_cache_entries = {},
        cmake_options = ["-GNinja"],
        make_commands = ["ninja", "ninja install"],
        lib_source = "",
        postfix_script = "",
        static_libraries = [],
        copy_pdb = False,
        pdb_name = "",
        cmake_files_dir = "$BUILD_TMPDIR/CMakeFiles",
        **kwargs):
    cache_entries_debug = dict(cache_entries)
    cache_entries_debug.update(debug_cache_entries)

    pf = ""
    if copy_pdb:
        if pdb_name == "":
            pdb_name = name

        copy_command = "cp {cmake_files_dir}/{pdb_name}.dir/{pdb_name}.pdb $INSTALLDIR/lib/{pdb_name}.pdb".format(cmake_files_dir = cmake_files_dir, pdb_name = pdb_name)
        if postfix_script != "":
            copy_command = copy_command + " && " + postfix_script

        pf = select({
            "@envoy//bazel:windows_dbg_build": copy_command,
            "//conditions:default": postfix_script,
        })
    else:
        pf = postfix_script

    cmake_external(
        name = name,
        cache_entries = select({
            "@envoy//bazel:windows_opt_build": _filter_windows_keys(cache_entries),
            "@envoy//bazel:windows_x86_64": _filter_windows_keys(cache_entries_debug),
            "@envoy//bazel:opt_build": cache_entries,
            "//conditions:default": cache_entries_debug,
        }),
        cmake_options = cmake_options,
        generate_crosstool_file = select({
            "@envoy//bazel:windows_x86_64": True,
            "//conditions:default": False,
        }),
        lib_source = lib_source,
        make_commands = make_commands,
        postfix_script = pf,
        static_libraries = static_libraries,
        **kwargs
    )

# Envoy C++ library targets that need no transformations or additional dependencies before being
# passed to cc_library should be specified with this function. Note: this exists to ensure that
# all envoy targets pass through an envoy-declared skylark function where they can be modified
# before being passed to a native bazel function.
def envoy_basic_cc_library(name, **kargs):
    native.cc_library(name = name, **kargs)

# Used to select a dependency that has different implementations on POSIX vs Windows.
# The platform-specific implementations should be specified with envoy_cc_posix_library
# and envoy_cc_win32_library respectively
def envoy_cc_platform_dep(name):
    return select({
        "@envoy//bazel:windows_x86_64": [name + "_win32"],
        "//conditions:default": [name + "_posix"],
    })

# Used to specify a library that only builds on POSIX
def envoy_cc_posix_library(name, srcs = [], hdrs = [], **kargs):
    envoy_cc_library(
        name = name + "_posix",
        srcs = select({
            "@envoy//bazel:windows_x86_64": [],
            "//conditions:default": srcs,
        }),
        hdrs = select({
            "@envoy//bazel:windows_x86_64": [],
            "//conditions:default": hdrs,
        }),
        **kargs
    )

# Used to specify a library that only builds on Windows
def envoy_cc_win32_library(name, srcs = [], hdrs = [], **kargs):
    envoy_cc_library(
        name = name + "_win32",
        srcs = select({
            "@envoy//bazel:windows_x86_64": srcs,
            "//conditions:default": [],
        }),
        hdrs = select({
            "@envoy//bazel:windows_x86_64": hdrs,
            "//conditions:default": [],
        }),
        **kargs
    )

# Envoy C++ library targets should be specified with this function.
def envoy_cc_library(
        name,
        srcs = [],
        hdrs = [],
        copts = [],
        visibility = None,
        external_deps = [],
        tcmalloc_dep = None,
        repository = "",
        linkstamp = None,
        tags = [],
        deps = [],
        strip_include_prefix = None):
    if tcmalloc_dep:
        deps += _tcmalloc_external_deps(repository)

    native.cc_library(
        name = name,
        srcs = srcs,
        hdrs = hdrs,
        copts = _envoy_copts(repository) + copts,
        visibility = visibility,
        tags = tags,
        deps = deps + [_envoy_external_dep_path(dep) for dep in external_deps] + [
            repository + "//include/envoy/common:base_includes",
            repository + "//source/common/common:fmt_lib",
            _envoy_external_dep_path("abseil_flat_hash_map"),
            _envoy_external_dep_path("abseil_flat_hash_set"),
            _envoy_external_dep_path("abseil_strings"),
            _envoy_external_dep_path("spdlog"),
            _envoy_external_dep_path("fmtlib"),
        ],
        include_prefix = envoy_include_prefix(native.package_name()),
        alwayslink = 1,
        linkstatic = _envoy_linkstatic(),
        linkstamp = select({
            repository + "//bazel:windows_x86_64": None,
            "//conditions:default": linkstamp,
        }),
        strip_include_prefix = strip_include_prefix,
    )

# Envoy C++ binary targets should be specified with this function.
def envoy_cc_binary(
        name,
        srcs = [],
        data = [],
        testonly = 0,
        visibility = None,
        external_deps = [],
        repository = "",
        stamped = False,
        deps = [],
        linkopts = []):
    if not linkopts:
        linkopts = _envoy_linkopts()
    if stamped:
        linkopts = linkopts + _envoy_stamped_linkopts()
        deps = deps + _envoy_stamped_deps()
    deps = deps + [_envoy_external_dep_path(dep) for dep in external_deps]
    native.cc_binary(
        name = name,
        srcs = srcs,
        data = data,
        copts = _envoy_copts(repository),
        linkopts = linkopts,
        testonly = testonly,
        linkstatic = 1,
        visibility = visibility,
        malloc = _tcmalloc_external_dep(repository),
        stamp = 1,
        deps = deps,
    )

# Envoy C++ fuzz test targes. These are not included in coverage runs.
def envoy_cc_fuzz_test(name, corpus, deps = [], tags = [], **kwargs):
    if not (corpus.startswith("//") or corpus.startswith(":")):
        corpus_name = name + "_corpus"
        corpus = native.glob([corpus + "/**"])
        native.filegroup(
            name = corpus_name,
            srcs = corpus,
        )
    else:
        corpus_name = corpus
    pkg_tar(
        name = name + "_corpus_tar",
        srcs = [corpus_name],
        testonly = 1,
    )
    test_lib_name = name + "_lib"
    envoy_cc_test_library(
        name = test_lib_name,
        deps = deps + ["//test/fuzz:fuzz_runner_lib"],
        **kwargs
    )
    native.cc_test(
        name = name,
        copts = _envoy_copts("@envoy", test = True),
        linkopts = _envoy_test_linkopts(),
        linkstatic = 1,
        args = ["$(locations %s)" % corpus_name],
        data = [corpus_name],
        # No fuzzing on macOS.
        deps = select({
            "@envoy//bazel:apple": ["//test:dummy_main"],
            "//conditions:default": [
                ":" + test_lib_name,
                "//test/fuzz:main",
            ],
        }),
        tags = tags,
    )

    # This target exists only for
    # https://github.com/google/oss-fuzz/blob/master/projects/envoy/build.sh. It won't yield
    # anything useful on its own, as it expects to be run in an environment where the linker options
    # provide a path to FuzzingEngine.
    native.cc_binary(
        name = name + "_driverless",
        copts = _envoy_copts("@envoy", test = True),
        linkopts = ["-lFuzzingEngine"] + _envoy_test_linkopts(),
        linkstatic = 1,
        testonly = 1,
        deps = [":" + test_lib_name],
        tags = ["manual"] + tags,
    )

# Envoy C++ test targets should be specified with this function.
def envoy_cc_test(
        name,
        srcs = [],
        data = [],
        # List of pairs (Bazel shell script target, shell script args)
        repository = "",
        external_deps = [],
        deps = [],
        tags = [],
        args = [],
        copts = [],
        shard_count = None,
        coverage = True,
        local = False,
        size = "medium"):
    test_lib_tags = []
    if coverage:
        test_lib_tags.append("coverage_test_lib")
    _envoy_cc_test_infrastructure_library(
        name = name + "_lib_internal_only",
        srcs = srcs,
        data = data,
        external_deps = external_deps,
        deps = deps + [repository + "//test/test_common:printers_includes"],
        repository = repository,
        tags = test_lib_tags,
        copts = copts,
        # Restrict only to the code coverage tools.
        visibility = ["@envoy//test/coverage:__pkg__"],
    )
    native.cc_test(
        name = name,
        copts = _envoy_copts(repository, test = True) + copts,
        linkopts = _envoy_test_linkopts(),
        linkstatic = _envoy_linkstatic(),
        malloc = _tcmalloc_external_dep(repository),
        deps = [
            ":" + name + "_lib_internal_only",
            repository + "//test:main",
        ],
        # from https://github.com/google/googletest/blob/6e1970e2376c14bf658eb88f655a054030353f9f/googlemock/src/gmock.cc#L51
        # 2 - by default, mocks act as StrictMocks.
        args = args + ["--gmock_default_mock_behavior=2"],
        tags = tags + ["coverage_test"],
        local = local,
        shard_count = shard_count,
        size = size,
    )

# Envoy C++ related test infrastructure (that want gtest, gmock, but may be
# relied on by envoy_cc_test_library) should use this function.
def _envoy_cc_test_infrastructure_library(
        name,
        srcs = [],
        hdrs = [],
        data = [],
        external_deps = [],
        deps = [],
        repository = "",
        tags = [],
        include_prefix = None,
        copts = [],
        **kargs):
    native.cc_library(
        name = name,
        srcs = srcs,
        hdrs = hdrs,
        data = data,
        copts = _envoy_copts(repository, test = True) + copts,
        testonly = 1,
        deps = deps + [_envoy_external_dep_path(dep) for dep in external_deps] + [
            _envoy_external_dep_path("googletest"),
        ],
        tags = tags,
        include_prefix = include_prefix,
        alwayslink = 1,
<<<<<<< HEAD
        linkstatic = _envoy_linkstatic(),
        visibility = ["//visibility:public"],
=======
        linkstatic = envoy_linkstatic(),
        **kargs
>>>>>>> 1d104e56
    )

# Envoy C++ test related libraries (that want gtest, gmock) should be specified
# with this function.
def envoy_cc_test_library(
        name,
        srcs = [],
        hdrs = [],
        data = [],
        external_deps = [],
        deps = [],
        repository = "",
        tags = [],
        include_prefix = None,
        copts = [],
        **kargs):
    deps = deps + [
        repository + "//test/test_common:printers_includes",
    ]
    _envoy_cc_test_infrastructure_library(
        name,
        srcs,
        hdrs,
        data,
        external_deps,
        deps,
        repository,
        tags,
        include_prefix,
        copts,
        visibility = ["//visibility:public"],
        **kargs
    )

# Envoy test binaries should be specified with this function.
def envoy_cc_test_binary(
        name,
        **kargs):
    envoy_cc_binary(
        name,
        testonly = 1,
        linkopts = _envoy_test_linkopts() + _envoy_static_link_libstdcpp_linkopts(),
        **kargs
    )

# Envoy Python test binaries should be specified with this function.
def envoy_py_test_binary(
        name,
        external_deps = [],
        deps = [],
        **kargs):
    native.py_binary(
        name = name,
        deps = deps + [_envoy_external_dep_path(dep) for dep in external_deps],
        **kargs
    )

# Envoy C++ mock targets should be specified with this function.
def envoy_cc_mock(name, **kargs):
    envoy_cc_test_library(name = name, **kargs)

# Envoy shell tests that need to be included in coverage run should be specified with this function.
def envoy_sh_test(
        name,
        srcs = [],
        data = [],
        coverage = True,
        **kargs):
    if coverage:
        test_runner_cc = name + "_test_runner.cc"
        native.genrule(
            name = name + "_gen_test_runner",
            srcs = srcs,
            outs = [test_runner_cc],
            cmd = "$(location //bazel:gen_sh_test_runner.sh) $(SRCS) >> $@",
            tools = ["//bazel:gen_sh_test_runner.sh"],
        )
        envoy_cc_test_library(
            name = name + "_lib",
            srcs = [test_runner_cc],
            data = srcs + data,
            tags = ["coverage_test_lib"],
            deps = ["//test/test_common:environment_lib"],
        )
    native.sh_test(
        name = name,
        srcs = ["//bazel:sh_test_wrapper.sh"],
        data = srcs + data,
        args = srcs,
        **kargs
    )

def _proto_header(proto_path):
    if proto_path.endswith(".proto"):
        return proto_path[:-5] + "pb.h"
    return None

# Envoy proto targets should be specified with this function.
def envoy_proto_library(name, external_deps = [], **kwargs):
    external_proto_deps = []
    external_cc_proto_deps = []
    if "api_httpbody_protos" in external_deps:
        external_cc_proto_deps.append("@googleapis//:api_httpbody_protos")
        external_proto_deps.append("@googleapis//:api_httpbody_protos_proto")
    api_proto_library(
        name,
        external_cc_proto_deps = external_cc_proto_deps,
        external_proto_deps = external_proto_deps,
        # Avoid generating .so, we don't need it, can interfere with builds
        # such as OSS-Fuzz.
        linkstatic = 1,
        visibility = ["//visibility:public"],
        **kwargs
    )

# Envoy proto descriptor targets should be specified with this function.
# This is used for testing only.
def envoy_proto_descriptor(name, out, srcs = [], external_deps = []):
    input_files = ["$(location " + src + ")" for src in srcs]
    include_paths = [".", native.package_name()]

    if "api_httpbody_protos" in external_deps:
        srcs.append("@googleapis//:api_httpbody_protos_src")
        include_paths.append("external/googleapis")

    if "http_api_protos" in external_deps:
        srcs.append("@googleapis//:http_api_protos_src")
        include_paths.append("external/googleapis")

    if "well_known_protos" in external_deps:
        srcs.append("@com_google_protobuf//:well_known_protos")
        include_paths.append("external/com_google_protobuf/src")

    options = ["--include_imports"]
    options.extend(["-I" + include_path for include_path in include_paths])
    options.append("--descriptor_set_out=$@")

    cmd = "$(location //external:protoc) " + " ".join(options + input_files)
    native.genrule(
        name = name,
        srcs = srcs,
        outs = [out],
        cmd = cmd,
        tools = ["//external:protoc"],
    )

# Selects the given values if hot restart is enabled in the current build.
def envoy_select_hot_restart(xs, repository = ""):
    return select({
        repository + "//bazel:disable_hot_restart": [],
        repository + "//bazel:apple": [],
        "//conditions:default": xs,
    })

# Select the given values if default path normalization is on in the current build.
def _envoy_select_path_normalization_by_default(xs, repository = ""):
    return select({
        repository + "//bazel:enable_path_normalization_by_default": xs,
        "//conditions:default": [],
    })

def _envoy_select_perf_annotation(xs):
    return select({
        "@envoy//bazel:enable_perf_annotation": xs,
        "//conditions:default": [],
    })

# Selects the given values if Google gRPC is enabled in the current build.
def envoy_select_google_grpc(xs, repository = ""):
    return select({
        repository + "//bazel:disable_google_grpc": [],
        "//conditions:default": xs,
    })

# Dependencies on Google grpc should be wrapped with this function.
def envoy_google_grpc_external_deps():
    return envoy_select_google_grpc([_envoy_external_dep_path("grpc")])

# Select the given values if exporting is enabled in the current build.
def _envoy_select_exported_symbols(xs):
    return select({
        "@envoy//bazel:enable_exported_symbols": xs,
        "//conditions:default": [],
    })

def _envoy_select_force_libcpp(if_libcpp, default = None):
    return select({
        "@envoy//bazel:force_libcpp": if_libcpp,
        "@envoy//bazel:apple": [],
        "@envoy//bazel:windows_x86_64": [],
        "//conditions:default": default or [],
    })

def envoy_select_boringssl(if_fips, default = None):
    return select({
        "@envoy//bazel:boringssl_fips": if_fips,
        "//conditions:default": default or [],
    })<|MERGE_RESOLUTION|>--- conflicted
+++ resolved
@@ -513,13 +513,8 @@
         tags = tags,
         include_prefix = include_prefix,
         alwayslink = 1,
-<<<<<<< HEAD
         linkstatic = _envoy_linkstatic(),
-        visibility = ["//visibility:public"],
-=======
-        linkstatic = envoy_linkstatic(),
         **kargs
->>>>>>> 1d104e56
     )
 
 # Envoy C++ test related libraries (that want gtest, gmock) should be specified
