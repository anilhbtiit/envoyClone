#include "source/extensions/http/header_validators/envoy_default/http2_header_validator.h"

#include <iostream>

#include "envoy/http/header_validator_errors.h"

#include "source/common/http/header_map_impl.h"
#include "source/common/http/header_utility.h"
#include "source/common/http/utility.h"
#include "source/extensions/http/header_validators/envoy_default/character_tables.h"

#include "absl/container/node_hash_set.h"
#include "absl/functional/bind_front.h"
#include "absl/strings/match.h"
#include "absl/strings/string_view.h"

namespace Envoy {
namespace Extensions {
namespace Http {
namespace HeaderValidators {
namespace EnvoyDefault {

using ::envoy::extensions::http::header_validators::envoy_default::v3::HeaderValidatorConfig;
using ::Envoy::Http::HeaderString;
using ::Envoy::Http::HeaderUtility;
using ::Envoy::Http::LowerCaseString;
using ::Envoy::Http::Protocol;
using ::Envoy::Http::UhvResponseCodeDetail;
using HeaderEntryValidationResult = ::Envoy::Http::HeaderValidatorBase::HeaderEntryValidationResult;
using RequestHeaderMapValidationResult =
    ::Envoy::Http::HeaderValidatorBase::RequestHeaderMapValidationResult;
using ResponseHeaderMapValidationResult =
    ::Envoy::Http::HeaderValidatorBase::ResponseHeaderMapValidationResult;

struct Http2ResponseCodeDetailValues {
  const std::string InvalidTE = "uhv.http2.invalid_te";
  const std::string ConnectionHeaderSanitization = "uhv.http2.connection_header_rejected";
};

using Http2ResponseCodeDetail = ConstSingleton<Http2ResponseCodeDetailValues>;

/*
 * Header validation implementation for the Http/2 codec. This class follows guidance from
 * several RFCS:
 *
 * RFC 3986 <https://datatracker.ietf.org/doc/html/rfc3986> URI Generic Syntax
 * RFC 9110 <https://www.rfc-editor.org/rfc/rfc9110.html> HTTP Semantics
 * RFC 9112 <https://www.rfc-editor.org/rfc/rfc9112.html> HTTP/1.1
 * RFC 9113 <https://www.rfc-editor.org/rfc/rfc9113.html> HTTP/2
 *
 */
Http2HeaderValidator::Http2HeaderValidator(const HeaderValidatorConfig& config, Protocol protocol,
                                           ::Envoy::Http::HeaderValidatorStats& stats)
    : HeaderValidator(config, protocol, stats),
      request_header_validator_map_{
          {":method", absl::bind_front(&HeaderValidator::validateMethodHeader, this)},
          {":authority", absl::bind_front(&Http2HeaderValidator::validateAuthorityHeader, this)},
          {":scheme", absl::bind_front(&HeaderValidator::validateSchemeHeader, this)},
          {":path", absl::bind_front(&HeaderValidator::validatePathHeaderCharacters, this)},
          {":protocol", absl::bind_front(&Http2HeaderValidator::validateProtocolHeader, this)},
          {"te", absl::bind_front(&Http2HeaderValidator::validateTEHeader, this)},
          {"content-length",
           absl::bind_front(&Http2HeaderValidator::validateContentLengthHeader, this)},
      } {}

<<<<<<< HEAD
::Envoy::Http::HeaderValidatorBase::HeaderEntryValidationResult
=======
HeaderValidator::HeaderEntryValidationResult
>>>>>>> 51e30981
Http2HeaderValidator::validateRequestHeaderEntry(const HeaderString& key,
                                                 const HeaderString& value) {
  return validateGenericRequestHeaderEntry(key, value, request_header_validator_map_);
}

<<<<<<< HEAD
::Envoy::Http::HeaderValidatorBase::HeaderEntryValidationResult
=======
HeaderValidator::HeaderEntryValidationResult
>>>>>>> 51e30981
Http2HeaderValidator::validateResponseHeaderEntry(const HeaderString& key,
                                                  const HeaderString& value) {
  const auto& key_string_view = key.getStringView();
  if (key_string_view.empty()) {
    // reject empty header names
    return {HeaderEntryValidationResult::Action::Reject,
            UhvResponseCodeDetail::get().EmptyHeaderName};
  }

  if (key_string_view == ":status") {
    // Validate the :status header against the RFC valid range.
    return validateStatusHeader(value);
  } else if (key_string_view == "content-length") {
    // Validate the Content-Length header
    return validateContentLengthHeader(value);
  } else if (key_string_view.at(0) != ':') {
    auto name_result = validateGenericHeaderName(key);
    if (!name_result) {
      return name_result;
    }
  } else {
    // The only valid pseudo header for responses is :status. If the header name starts with ":"
    // and it's not ":status", then the header name is an unknown pseudo header.
    return {HeaderEntryValidationResult::Action::Reject,
            UhvResponseCodeDetail::get().InvalidPseudoHeader};
  }

  // Validate the header value
  return validateGenericHeaderValue(value);
}

<<<<<<< HEAD
::Envoy::Http::HeaderValidatorBase::RequestHeaderMapValidationResult
Http2HeaderValidator::validateRequestHeaderMap(::Envoy::Http::RequestHeaderMap& header_map) {
=======
HeaderValidator::ValidationResult
Http2HeaderValidator::validateRequestHeaders(const ::Envoy::Http::RequestHeaderMap& header_map) {
>>>>>>> 51e30981
  static const absl::node_hash_set<absl::string_view> kAllowedPseudoHeadersForConnect = {
      ":method", ":authority"};

  static const absl::node_hash_set<absl::string_view> kAllowedPseudoHeadersForExtendedConnect = {
      ":method", ":scheme", ":authority", ":path", ":protocol"};

  static const absl::node_hash_set<absl::string_view> kAllowedPseudoHeaders = {
      ":method", ":scheme", ":authority", ":path"};

  absl::string_view path = header_map.getPathValue();

  // Step 1: verify that required pseudo headers are present.
  //
  // The method pseudo header is always mandatory.
  if (header_map.getMethodValue().empty()) {
    stats_.incMessagingError();
    return {ValidationResult::Action::Reject, UhvResponseCodeDetail::get().InvalidMethod};
  }

  // The CONNECT method with the ":protocol" header is called the extended CONNECT and covered in
  // https://datatracker.ietf.org/doc/html/rfc8441#section-4
  // For the purposes of header validation the extended CONNECT is treated as generic (non CONNECT)
  // HTTP/2 requests.
  const bool is_standard_connect_request = HeaderUtility::isStandardConnectRequest(header_map);
  const bool is_extended_connect_request = HeaderUtility::isExtendedH2ConnectRequest(header_map);
  auto is_options_request = header_map.method() == header_values_.MethodValues.Options;
  bool path_is_empty = path.empty();
  bool path_is_asterisk = path == "*";
  bool path_is_absolute = !path_is_empty && path.at(0) == '/';

  if (!is_standard_connect_request && (header_map.getSchemeValue().empty() || path_is_empty)) {
    // If this is not a connect request, then we also need the scheme and path pseudo headers.
    // This is based on RFC 9113, https://www.rfc-editor.org/rfc/rfc9113#section-8.3.1:
    //
    // All HTTP/2 requests MUST include exactly one valid value for the ":method", ":scheme", and
    // ":path" pseudo-header fields, unless they are CONNECT requests (Section 8.5). An HTTP
    // request that omits mandatory pseudo-header fields is malformed (Section 8.1.1).
    auto details = path_is_empty ? UhvResponseCodeDetail::get().InvalidUrl
                                 : UhvResponseCodeDetail::get().InvalidScheme;
    return {ValidationResult::Action::Reject, details};
  } else if (is_standard_connect_request) {
    // If this is a CONNECT request, :path and :scheme must be empty and :authority must be
    // provided. This is based on RFC 9113,
    // https://www.rfc-editor.org/rfc/rfc9113#section-8.5:
    //
    //  * The ":method" pseudo-header field is set to CONNECT.
    //  * The ":scheme" and ":path" pseudo-header fields MUST be omitted.
    //  * The ":authority" pseudo-header field contains the host and port to connect to (equivalent
    //    to the authority-form of the request-target of CONNECT requests; see Section 3.2.3 of
    //    [HTTP/1.1]).
    absl::string_view details;
    if (!path_is_empty) {
      details = UhvResponseCodeDetail::get().InvalidUrl;
    } else if (!header_map.getSchemeValue().empty()) {
      details = UhvResponseCodeDetail::get().InvalidScheme;
    } else if (header_map.getHostValue().empty()) {
      details = UhvResponseCodeDetail::get().InvalidHost;
    }

    if (!details.empty()) {
      return {ValidationResult::Action::Reject, details};
    }
  }

  // Step 2: Validate and normalize the :path pseudo header
  if (!path_is_absolute && !is_standard_connect_request &&
      (!is_options_request || !path_is_asterisk)) {
    // The :path must be in absolute-form or, for an OPTIONS request, in asterisk-form. This is
    // based on RFC 9113, https://www.rfc-editor.org/rfc/rfc9113#section-8.3.1:
    //
    // This pseudo-header field MUST NOT be empty for "http" or "https" URIs; "http" or "https"
    // URIs that do not contain a path component MUST include a value of '/'. The exceptions to
    // this rule are:
    //
    // * an OPTIONS request for an "http" or "https" URI that does not include a path component;
    //   these MUST include a ":path" pseudo-header field with a value of '*' (see Section 7.1 of
    //   [HTTP]).
    // * CONNECT requests (Section 8.5), where the ":path" pseudo-header field is omitted.
    return {ValidationResult::Action::Reject, UhvResponseCodeDetail::get().InvalidUrl};
  }

  // Step 3: Verify each request header
  const auto& allowed_headers =
      is_standard_connect_request
          ? kAllowedPseudoHeadersForConnect
          : (is_extended_connect_request ? kAllowedPseudoHeadersForExtendedConnect
                                         : kAllowedPseudoHeaders);
  std::string reject_details;

  // TODO(#23290) - Add support for detecting and validating duplicate headers. This would most
  // likely need to occur within the H2 codec because, at this point, duplicate headers have been
  // concatenated into a list.
  header_map.iterate(
      [this, &reject_details, &allowed_headers](
          const ::Envoy::Http::HeaderEntry& header_entry) -> ::Envoy::Http::HeaderMap::Iterate {
        const auto& header_name = header_entry.key();
        const auto& header_value = header_entry.value();
        const auto& string_header_name = header_name.getStringView();
        bool is_pseudo_header =
            string_header_name.empty() ? false : string_header_name.at(0) == ':';

        if (is_pseudo_header && !allowed_headers.contains(string_header_name)) {
          // Reject unrecognized or unallowed pseudo header name, from RFC 9113,
          // https://www.rfc-editor.org/rfc/rfc9113#section-8.3:
          //
          // Pseudo-header fields are only valid in the context in which they are defined.
          // Pseudo-header fields defined for requests MUST NOT appear in responses; pseudo-header
          // fields defined for responses MUST NOT appear in requests. Pseudo-header fields MUST
          // NOT appear in a trailer section. Endpoints MUST treat a request or response that
          // contains undefined or invalid pseudo-header fields as malformed (Section 8.1.1).
          reject_details = UhvResponseCodeDetail::get().InvalidPseudoHeader;
        } else {
          auto entry_result = validateRequestHeaderEntry(header_name, header_value);
          if (!entry_result.ok()) {
            reject_details = static_cast<std::string>(entry_result.details());
          }
        }

        return reject_details.empty() ? ::Envoy::Http::HeaderMap::Iterate::Continue
                                      : ::Envoy::Http::HeaderMap::Iterate::Break;
      });

  if (!reject_details.empty()) {
    stats_.incMessagingError();
    return {ValidationResult::Action::Reject, reject_details};
  }

  return ValidationResult::success();
}

HeaderValidator::HeadersTransformationResult
Http2HeaderValidator::transformRequestHeaders(::Envoy::Http::RequestHeaderMap& header_map) {
  sanitizeHeadersWithUnderscores(header_map);
  if (!config_.uri_path_normalization_options().skip_path_normalization()) {
    auto path_result = path_normalizer_.normalizePathUri(header_map);
    if (!path_result.ok()) {
      return path_result;
    }
  }
  return HeadersTransformationResult::success();
}

<<<<<<< HEAD
::Envoy::Http::HeaderValidatorBase::ResponseHeaderMapValidationResult
Http2HeaderValidator::validateResponseHeaderMap(::Envoy::Http::ResponseHeaderMap& header_map) {
  static const absl::node_hash_set<absl::string_view> kAllowedPseudoHeaders = {":status"};
=======
HeaderValidator::ValidationResult
Http2HeaderValidator::validateResponseHeaders(const ::Envoy::Http::ResponseHeaderMap& header_map) {
>>>>>>> 51e30981
  // Step 1: verify that required pseudo headers are present
  //
  // For HTTP/2 responses, RFC 9113 states that only the :status
  // header is required: https://www.rfc-editor.org/rfc/rfc9113#section-8.3.2:
  //
  // For HTTP/2 responses, a single ":status" pseudo-header field is defined that carries the HTTP
  // status code field (see Section 15 of [HTTP]). This pseudo-header field MUST be included in all
  // responses, including interim responses; otherwise, the response is malformed (Section 8.1.1).
  if (header_map.getStatusValue().empty()) {
    stats_.incMessagingError();
    return {ValidationResult::Action::Reject, UhvResponseCodeDetail::get().InvalidStatus};
  }

  // Step 2: Verify each response header
  std::string reject_details;
  header_map.iterate([this, &reject_details](const ::Envoy::Http::HeaderEntry& header_entry)
                         -> ::Envoy::Http::HeaderMap::Iterate {
    static const absl::node_hash_set<absl::string_view> kAllowedResponsePseudoHeaders = {":status"};
    const auto& header_name = header_entry.key();
    const auto& header_value = header_entry.value();
    const auto& string_header_name = header_name.getStringView();
    bool is_pseudo_header = string_header_name.empty() ? false : string_header_name.at(0) == ':';

    if (is_pseudo_header && !kAllowedResponsePseudoHeaders.contains(string_header_name)) {
      // Reject unrecognized or unallowed pseudo header name, from RFC 9113,
      // https://www.rfc-editor.org/rfc/rfc9113#section-8.3:
      //
      // Pseudo-header fields are only valid in the context in which they are defined.
      // Pseudo-header fields defined for requests MUST NOT appear in responses; pseudo-header
      // fields defined for responses MUST NOT appear in requests. Pseudo-header fields MUST
      // NOT appear in a trailer section. Endpoints MUST treat a request or response that
      // contains undefined or invalid pseudo-header fields as malformed (Section 8.1.1).
      reject_details = UhvResponseCodeDetail::get().InvalidPseudoHeader;
    } else {
      auto entry_result = validateResponseHeaderEntry(header_name, header_value);
      if (!entry_result) {
        reject_details = static_cast<std::string>(entry_result.details());
      }
    }

    return reject_details.empty() ? ::Envoy::Http::HeaderMap::Iterate::Continue
                                  : ::Envoy::Http::HeaderMap::Iterate::Break;
  });

  if (!reject_details.empty()) {
    stats_.incMessagingError();
    return {ValidationResult::Action::Reject, reject_details};
  }

  return ValidationResult::success();
}

HeaderValidator::HeaderValueValidationResult
Http2HeaderValidator::validateTEHeader(const ::Envoy::Http::HeaderString& value) {
  // Only allow a TE value of "trailers" for HTTP/2, based on
  // RFC 9113, https://www.rfc-editor.org/rfc/rfc9113#section-8.2.2:
  //
  // The only exception to this is the TE header field, which MAY be present in an HTTP/2 request;
  // when it is, it MUST NOT contain any value other than "trailers".
  if (!absl::EqualsIgnoreCase(value.getStringView(), header_values_.TEValues.Trailers)) {
    return {HeaderValueValidationResult::Action::Reject, Http2ResponseCodeDetail::get().InvalidTE};
  }

  return HeaderValueValidationResult::success();
}

HeaderValidator::HeaderValueValidationResult
Http2HeaderValidator::validateAuthorityHeader(const ::Envoy::Http::HeaderString& value) {
  // From RFC 3986, https://datatracker.ietf.org/doc/html/rfc3986#section-3.2:
  //
  // authority = [ userinfo "@" ] host [ ":" port ]
  //
  // HTTP/2 deprecates the userinfo portion of the :authority header. Validate
  // the :authority header and reject the value if the userinfo is present. This
  // is based on RFC 9113, https://www.rfc-editor.org/rfc/rfc9113#section-8.3.1:
  //
  // ":authority" MUST NOT include the deprecated userinfo subcomponent for "http" or "https"
  // schemed URIs.
  //
  // The host portion can be any valid URI host, which this function does not
  // validate. The port, if present, is validated as a valid uint16_t port.
  return validateHostHeader(value);
}

HeaderValidator::HeaderValueValidationResult
Http2HeaderValidator::validateProtocolHeader(const ::Envoy::Http::HeaderString& value) {
  // Extended CONNECT RFC https://datatracker.ietf.org/doc/html/rfc8441#section-4
  // specifies that the :protocol value is one of the registered values from:
  // https://www.iana.org/assignments/http-upgrade-tokens/
  // However it does not say it MUST be so. As such the :protocol value is checked
  // to be a valid generic header value.

  return validateGenericHeaderValue(value);
}

<<<<<<< HEAD
::Envoy::Http::HeaderValidatorBase::HeaderEntryValidationResult
=======
HeaderValidator::HeaderEntryValidationResult
>>>>>>> 51e30981
Http2HeaderValidator::validateGenericHeaderName(const HeaderString& name) {
  // Verify that the header name is valid. This also honors the underscore in
  // header configuration setting.
  //
  // From RFC 9110, https://www.rfc-editor.org/rfc/rfc9110.html#section-5.1:
  //
  // header-field   = field-name ":" OWS field-value OWS
  // field-name     = token
  // token          = 1*tchar
  //
  // tchar          = "!" / "#" / "$" / "%" / "&" / "'" / "*"
  //                / "+" / "-" / "." / "^" / "_" / "`" / "|" / "~"
  //                / DIGIT / ALPHA
  //                ; any VCHAR, except delimiters
  //
  // For HTTP/2, connection-specific headers must be treated as malformed. From RFC 9113,
  // https://www.rfc-editor.org/rfc/rfc9113#section-8.2.2:
  //
  // Any message containing connection-specific header fields MUST be treated as malformed (Section
  // 8.1.1).
  static const absl::node_hash_set<absl::string_view> kRejectHeaderNames = {
      "transfer-encoding", "connection", "upgrade", "keep-alive", "proxy-connection"};
  const auto& key_string_view = name.getStringView();

  // This header name is initially invalid if the name is empty or if the name
  // matches an incompatible connection-specific header.
  if (key_string_view.empty()) {
    return {HeaderEntryValidationResult::Action::Reject,
            UhvResponseCodeDetail::get().EmptyHeaderName};
  }

  if (kRejectHeaderNames.contains(key_string_view)) {
    return {HeaderEntryValidationResult::Action::Reject,
            Http2ResponseCodeDetail::get().ConnectionHeaderSanitization};
  }

  const bool reject_header_names_with_underscores =
      config_.headers_with_underscores_action() == HeaderValidatorConfig::REJECT_REQUEST;
  bool is_valid = true;
  char c = '\0';
  bool reject_due_to_underscore = false;

  // Verify that the header name is all lowercase. From RFC 9113,
  // https://www.rfc-editor.org/rfc/rfc9113#section-8.2.1:
  //
  // A field name MUST NOT contain characters in the ranges 0x00-0x20, 0x41-0x5a, or 0x7f-0xff (all
  // ranges inclusive). This specifically excludes all non-visible ASCII characters, ASCII SP
  // (0x20), and uppercase characters ('A' to 'Z', ASCII 0x41 to 0x5a).
  for (auto iter = key_string_view.begin();
       iter != key_string_view.end() && is_valid && !reject_due_to_underscore; ++iter) {
    c = *iter;
    if (c != '_') {
      is_valid &= testChar(kGenericHeaderNameCharTable, c) && (c < 'A' || c > 'Z');
    } else {
      reject_due_to_underscore = reject_header_names_with_underscores;
    }
  }

  if (!is_valid) {
    return {HeaderEntryValidationResult::Action::Reject,
            UhvResponseCodeDetail::get().InvalidNameCharacters};
  }

  if (reject_due_to_underscore) {
    stats_.incRequestsRejectedWithUnderscoresInHeaders();
    return {HeaderEntryValidationResult::Action::Reject,
            UhvResponseCodeDetail::get().InvalidUnderscore};
  }

  return HeaderEntryValidationResult::success();
}

<<<<<<< HEAD
::Envoy::Http::HeaderValidatorBase::TrailerValidationResult
Http2HeaderValidator::validateRequestTrailerMap(::Envoy::Http::RequestTrailerMap& trailer_map) {
  auto result = validateTrailers(trailer_map);
=======
HeaderValidator::ValidationResult
Http2HeaderValidator::validateRequestTrailers(const ::Envoy::Http::RequestTrailerMap& trailer_map) {
  HeaderValidator::ValidationResult result = validateTrailers(trailer_map);
>>>>>>> 51e30981
  if (!result.ok()) {
    stats_.incMessagingError();
  }
  return result;
}

<<<<<<< HEAD
::Envoy::Http::HeaderValidatorBase::TrailerValidationResult
Http2HeaderValidator::validateResponseTrailerMap(::Envoy::Http::ResponseTrailerMap& trailer_map) {
  auto result = validateTrailers(trailer_map);
=======
HeaderValidator::TrailersTransformationResult
Http2HeaderValidator::transformRequestTrailers(::Envoy::Http::RequestTrailerMap& trailer_map) {
  sanitizeHeadersWithUnderscores(trailer_map);
  return HeadersTransformationResult::success();
}

HeaderValidator::ValidationResult Http2HeaderValidator::validateResponseTrailers(
    const ::Envoy::Http::ResponseTrailerMap& trailer_map) {
  HeaderValidator::ValidationResult result = validateTrailers(trailer_map);
>>>>>>> 51e30981
  if (!result.ok()) {
    stats_.incMessagingError();
  }
  return result;
}

::Envoy::Http::HeaderValidatorBase::RequestHeaderMapValidationResult
ServerHttp2HeaderValidator::validateRequestHeaderMap(::Envoy::Http::RequestHeaderMap& header_map) {
  auto result = Http2HeaderValidator::validateRequestHeaderMap(header_map);
  if (!result.ok()) {
    return result;
  }

  // Transform H/2 extended CONNECT to H/1 UPGRADE, so that request processing always observes H/1
  // UPGRADE requests
  if (::Envoy::Http::Utility::isH2UpgradeRequest(header_map)) {
    ::Envoy::Http::Utility::transformUpgradeRequestFromH2toH1(header_map);
  }
  return result;
}

::Envoy::Http::HeaderValidator::ConstResponseHeaderMapValidationResult
ServerHttp2HeaderValidator::validateResponseHeaderMap(
    const ::Envoy::Http::ResponseHeaderMap& header_map) {
  // Check if the response is for the the H/1 UPGRADE and transform it to the H/2 extended CONNECT
  // response.
  // Note that at this point the header map may not be valid if a buggy encoder filter
  // removed the :status header, so we check for this case as well.

  if (header_map.Status() != nullptr && ::Envoy::Http::Utility::isUpgrade(header_map)) {
    ::Envoy::Http::ResponseHeaderMapPtr modified_headers =
        ::Envoy::Http::createHeaderMap<::Envoy::Http::ResponseHeaderMapImpl>(header_map);
    ::Envoy::Http::Utility::transformUpgradeResponseFromH1toH2(*modified_headers);
    // Return new header map along with the success result
    return {RejectResult::success(), std::move(modified_headers)};
  }

  // TODO(yanavlasov): add validation of response headers after encoder filter chain
  return {RejectResult::success(), nullptr};
}

::Envoy::Http::ClientHeaderValidator::ConstRequestHeaderMapValidationResult
ClientHttp2HeaderValidator::validateRequestHeaderMap(
    const ::Envoy::Http::RequestHeaderMap& header_map) {
  // TODO(yanavlasov): Add validation of request header before sending them upstream.

  ::Envoy::Http::RequestHeaderMapPtr modified_headers;
  if (::Envoy::Http::Utility::isUpgrade(header_map)) {
    // Remember the fact that H/1 upgrade was transformed into H/2 extended CONNECT, so that
    // response can be transformed from extended CONNECT to H/1 upgrade.
    upgrade_type_ = std::string(header_map.getUpgradeValue());
    modified_headers =
        ::Envoy::Http::createHeaderMap<::Envoy::Http::RequestHeaderMapImpl>(header_map);
    ::Envoy::Http::Utility::transformUpgradeRequestFromH1toH2(*modified_headers);
  } else if (::Envoy::Http::HeaderUtility::isConnect(header_map)) {
    // Sanitize the standard CONNECT request, as filters (and HCM) may add prohibited headers
    // like :scheme, or :path (i.e. by a path rewrite rule)
    modified_headers =
        ::Envoy::Http::createHeaderMap<::Envoy::Http::RequestHeaderMapImpl>(header_map);
    modified_headers->removeScheme();
    modified_headers->removePath();
    // Note that extended CONNECT is transformed to H/1 upgrade and handled above.
    // The only case where the :protocol header would be present here is if an HTTP
    // filter adds it. But this case is unsupported at this point.
    modified_headers->removeProtocol();
  }

  return {RejectResult::success(), std::move(modified_headers)};
}

::Envoy::Http::HeaderValidatorBase::ResponseHeaderMapValidationResult
ClientHttp2HeaderValidator::validateResponseHeaderMap(
    ::Envoy::Http::ResponseHeaderMap& header_map) {
  auto result = Http2HeaderValidator::validateResponseHeaderMap(header_map);
  if (!result.ok()) {
    return result;
  }

  // Check if the request was the extended CONNECT and transform response from extended CONNECT to
  // to the H/1 upgrade response.
  if (!upgrade_type_.empty() && header_map.Status() != nullptr) {
    ::Envoy::Http::Utility::transformUpgradeResponseFromH2toH1(header_map, upgrade_type_);
  }

  return result;
}

} // namespace EnvoyDefault
} // namespace HeaderValidators
} // namespace Http
} // namespace Extensions
} // namespace Envoy<|MERGE_RESOLUTION|>--- conflicted
+++ resolved
@@ -26,11 +26,6 @@
 using ::Envoy::Http::LowerCaseString;
 using ::Envoy::Http::Protocol;
 using ::Envoy::Http::UhvResponseCodeDetail;
-using HeaderEntryValidationResult = ::Envoy::Http::HeaderValidatorBase::HeaderEntryValidationResult;
-using RequestHeaderMapValidationResult =
-    ::Envoy::Http::HeaderValidatorBase::RequestHeaderMapValidationResult;
-using ResponseHeaderMapValidationResult =
-    ::Envoy::Http::HeaderValidatorBase::ResponseHeaderMapValidationResult;
 
 struct Http2ResponseCodeDetailValues {
   const std::string InvalidTE = "uhv.http2.invalid_te";
@@ -63,21 +58,13 @@
            absl::bind_front(&Http2HeaderValidator::validateContentLengthHeader, this)},
       } {}
 
-<<<<<<< HEAD
-::Envoy::Http::HeaderValidatorBase::HeaderEntryValidationResult
-=======
 HeaderValidator::HeaderEntryValidationResult
->>>>>>> 51e30981
 Http2HeaderValidator::validateRequestHeaderEntry(const HeaderString& key,
                                                  const HeaderString& value) {
   return validateGenericRequestHeaderEntry(key, value, request_header_validator_map_);
 }
 
-<<<<<<< HEAD
-::Envoy::Http::HeaderValidatorBase::HeaderEntryValidationResult
-=======
 HeaderValidator::HeaderEntryValidationResult
->>>>>>> 51e30981
 Http2HeaderValidator::validateResponseHeaderEntry(const HeaderString& key,
                                                   const HeaderString& value) {
   const auto& key_string_view = key.getStringView();
@@ -109,13 +96,8 @@
   return validateGenericHeaderValue(value);
 }
 
-<<<<<<< HEAD
-::Envoy::Http::HeaderValidatorBase::RequestHeaderMapValidationResult
-Http2HeaderValidator::validateRequestHeaderMap(::Envoy::Http::RequestHeaderMap& header_map) {
-=======
-HeaderValidator::ValidationResult
+Http2HeaderValidator::ValidationResult
 Http2HeaderValidator::validateRequestHeaders(const ::Envoy::Http::RequestHeaderMap& header_map) {
->>>>>>> 51e30981
   static const absl::node_hash_set<absl::string_view> kAllowedPseudoHeadersForConnect = {
       ":method", ":authority"};
 
@@ -246,26 +228,8 @@
   return ValidationResult::success();
 }
 
-HeaderValidator::HeadersTransformationResult
-Http2HeaderValidator::transformRequestHeaders(::Envoy::Http::RequestHeaderMap& header_map) {
-  sanitizeHeadersWithUnderscores(header_map);
-  if (!config_.uri_path_normalization_options().skip_path_normalization()) {
-    auto path_result = path_normalizer_.normalizePathUri(header_map);
-    if (!path_result.ok()) {
-      return path_result;
-    }
-  }
-  return HeadersTransformationResult::success();
-}
-
-<<<<<<< HEAD
-::Envoy::Http::HeaderValidatorBase::ResponseHeaderMapValidationResult
-Http2HeaderValidator::validateResponseHeaderMap(::Envoy::Http::ResponseHeaderMap& header_map) {
-  static const absl::node_hash_set<absl::string_view> kAllowedPseudoHeaders = {":status"};
-=======
-HeaderValidator::ValidationResult
+Http2HeaderValidator::ValidationResult
 Http2HeaderValidator::validateResponseHeaders(const ::Envoy::Http::ResponseHeaderMap& header_map) {
->>>>>>> 51e30981
   // Step 1: verify that required pseudo headers are present
   //
   // For HTTP/2 responses, RFC 9113 states that only the :status
@@ -361,11 +325,7 @@
   return validateGenericHeaderValue(value);
 }
 
-<<<<<<< HEAD
-::Envoy::Http::HeaderValidatorBase::HeaderEntryValidationResult
-=======
 HeaderValidator::HeaderEntryValidationResult
->>>>>>> 51e30981
 Http2HeaderValidator::validateGenericHeaderName(const HeaderString& name) {
   // Verify that the header name is valid. This also honors the underscore in
   // header configuration setting.
@@ -438,47 +398,39 @@
   return HeaderEntryValidationResult::success();
 }
 
-<<<<<<< HEAD
-::Envoy::Http::HeaderValidatorBase::TrailerValidationResult
-Http2HeaderValidator::validateRequestTrailerMap(::Envoy::Http::RequestTrailerMap& trailer_map) {
-  auto result = validateTrailers(trailer_map);
-=======
-HeaderValidator::ValidationResult
+Http2HeaderValidator::ValidationResult
 Http2HeaderValidator::validateRequestTrailers(const ::Envoy::Http::RequestTrailerMap& trailer_map) {
-  HeaderValidator::ValidationResult result = validateTrailers(trailer_map);
->>>>>>> 51e30981
+  ValidationResult result = validateTrailers(trailer_map);
   if (!result.ok()) {
     stats_.incMessagingError();
   }
   return result;
 }
 
-<<<<<<< HEAD
-::Envoy::Http::HeaderValidatorBase::TrailerValidationResult
-Http2HeaderValidator::validateResponseTrailerMap(::Envoy::Http::ResponseTrailerMap& trailer_map) {
-  auto result = validateTrailers(trailer_map);
-=======
-HeaderValidator::TrailersTransformationResult
-Http2HeaderValidator::transformRequestTrailers(::Envoy::Http::RequestTrailerMap& trailer_map) {
+::Envoy::Http::HeaderValidator::TransformationResult
+ServerHttp2HeaderValidator::transformRequestTrailers(
+    ::Envoy::Http::RequestTrailerMap& trailer_map) {
   sanitizeHeadersWithUnderscores(trailer_map);
-  return HeadersTransformationResult::success();
-}
-
-HeaderValidator::ValidationResult Http2HeaderValidator::validateResponseTrailers(
+  return ::Envoy::Http::HeaderValidator::TransformationResult::success();
+}
+
+Http2HeaderValidator::ValidationResult Http2HeaderValidator::validateResponseTrailers(
     const ::Envoy::Http::ResponseTrailerMap& trailer_map) {
-  HeaderValidator::ValidationResult result = validateTrailers(trailer_map);
->>>>>>> 51e30981
+  Http2HeaderValidator::ValidationResult result = validateTrailers(trailer_map);
   if (!result.ok()) {
     stats_.incMessagingError();
   }
   return result;
 }
 
-::Envoy::Http::HeaderValidatorBase::RequestHeaderMapValidationResult
-ServerHttp2HeaderValidator::validateRequestHeaderMap(::Envoy::Http::RequestHeaderMap& header_map) {
-  auto result = Http2HeaderValidator::validateRequestHeaderMap(header_map);
-  if (!result.ok()) {
-    return result;
+::Envoy::Http::HeaderValidator::RequestHeadersTransformationResult
+ServerHttp2HeaderValidator::transformRequestHeaders(::Envoy::Http::RequestHeaderMap& header_map) {
+  sanitizeHeadersWithUnderscores(header_map);
+  if (!config_.uri_path_normalization_options().skip_path_normalization()) {
+    auto path_result = path_normalizer_.normalizePathUri(header_map);
+    if (!path_result.ok()) {
+      return path_result;
+    }
   }
 
   // Transform H/2 extended CONNECT to H/1 UPGRADE, so that request processing always observes H/1
@@ -486,11 +438,11 @@
   if (::Envoy::Http::Utility::isH2UpgradeRequest(header_map)) {
     ::Envoy::Http::Utility::transformUpgradeRequestFromH2toH1(header_map);
   }
-  return result;
-}
-
-::Envoy::Http::HeaderValidator::ConstResponseHeaderMapValidationResult
-ServerHttp2HeaderValidator::validateResponseHeaderMap(
+  return ::Envoy::Http::HeaderValidator::RequestHeadersTransformationResult::success();
+}
+
+::Envoy::Http::HeaderValidator::ResponseHeadersTransformationResult
+ServerHttp2HeaderValidator::transformResponseHeaders(
     const ::Envoy::Http::ResponseHeaderMap& header_map) {
   // Check if the response is for the the H/1 UPGRADE and transform it to the H/2 extended CONNECT
   // response.
@@ -505,15 +457,12 @@
     return {RejectResult::success(), std::move(modified_headers)};
   }
 
-  // TODO(yanavlasov): add validation of response headers after encoder filter chain
   return {RejectResult::success(), nullptr};
 }
 
-::Envoy::Http::ClientHeaderValidator::ConstRequestHeaderMapValidationResult
-ClientHttp2HeaderValidator::validateRequestHeaderMap(
+::Envoy::Http::ClientHeaderValidator::RequestHeadersTransformationResult
+ClientHttp2HeaderValidator::transformRequestHeaders(
     const ::Envoy::Http::RequestHeaderMap& header_map) {
-  // TODO(yanavlasov): Add validation of request header before sending them upstream.
-
   ::Envoy::Http::RequestHeaderMapPtr modified_headers;
   if (::Envoy::Http::Utility::isUpgrade(header_map)) {
     // Remember the fact that H/1 upgrade was transformed into H/2 extended CONNECT, so that
@@ -538,21 +487,15 @@
   return {RejectResult::success(), std::move(modified_headers)};
 }
 
-::Envoy::Http::HeaderValidatorBase::ResponseHeaderMapValidationResult
-ClientHttp2HeaderValidator::validateResponseHeaderMap(
-    ::Envoy::Http::ResponseHeaderMap& header_map) {
-  auto result = Http2HeaderValidator::validateResponseHeaderMap(header_map);
-  if (!result.ok()) {
-    return result;
-  }
-
-  // Check if the request was the extended CONNECT and transform response from extended CONNECT to
+::Envoy::Http::ClientHeaderValidator::TransformationResult
+ClientHttp2HeaderValidator::transformResponseHeaders(::Envoy::Http::ResponseHeaderMap& header_map) {
+  // Check if the request was the extended CONNECT and transform response from extended CONNECT
   // to the H/1 upgrade response.
   if (!upgrade_type_.empty() && header_map.Status() != nullptr) {
     ::Envoy::Http::Utility::transformUpgradeResponseFromH2toH1(header_map, upgrade_type_);
   }
 
-  return result;
+  return TransformationResult::success();
 }
 
 } // namespace EnvoyDefault
