--- conflicted
+++ resolved
@@ -30,12 +30,9 @@
 }
 
 DEFINE_FUZZER(const uint8_t* buf, size_t len) {
-<<<<<<< HEAD
   Runtime::ScopedMockLoaderSingleton runtime;
-=======
   // Create static objects.
   static ServerCodecFrameInjector codec;
->>>>>>> e1962d76
   Frame frame;
   frame.assign(buf, buf + len);
   // Replay with the fuzzer bytes.
