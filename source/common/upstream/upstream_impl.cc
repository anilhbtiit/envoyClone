--- conflicted
+++ resolved
@@ -846,15 +846,14 @@
   }
 }
 
-<<<<<<< HEAD
-Stats::LazyInit<ClusterTrafficStats>
-ClusterInfoImpl::generateStats(Stats::Scope& scope, const ClusterTrafficStatNames& stat_names) {
-  return {scope, stat_names};
-=======
-LazyClusterTrafficStats ClusterInfoImpl::generateStats(Stats::Scope& scope,
-                                                       const ClusterTrafficStatNames& stat_names) {
-  return std::make_unique<ClusterTrafficStats>(stat_names, scope);
->>>>>>> 818752cb
+std::unique_ptr<LazyableClusterTrafficStats>
+ClusterInfoImpl::generateStats(Stats::Scope& scope, const ClusterTrafficStatNames& stat_names,
+                               bool lazyinit) {
+  if (lazyinit) {
+    return std::make_unique<LazyInitClusterTrafficStats>(stat_names, scope);
+  } else {
+    return std::make_unique<DirectInitClusterTrafficStats>(stat_names, scope);
+  }
 }
 
 ClusterRequestResponseSizeStats ClusterInfoImpl::generateRequestResponseSizeStats(
@@ -999,7 +998,8 @@
           PROTOBUF_GET_WRAPPED_OR_DEFAULT(config, per_connection_buffer_limit_bytes, 1024 * 1024)),
       socket_matcher_(std::move(socket_matcher)), stats_scope_(std::move(stats_scope)),
       traffic_stats_(
-          generateStats(*stats_scope_, factory_context.clusterManager().clusterStatNames())),
+generateStats(*stats_scope_, factory_context.clusterManager().clusterStatNames(),
+          server_context.statsConfig().enableLazyInitStats())),
       config_update_stats_(factory_context.clusterManager().clusterConfigUpdateStatNames(),
                            *stats_scope_),
       lb_stats_(factory_context.clusterManager().clusterLbStatNames(), *stats_scope_),
