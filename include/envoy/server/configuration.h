#pragma once

#include "envoy/common/optional.h"
#include "envoy/ratelimit/ratelimit.h"
#include "envoy/ssl/context.h"
#include "envoy/tracing/http_tracer.h"
#include "envoy/upstream/cluster_manager.h"

namespace Server {
namespace Configuration {

/**
 * A configuration for an individual listener.
 */
class Listener {
public:
  virtual ~Listener() {}

  /**
   * @return Network::FilterChainFactory& the factory for setting up the filter chain on a new
   *         connection.
   */
  virtual Network::FilterChainFactory& filterChainFactory() PURE;

  /**
   * @return Network::Address::InstanceConstSharedPtr the address.
   */
  virtual Network::Address::InstanceConstSharedPtr address() PURE;

  /**
   * @return Ssl::ServerContext* the SSL context
   */
  virtual Ssl::ServerContext* sslContext() PURE;

  /**
   * @return bool whether to use the PROXY Protocol V1
   * (http://www.haproxy.org/download/1.5/doc/proxy-protocol.txt)
   */
  virtual bool useProxyProto() PURE;

  /**
   * @return bool specifies whether the listener should actually listen on the port.
   *         A listener that doesn't listen on a port can only receive connections
   *         redirected from other listeners.
   */
  virtual bool bindToPort() PURE;

  /**
   * @return bool if a connection was redirected to this listener address using iptables,
   *         allow the listener to hand it off to the listener associated to the original address
   */
  virtual bool useOriginalDst() PURE;

  /**
   * @return uint32_t providing a soft limit on size of the listener's new connection read and write
   *         buffers.
   */
  virtual uint32_t perConnectionBufferLimitBytes() PURE;

  /**
   * @return Stats::Scope& the stats scope to use for all listener specific stats.
   */
  virtual Stats::Scope& scope() PURE;
};

typedef std::unique_ptr<Listener> ListenerPtr;

/**
 * Configuration for local disk runtime support.
 */
class Runtime {
public:
  virtual ~Runtime() {}

  /**
   * @return const std::string& the root symlink to watch for swapping.
   */
  virtual const std::string& symlinkRoot() PURE;

  /**
   * @return const std::string& the subdirectory to load with runtime data.
   */
  virtual const std::string& subdirectory() PURE;

  /**
   * @return const std::string& the override subdirectory.
   * Read runtime values from subdirectory and overrideSubdirectory, overrideSubdirectory wins.
   */
  virtual const std::string& overrideSubdirectory() PURE;
};

/**
 * The main server configuration.
 */
class Main {
public:
  virtual ~Main() {}

  /**
   * @return Upstream::ClusterManager& singleton for use by the entire server.
   */
  virtual Upstream::ClusterManager& clusterManager() PURE;

  /**
   * @return Tracing::HttpTracer& singleton for use by the entire server.
   */
  virtual Tracing::HttpTracer& httpTracer() PURE;

  /**
   * @return const std::vector<ListenerPtr>& all listeners.
   */
  virtual const std::list<ListenerPtr>& listeners() PURE;

  /**
   * @return RateLimit::ClientFactory& the global rate limit service client factory.
   */
  virtual RateLimit::ClientFactory& rateLimitClientFactory() PURE;

  /**
   * @return Optional<std::string> the optional local/remote TCP statsd cluster to write to.
   *         This cluster must be defined via the cluster manager configuration.
   */
  virtual Optional<std::string> statsdTcpClusterName() PURE;

  /**
   * @return Optional<uint32_t> the optional local UDP statsd port to write to.
   */
  virtual Optional<uint32_t> statsdUdpPort() PURE;

  /**
   * @return the time interval between flushing to configured stat sinks. The server latches
   *         counters.
   */
  virtual std::chrono::milliseconds statsFlushInterval() PURE;
};

/**
 * Admin configuration.
 */
class Admin {
public:
  virtual ~Admin() {}

  /**
   * @return const std::string& the admin access log path.
   */
  virtual const std::string& accessLogPath() PURE;

  /**
<<<<<<< HEAD
   * @return const std::string& profiler output path.
   */
  virtual const std::string& profilePath() PURE;

  /**
   * @return Network::Address::InstancePtr the server address.
=======
   * @return Network::Address::InstanceConstSharedPtr the server address.
>>>>>>> 5c294fc7
   */
  virtual Network::Address::InstanceConstSharedPtr address() PURE;
};

/**
 * Initial configuration values that are needed before the main configuration load.
 */
class Initial {
public:
  virtual ~Initial() {}

  /**
   * @return Admin& the admin config.
   */
  virtual Admin& admin() PURE;

  /**
   * @return Optional<std::string> the path to look for flag files.
   */
  virtual Optional<std::string> flagsPath() PURE;

  /**
   * @return Runtime* the local disk runtime configuration or nullptr if there is no configuration.
   */
  virtual Runtime* runtime() PURE;
};

} // Configuration
} // Server<|MERGE_RESOLUTION|>--- conflicted
+++ resolved
@@ -147,16 +147,12 @@
   virtual const std::string& accessLogPath() PURE;
 
   /**
-<<<<<<< HEAD
    * @return const std::string& profiler output path.
    */
   virtual const std::string& profilePath() PURE;
 
   /**
-   * @return Network::Address::InstancePtr the server address.
-=======
    * @return Network::Address::InstanceConstSharedPtr the server address.
->>>>>>> 5c294fc7
    */
   virtual Network::Address::InstanceConstSharedPtr address() PURE;
 };
