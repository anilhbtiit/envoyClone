--- conflicted
+++ resolved
@@ -19,11 +19,8 @@
     ],
     hdrs = [
         "datadog_tracer_impl.h",
-<<<<<<< HEAD
         "dict_util.h",
-=======
         "tracer_stats.h",
->>>>>>> 63f5f687
     ],
     copts = [
         # Make sure that headers included from dd_trace_cpp use Abseil
