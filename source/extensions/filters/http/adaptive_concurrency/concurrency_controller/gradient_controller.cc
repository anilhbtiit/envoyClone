#include "extensions/filters/http/adaptive_concurrency/concurrency_controller/gradient_controller.h"

#include <atomic>
#include <chrono>

#include "envoy/config/filter/http/adaptive_concurrency/v2alpha/adaptive_concurrency.pb.h"
#include "envoy/event/dispatcher.h"
#include "envoy/runtime/runtime.h"
#include "envoy/stats/stats.h"

#include "common/common/cleanup.h"
#include "common/protobuf/protobuf.h"
#include "common/protobuf/utility.h"

#include "extensions/filters/http/adaptive_concurrency/concurrency_controller/concurrency_controller.h"

#include "absl/synchronization/mutex.h"

namespace Envoy {
namespace Extensions {
namespace HttpFilters {
namespace AdaptiveConcurrency {
namespace ConcurrencyController {

GradientControllerConfig::GradientControllerConfig(
    const envoy::config::filter::http::adaptive_concurrency::v2alpha::GradientControllerConfig&
        proto_config)
    : min_rtt_calc_interval_(std::chrono::milliseconds(
          DurationUtil::durationToMilliseconds(proto_config.min_rtt_calc_params().interval()))),
      jitter_pct_(
          PROTOBUF_PERCENT_TO_DOUBLE_OR_DEFAULT(proto_config.min_rtt_calc_params(), jitter, 15) /
          100.0),
      sample_rtt_calc_interval_(std::chrono::milliseconds(DurationUtil::durationToMilliseconds(
          proto_config.concurrency_limit_params().concurrency_update_interval()))),
      max_concurrency_limit_(PROTOBUF_GET_WRAPPED_OR_DEFAULT(
          proto_config.concurrency_limit_params(), max_concurrency_limit, 1000)),
      min_rtt_aggregate_request_count_(
          PROTOBUF_GET_WRAPPED_OR_DEFAULT(proto_config.min_rtt_calc_params(), request_count, 50)),
      max_gradient_(PROTOBUF_GET_WRAPPED_OR_DEFAULT(proto_config.concurrency_limit_params(),
                                                    max_gradient, 2.0)),
      sample_aggregate_percentile_(
          PROTOBUF_PERCENT_TO_DOUBLE_OR_DEFAULT(proto_config, sample_aggregate_percentile, 50) /
          100.0) {}

GradientController::GradientController(GradientControllerConfig config,
                                       Event::Dispatcher& dispatcher, Runtime::Loader&,
                                       const std::string& stats_prefix, Stats::Scope& scope,
                                       Runtime::RandomGenerator& random)
    : config_(std::move(config)), dispatcher_(dispatcher), scope_(scope),
      stats_(generateStats(scope_, stats_prefix)), random_(random), deferred_limit_value_(1),
      num_rq_outstanding_(0), concurrency_limit_(1),
      latency_sample_hist_(hist_fast_alloc(), hist_free) {
  min_rtt_calc_timer_ = dispatcher_.createTimer([this]() -> void { enterMinRTTSamplingWindow(); });

  sample_reset_timer_ = dispatcher_.createTimer([this]() -> void {
    if (inMinRTTSamplingWindow()) {
      // The minRTT sampling window started since the sample reset timer was enabled last. Since the
      // minRTT value is being calculated, let's give up on this timer to avoid blocking the
      // dispatcher thread and rely on it being enabled again as part of the minRTT calculation.
      return;
    }

    {
      absl::MutexLock ml(&sample_mutation_mtx_);
      resetSampleWindow();
    }

    sample_reset_timer_->enableTimer(config_.sampleRTTCalcInterval());
  });

  sample_reset_timer_->enableTimer(config_.sampleRTTCalcInterval());
  stats_.concurrency_limit_.set(concurrency_limit_.load());
}

GradientControllerStats GradientController::generateStats(Stats::Scope& scope,
                                                          const std::string& stats_prefix) {
  return {ALL_GRADIENT_CONTROLLER_STATS(POOL_COUNTER_PREFIX(scope, stats_prefix),
                                        POOL_GAUGE_PREFIX(scope, stats_prefix))};
}

void GradientController::enterMinRTTSamplingWindow() {
  absl::MutexLock ml(&sample_mutation_mtx_);

  // Set the minRTT flag to indicate we're gathering samples to update the value. This will
  // prevent the sample window from resetting until enough requests are gathered to complete the
  // recalculation.
  deferred_limit_value_.store(concurrencyLimit());
  updateConcurrencyLimit(1);

  // Throw away any latency samples from before the recalculation window as it may not represent
  // the minRTT.
  hist_clear(latency_sample_hist_.get());
}

void GradientController::updateMinRTT() {
  ASSERT(inMinRTTSamplingWindow());

  {
    absl::MutexLock ml(&sample_mutation_mtx_);
    min_rtt_ = processLatencySamplesAndClear();
    stats_.min_rtt_msecs_.set(
        std::chrono::duration_cast<std::chrono::milliseconds>(min_rtt_).count());
    updateConcurrencyLimit(deferred_limit_value_.load());
    deferred_limit_value_.store(0);
  }

<<<<<<< HEAD
  sample_reset_timer_->enableTimer(config_.sampleRTTCalcInterval());
  min_rtt_calc_timer_->enableTimer(config_.minRTTCalcInterval());
=======
  min_rtt_calc_timer_->enableTimer(
      applyJitter(config_->minRTTCalcInterval(), config_->jitterPercent()));
}

std::chrono::milliseconds GradientController::applyJitter(std::chrono::milliseconds interval,
                                                          double jitter_pct) const {
  if (jitter_pct == 0) {
    return interval;
  }

  const uint32_t jitter_range_ms = interval.count() * jitter_pct;
  return std::chrono::milliseconds(interval.count() + (random_.random() % jitter_range_ms));
>>>>>>> 3a4e276d
}

void GradientController::resetSampleWindow() {
  // The sampling window must not be reset while sampling for the new minRTT value.
  ASSERT(!inMinRTTSamplingWindow());

  if (hist_sample_count(latency_sample_hist_.get()) == 0) {
    return;
  }

  sample_rtt_ = processLatencySamplesAndClear();
  stats_.sample_rtt_msecs_.set(
      std::chrono::duration_cast<std::chrono::milliseconds>(sample_rtt_).count());
  updateConcurrencyLimit(calculateNewLimit());
}

std::chrono::microseconds GradientController::processLatencySamplesAndClear() {
  const std::array<double, 1> quantile{config_.sampleAggregatePercentile()};
  std::array<double, 1> calculated_quantile;
  hist_approx_quantile(latency_sample_hist_.get(), quantile.data(), 1, calculated_quantile.data());
  hist_clear(latency_sample_hist_.get());
  return std::chrono::microseconds(static_cast<int>(calculated_quantile[0]));
}

uint32_t GradientController::calculateNewLimit() {
  // Calculate the gradient value, ensuring it remains below the configured maximum.
  ASSERT(sample_rtt_.count() > 0);
  const double raw_gradient = static_cast<double>(min_rtt_.count()) / sample_rtt_.count();
  const double gradient = std::min(config_.maxGradient(), raw_gradient);
  stats_.gradient_.set(gradient);

  const double limit = concurrencyLimit() * gradient;
  const double burst_headroom = sqrt(limit);
  stats_.burst_queue_size_.set(burst_headroom);

  // The final concurrency value factors in the burst headroom and must be clamped to keep the value
  // in the range [1, configured_max].
  const auto clamp = [](int min, int max, int val) { return std::max(min, std::min(max, val)); };
  const uint32_t new_limit = limit + burst_headroom;
  return clamp(1, config_.maxConcurrencyLimit(), new_limit);
}

RequestForwardingAction GradientController::forwardingDecision() {
  // Note that a race condition exists here which would allow more outstanding requests than the
  // concurrency limit bounded by the number of worker threads. After loading num_rq_outstanding_
  // and before loading concurrency_limit_, another thread could potentially swoop in and modify
  // num_rq_outstanding_, causing us to move forward with stale values and increment
  // num_rq_outstanding_.
  //
  // TODO (tonya11en): Reconsider using a CAS loop here.
  if (num_rq_outstanding_.load() < concurrencyLimit()) {
    ++num_rq_outstanding_;
    return RequestForwardingAction::Forward;
  }
  stats_.rq_blocked_.inc();
  return RequestForwardingAction::Block;
}

void GradientController::recordLatencySample(std::chrono::nanoseconds rq_latency) {
  const uint32_t latency_usec =
      std::chrono::duration_cast<std::chrono::microseconds>(rq_latency).count();
  ASSERT(num_rq_outstanding_.load() > 0);
  --num_rq_outstanding_;

  uint32_t sample_count;
  {
    absl::MutexLock ml(&sample_mutation_mtx_);
    hist_insert(latency_sample_hist_.get(), latency_usec, 1);
    sample_count = hist_sample_count(latency_sample_hist_.get());
  }

  if (inMinRTTSamplingWindow() && sample_count >= config_.minRTTAggregateRequestCount()) {
    // This sample has pushed the request count over the request count requirement for the minRTT
    // recalculation. It must now be finished.
    updateMinRTT();
  }
}

void GradientController::cancelLatencySample() {
  ASSERT(num_rq_outstanding_.load() > 0);
  --num_rq_outstanding_;
}

} // namespace ConcurrencyController
} // namespace AdaptiveConcurrency
} // namespace HttpFilters
} // namespace Extensions
} // namespace Envoy<|MERGE_RESOLUTION|>--- conflicted
+++ resolved
@@ -104,10 +104,6 @@
     deferred_limit_value_.store(0);
   }
 
-<<<<<<< HEAD
-  sample_reset_timer_->enableTimer(config_.sampleRTTCalcInterval());
-  min_rtt_calc_timer_->enableTimer(config_.minRTTCalcInterval());
-=======
   min_rtt_calc_timer_->enableTimer(
       applyJitter(config_->minRTTCalcInterval(), config_->jitterPercent()));
 }
@@ -120,7 +116,6 @@
 
   const uint32_t jitter_range_ms = interval.count() * jitter_pct;
   return std::chrono::milliseconds(interval.count() + (random_.random() % jitter_range_ms));
->>>>>>> 3a4e276d
 }
 
 void GradientController::resetSampleWindow() {
