#include "source/server/admin/stats_handler.h"

#include <functional>
#include <vector>

#include "envoy/admin/v3/mutex_stats.pb.h"
#include "envoy/server/admin.h"

#include "source/common/buffer/buffer_impl.h"
#include "source/common/common/empty_string.h"
#include "source/common/http/headers.h"
#include "source/common/http/utility.h"
#include "source/common/memory/stats.h"
#include "source/server/admin/admin_html_generator.h"
#include "source/server/admin/prometheus_stats.h"
#include "source/server/admin/stats_request.h"

#include "absl/strings/numbers.h"

#include "absl/strings/numbers.h"

namespace Envoy {
namespace Server {

namespace {

constexpr absl::string_view AllLabel = "All";
constexpr absl::string_view CountersLabel = "Counters";
constexpr absl::string_view GaugesLabel = "Gauges";
constexpr absl::string_view HistogramsLabel = "Histograms";
constexpr absl::string_view TextReadoutsLabel = "TextReadouts";

} // namespace

const uint64_t RecentLookupsCapacity = 100;

StatsHandler::StatsHandler(Server::Instance& server) : HandlerContextBase(server) {}

Http::Code StatsHandler::handlerResetCounters(absl::string_view, Http::ResponseHeaderMap&,
                                              Buffer::Instance& response, AdminStream&) {
  for (const Stats::CounterSharedPtr& counter : server_.stats().counters()) {
    counter->reset();
  }
  server_.stats().symbolTable().clearRecentLookups();
  response.add("OK\n");
  return Http::Code::OK;
}

Http::Code StatsHandler::handlerStatsRecentLookups(absl::string_view, Http::ResponseHeaderMap&,
                                                   Buffer::Instance& response, AdminStream&) {
  Stats::SymbolTable& symbol_table = server_.stats().symbolTable();
  std::string table;
  const uint64_t total =
      symbol_table.getRecentLookups([&table](absl::string_view name, uint64_t count) {
        table += fmt::format("{:8d} {}\n", count, name);
      });
  if (table.empty() && symbol_table.recentLookupCapacity() == 0) {
    table = "Lookup tracking is not enabled. Use /stats/recentlookups/enable to enable.\n";
  } else {
    response.add("   Count Lookup\n");
  }
  response.add(absl::StrCat(table, "\ntotal: ", total, "\n"));
  return Http::Code::OK;
}

Http::Code StatsHandler::handlerStatsRecentLookupsClear(absl::string_view, Http::ResponseHeaderMap&,
                                                        Buffer::Instance& response, AdminStream&) {
  server_.stats().symbolTable().clearRecentLookups();
  response.add("OK\n");
  return Http::Code::OK;
}

Http::Code StatsHandler::handlerStatsRecentLookupsDisable(absl::string_view,
                                                          Http::ResponseHeaderMap&,
                                                          Buffer::Instance& response,
                                                          AdminStream&) {
  server_.stats().symbolTable().setRecentLookupCapacity(0);
  response.add("OK\n");
  return Http::Code::OK;
}

Http::Code StatsHandler::handlerStatsRecentLookupsEnable(absl::string_view,
                                                         Http::ResponseHeaderMap&,
                                                         Buffer::Instance& response, AdminStream&) {
  server_.stats().symbolTable().setRecentLookupCapacity(RecentLookupsCapacity);
  response.add("OK\n");
  return Http::Code::OK;
}

<<<<<<< HEAD
bool StatsHandler::Params::shouldShowMetric(const Stats::Metric& metric) const {
  if (used_only_ && !metric.used()) {
    return false;
  }
  if (filter_.has_value()) {
    std::string name = metric.name();
    if (!std::regex_search(name, filter_.value())) {
      return false;
    }
  }
  return true;
}

Http::Code StatsHandler::Params::parse(absl::string_view url, Buffer::Instance& response) {
  query_ = Http::Utility::parseAndDecodeQueryString(url);
  used_only_ = query_.find("usedonly") != query_.end();
  pretty_ = query_.find("pretty") != query_.end();
  prometheus_text_readouts_ = query_.find("text_readouts") != query_.end();
  if (!Utility::filterParam(query_, response, filter_)) {
    return Http::Code::BadRequest;
  }
  if (filter_.has_value()) {
    filter_string_ = query_.find("filter")->second;
  }

  auto parse_type = [](absl::string_view str, Type& type) {
    if (str == GaugesLabel) {
      type = Type::Gauges;
    } else if (str == CountersLabel) {
      type = Type::Counters;
    } else if (str == HistogramsLabel) {
      type = Type::Histograms;
    } else if (str == TextReadoutsLabel) {
      type = Type::TextReadouts;
    } else if (str == AllLabel) {
      type = Type::All;
    } else {
      return false;
    }
    return true;
  };

  auto type_iter = query_.find("type");
  if (type_iter != query_.end() && !parse_type(type_iter->second, type_)) {
    response.add("invalid &type= param");
    return Http::Code::BadRequest;
  }

  const absl::optional<std::string> format_value = Utility::formatParam(query_);
  if (format_value.has_value()) {
    if (format_value.value() == "prometheus") {
      format_ = Format::Prometheus;
    } else if (format_value.value() == "json") {
      format_ = Format::Json;
    } else if (format_value.value() == "text") {
      format_ = Format::Text;
    } else if (format_value.value() == "html") {
      format_ = Format::Html;
    } else {
      response.add("usage: /stats?format=json  or /stats?format=prometheus \n\n");
      return Http::Code::BadRequest;
    }
  }

  return Http::Code::OK;
}

Http::Code StatsHandler::handlerStats(absl::string_view url,
                                      Http::ResponseHeaderMap& response_headers,
                                      Buffer::Instance& response,
                                      AdminStream& admin_stream) {
  Params params;
  Http::Code code = params.parse(url, response);
  if (code != Http::Code::OK) {
    return code;
  }
  if (server_.statsConfig().flushOnAdmin()) {
    server_.flushStats();
  }
  Stats::Store& store = server_.stats();
  if (params.format_ == Format::Prometheus) {
    const std::vector<Stats::TextReadoutSharedPtr>& text_readouts_vec =
        params.prometheus_text_readouts_ ? store.textReadouts()
                                         : std::vector<Stats::TextReadoutSharedPtr>();
    PrometheusStatsFormatter::statsAsPrometheus(
        store.counters(), store.gauges(), store.histograms(), text_readouts_vec, response,
        params.used_only_, params.filter_, server_.api().customStatNamespaces());
    return Http::Code::OK;
  }

  auto iter = context_map_.find(&admin_stream);
  if (iter == context_map_.end()) {
    auto insertion = context_map_.emplace(&admin_stream, std::make_unique<Context>(
        params, server_.stats(), response_headers, response));
    iter = insertion.first;
  }
  Context& context = *iter->second;
  Http::Code code = context.nextChunk(response);
  if (code ! Http::Code::Continue) {
    context_map_.erase(iter);
  }
  return code;
}

class StatsHandler::Render {
public:
  virtual ~Render() = default;
  virtual void generate(const std::string& name, uint64_t value) PURE;
  virtual void generate(const std::string& name, const std::string& value) PURE;
  virtual void generate(const std::string& name,
                        const Stats::ParentHistogramSharedPtr& histogram) PURE;
  virtual void noStats(Type type) { UNREFERENCED_PARAMETER(type); }
  virtual void render() PURE;
};

class StatsHandler::TextRender : public StatsHandler::Render {
public:
  TextRender(Buffer::Instance& response) : response_(response) {}

  void generate(const std::string& name, uint64_t value) override {
    response_.addFragments({name, ": ", absl::StrCat(value), "\n"});
  }

  void generate(const std::string& name, const std::string& value) override {
    response_.addFragments({name, ": \"", Html::Utility::sanitize(value), "\"\n"});
  }

  void generate(const std::string& name,
                const Stats::ParentHistogramSharedPtr& histogram) override {
    response_.addFragments({name, ": ", histogram->quantileSummary(), "\n"});
  }

  void render() override {}

protected:
  Buffer::Instance& response_;
};

class StatsHandler::HtmlRender : public StatsHandler::TextRender {
public:
  HtmlRender(Http::ResponseHeaderMap& response_headers, Buffer::Instance& response,
             StatsHandler& stats_handler, const Params& params)
      : TextRender(response), html_(response) {
    response_headers.setReferenceContentType(Http::Headers::get().ContentTypeValues.Html);
    html_.setSubmitOnChange(true);
    html_.renderHead();
    response_.add("<body>\n");
    html_.renderTableBegin();
    html_.renderUrlHandler(stats_handler.statsHandler(), params.query_);
    html_.renderInput("scope", "stats", Admin::ParamDescriptor::Type::Hidden, params.query_, {});
    html_.renderTableEnd();
    response_.add("<pre>\n");
  }

  ~HtmlRender() override { response_.add("</pre></body>\n"); }

  void noStats(Type type) override {
    response_.add(
        absl::StrCat("</pre>\n<br/><i>No ", typeToString(type), " found</i><br/>\n<pre>\n"));
  }

  void render() override {}

private:
  AdminHtmlGenerator html_;
};

class StatsHandler::JsonRender : public StatsHandler::Render {
public:
  JsonRender(Http::ResponseHeaderMap& response_headers, Buffer::Instance& response,
             const Params& params)
      : response_(response), params_(params) {
    response_headers.setReferenceContentType(Http::Headers::get().ContentTypeValues.Json);
  }

  void generate(const std::string& name, uint64_t value) override {
    add(name, ValueUtil::numberValue(value));
  }
  void generate(const std::string& name, const std::string& value) override {
    add(name, ValueUtil::stringValue(value));
  }
  void generate(const std::string& name,
                const Stats::ParentHistogramSharedPtr& histogram) override {
    if (!found_used_histogram_) {
      auto* histograms_obj_fields = histograms_obj_.mutable_fields();

      // It is not possible for the supported quantiles to differ across histograms, so it is ok
      // to send them once.
      Stats::HistogramStatisticsImpl empty_statistics;
      std::vector<ProtobufWkt::Value> supported_quantile_array;
      for (double quantile : empty_statistics.supportedQuantiles()) {
        supported_quantile_array.push_back(ValueUtil::numberValue(quantile * 100));
      }
      (*histograms_obj_fields)["supported_quantiles"] =
          ValueUtil::listValue(supported_quantile_array);
      found_used_histogram_ = true;
    }

    ProtobufWkt::Struct computed_quantile;
    auto* computed_quantile_fields = computed_quantile.mutable_fields();
    (*computed_quantile_fields)["name"] = ValueUtil::stringValue(name);

    std::vector<ProtobufWkt::Value> computed_quantile_value_array;
    for (size_t i = 0; i < histogram->intervalStatistics().supportedQuantiles().size(); ++i) {
      ProtobufWkt::Struct computed_quantile_value;
      auto* computed_quantile_value_fields = computed_quantile_value.mutable_fields();
      const auto& interval = histogram->intervalStatistics().computedQuantiles()[i];
      const auto& cumulative = histogram->cumulativeStatistics().computedQuantiles()[i];
      (*computed_quantile_value_fields)["interval"] =
          std::isnan(interval) ? ValueUtil::nullValue() : ValueUtil::numberValue(interval);
      (*computed_quantile_value_fields)["cumulative"] =
          std::isnan(cumulative) ? ValueUtil::nullValue() : ValueUtil::numberValue(cumulative);

      computed_quantile_value_array.push_back(ValueUtil::structValue(computed_quantile_value));
    }
    (*computed_quantile_fields)["values"] = ValueUtil::listValue(computed_quantile_value_array);
    computed_quantile_array_.push_back(ValueUtil::structValue(computed_quantile));
  }

  void render() override {
    if (found_used_histogram_) {
      auto* histograms_obj_fields = histograms_obj_.mutable_fields();
      (*histograms_obj_fields)["computed_quantiles"] =
          ValueUtil::listValue(computed_quantile_array_);
      auto* histograms_obj_container_fields = histograms_obj_container_.mutable_fields();
      (*histograms_obj_container_fields)["histograms"] = ValueUtil::structValue(histograms_obj_);
      stats_array_.push_back(ValueUtil::structValue(histograms_obj_container_));
    }

    auto* document_fields = document_.mutable_fields();
    (*document_fields)["stats"] = ValueUtil::listValue(stats_array_);
    response_.add(MessageUtil::getJsonStringFromMessageOrDie(document_, params_.pretty_, true));
  }

private:
  template <class Value> void add(const std::string& name, const Value& value) {
    ProtobufWkt::Struct stat_obj;
    auto* stat_obj_fields = stat_obj.mutable_fields();
    (*stat_obj_fields)["name"] = ValueUtil::stringValue(name);
    (*stat_obj_fields)["value"] = value;
    stats_array_.push_back(ValueUtil::structValue(stat_obj));
  }

  Buffer::Instance& response_;
  const StatsHandler::Params& params_;
  ProtobufWkt::Struct document_;
  std::vector<ProtobufWkt::Value> stats_array_;
  std::vector<ProtobufWkt::Value> scope_array_;
  ProtobufWkt::Struct histograms_obj_;
  ProtobufWkt::Struct histograms_obj_container_;
  std::vector<ProtobufWkt::Value> computed_quantile_array_;
  bool found_used_histogram_{false};
};

StatsHandler::Context::Context(
    const Params& params, Stats::Store& store, Http::ResponseHeaderMap& response_headers,
    Buffer::Instance& response,
    mem_start_(Memory::Stats::totalCurrentlyAllocated())
    : params_(params),
      symbol_table_(store_.symbolTable()) {
  switch (params.format_) {
  case Format::Html:
    render_ = std::make_unique<HtmlRender>(response_headers, response, *this, params);
    break;
  case Format::Json:
    render_ = std::make_unique<JsonRender>(response_headers, response, params);
    break;
  case Format::Prometheus:
    ASSERT(false);
    ABSL_FALLTHROUGH_INTENDED;
  case Format::Text:
    render_ = std::make_unique<TextRender>(response);
    break;
  }
}

// Iterates through the various stat types, and renders them.
Http::Code StatsHandler::Context::nextChunk(const Stats::Store& stats) {
#if STRING_SORT
  NameValueVec<std::string> text_readouts;
  collect<Stats::TextReadout>(Type::TextReadouts, stats, text_readouts);
  emit<std::string>(text_readouts);

  // We collect counters and gauges together and co-mingle them before sorting.
  // Note that the user can use type 'type=' query-param to show only desired
  // type; the default is All.
  NameValueVec<uint64_t> counters_and_gauges;
  collect<Stats::Counter>(Type::Counters, stats, counters_and_gauges);
  collect<Stats::Gauge>(Type::Gauges, stats, counters_and_gauges);
  ENVOY_LOG_MISC(error, "Memory Peak: {}", Memory::Stats::totalCurrentlyAllocated() - mem_start);
  emit<uint64_t>(counters_and_gauges);

  NameValueVec<Stats::ParentHistogramSharedPtr> histograms;
  collect<Stats::ParentHistogram>(Type::Histograms, stats, histograms);
  emit<Stats::ParentHistogramSharedPtr>(histograms);
#else
  const Stats::SymbolTable& symbol_table = stats.constSymbolTable();

  if (!emit<Stats::TextReadout>(Type::TextReadouts, text_readouts_, text_readout_index_) ||
      !emit<Stats::Counter>(Type::Counters, counters_, counter_index_) ||
      !emit<Stats::Gauge>(Type::Gauges, gauges_, gauge_index_) ||
      !emit<Stats::ParentHistogram>(Type::Histograms, histograms_, histogram_index_)) {
    return Http::Code::Continue;
  }

  // TODO(jmarantz): merge-sort the counter & stats values together.
  phase_ = Type::Counters;
  collect<Stats::Counter>(Type::Counters, stats, counters);
  if (emit<Stats::TextReadout>(Type::Counters, text_readouts_, text_readout_index_)) {
      phase_ = Type::Counters;
    }


  collect<Stats::Gauge>(Type::Gauges, stats, gauges);
  ENVOY_LOG_MISC(error, "Memory Peak: {}", Memory::Stats::totalCurrentlyAllocated() - mem_start);

  emit<Stats::Counter>(counters, symbol_table);
  emit<Stats::Gauge>(gauges, symbol_table);

  StatVec<Stats::ParentHistogram> histograms;
  collect<Stats::ParentHistogram>(Type::Histograms, stats, histograms);
  emit<Stats::ParentHistogram>(histograms, symbol_table);
#endif
}

#if STRING_SORT
template <class ValueType> void StatsHandler::Context::emit(NameValueVec<ValueType>& name_value_vec) {
  std::sort(name_value_vec.begin(), name_value_vec.end());
  for (NameValue<ValueType>& name_value : name_value_vec) {
    render_.generate(name_value.first, name_value.second);
    name_value = NameValue<ValueType>(); // free memory after rendering
  }
}
#else
template <class StatType> bool StatsHandler::Context::emit(Type type,
                                                           StatVec<StatType>& stat_vec, uint32_t& index) {
  if (phase_ != type) {
    return true;
  }

  if (stat_vec.empty()) {
    collect<StatType>(type, stat_vec);
    if (stat_vec.empty()) {
      render_.noStats(type);
      nextPhase();
      return true;
    }

    struct Getter {
      Stats::StatName operator()(const Stats::RefcountPtr<StatType>& a) const {
        return a->statName();
      }
    };
    Stats::sortByStatNames<Stats::RefcountPtr<StatType>>(
        symbol_table, stat_vec.begin(), stat_vec.end(), Getter());
  }
  for (; index < stat_vec.size(); ++index) {
    Stats::RefcountPtr<StatType>& stat = stat_vec[index];
    render_.generate(stat->name(), saveValue(*stat));
    stat.reset(); // free memory after rendering
    if ((index % 20) == 0) {
      return false;
    }
  }
  stat_vec.clear();
  nextPhase();
  return true;
}
#endif

#if STRING_SORT
template <class StatType, class ValueType> void StatsHandler::Context::collect(
    Type type, NameValueVec<ValueType>& vec)
#else
template <class StatType> void StatsHandler::Context::collect(Type type, StatVec<StatType>& vec)
#endif
{
  // Bail early if the  requested type does not match the current type.
  if (params_.type_ != Type::All && params_.type_ != type) {
    return;
  }

  size_t previous_size = vec.size();

  collectHelper(stats,
                [this, &vec](size_t size) {
                  if (!params_.canRejectStats()) {
                    vec.reserve(vec.size() + size);
                  }
                },
                [this, &vec](StatType& stat) {
                  if (params_.shouldShowMetric(stat)) {
#if STRING_SORT
                    vec.emplace_back(std::make_pair(stat.name(), saveValue(stat)));
#else
                    vec.emplace_back(Stats::RefcountPtr<StatType>(&stat));
#endif
                  }
                });
  mem_max_ = std::max(mem_max_, Memory::Stats::totalCurrentlyAllocated());
  if (previous_size == vec.size()) {
    render_.noStats(type);
  }
}

void StatsHandler::Context::collectHelper(const Stats::Store& stats, std::function<void(size_t)> size_fn,
                   Stats::StatFn<Stats::ParentHistogram> fn) {
  // TODO(jmarantz)): when #19166 lands convert to stats.forEachHistogram(nullptr, fn);
  std::vector<Stats::ParentHistogramSharedPtr> histograms = stats.histograms();
  size_fn(histograms.size());
  for (Stats::ParentHistogramSharedPtr& histogram : histograms) {
    fn(*histogram);
  }
=======
Admin::RequestPtr StatsHandler::makeRequest(absl::string_view path, AdminStream& /*admin_stream*/) {
  StatsParams params;
  Buffer::OwnedImpl response;
  Http::Code code = params.parse(path, response);
  if (code != Http::Code::OK) {
    return Admin::makeStaticTextRequest(response, code);
  }

  if (params.format_ == StatsFormat::Prometheus) {
    // TODO(#16139): modify streaming algorithm to cover Prometheus.
    //
    // This may be easiest to accomplish by populating the set
    // with tagExtractedName(), and allowing for vectors of
    // stats as multiples will have the same tag-extracted names.
    // Ideally we'd find a way to do this without slowing down
    // the non-Prometheus implementations.
    Buffer::OwnedImpl response;
    prometheusFlushAndRender(params, response);
    return Admin::makeStaticTextRequest(response, code);
  }

  if (server_.statsConfig().flushOnAdmin()) {
    server_.flushStats();
  }

  return makeRequest(server_.stats(), params,
                     [this]() -> Admin::UrlHandler { return statsHandler(); });
}

Admin::RequestPtr StatsHandler::makeRequest(Stats::Store& stats, const StatsParams& params,
                                            StatsRequest::UrlHandlerFn url_handler_fn) {
  return std::make_unique<StatsRequest>(stats, params, url_handler_fn);
>>>>>>> 958cdb1f
}

Http::Code StatsHandler::handlerPrometheusStats(absl::string_view path_and_query,
                                                Http::ResponseHeaderMap&,
                                                Buffer::Instance& response, AdminStream&) {
<<<<<<< HEAD
  Params params;
  Http::Code code = params.parse(path_and_query, response);
  if (code != Http::Code::OK) {
    return code;
  }
  if (server_.statsConfig().flushOnAdmin()) {
    server_.flushStats();
  }
  Stats::Store& stats = server_.stats();
  const std::vector<Stats::TextReadoutSharedPtr>& text_readouts_vec =
      params.prometheus_text_readouts_ ? stats.textReadouts()
                                       : std::vector<Stats::TextReadoutSharedPtr>();
  PrometheusStatsFormatter::statsAsPrometheus(stats.counters(), stats.gauges(), stats.histograms(),
                                              text_readouts_vec, response, params.used_only_,
                                              params.filter_, server_.api().customStatNamespaces());
=======
  return prometheusStats(path_and_query, response);
}

Http::Code StatsHandler::prometheusStats(absl::string_view path_and_query,
                                         Buffer::Instance& response) {
  StatsParams params;
  Http::Code code = params.parse(path_and_query, response);
  if (code != Http::Code::OK) {
    return code;
  }

  if (server_.statsConfig().flushOnAdmin()) {
    server_.flushStats();
  }

  prometheusFlushAndRender(params, response);
>>>>>>> 958cdb1f
  return Http::Code::OK;
}

void StatsHandler::prometheusFlushAndRender(const StatsParams& params, Buffer::Instance& response) {
  if (server_.statsConfig().flushOnAdmin()) {
    server_.flushStats();
  }
  prometheusRender(server_.stats(), server_.api().customStatNamespaces(), params, response);
}

void StatsHandler::prometheusRender(Stats::Store& stats,
                                    const Stats::CustomStatNamespaces& custom_namespaces,
                                    const StatsParams& params, Buffer::Instance& response) {
  const std::vector<Stats::TextReadoutSharedPtr>& text_readouts_vec =
      params.prometheus_text_readouts_ ? stats.textReadouts()
                                       : std::vector<Stats::TextReadoutSharedPtr>();
  PrometheusStatsFormatter::statsAsPrometheus(stats.counters(), stats.gauges(), stats.histograms(),
                                              text_readouts_vec, response, params,
                                              custom_namespaces);
}

Http::Code StatsHandler::handlerContention(absl::string_view,
                                           Http::ResponseHeaderMap& response_headers,
                                           Buffer::Instance& response, AdminStream&) {

  if (server_.options().mutexTracingEnabled() && server_.mutexTracer() != nullptr) {
    response_headers.setReferenceContentType(Http::Headers::get().ContentTypeValues.Json);

    envoy::admin::v3::MutexStats mutex_stats;
    mutex_stats.set_num_contentions(server_.mutexTracer()->numContentions());
    mutex_stats.set_current_wait_cycles(server_.mutexTracer()->currentWaitCycles());
    mutex_stats.set_lifetime_wait_cycles(server_.mutexTracer()->lifetimeWaitCycles());
    response.add(MessageUtil::getJsonStringFromMessageOrError(mutex_stats, true, true));
  } else {
    response.add("Mutex contention tracing is not enabled. To enable, run Envoy with flag "
                 "--enable-mutex-tracing.");
  }
  return Http::Code::OK;
}

Admin::UrlHandler StatsHandler::statsHandler() {
<<<<<<< HEAD
  return {"/stats",
          "Print server stats.",
          MAKE_ADMIN_HANDLER(handlerStats),
          false,
          false,
          {{Admin::ParamDescriptor::Type::Boolean, "usedonly",
            "Only include stats that have been written by system since restart"},
           {Admin::ParamDescriptor::Type::String, "filter",
            "Regular expression (ecmascript) for filtering stats"},
           {Admin::ParamDescriptor::Type::Enum,
            "format",
            "File format to use.",
            {"html", "text", "json"}},
           {Admin::ParamDescriptor::Type::Enum,
            "type",
            "Stat types to include.",
            {AllLabel, CountersLabel, HistogramsLabel, GaugesLabel, TextReadoutsLabel}}}};
}

absl::string_view StatsHandler::typeToString(StatsHandler::Type type) {
  static constexpr absl::string_view TextReadouts = "TextReadouts";
  static constexpr absl::string_view Counters = "Counters";
  static constexpr absl::string_view Gauges = "Gauges";
  static constexpr absl::string_view Histograms = "Histograms";
  static constexpr absl::string_view All = "All";

  absl::string_view ret;
  switch (type) {
  case Type::TextReadouts:
    ret = TextReadouts;
    break;
  case Type::Counters:
    ret = Counters;
    break;
  case Type::Gauges:
    ret = Gauges;
    break;
  case Type::Histograms:
    ret = Histograms;
    break;
  case Type::All:
    ret = All;
    break;
  }
  return ret;
=======
  return {
      "/stats",
      "print server stats",
      [this](absl::string_view path, AdminStream& admin_stream) -> Admin::RequestPtr {
        return makeRequest(path, admin_stream);
      },
      false,
      false,
      {{Admin::ParamDescriptor::Type::Boolean, "usedonly",
        "Only include stats that have been written by system since restart"},
       {Admin::ParamDescriptor::Type::String, "filter",
        "Regular expression (ecmascript) for filtering stats"},
       {Admin::ParamDescriptor::Type::Enum, "format", "Format to use", {"html", "text", "json"}},
       {Admin::ParamDescriptor::Type::Enum,
        "type",
        "Stat types to include.",
        {StatLabels::All, StatLabels::Counters, StatLabels::Histograms, StatLabels::Gauges,
         StatLabels::TextReadouts}},
       {Admin::ParamDescriptor::Type::Enum,
        "histogram_buckets",
        "Histogram bucket display mode",
        {"cumulative", "disjoint", "none"}}}};
>>>>>>> 958cdb1f
}

} // namespace Server
} // namespace Envoy<|MERGE_RESOLUTION|>--- conflicted
+++ resolved
@@ -87,74 +87,7 @@
   return Http::Code::OK;
 }
 
-<<<<<<< HEAD
-bool StatsHandler::Params::shouldShowMetric(const Stats::Metric& metric) const {
-  if (used_only_ && !metric.used()) {
-    return false;
-  }
-  if (filter_.has_value()) {
-    std::string name = metric.name();
-    if (!std::regex_search(name, filter_.value())) {
-      return false;
-    }
-  }
-  return true;
-}
-
-Http::Code StatsHandler::Params::parse(absl::string_view url, Buffer::Instance& response) {
-  query_ = Http::Utility::parseAndDecodeQueryString(url);
-  used_only_ = query_.find("usedonly") != query_.end();
-  pretty_ = query_.find("pretty") != query_.end();
-  prometheus_text_readouts_ = query_.find("text_readouts") != query_.end();
-  if (!Utility::filterParam(query_, response, filter_)) {
-    return Http::Code::BadRequest;
-  }
-  if (filter_.has_value()) {
-    filter_string_ = query_.find("filter")->second;
-  }
-
-  auto parse_type = [](absl::string_view str, Type& type) {
-    if (str == GaugesLabel) {
-      type = Type::Gauges;
-    } else if (str == CountersLabel) {
-      type = Type::Counters;
-    } else if (str == HistogramsLabel) {
-      type = Type::Histograms;
-    } else if (str == TextReadoutsLabel) {
-      type = Type::TextReadouts;
-    } else if (str == AllLabel) {
-      type = Type::All;
-    } else {
-      return false;
-    }
-    return true;
-  };
-
-  auto type_iter = query_.find("type");
-  if (type_iter != query_.end() && !parse_type(type_iter->second, type_)) {
-    response.add("invalid &type= param");
-    return Http::Code::BadRequest;
-  }
-
-  const absl::optional<std::string> format_value = Utility::formatParam(query_);
-  if (format_value.has_value()) {
-    if (format_value.value() == "prometheus") {
-      format_ = Format::Prometheus;
-    } else if (format_value.value() == "json") {
-      format_ = Format::Json;
-    } else if (format_value.value() == "text") {
-      format_ = Format::Text;
-    } else if (format_value.value() == "html") {
-      format_ = Format::Html;
-    } else {
-      response.add("usage: /stats?format=json  or /stats?format=prometheus \n\n");
-      return Http::Code::BadRequest;
-    }
-  }
-
-  return Http::Code::OK;
-}
-
+#if 0
 Http::Code StatsHandler::handlerStats(absl::string_view url,
                                       Http::ResponseHeaderMap& response_headers,
                                       Buffer::Instance& response,
@@ -501,7 +434,9 @@
   for (Stats::ParentHistogramSharedPtr& histogram : histograms) {
     fn(*histogram);
   }
-=======
+}
+#endif
+
 Admin::RequestPtr StatsHandler::makeRequest(absl::string_view path, AdminStream& /*admin_stream*/) {
   StatsParams params;
   Buffer::OwnedImpl response;
@@ -534,29 +469,11 @@
 Admin::RequestPtr StatsHandler::makeRequest(Stats::Store& stats, const StatsParams& params,
                                             StatsRequest::UrlHandlerFn url_handler_fn) {
   return std::make_unique<StatsRequest>(stats, params, url_handler_fn);
->>>>>>> 958cdb1f
 }
 
 Http::Code StatsHandler::handlerPrometheusStats(absl::string_view path_and_query,
                                                 Http::ResponseHeaderMap&,
                                                 Buffer::Instance& response, AdminStream&) {
-<<<<<<< HEAD
-  Params params;
-  Http::Code code = params.parse(path_and_query, response);
-  if (code != Http::Code::OK) {
-    return code;
-  }
-  if (server_.statsConfig().flushOnAdmin()) {
-    server_.flushStats();
-  }
-  Stats::Store& stats = server_.stats();
-  const std::vector<Stats::TextReadoutSharedPtr>& text_readouts_vec =
-      params.prometheus_text_readouts_ ? stats.textReadouts()
-                                       : std::vector<Stats::TextReadoutSharedPtr>();
-  PrometheusStatsFormatter::statsAsPrometheus(stats.counters(), stats.gauges(), stats.histograms(),
-                                              text_readouts_vec, response, params.used_only_,
-                                              params.filter_, server_.api().customStatNamespaces());
-=======
   return prometheusStats(path_and_query, response);
 }
 
@@ -573,7 +490,6 @@
   }
 
   prometheusFlushAndRender(params, response);
->>>>>>> 958cdb1f
   return Http::Code::OK;
 }
 
@@ -615,53 +531,6 @@
 }
 
 Admin::UrlHandler StatsHandler::statsHandler() {
-<<<<<<< HEAD
-  return {"/stats",
-          "Print server stats.",
-          MAKE_ADMIN_HANDLER(handlerStats),
-          false,
-          false,
-          {{Admin::ParamDescriptor::Type::Boolean, "usedonly",
-            "Only include stats that have been written by system since restart"},
-           {Admin::ParamDescriptor::Type::String, "filter",
-            "Regular expression (ecmascript) for filtering stats"},
-           {Admin::ParamDescriptor::Type::Enum,
-            "format",
-            "File format to use.",
-            {"html", "text", "json"}},
-           {Admin::ParamDescriptor::Type::Enum,
-            "type",
-            "Stat types to include.",
-            {AllLabel, CountersLabel, HistogramsLabel, GaugesLabel, TextReadoutsLabel}}}};
-}
-
-absl::string_view StatsHandler::typeToString(StatsHandler::Type type) {
-  static constexpr absl::string_view TextReadouts = "TextReadouts";
-  static constexpr absl::string_view Counters = "Counters";
-  static constexpr absl::string_view Gauges = "Gauges";
-  static constexpr absl::string_view Histograms = "Histograms";
-  static constexpr absl::string_view All = "All";
-
-  absl::string_view ret;
-  switch (type) {
-  case Type::TextReadouts:
-    ret = TextReadouts;
-    break;
-  case Type::Counters:
-    ret = Counters;
-    break;
-  case Type::Gauges:
-    ret = Gauges;
-    break;
-  case Type::Histograms:
-    ret = Histograms;
-    break;
-  case Type::All:
-    ret = All;
-    break;
-  }
-  return ret;
-=======
   return {
       "/stats",
       "print server stats",
@@ -684,7 +553,6 @@
         "histogram_buckets",
         "Histogram bucket display mode",
         {"cumulative", "disjoint", "none"}}}};
->>>>>>> 958cdb1f
 }
 
 } // namespace Server
