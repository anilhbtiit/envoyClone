date: Pending

behavior_changes:
# *Changes that are expected to cause an incompatibility if applicable; deployment changes are likely required*
- area: build
  change: |
    Moved the subset, ring_hash, and maglev LB code into extensions. If you use these load balancers and override
    extensions_build_config.bzl you will need to include them explicitly.
- area: build
  change: |
    Moved xDS code extensions. If you use the xDS and override extensions_build_config.bzl you will
    need to include the new config_subscriptions explicitly.
- area: http
  change: |
    When ``append_x_forwarded_host`` is enabled for a given route action it is now only appended iff it is different from the last
    value in the list. This resolves issues where a retry caused the same value to be appended multiple times. This
    behavioral change can be temporarily reverted by setting runtime guard ``envoy_reloadable_features_append_xfh_idempotent`` to false.
- area: ext_proc
  change: |
    The proto field :ref:`value <envoy_v3_api_field_config.core.v3.HeaderValue.value>` type is string.
    This make it unable to support enconding non-utf8 characters in the HeaderValue message.
    To support sending header value with non-utf8 characters, a new proto field is added in the HeaderValue message:
    :ref:`raw_value <envoy_v3_api_field_config.core.v3.HeaderValue.raw_value>`.
    The header values are now encoded in this ``raw_value`` field when Envoy ext_proc filter sending
    and receiving messages from the ext_proc server. This behavioral change can be temporarily
    reverted by setting the runtime guard ``envoy_reloadable_features_send_header_raw_value`` to false.
- area: ext_proc
  change: |
    Apply header mutation rules from the ext_proc config to the ImmediateResponse. This behavior change can be temporarily
    reverted by setting the runtime guard ``envoy_reloadable_features_immediate_response_use_filter_mutation_rule`` to false.
- area: active health check
  change: |
    Preserve the active-health check status of a host after a cluster/assignment update. This is now preserved in cases
    where the assignment updates a host's locality. This behavioral change can be temporarily reverted by setting the
    runtime flag ``envoy.reloadable_features.keep_endpoint_active_hc_status_on_locality_update`` to false.
- area: stats tls
  change: |
    fixed metric tag extraction so that TLS parameters are properly extracted from the stats, both for listeners and clusters.
    This changes the Prometheus names from
    ``envoy_listener_ssl_ciphers_ECDHE_RSA_AES128_GCM_SHA256{envoy_listener_address="0.0.0.0_10000"}`` to
    ``envoy_listener_ssl_ciphers{envoy_listener_address="0.0.0.0_10000", envoy_ssl_cipher="ECDHE_RSA_AES128_GCM_SHA256"}``, and
    similar for ``envoy_listener_ssl_versions_TLSv1_2``, ``envoy_cluster_ssl_versions_TLSv1_2``, ``envoy_listener_ssl_curves_P_256``,
    ``envoy_cluster_ssl_curves_P_256``, ``envoy_listener_ssl_sigalgs_rsa_pss_rsae_sha256``.

minor_behavior_changes:
# *Changes that may cause incompatibilities for some users, but should not for most*
- area: connection pool
  change: |
    Increase granularity mapping connection pool failures to specific stream failure reasons to make it more transparent why
    the stream is reset when a connection pool's connection fails.
- area: custom response
  change: |
    The filter now traverses matchers from most specific to least specific per filter config till a match is found for the response.
- area: http1
  change: |
    Allowing mixed case schemes in absolute urls (e.g. HtTp://www.google.com). Mixed case schemes will be normalized to
    the lower cased equivalents before being forwarded upstream. This behavior can be reverted by setting runtime flag
    ``envoy.reloadable_features.allow_absolute_url_with_mixed_scheme`` to false.
- area: http1
  change: |
    The HTTP1 server-side codec no longer considers encoding 1xx headers as
    starting the response. This allows the codec to raise protocol errors,
    sending detailed local replies instead of just closing the connection. This
    behavior can be reverted by setting runtime flag
    ``envoy.reloadable_features.http1_allow_codec_error_response_after_1xx_headers``
    to false.
- area: dns
  change: |
    Changing the DNS cache to use host:port as the cache key rather than host. This allows a
    downstream DFP filter to serve both secure and insecure clusters. This behavioral change
    can be reverted by setting runtime flag ``envoy.reloadable_features.dfp_mixed_scheme`` to false.
- area: uhv
  change: |
    Preserve case of %-encoded triplets in the default header validator. This behavior can be reverted by setting runtime flag
    ``envoy.reloadable_features.uhv_preserve_url_encoded_case`` to false, in which case %-encoded triplets are normalized
    to uppercase characters. This setting is only applicable when the Unversal Header Validator is enabled and has no effect otherwise.
- area: uhv
  change: |
    Allow malformed URL encoded triplets in the default header validator. This behavior can be reverted by setting runtime flag
    ``envoy.reloadable_features.uhv_allow_malformed_url_encoding`` to false, in which case requests with malformed URL encoded triplets
    in path are rejected. This setting is only applicable when the Unversal Header Validator is enabled and has no effect otherwise.
- area: ext_proc
  change: |
    When :ref:`clear_route_cache <envoy_v3_api_field_service.ext_proc.v3.CommonResponse.clear_route_cache>` is set, ext_proc will check
    for header mutations beforce clearing the route cache. Failures due to this check will be counted under the
    clear_route_cache_ignored stat.
- area: aws
  change: |
    Added support for fetching credentials from the AWS credentials file, which only happens if credentials cannot be fetched
    from environment variables. This behavioral change can be reverted by setting runtime guard
    ``envoy.reloadable_features.enable_aws_credentials_file`` to ``false``.
- area: http cookies
  change: |
    Changed internal format of http cookie to protobuf and added expiry timestamp. Processing expired cookie
    results in selection of a new upstream host and sending a new cookie to the client. Previous format of
    the cookie is still accepted, but is planned to be obsoleted in the future.
    This behavior change can be reverted by setting
    ``envoy.reloadable_features.stateful_session_encode_ttl_in_cookie`` to ``false``.
- area: overload manager
  change: |
    Changed behavior of the overload manager to error on unknown overload
    manager actions. Prior it would silently fail.  This change can be reverted
    temporarily by setting the runtime guard
    ``envoy.reloadable_features.overload_manager_error_unknown_action`` to
    false.
- area: router
  change: |
    Added check for existing metadata before setting metadata due to 'auto_sni', 'auto_san_validation', or
    'override_auto_sni_header' to prevent triggering ENVOY_BUG when an earlier filter has set the metadata.
- area: resource_monitors
  change: |
    Changed behavior of the fixed heap monitor to count unused mapped pages as
    free memory. This change can be reverted temporarily by setting the runtime guard
    ``envoy.reloadable_features.count_unused_mapped_pages_as_free`` to false.
- area: ext_proc
  change: |
    Filter metadata containing ext proc stats has been moved from ext-proc-logging-info to a namespace corresponding
    to the name of the ext_proc filter.
- area: stats
  change: |
    Added new type of gauge with type hidden. These stats are hidden from admin/stats-sinks but can shown with a
    query-parameter of ``/stats?hidden=include`` or ``/stats?hidden=showonly``.
- area: ext_authz
  change: |
    forward :ref:`typed_filter_metadata <envoy_v3_api_field_config.core.v3.Metadata.typed_filter_metadata>` selected by
    ``typed_metadata_context_namespaces`` and :ref:`filter_metadata <envoy_v3_api_field_config.core.v3.Metadata.filter_metadata>`
    selected by
    :ref:`metadata_context_namespaces <envoy_v3_api_field_extensions.filters.http.ext_authz.v3.ExtAuthz.metadata_context_namespaces>`
    from connection metadata to external auth service. This is addition to the current behavior of forwarding request metadata.
    In the event of both connection and request metadata containing the requested metadata the request value will be provided.
- area: eds
  change: |
    Added the ability to specify mulitple addresses for a host in an EDS cluster. Connections to the host with more than one
    address will be established using the Happy Eyeballs algorithm.
- area: upstream
  change: |
    Changed behavior of the unpausing connect with 2xx status codes. This change can be reverted temporarily by
    setting the runtime guard ``envoy.reloadable_features.upstream_allow_connect_with_2xx`` to false.
- area: http
  change: |
    Round trip time will not be refreshed for every request by default. And if this is necessary, it can be
    enabled by setting runtime guard ``envoy.reloadable_features.refresh_rtt_after_request`` to true.
- area: http
  change: |
    Envoy will now lower case scheme values by default. This behaviorial change can be temporarily reverted
    by setting runtime guard ``envoy.reloadable_features.lowercase_scheme`` to ``false``.

bug_fixes:
# *Changes expected to improve the state of the world and are unlikely to have negative effects*
- area: oauth2
  change: |
    The Max-Age attribute of Set-Cookie HTTP response header was being assigned a value representing Seconds Since
    the Epoch, causing cookies to expire in ~53 years. This was fixed an now it is being assinged a value representing
    the number of seconds until the cookie expires.
    This behavioral change can be temporarily reverted by setting runtime guard
    ``envoy.reloadable_features.oauth_use_standard_max_age_value`` to false.
- area: tls
  change: |
    Fix build FIPS compliance when using both FIPS mode and Wasm extensions (``--define boringssl=fips`` and ``--define wasm=v8``).
- area: http
  change: |
    Switched Envoy internal scheme checks from case sensitive to case insensitive. This behaviorial change can be temporarily
    reverted by setting runtime guard ``envoy.reloadable_features.handle_uppercase_scheme`` to ``false``.
- area: ext_authz
  change: |
    Fix a bug where the ext_authz filter will ignore the request body when the
    :ref:`pack_as_bytes <envoy_v3_api_field_extensions.filters.http.ext_authz.v3.BufferSettings.pack_as_bytes>` is set to true and
    HTTP authorization service is configured.
- area: ext_authz
  change: |
    Fix a bug where the ext_authz filter will remove non UTF-8 characters from the body of a request when configured
    to use :ref:`http_service <envoy_v3_api_field_extensions.filters.http.ext_authz.v3.ExtAuthz.http_service>`, if configured
    to send the body.
- area: router
  change: |
    Fixed the bug that updating :ref:`scope_key_builder
    <envoy_v3_api_field_extensions.filters.network.http_connection_manager.v3.ScopedRoutes.scope_key_builder>`
    of SRDS config doesn't work and multiple HCM share the same ``scope_key_builder``.
- area: http
  change: |
    The :ref:`is_optional
    <envoy_v3_api_field_extensions.filters.network.http_connection_manager.v3.HttpFilter.is_optional>`
    field of HTTP filter can only be used for configuration loading of
    :ref:`HTTP filter <envoy_v3_api_msg_extensions.filters.network.http_connection_manager.v3.HttpFilter>`
    and will be ignored for loading of route or virtual host level filter config. This behavioral change
    can be temporarily reverted by setting runtime guard
    ``envoy.reloadable_features.ignore_optional_option_from_hcm_for_route_config`` to false.
    You can also use
    :ref:`route/virtual host optional flag <envoy_v3_api_field_config.route.v3.FilterConfig.is_optional>`
    as a replacement of the feature.
- area: logging
  change: |
    Do not display GRPC_STATUS_NUMBER for non gRPC requests.
    This behavioral change can be temporarily reverted by setting runtime guard
    ``envoy.reloadable_features.validate_grpc_header_before_log_grpc_status`` to false.
- area: boringssl
  change: |
    Fixed the crash that occurs when contrib is compiled with ``boringssl=fips`` defined.
- area: oauth2
  change: |
    The httpOnly attribute for Set-Cookie for tokens in HTTP response header was missing,
    causing tokens to be accessible from the JavaScript making the apps vulnerable.
    This was fixed now by marking the cookie as httpOnly.
    This behavioral change can be temporarily reverted by setting runtime guard
    ``envoy.reloadable_features.oauth_make_token_cookie_httponly`` to false.
- area: opentelemetry/grpc/access log
  change: |
    Fixed a bug in the open telemetry access logger. This logger now uses the
    server scope for stats instead of the listener's global scope. This fixes a
    use-after-free that can occur if the listener is drained but the cached
    gRPC access logger uses the listener's global scope for stats.
- area: dependency
  change: |
    update Wasmtime and related deps -> 9.0.3 to resolve
    `CVE-2023-30624 <https://nvd.nist.gov/vuln/detail/CVE-2023-30624>`_.
- area: dependency
  change: |
    update C-ares -> 1.91.1 to resolve:

    - `CVE-2023-31130 <https://nvd.nist.gov/vuln/detail/CVE-2023-31130>`_.
    - `CVE-2023-31147 <https://nvd.nist.gov/vuln/detail/CVE-2023-31147>`_.
    - `CVE-2023-31124 <https://nvd.nist.gov/vuln/detail/CVE-2023-31124>`_.
    - `CVE-2023-32067 <https://nvd.nist.gov/vuln/detail/CVE-2023-32067>`_.
- area: tcp_proxy
  change: |
    fixed assert crash when multiple ``readDisable`` are called for TCP tunneling
    scenarios, by allowing multiple calls. This will also cause stats that indicate
    disable or enable of downstream read to be flushed only once per actual disabling
    or enabling.
- area: redis_proxy
  change: |
    Fixes a bug where route properties such as key_formatter,
    prefix and remove_prefix do not take effect when configured for :ref:`catch_all_route
    <envoy_v3_api_field_extensions.filters.network.redis_proxy.v3.RedisProxy.PrefixRoutes.catch_all_route>`.
- area: upstream
  change: |
    Fixes a bug where the healthStatus() method of host return incorrect health status
    when the host status is updated by the EDS.
- area: upstream
  change: |
    Fixes a bug where the healthStatus() method of host return unmatched health status
    with the coarseHealth() method.
- area: original_dst
  change: |
    Fixes an issue with the ORIGINAL_DST cluster cleanup timer lifetime, which
    can occur if the cluster is removed while the timer is armed.
- area: maglev loadbalancer
  change: |
    Fixes maglev stability problem. Previously, maglev returns slightly different backend assignment from the same backends and keys.
- area: redis
  change: |
    Fixes a bug where redis transactions do not work properly when redis traffic is mirrored.
- area: http2
  change: |
    Fix memory leak in nghttp2 when scheduled requests are cancelled due to the ``GOAWAY`` frame being received from the
    upstream service.
<<<<<<< HEAD
- area: postgres
  change: |
    enable parsing when using upstream SSL.
=======
- area: cors
  change: |
    Fix a use-after-free bug that occurs in the CORS filter if the ``origin`` header is removed between
    request header decoding and response header encoding.
- area: oauth2
  change: |
    Fixed a cookie validator bug that meant the HMAC calculation could be the same for different payloads.

    This prevents malicious clients from constructing credentials with permanent validity in some specific scenarios.
>>>>>>> 58257863

removed_config_or_runtime:
# *Normally occurs at the end of the* :ref:`deprecation period <deprecated>`
- area: http
  change: |
    removed runtime key ``envoy.reloadable_features.closer_shadow_behavior`` and legacy code paths.
- area: http
  change: |
    removed runtime key ``envoy.reloadable_features.allow_upstream_filters`` and legacy code paths.
- area: quic
  change: |
    removed runtime key ``envoy.reloadable_features.quic_defer_send_in_response_to_packet`` and legacy code paths.
- area: upstream
  change: |
    removed runtime key ``envoy.reloadable_features.fix_hash_key`` and legacy code paths.
- area: logging
  change: |
    removed runtime key ``envoy.reloadable_features.correct_remote_address`` and legacy code paths.
- area: http
  change: |
    removed runtime key ``envoy.reloadable_features.http_response_half_close`` and legacy code paths.
- area: udp
  change: |
    removed runtime key ``envoy.reloadable_features.udp_proxy_connect`` and legacy code paths.
- area: header_formatters
  change: |
    removed runtime key ``envoy.reloadable_features.unified_header_formatter`` and legacy code paths.
- area: tls
  change: |
    remove runtime key ``envoy.reloadable_features.tls_async_cert_validation`` and legacy code paths.
- area: config
  change: |
    removed runtime key ``envoy.reloadable_features.delta_xds_subscription_state_tracking_fix`` and legacy code paths.
- area: http
  change: |
    removed runtime key ``envoy.reloadable_features.http_strip_fragment_from_path_unsafe_if_disabled`` and legacy code paths.
- area: grpc_stats
  change: |
    removed runtime key ``envoy.deprecated_features.grpc_stats_filter_enable_stats_for_all_methods_by_default`` and legacy code paths.

new_features:
- area: golang
  change: |
    added new :ref:`l4 golang network filter <config_network_filters_golang>`.
- area: access_log
  change: |
    added %ACCESS_LOG_TYPE% substitution string, to help distinguishing between access log records and when they are being
    recorded. Please refer to the access log configuration documentation for more information.
- area: access_log
  change: |
    added :ref:`CEL <envoy_v3_api_msg_extensions.formatter.cel.v3.Cel>` access log formatter to print CEL expression.
- area: access_log
  change: |
    (QUIC only) Added support for %BYTES_RETRANSMITTED% and %PACKETS_RETRANSMITTED%.
- area: access_log
  change: |
    added :ref:`DisableBuiltinLables
    <envoy_v3_api_field_extensions.access_loggers.open_telemetry.v3.OpenTelemetryAccessLogConfig.disable_builtin_labels>`
    to disable envoy builtin resource labels.
- area: dynamic_forward_proxy
  change: |
    added :ref:`sub_clusters_config
    <envoy_v3_api_field_extensions.clusters.dynamic_forward_proxy.v3.ClusterConfig.sub_clusters_config>` to enable
    independent sub cluster for each host:port, with STRICT_DNS cluster type.
- area: http
  change: |
    added Runtime feature ``envoy.reloadable_features.max_request_headers_size_kb`` to override the default value of
    :ref:`max request headers size
    <envoy_v3_api_field_extensions.filters.network.http_connection_manager.v3.HttpConnectionManager.max_request_headers_kb>`.
- area: http
  change: |
    added support for CONNECT-UDP (RFC 9298). Can be disabled by setting runtime feature
    ``envoy.reloadable_features.enable_connect_udp_support`` to false.
- area: listeners
  change: |
    added :ref:`max_connections_to_accept_per_socket_event
    <envoy_v3_api_field_config.listener.v3.Listener.max_connections_to_accept_per_socket_event>`
    that sets the maximum number of new connections to be accepted per socket
    event on a listener. If there are more connections to be accepted beyond
    the maximum, the remaining connections would be processed in later
    dispatcher loop iterations. Added listener histogram
    ``connections_accepted_per_socket_event`` to allow users to empirically
    determine an appropriate configuration for their deployment.
- area: load shed point
  change: |
    added load shed point ``envoy.load_shed_points.http_connection_manager_decode_headers`` that rejects new http streams
    by sending a local reply.
- area: load shed point
  change: |
    added load shed point ``envoy.load_shed_points.http1_server_abort_dispatch`` that rejects HTTP1 server processing of requests.
- area: load shed point
  change: |
    added load shed point ``envoy.load_shed_points.http2_server_go_away_on_dispatch`` that sends
    ``GOAWAY`` for HTTP2 server processing of requests.  When a ``GOAWAY`` frame is submitted by
    this the counter ``http2.goaway_sent`` will be incremented.
- area: matchers
  change: |
    Added :ref:`RuntimeFraction <envoy_v3_api_msg_extensions.matching.input_matchers.runtime_fraction.v3.RuntimeFraction>` input
    matcher. It allows matching hash of the input on a runtime key.
- area: stat_sinks
  change: |
    Added ``envoy.stat_sinks.open_telemetry`` stats_sink, that supports flushing metrics by the OTLP protocol,
    for supported Open Telemetry collectors.
- area: redis_proxy
  change: |
    added new configuration field :ref:`key_formatter
    <envoy_v3_api_field_extensions.filters.network.redis_proxy.v3.RedisProxy.PrefixRoutes.Route.key_formatter>` to format redis key.
    The field supports using %KEY% as a formatter command for substituting the redis key as part of the substitution formatter expression.
- area: stats
  change: |
    added config :ref:`enable_deferred_creation_stats
    <envoy_v3_api_field_config.bootstrap.v3.Bootstrap.DeferredStatOptions.enable_deferred_creation_stats>`.
    When set to true, enables deferred instantiation on supported stats structures.
- area: ratelimit
  change: |
    added new configuration field :ref:`domain
    <envoy_v3_api_field_extensions.filters.http.ratelimit.v3.RateLimitPerRoute.domain>` to allow for setting rate limit domains on a
    per-route basis.
- area: tls_inspector
  change: |
    added histogram ``bytes_processed`` which records the number of bytes of
    the tls_inspector processed while analyzing for tls usage. In cases where
    the connection uses tls this records the tls client hello size. In cases
    where the connection doesn't use tls this records the amount of bytes the
    tls_inspector processed until it realized the connection was not using tls.
- area: tls_inspector
  change: |
    added new configuration field :ref:`initial_read_buffer_size
    <envoy_v3_api_field_extensions.filters.listener.tls_inspector.v3.TlsInspector.initial_read_buffer_size>`
    to allow users to tune the buffer size requested by the filter. If
    configured, and the filter needs additional bytes, the filter will double
    the number of bytes requested up to the default 64KiB maximum.
- area: access_log
  change: |
    added access log filter :ref:`log_type_filter <envoy_v3_api_field_config.accesslog.v3.AccessLogFilter.log_type_filter>`
    to filter access log records based on the type of the record.
- area: ext_proc
  change: |
    added new configuration field
    :ref:`disable_clear_route_cache <envoy_v3_api_field_extensions.filters.http.ext_proc.v3.ExternalProcessor.disable_clear_route_cache>`
    to force the ext_proc filter from clearing the route cache. Failures to clear from setting this field will be counted under the
    clear_route_cache_disabled stat.
- area: ext_proc
  change: |
    added new configuration field
    :ref:`allow_mode_override <envoy_v3_api_field_extensions.filters.http.ext_proc.v3.ExternalProcessor.allow_mode_override>`
    If set to true, the filter config
    :ref:`processing_mode <envoy_v3_api_field_extensions.filters.http.ext_proc.v3.ExternalProcessor.processing_mode>`
    can be overridden by the
    :ref:`mode_override <envoy_v3_api_field_service.ext_proc.v3.ProcessingResponse.mode_override>`
    in the response message from the external processing server.
    If not set, the ``mode_override`` API in the response message will be ignored.
- area: ext_proc
  change: |
    :ref:`forward_rules <envoy_v3_api_field_extensions.filters.http.ext_proc.v3.ExternalProcessor.forward_rules>`
    to only allow headers matchinging the forward rules to be forwarded to the external processing server.
- area: redis_proxy
  change: |
    added new field :ref:`connection_rate_limit
    <envoy_v3_api_field_extensions.filters.network.redis_proxy.v3.RedisProxy.ConnPoolSettings.connection_rate_limit>`
    to limit reconnection rate to redis server to avoid reconnection storm.
- area: match_delegate
  change: |
    added :ref:`per route configuration
    <envoy_v3_api_msg_extensions.common.matching.v3.ExtensionWithMatcherPerRoute>` to the
    :ref:`ExtensionWithMatcher
    <envoy_v3_api_msg_extensions.common.matching.v3.ExtensionWithMatcher>` filter.
    Which allows the associated matcher to be defined on a per route basis.
- area: match_delegate
  change: |
    If no matcher is set the :ref:`ExtensionWithMatcher
    <envoy_v3_api_msg_extensions.common.matching.v3.ExtensionWithMatcher>` filter is now set to skip rather than erroring out.
- area: access_log
  change: |
    added additional HCM access log option :ref:`flush_log_on_tunnel_successfully_established
    <envoy_v3_api_field_extensions.filters.network.http_connection_manager.v3.HttpConnectionManager.HcmAccessLogOptions.flush_log_on_tunnel_successfully_established>`.
    Enabling this option will write a log to all access loggers when HTTP tunnels (e.g. Websocket and CONNECT)
    are successfully established.
- area: admin
  change: |
    Adds a new admin stats html bucket-mode ``detailed`` to generate all recorded buckets and summary percentiles.
- area: http
  change: |
    Add support to the route/virtual host level
    :ref:`is_optional <envoy_v3_api_field_config.route.v3.FilterConfig.is_optional>` field.
    A route/virtual host level per filter config can be marked as optional, which means that if
    the filter fails to load, the configuration will no be rejected.
- area: upstream
  change: |
    Added :ref:`cluster provided extension
    <envoy_v3_api_msg_extensions.load_balancing_policies.cluster_provided.v3.ClusterProvided>`
    to suppport the :ref:`load balancer policy <envoy_v3_api_field_config.cluster.v3.Cluster.load_balancing_policy>`.
- area: fault
  change: |
    added new field ``envoy.extensions.filters.http.fault.v3.HTTPFault.filter_metadata`` to aid in logging.
    Metadata will be stored in StreamInfo dynamic metadata under a namespace corresponding to the name of the fault filter.
- area: load_balancing
  change: |
    added new option
    :ref:`weighted_priority_health <envoy_v3_api_field_config.endpoint.v3.ClusterLoadAssignment.Policy.weighted_priority_health>`
    to compute the health of a :ref:`priority level <arch_overview_load_balancing_priority_levels>` by using
    :ref:`load balancing weight <envoy_v3_api_field_config.endpoint.v3.LbEndpoint.load_balancing_weight>`
    instead of the count of healthy hosts.
- area: application_logs
  change: |
    Added bootstrap option
    :ref:`application_log_format <envoy_v3_api_field_config.bootstrap.v3.Bootstrap.ApplicationLogConfig.LogFormat.json_format>`
    to enable setting application log format as JSON structure.
- area: application_logs
  change: |
    Added bootstrap option
    :ref:`application_log_format <envoy_v3_api_field_config.bootstrap.v3.Bootstrap.ApplicationLogConfig.LogFormat.text_format>`
    to enable setting application log text format from config.
- area: ext_proc
  change: |
    added new field ``filter_metadata <envoy_v3_api_field_extensions.filters.http.ext_proc.v3.ExtProc.filter_metadata`` to aid in logging.
    Metadata will be stored in StreamInfo filter metadata under a namespace corresponding to the name of the ext proc filter.
- area: matching
  change: |
    added CEL(Common Expression Language) matcher support :ref:`CEL data input <extension_envoy.matching.inputs.cel_data_input>`
    and :ref:`CEL input matcher <extension_envoy.matching.matchers.cel_matcher>`.
- area: tls
  change: |
    Added support for hot-reloading CRL file when the file changes on disk.
    This works with dynamic secrets when
    :ref:`CertificateValidationContext <envoy_v3_api_msg_extensions.transport_sockets.tls.v3.CertificateValidationContext>`
    is delivered via SDS.
- area: http
  change: |
    added support for configuring additional :ref:`cookie attributes <envoy_v3_api_msg_config.route.v3.RouteAction.HashPolicy.cookie>`.
- area: http
  change: |
    Added support for the route/virtual host level
    :ref:`disabled <envoy_v3_api_field_config.route.v3.FilterConfig.disabled>` field.
    A route/virtual host level per filter config can be marked as disabled, which means that
    the filter will be disabled in a specific route/virtual host.
- area: health_check
  change: |
    added host related information :ref:`metadata <envoy_v3_api_field_data.core.v3.HealthCheckEvent.metadata>` and
    :ref:`locality <envoy_v3_api_field_data.core.v3.HealthCheckEvent.locality>` to
    the :ref:`health check event <envoy_v3_api_msg_data.core.v3.HealthCheckEvent>` definition.
- area: zookeeper
  change: |
    Added the "addWatch" opcode support to the ZooKeeper proxy filter.
- area: config
  change: |
    added a statistic :ref:`warming_state <config_cluster_stats>` to indicate the current warming state of a cluster.
- area: access_log
  change: |
    added bytes snapshotting for upstream and downstream logging that will be reset after every periodic log. Downstream
    periodic loggers should read BytesMeter::bytesAtLastDownstreamPeriodicLog(), and upstream periodic loggers should read
    BytesMeter::bytesAtLastUpstreamPeriodicLog().
- area: lds
  change: |
    pause SRDS when LDS is updated.
- area: http
  change: |
    added :ref:`outbound_control_frames_active <statistics>` and :ref:`outbound_frames_active <statistics>`
    statistic.
- area: original_dst
  change: |
    Filter state is pulled from request context first (if available), then falls back to connection context. Added ability to pick host
    from dynamic metadata using :ref:`metadata_key <envoy_v3_api_field_config.cluster.v3.Cluster.OriginalDstLbConfig.metadata_key>`.
    Same behavior - looks in request context first (if available), falls back to connection context.
- area: tls
  change: |
    added support to configure the new config option
    :ref:`enforce_rsa_key_usage <envoy_v3_api_field_extensions.transport_sockets.tls.v3.UpstreamTlsContext.enforce_rsa_key_usage>`.
    This can be used to override its configuration in BoringSSL. It is currently default to false but expected to be changed
    to true by default in a future release. ssl.was_key_usage_invalid is added to :ref:`listener metrics <config_listener_stats>`
    and will be incremented for certificate configurations that would fail if this option were set to true.
- area: http
  change: |
    added OVERWRITE_IF_EXISTS header manipulation keyword to overwrite a header only when it exists before manipulation.
- area: tls
  change: |
    Added FIPS compliant build for arm64.

deprecated:
- area: access_log
  change: |
    deprecated (1.25.0) :ref:`intermediate_log_entry <envoy_v3_api_field_data.accesslog.v3.AccessLogCommon.intermediate_log_entry>`
    in favour of :ref:`access_log_type <envoy_v3_api_field_data.accesslog.v3.AccessLogCommon.access_log_type>`.
- area: health_check
  change: |
    deprecated the :ref:`HealthCheck event_log_path <envoy_v3_api_field_config.core.v3.HealthCheck.event_log_path>` in favor of
    :ref:`HealthCheck event_logger extension <envoy_v3_api_field_config.core.v3.HealthCheck.event_logger>`.
- area: stats
  change: |
    added :ref:`enable_deferred_creation_stats
    <envoy_v3_api_field_config.bootstrap.v3.Bootstrap.DeferredStatOptions.enable_deferred_creation_stats>`.
    support for ClusterTrafficStats.
- area: access_log
  change: |
    Added %DOWNSTREAM_LOCAL_DNS_SAN%, %DOWNSTREAM_PEER_DNS_SAN%, %DOWNSTREAM_LOCAL_IP_SAN% and %DOWNSTREAM_PEER_IP_SAN% substitution
    formatters.<|MERGE_RESOLUTION|>--- conflicted
+++ resolved
@@ -254,11 +254,6 @@
   change: |
     Fix memory leak in nghttp2 when scheduled requests are cancelled due to the ``GOAWAY`` frame being received from the
     upstream service.
-<<<<<<< HEAD
-- area: postgres
-  change: |
-    enable parsing when using upstream SSL.
-=======
 - area: cors
   change: |
     Fix a use-after-free bug that occurs in the CORS filter if the ``origin`` header is removed between
@@ -268,7 +263,9 @@
     Fixed a cookie validator bug that meant the HMAC calculation could be the same for different payloads.
 
     This prevents malicious clients from constructing credentials with permanent validity in some specific scenarios.
->>>>>>> 58257863
+- area: postgres
+  change: |
+    enable parsing when using upstream SSL.
 
 removed_config_or_runtime:
 # *Normally occurs at the end of the* :ref:`deprecation period <deprecated>`
