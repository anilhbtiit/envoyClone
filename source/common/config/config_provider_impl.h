--- conflicted
+++ resolved
@@ -136,11 +136,7 @@
  * This class can not be instantiated directly; instead, it provides the foundation for
  * config subscription implementations which derive from it.
  *
-<<<<<<< HEAD
- * A subscription is supposed to be co-owned by config providers with the same config source, it's
-=======
  * A subscription is intended to be co-owned by config providers with the same config source, it's
->>>>>>> 9c1f616a
  * designed to be created/destructed on admin thread only.
  *
  * xDS config providers and subscriptions are split to avoid lifetime issues with arguments
@@ -202,11 +198,7 @@
 
 protected:
   struct ThreadLocalConfig : public ThreadLocal::ThreadLocalObject {
-<<<<<<< HEAD
-    ThreadLocalConfig(ConfigProvider::ConfigConstSharedPtr initial_config)
-=======
     explicit ThreadLocalConfig(ConfigProvider::ConfigConstSharedPtr initial_config)
->>>>>>> 9c1f616a
         : config_(std::move(initial_config)) {}
 
     ConfigProvider::ConfigConstSharedPtr config_;
@@ -231,13 +223,7 @@
    * @param complete_cb the callback to run when the update propagation is done.
    */
   void applyConfigUpdate(
-<<<<<<< HEAD
-      const std::function<
-          ConfigProvider::ConfigConstSharedPtr(ConfigProvider::ConfigConstSharedPtr)>& update_fn,
-      const Event::PostCb& complete_cb = []() {}) {
-=======
       const ConfigUpdateCb& update_fn, const Event::PostCb& complete_cb = []() {}) {
->>>>>>> 9c1f616a
     // It is safe to call shared_from_this here as this is in main thread, and destruction of a
     // ConfigSubscriptionCommonBase owner (i.e., a provider) happens in main thread as well.
     auto shared_this = shared_from_this();
@@ -245,9 +231,6 @@
         [this, update_fn]() {
           tls_->getTyped<ThreadLocalConfig>().config_ = update_fn(this->getConfig());
         },
-<<<<<<< HEAD
-        /*Make sure this subscription will not be teared down during the update propagation.*/
-=======
         // During the update propagation, a subscription may get teared down in main thread due to
         // all owners/providers destructed in a xDS update (e.g. LDS demolishes a
         // RouteConfigProvider and its subscription).
@@ -255,7 +238,6 @@
         // instance in this cb will ensure the shared "*this" gets posted back to main thread, after
         // all the workers finish calling the update_fn, at which point it's safe to destruct
         // "*this" instance.
->>>>>>> 9c1f616a
         [shared_this, complete_cb]() { complete_cb(); });
   }
 
@@ -267,13 +249,8 @@
 
   const std::string name_;
   absl::optional<LastConfigInfo> config_info_;
-<<<<<<< HEAD
-  // This slot holds a Config implementation in each thread, which is shared between
-  // bound providers.
-=======
   // This slot holds a Config implementation in each thread, which is intended to be shared between
   // config providers from the same config source.
->>>>>>> 9c1f616a
   ThreadLocal::SlotPtr tls_;
 
 private:
@@ -351,10 +328,6 @@
 class DeltaConfigSubscriptionInstance : public ConfigSubscriptionCommonBase {
 protected:
   using ConfigSubscriptionCommonBase::ConfigSubscriptionCommonBase;
-<<<<<<< HEAD
-  ~DeltaConfigSubscriptionInstance() override = default;
-=======
->>>>>>> 9c1f616a
 
   /**
    * Must be called by the derived class' constructor.
@@ -377,11 +350,6 @@
  */
 class MutableConfigProviderCommonBase : public ConfigProvider {
 public:
-<<<<<<< HEAD
-  ~MutableConfigProviderCommonBase() override = default;
-
-=======
->>>>>>> 9c1f616a
   // Envoy::Config::ConfigProvider
   SystemTime lastUpdated() const override { return subscription_->lastUpdated(); }
   ApiType apiType() const override { return api_type_; }
