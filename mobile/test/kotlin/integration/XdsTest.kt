package test.kotlin.integration

import android.content.Context
import androidx.test.core.app.ApplicationProvider
import io.envoyproxy.envoymobile.AndroidEngineBuilder
import io.envoyproxy.envoymobile.Engine
import io.envoyproxy.envoymobile.LogLevel
import io.envoyproxy.envoymobile.XdsBuilder
import io.envoyproxy.envoymobile.engine.AndroidJniLibrary
import io.envoyproxy.envoymobile.engine.JniLibrary
import io.envoyproxy.envoymobile.engine.testing.XdsTestServerFactory
import java.io.File
import java.util.concurrent.CountDownLatch
import org.junit.After
import org.junit.Before
import org.junit.Test
import org.junit.runner.RunWith
import org.robolectric.RobolectricTestRunner

@RunWith(RobolectricTestRunner::class)
class XdsTest {
  private val appContext: Context = ApplicationProvider.getApplicationContext()
  private lateinit var engine: Engine

  init {
    AndroidJniLibrary.loadTestLibrary()
    JniLibrary.load()
  }

  private lateinit var xdsTestServer: XdsTestServerFactory.XdsTestServer

  @Before
  fun setUp() {
    val upstreamCert: String =
      File("../envoy/test/config/integration/certs/upstreamcacert.pem").readText()
    xdsTestServer = XdsTestServerFactory.create()
    val latch = CountDownLatch(1)
    engine =
      AndroidEngineBuilder(appContext)
        .addLogLevel(LogLevel.DEBUG)
        .setOnEngineRunning { latch.countDown() }
        .setXds(
          XdsBuilder(
              xdsTestServer.host,
              xdsTestServer.port,
            )
            .setSslRootCerts(upstreamCert)
            .addClusterDiscoveryService()
        )
        .build()
    latch.await()
    xdsTestServer.start()
  }

  @After
  fun tearDown() {
    engine.terminate()
    xdsTestServer.shutdown()
  }

  @Test
  fun `test xDS with CDS`() {
    // There are 2 initial clusters: base and base_clear.
    engine.waitForStatGe("cluster_manager.cluster_added", 2)
<<<<<<< HEAD
    val cdsResponse =
      """
resources {
  [type.googleapis.com/envoy.config.cluster.v3.Cluster] {
    name: "my_cluster"
    type: STATIC
    connect_timeout {
      seconds: 5
    }
    typed_extension_protocol_options {
      key: "envoy.extensions.upstreams.http.v3.HttpProtocolOptions"
      value {
        [type.googleapis.com/envoy.extensions.upstreams.http.v3.HttpProtocolOptions] {
          explicit_http_config {
            http2_protocol_options {
            }
          }
        }
      }
    }
  }
}
type_url: "type.googleapis.com/envoy.config.cluster.v3.Cluster"
nonce: "nonce1"
    """
        .trimIndent()
    TestJni.sendDiscoveryResponse(cdsResponse)
=======
    xdsTestServer.sendDiscoveryResponse("my_cluster")
>>>>>>> 58bd2ef3
    // There are now 3 clusters: base, base_cluster, and my_cluster.
    engine.waitForStatGe("cluster_manager.cluster_added", 3)
  }
}<|MERGE_RESOLUTION|>--- conflicted
+++ resolved
@@ -62,37 +62,7 @@
   fun `test xDS with CDS`() {
     // There are 2 initial clusters: base and base_clear.
     engine.waitForStatGe("cluster_manager.cluster_added", 2)
-<<<<<<< HEAD
-    val cdsResponse =
-      """
-resources {
-  [type.googleapis.com/envoy.config.cluster.v3.Cluster] {
-    name: "my_cluster"
-    type: STATIC
-    connect_timeout {
-      seconds: 5
-    }
-    typed_extension_protocol_options {
-      key: "envoy.extensions.upstreams.http.v3.HttpProtocolOptions"
-      value {
-        [type.googleapis.com/envoy.extensions.upstreams.http.v3.HttpProtocolOptions] {
-          explicit_http_config {
-            http2_protocol_options {
-            }
-          }
-        }
-      }
-    }
-  }
-}
-type_url: "type.googleapis.com/envoy.config.cluster.v3.Cluster"
-nonce: "nonce1"
-    """
-        .trimIndent()
-    TestJni.sendDiscoveryResponse(cdsResponse)
-=======
     xdsTestServer.sendDiscoveryResponse("my_cluster")
->>>>>>> 58bd2ef3
     // There are now 3 clusters: base, base_cluster, and my_cluster.
     engine.waitForStatGe("cluster_manager.cluster_added", 3)
   }
