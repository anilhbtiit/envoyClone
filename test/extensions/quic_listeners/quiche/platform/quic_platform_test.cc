#include "test/test_common/test_base.h"

#include "quiche/quic/platform/api/quic_aligned.h"
#include "quiche/quic/platform/api/quic_arraysize.h"
#include "quiche/quic/platform/api/quic_client_stats.h"
#include "quiche/quic/platform/api/quic_containers.h"
#include "quiche/quic/platform/api/quic_endian.h"
#include "quiche/quic/platform/api/quic_estimate_memory_usage.h"
#include "quiche/quic/platform/api/quic_mutex.h"
#include "quiche/quic/platform/api/quic_ptr_util.h"
#include "quiche/quic/platform/api/quic_string.h"
#include "quiche/quic/platform/api/quic_string_piece.h"
#include "quiche/quic/platform/api/quic_uint128.h"

// Basic tests to validate functioning of the QUICHE quic platform
// implementation. For platform APIs in which the implementation is a simple
// typedef/passthrough to a std:: or absl:: construct, the tests are kept
// minimal, and serve primarily to verify the APIs compile and link without
// issue.

namespace Envoy {
namespace Extensions {
namespace QuicListeners {
namespace Quiche {

TEST_F(TestBase, QuicPlatformTest_QuicAlignOf) { EXPECT_LT(0, QUIC_ALIGN_OF(int)); }

TEST_F(TestBase, QuicPlatformTest_QuicArraysize) {
  int array[] = {0, 1, 2, 3, 4};
  EXPECT_EQ(5, QUIC_ARRAYSIZE(array));
}

<<<<<<< HEAD
TEST_F(TestBase, QuicPlatformTest_QuicUnorderedMap) {
=======
enum class TestEnum { ZERO = 0, ONE, TWO, COUNT };

TEST(QuicPlatformTest, QuicClientStats) {
  // Just make sure they compile.
  QUIC_CLIENT_HISTOGRAM_ENUM("my.enum.histogram", TestEnum::ONE, TestEnum::COUNT, "doc");
  QUIC_CLIENT_HISTOGRAM_BOOL("my.bool.histogram", false, "doc");
  QUIC_CLIENT_HISTOGRAM_TIMES("my.timing.histogram", quic::QuicTime::Delta::FromSeconds(5),
                              quic::QuicTime::Delta::FromSeconds(1),
                              quic::QuicTime::Delta::FromSecond(3600), 100, "doc");
  QUIC_CLIENT_HISTOGRAM_COUNTS("my.count.histogram", 123, 0, 1000, 100, "doc");
  quic::QuicClientSparseHistogram("my.sparse.histogram", 345);
}

TEST(QuicPlatformTest, QuicUnorderedMap) {
>>>>>>> 28fbbaa7
  quic::QuicUnorderedMap<quic::QuicString, int> umap;
  umap.insert({"foo", 2});
  EXPECT_EQ(2, umap["foo"]);
}

TEST_F(TestBase, QuicPlatformTest_QuicUnorderedSet) {
  quic::QuicUnorderedSet<quic::QuicString> uset({"foo", "bar"});
  EXPECT_EQ(1, uset.count("bar"));
  EXPECT_EQ(0, uset.count("qux"));
}

TEST_F(TestBase, QuicPlatformTest_QuicQueue) {
  quic::QuicQueue<int> queue;
  queue.push(10);
  EXPECT_EQ(10, queue.back());
}

TEST_F(TestBase, QuicPlatformTest_QuicDeque) {
  quic::QuicDeque<int> deque;
  deque.push_back(10);
  EXPECT_EQ(10, deque.back());
}

TEST_F(TestBase, QuicPlatformTest_QuicInlinedVector) {
  quic::QuicInlinedVector<int, 5> vec;
  vec.push_back(3);
  EXPECT_EQ(3, vec[0]);
}

TEST_F(TestBase, QuicPlatformTest_QuicEndian) {
  EXPECT_EQ(0x1234, quic::QuicEndian::NetToHost16(quic::QuicEndian::HostToNet16(0x1234)));
  EXPECT_EQ(0x12345678, quic::QuicEndian::NetToHost32(quic::QuicEndian::HostToNet32(0x12345678)));
}

TEST_F(TestBase, QuicPlatformTest_QuicEstimateMemoryUsage) {
  quic::QuicString s = "foo";
  // Stubbed out to always return 0.
  EXPECT_EQ(0, quic::QuicEstimateMemoryUsage(s));
}

TEST_F(TestBase, QuicPlatformTest_QuicString) {
  quic::QuicString s = "foo";
  EXPECT_EQ('o', s[1]);
}

TEST_F(TestBase, QuicPlatformTest_QuicStringPiece) {
  quic::QuicString s = "bar";
  quic::QuicStringPiece sp(s);
  EXPECT_EQ('b', sp[0]);
}

TEST_F(TestBase, QuicPlatformTest_QuicUint128) {
  quic::QuicUint128 i = MakeQuicUint128(16777216, 315);
  EXPECT_EQ(315, QuicUint128Low64(i));
  EXPECT_EQ(16777216, QuicUint128High64(i));
}

TEST_F(TestBase, QuicPlatformTest_QuicPtrUtil) {
  auto p = quic::QuicMakeUnique<quic::QuicString>("abc");
  EXPECT_EQ("abc", *p);

  p = quic::QuicWrapUnique(new quic::QuicString("aaa"));
  EXPECT_EQ("aaa", *p);
}

TEST_F(TestBase, QuicPlatformTest_QuicMutex) {
  quic::QuicMutex mu;

  quic::QuicWriterMutexLock wmu(&mu);
  mu.AssertReaderHeld();
  mu.WriterUnlock();
  {
    quic::QuicReaderMutexLock rmu(&mu);
    mu.AssertReaderHeld();
  }
  mu.WriterLock();
}

TEST_F(TestBase, QuicPlatformTest_QuicNotification) {
  quic::QuicNotification notification;
  EXPECT_FALSE(notification.HasBeenNotified());
  notification.Notify();
  notification.WaitForNotification();
  EXPECT_TRUE(notification.HasBeenNotified());
}

} // namespace Quiche
} // namespace QuicListeners
} // namespace Extensions
} // namespace Envoy<|MERGE_RESOLUTION|>--- conflicted
+++ resolved
@@ -23,16 +23,13 @@
 namespace QuicListeners {
 namespace Quiche {
 
-TEST_F(TestBase, QuicPlatformTest_QuicAlignOf) { EXPECT_LT(0, QUIC_ALIGN_OF(int)); }
+TEST(QuicPlatformTest, QuicAlignOf) { EXPECT_LT(0, QUIC_ALIGN_OF(int)); }
 
-TEST_F(TestBase, QuicPlatformTest_QuicArraysize) {
+TEST(QuicPlatformTest, QuicArraysize) {
   int array[] = {0, 1, 2, 3, 4};
   EXPECT_EQ(5, QUIC_ARRAYSIZE(array));
 }
 
-<<<<<<< HEAD
-TEST_F(TestBase, QuicPlatformTest_QuicUnorderedMap) {
-=======
 enum class TestEnum { ZERO = 0, ONE, TWO, COUNT };
 
 TEST(QuicPlatformTest, QuicClientStats) {
@@ -47,65 +44,64 @@
 }
 
 TEST(QuicPlatformTest, QuicUnorderedMap) {
->>>>>>> 28fbbaa7
   quic::QuicUnorderedMap<quic::QuicString, int> umap;
   umap.insert({"foo", 2});
   EXPECT_EQ(2, umap["foo"]);
 }
 
-TEST_F(TestBase, QuicPlatformTest_QuicUnorderedSet) {
+TEST(QuicPlatformTest, QuicUnorderedSet) {
   quic::QuicUnorderedSet<quic::QuicString> uset({"foo", "bar"});
   EXPECT_EQ(1, uset.count("bar"));
   EXPECT_EQ(0, uset.count("qux"));
 }
 
-TEST_F(TestBase, QuicPlatformTest_QuicQueue) {
+TEST(QuicPlatformTest, QuicQueue) {
   quic::QuicQueue<int> queue;
   queue.push(10);
   EXPECT_EQ(10, queue.back());
 }
 
-TEST_F(TestBase, QuicPlatformTest_QuicDeque) {
+TEST(QuicPlatformTest, QuicDeque) {
   quic::QuicDeque<int> deque;
   deque.push_back(10);
   EXPECT_EQ(10, deque.back());
 }
 
-TEST_F(TestBase, QuicPlatformTest_QuicInlinedVector) {
+TEST(QuicPlatformTest, QuicInlinedVector) {
   quic::QuicInlinedVector<int, 5> vec;
   vec.push_back(3);
   EXPECT_EQ(3, vec[0]);
 }
 
-TEST_F(TestBase, QuicPlatformTest_QuicEndian) {
+TEST(QuicPlatformTest, QuicEndian) {
   EXPECT_EQ(0x1234, quic::QuicEndian::NetToHost16(quic::QuicEndian::HostToNet16(0x1234)));
   EXPECT_EQ(0x12345678, quic::QuicEndian::NetToHost32(quic::QuicEndian::HostToNet32(0x12345678)));
 }
 
-TEST_F(TestBase, QuicPlatformTest_QuicEstimateMemoryUsage) {
+TEST(QuicPlatformTest, QuicEstimateMemoryUsage) {
   quic::QuicString s = "foo";
   // Stubbed out to always return 0.
   EXPECT_EQ(0, quic::QuicEstimateMemoryUsage(s));
 }
 
-TEST_F(TestBase, QuicPlatformTest_QuicString) {
+TEST(QuicPlatformTest, QuicString) {
   quic::QuicString s = "foo";
   EXPECT_EQ('o', s[1]);
 }
 
-TEST_F(TestBase, QuicPlatformTest_QuicStringPiece) {
+TEST(QuicPlatformTest, QuicStringPiece) {
   quic::QuicString s = "bar";
   quic::QuicStringPiece sp(s);
   EXPECT_EQ('b', sp[0]);
 }
 
-TEST_F(TestBase, QuicPlatformTest_QuicUint128) {
+TEST(QuicPlatformTest, QuicUint128) {
   quic::QuicUint128 i = MakeQuicUint128(16777216, 315);
   EXPECT_EQ(315, QuicUint128Low64(i));
   EXPECT_EQ(16777216, QuicUint128High64(i));
 }
 
-TEST_F(TestBase, QuicPlatformTest_QuicPtrUtil) {
+TEST(QuicPlatformTest, QuicPtrUtil) {
   auto p = quic::QuicMakeUnique<quic::QuicString>("abc");
   EXPECT_EQ("abc", *p);
 
@@ -113,7 +109,7 @@
   EXPECT_EQ("aaa", *p);
 }
 
-TEST_F(TestBase, QuicPlatformTest_QuicMutex) {
+TEST(QuicPlatformTest, QuicMutex) {
   quic::QuicMutex mu;
 
   quic::QuicWriterMutexLock wmu(&mu);
@@ -126,7 +122,7 @@
   mu.WriterLock();
 }
 
-TEST_F(TestBase, QuicPlatformTest_QuicNotification) {
+TEST(QuicPlatformTest, QuicNotification) {
   quic::QuicNotification notification;
   EXPECT_FALSE(notification.HasBeenNotified());
   notification.Notify();
