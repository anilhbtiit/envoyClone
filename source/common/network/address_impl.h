--- conflicted
+++ resolved
@@ -1,11 +1,8 @@
 #pragma once
 
-<<<<<<< HEAD
 #include <netinet/in.h>
 #include <sys/socket.h>
 #include <sys/stat.h>
-=======
->>>>>>> b08af1fe
 #include <sys/types.h>
 
 #include <array>
