--- conflicted
+++ resolved
@@ -281,7 +281,12 @@
       response_headers_to_add_ = std::move(response->response_headers_to_add);
     }
 
-<<<<<<< HEAD
+    if (!response->response_headers_to_set.empty()) {
+      ENVOY_STREAM_LOG(trace, "ext_authz filter saving {} header(s) to set to the response:",
+                       *decoder_callbacks_, response->response_headers_to_set.size());
+      response_headers_to_set_ = std::move(response->response_headers_to_set);
+    }
+
     absl::optional<Http::Utility::QueryParams> modified_query_parameters;
     if (!response->query_parameters_to_set.empty()) {
       modified_query_parameters =
@@ -316,12 +321,6 @@
           trace, "ext_authz filter modified query parameter(s), using new path for request: {}",
           *decoder_callbacks_, new_path);
       request_headers_->setPath(new_path);
-=======
-    if (!response->response_headers_to_set.empty()) {
-      ENVOY_STREAM_LOG(trace, "ext_authz filter saving {} header(s) to set to the response:",
-                       *decoder_callbacks_, response->response_headers_to_set.size());
-      response_headers_to_set_ = std::move(response->response_headers_to_set);
->>>>>>> 2e8efdef
     }
 
     if (cluster_) {
