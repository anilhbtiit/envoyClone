#pragma once

#include "envoy/stats/scope.h"

#include "common/api/api_impl.h"
#include "common/event/dispatcher_impl.h"
#include "common/grpc/async_client_impl.h"

#ifdef ENVOY_GOOGLE_GRPC
#include "common/grpc/google_async_client_impl.h"
#endif

#include "common/http/async_client_impl.h"
#include "common/http/codes.h"
#include "common/http/http2/conn_pool.h"
#include "common/network/connection_impl.h"
#include "common/network/raw_buffer_socket.h"

#include "extensions/transport_sockets/tls/context_config_impl.h"
#include "extensions/transport_sockets/tls/ssl_socket.h"

#include "test/common/grpc/grpc_client_integration.h"
#include "test/common/grpc/utility.h"
#include "test/integration/fake_upstream.h"
#include "test/mocks/grpc/mocks.h"
#include "test/mocks/local_info/mocks.h"
#include "test/mocks/server/mocks.h"
#include "test/mocks/tracing/mocks.h"
#include "test/mocks/upstream/mocks.h"
#include "test/proto/helloworld.pb.h"
#include "test/test_common/environment.h"
#include "test/test_common/test_time.h"
#include "test/test_common/utility.h"

using testing::_;
using testing::Invoke;
using testing::InvokeWithoutArgs;
using testing::NiceMock;
using testing::Return;
using testing::ReturnRef;

namespace Envoy {
namespace Grpc {
namespace {

const char HELLO_REQUEST[] = "ABC";
const char HELLO_REPLY[] = "DEFG";

MATCHER_P(HelloworldReplyEq, rhs, "") { return arg.message() == rhs; }

typedef std::vector<std::pair<Http::LowerCaseString, std::string>> TestMetadata;

// Use in EXPECT_CALL(foo, bar(_)).WillExitIfNeeded() to exit dispatcher loop if
// there are no longer any pending events in DispatcherHelper.
#define WillExitIfNeeded()                                                                         \
  WillOnce(InvokeWithoutArgs([this] { dispatcher_helper_.exitDispatcherIfNeeded(); }))

// Utility to assist with keeping track of pending gmock expected events when
// deferring execution to the dispatcher. The dispatcher can be run using this
// helper until all pending events are completed.
class DispatcherHelper {
public:
  DispatcherHelper(Event::Dispatcher& dispatcher) : dispatcher_(dispatcher) {}

  void exitDispatcherIfNeeded() {
    ENVOY_LOG_MISC(debug, "Checking exit with {} events pending", pending_stream_events_);
    ASSERT(pending_stream_events_ > 0);
    if (--pending_stream_events_ == 0) {
      dispatcher_.exit();
    }
  }

  void runDispatcher() {
    ENVOY_LOG_MISC(debug, "Run dispatcher with {} events pending", pending_stream_events_);
    if (pending_stream_events_ > 0) {
      dispatcher_.run(Event::Dispatcher::RunType::Block);
    }
  }

  void setStreamEventPending() {
    ++pending_stream_events_;
    ENVOY_LOG_MISC(debug, "Set event pending, now {} events pending", pending_stream_events_);
  }

  uint32_t pending_stream_events_{};
  Event::Dispatcher& dispatcher_;
};

// Stream related test utilities.
class HelloworldStream : public MockAsyncStreamCallbacks<helloworld::HelloReply> {
public:
  HelloworldStream(DispatcherHelper& dispatcher_helper) : dispatcher_helper_(dispatcher_helper) {}

  void sendRequest(bool end_stream = false) {
    helloworld::HelloRequest request_msg;
    request_msg.set_name(HELLO_REQUEST);
    grpc_stream_->sendMessage(request_msg, end_stream);

    helloworld::HelloRequest received_msg;
    AssertionResult result =
        fake_stream_->waitForGrpcMessage(dispatcher_helper_.dispatcher_, received_msg);
    RELEASE_ASSERT(result, result.message());
    EXPECT_THAT(request_msg, ProtoEq(received_msg));
  }

  void expectInitialMetadata(const TestMetadata& metadata) {
    EXPECT_CALL(*this, onReceiveInitialMetadata_(_))
        .WillOnce(Invoke([this, &metadata](const Http::HeaderMap& received_headers) {
          Http::TestHeaderMapImpl stream_headers(received_headers);
          for (const auto& value : metadata) {
            EXPECT_EQ(value.second, stream_headers.get_(value.first));
          }
          dispatcher_helper_.exitDispatcherIfNeeded();
        }));
    dispatcher_helper_.setStreamEventPending();
  }

  void expectTrailingMetadata(const TestMetadata& metadata) {
    EXPECT_CALL(*this, onReceiveTrailingMetadata_(_))
        .WillOnce(Invoke([this, &metadata](const Http::HeaderMap& received_headers) {
          Http::TestHeaderMapImpl stream_headers(received_headers);
          for (auto& value : metadata) {
            EXPECT_EQ(value.second, stream_headers.get_(value.first));
          }
          dispatcher_helper_.exitDispatcherIfNeeded();
        }));
    dispatcher_helper_.setStreamEventPending();
  }

  void sendServerInitialMetadata(const TestMetadata& metadata) {
    Http::HeaderMapPtr reply_headers{new Http::TestHeaderMapImpl{{":status", "200"}}};
    for (auto& value : metadata) {
      reply_headers->addReference(value.first, value.second);
    }
    expectInitialMetadata(metadata);
    fake_stream_->encodeHeaders(Http::HeaderMapImpl(*reply_headers), false);
  }

  void sendReply() {
    helloworld::HelloReply reply;
    reply.set_message(HELLO_REPLY);
    EXPECT_CALL(*this, onReceiveMessage_(HelloworldReplyEq(HELLO_REPLY))).WillExitIfNeeded();
    dispatcher_helper_.setStreamEventPending();
    fake_stream_->sendGrpcMessage<helloworld::HelloReply>(reply);
  }

  void expectGrpcStatus(Status::GrpcStatus grpc_status) {
    if (grpc_status == Status::GrpcStatus::InvalidCode) {
      EXPECT_CALL(*this, onRemoteClose(_, _)).WillExitIfNeeded();
    } else if (grpc_status > Status::GrpcStatus::MaximumValid) {
      EXPECT_CALL(*this, onRemoteClose(Status::GrpcStatus::InvalidCode, _)).WillExitIfNeeded();
    } else {
      EXPECT_CALL(*this, onRemoteClose(grpc_status, _)).WillExitIfNeeded();
    }
    dispatcher_helper_.setStreamEventPending();
  }

  void sendServerTrailers(Status::GrpcStatus grpc_status, const std::string& grpc_message,
                          const TestMetadata& metadata, bool trailers_only = false) {
    Http::TestHeaderMapImpl reply_trailers{{"grpc-status", std::to_string(enumToInt(grpc_status))}};
    if (!grpc_message.empty()) {
      reply_trailers.addCopy("grpc-message", grpc_message);
    }
    if (trailers_only) {
      reply_trailers.addCopy(":status", "200");
    }
    for (const auto& value : metadata) {
      reply_trailers.addCopy(value.first, value.second);
    }
    if (trailers_only) {
      expectInitialMetadata(empty_metadata_);
    }
    expectTrailingMetadata(metadata);
    expectGrpcStatus(grpc_status);
    if (trailers_only) {
      fake_stream_->encodeHeaders(reply_trailers, true);
    } else {
      fake_stream_->encodeTrailers(reply_trailers);
    }
  }

  void closeStream() {
    grpc_stream_->closeStream();
    AssertionResult result = fake_stream_->waitForEndStream(dispatcher_helper_.dispatcher_);
    RELEASE_ASSERT(result, result.message());
  }

  DispatcherHelper& dispatcher_helper_;
  FakeStream* fake_stream_{};
  AsyncStream* grpc_stream_{};
  const TestMetadata empty_metadata_;
};

// Request related test utilities.
class HelloworldRequest : public MockAsyncRequestCallbacks<helloworld::HelloReply> {
public:
  HelloworldRequest(DispatcherHelper& dispatcher_helper) : dispatcher_helper_(dispatcher_helper) {}

  void sendReply() {
    fake_stream_->startGrpcStream();
    helloworld::HelloReply reply;
    reply.set_message(HELLO_REPLY);
    EXPECT_CALL(*child_span_, setTag(Tracing::Tags::get().GRPC_STATUS_CODE, "0"));
    EXPECT_CALL(*this, onSuccess_(HelloworldReplyEq(HELLO_REPLY), _)).WillExitIfNeeded();
    EXPECT_CALL(*child_span_, finishSpan());
    dispatcher_helper_.setStreamEventPending();
    fake_stream_->sendGrpcMessage(reply);
    fake_stream_->finishGrpcStream(Grpc::Status::Ok);
  }

  DispatcherHelper& dispatcher_helper_;
  FakeStream* fake_stream_{};
  AsyncRequest* grpc_request_{};
  Tracing::MockSpan* child_span_{new Tracing::MockSpan()};
};

class GrpcClientIntegrationTest : public GrpcClientIntegrationParamTest {
public:
  GrpcClientIntegrationTest()
      : method_descriptor_(helloworld::Greeter::descriptor()->FindMethodByName("SayHello")),
<<<<<<< HEAD
        api_(Api::createApiForTest(test_time_.timeSystem())), dispatcher_(*api_) {}
=======
        api_(Api::createApiForTest(*stats_store_, test_time_.timeSystem())),
        dispatcher_(api_->allocateDispatcher()) {}
>>>>>>> 87887e8c

  virtual void initialize() {
    if (fake_upstream_ == nullptr) {
      fake_upstream_ = std::make_unique<FakeUpstream>(0, FakeHttpConnection::Type::HTTP2,
                                                      ipVersion(), test_time_.timeSystem());
    }
    switch (clientType()) {
    case ClientType::EnvoyGrpc:
      grpc_client_ = createAsyncClientImpl();
      break;
    case ClientType::GoogleGrpc: {
      grpc_client_ = createGoogleAsyncClientImpl();
      break;
    }
    }
    // Setup a test timeout (also needed to maintain an active event in the dispatcher so that
    // .run() will block until timeout rather than exit immediately).
    timeout_timer_ = dispatcher_->createTimer([this] {
      FAIL() << "Test timeout";
      dispatcher_->exit();
    });
    timeout_timer_->enableTimer(std::chrono::milliseconds(10000));
  }

  void TearDown() override {
    if (fake_connection_) {
      AssertionResult result = fake_connection_->close();
      RELEASE_ASSERT(result, result.message());
      result = fake_connection_->waitForDisconnect();
      RELEASE_ASSERT(result, result.message());
      fake_connection_.reset();
    }
  }

  void fillServiceWideInitialMetadata(envoy::api::v2::core::GrpcService& config) {
    for (const auto& item : service_wide_initial_metadata_) {
      auto* header_value = config.add_initial_metadata();
      header_value->set_key(item.first.get());
      header_value->set_value(item.second);
    }
  }

  // Create a Grpc::AsyncClientImpl instance backed by enough fake/mock
  // infrastructure to initiate a loopback TCP connection to fake_upstream_.
  AsyncClientPtr createAsyncClientImpl() {
    client_connection_ = std::make_unique<Network::ClientConnectionImpl>(
        *dispatcher_, fake_upstream_->localAddress(), nullptr,
        std::move(async_client_transport_socket_), nullptr);
    ON_CALL(*mock_cluster_info_, connectTimeout())
        .WillByDefault(Return(std::chrono::milliseconds(1000)));
    EXPECT_CALL(*mock_cluster_info_, name()).WillRepeatedly(ReturnRef(fake_cluster_name_));
    EXPECT_CALL(cm_, get(_)).WillRepeatedly(Return(&thread_local_cluster_));
    EXPECT_CALL(thread_local_cluster_, info()).WillRepeatedly(Return(cluster_info_ptr_));
    Upstream::MockHost::MockCreateConnectionData connection_data{client_connection_.release(),
                                                                 host_description_ptr_};
    EXPECT_CALL(*mock_host_, createConnection_(_, _)).WillRepeatedly(Return(connection_data));
    EXPECT_CALL(*mock_host_, cluster()).WillRepeatedly(ReturnRef(*cluster_info_ptr_));
    EXPECT_CALL(*mock_host_description_, locality()).WillRepeatedly(ReturnRef(host_locality_));
    http_conn_pool_ = std::make_unique<Http::Http2::ProdConnPoolImpl>(
        *dispatcher_, host_ptr_, Upstream::ResourcePriority::Default, nullptr);
    EXPECT_CALL(cm_, httpConnPoolForCluster(_, _, _, _))
        .WillRepeatedly(Return(http_conn_pool_.get()));
    http_async_client_ = std::make_unique<Http::AsyncClientImpl>(
        cluster_info_ptr_, *stats_store_, *dispatcher_, local_info_, cm_, runtime_, random_,
        std::move(shadow_writer_ptr_), http_context_);
    EXPECT_CALL(cm_, httpAsyncClientForCluster(fake_cluster_name_))
        .WillRepeatedly(ReturnRef(*http_async_client_));
    EXPECT_CALL(cm_, get(fake_cluster_name_)).WillRepeatedly(Return(&thread_local_cluster_));
    envoy::api::v2::core::GrpcService config;
    config.mutable_envoy_grpc()->set_cluster_name(fake_cluster_name_);
    fillServiceWideInitialMetadata(config);
    return std::make_unique<AsyncClientImpl>(cm_, config, dispatcher_->timeSource());
  }

  virtual envoy::api::v2::core::GrpcService createGoogleGrpcConfig() {
    envoy::api::v2::core::GrpcService config;
    auto* google_grpc = config.mutable_google_grpc();
    google_grpc->set_target_uri(fake_upstream_->localAddress()->asString());
    google_grpc->set_stat_prefix("fake_cluster");
    fillServiceWideInitialMetadata(config);
    return config;
  }

  AsyncClientPtr createGoogleAsyncClientImpl() {
#ifdef ENVOY_GOOGLE_GRPC
    google_tls_ = std::make_unique<GoogleAsyncClientThreadLocal>(*api_);
    GoogleGenericStubFactory stub_factory;
    return std::make_unique<GoogleAsyncClientImpl>(*dispatcher_, *google_tls_, stub_factory,
                                                   stats_scope_, createGoogleGrpcConfig(), *api_);
#else
    NOT_REACHED_GCOVR_EXCL_LINE;
#endif
  }

  void expectInitialHeaders(FakeStream& fake_stream, const TestMetadata& initial_metadata) {
    AssertionResult result = fake_stream.waitForHeadersComplete();
    RELEASE_ASSERT(result, result.message());
    Http::TestHeaderMapImpl stream_headers(fake_stream.headers());
    EXPECT_EQ("POST", stream_headers.get_(":method"));
    EXPECT_EQ("/helloworld.Greeter/SayHello", stream_headers.get_(":path"));
    EXPECT_EQ("application/grpc", stream_headers.get_("content-type"));
    EXPECT_EQ("trailers", stream_headers.get_("te"));
    for (const auto& value : initial_metadata) {
      EXPECT_EQ(value.second, stream_headers.get_(value.first));
    }
    for (const auto& value : service_wide_initial_metadata_) {
      EXPECT_EQ(value.second, stream_headers.get_(value.first));
    }
  }

  virtual void expectExtraHeaders(FakeStream&) {}

  std::unique_ptr<HelloworldRequest> createRequest(const TestMetadata& initial_metadata) {
    auto request = std::make_unique<HelloworldRequest>(dispatcher_helper_);
    EXPECT_CALL(*request, onCreateInitialMetadata(_))
        .WillOnce(Invoke([&initial_metadata](Http::HeaderMap& headers) {
          for (const auto& value : initial_metadata) {
            headers.addReference(value.first, value.second);
          }
        }));
    helloworld::HelloRequest request_msg;
    request_msg.set_name(HELLO_REQUEST);

    Tracing::MockSpan active_span;
    EXPECT_CALL(active_span, spawnChild_(_, "async fake_cluster egress", _))
        .WillOnce(Return(request->child_span_));
    EXPECT_CALL(*request->child_span_,
                setTag(Tracing::Tags::get().UPSTREAM_CLUSTER, fake_cluster_name_));
    EXPECT_CALL(*request->child_span_,
                setTag(Tracing::Tags::get().COMPONENT, Tracing::Tags::get().PROXY));
    EXPECT_CALL(*request->child_span_, injectContext(_));

    request->grpc_request_ =
        grpc_client_->send(*method_descriptor_, request_msg, *request, active_span,
                           absl::optional<std::chrono::milliseconds>());
    EXPECT_NE(request->grpc_request_, nullptr);

    if (!fake_connection_) {
      AssertionResult result =
          fake_upstream_->waitForHttpConnection(*dispatcher_, fake_connection_);
      RELEASE_ASSERT(result, result.message());
    }
    fake_streams_.emplace_back();
    AssertionResult result = fake_connection_->waitForNewStream(*dispatcher_, fake_streams_.back());
    RELEASE_ASSERT(result, result.message());
    auto& fake_stream = *fake_streams_.back();
    request->fake_stream_ = &fake_stream;

    expectInitialHeaders(fake_stream, initial_metadata);
    expectExtraHeaders(fake_stream);

    helloworld::HelloRequest received_msg;
    result = fake_stream.waitForGrpcMessage(*dispatcher_, received_msg);
    RELEASE_ASSERT(result, result.message());
    EXPECT_THAT(request_msg, ProtoEq(received_msg));

    return request;
  }

  std::unique_ptr<HelloworldStream> createStream(const TestMetadata& initial_metadata) {
    auto stream = std::make_unique<HelloworldStream>(dispatcher_helper_);
    EXPECT_CALL(*stream, onCreateInitialMetadata(_))
        .WillOnce(Invoke([&initial_metadata](Http::HeaderMap& headers) {
          for (const auto& value : initial_metadata) {
            headers.addReference(value.first, value.second);
          }
        }));

    stream->grpc_stream_ = grpc_client_->start(*method_descriptor_, *stream);
    EXPECT_NE(stream->grpc_stream_, nullptr);

    if (!fake_connection_) {
      AssertionResult result =
          fake_upstream_->waitForHttpConnection(*dispatcher_, fake_connection_);
      RELEASE_ASSERT(result, result.message());
    }
    fake_streams_.emplace_back();
    AssertionResult result = fake_connection_->waitForNewStream(*dispatcher_, fake_streams_.back());
    RELEASE_ASSERT(result, result.message());
    auto& fake_stream = *fake_streams_.back();
    stream->fake_stream_ = &fake_stream;

    expectInitialHeaders(fake_stream, initial_metadata);
    expectExtraHeaders(fake_stream);

    return stream;
  }

  DangerousDeprecatedTestTime test_time_;
  std::unique_ptr<FakeUpstream> fake_upstream_;
  FakeHttpConnectionPtr fake_connection_;
  std::vector<FakeStreamPtr> fake_streams_;
  const Protobuf::MethodDescriptor* method_descriptor_;
  Stats::IsolatedStoreImpl* stats_store_ = new Stats::IsolatedStoreImpl();
  Api::ApiPtr api_;
  Event::DispatcherPtr dispatcher_;
  DispatcherHelper dispatcher_helper_{*dispatcher_};
  Stats::ScopeSharedPtr stats_scope_{stats_store_};
  TestMetadata service_wide_initial_metadata_;
#ifdef ENVOY_GOOGLE_GRPC
  std::unique_ptr<GoogleAsyncClientThreadLocal> google_tls_;
#endif
  AsyncClientPtr grpc_client_;
  Event::TimerPtr timeout_timer_;
  const TestMetadata empty_metadata_;

  // Fake/mock infrastructure for Grpc::AsyncClientImpl upstream.
  Network::TransportSocketPtr async_client_transport_socket_{new Network::RawBufferSocket()};
  const std::string fake_cluster_name_{"fake_cluster"};
  Upstream::MockClusterManager cm_;
  Upstream::MockClusterInfo* mock_cluster_info_ = new NiceMock<Upstream::MockClusterInfo>();
  Upstream::ClusterInfoConstSharedPtr cluster_info_ptr_{mock_cluster_info_};
  Upstream::MockThreadLocalCluster thread_local_cluster_;
  NiceMock<LocalInfo::MockLocalInfo> local_info_;
  Runtime::MockLoader runtime_;
  Extensions::TransportSockets::Tls::ContextManagerImpl context_manager_{test_time_.timeSystem()};
  NiceMock<Runtime::MockRandomGenerator> random_;
  Http::AsyncClientPtr http_async_client_;
  Http::ConnectionPool::InstancePtr http_conn_pool_;
  Http::ContextImpl http_context_;
  envoy::api::v2::core::Locality host_locality_;
  Upstream::MockHost* mock_host_ = new NiceMock<Upstream::MockHost>();
  Upstream::MockHostDescription* mock_host_description_ =
      new NiceMock<Upstream::MockHostDescription>();
  Upstream::HostDescriptionConstSharedPtr host_description_ptr_{mock_host_description_};
  Upstream::HostConstSharedPtr host_ptr_{mock_host_};
  Router::MockShadowWriter* mock_shadow_writer_ = new Router::MockShadowWriter();
  Router::ShadowWriterPtr shadow_writer_ptr_{mock_shadow_writer_};
  Network::ClientConnectionPtr client_connection_;
};

// SSL connection credential validation tests.
class GrpcSslClientIntegrationTest : public GrpcClientIntegrationTest {
public:
  GrpcSslClientIntegrationTest() {
    ON_CALL(factory_context_, api()).WillByDefault(ReturnRef(*api_));
  }
  void TearDown() override {
    // Reset some state in the superclass before we destruct context_manager_ in our destructor, it
    // doesn't like dangling contexts at destruction.
    GrpcClientIntegrationTest::TearDown();
    fake_upstream_.reset();
    async_client_transport_socket_.reset();
    client_connection_.reset();
    mock_cluster_info_->transport_socket_factory_.reset();
  }

  virtual envoy::api::v2::core::GrpcService createGoogleGrpcConfig() override {
    auto config = GrpcClientIntegrationTest::createGoogleGrpcConfig();
    TestUtility::setTestSslGoogleGrpcConfig(config, use_client_cert_);
    return config;
  }

  void initialize() override {
    envoy::api::v2::auth::UpstreamTlsContext tls_context;
    auto* common_tls_context = tls_context.mutable_common_tls_context();
    auto* validation_context = common_tls_context->mutable_validation_context();
    validation_context->mutable_trusted_ca()->set_filename(
        TestEnvironment::runfilesPath("test/config/integration/certs/upstreamcacert.pem"));
    if (use_client_cert_) {
      auto* tls_cert = common_tls_context->add_tls_certificates();
      tls_cert->mutable_certificate_chain()->set_filename(
          TestEnvironment::runfilesPath("test/config/integration/certs/clientcert.pem"));
      tls_cert->mutable_private_key()->set_filename(
          TestEnvironment::runfilesPath("test/config/integration/certs/clientkey.pem"));
    }
    auto cfg = std::make_unique<Extensions::TransportSockets::Tls::ClientContextConfigImpl>(
        tls_context, factory_context_);

    mock_cluster_info_->transport_socket_factory_ =
        std::make_unique<Extensions::TransportSockets::Tls::ClientSslSocketFactory>(
            std::move(cfg), context_manager_, *stats_store_);
    ON_CALL(*mock_cluster_info_, transportSocketFactory())
        .WillByDefault(ReturnRef(*mock_cluster_info_->transport_socket_factory_));
    async_client_transport_socket_ =
        mock_cluster_info_->transport_socket_factory_->createTransportSocket(nullptr);
    fake_upstream_ = std::make_unique<FakeUpstream>(createUpstreamSslContext(), 0,
                                                    FakeHttpConnection::Type::HTTP2, ipVersion(),
                                                    test_time_.timeSystem());

    GrpcClientIntegrationTest::initialize();
  }

  Network::TransportSocketFactoryPtr createUpstreamSslContext() {
    envoy::api::v2::auth::DownstreamTlsContext tls_context;
    auto* common_tls_context = tls_context.mutable_common_tls_context();
    common_tls_context->add_alpn_protocols("h2");
    auto* tls_cert = common_tls_context->add_tls_certificates();
    tls_cert->mutable_certificate_chain()->set_filename(
        TestEnvironment::runfilesPath("test/config/integration/certs/upstreamcert.pem"));
    tls_cert->mutable_private_key()->set_filename(
        TestEnvironment::runfilesPath("test/config/integration/certs/upstreamkey.pem"));
    if (use_client_cert_) {
      tls_context.mutable_require_client_certificate()->set_value(true);
      auto* validation_context = common_tls_context->mutable_validation_context();
      validation_context->mutable_trusted_ca()->set_filename(
          TestEnvironment::runfilesPath("test/config/integration/certs/cacert.pem"));
    }

    auto cfg = std::make_unique<Extensions::TransportSockets::Tls::ServerContextConfigImpl>(
        tls_context, factory_context_);

    static Stats::Scope* upstream_stats_store = new Stats::IsolatedStoreImpl();
    return std::make_unique<Extensions::TransportSockets::Tls::ServerSslSocketFactory>(
        std::move(cfg), context_manager_, *upstream_stats_store, std::vector<std::string>{});
  }

  bool use_client_cert_{};
  testing::NiceMock<Server::Configuration::MockTransportSocketFactoryContext> factory_context_;
};

} // namespace
} // namespace Grpc
} // namespace Envoy<|MERGE_RESOLUTION|>--- conflicted
+++ resolved
@@ -218,12 +218,8 @@
 public:
   GrpcClientIntegrationTest()
       : method_descriptor_(helloworld::Greeter::descriptor()->FindMethodByName("SayHello")),
-<<<<<<< HEAD
-        api_(Api::createApiForTest(test_time_.timeSystem())), dispatcher_(*api_) {}
-=======
-        api_(Api::createApiForTest(*stats_store_, test_time_.timeSystem())),
+        api_(Api::createApiForTest(test_time_.timeSystem())),
         dispatcher_(api_->allocateDispatcher()) {}
->>>>>>> 87887e8c
 
   virtual void initialize() {
     if (fake_upstream_ == nullptr) {
