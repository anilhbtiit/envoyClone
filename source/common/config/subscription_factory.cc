--- conflicted
+++ resolved
@@ -16,15 +16,9 @@
 std::unique_ptr<Subscription> SubscriptionFactory::subscriptionFromConfigSource(
     const envoy::api::v2::core::ConfigSource& config, const LocalInfo::LocalInfo& local_info,
     Event::Dispatcher& dispatcher, Upstream::ClusterManager& cm, Runtime::RandomGenerator& random,
-<<<<<<< HEAD
-    Stats::Scope& scope, const std::string& rest_method, const std::string& grpc_method,
-    absl::string_view type_url, ProtobufMessage::ValidationVisitor& validation_visitor,
-    Api::Api& api, SubscriptionCallbacks& callbacks, bool is_delta) {
-=======
     Stats::Scope& scope, absl::string_view type_url,
     ProtobufMessage::ValidationVisitor& validation_visitor, Api::Api& api,
-    SubscriptionCallbacks& callbacks) {
->>>>>>> 8286635f
+    SubscriptionCallbacks& callbacks, bool is_delta) {
   std::unique_ptr<Subscription> result;
   SubscriptionStats stats = Utility::generateStats(scope);
   switch (config.config_source_specifier_case()) {
@@ -63,24 +57,13 @@
     case envoy::api::v2::core::ApiConfigSource::DELTA_GRPC: {
       Utility::checkApiConfigSourceSubscriptionBackingCluster(cm.clusters(), api_config_source);
       result = std::make_unique<DeltaSubscriptionImpl>(
-<<<<<<< HEAD
           std::make_shared<Config::GrpcDeltaXdsContext>(
               Config::Utility::factoryForGrpcApiConfigSource(cm.grpcAsyncClientManager(),
                                                              api_config_source, scope)
                   ->create(),
-              dispatcher,
-              *Protobuf::DescriptorPool::generated_pool()->FindMethodByName(grpc_method), random,
-              scope, Utility::parseRateLimitSettings(api_config_source), local_info),
+              dispatcher, deltaGrpcMethod(type_url), random, scope,
+              Utility::parseRateLimitSettings(api_config_source), local_info),
           type_url, callbacks, stats, Utility::configSourceInitialFetchTimeout(config));
-=======
-          local_info,
-          Config::Utility::factoryForGrpcApiConfigSource(cm.grpcAsyncClientManager(),
-                                                         api_config_source, scope)
-              ->create(),
-          dispatcher, deltaGrpcMethod(type_url), type_url, random, scope,
-          Utility::parseRateLimitSettings(api_config_source), callbacks, stats,
-          Utility::configSourceInitialFetchTimeout(config));
->>>>>>> 8286635f
       break;
     }
     default:
