#include "common/router/scoped_rds.h"

#include <memory>

#include "envoy/admin/v3/config_dump.pb.h"
#include "envoy/api/v2/scoped_route.pb.h"
#include "envoy/config/core/v3/config_source.pb.h"
#include "envoy/config/route/v3/scoped_route.pb.h"
#include "envoy/config/route/v3/scoped_route.pb.validate.h"
#include "envoy/extensions/filters/network/http_connection_manager/v3/http_connection_manager.pb.h"
#include "envoy/service/discovery/v3/discovery.pb.h"

#include "common/common/assert.h"
#include "common/common/cleanup.h"
#include "common/common/logger.h"
#include "common/common/utility.h"
#include "common/config/api_version.h"
#include "common/config/resources.h"
#include "common/config/version_converter.h"
#include "common/init/manager_impl.h"
#include "common/init/watcher_impl.h"
#include "common/router/rds_impl.h"

#include "absl/strings/str_join.h"

// Types are deeply nested under Envoy::Config::ConfigProvider; use 'using-directives' across all
// ConfigProvider related types for consistency.
using Envoy::Config::ConfigProvider;
using Envoy::Config::ConfigProviderInstanceType;
using Envoy::Config::ConfigProviderManager;
using Envoy::Config::ConfigProviderPtr;

namespace Envoy {
namespace Router {
namespace ScopedRoutesConfigProviderUtil {
ConfigProviderPtr create(
    const envoy::extensions::filters::network::http_connection_manager::v3::HttpConnectionManager&
        config,
    Server::Configuration::ServerFactoryContext& factory_context, Init::Manager& init_manager,
    const std::string& stat_prefix, ConfigProviderManager& scoped_routes_config_provider_manager) {
  ASSERT(config.route_specifier_case() ==
         envoy::extensions::filters::network::http_connection_manager::v3::HttpConnectionManager::
             RouteSpecifierCase::kScopedRoutes);

  switch (config.scoped_routes().config_specifier_case()) {
  case envoy::extensions::filters::network::http_connection_manager::v3::ScopedRoutes::
      ConfigSpecifierCase::kScopedRouteConfigurationsList: {
    const envoy::extensions::filters::network::http_connection_manager::v3::
        ScopedRouteConfigurationsList& scoped_route_list =
            config.scoped_routes().scoped_route_configurations_list();
    return scoped_routes_config_provider_manager.createStaticConfigProvider(
        RepeatedPtrUtil::convertToConstMessagePtrContainer<
            envoy::config::route::v3::ScopedRouteConfiguration,
            ProtobufTypes::ConstMessagePtrVector>(scoped_route_list.scoped_route_configurations()),
        factory_context,
        ScopedRoutesConfigProviderManagerOptArg(config.scoped_routes().name(),
                                                config.scoped_routes().rds_config_source(),
                                                config.scoped_routes().scope_key_builder()));
  }
  case envoy::extensions::filters::network::http_connection_manager::v3::ScopedRoutes::
      ConfigSpecifierCase::kScopedRds:
    return scoped_routes_config_provider_manager.createXdsConfigProvider(
        config.scoped_routes().scoped_rds(), factory_context, init_manager, stat_prefix,
        ScopedRoutesConfigProviderManagerOptArg(config.scoped_routes().name(),
                                                config.scoped_routes().rds_config_source(),
                                                config.scoped_routes().scope_key_builder()));
  default:
    // Proto validation enforces that is not reached.
    NOT_REACHED_GCOVR_EXCL_LINE;
  }
}

} // namespace ScopedRoutesConfigProviderUtil

InlineScopedRoutesConfigProvider::InlineScopedRoutesConfigProvider(
    ProtobufTypes::ConstMessagePtrVector&& config_protos, std::string name,
    Server::Configuration::ServerFactoryContext& factory_context,
    ScopedRoutesConfigProviderManager& config_provider_manager,
    envoy::config::core::v3::ConfigSource rds_config_source,
    envoy::extensions::filters::network::http_connection_manager::v3::ScopedRoutes::ScopeKeyBuilder
        scope_key_builder)
    : Envoy::Config::ImmutableConfigProviderBase(factory_context, config_provider_manager,
                                                 ConfigProviderInstanceType::Inline,
                                                 ConfigProvider::ApiType::Delta),
      name_(std::move(name)),
      config_(std::make_shared<ScopedConfigImpl>(std::move(scope_key_builder))),
      config_protos_(std::make_move_iterator(config_protos.begin()),
                     std::make_move_iterator(config_protos.end())),
      rds_config_source_(std::move(rds_config_source)) {}

ScopedRdsConfigSubscription::ScopedRdsConfigSubscription(
    const envoy::extensions::filters::network::http_connection_manager::v3::ScopedRds& scoped_rds,
    const uint64_t manager_identifier, const std::string& name,
    const envoy::extensions::filters::network::http_connection_manager::v3::ScopedRoutes::
        ScopeKeyBuilder& scope_key_builder,
    Server::Configuration::ServerFactoryContext& factory_context, const std::string& stat_prefix,
    envoy::config::core::v3::ConfigSource rds_config_source,
    RouteConfigProviderManager& route_config_provider_manager,
    ScopedRoutesConfigProviderManager& config_provider_manager)
    : DeltaConfigSubscriptionInstance("SRDS", manager_identifier, config_provider_manager,
                                      factory_context),
      factory_context_(factory_context), name_(name), scope_key_builder_(scope_key_builder),
      scope_(factory_context.scope().createScope(stat_prefix + "scoped_rds." + name + ".")),
      stats_({ALL_SCOPED_RDS_STATS(POOL_COUNTER(*scope_))}),
      rds_config_source_(std::move(rds_config_source)),
<<<<<<< HEAD
      validation_visitor_(factory_context.messageValidationVisitor()), stat_prefix_(stat_prefix),
      route_config_provider_manager_(route_config_provider_manager) {
  const auto resource_name = getResourceName(rds_config_source_.resource_api_version());
=======
      validation_visitor_(factory_context.messageValidationContext().dynamicValidationVisitor()),
      stat_prefix_(stat_prefix), route_config_provider_manager_(route_config_provider_manager) {
>>>>>>> 841ad99d
  subscription_ =
      factory_context.clusterManager().subscriptionFactory().subscriptionFromConfigSource(
          scoped_rds.scoped_rds_config_source(), Grpc::Common::typeUrl(API_NO_BOOST(resource_name)),
          *scope_, *this);

  initialize([scope_key_builder]() -> Envoy::Config::ConfigProvider::ConfigConstSharedPtr {
    return std::make_shared<ScopedConfigImpl>(
        envoy::extensions::filters::network::http_connection_manager::v3::ScopedRoutes::
            ScopeKeyBuilder(scope_key_builder));
  });
}

ScopedRdsConfigSubscription::RdsRouteConfigProviderHelper::RdsRouteConfigProviderHelper(
    ScopedRdsConfigSubscription& parent, std::string scope_name,
    envoy::extensions::filters::network::http_connection_manager::v3::Rds& rds,
    Init::Manager& init_manager)
    : parent_(parent), scope_name_(scope_name),
      route_provider_(std::dynamic_pointer_cast<RdsRouteConfigProviderImpl>(
          parent_.route_config_provider_manager_.createRdsRouteConfigProvider(
              rds, parent_.factory_context_, parent_.stat_prefix_, init_manager))),

      rds_update_callback_handle_(route_provider_->subscription().addUpdateCallback([this]() {
        // Subscribe to RDS update.
        parent_.onRdsConfigUpdate(scope_name_, route_provider_->subscription());
      })) {}

bool ScopedRdsConfigSubscription::addOrUpdateScopes(
    const Protobuf::RepeatedPtrField<envoy::service::discovery::v3::Resource>& resources,
    Init::Manager& init_manager, const std::string& version_info,
    std::vector<std::string>& exception_msgs) {
  bool any_applied = false;
  envoy::extensions::filters::network::http_connection_manager::v3::Rds rds;
  rds.mutable_config_source()->MergeFrom(rds_config_source_);
  absl::flat_hash_set<std::string> unique_resource_names;
  for (const auto& resource : resources) {
    envoy::config::route::v3::ScopedRouteConfiguration scoped_route_config;
    try {
      scoped_route_config =
          MessageUtil::anyConvertAndValidate<envoy::config::route::v3::ScopedRouteConfiguration>(
              resource.resource(), validation_visitor_);
      const std::string scope_name = scoped_route_config.name();
      if (!unique_resource_names.insert(scope_name).second) {
        throw EnvoyException(
            fmt::format("duplicate scoped route configuration '{}' found", scope_name));
      }
      // TODO(stevenzzz): Creating a new RdsRouteConfigProvider likely expensive, migrate RDS to
      // config-provider-framework to make it light weight.
      rds.set_route_config_name(scoped_route_config.route_configuration_name());
      auto rds_config_provider_helper =
          std::make_unique<RdsRouteConfigProviderHelper>(*this, scope_name, rds, init_manager);
      auto scoped_route_info = std::make_shared<ScopedRouteInfo>(
          std::move(scoped_route_config), rds_config_provider_helper->routeConfig());
      // Detect if there is key conflict between two scopes, in which case Envoy won't be able to
      // tell which RouteConfiguration to use. Reject the second scope in the delta form API.
      auto iter = scope_name_by_hash_.find(scoped_route_info->scopeKey().hash());
      if (iter != scope_name_by_hash_.end()) {
        if (iter->second != scoped_route_info->scopeName()) {
          throw EnvoyException(
              fmt::format("scope key conflict found, first scope is '{}', second scope is '{}'",
                          iter->second, scoped_route_info->scopeName()));
        }
      }
      // NOTE: delete previous route provider if any.
      route_provider_by_scope_.insert({scope_name, std::move(rds_config_provider_helper)});
      scope_name_by_hash_[scoped_route_info->scopeKey().hash()] = scoped_route_info->scopeName();
      scoped_route_map_[scoped_route_info->scopeName()] = scoped_route_info;
      applyConfigUpdate([scoped_route_info](ConfigProvider::ConfigConstSharedPtr config)
                            -> ConfigProvider::ConfigConstSharedPtr {
        auto* thread_local_scoped_config =
            const_cast<ScopedConfigImpl*>(static_cast<const ScopedConfigImpl*>(config.get()));
        thread_local_scoped_config->addOrUpdateRoutingScope(scoped_route_info);
        return config;
      });
      any_applied = true;
      ENVOY_LOG(debug, "srds: add/update scoped_route '{}', version: {}",
                scoped_route_info->scopeName(), version_info);
    } catch (const EnvoyException& e) {
      exception_msgs.emplace_back(absl::StrCat("", e.what()));
    }
  }
  return any_applied;
}

std::list<std::unique_ptr<ScopedRdsConfigSubscription::RdsRouteConfigProviderHelper>>
ScopedRdsConfigSubscription::removeScopes(
    const Protobuf::RepeatedPtrField<std::string>& scope_names, const std::string& version_info) {
  std::list<std::unique_ptr<ScopedRdsConfigSubscription::RdsRouteConfigProviderHelper>>
      to_be_removed_rds_providers;
  for (const auto& scope_name : scope_names) {
    auto iter = scoped_route_map_.find(scope_name);
    if (iter != scoped_route_map_.end()) {
      auto rds_config_provider_helper_iter = route_provider_by_scope_.find(scope_name);
      if (rds_config_provider_helper_iter != route_provider_by_scope_.end()) {
        to_be_removed_rds_providers.emplace_back(
            std::move(rds_config_provider_helper_iter->second));
        route_provider_by_scope_.erase(rds_config_provider_helper_iter);
      }
      scope_name_by_hash_.erase(iter->second->scopeKey().hash());
      scoped_route_map_.erase(iter);
      applyConfigUpdate([scope_name](ConfigProvider::ConfigConstSharedPtr config)
                            -> ConfigProvider::ConfigConstSharedPtr {
        auto* thread_local_scoped_config =
            const_cast<ScopedConfigImpl*>(static_cast<const ScopedConfigImpl*>(config.get()));
        thread_local_scoped_config->removeRoutingScope(scope_name);
        return config;
      });
      ENVOY_LOG(debug, "srds: remove scoped route '{}', version: {}", scope_name, version_info);
    }
  }
  return to_be_removed_rds_providers;
}

void ScopedRdsConfigSubscription::onConfigUpdate(
    const Protobuf::RepeatedPtrField<envoy::service::discovery::v3::Resource>& added_resources,
    const Protobuf::RepeatedPtrField<std::string>& removed_resources,
    const std::string& version_info) {
  // NOTE: deletes are done before adds/updates.

  absl::flat_hash_map<std::string, ScopedRouteInfoConstSharedPtr> to_be_removed_scopes;
  // If new route config sources come after the local init manager's initialize() been
  // called, the init manager can't accept new targets. Instead we use a local override which will
  // start new subscriptions but not wait on them to be ready.
  std::unique_ptr<Init::ManagerImpl> noop_init_manager;
  // NOTE: This should be defined after noop_init_manager as it depends on the
  // noop_init_manager.
  std::unique_ptr<Cleanup> resume_rds;
  // if local init manager is initialized, the parent init manager may have gone away.
  if (localInitManager().state() == Init::Manager::State::Initialized) {
    noop_init_manager =
        std::make_unique<Init::ManagerImpl>(fmt::format("SRDS {}:{}", name_, version_info));
    // Pause RDS to not send a burst of RDS requests until we start all the new subscriptions.
    // In the case if factory_context_.init_manager() is uninitialized, RDS is already paused
    // either by Server init or LDS init.
    if (factory_context_.clusterManager().adsMux()) {
      factory_context_.clusterManager().adsMux()->pause(
          Envoy::Config::TypeUrl::get().RouteConfiguration);
    }
    resume_rds = std::make_unique<Cleanup>([this, &noop_init_manager, version_info] {
      // For new RDS subscriptions created after listener warming up, we don't wait for them to
      // warm up.
      Init::WatcherImpl noop_watcher(
          // Note: we just throw it away.
          fmt::format("SRDS ConfigUpdate watcher {}:{}", name_, version_info),
          []() { /*Do nothing.*/ });
      noop_init_manager->initialize(noop_watcher);
      // New RDS subscriptions should have been created, now lift the floodgate.
      // Note in the case of partial acceptance, accepted RDS subscriptions should be started
      // despite of any error.
      if (factory_context_.clusterManager().adsMux()) {
        factory_context_.clusterManager().adsMux()->resume(
            Envoy::Config::TypeUrl::get().RouteConfiguration);
      }
    });
  }

  std::vector<std::string> exception_msgs;
  // Do not delete RDS config providers just yet, in case the to be deleted RDS subscriptions could
  // be reused by some to be added scopes.
  std::list<std::unique_ptr<ScopedRdsConfigSubscription::RdsRouteConfigProviderHelper>>
      to_be_removed_rds_providers = removeScopes(removed_resources, version_info);
  bool any_applied =
      addOrUpdateScopes(added_resources,
                        (noop_init_manager == nullptr ? localInitManager() : *noop_init_manager),
                        version_info, exception_msgs) ||
      !to_be_removed_rds_providers.empty();
  ConfigSubscriptionCommonBase::onConfigUpdate();
  if (any_applied) {
    setLastConfigInfo(absl::optional<LastConfigInfo>({absl::nullopt, version_info}));
  }
  stats_.config_reload_.inc();
  if (!exception_msgs.empty()) {
    throw EnvoyException(fmt::format("Error adding/updating scoped route(s): {}",
                                     absl::StrJoin(exception_msgs, ", ")));
  }
}

void ScopedRdsConfigSubscription::onRdsConfigUpdate(const std::string& scope_name,
                                                    RdsRouteConfigSubscription& rds_subscription) {
  auto iter = scoped_route_map_.find(scope_name);
  ASSERT(iter != scoped_route_map_.end(),
         fmt::format("trying to update route config for non-existing scope {}", scope_name));
  auto new_scoped_route_info = std::make_shared<ScopedRouteInfo>(
      envoy::config::route::v3::ScopedRouteConfiguration(iter->second->configProto()),
      std::make_shared<ConfigImpl>(
          rds_subscription.routeConfigUpdate()->routeConfiguration(), factory_context_,
          factory_context_.messageValidationContext().dynamicValidationVisitor(), false));
  applyConfigUpdate([new_scoped_route_info](ConfigProvider::ConfigConstSharedPtr config)
                        -> ConfigProvider::ConfigConstSharedPtr {
    auto* thread_local_scoped_config =
        const_cast<ScopedConfigImpl*>(static_cast<const ScopedConfigImpl*>(config.get()));
    thread_local_scoped_config->addOrUpdateRoutingScope(new_scoped_route_info);
    return config;
  });
}

// TODO(stevenzzzz): see issue #7508, consider generalizing this function as it overlaps with
// CdsApiImpl::onConfigUpdate.
void ScopedRdsConfigSubscription::onConfigUpdate(
    const Protobuf::RepeatedPtrField<ProtobufWkt::Any>& resources,
    const std::string& version_info) {
  absl::flat_hash_map<std::string, envoy::config::route::v3::ScopedRouteConfiguration>
      scoped_routes;
  absl::flat_hash_map<uint64_t, std::string> scope_name_by_key_hash;
  for (const auto& resource_any : resources) {
    // Throws (thus rejects all) on any error.
    auto scoped_route =
        MessageUtil::anyConvertAndValidate<envoy::config::route::v3::ScopedRouteConfiguration>(
            resource_any, validation_visitor_);
    const std::string scope_name = scoped_route.name();
    auto scope_config_inserted = scoped_routes.try_emplace(scope_name, std::move(scoped_route));
    if (!scope_config_inserted.second) {
      throw EnvoyException(
          fmt::format("duplicate scoped route configuration '{}' found", scope_name));
    }
    const envoy::config::route::v3::ScopedRouteConfiguration& scoped_route_config =
        scope_config_inserted.first->second;
    const uint64_t key_fingerprint = MessageUtil::hash(scoped_route_config.key());
    if (!scope_name_by_key_hash.try_emplace(key_fingerprint, scope_name).second) {
      throw EnvoyException(
          fmt::format("scope key conflict found, first scope is '{}', second scope is '{}'",
                      scope_name_by_key_hash[key_fingerprint], scope_name));
    }
  }
  ScopedRouteMap scoped_routes_to_remove = scoped_route_map_;
  Protobuf::RepeatedPtrField<envoy::service::discovery::v3::Resource> to_add_repeated;
  Protobuf::RepeatedPtrField<std::string> to_remove_repeated;
  for (auto& iter : scoped_routes) {
    const std::string& scope_name = iter.first;
    scoped_routes_to_remove.erase(scope_name);
    auto* to_add = to_add_repeated.Add();
    to_add->set_name(scope_name);
    to_add->set_version(version_info);
    to_add->mutable_resource()->PackFrom(iter.second);
  }

  for (const auto& scoped_route : scoped_routes_to_remove) {
    *to_remove_repeated.Add() = scoped_route.first;
  }
  onConfigUpdate(to_add_repeated, to_remove_repeated, version_info);
}

ScopedRdsConfigProvider::ScopedRdsConfigProvider(
    ScopedRdsConfigSubscriptionSharedPtr&& subscription)
    : MutableConfigProviderCommonBase(std::move(subscription), ConfigProvider::ApiType::Delta) {}

ProtobufTypes::MessagePtr ScopedRoutesConfigProviderManager::dumpConfigs() const {
  auto config_dump = std::make_unique<envoy::admin::v3::ScopedRoutesConfigDump>();
  for (const auto& element : configSubscriptions()) {
    auto subscription = element.second.lock();
    ASSERT(subscription);

    if (subscription->configInfo()) {
      auto* dynamic_config = config_dump->mutable_dynamic_scoped_route_configs()->Add();
      dynamic_config->set_version_info(subscription->configInfo().value().last_config_version_);
      const ScopedRdsConfigSubscription* typed_subscription =
          static_cast<ScopedRdsConfigSubscription*>(subscription.get());
      dynamic_config->set_name(typed_subscription->name());
      const ScopedRouteMap& scoped_route_map = typed_subscription->scopedRouteMap();
      for (const auto& it : scoped_route_map) {
        dynamic_config->mutable_scoped_route_configs()->Add()->PackFrom(
            API_RECOVER_ORIGINAL(it.second->configProto()));
      }
      TimestampUtil::systemClockToTimestamp(subscription->lastUpdated(),
                                            *dynamic_config->mutable_last_updated());
    }
  }

  for (const auto& provider : immutableConfigProviders(ConfigProviderInstanceType::Inline)) {
    const auto protos_info =
        provider->configProtoInfoVector<envoy::config::route::v3::ScopedRouteConfiguration>();
    ASSERT(protos_info != absl::nullopt);
    auto* inline_config = config_dump->mutable_inline_scoped_route_configs()->Add();
    inline_config->set_name(static_cast<InlineScopedRoutesConfigProvider*>(provider)->name());
    for (const auto& config_proto : protos_info.value().config_protos_) {
      inline_config->mutable_scoped_route_configs()->Add()->PackFrom(
          API_RECOVER_ORIGINAL(*config_proto));
    }
    TimestampUtil::systemClockToTimestamp(provider->lastUpdated(),
                                          *inline_config->mutable_last_updated());
  }

  return config_dump;
}

ConfigProviderPtr ScopedRoutesConfigProviderManager::createXdsConfigProvider(
    const Protobuf::Message& config_source_proto,
    Server::Configuration::ServerFactoryContext& factory_context, Init::Manager& init_manager,
    const std::string& stat_prefix, const ConfigProviderManager::OptionalArg& optarg) {
  const auto& typed_optarg = static_cast<const ScopedRoutesConfigProviderManagerOptArg&>(optarg);
  ScopedRdsConfigSubscriptionSharedPtr subscription =
      ConfigProviderManagerImplBase::getSubscription<ScopedRdsConfigSubscription>(
          config_source_proto, init_manager,
          [&config_source_proto, &factory_context, &stat_prefix,
           &typed_optarg](const uint64_t manager_identifier,
                          ConfigProviderManagerImplBase& config_provider_manager)
              -> Envoy::Config::ConfigSubscriptionCommonBaseSharedPtr {
            const auto& scoped_rds_config_source = dynamic_cast<
                const envoy::extensions::filters::network::http_connection_manager::v3::ScopedRds&>(
                config_source_proto);
            return std::make_shared<ScopedRdsConfigSubscription>(
                scoped_rds_config_source, manager_identifier, typed_optarg.scoped_routes_name_,
                typed_optarg.scope_key_builder_, factory_context, stat_prefix,
                typed_optarg.rds_config_source_,
                static_cast<ScopedRoutesConfigProviderManager&>(config_provider_manager)
                    .route_config_provider_manager(),
                static_cast<ScopedRoutesConfigProviderManager&>(config_provider_manager));
          });

  return std::make_unique<ScopedRdsConfigProvider>(std::move(subscription));
}

ConfigProviderPtr ScopedRoutesConfigProviderManager::createStaticConfigProvider(
    ProtobufTypes::ConstMessagePtrVector&& config_protos,
    Server::Configuration::ServerFactoryContext& factory_context,
    const ConfigProviderManager::OptionalArg& optarg) {
  const auto& typed_optarg = static_cast<const ScopedRoutesConfigProviderManagerOptArg&>(optarg);
  return std::make_unique<InlineScopedRoutesConfigProvider>(
      std::move(config_protos), typed_optarg.scoped_routes_name_, factory_context, *this,
      typed_optarg.rds_config_source_, typed_optarg.scope_key_builder_);
}

} // namespace Router
} // namespace Envoy<|MERGE_RESOLUTION|>--- conflicted
+++ resolved
@@ -103,14 +103,9 @@
       scope_(factory_context.scope().createScope(stat_prefix + "scoped_rds." + name + ".")),
       stats_({ALL_SCOPED_RDS_STATS(POOL_COUNTER(*scope_))}),
       rds_config_source_(std::move(rds_config_source)),
-<<<<<<< HEAD
-      validation_visitor_(factory_context.messageValidationVisitor()), stat_prefix_(stat_prefix),
-      route_config_provider_manager_(route_config_provider_manager) {
-  const auto resource_name = getResourceName(rds_config_source_.resource_api_version());
-=======
       validation_visitor_(factory_context.messageValidationContext().dynamicValidationVisitor()),
       stat_prefix_(stat_prefix), route_config_provider_manager_(route_config_provider_manager) {
->>>>>>> 841ad99d
+  const auto resource_name = getResourceName(rds_config_source_.resource_api_version());
   subscription_ =
       factory_context.clusterManager().subscriptionFactory().subscriptionFromConfigSource(
           scoped_rds.scoped_rds_config_source(), Grpc::Common::typeUrl(API_NO_BOOST(resource_name)),
