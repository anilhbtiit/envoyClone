--- conflicted
+++ resolved
@@ -35,11 +35,8 @@
         "//envoy/config/filter/fault/v2:pkg",
         "//envoy/config/filter/http/adaptive_concurrency/v2alpha:pkg",
         "//envoy/config/filter/http/buffer/v2:pkg",
-<<<<<<< HEAD
         "//envoy/config/filter/http/compressor/v2:pkg",
-=======
         "//envoy/config/filter/http/cors/v2:pkg",
->>>>>>> e4fc883b
         "//envoy/config/filter/http/csrf/v2:pkg",
         "//envoy/config/filter/http/dynamic_forward_proxy/v2alpha:pkg",
         "//envoy/config/filter/http/dynamo/v2:pkg",
