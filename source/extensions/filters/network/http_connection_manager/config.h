#pragma once

#include <chrono>
#include <cstdint>
#include <functional>
#include <list>
#include <map>
#include <string>

#include "envoy/config/config_provider_manager.h"
#include "envoy/config/core/v3/extension.pb.h"
#include "envoy/extensions/filters/network/http_connection_manager/v3/http_connection_manager.pb.h"
#include "envoy/extensions/filters/network/http_connection_manager/v3/http_connection_manager.pb.validate.h"
#include "envoy/filter/http/filter_config_provider.h"
#include "envoy/http/filter.h"
#include "envoy/http/original_ip_detection.h"
#include "envoy/http/request_id_extension.h"
#include "envoy/router/route_config_provider_manager.h"
#include "envoy/tracing/http_tracer_manager.h"

#include "common/common/logger.h"
#include "common/http/conn_manager_config.h"
#include "common/http/conn_manager_impl.h"
#include "common/http/date_provider_impl.h"
#include "common/http/http1/codec_stats.h"
#include "common/http/http2/codec_stats.h"
#include "common/http/http3/codec_stats.h"
#include "common/json/json_loader.h"
#include "common/local_reply/local_reply.h"
#include "common/router/rds_impl.h"
#include "common/router/scoped_rds.h"
#include "common/tracing/http_tracer_impl.h"

#include "extensions/filters/network/common/factory_base.h"
#include "extensions/filters/network/http_connection_manager/dependency_manager.h"
#include "extensions/filters/network/well_known_names.h"

namespace Envoy {
namespace Extensions {
namespace NetworkFilters {
namespace HttpConnectionManager {

/**
 * Config registration for the HTTP connection manager filter. @see NamedNetworkFilterConfigFactory.
 */
class HttpConnectionManagerFilterConfigFactory
    : Logger::Loggable<Logger::Id::config>,
      public Common::FactoryBase<
          envoy::extensions::filters::network::http_connection_manager::v3::HttpConnectionManager> {
public:
  HttpConnectionManagerFilterConfigFactory()
      : FactoryBase(NetworkFilterNames::get().HttpConnectionManager, true) {}

private:
  Network::FilterFactoryCb createFilterFactoryFromProtoTyped(
      const envoy::extensions::filters::network::http_connection_manager::v3::HttpConnectionManager&
          proto_config,
      Server::Configuration::FactoryContext& context) override;
};

DECLARE_FACTORY(HttpConnectionManagerFilterConfigFactory);

/**
 * Determines if an address is internal based on user provided config.
 */
class InternalAddressConfig : public Http::InternalAddressConfig {
public:
  InternalAddressConfig(const envoy::extensions::filters::network::http_connection_manager::v3::
                            HttpConnectionManager::InternalAddressConfig& config);

  bool isInternalAddress(const Network::Address::Instance& address) const override {
    if (address.type() == Network::Address::Type::Pipe) {
      return unix_sockets_;
    }

    // TODO(snowp): Make internal subnets configurable.
    return Network::Utility::isInternalAddress(address);
  }

private:
  const bool unix_sockets_;
};

/**
 * Maps proto config to runtime config for an HTTP connection manager network filter.
 */
class HttpConnectionManagerConfig : Logger::Loggable<Logger::Id::config>,
                                    public Http::FilterChainFactory,
                                    public Http::ConnectionManagerConfig {
public:
  HttpConnectionManagerConfig(
      const envoy::extensions::filters::network::http_connection_manager::v3::HttpConnectionManager&
          config,
      Server::Configuration::FactoryContext& context, Http::DateProvider& date_provider,
      Router::RouteConfigProviderManager& route_config_provider_manager,
      Config::ConfigProviderManager& scoped_routes_config_provider_manager,
      Tracing::HttpTracerManager& http_tracer_manager,
      Filter::Http::FilterConfigProviderManager& filter_config_provider_manager);

  // Http::FilterChainFactory
  void createFilterChain(Http::FilterChainFactoryCallbacks& callbacks) override;
  using FilterFactoriesList = std::list<Filter::Http::FilterConfigProviderPtr>;
  struct FilterConfig {
    std::unique_ptr<FilterFactoriesList> filter_factories;
    bool allow_upgrade;
  };
  bool createUpgradeFilterChain(absl::string_view upgrade_type,
                                const Http::FilterChainFactory::UpgradeMap* per_route_upgrade_map,
                                Http::FilterChainFactoryCallbacks& callbacks) override;

  // Http::ConnectionManagerConfig
  const Http::RequestIDExtensionSharedPtr& requestIDExtension() override {
    return request_id_extension_;
  }
  const std::list<AccessLog::InstanceSharedPtr>& accessLogs() override { return access_logs_; }
  Http::ServerConnectionPtr createCodec(Network::Connection& connection,
                                        const Buffer::Instance& data,
                                        Http::ServerConnectionCallbacks& callbacks) override;
  Http::DateProvider& dateProvider() override { return date_provider_; }
  std::chrono::milliseconds drainTimeout() const override { return drain_timeout_; }
  FilterChainFactory& filterFactory() override { return *this; }
  bool generateRequestId() const override { return generate_request_id_; }
  bool preserveExternalRequestId() const override { return preserve_external_request_id_; }
  bool alwaysSetRequestIdInResponse() const override { return always_set_request_id_in_response_; }
  uint32_t maxRequestHeadersKb() const override { return max_request_headers_kb_; }
  uint32_t maxRequestHeadersCount() const override { return max_request_headers_count_; }
  absl::optional<std::chrono::milliseconds> idleTimeout() const override { return idle_timeout_; }
  bool isRoutable() const override { return true; }
  absl::optional<std::chrono::milliseconds> maxConnectionDuration() const override {
    return max_connection_duration_;
  }
  std::chrono::milliseconds streamIdleTimeout() const override { return stream_idle_timeout_; }
  std::chrono::milliseconds requestTimeout() const override { return request_timeout_; }
  std::chrono::milliseconds requestHeadersTimeout() const override {
    return request_headers_timeout_;
  }
  absl::optional<std::chrono::milliseconds> maxStreamDuration() const override {
    return max_stream_duration_;
  }
  Router::RouteConfigProvider* routeConfigProvider() override {
    return route_config_provider_.get();
  }
  Config::ConfigProvider* scopedRouteConfigProvider() override {
    return scoped_routes_config_provider_.get();
  }
  const std::string& serverName() const override { return server_name_; }
  HttpConnectionManagerProto::ServerHeaderTransformation
  serverHeaderTransformation() const override {
    return server_transformation_;
  }
  Http::ConnectionManagerStats& stats() override { return stats_; }
  Http::ConnectionManagerTracingStats& tracingStats() override { return tracing_stats_; }
  bool useRemoteAddress() const override { return use_remote_address_; }
  const Http::InternalAddressConfig& internalAddressConfig() const override {
    return *internal_address_config_;
  }
  uint32_t xffNumTrustedHops() const override { return xff_num_trusted_hops_; }
  bool skipXffAppend() const override { return skip_xff_append_; }
  const std::string& via() const override { return via_; }
  Http::ForwardClientCertType forwardClientCert() const override { return forward_client_cert_; }
  const std::vector<Http::ClientCertDetailsType>& setCurrentClientCertDetails() const override {
    return set_current_client_cert_details_;
  }
  Tracing::HttpTracerSharedPtr tracer() override { return http_tracer_; }
  const Http::TracingConnectionManagerConfig* tracingConfig() override {
    return tracing_config_.get();
  }
  const Network::Address::Instance& localAddress() override;
  const absl::optional<std::string>& userAgent() override { return user_agent_; }
  Http::ConnectionManagerListenerStats& listenerStats() override { return listener_stats_; }
  bool proxy100Continue() const override { return proxy_100_continue_; }
  bool streamErrorOnInvalidHttpMessaging() const override {
    return stream_error_on_invalid_http_messaging_;
  }
  const Http::Http1Settings& http1Settings() const override { return http1_settings_; }
  bool shouldNormalizePath() const override { return normalize_path_; }
  bool shouldMergeSlashes() const override { return merge_slashes_; }
  Http::StripPortType stripPortType() const override { return strip_port_type_; }
  envoy::config::core::v3::HttpProtocolOptions::HeadersWithUnderscoresAction
  headersWithUnderscoresAction() const override {
    return headers_with_underscores_action_;
  }
  std::chrono::milliseconds delayedCloseTimeout() const override { return delayed_close_timeout_; }
  const LocalReply::LocalReply& localReply() const override { return *local_reply_; }
<<<<<<< HEAD
  const std::vector<Http::OriginalIPDetectionSharedPtr>&
  originalIpDetectionExtensions() const override {
    return original_ip_detection_extensions_;
=======
  envoy::extensions::filters::network::http_connection_manager::v3::HttpConnectionManager::
      PathWithEscapedSlashesAction
      pathWithEscapedSlashesAction() const override {
    return path_with_escaped_slashes_action_;
>>>>>>> 24430325
  }

private:
  enum class CodecType { HTTP1, HTTP2, HTTP3, AUTO };
  void
  processFilter(const envoy::extensions::filters::network::http_connection_manager::v3::HttpFilter&
                    proto_config,
                int i, const std::string& prefix, const std::string& filter_chain_type,
                bool last_filter_in_current_config, FilterFactoriesList& filter_factories,
                DependencyManager& dependency_manager);
  void
  processDynamicFilterConfig(const std::string& name,
                             const envoy::config::core::v3::ExtensionConfigSource& config_discovery,
                             FilterFactoriesList& filter_factories,
                             const std::string& filter_chain_type,
                             bool last_filter_in_current_config);
  void createFilterChainForFactories(Http::FilterChainFactoryCallbacks& callbacks,
                                     const FilterFactoriesList& filter_factories);

  /**
   * Determines what tracing provider to use for a given
   * "envoy.filters.network.http_connection_manager" filter instance.
   */
  const envoy::config::trace::v3::Tracing_Http* getPerFilterTracerConfig(
      const envoy::extensions::filters::network::http_connection_manager::v3::HttpConnectionManager&
          filter_config);

  Http::RequestIDExtensionSharedPtr request_id_extension_;
  Server::Configuration::FactoryContext& context_;
  FilterFactoriesList filter_factories_;
  std::map<std::string, FilterConfig> upgrade_filter_factories_;
  std::list<AccessLog::InstanceSharedPtr> access_logs_;
  const std::string stats_prefix_;
  Http::ConnectionManagerStats stats_;
  mutable Http::Http1::CodecStats::AtomicPtr http1_codec_stats_;
  mutable Http::Http2::CodecStats::AtomicPtr http2_codec_stats_;
  mutable Http::Http3::CodecStats::AtomicPtr http3_codec_stats_;
  Http::ConnectionManagerTracingStats tracing_stats_;
  const bool use_remote_address_{};
  const std::unique_ptr<Http::InternalAddressConfig> internal_address_config_;
  const uint32_t xff_num_trusted_hops_;
  const bool skip_xff_append_;
  const std::string via_;
  Http::ForwardClientCertType forward_client_cert_;
  std::vector<Http::ClientCertDetailsType> set_current_client_cert_details_;
  Router::RouteConfigProviderManager& route_config_provider_manager_;
  Config::ConfigProviderManager& scoped_routes_config_provider_manager_;
  Filter::Http::FilterConfigProviderManager& filter_config_provider_manager_;
  CodecType codec_type_;
  envoy::config::core::v3::Http3ProtocolOptions http3_options_;
  envoy::config::core::v3::Http2ProtocolOptions http2_options_;
  const Http::Http1Settings http1_settings_;
  HttpConnectionManagerProto::ServerHeaderTransformation server_transformation_{
      HttpConnectionManagerProto::OVERWRITE};
  std::string server_name_;
  Tracing::HttpTracerSharedPtr http_tracer_{std::make_shared<Tracing::HttpNullTracer>()};
  Http::TracingConnectionManagerConfigPtr tracing_config_;
  absl::optional<std::string> user_agent_;
  const uint32_t max_request_headers_kb_;
  const uint32_t max_request_headers_count_;
  absl::optional<std::chrono::milliseconds> idle_timeout_;
  absl::optional<std::chrono::milliseconds> max_connection_duration_;
  absl::optional<std::chrono::milliseconds> max_stream_duration_;
  std::chrono::milliseconds stream_idle_timeout_;
  std::chrono::milliseconds request_timeout_;
  std::chrono::milliseconds request_headers_timeout_;
  Router::RouteConfigProviderSharedPtr route_config_provider_;
  Config::ConfigProviderPtr scoped_routes_config_provider_;
  std::chrono::milliseconds drain_timeout_;
  bool generate_request_id_;
  const bool preserve_external_request_id_;
  const bool always_set_request_id_in_response_;
  Http::DateProvider& date_provider_;
  Http::ConnectionManagerListenerStats listener_stats_;
  const bool proxy_100_continue_;
  const bool stream_error_on_invalid_http_messaging_;
  std::chrono::milliseconds delayed_close_timeout_;
  const bool normalize_path_;
  const bool merge_slashes_;
  Http::StripPortType strip_port_type_;
  const envoy::config::core::v3::HttpProtocolOptions::HeadersWithUnderscoresAction
      headers_with_underscores_action_;
  const LocalReply::LocalReplyPtr local_reply_;
  std::vector<Http::OriginalIPDetectionSharedPtr> original_ip_detection_extensions_{};

  // Default idle timeout is 5 minutes if nothing is specified in the HCM config.
  static const uint64_t StreamIdleTimeoutMs = 5 * 60 * 1000;
  // request timeout is disabled by default
  static const uint64_t RequestTimeoutMs = 0;
  // request header timeout is disabled by default
  static const uint64_t RequestHeaderTimeoutMs = 0;
  const envoy::extensions::filters::network::http_connection_manager::v3::HttpConnectionManager::
      PathWithEscapedSlashesAction path_with_escaped_slashes_action_;
};

/**
 * Factory to create an HttpConnectionManager outside of a Network Filter Chain.
 */
class HttpConnectionManagerFactory {
public:
  static std::function<Http::ApiListenerPtr()> createHttpConnectionManagerFactoryFromProto(
      const envoy::extensions::filters::network::http_connection_manager::v3::HttpConnectionManager&
          proto_config,
      Server::Configuration::FactoryContext& context, Network::ReadFilterCallbacks& read_callbacks);
};

/**
 * Utility class for shared logic between HTTP connection manager factories.
 */
class Utility {
public:
  struct Singletons {
    std::shared_ptr<Http::TlsCachingDateProviderImpl> date_provider_;
    Router::RouteConfigProviderManagerSharedPtr route_config_provider_manager_;
    Router::ScopedRoutesConfigProviderManagerSharedPtr scoped_routes_config_provider_manager_;
    Tracing::HttpTracerManagerSharedPtr http_tracer_manager_;
    std::shared_ptr<Filter::Http::FilterConfigProviderManager> filter_config_provider_manager_;
  };

  /**
   * Create/get singletons needed for config creation.
   *
   * @param context supplies the context used to create the singletons.
   * @return Singletons struct containing all the singletons.
   */
  static Singletons createSingletons(Server::Configuration::FactoryContext& context);

  /**
   * Create the HttpConnectionManagerConfig.
   *
   * @param proto_config supplies the config to install.
   * @param context supplies the context used to create the config.
   * @param date_provider the singleton used in config creation.
   * @param route_config_provider_manager the singleton used in config creation.
   * @param scoped_routes_config_provider_manager the singleton used in config creation.
   * @return a shared_ptr to the created config object.
   */
  static std::shared_ptr<HttpConnectionManagerConfig> createConfig(
      const envoy::extensions::filters::network::http_connection_manager::v3::HttpConnectionManager&
          proto_config,
      Server::Configuration::FactoryContext& context, Http::DateProvider& date_provider,
      Router::RouteConfigProviderManager& route_config_provider_manager,
      Config::ConfigProviderManager& scoped_routes_config_provider_manager,
      Tracing::HttpTracerManager& http_tracer_manager,
      Filter::Http::FilterConfigProviderManager& filter_config_provider_manager);
};

} // namespace HttpConnectionManager
} // namespace NetworkFilters
} // namespace Extensions
} // namespace Envoy<|MERGE_RESOLUTION|>--- conflicted
+++ resolved
@@ -182,16 +182,14 @@
   }
   std::chrono::milliseconds delayedCloseTimeout() const override { return delayed_close_timeout_; }
   const LocalReply::LocalReply& localReply() const override { return *local_reply_; }
-<<<<<<< HEAD
-  const std::vector<Http::OriginalIPDetectionSharedPtr>&
-  originalIpDetectionExtensions() const override {
-    return original_ip_detection_extensions_;
-=======
   envoy::extensions::filters::network::http_connection_manager::v3::HttpConnectionManager::
       PathWithEscapedSlashesAction
       pathWithEscapedSlashesAction() const override {
     return path_with_escaped_slashes_action_;
->>>>>>> 24430325
+  }
+  const std::vector<Http::OriginalIPDetectionSharedPtr>&
+  originalIpDetectionExtensions() const override {
+    return original_ip_detection_extensions_;
   }
 
 private:
