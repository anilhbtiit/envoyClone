load(":envoy_http_archive.bzl", "envoy_http_archive")
load(":external_deps.bzl", "load_repository_locations")
load(":repository_locations.bzl", "REPOSITORY_LOCATIONS_SPEC")

REPOSITORY_LOCATIONS = load_repository_locations(REPOSITORY_LOCATIONS_SPEC)

# Use this macro to reference any HTTP archive from bazel/repository_locations.bzl.
def external_http_archive(name, **kwargs):
    envoy_http_archive(
        name,
        locations = REPOSITORY_LOCATIONS,
        **kwargs
    )

def api_dependencies():
    external_http_archive(
        name = "bazel_skylib",
    )
<<<<<<< HEAD
    envoy_http_archive(
        "com_github_chrusty_protoc_gen_jsonschema",
        locations = REPOSITORY_LOCATIONS,
    )
    envoy_http_archive(
=======
    external_http_archive(
        name = "com_envoyproxy_protoc_gen_validate",
    )
    external_http_archive(
>>>>>>> 49cbae46
        name = "com_google_googleapis",
    )
    external_http_archive(
        name = "com_github_cncf_udpa",
    )

    external_http_archive(
        name = "prometheus_metrics_model",
        build_file_content = PROMETHEUSMETRICS_BUILD_CONTENT,
    )
    external_http_archive(
        name = "opencensus_proto",
    )
    external_http_archive(
        name = "rules_proto",
    )
    external_http_archive(
        name = "com_github_openzipkin_zipkinapi",
        build_file_content = ZIPKINAPI_BUILD_CONTENT,
    )
    external_http_archive(
        name = "com_github_apache_skywalking_data_collect_protocol",
        build_file_content = SKYWALKING_DATA_COLLECT_PROTOCOL_BUILD_CONTENT,
    )

PROMETHEUSMETRICS_BUILD_CONTENT = """
load("@envoy_api//bazel:api_build_system.bzl", "api_cc_py_proto_library")
load("@io_bazel_rules_go//proto:def.bzl", "go_proto_library")

api_cc_py_proto_library(
    name = "client_model",
    srcs = [
        "metrics.proto",
    ],
    visibility = ["//visibility:public"],
)

go_proto_library(
    name = "client_model_go_proto",
    importpath = "github.com/prometheus/client_model/go",
    proto = ":client_model",
    visibility = ["//visibility:public"],
)
"""

OPENCENSUSTRACE_BUILD_CONTENT = """
load("@envoy_api//bazel:api_build_system.bzl", "api_cc_py_proto_library")
load("@io_bazel_rules_go//proto:def.bzl", "go_proto_library")

api_cc_py_proto_library(
    name = "trace_model",
    srcs = [
        "trace.proto",
    ],
    visibility = ["//visibility:public"],
)

go_proto_library(
    name = "trace_model_go_proto",
    importpath = "trace_model",
    proto = ":trace_model",
    visibility = ["//visibility:public"],
)
"""

ZIPKINAPI_BUILD_CONTENT = """

load("@envoy_api//bazel:api_build_system.bzl", "api_cc_py_proto_library")
load("@io_bazel_rules_go//proto:def.bzl", "go_proto_library")

api_cc_py_proto_library(
    name = "zipkin",
    srcs = [
        "zipkin-jsonv2.proto",
        "zipkin.proto",
    ],
    visibility = ["//visibility:public"],
)

go_proto_library(
    name = "zipkin_go_proto",
    proto = ":zipkin",
    visibility = ["//visibility:public"],
)
"""

SKYWALKING_DATA_COLLECT_PROTOCOL_BUILD_CONTENT = """
load("@rules_proto//proto:defs.bzl", "proto_library")
load("@rules_cc//cc:defs.bzl", "cc_proto_library")
load("@io_bazel_rules_go//proto:def.bzl", "go_proto_library")

proto_library(
    name = "protocol",
    srcs = [
        "common/Common.proto",
        "language-agent/Tracing.proto",
    ],
    visibility = ["//visibility:public"],
)

cc_proto_library(
    name = "protocol_cc_proto",
    deps = [":protocol"],
    visibility = ["//visibility:public"],
)

go_proto_library(
    name = "protocol_go_proto",
    proto = ":protocol",
    visibility = ["//visibility:public"],
)
"""<|MERGE_RESOLUTION|>--- conflicted
+++ resolved
@@ -16,18 +16,13 @@
     external_http_archive(
         name = "bazel_skylib",
     )
-<<<<<<< HEAD
-    envoy_http_archive(
-        "com_github_chrusty_protoc_gen_jsonschema",
-        locations = REPOSITORY_LOCATIONS,
+    external_http_archive(
+        name = "com_github_chrusty_protoc_gen_jsonschema",
     )
-    envoy_http_archive(
-=======
     external_http_archive(
         name = "com_envoyproxy_protoc_gen_validate",
     )
     external_http_archive(
->>>>>>> 49cbae46
         name = "com_google_googleapis",
     )
     external_http_archive(
