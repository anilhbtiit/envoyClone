date: Pending

behavior_changes:
# *Changes that are expected to cause an incompatibility if applicable; deployment changes are likely required*
- area: build
  change: |
    Moved the subset, ring_hash, and maglev LB code into extensions. If you use these load balancers and override
    extensions_build_config.bzl you will need to include them explicitly.
- area: build
  change: |
    Moved xDS code extensions. If you use the xDS and override extensions_build_config.bzl you will
    need to include the new config_subscriptions explicitly.
- area: http
  change: |
    When ``append_x_forwarded_host`` is enabled for a given route action it is now only appended iff it is different from the last
    value in the list. This resolves issues where a retry caused the same value to be appended multiple times. This
    behavioral change can be temporarily reverted by setting runtime guard ``envoy_reloadable_features_append_xfh_idempotent`` to false.

minor_behavior_changes:
# *Changes that may cause incompatibilities for some users, but should not for most*
- area: connection pool
  change: |
    Increase granularity mapping connection pool failures to specific stream failure reasons to make it more transparent why
    the stream is reset when a connection pool's connection fails.
- area: custom response
  change: |
    The filter now traverses matchers from most specific to least specific per filter config till a match is found for the response.
- area: http1
  change: |
    The HTTP1 server-side codec no longer considers encoding 1xx headers as
    starting the response. This allows the codec to raise protocol errors,
    sending detailed local replies instead of just closing the connection. This
    behavior can be reverted by setting runtime flag
    ``envoy.reloadable_features.http1_allow_codec_error_response_after_1xx_headers``
    to false.
- area: uhv
  change: |
    Preserve case of %-encoded triplets in the default header validator. This behavior can be reverted by setting runtime flag
    ``envoy.reloadable_features.uhv_preserve_url_encoded_case`` to false, in which case %-encoded triplets are normalized
    to uppercase characters. This setting is only applicable when the Unversal Header Validator is enabled and has no effect otherwise.
- area: uhv
  change: |
    Allow malformed URL encoded triplets in the default header validator. This behavior can be reverted by setting runtime flag
    ``envoy.reloadable_features.uhv_allow_malformed_url_encoding`` to false, in which case requests with malformed URL encoded triplets
    in path are rejected. This setting is only applicable when the Unversal Header Validator is enabled and has no effect otherwise.
- area: ext_proc
  change: |
    When :ref:`clear_route_cache <envoy_v3_api_field_service.ext_proc.v3.CommonResponse.clear_route_cache>` is set, ext_proc will check
    for header mutations beforce clearing the route cache. Failures due to this check will be counted under the
    clear_route_cache_ignored stat.
- area: aws
  change: |
    Added support for fetching credentials from the AWS credentials file, which only happens if credentials cannot be fetched
    from environment variables. This behavioral change can be reverted by setting runtime guard
    ``envoy.reloadable_features.enable_aws_credentials_file`` to ``false``.
- area: http cookies
  change: |
    Changed internal format of http cookie to protobuf and added expiry timestamp. Processing expired cookie
    results in selection of a new upstream host and sending a new cookie to the client. Previous format of
    the cookie is still accepted, but is planned to be obsoleted in the future.
    This behavior change can be reverted by setting
    ``envoy.reloadable_features.stateful_session_encode_ttl_in_cookie`` to ``false``.
- area: resource_monitors
  change: |
    Changed behavior of the fixed heap monitor to count unused mapped pages as
    free memory. This change can be reverted temporarily by setting the runtime guard
    ``envoy.reloadable_features.count_unused_mapped_pages_as_free`` to false.

bug_fixes:
# *Changes expected to improve the state of the world and are unlikely to have negative effects*
- area: oauth2
  change: |
    The Max-Age attribute of Set-Cookie HTTP response header was being assigned a value representing Seconds Since
    the Epoch, causing cookies to expire in ~53 years. This was fixed an now it is being assinged a value representing
    the number of seconds until the cookie expires.
    This behavioral change can be temporarily reverted by setting runtime guard
    ``envoy.reloadable_features.oauth_use_standard_max_age_value`` to false.
- area: tls
  change: |
    Fix build FIPS compliance when using both FIPS mode and Wasm extensions (``--define boringssl=fips`` and ``--define wasm=v8``).
- area: ext_authz
  change: |
    Fix a bug where the ext_authz filter will ignore the request body when the
    :ref:`pack_as_bytes <envoy_v3_api_field_extensions.filters.http.ext_authz.v3.BufferSettings.pack_as_bytes>` is set to true and
    HTTP authorization service is configured.
- area: router
  change: |
    Fixed the bug that updating :ref:`scope_key_builder
    <envoy_v3_api_field_extensions.filters.network.http_connection_manager.v3.ScopedRoutes.scope_key_builder>`
    of SRDS config doesn't work and multiple HCM share the same ``scope_key_builder``.
<<<<<<< HEAD
- area: http
  change: |
    The :ref:`is_optional <envoy_v3_api_field_extensions.filters.network.http_connection_manager.v3.HttpFilter.is_optional>` field of
    HTTP filter can only be used for configuration loading of
    :ref:`HTTP filter <envoy_v3_api_msg_extensions.filters.network.http_connection_manager.v3.HttpFilter>` and will be ignored for
    loading of route or virtual host level filter config.
    This behavioral change can be temporarily reverted by setting runtime guard
    ``envoy.reloadable_features.ignore_optional_option_from_hcm_for_route_config`` to false.
=======
- area: logging
  change: |
    Do not display GRPC_STATUS_NUMBER for non gRPC requests.
    This behavioral change can be temporarily reverted by setting runtime guard
    ``envoy.reloadable_features.validate_grpc_header_before_log_grpc_status`` to false.
>>>>>>> f4e2a260

removed_config_or_runtime:
# *Normally occurs at the end of the* :ref:`deprecation period <deprecated>`
- area: http
  change: |
    removed runtime key ``envoy.reloadable_features.closer_shadow_behavior`` and legacy code paths.
- area: http
  change: |
    removed runtime key ``envoy.reloadable_features.allow_upstream_filters`` and legacy code paths.
- area: quic
  change: |
    removed runtime key ``envoy.reloadable_features.quic_defer_send_in_response_to_packet`` and legacy code paths.
- area: upstream
  change: |
    removed runtime key ``envoy.reloadable_features.fix_hash_key`` and legacy code paths.
- area: logging
  change: |
    removed runtime key ``envoy.reloadable_features.correct_remote_address`` and legacy code paths.
- area: http
  change: |
    removed runtime key ``envoy.reloadable_features.http_response_half_close`` and legacy code paths.
- area: udp
  change: |
    removed runtime key ``envoy.reloadable_features.udp_proxy_connect`` and legacy code paths.
- area: header_formatters
  change: |
    removed runtime key ``envoy.reloadable_features.unified_header_formatter`` and legacy code paths.
- area: config
  change: |
    removed runtime key ``envoy.reloadable_features.delta_xds_subscription_state_tracking_fix`` and legacy code paths.

new_features:
- area: access_log
  change: |
    added %ACCESS_LOG_TYPE% substitution string, to help distinguishing between access log records and when they are being
    recorded. Please refer to the access log configuration documentation for more information.
- area: access_log
  change: |
    added :ref:`CEL <envoy_v3_api_msg_extensions.formatter.cel.v3.Cel>` access log formatter to print CEL expression.
- area: dynamic_forward_proxy
  change: |
    added :ref:`sub_clusters_config
    <envoy_v3_api_field_extensions.clusters.dynamic_forward_proxy.v3.ClusterConfig.sub_clusters_config>` to enable
    independent sub cluster for each host:port, with STRICT_DNS cluster type.
- area: http
  change: |
    added Runtime feature ``envoy.reloadable_features.max_request_headers_size_kb`` to override the default value of
    :ref:`max request headers size
    <envoy_v3_api_field_extensions.filters.network.http_connection_manager.v3.HttpConnectionManager.max_request_headers_kb>`.
- area: load shed point
  change: |
    added load shed point ``envoy.load_shed_points.http_connection_manager_decode_headers`` that rejects new http streams
    by sending a local reply.
- area: load shed point
  change: |
    added load shed point ``envoy.load_shed_points.http1_server_abort_dispatch`` that rejects HTTP1 server processing of requests.
- area: load shed point
  change: |
    added load shed point ``envoy.load_shed_points.http2_server_go_away_on_dispatch`` that sends
    ``GOAWAY`` for HTTP2 server processing of requests.  When a ``GOAWAY`` frame is submitted by
    this the counter ``http2.goaway_sent`` will be incremented.
- area: matchers
  change: |
    Added :ref:`RuntimeFraction <envoy_v3_api_msg_extensions.matching.input_matchers.runtime_fraction.v3.RuntimeFraction>` input
    matcher. It allows matching hash of the input on a runtime key.
- area: stat_sinks
  change: |
    Added ``envoy.stat_sinks.open_telemetry`` stats_sink, that supports flushing metrics by the OTLP protocol,
    for supported Open Telemetry collectors.
- area: redis_proxy
  change: |
    added new configuration field :ref:`key_formatter
    <envoy_v3_api_field_extensions.filters.network.redis_proxy.v3.RedisProxy.PrefixRoutes.Route.key_formatter>` to format redis key.
    The field supports using %KEY% as a formatter command for substituting the redis key as part of the substitution formatter expression.
- area: ratelimit
  change: |
    added new configuration field :ref:`domain
    <envoy_v3_api_field_extensions.filters.http.ratelimit.v3.RateLimitPerRoute.domain>` to allow for setting rate limit domains on a
    per-route basis.
- area: access_log
  change: |
    added access log filter :ref:`log_type_filter <envoy_v3_api_field_config.accesslog.v3.AccessLogFilter.log_type_filter>`
    to filter access log records based on the type of the record.
- area: ext_proc
  change: |
    added new configuration field
    :ref:`disable_clear_route_cache <envoy_v3_api_field_extensions.filters.http.ext_proc.v3.ExternalProcessor.disable_clear_route_cache>`
    to force the ext_proc filter from clearing the route cache. Failures to clear from setting this field will be counted under the
    clear_route_cache_disabled stat.
- area: redis_proxy
  change: |
    added new field :ref:`connection_rate_limit
    <envoy_v3_api_field_extensions.filters.network.redis_proxy.v3.RedisProxy.ConnPoolSettings.connection_rate_limit>`
    to limit reconnection rate to redis server to avoid reconnection storm.
- area: access_log
  change: |
    added additional HCM access log option :ref:`flush_log_on_tunnel_successfully_established
    <envoy_v3_api_field_extensions.filters.network.http_connection_manager.v3.HttpConnectionManager.HcmAccessLogOptions.flush_log_on_tunnel_successfully_established>`.
    Enabling this option will write a log to all access loggers when HTTP tunnels (e.g. Websocket and CONNECT)
    are successfully established.
- area: admin
  change: |
    Adds a new admin stats html bucket-mode ``detailed`` to generate all recorded buckets and summary percentiles.

deprecated:
- area: access_log
  change: |
    deprecated (1.25.0) :ref:`intermediate_log_entry <envoy_v3_api_field_data.accesslog.v3.AccessLogCommon.intermediate_log_entry>`
    in favour of :ref:`access_log_type <envoy_v3_api_field_data.accesslog.v3.AccessLogCommon.access_log_type>`.<|MERGE_RESOLUTION|>--- conflicted
+++ resolved
@@ -88,7 +88,6 @@
     Fixed the bug that updating :ref:`scope_key_builder
     <envoy_v3_api_field_extensions.filters.network.http_connection_manager.v3.ScopedRoutes.scope_key_builder>`
     of SRDS config doesn't work and multiple HCM share the same ``scope_key_builder``.
-<<<<<<< HEAD
 - area: http
   change: |
     The :ref:`is_optional <envoy_v3_api_field_extensions.filters.network.http_connection_manager.v3.HttpFilter.is_optional>` field of
@@ -97,13 +96,11 @@
     loading of route or virtual host level filter config.
     This behavioral change can be temporarily reverted by setting runtime guard
     ``envoy.reloadable_features.ignore_optional_option_from_hcm_for_route_config`` to false.
-=======
 - area: logging
   change: |
     Do not display GRPC_STATUS_NUMBER for non gRPC requests.
     This behavioral change can be temporarily reverted by setting runtime guard
     ``envoy.reloadable_features.validate_grpc_header_before_log_grpc_status`` to false.
->>>>>>> f4e2a260
 
 removed_config_or_runtime:
 # *Normally occurs at the end of the* :ref:`deprecation period <deprecated>`
