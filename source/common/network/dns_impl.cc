#include "common/network/dns_impl.h"

#include <netdb.h>
#include <netinet/in.h>
#include <sys/socket.h>

#include <chrono>
#include <cstdint>
#include <list>
#include <memory>
#include <string>

#include "common/common/assert.h"
#include "common/common/fmt.h"
#include "common/network/address_impl.h"
#include "common/network/utility.h"

#include "ares.h"

namespace Envoy {
namespace Network {

DnsResolverImpl::DnsResolverImpl(
    Event::Dispatcher& dispatcher,
    const std::vector<Network::Address::InstanceConstSharedPtr>& resolvers)
    : dispatcher_(dispatcher),
      timer_(dispatcher.createTimer([this] { onEventCallback(ARES_SOCKET_BAD, 0); })) {
  ares_options options;

  initializeChannel(&options, 0);

  if (!resolvers.empty()) {
    std::vector<std::string> resolver_addrs;
    resolver_addrs.reserve(resolvers.size());
    for (const auto& resolver : resolvers) {
      // This should be an IP address (i.e. not a pipe).
      if (resolver->ip() == nullptr) {
        ares_destroy(channel_);
        throw EnvoyException(
            fmt::format("DNS resolver '{}' is not an IP address", resolver->asString()));
      }
      // Note that the ip()->port() may be zero if the port is not fully specified by the
      // Address::Instance.
      // resolver->asString() is avoided as that format may be modified by custom
      // Address::Instance implementations in ways that make the <port> not a simple
      // integer. See https://github.com/envoyproxy/envoy/pull/3366.
      resolver_addrs.push_back(fmt::format(resolver->ip()->ipv6() ? "[{}]:{}" : "{}:{}",
                                           resolver->ip()->addressAsString(),
                                           resolver->ip()->port()));
    }
    const std::string resolvers_csv = StringUtil::join(resolver_addrs, ",");
    int result = ares_set_servers_ports_csv(channel_, resolvers_csv.c_str());
    RELEASE_ASSERT(result == ARES_SUCCESS, "");
  }
}

DnsResolverImpl::~DnsResolverImpl() {
  timer_->disableTimer();
  ares_destroy(channel_);
}

void DnsResolverImpl::initializeChannel(ares_options* options, int optmask) {
  options->sock_state_cb = [](void* arg, int fd, int read, int write) {
    static_cast<DnsResolverImpl*>(arg)->onAresSocketStateChange(fd, read, write);
  };
  options->sock_state_cb_data = this;
  ares_init_options(&channel_, options, optmask | ARES_OPT_SOCK_STATE_CB);
}

void DnsResolverImpl::PendingResolution::onAresGetAddrInfoCallback(int status, int timeouts,
                                                                   ares_addrinfo* addrinfo) {
  // We receive ARES_EDESTRUCTION when destructing with pending queries.
  if (status == ARES_EDESTRUCTION) {
    ASSERT(owned_);
    delete this;
    return;
  }
  if (!fallback_if_failed_) {
    completed_ = true;
  }

  std::list<DnsResponse> address_list;
  if (status == ARES_SUCCESS) {
    if (addrinfo != nullptr && addrinfo->nodes != nullptr) {
      if (addrinfo->nodes->ai_family == AF_INET) {
        for (const ares_addrinfo_node* ai = addrinfo->nodes; ai != nullptr; ai = ai->ai_next) {
          sockaddr_in address;
          memset(&address, 0, sizeof(address));
          address.sin_family = AF_INET;
          address.sin_port = 0;
          address.sin_addr = reinterpret_cast<sockaddr_in*>(ai->ai_addr)->sin_addr;
<<<<<<< HEAD

          address_list.emplace_back(
              DnsResponse(Address::InstanceConstSharedPtr(new Address::Ipv4Instance(&address)),
                          std::chrono::seconds(ai->ai_ttl)));
=======
          address_list.emplace_back(new Address::Ipv4Instance(&address));
>>>>>>> 89d81e65
        }
      } else if (addrinfo->nodes->ai_family == AF_INET6) {
        for (const ares_addrinfo_node* ai = addrinfo->nodes; ai != nullptr; ai = ai->ai_next) {
          sockaddr_in6 address;
          memset(&address, 0, sizeof(address));
          address.sin6_family = AF_INET6;
          address.sin6_port = 0;
          address.sin6_addr = reinterpret_cast<sockaddr_in6*>(ai->ai_addr)->sin6_addr;
<<<<<<< HEAD
          address_list.emplace_back(
              DnsResponse(Address::InstanceConstSharedPtr(new Address::Ipv6Instance(address)),
                          std::chrono::seconds(ai->ai_ttl)));
=======
          address_list.emplace_back(new Address::Ipv6Instance(address));
>>>>>>> 89d81e65
        }
      }
    }

    if (!address_list.empty()) {
      completed_ = true;
    }

    ASSERT(addrinfo != nullptr);
    ares_freeaddrinfo(addrinfo);
  }

  if (addrinfo) {
    ares_freeaddrinfo(addrinfo);
  }

  if (timeouts > 0) {
    ENVOY_LOG(debug, "DNS request timed out {} times", timeouts);
  }

  if (completed_) {
    if (!cancelled_) {
      try {
        callback_(std::move(address_list));
      } catch (const EnvoyException& e) {
        ENVOY_LOG(critical, "EnvoyException in c-ares callback");
        dispatcher_.post([s = std::string(e.what())] { throw EnvoyException(s); });
      } catch (const std::exception& e) {
        ENVOY_LOG(critical, "std::exception in c-ares callback");
        dispatcher_.post([s = std::string(e.what())] { throw EnvoyException(s); });
      } catch (...) {
        ENVOY_LOG(critical, "Unknown exception in c-ares callback");
        dispatcher_.post([] { throw EnvoyException("unknown"); });
      }
    }
    if (owned_) {
      delete this;
      return;
    }
  }

  if (!completed_ && fallback_if_failed_) {
    fallback_if_failed_ = false;
    getAddrInfo(AF_INET);
    // Note: Nothing can follow this call to getHostByName due to deletion of this
    // object upon synchronous resolution.
    return;
  }
}

void DnsResolverImpl::updateAresTimer() {
  // Update the timeout for events.
  timeval timeout;
  timeval* timeout_result = ares_timeout(channel_, nullptr, &timeout);
  if (timeout_result != nullptr) {
    const auto ms =
        std::chrono::milliseconds(timeout_result->tv_sec * 1000 + timeout_result->tv_usec / 1000);
    ENVOY_LOG(trace, "Setting DNS resolution timer for {} milliseconds", ms.count());
    timer_->enableTimer(ms);
  } else {
    timer_->disableTimer();
  }
}

void DnsResolverImpl::onEventCallback(int fd, uint32_t events) {
  const ares_socket_t read_fd = events & Event::FileReadyType::Read ? fd : ARES_SOCKET_BAD;
  const ares_socket_t write_fd = events & Event::FileReadyType::Write ? fd : ARES_SOCKET_BAD;
  ares_process_fd(channel_, read_fd, write_fd);
  updateAresTimer();
}

void DnsResolverImpl::onAresSocketStateChange(int fd, int read, int write) {
  updateAresTimer();
  auto it = events_.find(fd);
  // Stop tracking events for fd if no more state change events.
  if (read == 0 && write == 0) {
    if (it != events_.end()) {
      events_.erase(it);
    }
    return;
  }

  // If we weren't tracking the fd before, create a new FileEvent.
  if (it == events_.end()) {
    events_[fd] = dispatcher_.createFileEvent(
        fd, [this, fd](uint32_t events) { onEventCallback(fd, events); },
        Event::FileTriggerType::Level, Event::FileReadyType::Read | Event::FileReadyType::Write);
  }
  events_[fd]->setEnabled((read ? Event::FileReadyType::Read : 0) |
                          (write ? Event::FileReadyType::Write : 0));
}

ActiveDnsQuery* DnsResolverImpl::resolve(const std::string& dns_name,
                                         DnsLookupFamily dns_lookup_family, ResolveCb callback) {
  // TODO(hennna): Add DNS caching which will allow testing the edge case of a
  // failed initial call to getHostByName followed by a synchronous IPv4
  // resolution.
  std::unique_ptr<PendingResolution> pending_resolution(
      new PendingResolution(callback, dispatcher_, channel_, dns_name));
  if (dns_lookup_family == DnsLookupFamily::Auto) {
    pending_resolution->fallback_if_failed_ = true;
  }

  if (dns_lookup_family == DnsLookupFamily::V4Only) {
    pending_resolution->getAddrInfo(AF_INET);
  } else {
    pending_resolution->getAddrInfo(AF_INET6);
  }

  if (pending_resolution->completed_) {
    // Resolution does not need asynchronous behavior or network events. For
    // example, localhost lookup.
    return nullptr;
  } else {
    // Enable timer to wake us up if the request times out.
    updateAresTimer();

    // The PendingResolution will self-delete when the request completes
    // (including if cancelled or if ~DnsResolverImpl() happens).
    pending_resolution->owned_ = true;
    return pending_resolution.release();
  }
}

void DnsResolverImpl::PendingResolution::getAddrInfo(int family) {
  struct ares_addrinfo_hints hints = {};
  hints.ai_family = family;
<<<<<<< HEAD
  hints.ai_flags = ARES_AI_CANONNAME | ARES_AI_ENVHOSTS | ARES_AI_NOSORT;
=======

  /**
   * ARES_AI_NOSORT result addresses will not be sorted and no connections to resolved addresses
   * will be attempted
   */
  hints.ai_flags = ARES_AI_NOSORT;
>>>>>>> 89d81e65

  ares_getaddrinfo(
      channel_, dns_name_.c_str(), /* service */ nullptr, &hints,
      [](void* arg, int status, int timeouts, ares_addrinfo* addrinfo) {
        static_cast<PendingResolution*>(arg)->onAresGetAddrInfoCallback(status, timeouts, addrinfo);
      },
      this);
}

} // namespace Network
} // namespace Envoy<|MERGE_RESOLUTION|>--- conflicted
+++ resolved
@@ -89,14 +89,10 @@
           address.sin_family = AF_INET;
           address.sin_port = 0;
           address.sin_addr = reinterpret_cast<sockaddr_in*>(ai->ai_addr)->sin_addr;
-<<<<<<< HEAD
 
           address_list.emplace_back(
               DnsResponse(Address::InstanceConstSharedPtr(new Address::Ipv4Instance(&address)),
                           std::chrono::seconds(ai->ai_ttl)));
-=======
-          address_list.emplace_back(new Address::Ipv4Instance(&address));
->>>>>>> 89d81e65
         }
       } else if (addrinfo->nodes->ai_family == AF_INET6) {
         for (const ares_addrinfo_node* ai = addrinfo->nodes; ai != nullptr; ai = ai->ai_next) {
@@ -105,13 +101,9 @@
           address.sin6_family = AF_INET6;
           address.sin6_port = 0;
           address.sin6_addr = reinterpret_cast<sockaddr_in6*>(ai->ai_addr)->sin6_addr;
-<<<<<<< HEAD
           address_list.emplace_back(
               DnsResponse(Address::InstanceConstSharedPtr(new Address::Ipv6Instance(address)),
                           std::chrono::seconds(ai->ai_ttl)));
-=======
-          address_list.emplace_back(new Address::Ipv6Instance(address));
->>>>>>> 89d81e65
         }
       }
     }
@@ -239,16 +231,12 @@
 void DnsResolverImpl::PendingResolution::getAddrInfo(int family) {
   struct ares_addrinfo_hints hints = {};
   hints.ai_family = family;
-<<<<<<< HEAD
-  hints.ai_flags = ARES_AI_CANONNAME | ARES_AI_ENVHOSTS | ARES_AI_NOSORT;
-=======
 
   /**
    * ARES_AI_NOSORT result addresses will not be sorted and no connections to resolved addresses
    * will be attempted
    */
   hints.ai_flags = ARES_AI_NOSORT;
->>>>>>> 89d81e65
 
   ares_getaddrinfo(
       channel_, dns_name_.c_str(), /* service */ nullptr, &hints,
