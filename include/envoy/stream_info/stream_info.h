#pragma once

#include <chrono>
#include <cstdint>
#include <string>

#include "envoy/common/pure.h"
#include "envoy/common/time.h"
#include "envoy/config/core/v3/base.pb.h"
#include "envoy/http/header_map.h"
#include "envoy/http/protocol.h"
#include "envoy/http/request_id_extension.h"
#include "envoy/network/socket.h"
#include "envoy/ssl/connection.h"
#include "envoy/stream_info/filter_state.h"
#include "envoy/tracing/trace_reason.h"
#include "envoy/upstream/host_description.h"

#include "common/common/assert.h"
#include "common/protobuf/protobuf.h"
#include "common/singleton/const_singleton.h"

#include "absl/types/optional.h"

namespace Envoy {

namespace Router {
class RouteEntry;
} // namespace Router

namespace Upstream {
class ClusterInfo;
using ClusterInfoConstSharedPtr = std::shared_ptr<const ClusterInfo>;
} // namespace Upstream

namespace StreamInfo {

enum ResponseFlag {
  // Local server healthcheck failed.
  FailedLocalHealthCheck = 0x1,
  // No healthy upstream.
  NoHealthyUpstream = 0x2,
  // Request timeout on upstream.
  UpstreamRequestTimeout = 0x4,
  // Local codec level reset was sent on the stream.
  LocalReset = 0x8,
  // Remote codec level reset was received on the stream.
  UpstreamRemoteReset = 0x10,
  // Local reset by a connection pool due to an initial connection failure.
  UpstreamConnectionFailure = 0x20,
  // If the stream was locally reset due to connection termination.
  UpstreamConnectionTermination = 0x40,
  // The stream was reset because of a resource overflow.
  UpstreamOverflow = 0x80,
  // No route found for a given request.
  NoRouteFound = 0x100,
  // Request was delayed before proxying.
  DelayInjected = 0x200,
  // Abort with error code was injected.
  FaultInjected = 0x400,
  // Request was ratelimited locally by rate limit filter.
  RateLimited = 0x800,
  // Request was unauthorized by external authorization service.
  UnauthorizedExternalService = 0x1000,
  // Unable to call Ratelimit service.
  RateLimitServiceError = 0x2000,
  // If the stream was reset due to a downstream connection termination.
  DownstreamConnectionTermination = 0x4000,
  // Exceeded upstream retry limit.
  UpstreamRetryLimitExceeded = 0x8000,
  // Request hit the stream idle timeout, triggering a 408.
  StreamIdleTimeout = 0x10000,
  // Request specified x-envoy-* header values that failed strict header checks.
  InvalidEnvoyRequestHeaders = 0x20000,
  // Downstream request had an HTTP protocol error
  DownstreamProtocolError = 0x40000,
  // Upstream request reached to user defined max stream duration.
  UpstreamMaxStreamDurationReached = 0x80000,
  // True if the response was served from an Envoy cache filter.
  ResponseFromCacheFilter = 0x100000,
  // Filter config was not received within the permitted warming deadline.
  NoFilterConfigFound = 0x200000,
  // Request or connection exceeded the downstream connection duration.
  DurationTimeout = 0x400000,
<<<<<<< HEAD
  // No cluster found for a given request.
  NoClusterFound = 0x800000,
  // ATTENTION: MAKE SURE THIS REMAINS EQUAL TO THE LAST FLAG.
  LastFlag = NoClusterFound
=======
  // Upstream response had an HTTP protocol error
  UpstreamProtocolError = 0x800000,
  // ATTENTION: MAKE SURE THIS REMAINS EQUAL TO THE LAST FLAG.
  LastFlag = UpstreamProtocolError
>>>>>>> c53c32fc
};

/**
 * Constants for the response code details field of StreamInfo for details sent
 * by core (non-extension) code.
 *
 * These provide details about the stream state such as whether the
 * response is from the upstream or from envoy (in case of a local reply).
 * Custom extensions can define additional values provided they are appropriately
 * scoped to avoid collisions.
 */
struct ResponseCodeDetailValues {
  // Response code was set by the upstream.
  const std::string ViaUpstream = "via_upstream";
  // Envoy is doing non-streaming proxying, and the request payload exceeded
  // configured limits.
  const std::string RequestPayloadTooLarge = "request_payload_too_large";
  // Envoy is doing non-streaming proxying, and the response payload exceeded
  // configured limits.
  const std::string ResponsePayloadTooLarge = "response_payload_too_large";
  // Envoy is doing streaming proxying, but too much data arrived while waiting
  // to attempt a retry.
  const std::string RequestPayloadExceededRetryBufferLimit =
      "request_payload_exceeded_retry_buffer_limit";
  // The per-stream keepalive timeout was exceeded.
  const std::string StreamIdleTimeout = "stream_idle_timeout";
  // The per-stream max duration timeout was exceeded.
  const std::string MaxDurationTimeout = "max_duration_timeout";
  // The per-stream total request timeout was exceeded.
  const std::string RequestOverallTimeout = "request_overall_timeout";
  // The per-stream request header timeout was exceeded.
  const std::string RequestHeaderTimeout = "request_header_timeout";
  // The request was rejected due to the Overload Manager reaching configured resource limits.
  const std::string Overload = "overload";
  // The HTTP/1.0 or HTTP/0.9 request was rejected due to HTTP/1.0 support not being configured.
  const std::string LowVersion = "low_version";
  // The request was rejected due to a missing Host: or :authority field.
  const std::string MissingHost = "missing_host_header";
  // The request was rejected due to x-envoy-* headers failing strict header validation.
  const std::string InvalidEnvoyRequestHeaders = "request_headers_failed_strict_check";
  // The request was rejected due to a missing Path or :path header field.
  const std::string MissingPath = "missing_path_rejected";
  // The request was rejected due to using an absolute path on a route not supporting them.
  const std::string AbsolutePath = "absolute_path_rejected";
  // The request was rejected because path normalization was configured on and failed, probably due
  // to an invalid path.
  const std::string PathNormalizationFailed = "path_normalization_failed";
  // The request was rejected because it attempted an unsupported upgrade.
  const std::string UpgradeFailed = "upgrade_failed";

  // The request was rejected by the HCM because there was no route configuration found.
  const std::string RouteConfigurationNotFound = "route_configuration_not_found";
  // The request was rejected by the router filter because there was no route found.
  const std::string RouteNotFound = "route_not_found";
  // A direct response was generated by the router filter.
  const std::string DirectResponse = "direct_response";
  // The request was rejected by the router filter because there was no cluster found for the
  // selected route.
  const std::string ClusterNotFound = "cluster_not_found";
  // The request was rejected by the router filter because the cluster was in maintenance mode.
  const std::string MaintenanceMode = "maintenance_mode";
  // The request was rejected by the router filter because there was no healthy upstream found.
  const std::string NoHealthyUpstream = "no_healthy_upstream";
  // The upstream response timed out.
  const std::string UpstreamTimeout = "upstream_response_timeout";
  // The final upstream try timed out.
  const std::string UpstreamPerTryTimeout = "upstream_per_try_timeout";
  // The request was destroyed because of user defined max stream duration.
  const std::string UpstreamMaxStreamDurationReached = "upstream_max_stream_duration_reached";
  // The upstream connection was reset before a response was started. This
  // will generally be accompanied by details about why the reset occurred.
  const std::string EarlyUpstreamReset = "upstream_reset_before_response_started";
  // The upstream connection was reset after a response was started. This
  // will generally be accompanied by details about why the reset occurred but
  // indicates that original "success" headers may have been sent downstream
  // despite the subsequent failure.
  const std::string LateUpstreamReset = "upstream_reset_after_response_started";
  // The request was rejected due to no matching filter chain.
  const std::string FilterChainNotFound = "filter_chain_not_found";
  // The client disconnected unexpectedly.
  const std::string DownstreamRemoteDisconnect = "downstream_remote_disconnect";
  // The client connection was locally closed for an unspecified reason.
  const std::string DownstreamLocalDisconnect = "downstream_local_disconnect";
  // The max connection duration was exceeded.
  const std::string DurationTimeout = "duration_timeout";
  // The max request downstream header duration was exceeded.
  const std::string DownstreamHeaderTimeout = "downstream_header_timeout";
  // The response was generated by the admin filter.
  const std::string AdminFilterResponse = "admin_filter_response";
  // The original stream was replaced with an internal redirect.
  const std::string InternalRedirect = "internal_redirect";
  // The request was rejected because configured filters erroneously removed required headers.
  const std::string FilterRemovedRequiredHeaders = "filter_removed_required_headers";
  // Changes or additions to details should be reflected in
  // docs/root/configuration/http/http_conn_man/response_code_details_details.rst
};

using ResponseCodeDetails = ConstSingleton<ResponseCodeDetailValues>;

struct UpstreamTiming {
  /**
   * Sets the time when the first byte of the request was sent upstream.
   */
  void onFirstUpstreamTxByteSent(TimeSource& time_source) {
    ASSERT(!first_upstream_tx_byte_sent_);
    first_upstream_tx_byte_sent_ = time_source.monotonicTime();
  }

  /**
   * Sets the time when the first byte of the response is received from upstream.
   */
  void onLastUpstreamTxByteSent(TimeSource& time_source) {
    ASSERT(!last_upstream_tx_byte_sent_);
    last_upstream_tx_byte_sent_ = time_source.monotonicTime();
  }

  /**
   * Sets the time when the last byte of the response is received from upstream.
   */
  void onFirstUpstreamRxByteReceived(TimeSource& time_source) {
    ASSERT(!first_upstream_rx_byte_received_);
    first_upstream_rx_byte_received_ = time_source.monotonicTime();
  }

  /**
   * Sets the time when the last byte of the request was sent upstream.
   */
  void onLastUpstreamRxByteReceived(TimeSource& time_source) {
    ASSERT(!last_upstream_rx_byte_received_);
    last_upstream_rx_byte_received_ = time_source.monotonicTime();
  }

  absl::optional<MonotonicTime> first_upstream_tx_byte_sent_;
  absl::optional<MonotonicTime> last_upstream_tx_byte_sent_;
  absl::optional<MonotonicTime> first_upstream_rx_byte_received_;
  absl::optional<MonotonicTime> last_upstream_rx_byte_received_;
};

/**
 * Additional information about a completed request for logging.
 */
class StreamInfo {
public:
  virtual ~StreamInfo() = default;

  /**
   * @param response_flag the response flag. Each filter can set independent response flags. The
   * flags are accumulated.
   */
  virtual void setResponseFlag(ResponseFlag response_flag) PURE;

  /**
   * @param code the HTTP response code to set for this request.
   */
  virtual void setResponseCode(uint32_t code) PURE;

  /**
   * @param rc_details the response code details string to set for this request.
   * See ResponseCodeDetailValues above for well-known constants.
   */
  virtual void setResponseCodeDetails(absl::string_view rc_details) PURE;

  /**
   * @param connection_termination_details the termination details string to set for this
   * connection.
   */
  virtual void
  setConnectionTerminationDetails(absl::string_view connection_termination_details) PURE;

  /**
   * @param response_flags the response_flags to intersect with.
   * @return true if the intersection of the response_flags argument and the currently set response
   * flags is non-empty.
   */
  virtual bool intersectResponseFlags(uint64_t response_flags) const PURE;

  /**
   * @param host the selected upstream host for the request.
   */
  virtual void onUpstreamHostSelected(Upstream::HostDescriptionConstSharedPtr host) PURE;

  /**
   * @param std::string name denotes the name of the route.
   */
  virtual void setRouteName(absl::string_view name) PURE;

  /**
   * @return std::string& the name of the route.
   */
  virtual const std::string& getRouteName() const PURE;
  /**
   * @param bytes_received denotes number of bytes to add to total received bytes.
   */
  virtual void addBytesReceived(uint64_t bytes_received) PURE;

  /**
   * @return the number of body bytes received in the request.
   */
  virtual uint64_t bytesReceived() const PURE;

  /**
   * @return the protocol of the request.
   */
  virtual absl::optional<Http::Protocol> protocol() const PURE;

  /**
   * @param protocol the request's protocol.
   */
  virtual void protocol(Http::Protocol protocol) PURE;

  /**
   * @return the response code.
   */
  virtual absl::optional<uint32_t> responseCode() const PURE;

  /**
   * @return the response code details.
   */
  virtual const absl::optional<std::string>& responseCodeDetails() const PURE;

  /**
   * @return the termination details of the connection.
   */
  virtual const absl::optional<std::string>& connectionTerminationDetails() const PURE;

  /**
   * @return the time that the first byte of the request was received.
   */
  virtual SystemTime startTime() const PURE;

  /**
   * @return the monotonic time that the first byte of the request was received. Duration
   * calculations should be made relative to this value.
   */
  virtual MonotonicTime startTimeMonotonic() const PURE;

  /**
   * @return the duration between the last byte of the request was received and the start of the
   * request.
   */
  virtual absl::optional<std::chrono::nanoseconds> lastDownstreamRxByteReceived() const PURE;

  /**
   * Sets the time when the last byte of the request was received.
   */
  virtual void onLastDownstreamRxByteReceived() PURE;

  /**
   * Sets the upstream timing information for this stream. This is useful for
   * when multiple upstream requests are issued and we want to save timing
   * information for the one that "wins".
   */
  virtual void setUpstreamTiming(const UpstreamTiming& upstream_timing) PURE;

  /**
   * @return the duration between the first byte of the request was sent upstream and the start of
   * the request. There may be a considerable delta between lastDownstreamByteReceived and this
   * value due to filters.
   */
  virtual absl::optional<std::chrono::nanoseconds> firstUpstreamTxByteSent() const PURE;

  /**
   * @return the duration between the last byte of the request was sent upstream and the start of
   * the request.
   */
  virtual absl::optional<std::chrono::nanoseconds> lastUpstreamTxByteSent() const PURE;

  /**
   * @return the duration between the first byte of the response is received from upstream and the
   * start of the request.
   */
  virtual absl::optional<std::chrono::nanoseconds> firstUpstreamRxByteReceived() const PURE;

  /**
   * @return the duration between the last byte of the response is received from upstream and the
   * start of the request.
   */
  virtual absl::optional<std::chrono::nanoseconds> lastUpstreamRxByteReceived() const PURE;
  /**
   * @return the duration between the first byte of the response is sent downstream and the start of
   * the request. There may be a considerable delta between lastUpstreamByteReceived and this value
   * due to filters.
   */
  virtual absl::optional<std::chrono::nanoseconds> firstDownstreamTxByteSent() const PURE;

  /**
   * Sets the time when the first byte of the response is sent downstream.
   */
  virtual void onFirstDownstreamTxByteSent() PURE;

  /**
   * @return the duration between the last byte of the response is sent downstream and the start of
   * the request.
   */
  virtual absl::optional<std::chrono::nanoseconds> lastDownstreamTxByteSent() const PURE;

  /**
   * Sets the time when the last byte of the response is sent downstream.
   */
  virtual void onLastDownstreamTxByteSent() PURE;

  /**
   * @return the total duration of the request (i.e., when the request's ActiveStream is destroyed)
   * and may be longer than lastDownstreamTxByteSent.
   */
  virtual absl::optional<std::chrono::nanoseconds> requestComplete() const PURE;

  /**
   * Sets the end time for the request. This method is called once the request has been fully
   * completed (i.e., when the request's ActiveStream is destroyed).
   */
  virtual void onRequestComplete() PURE;

  /**
   * @param bytes_sent denotes the number of bytes to add to total sent bytes.
   */
  virtual void addBytesSent(uint64_t bytes_sent) PURE;

  /**
   * @return the number of body bytes sent in the response.
   */
  virtual uint64_t bytesSent() const PURE;

  /**
   * @return whether response flag is set or not.
   */
  virtual bool hasResponseFlag(ResponseFlag response_flag) const PURE;

  /**
   * @return whether any response flag is set or not.
   */
  virtual bool hasAnyResponseFlag() const PURE;

  /**
   * @return response flags encoded as an integer.
   */
  virtual uint64_t responseFlags() const PURE;

  /**
   * @return upstream host description.
   */
  virtual Upstream::HostDescriptionConstSharedPtr upstreamHost() const PURE;

  /**
   * @param upstream_local_address sets the local address of the upstream connection. Note that it
   * can be different than the local address of the downstream connection.
   */
  virtual void setUpstreamLocalAddress(
      const Network::Address::InstanceConstSharedPtr& upstream_local_address) PURE;

  /**
   * @return the upstream local address.
   */
  virtual const Network::Address::InstanceConstSharedPtr& upstreamLocalAddress() const PURE;

  /**
   * @return whether the request is a health check request or not.
   */
  virtual bool healthCheck() const PURE;

  /**
   * @param is_health_check whether the request is a health check request or not.
   */
  virtual void healthCheck(bool is_health_check) PURE;

  /**
   * @return the downstream address provider.
   */
  virtual const Network::SocketAddressProvider& downstreamAddressProvider() const PURE;

  /**
   * @param connection_info sets the downstream ssl connection.
   */
  virtual void
  setDownstreamSslConnection(const Ssl::ConnectionInfoConstSharedPtr& ssl_connection_info) PURE;

  /**
   * @return the downstream SSL connection. This will be nullptr if the downstream
   * connection does not use SSL.
   */
  virtual Ssl::ConnectionInfoConstSharedPtr downstreamSslConnection() const PURE;

  /**
   * @param connection_info sets the upstream ssl connection.
   */
  virtual void
  setUpstreamSslConnection(const Ssl::ConnectionInfoConstSharedPtr& ssl_connection_info) PURE;

  /**
   * @return the upstream SSL connection. This will be nullptr if the upstream
   * connection does not use SSL.
   */
  virtual Ssl::ConnectionInfoConstSharedPtr upstreamSslConnection() const PURE;

  /**
   * @return const Router::RouteEntry* Get the route entry selected for this request. Note: this
   * will be nullptr if no route was selected.
   */
  virtual const Router::RouteEntry* routeEntry() const PURE;

  /**
   * @return const envoy::config::core::v3::Metadata& the dynamic metadata associated with this
   * request
   */
  virtual envoy::config::core::v3::Metadata& dynamicMetadata() PURE;
  virtual const envoy::config::core::v3::Metadata& dynamicMetadata() const PURE;

  /**
   * @param name the namespace used in the metadata in reverse DNS format, for example:
   * envoy.test.my_filter.
   * @param value the struct to set on the namespace. A merge will be performed with new values for
   * the same key overriding existing.
   */
  virtual void setDynamicMetadata(const std::string& name, const ProtobufWkt::Struct& value) PURE;

  /**
   * Object on which filters can share data on a per-request basis. For singleton data objects, only
   * one filter can produce a named data object. List data objects can be updated by multiple
   * filters (append only). Both object types can be consumed by multiple filters.
   * @return the filter state associated with this request.
   */
  virtual const FilterStateSharedPtr& filterState() PURE;
  virtual const FilterState& filterState() const PURE;

  /**
   * Filter State object to be shared between upstream and downstream filters.
   * @param pointer to upstream connections filter state.
   * @return pointer to filter state to be used by upstream connections.
   */
  virtual const FilterStateSharedPtr& upstreamFilterState() const PURE;
  virtual void setUpstreamFilterState(const FilterStateSharedPtr& filter_state) PURE;

  /**
   * @param SNI value requested.
   */
  virtual void setRequestedServerName(const absl::string_view requested_server_name) PURE;

  /**
   * @return SNI value for downstream host.
   */
  virtual const std::string& requestedServerName() const PURE;

  /**
   * @param failure_reason the upstream transport failure reason.
   */
  virtual void setUpstreamTransportFailureReason(absl::string_view failure_reason) PURE;

  /**
   * @return const std::string& the upstream transport failure reason, e.g. certificate validation
   *         failed.
   */
  virtual const std::string& upstreamTransportFailureReason() const PURE;

  /**
   * @param headers request headers.
   */
  virtual void setRequestHeaders(const Http::RequestHeaderMap& headers) PURE;

  /**
   * @return request headers.
   */
  virtual const Http::RequestHeaderMap* getRequestHeaders() const PURE;

  /**
   * @param Upstream Connection's ClusterInfo.
   */
  virtual void
  setUpstreamClusterInfo(const Upstream::ClusterInfoConstSharedPtr& upstream_cluster_info) PURE;

  /**
   * @return Upstream Connection's ClusterInfo.
   * This returns an optional to differentiate between unset(absl::nullopt),
   * no route or cluster does not exist(nullptr), and set to a valid cluster(not nullptr).
   */
  virtual absl::optional<Upstream::ClusterInfoConstSharedPtr> upstreamClusterInfo() const PURE;

  /**
   * @param provider The requestID provider implementation this stream uses.
   */
  virtual void
  setRequestIDProvider(const Http::RequestIdStreamInfoProviderSharedPtr& provider) PURE;

  /**
   * @return the request ID provider for this stream if available.
   */
  virtual const Http::RequestIdStreamInfoProvider* getRequestIDProvider() const PURE;

  /**
   * Set the trace reason for the stream.
   */
  virtual void setTraceReason(Tracing::Reason reason) PURE;

  /**
   * @return the trace reason for the stream.
   */
  virtual Tracing::Reason traceReason() const PURE;

  /**
   * @return Connection ID of the downstream connection, or unset if not available.
   **/
  virtual absl::optional<uint64_t> connectionID() const PURE;

  /**
   * @param id Connection ID of the downstream connection.
   **/
  virtual void setConnectionID(uint64_t id) PURE;

  /**
   * @param filter_chain_name Network filter chain name of the downstream connection.
   */
  virtual void setFilterChainName(absl::string_view filter_chain_name) PURE;

  /**
   * @return Network filter chain name of the downstream connection.
   */
  virtual const std::string& filterChainName() const PURE;
};

} // namespace StreamInfo
} // namespace Envoy<|MERGE_RESOLUTION|>--- conflicted
+++ resolved
@@ -82,17 +82,12 @@
   NoFilterConfigFound = 0x200000,
   // Request or connection exceeded the downstream connection duration.
   DurationTimeout = 0x400000,
-<<<<<<< HEAD
   // No cluster found for a given request.
   NoClusterFound = 0x800000,
+  // Upstream response had an HTTP protocol error
+  UpstreamProtocolError = 0x1000000,
   // ATTENTION: MAKE SURE THIS REMAINS EQUAL TO THE LAST FLAG.
   LastFlag = NoClusterFound
-=======
-  // Upstream response had an HTTP protocol error
-  UpstreamProtocolError = 0x800000,
-  // ATTENTION: MAKE SURE THIS REMAINS EQUAL TO THE LAST FLAG.
-  LastFlag = UpstreamProtocolError
->>>>>>> c53c32fc
 };
 
 /**
