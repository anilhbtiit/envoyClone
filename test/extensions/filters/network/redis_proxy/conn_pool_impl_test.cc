--- conflicted
+++ resolved
@@ -67,22 +67,14 @@
       max_upstream_unknown_connections_reached_.value_++;
     }));
 
-<<<<<<< HEAD
     redirection_mgr_ = std::make_shared<NiceMock<MockRedirectionManager>>();
-=======
     auto redis_command_stats =
         Common::Redis::RedisCommandStats::createRedisCommandStats(store->symbolTable());
->>>>>>> 38b926c6
-    std::unique_ptr<InstanceImpl> conn_pool_impl =
-        std::make_unique<InstanceImpl>(cluster_name_, cm_, *this, tls_,
-                                       Common::Redis::Client::createConnPoolSettings(
-                                           20, hashtagging, true, max_unknown_conns, read_policy_),
-<<<<<<< HEAD
-                                       api_, std::move(store), redirection_mgr_);
-
-=======
-                                       api_, std::move(store), redis_command_stats);
->>>>>>> 38b926c6
+    std::unique_ptr<InstanceImpl> conn_pool_impl = std::make_unique<InstanceImpl>(
+        cluster_name_, cm_, *this, tls_,
+        Common::Redis::Client::createConnPoolSettings(20, hashtagging, true, max_unknown_conns,
+                                                      read_policy_),
+        api_, std::move(store), redis_command_stats, redirection_mgr_);
     // Set the authentication password for this connection pool.
     conn_pool_impl->tls_->getTyped<InstanceImpl::ThreadLocalPool>().auth_password_ = auth_password_;
     conn_pool_ = std::move(conn_pool_impl);
