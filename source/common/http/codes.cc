#include "common/http/codes.h"

#include <cstdint>
#include <string>

#include "envoy/http/header_map.h"
#include "envoy/stats/scope.h"

#include "common/common/enum_to_int.h"
#include "common/common/utility.h"
#include "common/http/headers.h"
#include "common/http/utility.h"

#include "absl/strings/match.h"
#include "absl/strings/str_cat.h"
#include "absl/strings/str_join.h"

namespace Envoy {
namespace Http {

CodeStatsImpl::CodeStatsImpl(Stats::SymbolTable& symbol_table)
<<<<<<< HEAD
    : symbol_table_(symbol_table), canary_(makeStatName("canary")),
      canary_upstream_rq_time_(makeStatName("canary.upstream_rq_time")),
      external_(makeStatName("external")),
      external_rq_time_(makeStatName("external.upstream_rq_time")),
      external_upstream_rq_time_(makeStatName("external.upstream_rq_time")),
      internal_(makeStatName("internal")),
      internal_rq_time_(makeStatName("internal.upstream_rq_time")),
      internal_upstream_rq_time_(makeStatName("internal.upstream_rq_time")),
      upstream_rq_1xx_(makeStatName("upstream_rq_1xx")),
      upstream_rq_2xx_(makeStatName("upstream_rq_2xx")),
      upstream_rq_3xx_(makeStatName("upstream_rq_3xx")),
      upstream_rq_4xx_(makeStatName("upstream_rq_4xx")),
      upstream_rq_5xx_(makeStatName("upstream_rq_5xx")),
      upstream_rq_unknown_(makeStatName("upstream_rq_Unknown")),
      upstream_rq_completed_(makeStatName("upstream_rq_completed")),
      upstream_rq_time_(makeStatName("upstream_rq_time")), vcluster_(makeStatName("vcluster")),
      vhost_(makeStatName("vhost")), zone_(makeStatName("zone")),
      canary_upstream_rq_("canary_upstream_rq_", *this),
      external_upstream_rq_("external_upstream_rq_", *this),
      internal_upstream_rq_("internal_upstream_rq_", *this), upstream_rq_("upstream_rq_", *this) {}

CodeStatsImpl::~CodeStatsImpl() {
  for (Stats::StatNameStorage& stat_name_storage : storage_) {
    stat_name_storage.free(symbol_table_);
  }
}

Stats::StatName CodeStatsImpl::makeStatName(absl::string_view name) {
  storage_.push_back(Stats::StatNameStorage(name, symbol_table_));
  return storage_.back().statName();
=======
    : stat_name_pool_(symbol_table), symbol_table_(symbol_table),
      canary_(stat_name_pool_.add("canary")), external_(stat_name_pool_.add("external")),
      internal_(stat_name_pool_.add("internal")),
      upstream_rq_1xx_(stat_name_pool_.add("upstream_rq_1xx")),
      upstream_rq_2xx_(stat_name_pool_.add("upstream_rq_2xx")),
      upstream_rq_3xx_(stat_name_pool_.add("upstream_rq_3xx")),
      upstream_rq_4xx_(stat_name_pool_.add("upstream_rq_4xx")),
      upstream_rq_5xx_(stat_name_pool_.add("upstream_rq_5xx")),
      upstream_rq_unknown_(stat_name_pool_.add("upstream_rq_unknown")), // Covers invalid http
                                                                        // response codes e.g. 600.
      upstream_rq_completed_(stat_name_pool_.add("upstream_rq_completed")),
      upstream_rq_time_(stat_name_pool_.add("upstream_rq_time")),
      vcluster_(stat_name_pool_.add("vcluster")), vhost_(stat_name_pool_.add("vhost")),
      zone_(stat_name_pool_.add("zone")) {

  for (uint32_t i = 0; i < NumHttpCodes; ++i) {
    rc_stat_names_[i] = nullptr;
  }

  // Pre-allocate response codes 200, 404, and 503, as those seem quite likely.
  // We don't pre-allocate all the HTTP codes because the first 127 allocations
  // are likely to be encoded in one byte, and we would rather spend those on
  // common components of stat-names that appear frequently.
  upstreamRqStatName(Code::OK);
  upstreamRqStatName(Code::NotFound);
  upstreamRqStatName(Code::ServiceUnavailable);
>>>>>>> f683e0a6
}

void CodeStatsImpl::incCounter(Stats::Scope& scope,
                               const std::vector<Stats::StatName>& names) const {
<<<<<<< HEAD
  Stats::SymbolTable::StoragePtr stat_name_storage = symbol_table_.join(names);
=======
  const Stats::SymbolTable::StoragePtr stat_name_storage = symbol_table_.join(names);
>>>>>>> f683e0a6
  scope.counterFromStatName(Stats::StatName(stat_name_storage.get())).inc();
}

void CodeStatsImpl::incCounter(Stats::Scope& scope, Stats::StatName a, Stats::StatName b) const {
<<<<<<< HEAD
  Stats::SymbolTable::StoragePtr stat_name_storage = symbol_table_.join({a, b});
=======
  const Stats::SymbolTable::StoragePtr stat_name_storage = symbol_table_.join({a, b});
>>>>>>> f683e0a6
  scope.counterFromStatName(Stats::StatName(stat_name_storage.get())).inc();
}

void CodeStatsImpl::recordHistogram(Stats::Scope& scope, const std::vector<Stats::StatName>& names,
                                    uint64_t count) const {
<<<<<<< HEAD
  Stats::SymbolTable::StoragePtr stat_name_storage = symbol_table_.join(names);
=======
  const Stats::SymbolTable::StoragePtr stat_name_storage = symbol_table_.join(names);
>>>>>>> f683e0a6
  scope.histogramFromStatName(Stats::StatName(stat_name_storage.get())).recordValue(count);
}

void CodeStatsImpl::chargeBasicResponseStat(Stats::Scope& scope, Stats::StatName prefix,
                                            Code response_code) const {
  ASSERT(&symbol_table_ == &scope.symbolTable());

  // Build a dynamic stat for the response code and increment it.
<<<<<<< HEAD
  // incCounter(scope, {prefix, upstream_rq_completed_});
  // incCounter(scope, {prefix, upstreamRqGroup(response_code)});
  // incCounter(scope, {prefix, upstream_rq_.statName(response_code)});
  incCounter(scope, prefix, upstream_rq_completed_);
  incCounter(scope, prefix, upstreamRqGroup(response_code));
  incCounter(scope, prefix, upstream_rq_.statName(response_code));
}

void CodeStatsImpl::chargeResponseStat(const ResponseStatInfo& info) const {
  Stats::StatNameManagedStorage prefix_storage(stripTrailingDot(info.prefix_), symbol_table_);
  Stats::StatName prefix = prefix_storage.statName();
  Code code = static_cast<Code>(info.response_status_code_);

  ASSERT(&info.cluster_scope_.symbolTable() == &symbol_table_);
  chargeBasicResponseStat(info.cluster_scope_, prefix, code);

  Stats::StatName rq_group = upstreamRqGroup(code);
  Stats::StatName rq_code = upstream_rq_.statName(code);

  auto write_category = [this, prefix, rq_group, rq_code, &info](Stats::StatName category) {
    incCounter(info.cluster_scope_, {prefix, category, upstream_rq_completed_});
    incCounter(info.cluster_scope_, {prefix, category, rq_group});
    incCounter(info.cluster_scope_, {prefix, category, rq_code});
  };

  // If the response is from a canary, also create canary stats.
  if (info.upstream_canary_) {
    write_category(canary_);
=======
  incCounter(scope, prefix, upstream_rq_completed_);
  const Stats::StatName rq_group = upstreamRqGroup(response_code);
  if (!rq_group.empty()) {
    incCounter(scope, prefix, rq_group);
  }
  incCounter(scope, prefix, upstreamRqStatName(response_code));
}

void CodeStatsImpl::chargeResponseStat(const ResponseStatInfo& info) const {
  const Code code = static_cast<Code>(info.response_status_code_);

  ASSERT(&info.cluster_scope_.symbolTable() == &symbol_table_);
  chargeBasicResponseStat(info.cluster_scope_, info.prefix_, code);

  const Stats::StatName rq_group = upstreamRqGroup(code);
  const Stats::StatName rq_code = upstreamRqStatName(code);

  // If the response is from a canary, also create canary stats.
  if (info.upstream_canary_) {
    writeCategory(info, rq_group, rq_code, canary_);
>>>>>>> f683e0a6
  }

  // Split stats into external vs. internal.
  if (info.internal_request_) {
<<<<<<< HEAD
    write_category(internal_);
  } else {
    write_category(external_);
=======
    writeCategory(info, rq_group, rq_code, internal_);
  } else {
    writeCategory(info, rq_group, rq_code, external_);
>>>>>>> f683e0a6
  }

  // Handle request virtual cluster.
  if (!info.request_vcluster_name_.empty()) {
<<<<<<< HEAD
    Stats::StatNameManagedStorage vhost_storage(info.request_vhost_name_, symbol_table_);
    Stats::StatName vhost_name = vhost_storage.statName();
    Stats::StatNameManagedStorage vcluster_storage(info.request_vcluster_name_, symbol_table_);
    Stats::StatName vcluster_name = vcluster_storage.statName();

    incCounter(info.global_scope_,
               {vhost_, vhost_name, vcluster_, vcluster_name, upstream_rq_completed_});
    incCounter(info.global_scope_, {vhost_, vhost_name, vcluster_, vcluster_name, rq_group});
    incCounter(info.global_scope_, {vhost_, vhost_name, vcluster_, vcluster_name, rq_code});
=======
    incCounter(info.global_scope_, {vhost_, info.request_vhost_name_, vcluster_,
                                    info.request_vcluster_name_, upstream_rq_completed_});
    incCounter(info.global_scope_, {vhost_, info.request_vhost_name_, vcluster_,
                                    info.request_vcluster_name_, rq_group});
    incCounter(info.global_scope_,
               {vhost_, info.request_vhost_name_, vcluster_, info.request_vcluster_name_, rq_code});
>>>>>>> f683e0a6
  }

  // Handle per zone stats.
  if (!info.from_zone_.empty() && !info.to_zone_.empty()) {
<<<<<<< HEAD
    Stats::StatNameManagedStorage from_zone_storage(info.from_zone_, symbol_table_);
    Stats::StatName from_zone = from_zone_storage.statName();
    Stats::StatNameManagedStorage to_zone_storage(info.to_zone_, symbol_table_);
    Stats::StatName to_zone = to_zone_storage.statName();

    incCounter(info.cluster_scope_, {prefix, zone_, from_zone, to_zone, upstream_rq_completed_});
    incCounter(info.cluster_scope_, {prefix, zone_, from_zone, to_zone, rq_group});
    incCounter(info.cluster_scope_, {prefix, zone_, from_zone, to_zone, rq_code});
=======
    incCounter(info.cluster_scope_,
               {info.prefix_, zone_, info.from_zone_, info.to_zone_, upstream_rq_completed_});
    incCounter(info.cluster_scope_,
               {info.prefix_, zone_, info.from_zone_, info.to_zone_, rq_group});
    incCounter(info.cluster_scope_, {info.prefix_, zone_, info.from_zone_, info.to_zone_, rq_code});
  }
}

void CodeStatsImpl::writeCategory(const ResponseStatInfo& info, Stats::StatName rq_group,
                                  Stats::StatName rq_code, Stats::StatName category) const {
  incCounter(info.cluster_scope_, {info.prefix_, category, upstream_rq_completed_});
  if (!rq_group.empty()) {
    incCounter(info.cluster_scope_, {info.prefix_, category, rq_group});
>>>>>>> f683e0a6
  }
  incCounter(info.cluster_scope_, {info.prefix_, category, rq_code});
}

void CodeStatsImpl::chargeResponseTiming(const ResponseTimingInfo& info) const {
<<<<<<< HEAD
  Stats::StatNameManagedStorage prefix_storage(stripTrailingDot(info.prefix_), symbol_table_);
  Stats::StatName prefix = prefix_storage.statName();

  uint64_t count = info.response_time_.count();
  recordHistogram(info.cluster_scope_, {prefix, upstream_rq_time_}, count);
  if (info.upstream_canary_) {
    recordHistogram(info.cluster_scope_, {prefix, canary_upstream_rq_time_}, count);
  }

  if (info.internal_request_) {
    recordHistogram(info.cluster_scope_, {prefix, internal_upstream_rq_time_}, count);
  } else {
    recordHistogram(info.cluster_scope_, {prefix, external_upstream_rq_time_}, count);
  }

  if (!info.request_vcluster_name_.empty()) {
    Stats::StatNameManagedStorage vhost_storage(info.request_vhost_name_, symbol_table_);
    Stats::StatName vhost_name = vhost_storage.statName();
    Stats::StatNameManagedStorage vcluster_storage(info.request_vcluster_name_, symbol_table_);
    Stats::StatName vcluster_name = vcluster_storage.statName();
    recordHistogram(info.global_scope_,
                    {vhost_, vhost_name, vcluster_, vcluster_name, upstream_rq_time_}, count);
=======
  const uint64_t count = info.response_time_.count();
  recordHistogram(info.cluster_scope_, {info.prefix_, upstream_rq_time_}, count);
  if (info.upstream_canary_) {
    recordHistogram(info.cluster_scope_, {info.prefix_, canary_, upstream_rq_time_}, count);
  }

  if (info.internal_request_) {
    recordHistogram(info.cluster_scope_, {info.prefix_, internal_, upstream_rq_time_}, count);
  } else {
    recordHistogram(info.cluster_scope_, {info.prefix_, external_, upstream_rq_time_}, count);
  }

  if (!info.request_vcluster_name_.empty()) {
    recordHistogram(info.global_scope_,
                    {vhost_, info.request_vhost_name_, vcluster_, info.request_vcluster_name_,
                     upstream_rq_time_},
                    count);
>>>>>>> f683e0a6
  }

  // Handle per zone stats.
  if (!info.from_zone_.empty() && !info.to_zone_.empty()) {
<<<<<<< HEAD
    Stats::StatNameManagedStorage from_zone_storage(info.from_zone_, symbol_table_);
    Stats::StatName from_zone = from_zone_storage.statName();
    Stats::StatNameManagedStorage to_zone_storage(info.to_zone_, symbol_table_);
    Stats::StatName to_zone = to_zone_storage.statName();

    recordHistogram(info.cluster_scope_, {prefix, zone_, from_zone, to_zone, upstream_rq_time_},
=======
    recordHistogram(info.cluster_scope_,
                    {info.prefix_, zone_, info.from_zone_, info.to_zone_, upstream_rq_time_},
>>>>>>> f683e0a6
                    count);
  }
}

absl::string_view CodeStatsImpl::stripTrailingDot(absl::string_view str) {
  if (absl::EndsWith(str, ".")) {
    str.remove_suffix(1);
  }
  return str;
}

Stats::StatName CodeStatsImpl::upstreamRqGroup(Code response_code) const {
  switch (enumToInt(response_code) / 100) {
  case 1:
    return upstream_rq_1xx_;
  case 2:
    return upstream_rq_2xx_;
  case 3:
    return upstream_rq_3xx_;
  case 4:
    return upstream_rq_4xx_;
  case 5:
    return upstream_rq_5xx_;
<<<<<<< HEAD
  }
  return upstream_rq_unknown_;
}

CodeStatsImpl::RequestCodeGroup::RequestCodeGroup(absl::string_view prefix,
                                                  CodeStatsImpl& code_stats)
    : code_stats_(code_stats), prefix_(std::string(prefix)) {
  for (uint32_t i = 0; i < NumHttpCodes; ++i) {
    rc_stat_names_[i] = nullptr;
  }

  // Pre-allocate response codes 200, 404, and 503, as those seem quite likely.
  statName(Code::OK);
  statName(Code::NotFound);
  statName(Code::ServiceUnavailable);
}

CodeStatsImpl::RequestCodeGroup::~RequestCodeGroup() {
  for (uint32_t i = 0; i < NumHttpCodes; ++i) {
    Stats::StatNameStorage* storage = rc_stat_names_[i];
    if (storage != nullptr) {
      storage->free(code_stats_.symbol_table_);
      delete storage;
    }
  }
}

Stats::StatName CodeStatsImpl::RequestCodeGroup::statName(Code response_code) {
  // Take a lock only if we've never seen this response-code before.
  uint32_t rc_int = static_cast<uint32_t>(response_code);
  RELEASE_ASSERT(rc_int < NumHttpCodes, absl::StrCat("Unexpected http code: ", rc_int));
  std::atomic<Stats::StatNameStorage*>& atomic_ref = rc_stat_names_[rc_int];
=======
  }
  return empty_; // Unknown codes do not go into a group.
}

Stats::StatName CodeStatsImpl::upstreamRqStatName(Code response_code) const {
  // Take a lock only if we've never seen this response-code before.
  const uint32_t rc_index = static_cast<uint32_t>(response_code) - HttpCodeOffset;
  if (rc_index >= NumHttpCodes) {
    return upstream_rq_unknown_;
  }
  std::atomic<uint8_t*>& atomic_ref = rc_stat_names_[rc_index];
>>>>>>> f683e0a6
  if (atomic_ref.load() == nullptr) {
    absl::MutexLock lock(&mutex_);

    // Check again under lock as two threads might have raced to add a StatName
    // for the same code.
    if (atomic_ref.load() == nullptr) {
<<<<<<< HEAD
      atomic_ref = new Stats::StatNameStorage(absl::StrCat(prefix_, enumToInt(response_code)),
                                              code_stats_.symbol_table_);
    }
  }
  return atomic_ref.load()->statName();
=======
      atomic_ref = stat_name_pool_.addReturningStorage(
          absl::StrCat("upstream_rq_", enumToInt(response_code)));
    }
  }
  return Stats::StatName(atomic_ref.load());
>>>>>>> f683e0a6
}

std::string CodeUtility::groupStringForResponseCode(Code response_code) {
  // Note: this is only used in the unit test and in dynamo_filter.cc, which
  // needs the same sort of symbolization treatment we are doing here.
  if (CodeUtility::is1xx(enumToInt(response_code))) {
    return "1xx";
  } else if (CodeUtility::is2xx(enumToInt(response_code))) {
    return "2xx";
  } else if (CodeUtility::is3xx(enumToInt(response_code))) {
    return "3xx";
  } else if (CodeUtility::is4xx(enumToInt(response_code))) {
    return "4xx";
  } else if (CodeUtility::is5xx(enumToInt(response_code))) {
    return "5xx";
  } else {
    return "";
  }
}

const char* CodeUtility::toString(Code code) {
  // clang-format off
  switch (code) {
  // 1xx
  case Code::Continue:                      return "Continue";
  case Code::SwitchingProtocols:            return "Switching Protocols";

  // 2xx
  case Code::OK:                            return "OK";
  case Code::Created:                       return "Created";
  case Code::Accepted:                      return "Accepted";
  case Code::NonAuthoritativeInformation:   return "Non-Authoritative Information";
  case Code::NoContent:                     return "No Content";
  case Code::ResetContent:                  return "Reset Content";
  case Code::PartialContent:                return "Partial Content";
  case Code::MultiStatus:                   return "Multi-Status";
  case Code::AlreadyReported:               return "Already Reported";
  case Code::IMUsed:                        return "IM Used";

  // 3xx
  case Code::MultipleChoices:               return "Multiple Choices";
  case Code::MovedPermanently:              return "Moved Permanently";
  case Code::Found:                         return "Found";
  case Code::SeeOther:                      return "See Other";
  case Code::NotModified:                   return "Not Modified";
  case Code::UseProxy:                      return "Use Proxy";
  case Code::TemporaryRedirect:             return "Temporary Redirect";
  case Code::PermanentRedirect:             return "Permanent Redirect";

  // 4xx
  case Code::BadRequest:                    return "Bad Request";
  case Code::Unauthorized:                  return "Unauthorized";
  case Code::PaymentRequired:               return "Payment Required";
  case Code::Forbidden:                     return "Forbidden";
  case Code::NotFound:                      return "Not Found";
  case Code::MethodNotAllowed:              return "Method Not Allowed";
  case Code::NotAcceptable:                 return "Not Acceptable";
  case Code::ProxyAuthenticationRequired:   return "Proxy Authentication Required";
  case Code::RequestTimeout:                return "Request Timeout";
  case Code::Conflict:                      return "Conflict";
  case Code::Gone:                          return "Gone";
  case Code::LengthRequired:                return "Length Required";
  case Code::PreconditionFailed:            return "Precondition Failed";
  case Code::PayloadTooLarge:               return "Payload Too Large";
  case Code::URITooLong:                    return "URI Too Long";
  case Code::UnsupportedMediaType:          return "Unsupported Media Type";
  case Code::RangeNotSatisfiable:           return "Range Not Satisfiable";
  case Code::ExpectationFailed:             return "Expectation Failed";
  case Code::MisdirectedRequest:            return "Misdirected Request";
  case Code::UnprocessableEntity:           return "Unprocessable Entity";
  case Code::Locked:                        return "Locked";
  case Code::FailedDependency:              return "Failed Dependency";
  case Code::UpgradeRequired:               return "Upgrade Required";
  case Code::PreconditionRequired:          return "Precondition Required";
  case Code::TooManyRequests:               return "Too Many Requests";
  case Code::RequestHeaderFieldsTooLarge:   return "Request Header Fields Too Large";

  // 5xx
  case Code::InternalServerError:           return "Internal Server Error";
  case Code::NotImplemented:                return "Not Implemented";
  case Code::BadGateway:                    return "Bad Gateway";
  case Code::ServiceUnavailable:            return "Service Unavailable";
  case Code::GatewayTimeout:                return "Gateway Timeout";
  case Code::HTTPVersionNotSupported:       return "HTTP Version Not Supported";
  case Code::VariantAlsoNegotiates:         return "Variant Also Negotiates";
  case Code::InsufficientStorage:           return "Insufficient Storage";
  case Code::LoopDetected:                  return "Loop Detected";
  case Code::NotExtended:                   return "Not Extended";
  case Code::NetworkAuthenticationRequired: return "Network Authentication Required";
  }
  // clang-format on

  return "Unknown";
}

} // namespace Http
} // namespace Envoy<|MERGE_RESOLUTION|>--- conflicted
+++ resolved
@@ -19,38 +19,6 @@
 namespace Http {
 
 CodeStatsImpl::CodeStatsImpl(Stats::SymbolTable& symbol_table)
-<<<<<<< HEAD
-    : symbol_table_(symbol_table), canary_(makeStatName("canary")),
-      canary_upstream_rq_time_(makeStatName("canary.upstream_rq_time")),
-      external_(makeStatName("external")),
-      external_rq_time_(makeStatName("external.upstream_rq_time")),
-      external_upstream_rq_time_(makeStatName("external.upstream_rq_time")),
-      internal_(makeStatName("internal")),
-      internal_rq_time_(makeStatName("internal.upstream_rq_time")),
-      internal_upstream_rq_time_(makeStatName("internal.upstream_rq_time")),
-      upstream_rq_1xx_(makeStatName("upstream_rq_1xx")),
-      upstream_rq_2xx_(makeStatName("upstream_rq_2xx")),
-      upstream_rq_3xx_(makeStatName("upstream_rq_3xx")),
-      upstream_rq_4xx_(makeStatName("upstream_rq_4xx")),
-      upstream_rq_5xx_(makeStatName("upstream_rq_5xx")),
-      upstream_rq_unknown_(makeStatName("upstream_rq_Unknown")),
-      upstream_rq_completed_(makeStatName("upstream_rq_completed")),
-      upstream_rq_time_(makeStatName("upstream_rq_time")), vcluster_(makeStatName("vcluster")),
-      vhost_(makeStatName("vhost")), zone_(makeStatName("zone")),
-      canary_upstream_rq_("canary_upstream_rq_", *this),
-      external_upstream_rq_("external_upstream_rq_", *this),
-      internal_upstream_rq_("internal_upstream_rq_", *this), upstream_rq_("upstream_rq_", *this) {}
-
-CodeStatsImpl::~CodeStatsImpl() {
-  for (Stats::StatNameStorage& stat_name_storage : storage_) {
-    stat_name_storage.free(symbol_table_);
-  }
-}
-
-Stats::StatName CodeStatsImpl::makeStatName(absl::string_view name) {
-  storage_.push_back(Stats::StatNameStorage(name, symbol_table_));
-  return storage_.back().statName();
-=======
     : stat_name_pool_(symbol_table), symbol_table_(symbol_table),
       canary_(stat_name_pool_.add("canary")), external_(stat_name_pool_.add("external")),
       internal_(stat_name_pool_.add("internal")),
@@ -77,35 +45,22 @@
   upstreamRqStatName(Code::OK);
   upstreamRqStatName(Code::NotFound);
   upstreamRqStatName(Code::ServiceUnavailable);
->>>>>>> f683e0a6
 }
 
 void CodeStatsImpl::incCounter(Stats::Scope& scope,
                                const std::vector<Stats::StatName>& names) const {
-<<<<<<< HEAD
-  Stats::SymbolTable::StoragePtr stat_name_storage = symbol_table_.join(names);
-=======
   const Stats::SymbolTable::StoragePtr stat_name_storage = symbol_table_.join(names);
->>>>>>> f683e0a6
   scope.counterFromStatName(Stats::StatName(stat_name_storage.get())).inc();
 }
 
 void CodeStatsImpl::incCounter(Stats::Scope& scope, Stats::StatName a, Stats::StatName b) const {
-<<<<<<< HEAD
-  Stats::SymbolTable::StoragePtr stat_name_storage = symbol_table_.join({a, b});
-=======
   const Stats::SymbolTable::StoragePtr stat_name_storage = symbol_table_.join({a, b});
->>>>>>> f683e0a6
   scope.counterFromStatName(Stats::StatName(stat_name_storage.get())).inc();
 }
 
 void CodeStatsImpl::recordHistogram(Stats::Scope& scope, const std::vector<Stats::StatName>& names,
                                     uint64_t count) const {
-<<<<<<< HEAD
-  Stats::SymbolTable::StoragePtr stat_name_storage = symbol_table_.join(names);
-=======
   const Stats::SymbolTable::StoragePtr stat_name_storage = symbol_table_.join(names);
->>>>>>> f683e0a6
   scope.histogramFromStatName(Stats::StatName(stat_name_storage.get())).recordValue(count);
 }
 
@@ -114,36 +69,6 @@
   ASSERT(&symbol_table_ == &scope.symbolTable());
 
   // Build a dynamic stat for the response code and increment it.
-<<<<<<< HEAD
-  // incCounter(scope, {prefix, upstream_rq_completed_});
-  // incCounter(scope, {prefix, upstreamRqGroup(response_code)});
-  // incCounter(scope, {prefix, upstream_rq_.statName(response_code)});
-  incCounter(scope, prefix, upstream_rq_completed_);
-  incCounter(scope, prefix, upstreamRqGroup(response_code));
-  incCounter(scope, prefix, upstream_rq_.statName(response_code));
-}
-
-void CodeStatsImpl::chargeResponseStat(const ResponseStatInfo& info) const {
-  Stats::StatNameManagedStorage prefix_storage(stripTrailingDot(info.prefix_), symbol_table_);
-  Stats::StatName prefix = prefix_storage.statName();
-  Code code = static_cast<Code>(info.response_status_code_);
-
-  ASSERT(&info.cluster_scope_.symbolTable() == &symbol_table_);
-  chargeBasicResponseStat(info.cluster_scope_, prefix, code);
-
-  Stats::StatName rq_group = upstreamRqGroup(code);
-  Stats::StatName rq_code = upstream_rq_.statName(code);
-
-  auto write_category = [this, prefix, rq_group, rq_code, &info](Stats::StatName category) {
-    incCounter(info.cluster_scope_, {prefix, category, upstream_rq_completed_});
-    incCounter(info.cluster_scope_, {prefix, category, rq_group});
-    incCounter(info.cluster_scope_, {prefix, category, rq_code});
-  };
-
-  // If the response is from a canary, also create canary stats.
-  if (info.upstream_canary_) {
-    write_category(canary_);
-=======
   incCounter(scope, prefix, upstream_rq_completed_);
   const Stats::StatName rq_group = upstreamRqGroup(response_code);
   if (!rq_group.empty()) {
@@ -164,56 +89,27 @@
   // If the response is from a canary, also create canary stats.
   if (info.upstream_canary_) {
     writeCategory(info, rq_group, rq_code, canary_);
->>>>>>> f683e0a6
   }
 
   // Split stats into external vs. internal.
   if (info.internal_request_) {
-<<<<<<< HEAD
-    write_category(internal_);
-  } else {
-    write_category(external_);
-=======
     writeCategory(info, rq_group, rq_code, internal_);
   } else {
     writeCategory(info, rq_group, rq_code, external_);
->>>>>>> f683e0a6
   }
 
   // Handle request virtual cluster.
   if (!info.request_vcluster_name_.empty()) {
-<<<<<<< HEAD
-    Stats::StatNameManagedStorage vhost_storage(info.request_vhost_name_, symbol_table_);
-    Stats::StatName vhost_name = vhost_storage.statName();
-    Stats::StatNameManagedStorage vcluster_storage(info.request_vcluster_name_, symbol_table_);
-    Stats::StatName vcluster_name = vcluster_storage.statName();
-
-    incCounter(info.global_scope_,
-               {vhost_, vhost_name, vcluster_, vcluster_name, upstream_rq_completed_});
-    incCounter(info.global_scope_, {vhost_, vhost_name, vcluster_, vcluster_name, rq_group});
-    incCounter(info.global_scope_, {vhost_, vhost_name, vcluster_, vcluster_name, rq_code});
-=======
     incCounter(info.global_scope_, {vhost_, info.request_vhost_name_, vcluster_,
                                     info.request_vcluster_name_, upstream_rq_completed_});
     incCounter(info.global_scope_, {vhost_, info.request_vhost_name_, vcluster_,
                                     info.request_vcluster_name_, rq_group});
     incCounter(info.global_scope_,
                {vhost_, info.request_vhost_name_, vcluster_, info.request_vcluster_name_, rq_code});
->>>>>>> f683e0a6
   }
 
   // Handle per zone stats.
   if (!info.from_zone_.empty() && !info.to_zone_.empty()) {
-<<<<<<< HEAD
-    Stats::StatNameManagedStorage from_zone_storage(info.from_zone_, symbol_table_);
-    Stats::StatName from_zone = from_zone_storage.statName();
-    Stats::StatNameManagedStorage to_zone_storage(info.to_zone_, symbol_table_);
-    Stats::StatName to_zone = to_zone_storage.statName();
-
-    incCounter(info.cluster_scope_, {prefix, zone_, from_zone, to_zone, upstream_rq_completed_});
-    incCounter(info.cluster_scope_, {prefix, zone_, from_zone, to_zone, rq_group});
-    incCounter(info.cluster_scope_, {prefix, zone_, from_zone, to_zone, rq_code});
-=======
     incCounter(info.cluster_scope_,
                {info.prefix_, zone_, info.from_zone_, info.to_zone_, upstream_rq_completed_});
     incCounter(info.cluster_scope_,
@@ -227,36 +123,11 @@
   incCounter(info.cluster_scope_, {info.prefix_, category, upstream_rq_completed_});
   if (!rq_group.empty()) {
     incCounter(info.cluster_scope_, {info.prefix_, category, rq_group});
->>>>>>> f683e0a6
   }
   incCounter(info.cluster_scope_, {info.prefix_, category, rq_code});
 }
 
 void CodeStatsImpl::chargeResponseTiming(const ResponseTimingInfo& info) const {
-<<<<<<< HEAD
-  Stats::StatNameManagedStorage prefix_storage(stripTrailingDot(info.prefix_), symbol_table_);
-  Stats::StatName prefix = prefix_storage.statName();
-
-  uint64_t count = info.response_time_.count();
-  recordHistogram(info.cluster_scope_, {prefix, upstream_rq_time_}, count);
-  if (info.upstream_canary_) {
-    recordHistogram(info.cluster_scope_, {prefix, canary_upstream_rq_time_}, count);
-  }
-
-  if (info.internal_request_) {
-    recordHistogram(info.cluster_scope_, {prefix, internal_upstream_rq_time_}, count);
-  } else {
-    recordHistogram(info.cluster_scope_, {prefix, external_upstream_rq_time_}, count);
-  }
-
-  if (!info.request_vcluster_name_.empty()) {
-    Stats::StatNameManagedStorage vhost_storage(info.request_vhost_name_, symbol_table_);
-    Stats::StatName vhost_name = vhost_storage.statName();
-    Stats::StatNameManagedStorage vcluster_storage(info.request_vcluster_name_, symbol_table_);
-    Stats::StatName vcluster_name = vcluster_storage.statName();
-    recordHistogram(info.global_scope_,
-                    {vhost_, vhost_name, vcluster_, vcluster_name, upstream_rq_time_}, count);
-=======
   const uint64_t count = info.response_time_.count();
   recordHistogram(info.cluster_scope_, {info.prefix_, upstream_rq_time_}, count);
   if (info.upstream_canary_) {
@@ -274,22 +145,12 @@
                     {vhost_, info.request_vhost_name_, vcluster_, info.request_vcluster_name_,
                      upstream_rq_time_},
                     count);
->>>>>>> f683e0a6
   }
 
   // Handle per zone stats.
   if (!info.from_zone_.empty() && !info.to_zone_.empty()) {
-<<<<<<< HEAD
-    Stats::StatNameManagedStorage from_zone_storage(info.from_zone_, symbol_table_);
-    Stats::StatName from_zone = from_zone_storage.statName();
-    Stats::StatNameManagedStorage to_zone_storage(info.to_zone_, symbol_table_);
-    Stats::StatName to_zone = to_zone_storage.statName();
-
-    recordHistogram(info.cluster_scope_, {prefix, zone_, from_zone, to_zone, upstream_rq_time_},
-=======
     recordHistogram(info.cluster_scope_,
                     {info.prefix_, zone_, info.from_zone_, info.to_zone_, upstream_rq_time_},
->>>>>>> f683e0a6
                     count);
   }
 }
@@ -313,40 +174,6 @@
     return upstream_rq_4xx_;
   case 5:
     return upstream_rq_5xx_;
-<<<<<<< HEAD
-  }
-  return upstream_rq_unknown_;
-}
-
-CodeStatsImpl::RequestCodeGroup::RequestCodeGroup(absl::string_view prefix,
-                                                  CodeStatsImpl& code_stats)
-    : code_stats_(code_stats), prefix_(std::string(prefix)) {
-  for (uint32_t i = 0; i < NumHttpCodes; ++i) {
-    rc_stat_names_[i] = nullptr;
-  }
-
-  // Pre-allocate response codes 200, 404, and 503, as those seem quite likely.
-  statName(Code::OK);
-  statName(Code::NotFound);
-  statName(Code::ServiceUnavailable);
-}
-
-CodeStatsImpl::RequestCodeGroup::~RequestCodeGroup() {
-  for (uint32_t i = 0; i < NumHttpCodes; ++i) {
-    Stats::StatNameStorage* storage = rc_stat_names_[i];
-    if (storage != nullptr) {
-      storage->free(code_stats_.symbol_table_);
-      delete storage;
-    }
-  }
-}
-
-Stats::StatName CodeStatsImpl::RequestCodeGroup::statName(Code response_code) {
-  // Take a lock only if we've never seen this response-code before.
-  uint32_t rc_int = static_cast<uint32_t>(response_code);
-  RELEASE_ASSERT(rc_int < NumHttpCodes, absl::StrCat("Unexpected http code: ", rc_int));
-  std::atomic<Stats::StatNameStorage*>& atomic_ref = rc_stat_names_[rc_int];
-=======
   }
   return empty_; // Unknown codes do not go into a group.
 }
@@ -358,26 +185,17 @@
     return upstream_rq_unknown_;
   }
   std::atomic<uint8_t*>& atomic_ref = rc_stat_names_[rc_index];
->>>>>>> f683e0a6
   if (atomic_ref.load() == nullptr) {
     absl::MutexLock lock(&mutex_);
 
     // Check again under lock as two threads might have raced to add a StatName
     // for the same code.
     if (atomic_ref.load() == nullptr) {
-<<<<<<< HEAD
-      atomic_ref = new Stats::StatNameStorage(absl::StrCat(prefix_, enumToInt(response_code)),
-                                              code_stats_.symbol_table_);
-    }
-  }
-  return atomic_ref.load()->statName();
-=======
       atomic_ref = stat_name_pool_.addReturningStorage(
           absl::StrCat("upstream_rq_", enumToInt(response_code)));
     }
   }
   return Stats::StatName(atomic_ref.load());
->>>>>>> f683e0a6
 }
 
 std::string CodeUtility::groupStringForResponseCode(Code response_code) {
