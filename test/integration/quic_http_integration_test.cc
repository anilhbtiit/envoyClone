#include <openssl/x509_vfy.h>

#include <cstddef>

#include "envoy/config/bootstrap/v3/bootstrap.pb.h"
#include "envoy/config/overload/v3/overload.pb.h"
#include "envoy/extensions/filters/network/http_connection_manager/v3/http_connection_manager.pb.h"
#include "envoy/extensions/transport_sockets/quic/v3/quic_transport.pb.h"

#include "test/common/upstream/utility.h"
#include "test/config/utility.h"
#include "test/integration/http_integration.h"
#include "test/test_common/test_runtime.h"
#include "test/test_common/utility.h"

#if defined(__GNUC__)
#pragma GCC diagnostic push
#pragma GCC diagnostic ignored "-Wunused-parameter"
#pragma GCC diagnostic ignored "-Winvalid-offsetof"
#endif

#include "quiche/quic/core/http/quic_client_push_promise_index.h"
#include "quiche/quic/core/quic_utils.h"
#include "quiche/quic/test_tools/quic_test_utils.h"
#include "quiche/quic/test_tools/quic_session_peer.h"

#if defined(__GNUC__)
#pragma GCC diagnostic pop
#endif

#include "source/common/quic/active_quic_listener.h"
#include "source/common/quic/client_connection_factory_impl.h"
#include "source/common/quic/envoy_quic_client_session.h"
#include "source/common/quic/envoy_quic_client_connection.h"
#include "source/common/quic/envoy_quic_proof_verifier.h"
#include "source/common/quic/envoy_quic_connection_helper.h"
#include "source/common/quic/envoy_quic_alarm_factory.h"
#include "source/common/quic/envoy_quic_packet_writer.h"
#include "source/common/quic/envoy_quic_utils.h"
#include "source/common/quic/quic_transport_socket_factory.h"
#include "test/common/quic/test_utils.h"
#include "test/config/integration/certs/clientcert_hash.h"
#include "source/extensions/transport_sockets/tls/context_config_impl.h"

#if defined(ENVOY_CONFIG_COVERAGE)
#define DISABLE_UNDER_COVERAGE return
#else
#define DISABLE_UNDER_COVERAGE                                                                     \
  do {                                                                                             \
  } while (0)
#endif

namespace Envoy {
namespace Quic {

class CodecClientCallbacksForTest : public Http::CodecClientCallbacks {
public:
  void onStreamDestroy() override {}

  void onStreamReset(Http::StreamResetReason reason) override {
    last_stream_reset_reason_ = reason;
  }

  Http::StreamResetReason last_stream_reset_reason_{Http::StreamResetReason::LocalReset};
};

// A test that sets up its own client connection with customized quic version and connection ID.
class QuicHttpIntegrationTest : public HttpIntegrationTest,
                                public testing::TestWithParam<Network::Address::IpVersion> {
public:
  QuicHttpIntegrationTest()
      : HttpIntegrationTest(Http::CodecType::HTTP3, GetParam(),
                            ConfigHelper::quicHttpProxyConfig()),
        supported_versions_(quic::CurrentSupportedHttp3Versions()), conn_helper_(*dispatcher_),
        alarm_factory_(*dispatcher_, *conn_helper_.GetClock()) {
    // Enable this flag for test coverage.
    SetQuicReloadableFlag(quic_tls_set_signature_algorithm_prefs, true);
  }

  ~QuicHttpIntegrationTest() override {
    cleanupUpstreamAndDownstream();
    // Release the client before destroying |conn_helper_|. No such need once |conn_helper_| is
    // moved into a client connection factory in the base test class.
    codec_client_.reset();
  }

  Network::ClientConnectionPtr makeClientConnectionWithOptions(
      uint32_t port, const Network::ConnectionSocket::OptionsSharedPtr& options) override {
    // Setting socket options is not supported.
    ASSERT(!options);
    return makeClientConnectionWithHost(port, "");
  }

  Network::ClientConnectionPtr makeClientConnectionWithHost(uint32_t port,
                                                            const std::string& host) {
    // Setting socket options is not supported.
    server_addr_ = Network::Utility::resolveUrl(
        fmt::format("udp://{}:{}", Network::Test::getLoopbackAddressUrlString(version_), port));
    Network::Address::InstanceConstSharedPtr local_addr =
        Network::Test::getCanonicalLoopbackAddress(version_);
    // Initiate a QUIC connection with the highest supported version. If not
    // supported by server, this connection will fail.
    // TODO(danzh) Implement retry upon version mismatch and modify test frame work to specify a
    // different version set on server side to test that.
    auto connection = std::make_unique<EnvoyQuicClientConnection>(
        getNextConnectionId(), server_addr_, conn_helper_, alarm_factory_,
        quic::ParsedQuicVersionVector{supported_versions_[0]}, local_addr, *dispatcher_, nullptr);
    quic_connection_ = connection.get();
    ASSERT(quic_connection_persistent_info_ != nullptr);
    auto& persistent_info = static_cast<PersistentQuicInfoImpl&>(*quic_connection_persistent_info_);
    auto session = std::make_unique<EnvoyQuicClientSession>(
        persistent_info.quic_config_, supported_versions_, std::move(connection),
        (host.empty() ? persistent_info.server_id_
                      : quic::QuicServerId{host, static_cast<uint16_t>(port), false}),
        persistent_info.cryptoConfig(), &push_promise_index_, *dispatcher_,
        // Use smaller window than the default one to have test coverage of client codec buffer
        // exceeding high watermark.
        /*send_buffer_limit=*/2 * Http2::Utility::OptionsLimits::MIN_INITIAL_STREAM_WINDOW_SIZE,
        persistent_info.crypto_stream_factory_, quic_stat_names_, stats_store_);
    return session;
  }

  IntegrationCodecClientPtr makeRawHttpConnection(
      Network::ClientConnectionPtr&& conn,
      absl::optional<envoy::config::core::v3::Http2ProtocolOptions> http2_options) override {
<<<<<<< HEAD
    std::shared_ptr<Upstream::MockClusterInfo> cluster{new NiceMock<Upstream::MockClusterInfo>()};
    cluster->max_response_headers_count_ = 200;
    if (http2_options.has_value()) {
      cluster->http3_options_ = ConfigHelper::http2ToHttp3ProtocolOptions(
          http2_options.value(), quic::kStreamReceiveWindowLimit);
=======
    IntegrationCodecClientPtr codec =
        HttpIntegrationTest::makeRawHttpConnection(std::move(conn), http2_options);
    if (!codec->disconnected()) {
      codec->setCodecClientCallbacks(client_codec_callback_);
>>>>>>> 46ab9133
    }
    cluster->http3_options_.set_allow_extended_connect(true);
    *cluster->http3_options_.mutable_quic_protocol_options() = client_quic_options_;
    Upstream::HostDescriptionConstSharedPtr host_description{Upstream::makeTestHostDescription(
        cluster, fmt::format("tcp://{}:80", Network::Test::getLoopbackAddressUrlString(version_)),
        timeSystem())};
    // This call may fail in QUICHE because of INVALID_VERSION. QUIC connection doesn't support
    // in-connection version negotiation.
    auto codec = std::make_unique<IntegrationCodecClient>(*dispatcher_, random_, std::move(conn),
                                                          host_description, downstream_protocol_);
    if (codec->disconnected()) {
      // Connection may get closed during version negotiation or handshake.
      // TODO(#8479) QUIC connection doesn't support in-connection version negotiationPropagate
      // INVALID_VERSION error to caller and let caller to use server advertised version list to
      // create a new connection with mutually supported version and make client codec again.
      ENVOY_LOG(error, "Fail to connect to server with error: {}",
                codec->connection()->transportFailureReason());
      return codec;
    }
    codec->setCodecClientCallbacks(client_codec_callback_);
    EXPECT_EQ(transport_socket_factory_->clientContextConfig().serverNameIndication(),
              codec->connection()->requestedServerName());
    return codec;
  }

  quic::QuicConnectionId getNextConnectionId() {
    if (designated_connection_ids_.empty()) {
      return quic::QuicUtils::CreateRandomConnectionId();
    }
    quic::QuicConnectionId cid = designated_connection_ids_.front();
    designated_connection_ids_.pop_front();
    return cid;
  }

  void initialize() override {
    config_helper_.addConfigModifier(
        [](envoy::extensions::filters::network::http_connection_manager::v3::HttpConnectionManager&
               hcm) {
          hcm.mutable_drain_timeout()->clear_seconds();
          hcm.mutable_drain_timeout()->set_nanos(500 * 1000 * 1000);
          EXPECT_EQ(hcm.codec_type(), envoy::extensions::filters::network::http_connection_manager::
                                          v3::HttpConnectionManager::HTTP3);
        });

    HttpIntegrationTest::initialize();
    // Latch quic_transport_socket_factory_ which is instantiated in initialize().
    transport_socket_factory_ =
        static_cast<QuicClientTransportSocketFactory*>(quic_transport_socket_factory_.get());
    registerTestServerPorts({"http"});

    ASSERT(&transport_socket_factory_->clientContextConfig());
  }

  void testMultipleQuicConnections() {
    concurrency_ = 8;
    initialize();
    std::vector<IntegrationCodecClientPtr> codec_clients;
    for (size_t i = 1; i <= concurrency_; ++i) {
      // The BPF filter and ActiveQuicListener::destination() look at the 1st word of connection id
      // in the packet header. And currently all QUIC versions support >= 8 bytes connection id. So
      // create connections with the first 4 bytes of connection id different from each
      // other so they should be evenly distributed.
      designated_connection_ids_.push_back(quic::test::TestConnectionId(i << 32));
      // TODO(sunjayBhatia,wrowe): deserialize this, establishing all connections in parallel
      // (Expected to save ~14s each across 6 tests on Windows)
      codec_clients.push_back(makeHttpConnection(lookupPort("http")));
    }
    constexpr auto timeout_first = std::chrono::seconds(15);
    constexpr auto timeout_subsequent = std::chrono::milliseconds(10);
    if (GetParam() == Network::Address::IpVersion::v4) {
      test_server_->waitForCounterEq("listener.127.0.0.1_0.downstream_cx_total", 8u, timeout_first);
    } else {
      test_server_->waitForCounterEq("listener.[__1]_0.downstream_cx_total", 8u, timeout_first);
    }
    for (size_t i = 0; i < concurrency_; ++i) {
      if (GetParam() == Network::Address::IpVersion::v4) {
        test_server_->waitForGaugeEq(
            fmt::format("listener.127.0.0.1_0.worker_{}.downstream_cx_active", i), 1u,
            timeout_subsequent);
        test_server_->waitForCounterEq(
            fmt::format("listener.127.0.0.1_0.worker_{}.downstream_cx_total", i), 1u,
            timeout_subsequent);
      } else {
        test_server_->waitForGaugeEq(
            fmt::format("listener.[__1]_0.worker_{}.downstream_cx_active", i), 1u,
            timeout_subsequent);
        test_server_->waitForCounterEq(
            fmt::format("listener.[__1]_0.worker_{}.downstream_cx_total", i), 1u,
            timeout_subsequent);
      }
    }
    for (size_t i = 0; i < concurrency_; ++i) {
      fake_upstream_connection_ = nullptr;
      upstream_request_ = nullptr;
      auto encoder_decoder =
          codec_clients[i]->startRequest(Http::TestRequestHeaderMapImpl{{":method", "GET"},
                                                                        {":path", "/test/long/url"},
                                                                        {":scheme", "http"},
                                                                        {":authority", "host"}});
      auto& request_encoder = encoder_decoder.first;
      auto response = std::move(encoder_decoder.second);
      codec_clients[i]->sendData(request_encoder, 0, true);
      waitForNextUpstreamRequest();
      upstream_request_->encodeHeaders(Http::TestResponseHeaderMapImpl{{":status", "200"},
                                                                       {"set-cookie", "foo"},
                                                                       {"set-cookie", "bar"}},
                                       true);

      ASSERT_TRUE(response->waitForEndStream());
      EXPECT_TRUE(response->complete());
      codec_clients[i]->close();
    }
  }

protected:
  quic::QuicClientPushPromiseIndex push_promise_index_;
  quic::ParsedQuicVersionVector supported_versions_;
  EnvoyQuicConnectionHelper conn_helper_;
  EnvoyQuicAlarmFactory alarm_factory_;
  CodecClientCallbacksForTest client_codec_callback_;
  Network::Address::InstanceConstSharedPtr server_addr_;
  EnvoyQuicClientConnection* quic_connection_{nullptr};
  std::list<quic::QuicConnectionId> designated_connection_ids_;
  Quic::QuicClientTransportSocketFactory* transport_socket_factory_{nullptr};
  envoy::config::core::v3::QuicProtocolOptions client_quic_options_;
};

INSTANTIATE_TEST_SUITE_P(QuicHttpIntegrationTests, QuicHttpIntegrationTest,
                         testing::ValuesIn(TestEnvironment::getIpVersionsForTest()),
                         TestUtility::ipTestParamsToString);

TEST_P(QuicHttpIntegrationTest, GetRequestAndEmptyResponse) {
  testRouterHeaderOnlyRequestAndResponse();
}

TEST_P(QuicHttpIntegrationTest, ZeroRtt) {
  // Make sure both connections use the same PersistentQuicInfoImpl.
  concurrency_ = 1;
  initialize();
  // Start the first connection.
  codec_client_ = makeHttpConnection(makeClientConnection((lookupPort("http"))));
  EXPECT_EQ(transport_socket_factory_->clientContextConfig().serverNameIndication(),
            codec_client_->connection()->requestedServerName());
  // Send a complete request on the first connection.
  auto response1 = codec_client_->makeHeaderOnlyRequest(default_request_headers_);
  waitForNextUpstreamRequest(0);
  upstream_request_->encodeHeaders(default_response_headers_, true);
  ASSERT_TRUE(response1->waitForEndStream());
  // Close the first connection.
  codec_client_->close();
  // Start a second connection.
  codec_client_ = makeHttpConnection(makeClientConnection((lookupPort("http"))));
  // Send a complete request on the second connection.
  auto response2 = codec_client_->makeHeaderOnlyRequest(default_request_headers_);
  waitForNextUpstreamRequest(0);
  upstream_request_->encodeHeaders(default_response_headers_, true);
  ASSERT_TRUE(response2->waitForEndStream());
  // Ensure 0-RTT was used by second connection.
  EnvoyQuicClientSession* quic_session =
      static_cast<EnvoyQuicClientSession*>(codec_client_->connection());
  EXPECT_TRUE(static_cast<quic::QuicCryptoClientStream*>(
                  quic::test::QuicSessionPeer::GetMutableCryptoStream(quic_session))
                  ->EarlyDataAccepted());
  // Close the second connection.
  codec_client_->close();
  if (GetParam() == Network::Address::IpVersion::v4) {
    test_server_->waitForCounterEq(
        "listener.127.0.0.1_0.http3.downstream.rx.quic_connection_close_error_"
        "code_QUIC_NO_ERROR",
        2u);
  } else {
    test_server_->waitForCounterEq("listener.[__1]_0.http3.downstream.rx.quic_connection_close_"
                                   "error_code_QUIC_NO_ERROR",
                                   2u);
  }

  test_server_->waitForCounterEq("http3.quic_version_rfc_v1", 2u);
}

// Ensure multiple quic connections work, regardless of platform BPF support
TEST_P(QuicHttpIntegrationTest, MultipleQuicConnectionsDefaultMode) {
  testMultipleQuicConnections();
}

TEST_P(QuicHttpIntegrationTest, MultipleQuicConnectionsNoBPF) {
  // Note: This setting is a no-op on platforms without BPF
  class DisableBpf {
  public:
    DisableBpf() { ActiveQuicListenerFactory::setDisableKernelBpfPacketRoutingForTest(true); }
    ~DisableBpf() { ActiveQuicListenerFactory::setDisableKernelBpfPacketRoutingForTest(false); }
  };

  DisableBpf disable;
  testMultipleQuicConnections();
}

// Tests that the packets from a connection with CID longer than 8 bytes are routed to the same
// worker.
TEST_P(QuicHttpIntegrationTest, MultiWorkerWithLongConnectionId) {
  concurrency_ = 8;
  initialize();
  // Setup 9-byte CID for the next connection.
  designated_connection_ids_.push_back(quic::test::TestConnectionIdNineBytesLong(2u));
  testRouterHeaderOnlyRequestAndResponse();
}

TEST_P(QuicHttpIntegrationTest, PortMigration) {
  concurrency_ = 2;
  initialize();
  uint32_t old_port = lookupPort("http");
  codec_client_ = makeHttpConnection(old_port);
  auto encoder_decoder =
      codec_client_->startRequest(Http::TestRequestHeaderMapImpl{{":method", "POST"},
                                                                 {":path", "/test/long/url"},
                                                                 {":scheme", "http"},
                                                                 {":authority", "host"}});
  request_encoder_ = &encoder_decoder.first;
  auto response = std::move(encoder_decoder.second);

  codec_client_->sendData(*request_encoder_, 1024u, false);

  // Change to a new port by switching socket, and connection should still continue.
  Network::Address::InstanceConstSharedPtr local_addr =
      Network::Test::getCanonicalLoopbackAddress(version_);
  quic_connection_->switchConnectionSocket(
      createConnectionSocket(server_addr_, local_addr, nullptr));
  EXPECT_NE(old_port, local_addr->ip()->port());
  // Send the rest data.
  codec_client_->sendData(*request_encoder_, 1024u, true);
  waitForNextUpstreamRequest(0, TestUtility::DefaultTimeout);
  // Send response headers, and end_stream if there is no response body.
  const Http::TestResponseHeaderMapImpl response_headers{{":status", "200"}};
  size_t response_size{5u};
  upstream_request_->encodeHeaders(response_headers, false);
  upstream_request_->encodeData(response_size, true);
  ASSERT_TRUE(response->waitForEndStream());
  verifyResponse(std::move(response), "200", response_headers, std::string(response_size, 'a'));

  EXPECT_TRUE(upstream_request_->complete());
  EXPECT_EQ(1024u * 2, upstream_request_->bodyLength());

  // Switch to a socket with bad socket options.
  auto option = std::make_shared<Network::MockSocketOption>();
  EXPECT_CALL(*option, setOption(_, _))
      .WillRepeatedly(
          Invoke([](Network::Socket&, envoy::config::core::v3::SocketOption::SocketState state) {
            if (state == envoy::config::core::v3::SocketOption::STATE_LISTENING) {
              return false;
            }
            return true;
          }));
  auto options = std::make_shared<Network::Socket::Options>();
  options->push_back(option);
  quic_connection_->switchConnectionSocket(
      createConnectionSocket(server_addr_, local_addr, options));
  EXPECT_TRUE(codec_client_->disconnected());
  cleanupUpstreamAndDownstream();
}

TEST_P(QuicHttpIntegrationTest, AdminDrainDrainsListeners) {
  testAdminDrain(Http::CodecType::HTTP1);
}

TEST_P(QuicHttpIntegrationTest, CertVerificationFailure) {
  san_to_match_ = "www.random_domain.com";
  initialize();
  codec_client_ = makeRawHttpConnection(makeClientConnection((lookupPort("http"))), absl::nullopt);
  EXPECT_FALSE(codec_client_->connected());
  std::string failure_reason = "QUIC_TLS_CERTIFICATE_UNKNOWN with details: TLS handshake failure "
                               "(ENCRYPTION_HANDSHAKE) 46: "
                               "certificate unknown";
  EXPECT_EQ(failure_reason, codec_client_->connection()->transportFailureReason());
}

// HTTP3 doesn't support 101 SwitchProtocol response code, the client should
// reset the request.
TEST_P(QuicHttpIntegrationTest, Reset101SwitchProtocolResponse) {
  config_helper_.addConfigModifier(
      [&](envoy::extensions::filters::network::http_connection_manager::v3::HttpConnectionManager&
              hcm) -> void { hcm.set_proxy_100_continue(true); });
  initialize();

  codec_client_ = makeHttpConnection(lookupPort("http"));
  auto encoder_decoder =
      codec_client_->startRequest(Http::TestRequestHeaderMapImpl{{":method", "GET"},
                                                                 {":path", "/dynamo/url"},
                                                                 {":scheme", "http"},
                                                                 {":authority", "host"},
                                                                 {"expect", "100-continue"}});
  request_encoder_ = &encoder_decoder.first;
  auto response = std::move(encoder_decoder.second);

  // Wait for the request headers to be received upstream.
  ASSERT_TRUE(fake_upstreams_[0]->waitForHttpConnection(*dispatcher_, fake_upstream_connection_));
  ASSERT_TRUE(fake_upstream_connection_->waitForNewStream(*dispatcher_, upstream_request_));

  upstream_request_->encodeHeaders(Http::TestResponseHeaderMapImpl{{":status", "101"}}, false);
  ASSERT_TRUE(response->waitForReset());
  codec_client_->close();
  EXPECT_FALSE(response->complete());

  // Verify stream error counters are correctly incremented.
  std::string counter_scope = GetParam() == Network::Address::IpVersion::v4
                                  ? "listener.127.0.0.1_0.http3.downstream.rx."
                                  : "listener.[__1]_0.http3.downstream.rx.";
  std::string error_code = "quic_reset_stream_error_code_QUIC_STREAM_GENERAL_PROTOCOL_ERROR";
  test_server_->waitForCounterEq(absl::StrCat(counter_scope, error_code), 1U);
}

TEST_P(QuicHttpIntegrationTest, ResetRequestWithoutAuthorityHeader) {
  initialize();

  codec_client_ = makeHttpConnection(lookupPort("http"));
  auto encoder_decoder = codec_client_->startRequest(Http::TestRequestHeaderMapImpl{
      {":method", "GET"}, {":path", "/dynamo/url"}, {":scheme", "http"}});
  request_encoder_ = &encoder_decoder.first;
  auto response = std::move(encoder_decoder.second);

  ASSERT_TRUE(response->waitForEndStream());
  codec_client_->close();
  ASSERT_TRUE(response->complete());
  EXPECT_EQ("400", response->headers().getStatusValue());
}

TEST_P(QuicHttpIntegrationTest, ResetRequestWithInvalidCharacter) {
  initialize();

  codec_client_ = makeHttpConnection(lookupPort("http"));

  std::string value = std::string(1, 2);
  EXPECT_FALSE(Http::HeaderUtility::headerValueIsValid(value));
  default_request_headers_.addCopy("illegal_header", value);
  auto encoder_decoder = codec_client_->startRequest(default_request_headers_);
  request_encoder_ = &encoder_decoder.first;
  auto response = std::move(encoder_decoder.second);

  ASSERT_TRUE(response->waitForReset());
}

<<<<<<< HEAD
TEST_P(QuicHttpIntegrationTest, Http3DownstreamKeepalive) {
  initialize();

  constexpr uint64_t max_interval_sec = 5;
  constexpr uint64_t initial_interval_sec = 1;
  // Set connection idle network timeout to be a little larger than max interval.
  dynamic_cast<Quic::PersistentQuicInfoImpl&>(*quic_connection_persistent_info_)
      .quic_config_.SetIdleNetworkTimeout(quic::QuicTime::Delta::FromSeconds(max_interval_sec + 2));
  client_quic_options_.mutable_connection_keepalive()->mutable_max_interval()->set_value(
      max_interval_sec);
  client_quic_options_.mutable_connection_keepalive()->mutable_initial_interval()->set_value(
      initial_interval_sec);
  codec_client_ = makeHttpConnection(makeClientConnection(lookupPort("http")));
  auto response = codec_client_->makeHeaderOnlyRequest(default_request_headers_);
  waitForNextUpstreamRequest();

  // Wait for 10s before sending back response. If keepalive is disabled, the
  // connection would have idle timed out.
  Event::TimerPtr timer(dispatcher_->createTimer([this]() -> void { dispatcher_->exit(); }));
  timer->enableTimer(std::chrono::seconds(10));
  dispatcher_->run(Event::Dispatcher::RunType::Block);

  upstream_request_->encodeHeaders(Http::TestResponseHeaderMapImpl{{":status", "200"},
                                                                   {"set-cookie", "foo"},
                                                                   {"set-cookie", "bar"}},
                                   true);
  EXPECT_TRUE(response->waitForEndStream());
  ASSERT_TRUE(response->complete());
  // PING frames should be sent at 1s, 2s, 3s, 4s, 5s, 6s and 8s after entering the wait.
  EXPECT_EQ(quic_connection_->GetStats().ping_frames_sent, 7u);
}

TEST_P(QuicHttpIntegrationTest, Http3DownstreamKeepaliveDisabled) {
  initialize();

  constexpr uint64_t max_interval_sec = 0;
  constexpr uint64_t initial_interval_sec = 1;
  // Set connection idle network timeout to be a little larger than max interval.
  dynamic_cast<Quic::PersistentQuicInfoImpl&>(*quic_connection_persistent_info_)
      .quic_config_.SetIdleNetworkTimeout(quic::QuicTime::Delta::FromSeconds(5));
  client_quic_options_.mutable_connection_keepalive()->mutable_max_interval()->set_value(
      max_interval_sec);
  client_quic_options_.mutable_connection_keepalive()->mutable_initial_interval()->set_value(
      initial_interval_sec);
  codec_client_ = makeHttpConnection(makeClientConnection(lookupPort("http")));
  auto response = codec_client_->makeHeaderOnlyRequest(default_request_headers_);
  waitForNextUpstreamRequest();

  // As keepalive is disabled, the connection will timeout after 5s.
  EXPECT_TRUE(response->waitForReset());
  EXPECT_EQ(quic_connection_->GetStats().ping_frames_sent, 0u);
=======
class QuicInplaceLdsIntegrationTest : public QuicHttpIntegrationTest {
public:
  void inplaceInitialize(bool add_default_filter_chain = false) {
    autonomous_upstream_ = true;
    setUpstreamCount(2);

    config_helper_.addConfigModifier([add_default_filter_chain](
                                         envoy::config::bootstrap::v3::Bootstrap& bootstrap) {
      auto* filter_chain_0 =
          bootstrap.mutable_static_resources()->mutable_listeners(0)->mutable_filter_chains(0);
      *filter_chain_0->mutable_filter_chain_match()->mutable_server_names()->Add() = "www.lyft.com";
      auto* filter_chain_1 = bootstrap.mutable_static_resources()
                                 ->mutable_listeners(0)
                                 ->mutable_filter_chains()
                                 ->Add();
      filter_chain_1->MergeFrom(*filter_chain_0);

      // filter chain 1 route to cluster_1
      *filter_chain_1->mutable_filter_chain_match()->mutable_server_names(0) = "lyft.com";

      filter_chain_0->set_name("filter_chain_0");
      filter_chain_1->set_name("filter_chain_1");

      auto* config_blob = filter_chain_1->mutable_filters(0)->mutable_typed_config();

      ASSERT_TRUE(config_blob->Is<envoy::extensions::filters::network::http_connection_manager::v3::
                                      HttpConnectionManager>());
      auto hcm_config = MessageUtil::anyConvert<
          envoy::extensions::filters::network::http_connection_manager::v3::HttpConnectionManager>(
          *config_blob);
      hcm_config.mutable_route_config()
          ->mutable_virtual_hosts(0)
          ->mutable_routes(0)
          ->mutable_route()
          ->set_cluster("cluster_1");
      config_blob->PackFrom(hcm_config);
      bootstrap.mutable_static_resources()->mutable_clusters()->Add()->MergeFrom(
          *bootstrap.mutable_static_resources()->mutable_clusters(0));
      bootstrap.mutable_static_resources()->mutable_clusters(1)->set_name("cluster_1");

      if (add_default_filter_chain) {
        auto default_filter_chain = bootstrap.mutable_static_resources()
                                        ->mutable_listeners(0)
                                        ->mutable_default_filter_chain();
        default_filter_chain->MergeFrom(*filter_chain_0);
        default_filter_chain->set_name("filter_chain_default");
      }
    });

    QuicHttpIntegrationTest::initialize();
  }

  void makeRequestAndWaitForResponse(IntegrationCodecClient& codec_client) {
    IntegrationStreamDecoderPtr response =
        codec_client.makeHeaderOnlyRequest(default_request_headers_);

    ASSERT_TRUE(response->waitForEndStream());
    EXPECT_TRUE(response->complete());
    EXPECT_EQ("200", response->headers().getStatusValue());
    EXPECT_FALSE(codec_client.sawGoAway());
  }
};

INSTANTIATE_TEST_SUITE_P(QuicHttpIntegrationTests, QuicInplaceLdsIntegrationTest,
                         testing::ValuesIn(TestEnvironment::getIpVersionsForTest()),
                         TestUtility::ipTestParamsToString);

TEST_P(QuicInplaceLdsIntegrationTest, ReloadConfigUpdateNonDefaultFilterChain) {
  inplaceInitialize(/*add_default_filter_chain=*/false);

  auto codec_client_0 =
      makeHttpConnection(makeClientConnectionWithHost(lookupPort("http"), "www.lyft.com"));
  auto codec_client_1 =
      makeHttpConnection(makeClientConnectionWithHost(lookupPort("http"), "lyft.com"));

  // Remove filter_chain_1.
  ConfigHelper new_config_helper(
      version_, *api_, MessageUtil::getJsonStringFromMessageOrDie(config_helper_.bootstrap()));
  new_config_helper.addConfigModifier(
      [&](envoy::config::bootstrap::v3::Bootstrap& bootstrap) -> void {
        auto* listener = bootstrap.mutable_static_resources()->mutable_listeners(0);
        listener->mutable_filter_chains()->RemoveLast();
      });

  new_config_helper.setLds("1");
  test_server_->waitForCounterGe("listener_manager.listener_in_place_updated", 1);
  test_server_->waitForGaugeGe("listener_manager.total_filter_chains_draining", 1);
  test_server_->waitForGaugeEq("listener_manager.total_filter_chains_draining", 0);
  makeRequestAndWaitForResponse(*codec_client_0);
  EXPECT_TRUE(codec_client_1->sawGoAway());
  codec_client_1->close();

  auto codec_client_2 =
      makeHttpConnection(makeClientConnectionWithHost(lookupPort("http"), "www.lyft.com"));
  makeRequestAndWaitForResponse(*codec_client_2);
  codec_client_2->close();

  // Update filter chain again to add back filter_chain_1.
  config_helper_.setLds("1");
  test_server_->waitForCounterGe("listener_manager.listener_in_place_updated", 2);
  test_server_->waitForCounterGe("listener_manager.listener_create_success", 3);

  auto codec_client_3 =
      makeHttpConnection(makeClientConnectionWithHost(lookupPort("http"), "lyft.com"));
  makeRequestAndWaitForResponse(*codec_client_3);
  makeRequestAndWaitForResponse(*codec_client_0);
  codec_client_0->close();
  codec_client_3->close();
}

// Verify that the connection received GO_AWAY after its filter chain gets deleted during the
// listener update.
TEST_P(QuicInplaceLdsIntegrationTest, ReloadConfigUpdateDefaultFilterChain) {
  inplaceInitialize(/*add_default_filter_chain=*/true);

  auto codec_client_0 =
      makeHttpConnection(makeClientConnectionWithHost(lookupPort("http"), "www.lyft.com"));

  // Remove filter_chain_1.
  ConfigHelper new_config_helper(
      version_, *api_, MessageUtil::getJsonStringFromMessageOrDie(config_helper_.bootstrap()));
  new_config_helper.addConfigModifier(
      [&](envoy::config::bootstrap::v3::Bootstrap& bootstrap) -> void {
        auto* listener = bootstrap.mutable_static_resources()->mutable_listeners(0);
        listener->mutable_filter_chains()->RemoveLast();
      });

  new_config_helper.setLds("1");
  test_server_->waitForCounterGe("listener_manager.listener_in_place_updated", 1);
  test_server_->waitForGaugeGe("listener_manager.total_filter_chains_draining", 1);

  test_server_->waitForGaugeEq("listener_manager.total_filter_chains_draining", 0);
  // This connection should pick up the default filter chain.
  auto codec_client_default =
      makeHttpConnection(makeClientConnectionWithHost(lookupPort("http"), "lyft.com"));
  makeRequestAndWaitForResponse(*codec_client_default);
  makeRequestAndWaitForResponse(*codec_client_0);

  // Modify the default filter chain.
  ConfigHelper new_config_helper1(
      version_, *api_, MessageUtil::getJsonStringFromMessageOrDie(new_config_helper.bootstrap()));
  new_config_helper1.addConfigModifier([&](envoy::config::bootstrap::v3::Bootstrap& bootstrap)
                                           -> void {
    auto default_filter_chain =
        bootstrap.mutable_static_resources()->mutable_listeners(0)->mutable_default_filter_chain();
    default_filter_chain->set_name("default_filter_chain_v3");
  });

  new_config_helper1.setLds("1");
  test_server_->waitForCounterGe("listener_manager.listener_in_place_updated", 2);
  test_server_->waitForGaugeGe("listener_manager.total_filter_chains_draining", 1);
  test_server_->waitForGaugeEq("listener_manager.total_filter_chains_draining", 0);

  makeRequestAndWaitForResponse(*codec_client_0);
  EXPECT_TRUE(codec_client_default->sawGoAway());
  codec_client_default->close();

  // This connection should pick up the new default filter chain.
  auto codec_client_1 =
      makeHttpConnection(makeClientConnectionWithHost(lookupPort("http"), "lyft.com"));
  makeRequestAndWaitForResponse(*codec_client_1);

  // Remove the default filter chain.
  ConfigHelper new_config_helper2(
      version_, *api_, MessageUtil::getJsonStringFromMessageOrDie(new_config_helper1.bootstrap()));
  new_config_helper2.addConfigModifier(
      [&](envoy::config::bootstrap::v3::Bootstrap& bootstrap) -> void {
        auto* listener = bootstrap.mutable_static_resources()->mutable_listeners(0);
        listener->clear_default_filter_chain();
      });

  new_config_helper2.setLds("1");
  test_server_->waitForCounterGe("listener_manager.listener_in_place_updated", 3);
  test_server_->waitForGaugeGe("listener_manager.total_filter_chains_draining", 1);
  test_server_->waitForGaugeEq("listener_manager.total_filter_chains_draining", 0);

  makeRequestAndWaitForResponse(*codec_client_0);
  codec_client_0->close();
  EXPECT_TRUE(codec_client_1->sawGoAway());
  codec_client_1->close();
>>>>>>> 46ab9133
}

} // namespace Quic
} // namespace Envoy<|MERGE_RESOLUTION|>--- conflicted
+++ resolved
@@ -123,18 +123,11 @@
   IntegrationCodecClientPtr makeRawHttpConnection(
       Network::ClientConnectionPtr&& conn,
       absl::optional<envoy::config::core::v3::Http2ProtocolOptions> http2_options) override {
-<<<<<<< HEAD
     std::shared_ptr<Upstream::MockClusterInfo> cluster{new NiceMock<Upstream::MockClusterInfo>()};
     cluster->max_response_headers_count_ = 200;
     if (http2_options.has_value()) {
       cluster->http3_options_ = ConfigHelper::http2ToHttp3ProtocolOptions(
           http2_options.value(), quic::kStreamReceiveWindowLimit);
-=======
-    IntegrationCodecClientPtr codec =
-        HttpIntegrationTest::makeRawHttpConnection(std::move(conn), http2_options);
-    if (!codec->disconnected()) {
-      codec->setCodecClientCallbacks(client_codec_callback_);
->>>>>>> 46ab9133
     }
     cluster->http3_options_.set_allow_extended_connect(true);
     *cluster->http3_options_.mutable_quic_protocol_options() = client_quic_options_;
@@ -155,8 +148,6 @@
       return codec;
     }
     codec->setCodecClientCallbacks(client_codec_callback_);
-    EXPECT_EQ(transport_socket_factory_->clientContextConfig().serverNameIndication(),
-              codec->connection()->requestedServerName());
     return codec;
   }
 
@@ -474,7 +465,6 @@
   ASSERT_TRUE(response->waitForReset());
 }
 
-<<<<<<< HEAD
 TEST_P(QuicHttpIntegrationTest, Http3DownstreamKeepalive) {
   initialize();
 
@@ -526,7 +516,8 @@
   // As keepalive is disabled, the connection will timeout after 5s.
   EXPECT_TRUE(response->waitForReset());
   EXPECT_EQ(quic_connection_->GetStats().ping_frames_sent, 0u);
-=======
+}
+
 class QuicInplaceLdsIntegrationTest : public QuicHttpIntegrationTest {
 public:
   void inplaceInitialize(bool add_default_filter_chain = false) {
@@ -707,7 +698,6 @@
   codec_client_0->close();
   EXPECT_TRUE(codec_client_1->sawGoAway());
   codec_client_1->close();
->>>>>>> 46ab9133
 }
 
 } // namespace Quic
