#include "redis_cluster.h"

#include <err.h>

namespace Envoy {
namespace Extensions {
namespace Clusters {
namespace Redis {

namespace {
Extensions::NetworkFilters::Common::Redis::Client::DoNothingPoolCallbacks null_pool_callbacks;
} // namespace

RedisCluster::RedisCluster(
    const envoy::api::v2::Cluster& cluster,
    const envoy::config::cluster::redis::RedisClusterConfig& redisCluster,
    NetworkFilters::Common::Redis::Client::ClientFactory& redis_client_factory,
    Upstream::ClusterManager& clusterManager, Runtime::Loader& runtime, Api::Api& api,
    Network::DnsResolverSharedPtr dns_resolver,
    Server::Configuration::TransportSocketFactoryContext& factory_context,
    Stats::ScopePtr&& stats_scope, bool added_via_api,
    ClusterSlotUpdateCallBackSharedPtr lb_factory)
    : Upstream::BaseDynamicClusterImpl(cluster, runtime, factory_context, std::move(stats_scope),
                                       added_via_api),
      cluster_manager_(clusterManager),
      cluster_refresh_rate_(std::chrono::milliseconds(
          PROTOBUF_GET_MS_OR_DEFAULT(redisCluster, cluster_refresh_rate, 5000))),
      cluster_refresh_timeout_(std::chrono::milliseconds(
          PROTOBUF_GET_MS_OR_DEFAULT(redisCluster, cluster_refresh_timeout, 3000))),
      redirect_refresh_interval_(std::chrono::milliseconds(
          PROTOBUF_GET_MS_OR_DEFAULT(redisCluster, redirect_refresh_interval, 5000))),
      redirect_refresh_threshold_(redisCluster.redirect_refresh_threshold()),
      dispatcher_(factory_context.dispatcher()), dns_resolver_(std::move(dns_resolver)),
      dns_lookup_family_(Upstream::getDnsLookupFamilyFromCluster(cluster)),
      load_assignment_(cluster.has_load_assignment()
                           ? cluster.load_assignment()
                           : Config::Utility::translateClusterHosts(cluster.hosts())),
      local_info_(factory_context.localInfo()), random_(factory_context.random()),
      redis_discovery_session_(*this, redis_client_factory), lb_factory_(std::move(lb_factory)),
      auth_password_(
          NetworkFilters::RedisProxy::ProtocolOptionsConfigImpl::auth_password(info(), api)) {
  const auto& locality_lb_endpoints = load_assignment_.endpoints();
  for (const auto& locality_lb_endpoint : locality_lb_endpoints) {
    for (const auto& lb_endpoint : locality_lb_endpoint.lb_endpoints()) {
      const auto& host = lb_endpoint.endpoint().address();
      dns_discovery_resolve_targets_.emplace_back(new DnsDiscoveryResolveTarget(
          *this, host.socket_address().address(), host.socket_address().port_value()));
    }
  }
<<<<<<< HEAD

  redirection_manager_ =
      factory_context.singletonManager().getTyped<NetworkFilters::RedisProxy::RedirectionManager>(
          NetworkFilters::RedisProxy::global_redis_redirection_manager_singleton_name,
          [&factory_context] {
            return std::make_shared<NetworkFilters::RedisProxy::RedirectionManagerImpl>(
                factory_context.dispatcher(), factory_context.clusterManager(),
                factory_context.api().timeSource());
          });

  registration_handle_ = redirection_manager_->registerCluster(
      cluster.name(), redirect_refresh_interval_, redirect_refresh_threshold_, [&]() {
        redis_discovery_session_.resolve_timer_->enableTimer(std::chrono::milliseconds(0));
      });

  auto options =
      info()->extensionProtocolOptionsTyped<NetworkFilters::RedisProxy::ProtocolOptionsConfigImpl>(
          NetworkFilters::NetworkFilterNames::get().RedisProxy);
  if (options) {
    auth_password_datasource_ = options->auth_password_datasource();
  }
=======
>>>>>>> 73ad41ae
}

void RedisCluster::startPreInit() {
  for (const DnsDiscoveryResolveTargetPtr& target : dns_discovery_resolve_targets_) {
    target->startResolveDns();
  }
}

void RedisCluster::updateAllHosts(const Upstream::HostVector& hosts_added,
                                  const Upstream::HostVector& hosts_removed,
                                  uint32_t current_priority) {
  Upstream::PriorityStateManager priority_state_manager(*this, local_info_, nullptr);

  auto locality_lb_endpoint = localityLbEndpoint();
  priority_state_manager.initializePriorityFor(locality_lb_endpoint);
  for (const Upstream::HostSharedPtr& host : hosts_) {
    if (locality_lb_endpoint.priority() == current_priority) {
      priority_state_manager.registerHostForPriority(host, locality_lb_endpoint);
    }
  }

  priority_state_manager.updateClusterPrioritySet(
      current_priority, std::move(priority_state_manager.priorityState()[current_priority].first),
      hosts_added, hosts_removed, absl::nullopt);
}

void RedisCluster::onClusterSlotUpdate(ClusterSlotsPtr&& slots) {
  Upstream::HostVector new_hosts;

  for (const ClusterSlot& slot : *slots) {
    new_hosts.emplace_back(new RedisHost(info(), "", slot.master(), *this, true));
    for (auto const& replica : slot.replicas()) {
      new_hosts.emplace_back(new RedisHost(info(), "", replica, *this, false));
    }
  }

  std::unordered_map<std::string, Upstream::HostSharedPtr> updated_hosts;
  Upstream::HostVector hosts_added;
  Upstream::HostVector hosts_removed;
  const bool host_updated = updateDynamicHostList(new_hosts, hosts_, hosts_added, hosts_removed,
                                                  updated_hosts, all_hosts_);
  const bool slot_updated =
      lb_factory_ ? lb_factory_->onClusterSlotUpdate(std::move(slots), updated_hosts) : false;

  // If slot is updated, call updateAllHosts regardless of if there's new hosts to force
  // update of the thread local load balancers.
  if (host_updated || slot_updated) {
    ASSERT(std::all_of(hosts_.begin(), hosts_.end(), [&](const auto& host) {
      return host->priority() == localityLbEndpoint().priority();
    }));
    updateAllHosts(hosts_added, hosts_removed, localityLbEndpoint().priority());
  } else {
    info_->stats().update_no_rebuild_.inc();
  }

  all_hosts_ = std::move(updated_hosts);

  // TODO(hyang): If there is an initialize callback, fire it now. Note that if the
  // cluster refers to multiple DNS names, this will return initialized after a single
  // DNS resolution completes. This is not perfect but is easier to code and it is unclear
  // if the extra complexity is needed so will start with this.
  onPreInitComplete();
}

void RedisCluster::reloadHealthyHostsHelper(const Upstream::HostSharedPtr& host) {
  if (lb_factory_) {
    lb_factory_->onHostHealthUpdate();
  }
  ClusterImplBase::reloadHealthyHostsHelper(host);
}

// DnsDiscoveryResolveTarget
RedisCluster::DnsDiscoveryResolveTarget::DnsDiscoveryResolveTarget(RedisCluster& parent,
                                                                   const std::string& dns_address,
                                                                   const uint32_t port)
    : parent_(parent), dns_address_(dns_address), port_(port) {}

RedisCluster::DnsDiscoveryResolveTarget::~DnsDiscoveryResolveTarget() {
  if (active_query_) {
    active_query_->cancel();
  }
}

void RedisCluster::DnsDiscoveryResolveTarget::startResolveDns() {
  ENVOY_LOG(trace, "starting async DNS resolution for {}", dns_address_);

  active_query_ = parent_.dns_resolver_->resolve(
      dns_address_, parent_.dns_lookup_family_,
      [this](std::list<Network::DnsResponse>&& response) -> void {
        active_query_ = nullptr;
        ENVOY_LOG(trace, "async DNS resolution complete for {}", dns_address_);
        if (response.empty()) {
          parent_.info_->stats().update_empty_.inc();
          if (!resolve_timer_) {
            resolve_timer_ =
                parent_.dispatcher_.createTimer([this]() -> void { startResolveDns(); });
          }
          // if the initial dns resolved to empty, we'll skip the redis discovery phase and treat it
          // as an empty cluster.
          parent_.onPreInitComplete();
          resolve_timer_->enableTimer(parent_.cluster_refresh_rate_);
        } else {
          // Once the DNS resolve the initial set of addresses, call startResolveRedis on the
          // RedisDiscoverySession. The RedisDiscoverySession will using the "cluster slots" command
          // for service discovery and slot allocation. All subsequent discoveries are handled by
          // RedisDiscoverySession and will not use DNS resolution again.
          parent_.redis_discovery_session_.registerDiscoveryAddress(std::move(response), port_);
          parent_.redis_discovery_session_.startResolveRedis();
        }
      });
}

// RedisCluster
RedisCluster::RedisDiscoverySession::RedisDiscoverySession(
    Envoy::Extensions::Clusters::Redis::RedisCluster& parent,
    NetworkFilters::Common::Redis::Client::ClientFactory& client_factory)
    : parent_(parent), dispatcher_(parent.dispatcher_),
      resolve_timer_(parent.dispatcher_.createTimer([this]() -> void { startResolveRedis(); })),
      client_factory_(client_factory), buffer_timeout_(0),
      redis_command_stats_(
          NetworkFilters::Common::Redis::RedisCommandStats::createRedisCommandStats(
              parent_.info()->statsScope().symbolTable())) {}

// Convert the cluster slot IP/Port response to and address, return null if the response does not
// match the expected type.
Network::Address::InstanceConstSharedPtr
RedisCluster::RedisDiscoverySession::RedisDiscoverySession::ProcessCluster(
    const NetworkFilters::Common::Redis::RespValue& value) {
  if (value.type() != NetworkFilters::Common::Redis::RespType::Array) {
    return nullptr;
  }
  auto& array = value.asArray();

  if (array.size() < 2 || array[0].type() != NetworkFilters::Common::Redis::RespType::BulkString ||
      array[1].type() != NetworkFilters::Common::Redis::RespType::Integer) {
    return nullptr;
  }

  try {
    return Network::Utility::parseInternetAddress(array[0].asString(), array[1].asInteger(), false);
  } catch (const EnvoyException& ex) {
    ENVOY_LOG(debug, "Invalid ip address in CLUSTER SLOTS response: {}", ex.what());
    return nullptr;
  }
}

RedisCluster::RedisDiscoverySession::~RedisDiscoverySession() {
  if (current_request_) {
    current_request_->cancel();
    current_request_ = nullptr;
  }

  while (!client_map_.empty()) {
    client_map_.begin()->second->client_->close();
  }
}

void RedisCluster::RedisDiscoveryClient::onEvent(Network::ConnectionEvent event) {
  if (event == Network::ConnectionEvent::RemoteClose ||
      event == Network::ConnectionEvent::LocalClose) {
    auto client_to_delete = parent_.client_map_.find(host_);
    ASSERT(client_to_delete != parent_.client_map_.end());
    parent_.dispatcher_.deferredDelete(std::move(client_to_delete->second->client_));
    parent_.client_map_.erase(client_to_delete);
  }
}

void RedisCluster::RedisDiscoverySession::registerDiscoveryAddress(
    std::list<Envoy::Network::DnsResponse>&& response, const uint32_t port) {
  // Since the address from DNS does not have port, we need to make a new address that has port in
  // it.
  for (const Network::DnsResponse& res : response) {
    ASSERT(res.address_ != nullptr);
    discovery_address_list_.push_back(Network::Utility::getAddressWithPort(*(res.address_), port));
  }
}

void RedisCluster::RedisDiscoverySession::startResolveRedis() {
  parent_.info_->stats().update_attempt_.inc();
  // If a resolution is currently in progress, skip it.
  if (current_request_) {
    return;
  }

  // If hosts is empty, we haven't received a successful result from the CLUSTER SLOTS call yet.
  // So, pick a random discovery address from dns and make a request.
  Upstream::HostSharedPtr host;
  if (parent_.hosts_.empty()) {
    const int rand_idx = parent_.random_.random() % discovery_address_list_.size();
    auto it = discovery_address_list_.begin();
    std::next(it, rand_idx);
    host = Upstream::HostSharedPtr{new RedisHost(parent_.info(), "", *it, parent_, true)};
  } else {
    const int rand_idx = parent_.random_.random() % parent_.hosts_.size();
    host = parent_.hosts_[rand_idx];
  }

  current_host_address_ = host->address()->asString();
  RedisDiscoveryClientPtr& client = client_map_[current_host_address_];
  if (!client) {
    client = std::make_unique<RedisDiscoveryClient>(*this);
    client->host_ = current_host_address_;
    client->client_ = client_factory_.create(host, dispatcher_, *this, redis_command_stats_,
                                             parent_.info()->statsScope(), parent_.auth_password_);
    client->client_->addConnectionCallbacks(*client);
  }

  current_request_ = client->client_->makeRequest(ClusterSlotsRequest::instance_, *this);
}

void RedisCluster::RedisDiscoverySession::onResponse(
    NetworkFilters::Common::Redis::RespValuePtr&& value) {
  current_request_ = nullptr;

  const uint32_t SlotRangeStart = 0;
  const uint32_t SlotRangeEnd = 1;
  const uint32_t SlotMaster = 2;
  const uint32_t SlotSlaveStart = 3;

  // Do nothing if the cluster is empty.
  if (value->type() != NetworkFilters::Common::Redis::RespType::Array || value->asArray().empty()) {
    onUnexpectedResponse(value);
    return;
  }

  auto slots = std::make_unique<std::vector<ClusterSlot>>();

  // Loop through the cluster slot response and error checks for each field.
  for (const NetworkFilters::Common::Redis::RespValue& part : value->asArray()) {
    if (part.type() != NetworkFilters::Common::Redis::RespType::Array) {
      onUnexpectedResponse(value);
      return;
    }
    const std::vector<NetworkFilters::Common::Redis::RespValue>& slot_range = part.asArray();
    if (slot_range.size() < 3 ||
        slot_range[SlotRangeStart].type() !=
            NetworkFilters::Common::Redis::RespType::Integer || // Start slot range is an integer.
        slot_range[SlotRangeEnd].type() !=
            NetworkFilters::Common::Redis::RespType::Integer) { // End slot range is an integer.
      onUnexpectedResponse(value);
      return;
    }

    // Field 2: Master address for slot range
    auto master_address = ProcessCluster(slot_range[SlotMaster]);
    if (!master_address) {
      onUnexpectedResponse(value);
      return;
    }

    slots->emplace_back(slot_range[SlotRangeStart].asInteger(),
                        slot_range[SlotRangeEnd].asInteger(), master_address);

    for (auto replica = std::next(slot_range.begin(), SlotSlaveStart); replica != slot_range.end();
         ++replica) {
      auto replica_address = ProcessCluster(*replica);
      if (!replica_address) {
        onUnexpectedResponse(value);
        return;
      }
      slots->back().addReplica(std::move(replica_address));
    }
  }

  parent_.onClusterSlotUpdate(std::move(slots));
  resolve_timer_->enableTimer(parent_.cluster_refresh_rate_);
}

void RedisCluster::RedisDiscoverySession::onUnexpectedResponse(
    const NetworkFilters::Common::Redis::RespValuePtr& value) {
  ENVOY_LOG(warn, "Unexpected response to cluster slot command: {}", value->toString());
  this->parent_.info_->stats().update_failure_.inc();
  resolve_timer_->enableTimer(parent_.cluster_refresh_rate_);
}

void RedisCluster::RedisDiscoverySession::onFailure() {
  current_request_ = nullptr;
  if (!current_host_address_.empty()) {
    auto client_to_delete = client_map_.find(current_host_address_);
    client_to_delete->second->client_->close();
  }
  parent_.info()->stats().update_failure_.inc();
  resolve_timer_->enableTimer(parent_.cluster_refresh_rate_);
}

RedisCluster::ClusterSlotsRequest RedisCluster::ClusterSlotsRequest::instance_;

std::pair<Upstream::ClusterImplBaseSharedPtr, Upstream::ThreadAwareLoadBalancerPtr>
RedisClusterFactory::createClusterWithConfig(
    const envoy::api::v2::Cluster& cluster,
    const envoy::config::cluster::redis::RedisClusterConfig& proto_config,
    Upstream::ClusterFactoryContext& context,
    Envoy::Server::Configuration::TransportSocketFactoryContext& socket_factory_context,
    Envoy::Stats::ScopePtr&& stats_scope) {
  if (!cluster.has_cluster_type() ||
      cluster.cluster_type().name() != Extensions::Clusters::ClusterTypes::get().Redis) {
    throw EnvoyException("Redis cluster can only created with redis cluster type.");
  }
  // TODO(hyang): This is needed to migrate existing cluster, disallow using other lb_policy
  // in the future
  if (cluster.lb_policy() != envoy::api::v2::Cluster::CLUSTER_PROVIDED) {
    return std::make_pair(std::make_shared<RedisCluster>(
                              cluster, proto_config,
                              NetworkFilters::Common::Redis::Client::ClientFactoryImpl::instance_,
                              context.clusterManager(), context.runtime(), context.api(),
                              selectDnsResolver(cluster, context), socket_factory_context,
                              std::move(stats_scope), context.addedViaApi(), nullptr),
                          nullptr);
  }
  auto lb_factory = std::make_shared<RedisClusterLoadBalancerFactory>(context.random());
  return std::make_pair(std::make_shared<RedisCluster>(
                            cluster, proto_config,
                            NetworkFilters::Common::Redis::Client::ClientFactoryImpl::instance_,
                            context.clusterManager(), context.runtime(), context.api(),
                            selectDnsResolver(cluster, context), socket_factory_context,
                            std::move(stats_scope), context.addedViaApi(), lb_factory),
                        std::make_unique<RedisClusterThreadAwareLoadBalancer>(lb_factory));
}

REGISTER_FACTORY(RedisClusterFactory, Upstream::ClusterFactory);

} // namespace Redis
} // namespace Clusters
} // namespace Extensions
} // namespace Envoy<|MERGE_RESOLUTION|>--- conflicted
+++ resolved
@@ -47,7 +47,6 @@
           *this, host.socket_address().address(), host.socket_address().port_value()));
     }
   }
-<<<<<<< HEAD
 
   redirection_manager_ =
       factory_context.singletonManager().getTyped<NetworkFilters::RedisProxy::RedirectionManager>(
@@ -62,15 +61,6 @@
       cluster.name(), redirect_refresh_interval_, redirect_refresh_threshold_, [&]() {
         redis_discovery_session_.resolve_timer_->enableTimer(std::chrono::milliseconds(0));
       });
-
-  auto options =
-      info()->extensionProtocolOptionsTyped<NetworkFilters::RedisProxy::ProtocolOptionsConfigImpl>(
-          NetworkFilters::NetworkFilterNames::get().RedisProxy);
-  if (options) {
-    auth_password_datasource_ = options->auth_password_datasource();
-  }
-=======
->>>>>>> 73ad41ae
 }
 
 void RedisCluster::startPreInit() {
