--- conflicted
+++ resolved
@@ -744,6 +744,8 @@
   }
 }
 
+// Disabled for coverage temporarily see #18881
+#if !defined(ENVOY_CONFIG_COVERAGE)
 TEST_P(MultiplexedIntegrationTest, InvalidTrailers) {
   useAccessLog("%RESPONSE_CODE_DETAILS%");
   autonomous_upstream_ = true;
@@ -763,6 +765,7 @@
   // http2.invalid.header.field or http3.invalid_header_field
   EXPECT_THAT(waitForAccessLog(access_log_name_), HasSubstr("invalid"));
 }
+#endif
 
 TEST_P(MultiplexedIntegrationTest, InconsistentContentLength) {
   useAccessLog("%RESPONSE_CODE_DETAILS%");
@@ -1967,101 +1970,4 @@
   EXPECT_EQ("200", response->headers().getStatusValue());
 }
 
-<<<<<<< HEAD
-=======
-static std::string on_local_reply_filter = R"EOF(
-name: on-local-reply-filter
-typed_config:
-  "@type": type.googleapis.com/google.protobuf.Empty
-)EOF";
-
-TEST_P(Http2IntegrationTest, OnLocalReply) {
-  config_helper_.prependFilter(on_local_reply_filter);
-  initialize();
-
-  codec_client_ = makeHttpConnection(lookupPort("http"));
-  // The filter will send a local reply when receiving headers, the client
-  // should get a complete response.
-  {
-    auto response = codec_client_->makeHeaderOnlyRequest(default_request_headers_);
-    ASSERT_TRUE(response->waitForEndStream());
-    ASSERT_TRUE(response->complete());
-    EXPECT_EQ("original_reply", response->body());
-  }
-  // The filter will send a local reply when receiving headers, and interrupt
-  // that with a second reply sent from the encoder chain. The client will see
-  // the second response.
-  {
-    default_request_headers_.addCopy("dual-local-reply", "yes");
-    auto response = codec_client_->makeHeaderOnlyRequest(default_request_headers_);
-    ASSERT_TRUE(response->waitForEndStream());
-    ASSERT_TRUE(response->complete());
-    EXPECT_EQ("second_reply", response->body());
-  }
-  // The filter will send a local reply when receiving headers and reset the
-  // stream onLocalReply. The client will get a reset and no response even if
-  // dual local replies are on (from the prior request).
-  {
-    default_request_headers_.addCopy("reset", "yes");
-    auto response = codec_client_->makeHeaderOnlyRequest(default_request_headers_);
-    ASSERT_TRUE(response->waitForReset());
-    ASSERT_FALSE(response->complete());
-  }
-}
-
-// Disabled for coverage temporarily see #18881
-#if !defined(ENVOY_CONFIG_COVERAGE)
-TEST_P(Http2IntegrationTest, InvalidTrailers) {
-  useAccessLog("%RESPONSE_CODE_DETAILS%");
-  autonomous_upstream_ = true;
-  initialize();
-  codec_client_ = makeHttpConnection(lookupPort("http"));
-
-  // Start the request.
-  auto encoder_decoder = codec_client_->startRequest(default_request_headers_);
-  auto response = std::move(encoder_decoder.second);
-  request_encoder_ = &encoder_decoder.first;
-
-  std::string value = std::string(1, 2);
-  EXPECT_FALSE(Http::HeaderUtility::headerValueIsValid(value));
-  codec_client_->sendTrailers(*request_encoder_,
-                              Http::TestRequestTrailerMapImpl{{"trailer", value}});
-  ASSERT_TRUE(response->waitForReset());
-  // http2.invalid.header.field or http3.invalid_header_field
-  EXPECT_THAT(waitForAccessLog(access_log_name_), HasSubstr("invalid"));
-}
-#endif
-
-TEST_P(Http2IntegrationTest, InconsistentContentLength) {
-  useAccessLog("%RESPONSE_CODE_DETAILS%");
-  initialize();
-  codec_client_ = makeHttpConnection(lookupPort("http"));
-  auto encoder_decoder =
-      codec_client_->startRequest(Http::TestRequestHeaderMapImpl{{":method", "POST"},
-                                                                 {":path", "/test/long/url"},
-                                                                 {":scheme", "http"},
-                                                                 {":authority", "host"},
-                                                                 {"content-length", "1025"}});
-
-  auto response = std::move(encoder_decoder.second);
-  request_encoder_ = &encoder_decoder.first;
-  codec_client_->sendData(*request_encoder_, 1024, false);
-  codec_client_->sendTrailers(*request_encoder_,
-                              Http::TestRequestTrailerMapImpl{{"trailer", "value"}});
-
-  // Inconsistency in content-length header and the actually body length should be treated as a
-  // stream error.
-  ASSERT_TRUE(response->waitForReset());
-  // http3.inconsistent_content_length.
-  if (downstreamProtocol() == Http::CodecType::HTTP3) {
-    EXPECT_EQ(Http::StreamResetReason::RemoteReset, response->resetReason());
-    EXPECT_THAT(waitForAccessLog(access_log_name_), HasSubstr("inconsistent_content_length"));
-  } else {
-    EXPECT_EQ(Http::StreamResetReason::ConnectionTermination, response->resetReason());
-    // http2.violation.of.messaging.rule
-    EXPECT_THAT(waitForAccessLog(access_log_name_), HasSubstr("violation"));
-  }
-}
-
->>>>>>> 0b53a6bb
 } // namespace Envoy