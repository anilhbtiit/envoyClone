#include "extensions/filters/http/ext_authz/ext_authz.h"

#include "envoy/config/core/v3/base.pb.h"

#include "common/common/assert.h"
#include "common/common/enum_to_int.h"
#include "common/http/utility.h"
#include "common/router/config_impl.h"

#include "extensions/filters/http/well_known_names.h"

namespace Envoy {
namespace Extensions {
namespace HttpFilters {
namespace ExtAuthz {

struct RcDetailsValues {
  // The ext_authz filter denied the downstream request.
  const std::string AuthzDenied = "ext_authz_denied";
  // The ext_authz filter encountered a failure, and was configured to fail-closed.
  const std::string AuthzError = "ext_authz_error";
};
using RcDetails = ConstSingleton<RcDetailsValues>;

void FilterConfigPerRoute::merge(const FilterConfigPerRoute& other) {
  disabled_ = other.disabled_;
  auto begin_it = other.context_extensions_.begin();
  auto end_it = other.context_extensions_.end();
  for (auto it = begin_it; it != end_it; ++it) {
    context_extensions_[it->first] = it->second;
  }
}

void Filter::initiateCall(const Http::RequestHeaderMap& headers,
                          const Router::RouteConstSharedPtr& route) {
  if (filter_return_ == FilterReturn::StopDecoding) {
    return;
  }

  auto&& maybe_merged_per_route_config =
      Http::Utility::getMergedPerFilterConfig<FilterConfigPerRoute>(
          HttpFilterNames::get().ExtAuthorization, route,
          [](FilterConfigPerRoute& cfg_base, const FilterConfigPerRoute& cfg) {
            cfg_base.merge(cfg);
          });

  Protobuf::Map<std::string, std::string> context_extensions;
  if (maybe_merged_per_route_config) {
    context_extensions = maybe_merged_per_route_config.value().takeContextExtensions();
  }

  // If metadata_context_namespaces is specified, pass matching metadata to the ext_authz service.
  envoy::config::core::v3::Metadata metadata_context;
  const auto& request_metadata = callbacks_->streamInfo().dynamicMetadata().filter_metadata();
  for (const auto& context_key : config_->metadataContextNamespaces()) {
    const auto& metadata_it = request_metadata.find(context_key);
    if (metadata_it != request_metadata.end()) {
      (*metadata_context.mutable_filter_metadata())[metadata_it->first] = metadata_it->second;
    }
  }

  Filters::Common::ExtAuthz::CheckRequestUtils::createHttpCheck(
      callbacks_, headers, std::move(context_extensions), std::move(metadata_context),
      check_request_, config_->maxRequestBytes(), config_->includePeerCertificate());

  ENVOY_STREAM_LOG(trace, "ext_authz filter calling authorization server", *callbacks_);
  state_ = State::Calling;
  filter_return_ = FilterReturn::StopDecoding; // Don't let the filter chain continue as we are
                                               // going to invoke check call.
  cluster_ = callbacks_->clusterInfo();
  initiating_call_ = true;
  client_->check(*this, check_request_, callbacks_->activeSpan(), callbacks_->streamInfo());
  initiating_call_ = false;
}

Http::FilterHeadersStatus Filter::decodeHeaders(Http::RequestHeaderMap& headers, bool end_stream) {
  Router::RouteConstSharedPtr route = callbacks_->route();
  skip_check_ = skipCheckForRoute(route);

  if (!config_->filterEnabled() || skip_check_) {
    if (skip_check_) {
      return Http::FilterHeadersStatus::Continue;
    }
    if (config_->denyAtDisable()) {
      ENVOY_STREAM_LOG(trace, "ext_authz filter is disabled. Deny the request.", *callbacks_);
      callbacks_->streamInfo().setResponseFlag(
          StreamInfo::ResponseFlag::UnauthorizedExternalService);
      callbacks_->sendLocalReply(config_->statusOnError(), EMPTY_STRING, nullptr, absl::nullopt,
                                 RcDetails::get().AuthzError);
      return Http::FilterHeadersStatus::StopIteration;
    }
    return Http::FilterHeadersStatus::Continue;
  }

  request_headers_ = &headers;
  buffer_data_ = config_->withRequestBody() &&
                 !(end_stream || Http::Utility::isWebSocketUpgradeRequest(headers) ||
                   Http::Utility::isH2UpgradeRequest(headers));
  if (buffer_data_) {
    ENVOY_STREAM_LOG(debug, "ext_authz filter is buffering the request", *callbacks_);
    if (!config_->allowPartialMessage()) {
      callbacks_->setDecoderBufferLimit(config_->maxRequestBytes());
    }
    return Http::FilterHeadersStatus::StopIteration;
  }

  // Initiate a call to the authorization server since we are not disabled.
  initiateCall(headers, route);
  return filter_return_ == FilterReturn::StopDecoding
             ? Http::FilterHeadersStatus::StopAllIterationAndWatermark
             : Http::FilterHeadersStatus::Continue;
}

Http::FilterDataStatus Filter::decodeData(Buffer::Instance& data, bool end_stream) {
  if (buffer_data_ && !skip_check_) {
    const bool buffer_is_full = isBufferFull();
    if (end_stream || buffer_is_full) {
      ENVOY_STREAM_LOG(debug, "ext_authz filter finished buffering the request since {}",
                       *callbacks_, buffer_is_full ? "buffer is full" : "stream is ended");
      if (!buffer_is_full) {
        // Make sure data is available in initiateCall.
        callbacks_->addDecodedData(data, true);
      }
      initiateCall(*request_headers_, callbacks_->route());
      return filter_return_ == FilterReturn::StopDecoding
                 ? Http::FilterDataStatus::StopIterationAndWatermark
                 : Http::FilterDataStatus::Continue;
    } else {
      return Http::FilterDataStatus::StopIterationAndBuffer;
    }
  }

  return Http::FilterDataStatus::Continue;
}

Http::FilterTrailersStatus Filter::decodeTrailers(Http::RequestTrailerMap&) {
  if (buffer_data_ && !skip_check_) {
    if (filter_return_ != FilterReturn::StopDecoding) {
      ENVOY_STREAM_LOG(debug, "ext_authz filter finished buffering the request", *callbacks_);
      initiateCall(*request_headers_, callbacks_->route());
    }
    return filter_return_ == FilterReturn::StopDecoding ? Http::FilterTrailersStatus::StopIteration
                                                        : Http::FilterTrailersStatus::Continue;
  }

  return Http::FilterTrailersStatus::Continue;
}

void Filter::setDecoderFilterCallbacks(Http::StreamDecoderFilterCallbacks& callbacks) {
  callbacks_ = &callbacks;
}

void Filter::onDestroy() {
  if (state_ == State::Calling) {
    state_ = State::Complete;
    client_->cancel();
  }
}

void Filter::onComplete(Filters::Common::ExtAuthz::ResponsePtr&& response) {
  state_ = State::Complete;
  using Filters::Common::ExtAuthz::CheckStatus;
  Stats::StatName empty_stat_name;

  switch (response->status) {
  case CheckStatus::OK: {
    ENVOY_STREAM_LOG(trace, "ext_authz filter added header(s) to the request:", *callbacks_);
    if (config_->clearRouteCache() &&
        (!response->headers_to_set.empty() || !response->headers_to_append.empty())) {
      ENVOY_STREAM_LOG(debug, "ext_authz is clearing route cache", *callbacks_);
      callbacks_->clearRouteCache();
    }
    for (const auto& header : response->headers_to_set) {
      ENVOY_STREAM_LOG(trace, "'{}':'{}'", *callbacks_, header.first.get(), header.second);
      request_headers_->setCopy(header.first, header.second);
    }
    for (const auto& header : response->headers_to_add) {
      ENVOY_STREAM_LOG(trace, "'{}':'{}'", *callbacks_, header.first.get(), header.second);
      request_headers_->addCopy(header.first, header.second);
    }
    for (const auto& header : response->headers_to_append) {
      const Http::HeaderEntry* header_to_modify = request_headers_->get(header.first);
      // TODO(dio): Add a flag to allow appending non-existent headers, without setting it first
      // (via `headers_to_add`). For example, given:
      // 1. Original headers {"original": "true"}
      // 2. Response headers from the authorization servers {{"append": "1"}, {"append": "2"}}
      //
      // Currently it is not possible to add {{"append": "1"}, {"append": "2"}} (the intended
      // combined headers: {{"original": "true"}, {"append": "1"}, {"append": "2"}}) to the request
      // to upstream server by only sets `headers_to_append`.
      if (header_to_modify != nullptr) {
        ENVOY_STREAM_LOG(trace, "'{}':'{}'", *callbacks_, header.first.get(), header.second);
        // The current behavior of appending is by combining entries with the same key, into one
        // entry. The value of that combined entry is separated by ",".
        // TODO(dio): Consider to use addCopy instead.
        request_headers_->appendCopy(header.first, header.second);
      }
    }
    if (cluster_) {
      config_->incCounter(cluster_->statsScope(), config_->ext_authz_ok_);
    }
    stats_.ok_.inc();
    continueDecoding();
    break;
  }

  case CheckStatus::Denied: {
    ENVOY_STREAM_LOG(trace, "ext_authz filter rejected the request. Response status code: '{}",
                     *callbacks_, enumToInt(response->status_code));
    stats_.denied_.inc();

    if (cluster_) {
      config_->incCounter(cluster_->statsScope(), config_->ext_authz_denied_);

      Http::CodeStats::ResponseStatInfo info{config_->scope(),
                                             cluster_->statsScope(),
                                             empty_stat_name,
                                             enumToInt(response->status_code),
                                             true,
                                             empty_stat_name,
                                             empty_stat_name,
                                             empty_stat_name,
                                             empty_stat_name,
                                             false};
      config_->httpContext().codeStats().chargeResponseStat(info);
    }

    const auto& headers = response->headers_to_add;
    callbacks_->sendLocalReply(
        response->status_code, response->body,
<<<<<<< HEAD
        [headers, &callbacks = *callbacks_](Http::HeaderMap& response_headers) -> void {
=======
        [&headers = response->headers_to_set,
         &callbacks = *callbacks_](Http::HeaderMap& response_headers) -> void {
>>>>>>> 8614e837
          ENVOY_STREAM_LOG(trace,
                           "ext_authz filter added header(s) to the local response:", callbacks);
          // Firstly, remove all headers requested by the ext_authz filter, to ensure that they will
          // override existing headers.
          for (const auto& header : headers) {
            response_headers.remove(header.first);
          }
          // Then set all of the requested headers, allowing the same header to be set multiple
          // times, e.g. `Set-Cookie`.
          for (const auto& header : headers) {
            ENVOY_STREAM_LOG(trace, " '{}':'{}'", callbacks, header.first.get(), header.second);
            response_headers.addCopy(header.first, header.second);
          }
        },
        absl::nullopt, RcDetails::get().AuthzDenied);
    callbacks_->streamInfo().setResponseFlag(StreamInfo::ResponseFlag::UnauthorizedExternalService);
    break;
  }

  case CheckStatus::Error: {
    if (cluster_) {
      config_->incCounter(cluster_->statsScope(), config_->ext_authz_error_);
    }
    stats_.error_.inc();
    if (config_->failureModeAllow()) {
      ENVOY_STREAM_LOG(trace, "ext_authz filter allowed the request with error", *callbacks_);
      stats_.failure_mode_allowed_.inc();
      if (cluster_) {
        config_->incCounter(cluster_->statsScope(), config_->ext_authz_failure_mode_allowed_);
      }
      continueDecoding();
    } else {
      ENVOY_STREAM_LOG(
          trace, "ext_authz filter rejected the request with an error. Response status code: {}",
          *callbacks_, enumToInt(config_->statusOnError()));
      callbacks_->streamInfo().setResponseFlag(
          StreamInfo::ResponseFlag::UnauthorizedExternalService);
      callbacks_->sendLocalReply(config_->statusOnError(), EMPTY_STRING, nullptr, absl::nullopt,
                                 RcDetails::get().AuthzError);
    }
    break;
  }

  default:
    NOT_REACHED_GCOVR_EXCL_LINE;
    break;
  }
}

bool Filter::isBufferFull() const {
  const auto* buffer = callbacks_->decodingBuffer();
  if (config_->allowPartialMessage() && buffer != nullptr) {
    return buffer->length() >= config_->maxRequestBytes();
  }
  return false;
}

void Filter::continueDecoding() {
  filter_return_ = FilterReturn::ContinueDecoding;
  if (!initiating_call_) {
    callbacks_->continueDecoding();
  }
}

bool Filter::skipCheckForRoute(const Router::RouteConstSharedPtr& route) const {
  if (route == nullptr || route->routeEntry() == nullptr) {
    return true;
  }

  const auto* specific_per_route_config =
      Http::Utility::resolveMostSpecificPerFilterConfig<FilterConfigPerRoute>(
          HttpFilterNames::get().ExtAuthorization, route);
  if (specific_per_route_config != nullptr) {
    return specific_per_route_config->disabled();
  }

  return false;
}

} // namespace ExtAuthz
} // namespace HttpFilters
} // namespace Extensions
} // namespace Envoy<|MERGE_RESOLUTION|>--- conflicted
+++ resolved
@@ -225,15 +225,10 @@
       config_->httpContext().codeStats().chargeResponseStat(info);
     }
 
-    const auto& headers = response->headers_to_add;
     callbacks_->sendLocalReply(
         response->status_code, response->body,
-<<<<<<< HEAD
-        [headers, &callbacks = *callbacks_](Http::HeaderMap& response_headers) -> void {
-=======
         [&headers = response->headers_to_set,
          &callbacks = *callbacks_](Http::HeaderMap& response_headers) -> void {
->>>>>>> 8614e837
           ENVOY_STREAM_LOG(trace,
                            "ext_authz filter added header(s) to the local response:", callbacks);
           // Firstly, remove all headers requested by the ext_authz filter, to ensure that they will
