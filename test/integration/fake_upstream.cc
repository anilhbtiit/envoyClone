#include "test/integration/fake_upstream.h"

#include <chrono>
#include <cstdint>
#include <memory>
#include <string>

#include "common/buffer/buffer_impl.h"
#include "common/http/header_map_impl.h"
#include "common/http/http1/codec_impl.h"
#include "common/http/http1/codec_impl_legacy.h"
#include "common/http/http2/codec_impl_legacy.h"
#include "common/network/address_impl.h"
#include "common/network/listen_socket_impl.h"
#include "common/network/socket_option_factory.h"
#include "common/network/utility.h"

#include "server/connection_handler_impl.h"

#include "test/test_common/network_utility.h"
#include "test/test_common/utility.h"

#include "absl/strings/str_cat.h"

using namespace std::chrono_literals;

using std::chrono::milliseconds;
using testing::AssertionFailure;
using testing::AssertionResult;
using testing::AssertionSuccess;

namespace Envoy {
FakeStream::FakeStream(FakeHttpConnection& parent, Http::ResponseEncoder& encoder,
                       Event::TestTimeSystem& time_system)
    : parent_(parent), encoder_(encoder), time_system_(time_system) {
  encoder.getStream().addCallbacks(*this);
}

void FakeStream::decodeHeaders(Http::RequestHeaderMapPtr&& headers, bool end_stream) {
  absl::MutexLock lock(&lock_);
  headers_ = std::move(headers);
  setEndStream(end_stream);
}

void FakeStream::decodeData(Buffer::Instance& data, bool end_stream) {
  received_data_ = true;
  absl::MutexLock lock(&lock_);
  body_.add(data);
  setEndStream(end_stream);
}

void FakeStream::decodeTrailers(Http::RequestTrailerMapPtr&& trailers) {
  absl::MutexLock lock(&lock_);
  setEndStream(true);
  trailers_ = std::move(trailers);
}

void FakeStream::decodeMetadata(Http::MetadataMapPtr&& metadata_map_ptr) {
  for (const auto& metadata : *metadata_map_ptr) {
    duplicated_metadata_key_count_[metadata.first]++;
    metadata_map_.insert(metadata);
  }
}

void FakeStream::postToConnectionThread(std::function<void()> cb) {
  parent_.connection().dispatcher().post(cb);
}

void FakeStream::encode100ContinueHeaders(const Http::ResponseHeaderMap& headers) {
  std::shared_ptr<Http::ResponseHeaderMap> headers_copy(
      Http::createHeaderMap<Http::ResponseHeaderMapImpl>(headers));
  parent_.connection().dispatcher().post([this, headers_copy]() -> void {
    {
      absl::MutexLock lock(&lock_);
      if (saw_reset_) {
        // Encoded already deleted.
        return;
      }
    }
    encoder_.encode100ContinueHeaders(*headers_copy);
  });
}

void FakeStream::encodeHeaders(const Http::HeaderMap& headers, bool end_stream) {
  std::shared_ptr<Http::ResponseHeaderMap> headers_copy(
      Http::createHeaderMap<Http::ResponseHeaderMapImpl>(headers));
  if (add_served_by_header_) {
    headers_copy->addCopy(Http::LowerCaseString("x-served-by"),
                          parent_.connection().localAddress()->asString());
  }

  parent_.connection().dispatcher().post([this, headers_copy, end_stream]() -> void {
    {
      absl::MutexLock lock(&lock_);
      if (saw_reset_) {
        // Encoded already deleted.
        return;
      }
    }
    encoder_.encodeHeaders(*headers_copy, end_stream);
  });
}

void FakeStream::encodeData(absl::string_view data, bool end_stream) {
  parent_.connection().dispatcher().post([this, data, end_stream]() -> void {
    {
      absl::MutexLock lock(&lock_);
      if (saw_reset_) {
        // Encoded already deleted.
        return;
      }
    }
    Buffer::OwnedImpl fake_data(data.data(), data.size());
    encoder_.encodeData(fake_data, end_stream);
  });
}

void FakeStream::encodeData(uint64_t size, bool end_stream) {
  parent_.connection().dispatcher().post([this, size, end_stream]() -> void {
    {
      absl::MutexLock lock(&lock_);
      if (saw_reset_) {
        // Encoded already deleted.
        return;
      }
    }
    Buffer::OwnedImpl data(std::string(size, 'a'));
    encoder_.encodeData(data, end_stream);
  });
}

void FakeStream::encodeData(Buffer::Instance& data, bool end_stream) {
  std::shared_ptr<Buffer::Instance> data_copy = std::make_shared<Buffer::OwnedImpl>(data);
  parent_.connection().dispatcher().post([this, data_copy, end_stream]() -> void {
    {
      absl::MutexLock lock(&lock_);
      if (saw_reset_) {
        // Encoded already deleted.
        return;
      }
    }
    encoder_.encodeData(*data_copy, end_stream);
  });
}

void FakeStream::encodeTrailers(const Http::HeaderMap& trailers) {
  std::shared_ptr<Http::ResponseTrailerMap> trailers_copy(
      Http::createHeaderMap<Http::ResponseTrailerMapImpl>(trailers));
  parent_.connection().dispatcher().post([this, trailers_copy]() -> void {
    {
      absl::MutexLock lock(&lock_);
      if (saw_reset_) {
        // Encoded already deleted.
        return;
      }
    }
    encoder_.encodeTrailers(*trailers_copy);
  });
}

void FakeStream::encodeResetStream() {
  parent_.connection().dispatcher().post([this]() -> void {
    {
      absl::MutexLock lock(&lock_);
      if (saw_reset_) {
        // Encoded already deleted.
        return;
      }
    }
    encoder_.getStream().resetStream(Http::StreamResetReason::LocalReset);
  });
}

void FakeStream::encodeMetadata(const Http::MetadataMapVector& metadata_map_vector) {
  parent_.connection().dispatcher().post([this, &metadata_map_vector]() -> void {
    {
      absl::MutexLock lock(&lock_);
      if (saw_reset_) {
        // Encoded already deleted.
        return;
      }
    }
    encoder_.encodeMetadata(metadata_map_vector);
  });
}

void FakeStream::readDisable(bool disable) {
  parent_.connection().dispatcher().post([this, disable]() -> void {
    {
      absl::MutexLock lock(&lock_);
      if (saw_reset_) {
        // Encoded already deleted.
        return;
      }
    }
    encoder_.getStream().readDisable(disable);
  });
}

void FakeStream::onResetStream(Http::StreamResetReason, absl::string_view) {
  absl::MutexLock lock(&lock_);
  saw_reset_ = true;
}

AssertionResult FakeStream::waitForHeadersComplete(milliseconds timeout) {
  absl::MutexLock lock(&lock_);
  const auto reached = [this]()
                           ABSL_EXCLUSIVE_LOCKS_REQUIRED(lock_) { return headers_ != nullptr; };
  if (!time_system_.waitFor(lock_, absl::Condition(&reached), timeout)) {
    return AssertionFailure() << "Timed out waiting for headers.";
  }
  return AssertionSuccess();
}

namespace {
// Perform a wait on a condition while still allowing for periodic client dispatcher runs that
// occur on the current thread.
bool waitForWithDispatcherRun(Event::TestTimeSystem& time_system, absl::Mutex& lock,
                              const std::function<bool()>& condition,
                              Event::Dispatcher& client_dispatcher, milliseconds timeout)
    ABSL_EXCLUSIVE_LOCKS_REQUIRED(lock) {
  Event::TestTimeSystem::RealTimeBound bound(timeout);
  while (bound.withinBound()) {
    // Wake up every 5ms to run the client dispatcher.
    if (time_system.waitFor(lock, absl::Condition(&condition), 5ms)) {
      return true;
    }

    // Run the client dispatcher since we may need to process window updates, etc.
    client_dispatcher.run(Event::Dispatcher::RunType::NonBlock);
  }
  return false;
}
} // namespace

AssertionResult FakeStream::waitForData(Event::Dispatcher& client_dispatcher, uint64_t body_length,
                                        milliseconds timeout) {
  absl::MutexLock lock(&lock_);
  if (!waitForWithDispatcherRun(
          time_system_, lock_,
          [this, body_length]()
              ABSL_EXCLUSIVE_LOCKS_REQUIRED(lock_) { return (body_.length() >= body_length); },
          client_dispatcher, timeout)) {
    return AssertionFailure() << "Timed out waiting for data.";
  }
  return AssertionSuccess();
}

AssertionResult FakeStream::waitForData(Event::Dispatcher& client_dispatcher,
                                        absl::string_view data, milliseconds timeout) {
  auto succeeded = waitForData(client_dispatcher, data.length(), timeout);
  if (succeeded) {
    Buffer::OwnedImpl buffer(data.data(), data.length());
    if (!TestUtility::buffersEqual(body(), buffer)) {
      return AssertionFailure() << body().toString() << " not equal to " << data;
    }
  }
  return succeeded;
}

AssertionResult FakeStream::waitForEndStream(Event::Dispatcher& client_dispatcher,
                                             milliseconds timeout) {
  absl::MutexLock lock(&lock_);
  if (!waitForWithDispatcherRun(
          time_system_, lock_,
          [this]() ABSL_EXCLUSIVE_LOCKS_REQUIRED(lock_) { return end_stream_; }, client_dispatcher,
          timeout)) {
    return AssertionFailure() << "Timed out waiting for end of stream.";
  }
  return AssertionSuccess();
}

AssertionResult FakeStream::waitForReset(milliseconds timeout) {
  absl::MutexLock lock(&lock_);
  if (!time_system_.waitFor(lock_, absl::Condition(&saw_reset_), timeout)) {
    return AssertionFailure() << "Timed out waiting for reset.";
  }
  return AssertionSuccess();
}

void FakeStream::startGrpcStream() {
  encodeHeaders(Http::TestResponseHeaderMapImpl{{":status", "200"}}, false);
}

void FakeStream::finishGrpcStream(Grpc::Status::GrpcStatus status) {
  encodeTrailers(Http::TestResponseTrailerMapImpl{
      {"grpc-status", std::to_string(static_cast<uint32_t>(status))}});
}

// The TestHttp1ServerConnectionImpl outlives its underlying Network::Connection
// so must not access the Connection on teardown. To achieve this, clear the
// read disable calls to avoid checking / editing the Connection blocked state.
class TestHttp1ServerConnectionImpl : public Http::Http1::ServerConnectionImpl {
public:
  using Http::Http1::ServerConnectionImpl::ServerConnectionImpl;

  void onMessageComplete() override {
    ServerConnectionImpl::onMessageComplete();

    if (activeRequest().has_value() && activeRequest().value().request_decoder_) {
      // Undo the read disable from the base class - we have many tests which
      // waitForDisconnect after a full request has been read which will not
      // receive the disconnect if reading is disabled.
      activeRequest().value().response_encoder_.readDisable(false);
    }
  }
  ~TestHttp1ServerConnectionImpl() override {
    if (activeRequest().has_value()) {
      activeRequest().value().response_encoder_.clearReadDisableCallsForTests();
    }
  }
};

namespace Legacy {
class TestHttp1ServerConnectionImpl : public Http::Legacy::Http1::ServerConnectionImpl {
public:
  using Http::Legacy::Http1::ServerConnectionImpl::ServerConnectionImpl;

  void onMessageComplete() override {
    ServerConnectionImpl::onMessageComplete();

    if (activeRequest().has_value() && activeRequest().value().request_decoder_) {
      // Undo the read disable from the base class - we have many tests which
      // waitForDisconnect after a full request has been read which will not
      // receive the disconnect if reading is disabled.
      activeRequest().value().response_encoder_.readDisable(false);
    }
  }
  ~TestHttp1ServerConnectionImpl() override {
    if (activeRequest().has_value()) {
      activeRequest().value().response_encoder_.clearReadDisableCallsForTests();
    }
  }
};
} // namespace Legacy

FakeHttpConnection::FakeHttpConnection(
    FakeUpstream& fake_upstream, SharedConnectionWrapper& shared_connection, Type type,
    Event::TestTimeSystem& time_system, uint32_t max_request_headers_kb,
    uint32_t max_request_headers_count,
    envoy::config::core::v3::HttpProtocolOptions::HeadersWithUnderscoresAction
        headers_with_underscores_action)
    : FakeConnectionBase(shared_connection, time_system), type_(type) {
  if (type == Type::HTTP1) {
    Http::Http1Settings http1_settings;
    // For the purpose of testing, we always have the upstream encode the trailers if any
    http1_settings.enable_trailers_ = true;
    Http::Http1::CodecStats& stats = fake_upstream.http1CodecStats();
#ifdef ENVOY_USE_NEW_CODECS_IN_INTEGRATION_TESTS
    codec_ = std::make_unique<TestHttp1ServerConnectionImpl>(
        shared_connection_.connection(), stats, *this, http1_settings, max_request_headers_kb,
        max_request_headers_count, headers_with_underscores_action);
#else
    codec_ = std::make_unique<Legacy::TestHttp1ServerConnectionImpl>(
        shared_connection_.connection(), stats, *this, http1_settings, max_request_headers_kb,
        max_request_headers_count, headers_with_underscores_action);
#endif
  } else {
    envoy::config::core::v3::Http2ProtocolOptions http2_options =
        ::Envoy::Http2::Utility::initializeAndValidateOptions(
            envoy::config::core::v3::Http2ProtocolOptions());
    http2_options.set_allow_connect(true);
    http2_options.set_allow_metadata(true);
    Http::Http2::CodecStats& stats = fake_upstream.http2CodecStats();
#ifdef ENVOY_USE_NEW_CODECS_IN_INTEGRATION_TESTS
    codec_ = std::make_unique<Http::Http2::ServerConnectionImpl>(
        shared_connection_.connection(), *this, stats, random_, http2_options,
        max_request_headers_kb, max_request_headers_count, headers_with_underscores_action);
#else
    codec_ = std::make_unique<Http::Legacy::Http2::ServerConnectionImpl>(
        shared_connection_.connection(), *this, stats, random_, http2_options,
        max_request_headers_kb, max_request_headers_count, headers_with_underscores_action);
#endif
    ASSERT(type == Type::HTTP2);
  }
  shared_connection_.connection().addReadFilter(
      Network::ReadFilterSharedPtr{new ReadFilter(*this)});
}

AssertionResult FakeConnectionBase::close(std::chrono::milliseconds timeout) {
  ENVOY_LOG(trace, "FakeConnectionBase close");
  if (!shared_connection_.connected()) {
    return AssertionSuccess();
  }
  return shared_connection_.executeOnDispatcher(
      [](Network::Connection& connection) {
        connection.close(Network::ConnectionCloseType::FlushWrite);
      },
      timeout);
}

AssertionResult FakeConnectionBase::readDisable(bool disable, std::chrono::milliseconds timeout) {
  return shared_connection_.executeOnDispatcher(
      [disable](Network::Connection& connection) { connection.readDisable(disable); }, timeout);
}

AssertionResult FakeConnectionBase::enableHalfClose(bool enable,
                                                    std::chrono::milliseconds timeout) {
  return shared_connection_.executeOnDispatcher(
      [enable](Network::Connection& connection) { connection.enableHalfClose(enable); }, timeout);
}

Http::RequestDecoder& FakeHttpConnection::newStream(Http::ResponseEncoder& encoder, bool) {
  absl::MutexLock lock(&lock_);
  new_streams_.emplace_back(new FakeStream(*this, encoder, time_system_));
  return *new_streams_.back();
}

void FakeHttpConnection::onGoAway(Http::GoAwayErrorCode code) {
  ASSERT(type_ == Type::HTTP2);
  // Usually indicates connection level errors, no operations are needed since
  // the connection will be closed soon.
  ENVOY_LOG(info, "FakeHttpConnection receives GOAWAY: ", code);
}

AssertionResult FakeConnectionBase::waitForDisconnect(milliseconds timeout) {
  ENVOY_LOG(trace, "FakeConnectionBase waiting for disconnect");
  absl::MutexLock lock(&lock_);
  const auto reached = [this]() ABSL_EXCLUSIVE_LOCKS_REQUIRED(lock_) {
    return !shared_connection_.connectedLockHeld();
  };

  if (!time_system_.waitFor(lock_, absl::Condition(&reached), timeout)) {
    return AssertionFailure() << "Timed out waiting for disconnect.";
  }
  ENVOY_LOG(trace, "FakeConnectionBase done waiting for disconnect");
  return AssertionSuccess();
}

AssertionResult FakeConnectionBase::waitForHalfClose(milliseconds timeout) {
  absl::MutexLock lock(&lock_);
  if (!time_system_.waitFor(lock_, absl::Condition(&half_closed_), timeout)) {
    return AssertionFailure() << "Timed out waiting for half close.";
  }
  return AssertionSuccess();
}

AssertionResult FakeHttpConnection::waitForNewStream(Event::Dispatcher& client_dispatcher,
                                                     FakeStreamPtr& stream,
                                                     std::chrono::milliseconds timeout) {
  absl::MutexLock lock(&lock_);
  if (!waitForWithDispatcherRun(
          time_system_, lock_,
          [this]() ABSL_EXCLUSIVE_LOCKS_REQUIRED(lock_) { return !new_streams_.empty(); },
          client_dispatcher, timeout)) {
    return AssertionFailure() << "Timed out waiting for new stream.";
  }
  stream = std::move(new_streams_.front());
  new_streams_.pop_front();
  return AssertionSuccess();
}

FakeUpstream::FakeUpstream(const std::string& uds_path, const FakeUpstreamConfig& config)
    : FakeUpstream(Network::Test::createRawBufferSocketFactory(),
                   Network::SocketPtr{new Network::UdsListenSocket(
                       std::make_shared<Network::Address::PipeInstance>(uds_path))},
                   config) {
  ENVOY_LOG(info, "starting fake server on unix domain socket {}", uds_path);
}

static Network::SocketPtr
makeTcpListenSocket(const Network::Address::InstanceConstSharedPtr& address) {
  return std::make_unique<Network::TcpListenSocket>(address, nullptr, true);
}

static Network::SocketPtr makeTcpListenSocket(uint32_t port, Network::Address::IpVersion version) {
  return makeTcpListenSocket(Network::Utility::parseInternetAddress(
      Network::Test::getLoopbackAddressString(version), port));
}

static Network::SocketPtr
makeUdpListenSocket(const Network::Address::InstanceConstSharedPtr& address) {
  auto socket = std::make_unique<Network::UdpListenSocket>(address, nullptr, true);
  // TODO(mattklein123): These options are set in multiple locations. We should centralize them for
  // UDP listeners.
  socket->addOptions(Network::SocketOptionFactory::buildIpPacketInfoOptions());
  socket->addOptions(Network::SocketOptionFactory::buildRxQueueOverFlowOptions());
  return socket;
}

FakeUpstream::FakeUpstream(const Network::Address::InstanceConstSharedPtr& address,
                           const FakeUpstreamConfig& config)
    : FakeUpstream(Network::Test::createRawBufferSocketFactory(),
                   config.udp_fake_upstream_ ? makeUdpListenSocket(address)
                                             : makeTcpListenSocket(address),
                   config) {
  ENVOY_LOG(info, "starting fake server on socket {}:{}. Address version is {}. UDP={}",
            address->ip()->addressAsString(), address->ip()->port(),
            Network::Test::addressVersionAsString(address->ip()->version()),
            config.udp_fake_upstream_);
}

FakeUpstream::FakeUpstream(uint32_t port, Network::Address::IpVersion version,
                           const FakeUpstreamConfig& config)
    : FakeUpstream(Network::Test::createRawBufferSocketFactory(),
                   makeTcpListenSocket(port, version), config) {
  ENVOY_LOG(info, "starting fake server on port {}. Address version is {}",
            localAddress()->ip()->port(), Network::Test::addressVersionAsString(version));
}

FakeUpstream::FakeUpstream(Network::TransportSocketFactoryPtr&& transport_socket_factory,
                           uint32_t port, Network::Address::IpVersion version,
                           const FakeUpstreamConfig& config)
    : FakeUpstream(std::move(transport_socket_factory), makeTcpListenSocket(port, version),
                   config) {
  ENVOY_LOG(info, "starting fake SSL server on port {}. Address version is {}",
            localAddress()->ip()->port(), Network::Test::addressVersionAsString(version));
}

FakeUpstream::FakeUpstream(Network::TransportSocketFactoryPtr&& transport_socket_factory,
                           Network::SocketPtr&& listen_socket, const FakeUpstreamConfig& config)
    : http_type_(config.upstream_protocol_),
      socket_(Network::SocketSharedPtr(listen_socket.release())),
      socket_factory_(std::make_shared<FakeListenSocketFactory>(socket_)),
      api_(Api::createApiForTest(stats_store_)), time_system_(config.time_system_),
      dispatcher_(api_->allocateDispatcher("fake_upstream")),
<<<<<<< HEAD
      handler_(new Server::ConnectionHandlerImpl(*dispatcher_, overload_manager_, 0)),
      read_disable_on_new_connection_(true), enable_half_close_(enable_half_close),
=======
      handler_(new Server::ConnectionHandlerImpl(*dispatcher_, 0)),
      read_disable_on_new_connection_(true), enable_half_close_(config.enable_half_close_),
>>>>>>> 5932dfd1
      listener_(*this),
      filter_chain_(Network::Test::createEmptyFilterChain(std::move(transport_socket_factory))) {
  thread_ = api_->threadFactory().createThread([this]() -> void { threadRoutine(); });
  server_initialized_.waitReady();
}

FakeUpstream::~FakeUpstream() { cleanUp(); };

void FakeUpstream::cleanUp() {
  if (thread_.get()) {
    dispatcher_->exit();
    thread_->join();
    thread_.reset();
  }
}

bool FakeUpstream::createNetworkFilterChain(Network::Connection& connection,
                                            const std::vector<Network::FilterFactoryCb>&) {
  absl::MutexLock lock(&lock_);
  if (read_disable_on_new_connection_) {
    connection.readDisable(true);
  }
  auto connection_wrapper = std::make_unique<SharedConnectionWrapper>(connection);
  LinkedList::moveIntoListBack(std::move(connection_wrapper), new_connections_);
  return true;
}

bool FakeUpstream::createListenerFilterChain(Network::ListenerFilterManager&) { return true; }

void FakeUpstream::createUdpListenerFilterChain(Network::UdpListenerFilterManager& udp_listener,
                                                Network::UdpReadFilterCallbacks& callbacks) {
  udp_listener.addReadFilter(std::make_unique<FakeUpstreamUdpFilter>(*this, callbacks));
}

void FakeUpstream::threadRoutine() {
  handler_->addListener(absl::nullopt, listener_);
  server_initialized_.setReady();
  dispatcher_->run(Event::Dispatcher::RunType::Block);
  handler_.reset();
  {
    absl::MutexLock lock(&lock_);
    new_connections_.clear();
    consumed_connections_.clear();
  }
}

AssertionResult FakeUpstream::waitForHttpConnection(
    Event::Dispatcher& client_dispatcher, FakeHttpConnectionPtr& connection, milliseconds timeout,
    uint32_t max_request_headers_kb, uint32_t max_request_headers_count,
    envoy::config::core::v3::HttpProtocolOptions::HeadersWithUnderscoresAction
        headers_with_underscores_action) {
  {
    absl::MutexLock lock(&lock_);
    if (!waitForWithDispatcherRun(
            time_system_, lock_,
            [this]() ABSL_EXCLUSIVE_LOCKS_REQUIRED(lock_) { return !new_connections_.empty(); },
            client_dispatcher, timeout)) {
      return AssertionFailure() << "Timed out waiting for new connection.";
    }

    connection = std::make_unique<FakeHttpConnection>(
        *this, consumeConnection(), http_type_, time_system_, max_request_headers_kb,
        max_request_headers_count, headers_with_underscores_action);
  }
  VERIFY_ASSERTION(connection->initialize());
  if (read_disable_on_new_connection_) {
    VERIFY_ASSERTION(connection->readDisable(false));
  }
  return AssertionSuccess();
}

AssertionResult
FakeUpstream::waitForHttpConnection(Event::Dispatcher& client_dispatcher,
                                    std::vector<std::unique_ptr<FakeUpstream>>& upstreams,
                                    FakeHttpConnectionPtr& connection, milliseconds timeout) {
  if (upstreams.empty()) {
    return AssertionFailure() << "No upstreams configured.";
  }
  Event::TestTimeSystem::RealTimeBound bound(timeout);
  while (bound.withinBound()) {
    for (auto& it : upstreams) {
      FakeUpstream& upstream = *it;
      {
        absl::MutexLock lock(&upstream.lock_);
        if (!waitForWithDispatcherRun(
                upstream.time_system_, upstream.lock_,
                [&upstream]() ABSL_EXCLUSIVE_LOCKS_REQUIRED(upstream.lock_) {
                  return !upstream.new_connections_.empty();
                },
                client_dispatcher, 5ms)) {
          continue;
        }
        connection = std::make_unique<FakeHttpConnection>(
            upstream, upstream.consumeConnection(), upstream.http_type_, upstream.timeSystem(),
            Http::DEFAULT_MAX_REQUEST_HEADERS_KB, Http::DEFAULT_MAX_HEADERS_COUNT,
            envoy::config::core::v3::HttpProtocolOptions::ALLOW);
      }
      VERIFY_ASSERTION(connection->initialize());
      VERIFY_ASSERTION(connection->readDisable(false));
      return AssertionSuccess();
    }
  }
  return AssertionFailure() << "Timed out waiting for HTTP connection.";
}

AssertionResult FakeUpstream::waitForRawConnection(FakeRawConnectionPtr& connection,
                                                   milliseconds timeout) {
  {
    absl::MutexLock lock(&lock_);
    const auto reached = [this]() ABSL_EXCLUSIVE_LOCKS_REQUIRED(lock_) {
      return !new_connections_.empty();
    };

    ENVOY_LOG(debug, "waiting for raw connection");
    if (!time_system_.waitFor(lock_, absl::Condition(&reached), timeout)) {
      return AssertionFailure() << "Timed out waiting for raw connection";
    }
    connection = std::make_unique<FakeRawConnection>(consumeConnection(), timeSystem());
  }
  VERIFY_ASSERTION(connection->initialize());
  VERIFY_ASSERTION(connection->readDisable(false));
  VERIFY_ASSERTION(connection->enableHalfClose(enable_half_close_));
  return AssertionSuccess();
}

SharedConnectionWrapper& FakeUpstream::consumeConnection() {
  ASSERT(!new_connections_.empty());
  auto* const connection_wrapper = new_connections_.front().get();
  connection_wrapper->setParented();
  connection_wrapper->moveBetweenLists(new_connections_, consumed_connections_);
  return *connection_wrapper;
}

testing::AssertionResult FakeUpstream::waitForUdpDatagram(Network::UdpRecvData& data_to_fill,
                                                          std::chrono::milliseconds timeout) {
  absl::MutexLock lock(&lock_);
  const auto reached = [this]() ABSL_EXCLUSIVE_LOCKS_REQUIRED(lock_) {
    return !received_datagrams_.empty();
  };

  if (!time_system_.waitFor(lock_, absl::Condition(&reached), timeout)) {
    return AssertionFailure() << "Timed out waiting for UDP datagram.";
  }

  data_to_fill = std::move(received_datagrams_.front());
  received_datagrams_.pop_front();
  return AssertionSuccess();
}

void FakeUpstream::onRecvDatagram(Network::UdpRecvData& data) {
  absl::MutexLock lock(&lock_);
  received_datagrams_.emplace_back(std::move(data));
}

void FakeUpstream::sendUdpDatagram(const std::string& buffer,
                                   const Network::Address::InstanceConstSharedPtr& peer) {
  dispatcher_->post([this, buffer, peer] {
    const auto rc = Network::Utility::writeToSocket(socket_->ioHandle(), Buffer::OwnedImpl(buffer),
                                                    nullptr, *peer);
    EXPECT_TRUE(rc.rc_ == buffer.length());
  });
}

testing::AssertionResult FakeUpstream::rawWriteConnection(uint32_t index, const std::string& data,
                                                          bool end_stream,
                                                          std::chrono::milliseconds timeout) {
  absl::MutexLock lock(&lock_);
  auto iter = consumed_connections_.begin();
  std::advance(iter, index);
  return (*iter)->executeOnDispatcher(
      [data, end_stream](Network::Connection& connection) {
        ASSERT(connection.state() == Network::Connection::State::Open);
        Buffer::OwnedImpl buffer(data);
        connection.write(buffer, end_stream);
      },
      timeout);
}

FakeRawConnection::~FakeRawConnection() {
  // If the filter was already deleted, it means the shared_connection_ was too, so don't try to
  // access it.
  if (auto filter = read_filter_.lock(); filter != nullptr) {
    EXPECT_TRUE(shared_connection_.executeOnDispatcher(
        [filter = std::move(filter)](Network::Connection& connection) {
          connection.removeReadFilter(filter);
        }));
  }
}

testing::AssertionResult FakeRawConnection::initialize() {
  auto filter = Network::ReadFilterSharedPtr{new ReadFilter(*this)};
  read_filter_ = filter;
  testing::AssertionResult result = shared_connection_.executeOnDispatcher(
      [filter = std::move(filter)](Network::Connection& connection) {
        connection.addReadFilter(filter);
      });
  if (!result) {
    return result;
  }
  return FakeConnectionBase::initialize();
}

AssertionResult FakeRawConnection::waitForData(uint64_t num_bytes, std::string* data,
                                               milliseconds timeout) {
  absl::MutexLock lock(&lock_);
  const auto reached = [this, num_bytes]() ABSL_EXCLUSIVE_LOCKS_REQUIRED(lock_) {
    return data_.size() == num_bytes;
  };
  ENVOY_LOG(debug, "waiting for {} bytes of data", num_bytes);
  if (!time_system_.waitFor(lock_, absl::Condition(&reached), timeout)) {
    return AssertionFailure() << fmt::format(
               "Timed out waiting for data. Got '{}', waiting for {} bytes.", data_, num_bytes);
  }
  if (data != nullptr) {
    *data = data_;
  }
  return AssertionSuccess();
}

AssertionResult
FakeRawConnection::waitForData(const std::function<bool(const std::string&)>& data_validator,
                               std::string* data, milliseconds timeout) {
  absl::MutexLock lock(&lock_);
  const auto reached = [this, &data_validator]()
                           ABSL_EXCLUSIVE_LOCKS_REQUIRED(lock_) { return data_validator(data_); };
  ENVOY_LOG(debug, "waiting for data");
  if (!time_system_.waitFor(lock_, absl::Condition(&reached), timeout)) {
    return AssertionFailure() << "Timed out waiting for data.";
  }
  if (data != nullptr) {
    *data = data_;
  }
  return AssertionSuccess();
}

AssertionResult FakeRawConnection::write(const std::string& data, bool end_stream,
                                         milliseconds timeout) {
  return shared_connection_.executeOnDispatcher(
      [data, end_stream](Network::Connection& connection) {
        Buffer::OwnedImpl to_write(data);
        connection.write(to_write, end_stream);
      },
      timeout);
}

Network::FilterStatus FakeRawConnection::ReadFilter::onData(Buffer::Instance& data,
                                                            bool end_stream) {
  absl::MutexLock lock(&parent_.lock_);
  ENVOY_LOG(debug, "got {} bytes, end_stream {}", data.length(), end_stream);
  parent_.data_.append(data.toString());
  parent_.half_closed_ = end_stream;
  data.drain(data.length());
  return Network::FilterStatus::StopIteration;
}
} // namespace Envoy<|MERGE_RESOLUTION|>--- conflicted
+++ resolved
@@ -514,13 +514,8 @@
       socket_factory_(std::make_shared<FakeListenSocketFactory>(socket_)),
       api_(Api::createApiForTest(stats_store_)), time_system_(config.time_system_),
       dispatcher_(api_->allocateDispatcher("fake_upstream")),
-<<<<<<< HEAD
       handler_(new Server::ConnectionHandlerImpl(*dispatcher_, overload_manager_, 0)),
-      read_disable_on_new_connection_(true), enable_half_close_(enable_half_close),
-=======
-      handler_(new Server::ConnectionHandlerImpl(*dispatcher_, 0)),
       read_disable_on_new_connection_(true), enable_half_close_(config.enable_half_close_),
->>>>>>> 5932dfd1
       listener_(*this),
       filter_chain_(Network::Test::createEmptyFilterChain(std::move(transport_socket_factory))) {
   thread_ = api_->threadFactory().createThread([this]() -> void { threadRoutine(); });
