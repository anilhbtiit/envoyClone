#pragma once

#include <functional>
#include <list>
#include <memory>
#include <string>
#include <vector>

#include "envoy/http/async_client.h"
#include "envoy/upstream/cluster_manager.h"
#include "envoy/upstream/health_checker.h"
#include "envoy/upstream/upstream.h"

#include "test/mocks/http/mocks.h"
#include "test/mocks/runtime/mocks.h"
#include "test/mocks/stats/mocks.h"

#include "cluster_info.h"
#include "gmock/gmock.h"
#include "gtest/gtest.h"

namespace Envoy {
using testing::NiceMock;

namespace Upstream {

class MockCluster : public Cluster {
public:
  MockCluster();
  ~MockCluster();

<<<<<<< HEAD
  void runCallbacks(const std::vector<HostSharedPtr>& added,
                    const std::vector<HostSharedPtr>& removed) {
    for (MemberUpdateCb cb : callbacks_) {
=======
  void runCallbacks(const std::vector<HostSharedPtr> added,
                    const std::vector<HostSharedPtr> removed) {
    for (const MemberUpdateCb& cb : callbacks_) {
>>>>>>> 47bbf3f5
      cb(added, removed);
    }
  }

  // Upstream::HostSet
  MOCK_CONST_METHOD1(addMemberUpdateCb, void(MemberUpdateCb callback));
  MOCK_CONST_METHOD0(hosts, const std::vector<HostSharedPtr>&());
  MOCK_CONST_METHOD0(healthyHosts, const std::vector<HostSharedPtr>&());
  MOCK_CONST_METHOD0(hostsPerZone, const std::vector<std::vector<HostSharedPtr>>&());
  MOCK_CONST_METHOD0(healthyHostsPerZone, const std::vector<std::vector<HostSharedPtr>>&());

  // Upstream::Cluster
  MOCK_CONST_METHOD0(info, ClusterInfoConstSharedPtr());
  MOCK_CONST_METHOD0(outlierDetector, const Outlier::Detector*());
  MOCK_METHOD0(initialize, void());
  MOCK_CONST_METHOD0(initializePhase, InitializePhase());
  MOCK_METHOD1(setInitializedCb, void(std::function<void()>));

  std::vector<HostSharedPtr> hosts_;
  std::vector<HostSharedPtr> healthy_hosts_;
  std::vector<std::vector<HostSharedPtr>> hosts_per_zone_;
  std::vector<std::vector<HostSharedPtr>> healthy_hosts_per_zone_;
  std::list<MemberUpdateCb> callbacks_;
  std::shared_ptr<MockClusterInfo> info_{new NiceMock<MockClusterInfo>()};
  std::function<void()> initialize_callback_;
};

class MockLoadBalancer : public LoadBalancer {
public:
  MockLoadBalancer();
  ~MockLoadBalancer();

  // Upstream::LoadBalancer
  MOCK_METHOD1(chooseHost, HostConstSharedPtr(const LoadBalancerContext* context));

  std::shared_ptr<MockHost> host_{new MockHost()};
};

class MockThreadLocalCluster : public ThreadLocalCluster {
public:
  MockThreadLocalCluster();
  ~MockThreadLocalCluster();

  // Upstream::ThreadLocalCluster
  MOCK_METHOD0(hostSet, const HostSet&());
  MOCK_METHOD0(info, ClusterInfoConstSharedPtr());
  MOCK_METHOD0(loadBalancer, LoadBalancer&());

  NiceMock<MockCluster> cluster_;
  NiceMock<MockLoadBalancer> lb_;
};

class MockClusterManager : public ClusterManager {
public:
  MockClusterManager();
  ~MockClusterManager();

  Host::CreateConnectionData tcpConnForCluster(const std::string& cluster) override {
    MockHost::MockCreateConnectionData data = tcpConnForCluster_(cluster);
    return {Network::ClientConnectionPtr{data.connection_}, data.host_};
  }

  // Upstream::ClusterManager
  MOCK_METHOD1(addOrUpdatePrimaryCluster, bool(const Json::Object& config));
  MOCK_METHOD1(setInitializedCb, void(std::function<void()>));
  MOCK_METHOD0(clusters, ClusterInfoMap());
  MOCK_METHOD1(get, ThreadLocalCluster*(const std::string& cluster));
  MOCK_METHOD3(httpConnPoolForCluster,
               Http::ConnectionPool::Instance*(const std::string& cluster,
                                               ResourcePriority priority,
                                               LoadBalancerContext* context));
  MOCK_METHOD1(tcpConnForCluster_, MockHost::MockCreateConnectionData(const std::string& cluster));
  MOCK_METHOD1(httpAsyncClientForCluster, Http::AsyncClient&(const std::string& cluster));
  MOCK_METHOD1(removePrimaryCluster, bool(const std::string& cluster));
  MOCK_METHOD0(shutdown, void());

  NiceMock<Http::ConnectionPool::MockInstance> conn_pool_;
  NiceMock<Http::MockAsyncClient> async_client_;
  NiceMock<MockThreadLocalCluster> thread_local_cluster_;
};

class MockHealthChecker : public HealthChecker {
public:
  MockHealthChecker();
  ~MockHealthChecker();

  MOCK_METHOD1(addHostCheckCompleteCb, void(HostStatusCb callback));
  MOCK_METHOD0(start, void());

<<<<<<< HEAD
  void runCallbacks(const Upstream::HostSharedPtr& host, bool changed_state) {
    for (auto callback : callbacks_) {
=======
  void runCallbacks(Upstream::HostSharedPtr host, bool changed_state) {
    for (const auto& callback : callbacks_) {
>>>>>>> 47bbf3f5
      callback(host, changed_state);
    }
  }

  std::list<HostStatusCb> callbacks_;
};

class MockCdsApi : public CdsApi {
public:
  MockCdsApi();
  ~MockCdsApi();

  MOCK_METHOD0(initialize, void());
  MOCK_METHOD1(setInitializedCb, void(std::function<void()> callback));

  std::function<void()> initialized_callback_;
};

} // Upstream
} // Envoy<|MERGE_RESOLUTION|>--- conflicted
+++ resolved
@@ -29,15 +29,9 @@
   MockCluster();
   ~MockCluster();
 
-<<<<<<< HEAD
   void runCallbacks(const std::vector<HostSharedPtr>& added,
                     const std::vector<HostSharedPtr>& removed) {
-    for (MemberUpdateCb cb : callbacks_) {
-=======
-  void runCallbacks(const std::vector<HostSharedPtr> added,
-                    const std::vector<HostSharedPtr> removed) {
     for (const MemberUpdateCb& cb : callbacks_) {
->>>>>>> 47bbf3f5
       cb(added, removed);
     }
   }
@@ -127,13 +121,8 @@
   MOCK_METHOD1(addHostCheckCompleteCb, void(HostStatusCb callback));
   MOCK_METHOD0(start, void());
 
-<<<<<<< HEAD
   void runCallbacks(const Upstream::HostSharedPtr& host, bool changed_state) {
-    for (auto callback : callbacks_) {
-=======
-  void runCallbacks(Upstream::HostSharedPtr host, bool changed_state) {
     for (const auto& callback : callbacks_) {
->>>>>>> 47bbf3f5
       callback(host, changed_state);
     }
   }
