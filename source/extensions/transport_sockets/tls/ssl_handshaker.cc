#include "source/extensions/transport_sockets/tls/ssl_handshaker.h"

#include "envoy/stats/scope.h"

#include "source/common/common/assert.h"
#include "source/common/common/empty_string.h"
#include "source/common/http/headers.h"
#include "source/extensions/transport_sockets/tls/utility.h"

using Envoy::Network::PostIoAction;

namespace Envoy {
namespace Extensions {
namespace TransportSockets {
namespace Tls {

void SslExtendedSocketInfoImpl::setCertificateValidationStatus(
    Envoy::Ssl::ClientValidationStatus validated) {
  certificate_validation_status_ = validated;
}

Envoy::Ssl::ClientValidationStatus SslExtendedSocketInfoImpl::certificateValidationStatus() const {
  return certificate_validation_status_;
}

SslHandshakerImpl::SslHandshakerImpl(bssl::UniquePtr<SSL> ssl, int ssl_extended_socket_info_index,
                                     Ssl::HandshakeCallbacks* handshake_callbacks)
    : ssl_(std::move(ssl)), handshake_callbacks_(handshake_callbacks),
      state_(Ssl::SocketState::PreHandshake) {
  SSL_set_ex_data(ssl_.get(), ssl_extended_socket_info_index, &(this->extended_socket_info_));
}

bool SslHandshakerImpl::peerCertificateValidated() const {
  return extended_socket_info_.certificateValidationStatus() ==
         Envoy::Ssl::ClientValidationStatus::Validated;
}

Network::PostIoAction SslHandshakerImpl::doHandshake() {
  ASSERT(state_ != Ssl::SocketState::HandshakeComplete && state_ != Ssl::SocketState::ShutdownSent);
  int rc = SSL_do_handshake(ssl());
  if (rc == 1) {
    state_ = Ssl::SocketState::HandshakeComplete;
    handshake_callbacks_->onSuccess(ssl());

    // It's possible that we closed during the handshake callback.
    return handshake_callbacks_->connection().state() == Network::Connection::State::Open
               ? PostIoAction::KeepOpen
               : PostIoAction::Close;
  } else {
    int err = SSL_get_error(ssl(), rc);
    ENVOY_CONN_LOG(trace, "ssl error occurred while read: {}", handshake_callbacks_->connection(),
                   Utility::getErrorDescription(err));
    switch (err) {
    case SSL_ERROR_WANT_READ:
    case SSL_ERROR_WANT_WRITE:
      return PostIoAction::KeepOpen;
    case SSL_ERROR_WANT_PRIVATE_KEY_OPERATION:
      state_ = Ssl::SocketState::HandshakeInProgress;
      return PostIoAction::KeepOpen;
    default:
      handshake_callbacks_->onFailure();
      return PostIoAction::Close;
    }
  }
}

<<<<<<< HEAD
const std::string& SslHandshakerImpl::serialNumberPeerCertificate() const {
  if (!cached_serial_number_peer_certificate_.empty()) {
    return cached_serial_number_peer_certificate_;
  }
  bssl::UniquePtr<X509> cert(SSL_get_peer_certificate(ssl()));
  if (!cert) {
    ASSERT(cached_serial_number_peer_certificate_.empty());
    return cached_serial_number_peer_certificate_;
  }
  cached_serial_number_peer_certificate_ = Utility::getSerialNumberFromCertificate(*cert.get());
  return cached_serial_number_peer_certificate_;
}

const std::string& SslHandshakerImpl::issuerPeerCertificate() const {
  if (!cached_issuer_peer_certificate_.empty()) {
    return cached_issuer_peer_certificate_;
  }
  bssl::UniquePtr<X509> cert(SSL_get_peer_certificate(ssl()));
  if (!cert) {
    ASSERT(cached_issuer_peer_certificate_.empty());
    return cached_issuer_peer_certificate_;
  }
  cached_issuer_peer_certificate_ = Utility::getIssuerFromCertificate(*cert);
  return cached_issuer_peer_certificate_;
}

const std::string& SslHandshakerImpl::subjectPeerCertificate() const {
  if (!cached_subject_peer_certificate_.empty()) {
    return cached_subject_peer_certificate_;
  }
  bssl::UniquePtr<X509> cert(SSL_get_peer_certificate(ssl()));
  if (!cert) {
    ASSERT(cached_subject_peer_certificate_.empty());
    return cached_subject_peer_certificate_;
  }
  cached_subject_peer_certificate_ = Utility::getSubjectFromCertificate(*cert);
  return cached_subject_peer_certificate_;
}

const std::string& SslHandshakerImpl::requestedServerName() const {
  if (cached_sni_.empty()) {
    auto* sni = SSL_get_servername(ssl(), TLSEXT_NAMETYPE_host_name);
    if (sni) {
      cached_sni_ = sni;
    }
  }
  return cached_sni_;
}

const std::string& SslHandshakerImpl::subjectLocalCertificate() const {
  if (!cached_subject_local_certificate_.empty()) {
    return cached_subject_local_certificate_;
  }
  X509* cert = SSL_get_certificate(ssl());
  if (!cert) {
    ASSERT(cached_subject_local_certificate_.empty());
    return cached_subject_local_certificate_;
  }
  cached_subject_local_certificate_ = Utility::getSubjectFromCertificate(*cert);
  return cached_subject_local_certificate_;
}

absl::optional<SystemTime> SslHandshakerImpl::validFromPeerCertificate() const {
  bssl::UniquePtr<X509> cert(SSL_get_peer_certificate(ssl()));
  if (!cert) {
    return absl::nullopt;
  }
  return Utility::getValidFrom(*cert);
}

absl::optional<SystemTime> SslHandshakerImpl::expirationPeerCertificate() const {
  bssl::UniquePtr<X509> cert(SSL_get_peer_certificate(ssl()));
  if (!cert) {
    return absl::nullopt;
  }
  return Utility::getExpirationTime(*cert);
}

const std::string& SslHandshakerImpl::sessionId() const {
  if (!cached_session_id_.empty()) {
    return cached_session_id_;
  }
  SSL_SESSION* session = SSL_get_session(ssl());
  if (session == nullptr) {
    ASSERT(cached_session_id_.empty());
    return cached_session_id_;
  }

  unsigned int session_id_length = 0;
  const uint8_t* session_id = SSL_SESSION_get_id(session, &session_id_length);
  cached_session_id_ = Hex::encode(session_id, session_id_length);
  return cached_session_id_;
}

=======
>>>>>>> 400564b1
} // namespace Tls
} // namespace TransportSockets
} // namespace Extensions
} // namespace Envoy<|MERGE_RESOLUTION|>--- conflicted
+++ resolved
@@ -64,46 +64,6 @@
   }
 }
 
-<<<<<<< HEAD
-const std::string& SslHandshakerImpl::serialNumberPeerCertificate() const {
-  if (!cached_serial_number_peer_certificate_.empty()) {
-    return cached_serial_number_peer_certificate_;
-  }
-  bssl::UniquePtr<X509> cert(SSL_get_peer_certificate(ssl()));
-  if (!cert) {
-    ASSERT(cached_serial_number_peer_certificate_.empty());
-    return cached_serial_number_peer_certificate_;
-  }
-  cached_serial_number_peer_certificate_ = Utility::getSerialNumberFromCertificate(*cert.get());
-  return cached_serial_number_peer_certificate_;
-}
-
-const std::string& SslHandshakerImpl::issuerPeerCertificate() const {
-  if (!cached_issuer_peer_certificate_.empty()) {
-    return cached_issuer_peer_certificate_;
-  }
-  bssl::UniquePtr<X509> cert(SSL_get_peer_certificate(ssl()));
-  if (!cert) {
-    ASSERT(cached_issuer_peer_certificate_.empty());
-    return cached_issuer_peer_certificate_;
-  }
-  cached_issuer_peer_certificate_ = Utility::getIssuerFromCertificate(*cert);
-  return cached_issuer_peer_certificate_;
-}
-
-const std::string& SslHandshakerImpl::subjectPeerCertificate() const {
-  if (!cached_subject_peer_certificate_.empty()) {
-    return cached_subject_peer_certificate_;
-  }
-  bssl::UniquePtr<X509> cert(SSL_get_peer_certificate(ssl()));
-  if (!cert) {
-    ASSERT(cached_subject_peer_certificate_.empty());
-    return cached_subject_peer_certificate_;
-  }
-  cached_subject_peer_certificate_ = Utility::getSubjectFromCertificate(*cert);
-  return cached_subject_peer_certificate_;
-}
-
 const std::string& SslHandshakerImpl::requestedServerName() const {
   if (cached_sni_.empty()) {
     auto* sni = SSL_get_servername(ssl(), TLSEXT_NAMETYPE_host_name);
@@ -114,53 +74,6 @@
   return cached_sni_;
 }
 
-const std::string& SslHandshakerImpl::subjectLocalCertificate() const {
-  if (!cached_subject_local_certificate_.empty()) {
-    return cached_subject_local_certificate_;
-  }
-  X509* cert = SSL_get_certificate(ssl());
-  if (!cert) {
-    ASSERT(cached_subject_local_certificate_.empty());
-    return cached_subject_local_certificate_;
-  }
-  cached_subject_local_certificate_ = Utility::getSubjectFromCertificate(*cert);
-  return cached_subject_local_certificate_;
-}
-
-absl::optional<SystemTime> SslHandshakerImpl::validFromPeerCertificate() const {
-  bssl::UniquePtr<X509> cert(SSL_get_peer_certificate(ssl()));
-  if (!cert) {
-    return absl::nullopt;
-  }
-  return Utility::getValidFrom(*cert);
-}
-
-absl::optional<SystemTime> SslHandshakerImpl::expirationPeerCertificate() const {
-  bssl::UniquePtr<X509> cert(SSL_get_peer_certificate(ssl()));
-  if (!cert) {
-    return absl::nullopt;
-  }
-  return Utility::getExpirationTime(*cert);
-}
-
-const std::string& SslHandshakerImpl::sessionId() const {
-  if (!cached_session_id_.empty()) {
-    return cached_session_id_;
-  }
-  SSL_SESSION* session = SSL_get_session(ssl());
-  if (session == nullptr) {
-    ASSERT(cached_session_id_.empty());
-    return cached_session_id_;
-  }
-
-  unsigned int session_id_length = 0;
-  const uint8_t* session_id = SSL_SESSION_get_id(session, &session_id_length);
-  cached_session_id_ = Hex::encode(session_id, session_id_length);
-  return cached_session_id_;
-}
-
-=======
->>>>>>> 400564b1
 } // namespace Tls
 } // namespace TransportSockets
 } // namespace Extensions
