date: Pending

behavior_changes:
# *Changes that are expected to cause an incompatibility if applicable; deployment changes are likely required*
- area: jwt
  change: |
    Changed behavior of the jwt extraction, passing entire token for validation, instead cut him in the non-Base64 character.
    This change can be reverted temporarily by setting the runtime guard ``envoy.reloadable_features.token_passed_entirely`` to false.
- area: eds
  change: |
    Introduced caching of EDS assignments when used with ADS. Prior to this change, Envoy required that EDS assignments were sent
    after an EDS cluster was updated. If no EDS assignment was received for the cluster, it ended up with an empty assignment.
    Following this change, after a cluster update, Envoy waits for an EDS assignment until
    :ref:`initial_fetch_timeout <envoy_v3_api_field_config.core.v3.ConfigSource.initial_fetch_timeout>` times out, and will then apply
    the cached assignment and finish updating the warmed cluster. This change is disabled by default, and can be enabled by setting
    the runtime flag ``envoy.restart_features.use_eds_cache_for_ads`` to true.
- area: http
  change: |
    Introduced a new runtime flag ``envoy.reloadable_features.no_downgrade_to_canonical_name`` to disable the name downgrading in the
    per filter config searching.
    See doc :ref:`Http filter route specific config <arch_overview_http_filters_per_filter_config>` or
    issue https://github.com/envoyproxy/envoy/issues/29461 for more specific detail and examples.
- area: http
  change: |
    Switch from http_parser to BalsaParser for handling HTTP/1.1 traffic. See https://github.com/envoyproxy/envoy/issues/21245 for
    details. This behavioral change can be reverted by setting runtime flag ``envoy.reloadable_features.http1_use_balsa_parser`` to
    false.
- area: zone-aware routing
  change: |
    Zone-aware routing is now enabled even when the originating and upstream cluster have different numbers of zones.
    Previously, zone-aware routing was disabled in that case and the ``lb_zone_number_differs`` stat on the cluster was incremented.
    This behavioral change can be reverted by setting runtime guard
    ``envoy.reloadable_features.enable_zone_routing_different_zone_counts`` to false.
    Additionally, zone-aware routing now works correctly even when the originating and upstream cluster have different zone sets.
    Previously, zone-aware routing would not route fairly in this case.
    To revert the entire change, set the runtime flag ``envoy.reloadable_features.locality_routing_use_new_routing_logic``
    to false to get the old behavior and well-tested codepaths, undoing both changes.

- area: UHV
  change: |
    Introduced runtime flag ``envoy.reloadable_features.enable_universal_header_validator`` for toggling Universal Header Validator
    (UHV) on and off.
    The default value is off. This option is currently functional only when the ``ENVOY_ENABLE_UHV`` build flag is enabled.
    See https://github.com/envoyproxy/envoy/issues/10646 for more information about UHV.

minor_behavior_changes:
# *Changes that may cause incompatibilities for some users, but should not for most*
- area: ext_authz
  change: |
    removing any query parameter in the presence of repeated query parameter keys no longer drops the repeats.
- area: alternate_protocols_cache_filter
  change: |
    Changed the alternate protocols cache filter to get the cache from cluster config rather than filter config.
    This allows one downstream filter to be used with multiple clusters with different caches. This change can be reverted by
    setting runtime guard ``envoy.reloadable_features.use_cluster_cache_for_alt_protocols_filter`` to false.
- area: ext_authz
  change: |
    Don't append the local address to ``x-forwarded-for`` header when sending an http (not gRPC) auth request.
    This behavior can be reverted by setting runtime flag
    ``envoy.reloadable_features.ext_authz_http_send_original_xff`` to false.
- area: outlier detection
  change: |
    Outlier detection will always respect max_ejection_percent now.
    This behavioral change can be reverted by setting runtime guard
    ``envoy.reloadable_features.check_mep_on_first_eject`` to false.
- area: quic
  change: |
    Enable QUICHE request and response headers validation. This behavior can be reverted by setting runtime flag
    ``envoy.reloadable_features.FLAGS_envoy_quic_reloadable_flag_quic_act_upon_invalid_header`` to false.
- area: http oauth2 filter
  change: |
    Change HMAC cookie encoding to base64-encoded only. This change can be reverted temporarily by
    setting the runtime guard ``envoy.reloadable_features.hmac_base64_encoding_only`` to false.
- area: router
  change: |
    Enable copying response_code from the upstream stream_info onto the downstream stream_info.
    This behavior can be reverted by setting runtime guard
    ``envoy.reloadable_features.copy_response_code_to_downstream_stream_info`` to false.
- area: xds
  change: |
    Set the lower bound of :ref:`fill_rate <envoy_v3_api_field_config.core.v3.RateLimitSettings.fill_rate>`
    to once per year. Values lower than once per year will automatically be set to that value.
- area: redis
  change: |
    The redis network filter :ref:`connection_rate_limit_per_sec
    <envoy_v3_api_field_extensions.filters.network.redis_proxy.v3.RedisProxy.ConnectionRateLimit.connection_rate_limit_per_sec>`
    must be greater than 0. A config that sets this value to 0 will be rejected.

bug_fixes:
# *Changes expected to improve the state of the world and are unlikely to have negative effects*
- area: connection limit
  change: |
    fixed a use-after-free bug in the connection limit filter.
- area: subset load balancer
  change: |
    Fixed a bug where
    :ref:`overprovisioning_factor<envoy_v3_api_field_config.endpoint.v3.ClusterLoadAssignment.Policy.overprovisioning_factor>` and
    :ref:`weighted_priority_health <envoy_v3_api_field_config.endpoint.v3.ClusterLoadAssignment.Policy.weighted_priority_health>`
    values were not respected when subset load balacing was enabled. The default values of 140 and false were always used.
- area: http1
  change: |
    Fixed a bug where HTTP/1.1 requests with "Connection: close" header is handled differently if the requested is internally redirected.
    Without internal redirect, the response will also have a "Connection: close" header and the connection will be closed after finishing
    that request. Requests with internal redirect should be handled in the same way. This behavior can be reverted by setting runtime
    ``envoy.reloadable_features.http1_connection_close_header_in_redirect`` to false.
- area: redis
  change: |
    fixed a bug where redis key formatter is using the closed stream because of life time issues.
- area: extension_discovery_service
  change: |
    Fixed a bug causing crash if ECDS is used with upstream HTTP filters.
- area: tls
  change: |
    fixed a bug where handshake may fail when both private key provider and cert validation are set.
- area: dns
  change: |
    Fixed a bug where when respect_dns_ttl was set to true, c-ares dns resolver only considered address record for ttl calculation
    while ignoring CNAME records TTL. Now when respect_dns_ttl is set to true minimum of all TTL records is considered.
- area: dns
  change: |
    Fixed a bug where dns response was not always conforming [RFC 2181](https://datatracker.ietf.org/doc/html/rfc2181) for TTL values.
    Previously a malicious user could add a TTL greater than 2^31 - 1, and with c-ares library using 32 bit signed int data type
    would overflow and send a negative TTL.
- area: healthcheck
  change: |
    The default behavior of unejecting outlier-detection-ejected host on successful active health checking can
    be disabled by setting :ref:`outlier_detection.successful_active_health_check_uneject_host
    <envoy_v3_api_field_config.cluster.v3.OutlierDetection.successful_active_health_check_uneject_host>`
    to ``false``. This new configuration flag is a substitute for the removed runtime option
    ``envoy.reloadable_features_successful_active_health_check_uneject_host``.
- area: aws signer
  change: |
    fixed a bug where expiration timestamp on task roles failed to validate. This causes failure of credential caching which
    results in constant hits to the task role metadata URL.
- area: router check tool
  change: |
    Fixed a bug where the route coverage is not correctly calculated when a route has weighted clusters.
- area: unix domain sockets
  change: |
    Fixed a crash on some versions of macOS when using a listener on a unix-domain socket.

removed_config_or_runtime:
# *Normally occurs at the end of the* :ref:`deprecation period <deprecated>`
- area: tcp
  change: |
    Removed runtime key ``envoy.reloadable_features.tcp_pool_idle_timeout``.
- area: http filters
  change: |
    Removed ``envoy_reloadable_features_http_filter_avoid_reentrant_local_reply`` runtime flag and legacy code paths.
- area: tcp_proxy
  change: |
    Removed ``envoy_reloadable_features_finish_reading_on_decode_trailers`` runtime flag and legacy code paths.
- area: dns
  change: |
    Removed ``envoy.restart_features.use_apple_api_for_dns_lookups`` and legacy code paths.
- area: runtime
  change: |
    Removed ``envoy.restart_features.remove_runtime_singleton`` and legacy code paths.
- area: xDS
  change: |
    Removed ``envoy.restart_features.explicit_wildcard_resource`` and legacy code paths.
- area: quic
  change: |
    Removed ``envoy.reloadable_features.reject_require_client_certificate_with_quic`` and legacy code paths.
- area: healthcheck
  change: |
    Removed ``envoy.reloadable_features_successful_active_health_check_uneject_host`` runtime option and
    substituted it with :ref:`outlier_detection.successful_active_health_check_uneject_host
    <envoy_v3_api_field_config.cluster.v3.OutlierDetection.successful_active_health_check_uneject_host>`
    outlier detection configuration flag.

new_features:
- area: access_log
  change: |
    added %RESPONSE_FLAGS_LONG% substitution string, that will output a pascal case string representing the resonse flags.
    The output response flags will correspond with %RESPONSE_FLAGS%, only with a long textual string representation.
- area: config
  change: |
    Added the capability to defer broadcasting of certain cluster (CDS, EDS) to
    worker threads from the main thread. This optimization can save significant
    amount of memory in cases where there are (1) a large number of workers and
    (2) a large amount of config, most of which is unused. This capability is
    guarded by :ref:`enable_deferred_cluster_creation
    <envoy_v3_api_field_config.bootstrap.v3.ClusterManager.enable_deferred_cluster_creation>`.
- area: extension_discovery_service
  change: |
    added ECDS support for :ref:` downstream network filters<envoy_v3_api_field_config.listener.v3.Filter.config_discovery>`.
- area: ext_proc
  change: |
    added
    :ref:`disable_immediate_response <envoy_v3_api_field_extensions.filters.http.ext_proc.v3.ExternalProcessor.disable_immediate_response>`
    config API to ignore the
    :ref:`immediate_response <envoy_v3_api_field_service.ext_proc.v3.ProcessingResponse.immediate_response>`
    message from the external processing server.
- area: access_log
  change: |
    added a field lookup to %FILTER_STATE% for objects that have reflection enabled.
- area: http
  change: |
    added :ref:`Json-To-Metadata filter <envoy_v3_api_msg_extensions.filters.http.json_to_metadata.v3.JsonToMetadata>`.
- area: extension_discovery_service
  change: |
    added metric listener.listener_stat.network_extension_config_missing to track closed connections due to missing config.
- area: redis
  change: |
    added support for time command (returns a local response).
- area: extension_discovery_service
  change: |
    added ECDS support for :ref:` upstream network filters<envoy_v3_api_field_config.cluster.v3.Filter.config_discovery>`.
- area: redis
  change: |
    added support for lmove command.
- area: upstream
  change: |
    added :ref:`allow_redundant_keys <envoy_v3_api_field_extensions.load_balancing_policies.subset.v3.Subset.allow_redundant_keys>`
    to suppport redundant keys in request metadata for subset load balancing.
- area: access_logs
  change: |
    added :ref:`json_format_options <envoy_v3_api_field_config.core.v3.SubstitutionFormatString.json_format_options>` config option to
    support JSON output formatting and the :ref:`sort_properties <envoy_v3_api_field_config.core.v3.JsonFormatOptions.sort_properties>`
    option to print the JSON output with sorted properties.
- area: tap
  change: |
    added :ref:`custom_sink <envoy_v3_api_field_config.tap.v3.OutputSink.custom_sink>` type to enable writing tap data
    out to a custom sink extension.
- area: udp_proxy
  change: |
    added :ref:`session_filters <envoy_v3_api_field_extensions.filters.udp.udp_proxy.v3.UdpProxyConfig.session_filters>` config to
    support optional filters that will run for each upstream UDP session. More information can be found in the UDP proxy documentation.
- area: udp_proxy
  change: |
    added ``injectDatagramToFilterChain()`` callback to UDP session filters that allows session filters to inject datagrams downstream
    or upstream the filter chain during a filter chain iteration. This can be used, for example, by session filters that are required
    to buffer datagrams due to an asynchronous call.
- area: otlp_stats_sink
  change: |
    added :ref:` stats prefix option<envoy_v3_api_field_extensions.stat_sinks.open_telemetry.v3.SinkConfig.stats_prefix>`
    to OTLP stats sink that enables adding a static prefix to all stats flushed by this sink.
- area: tap
  change: |
    added :ref:`record_headers_received_time <envoy_v3_api_field_extensions.filters.http.tap.v3.Tap.record_headers_received_time>`
    to control writing request and response headers received time in trace output.

<<<<<<< HEAD
- area: zookeeper
  change: |
    added support for emitting per opcode request bytes metrics via:ref:`enable_per_opcode_request_bytes_metrics
    <envoy_v3_api_field_extensions.filters.network.zookeeper_proxy.v3.ZooKeeperProxy.enable_per_opcode_request_bytes_metrics>`.
    added support for emitting per opcode response bytes metrics via :ref:`enable_per_opcode_response_bytes_metrics
    <envoy_v3_api_field_extensions.filters.network.zookeeper_proxy.v3.ZooKeeperProxy.enable_per_opcode_response_bytes_metrics>`.
=======
- area: upstream
  change: |
    Added the ability to specify a custom upstream local address selector using
    :ref:`local_address_selector:<envoy_v3_api_field_config.core.v3.BindConfig.local_address_selector>`.

>>>>>>> 230e16ff
deprecated:
- area: tracing
  change: |
    OpenTracing is deprecated and will be removed at version 1.30, since the upstream project has been abandoned.
- area: tracing
  change: |
    Opencensus is deprecated and will be removed at version 1.30, since the upstream project has been abandoned.<|MERGE_RESOLUTION|>--- conflicted
+++ resolved
@@ -240,21 +240,17 @@
   change: |
     added :ref:`record_headers_received_time <envoy_v3_api_field_extensions.filters.http.tap.v3.Tap.record_headers_received_time>`
     to control writing request and response headers received time in trace output.
-
-<<<<<<< HEAD
 - area: zookeeper
   change: |
-    added support for emitting per opcode request bytes metrics via:ref:`enable_per_opcode_request_bytes_metrics
+    added support for emitting per opcode request bytes metrics via :ref:`enable_per_opcode_request_bytes_metrics
     <envoy_v3_api_field_extensions.filters.network.zookeeper_proxy.v3.ZooKeeperProxy.enable_per_opcode_request_bytes_metrics>`.
     added support for emitting per opcode response bytes metrics via :ref:`enable_per_opcode_response_bytes_metrics
     <envoy_v3_api_field_extensions.filters.network.zookeeper_proxy.v3.ZooKeeperProxy.enable_per_opcode_response_bytes_metrics>`.
-=======
 - area: upstream
   change: |
     Added the ability to specify a custom upstream local address selector using
     :ref:`local_address_selector:<envoy_v3_api_field_config.core.v3.BindConfig.local_address_selector>`.
 
->>>>>>> 230e16ff
 deprecated:
 - area: tracing
   change: |
