--- conflicted
+++ resolved
@@ -109,7 +109,6 @@
 
   // Sets a list of headers and their values that will be added to the request to external
   // authorization server. Note that these will override the headers coming from the downstream.
-<<<<<<< HEAD
   repeated envoy.api.v2.core.HeaderValue headers_to_add = 4;
 }
 
@@ -126,8 +125,6 @@
   // (default). When a header is included in this list, *Path*, *Status*, *Content-Length*, *Host*,
   // *WWWAuthenticate* and *Location* are automatically added.
   repeated string allowed_client_headers = 2;
-=======
-  repeated envoy.api.v2.core.HeaderValue authorization_headers_to_add = 6;
 }
 
 // Extra settings on a per virtualhost/route/weighter-cluster level.
@@ -161,5 +158,4 @@
   //   These settings are only applied to a filter configured with a
   //   :ref:`grpc_service<envoy_api_field_config.filter.http.ext_authz.v2alpha.ExtAuthz.grpc_service>`.
   map<string, string> context_extensions = 1;
->>>>>>> 08310eb3
 }