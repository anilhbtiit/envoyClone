--- conflicted
+++ resolved
@@ -2558,18 +2558,12 @@
   EXPECT_EQ(ack_count, kMaxOutboundControlFrames + kMaxOutboundControlFrames / 2);
 
   // 1 more ping frame should overflow the outbound frame limit.
-<<<<<<< HEAD
   SubmitPing(client_, 0);
-  EXPECT_THROW_WITH_MESSAGE(client_->sendPendingFrames().IgnoreError(), ServerCodecError,
-                            "Too many control frames in the outbound queue.");
-=======
-  EXPECT_EQ(0, nghttp2_submit_ping(client_->session(), NGHTTP2_FLAG_NONE, nullptr));
   client_->sendPendingFrames().IgnoreError();
   // The server codec should fail when it gets 1 PING too many.
   EXPECT_FALSE(server_wrapper_.status_.ok());
   EXPECT_TRUE(isBufferFloodError(server_wrapper_.status_));
   EXPECT_EQ(server_wrapper_.status_.message(), "Too many control frames in the outbound queue.");
->>>>>>> 036ae75f
 }
 
 // Verify that codec detects flood of outbound HEADER frames
@@ -2738,18 +2732,12 @@
     EXPECT_NO_THROW(response_encoder_->encodeData(data, false));
   }
   // Send one PING frame above the outbound queue size limit
-<<<<<<< HEAD
   SubmitPing(client_, 0);
-  EXPECT_THROW_WITH_MESSAGE(client_->sendPendingFrames().IgnoreError(), ServerCodecError,
-                            "Too many frames in the outbound queue.");
-=======
-  EXPECT_EQ(0, nghttp2_submit_ping(client_->session(), NGHTTP2_FLAG_NONE, nullptr));
   client_->sendPendingFrames().IgnoreError();
   // The server codec should fail when it gets 1 frame too many.
   EXPECT_FALSE(server_wrapper_.status_.ok());
   EXPECT_TRUE(isBufferFloodError(server_wrapper_.status_));
   EXPECT_EQ(server_wrapper_.status_.message(), "Too many frames in the outbound queue.");
->>>>>>> 036ae75f
 
   EXPECT_EQ(1, server_stats_store_.counter("http2.outbound_flood").value());
 }
