--- conflicted
+++ resolved
@@ -61,13 +61,8 @@
  */
 template <class DataType> class MatchTreeFactory {
 public:
-<<<<<<< HEAD
-  MatchTreeFactory(const std::string& stats_prefix, Server::Configuration::FactoryContext& context)
-      : stats_prefix_(stats_prefix), context_(context) {}
-=======
-  explicit MatchTreeFactory(Server::Configuration::FactoryContext& factory_context)
-      : factory_context_(factory_context) {}
->>>>>>> 5e7eb111
+  MatchTreeFactory(const std::string& stats_prefix, Server::Configuration::FactoryContext& factory_context)
+      : stats_prefix_(stats_prefix), factory_context_(factory_context) {}
 
   MatchTreeSharedPtr<DataType> create(const envoy::config::common::matcher::v3::Matcher& config) {
     switch (config.matcher_type_case()) {
@@ -153,14 +148,8 @@
     } else if (on_match.has_action()) {
       auto& factory = Config::Utility::getAndCheckFactory<ActionFactory>(on_match.action());
       ProtobufTypes::MessagePtr message = Config::Utility::translateAnyToFactoryConfig(
-<<<<<<< HEAD
-          on_match.action().typed_config(), context_.messageValidationVisitor(), factory);
-      return OnMatch<DataType>{factory.createActionFactoryCb(*message, stats_prefix_, context_),
-                               {}};
-=======
           on_match.action().typed_config(), factory_context_.messageValidationVisitor(), factory);
-      return OnMatch<DataType>{factory.createActionFactoryCb(*message, factory_context_), {}};
->>>>>>> 5e7eb111
+      return OnMatch<DataType>{factory.createActionFactoryCb(*message, stats_prefix_, factory_context_), {}};
     }
 
     return absl::nullopt;
@@ -170,13 +159,8 @@
   createDataInput(const envoy::config::core::v3::TypedExtensionConfig& config) {
     auto& factory = Config::Utility::getAndCheckFactory<DataInputFactory<DataType>>(config);
     ProtobufTypes::MessagePtr message = Config::Utility::translateAnyToFactoryConfig(
-<<<<<<< HEAD
-        config.typed_config(), context_.messageValidationVisitor(), factory);
-    return factory.createDataInput(*message, context_);
-=======
         config.typed_config(), factory_context_.messageValidationVisitor(), factory);
     return factory.createDataInput(*message, factory_context_);
->>>>>>> 5e7eb111
   }
 
   InputMatcherPtr createInputMatcher(
@@ -191,26 +175,17 @@
       auto& factory =
           Config::Utility::getAndCheckFactory<InputMatcherFactory>(predicate.custom_match());
       ProtobufTypes::MessagePtr message = Config::Utility::translateAnyToFactoryConfig(
-<<<<<<< HEAD
-          predicate.custom_match().typed_config(), context_.messageValidationVisitor(), factory);
-      return factory.createInputMatcher(*message);
-=======
           predicate.custom_match().typed_config(), factory_context_.messageValidationVisitor(),
           factory);
       return factory.createInputMatcher(*message, factory_context_);
->>>>>>> 5e7eb111
     }
     default:
       NOT_REACHED_GCOVR_EXCL_LINE;
     }
   }
 
-<<<<<<< HEAD
   const std::string stats_prefix_;
-  Server::Configuration::FactoryContext& context_;
-=======
   Server::Configuration::FactoryContext& factory_context_;
->>>>>>> 5e7eb111
 };
 } // namespace Matcher
 } // namespace Envoy