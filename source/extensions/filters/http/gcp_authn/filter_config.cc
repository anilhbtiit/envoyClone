--- conflicted
+++ resolved
@@ -16,16 +16,11 @@
 Http::FilterFactoryCb GcpAuthnFilterFactory::createFilterFactoryFromProtoTyped(
     const GcpAuthnFilterConfig& config, const std::string& stats_prefix,
     Server::Configuration::FactoryContext& context) {
-<<<<<<< HEAD
   auto token_cache = std::make_shared<TokenCache>(config, context);
-  return [config, &context, &stats_prefix, token_cache = std::move(token_cache)](
+  return [config, stats_prefix, &context, token_cache = std::move(token_cache)](
              Http::FilterChainFactoryCallbacks& callbacks) -> void {
     callbacks.addStreamFilter(std::make_shared<GcpAuthnFilter>(config, context, stats_prefix,
                                                                &token_cache->tls.get()->cache()));
-=======
-  return [config, stats_prefix, &context](Http::FilterChainFactoryCallbacks& callbacks) -> void {
-    callbacks.addStreamFilter(std::make_shared<GcpAuthnFilter>(config, context, stats_prefix));
->>>>>>> 13829e8a
   };
 }
 
