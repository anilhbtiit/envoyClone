# Raw release notes

This file contains "raw" release notes for each release. The notes are added by developers as changes
are made to Envoy that are user impacting. When a release is cut, the releaser will use these notes
to populate the [Sphinx release notes in data-plane-api](https://github.com/envoyproxy/data-plane-api/blob/master/docs/root/intro/version_history.rst).
The idea is that this is a low friction way to add release notes along with code changes. Doing this
will make it substantially easier for the releaser to "linkify" all of the release notes in the
final version.

## 1.6.0
* Added support for sending error details as grpc.rpc.Status in DiscoveryRequest.
* Added support for specifying alternate stats name while emitting stats for clusters.
* Added support for inline delivery of TLS certificates and private keys.
* Added gRPC healthcheck based on [grpc.health.v1.Health](https://github.com/grpc/grpc/blob/master/src/proto/grpc/health/v1/health.proto) service.
* Added Metrics Service implementation.
* Added gRPC access logging.
* Added DOWNSTREAM_REMOTE_ADDRESS, DOWNSTREAM_REMOTE_ADDRESS_WITHOUT_PORT, and
  DOWNSTREAM_LOCAL_ADDRESS access log formatters. DOWNSTREAM_ADDRESS access log formatter has been
  deprecated.
* TCP proxy access logs now bring an IP address without a port when using DOWNSTREAM_ADDRESS.
  Use DOWNSTREAM_REMOTE_ADDRESS instead.
* Added DOWNSTREAM_REMOTE_ADDRESS_WITHOUT_PORT header formatter. CLIENT_IP header formatter has been
  deprecated.
* Added transport socket interface to allow custom implementation of transport socket. A transport socket
  provides read and write logic with buffer encryption and decryption. The existing TLS implementation is
  refactored with the interface.
* Added support for dynamic response header values (`%CLIENT_IP%` and `%PROTOCOL%`).
* Added native DogStatsD support. :ref:`DogStatsdSink <envoy_api_msg_DogStatsdSink>`
* grpc-json: Added support inline descriptor in config.
* Added support for listening for both IPv4 and IPv6 when binding to ::.
* Added support for :ref:`LocalityLbEndpoints<envoy_api_msg_LocalityLbEndpoints>` priorities.
* Added idle timeout to TCP proxy.
* Added Maglev consistent hash load balancer.
* Improved TCP proxy to correctly proxy TCP half-close.
* Added support for dynamic headers generated from upstream host endpoint metadata
  (`UPSTREAM_METADATA(...)`).
* Added restrictions for the backing sources of xDS resources. For filesystem based xDS the file
  must exist at configuration time. For cluster based xDS (api\_config\_source, and ADS) the backing
  cluster must be statically defined and be of non-EDS type.
* Added support for route matching based on URL query string parameters.
  :ref:`QueryParameterMatcher<envoy_api_msg_QueryParameterMatcher>`
* Added support for :ref:`fixed stats tag values
  <envoy_api_field_TagSpecifier.fixed_value>` which will be added to all metrics.
* Added `/runtime` admin endpoint to read the current runtime values.
* Extended the health check filter to support computation of the health check response
  based on the percent of healthy servers is upstream clusters.
* Added `gateway-error` retry-on policy.
* Added support for building envoy with exported symbols
  This change allows scripts loaded with the lua filter to load shared object libraries such as those installed via luarocks.
* The Google gRPC C++ library client is now supported as specified in the :ref:`gRPC services
  overview <arch_overview_grpc_services>` and :ref:`GrpcService <envoy_api_msg_GrpcService>`.
* Added cluster configuration for healthy panic threshold percentage.
* Added support for more granular weighted cluster routing by allowing the total weight to be specified in configuration.
* Added support for custom request/response headers with mixed static and dynamic values.
* Added support for [Squash microservices debugger](https://github.com/solo-io/squash).
  :ref:`Squash <envoy_api_msg_filter.http.Squash>` allows debugging an incoming request to a microservice in the mesh.
* lua: added headers replace() API.
* Added support for direct responses -- i.e., sending a preconfigured HTTP response without proxying anywhere.
* Added support for proxying 100-Continue responses.
* Added DOWNSTREAM_LOCAL_ADDRESS, DOWNSTREAM_LOCAL_ADDRESS_WITHOUT_PORT header formatters, and
  DOWNSTREAM_LOCAL_ADDRESS access log formatter.
* Added support for HTTPS redirects on specific routes.
* Added the ability to pass a URL encoded Pem encoded peer certificate in the x-forwarded-client-cert header.
* Added support for abstract unix domain sockets on linux. The abstract
  namespace can be used by prepending '@' to a socket path.
* Added support for dynamically loading a tracer.
* Added `GEORADIUS_RO` and `GEORADIUSBYMEMBER_RO` to the Redis command splitter whitelist.
* Added support for trusting additional hops in the X-Forwarded-For request header.
* Added setting host header value for http health check request.
<<<<<<< HEAD
* Added support for prefix_rewrite for redirects.
* Added support for stripping query string for redirects.
=======
* Added SIGTERM propagation to children to hot-restarter.py, which enables using it as a parent of containers.
>>>>>>> 1fac3321
<|MERGE_RESOLUTION|>--- conflicted
+++ resolved
@@ -67,9 +67,6 @@
 * Added `GEORADIUS_RO` and `GEORADIUSBYMEMBER_RO` to the Redis command splitter whitelist.
 * Added support for trusting additional hops in the X-Forwarded-For request header.
 * Added setting host header value for http health check request.
-<<<<<<< HEAD
+* Added SIGTERM propagation to children to hot-restarter.py, which enables using it as a parent of containers.
 * Added support for prefix_rewrite for redirects.
-* Added support for stripping query string for redirects.
-=======
-* Added SIGTERM propagation to children to hot-restarter.py, which enables using it as a parent of containers.
->>>>>>> 1fac3321
+* Added support for stripping query string for redirects.