date: Pending

behavior_changes:
# *Changes that are expected to cause an incompatibility if applicable; deployment changes are likely required*
- area: oauth2
  change: |
    OAuth filter now URL-encodes URL in query parameters. These query parameters are decoded, leaving intact character sequences that must remain encoded in URLs. This behavioral change can be temporarily reverted by setting runtime guard ``envoy.reloadable_features.oauth_use_url_encoding`` to false.
- area: admin
  change: |
    Adds a new admin stats format option 'html-active' to display a periodically updated list of the top most frequently changed stats.

minor_behavior_changes:
# *Changes that may cause incompatibilities for some users, but should not for most*
- area: quic
  change: |
    Access logging is now deferred to the QUIC ack listener, and roundtrip response time is added as a downstream timing metric. New runtime flag ``envoy.reloadable_features.quic_defer_logging_to_ack_listener`` can be used for revert this behavior.
- area: healthcheck
  change: |
    If active HC is enabled and a host is ejected by outlier detection, a successful active health check unejects the host and consider it healthy. This also clears all the outlier detection counters. This behavior change can be reverted by setting ``envoy.reloadable_features_successful_active_health_check_uneject_host`` to ``false``.
- area: local_ratelimit
  change: |
    Tokens from local descriptor's token buckets are burned before tokens from the default token bucket.
- area: http2
  change: |
    Request authorities are now validated with a library function from QUICHE rather than nghttp2. This behavior change can be reverted by setting ``envoy.reloadable_features.http2_validate_authority_with_quiche`` to ``false``.
- area: lua
  change: |
    dropped moonjit support.
- area: ext_proc
  change: |
    Make the :ref:`grpc service <envoy_v3_api_field_extensions.filters.http.ext_proc.v3.ExternalProcessor.grpc_service>` required.
- area: http2
  change: |
    Metadata is parsed with the QUICHE HPACK library, rather than nghttp2. This behavior change can be reverted by setting ``envoy.reloadable_features.http2_decode_metadata_with_quiche`` to ``false``.
- area: upstream
  change: |
    Changed HTTP/1 and HTTP/3 upstream streams not to disable reading (in case where downstream buffer reaches high watermark) till the full response headers have been received. This fixes a bug where Envoy upstream timeouts were not correctly adjusting to the fact that the response headers have already been sent from upstream. This behavior change can be reverted by setting ``envoy.reloadable_features.upstream_wait_for_response_headers_before_disabling_read`` to ``false``.
- area: custom response
  change: |
    Changed how the uri for redirect policy is specified. It can now be specified either as a single fully qualified string, or by specifying individual components of the uri.
- area: matchers
  change: |
    Moved all of the network input matchers to extensions. If you use network matchers and override extensions_build_config.bzl you will now need to include them explicitly.
- area: skywalking
  change: |
    If sw8 header is invalid, skywalking extension will create a new trace context and a null span respectively when sampling is enabled and disabled.
- area: http3
  change: |
    Convert HTTP/3 extended connect to/from HTTP/1 upgrade. This behavior change can be reverted by setting ``envoy.reloadable_features.use_http3_header_normalisation`` to ``false``.

bug_fixes:
# *Changes expected to improve the state of the world and are unlikely to have negative effects*
- area: stats
  change: |
    now updating upstream total connection stats as happy eyeballs connections are created.
- area: eds
  change: |
    added ``envoy.reloadable_features.multiplex_eds`` to disable eds multiplexing. Eds multiplexing is enabled by default, so that all subscriptions for the same resource type and management server reuse a single channel/mux.
    When eds multiplexing is disabled each subscription uses a dedicated channel/mux.
- area: router
  change: |
    fixed the bug that custom tags of the route metadata type are not set for upstream spans.
- area: ext_proc
  change: |
    ensure the route configuration will be used to overwrite global configuration when processing the local reply.
- area: router
  change: |
    fixed outlier detection ejections caused by opened circuit breakers.
- area: dependency
  change: |
    Add boringssl patch to resolve CVE-2023-0286. Note that the FIPS build is not patched/fixed.
- area: access log
  change: |
    in JSON logs, port numbers were logged as strings and are now logged as numbers (``%DOWNSTREAM_LOCAL_PORT%``, ``%DOWNSTREAM_REMOTE_PORT%``, ``%DOWNSTREAM_DIRECT_REMOTE_PORT%``, ``%UPSTREAM_LOCAL_PORT%``, ``%UPSTREAM_REMOTE_PORT%``).
    This behavioral change can be temporarily reverted by setting runtime guard ``envoy.reloadable_features.format_ports_as_numbers`` to false.
- area: ext_proc
  change: |
    Let onData always raise StopIterationAndWatermark when waiting for headers response, to avoid http errors (413 on request path, and 500 on response path) when data size goes above high watermark.
- area: http filter
  change: |
    Fix possible illegal memory access in the header_mutaion filter when the request is aborted before the request headers are received completely.
- area: upstream
  change: |
    Initialize upstream network read filters via their ``onNewConnection()`` callback once the upstream connection has been established even if there is no data available for reading on the new upstream connection. This behavior change can be reverted by setting ``envoy.reloadable_features.initialize_upstream_filters`` to ``false``.
<<<<<<< HEAD
- area: ecds
  change: |
    Delay listener activation until after the new ECDS filter configuration is created. Previously, listeners were activated with the xDS acceptance before the new extension config is fully processed.
=======
- area: dubbo
  change: |
    Fix a bug that the dubbo proxy will treat the response with status 80 as a illegal response.
>>>>>>> 4256e460

removed_config_or_runtime:
# *Normally occurs at the end of the* :ref:`deprecation period <deprecated>`
- area: config
  change: |
    removed ``envoy.reloadable_features.admin_stats_filter_use_re2`` and legacy code paths.
    removed ``envoy.reloadable_features.combine_sds_requests`` and legacy code paths.
- area: dns
  change: |
    removed ``envoy.reloadable_features.dns_multiple_addresses`` runtime flag and legacy code paths.
- area: router
  change: |
    removed ``envoy.reloadable_features.get_route_config_factory_by_type`` runtime flag. The flag is no longer needed as the behavior is now the default.
- area: http
  change: |
    removed ``envoy.reloadable_features.http2_delay_keepalive_timeout`` and legacy code paths.
- area: http
  change: |
    removed ``envoy.reloadable_features.local_ratelimit_match_all_descriptors`` and legacy code paths.

- area: http
  change: |
    removed ``envoy.reloadable_features.use_rfc_connect`` and legacy code path.
- area: http
  change: |
    removed ``envoy.reloadable_features.allow_concurrency_for_alpn_pool`` and legacy code path.
- area: http
  change: |
    removed ``envoy.reloadable_features.lua_respond_with_send_local_reply`` and legacy code path.
- area: http3
  change: |
    removed ``envoy.reloadable_features.conn_pool_new_stream_with_early_data_and_http3`` and legacy code paths.
- area: http
  change: |
    removed ``envoy.reloadable_features.http_skip_adding_content_length_to_upgrade`` and legacy code paths.
- area: http3
  change: |
    removed ``envoy.reloadable_features.http3_sends_early_data`` and legacy code paths.
- area: dns
  change: |
    removed ``envoy.reloadable_features.cares_accept_nodata`` and legacy code paths.
- area: http3
  change: |
    removed ``envoy.reloadable_features.postpone_h3_client_connect_to_next_loop`` and legacy code paths.

new_features:
- area: access_log
  change: |
    enhanced observability into local close for :ref:`%RESPONSE_CODE_DETAILS% <config_http_conn_man_details>`.
- area: oauth filter
  change: |
    extended :ref:`cookie_names <envoy_v3_api_field_extensions.filters.http.oauth2.v3.OAuth2Credentials.cookie_names>` to allow overriding (default) cookie names (``IdToken``, ``RefreshToken``) set by the filter.
- area: tracing
  change: |
    allow :ref:`grpc_service <envoy_v3_api_field_config.trace.v3.OpenTelemetryConfig.grpc_service>` to be optional. This enables a means to disable collection of traces.
- area: upstream
  change: |
    added :ref:`ring hash extension <envoy_v3_api_msg_extensions.load_balancing_policies.ring_hash.v3.RingHash>` to suppport the :ref:`load balancer policy <envoy_v3_api_field_config.cluster.v3.Cluster.load_balancing_policy>`.
- area: upstream
  change: |
    added :ref:`maglev extension <envoy_v3_api_msg_extensions.load_balancing_policies.maglev.v3.Maglev>` to suppport the :ref:`load balancer policy <envoy_v3_api_field_config.cluster.v3.Cluster.load_balancing_policy>`.
- area: maglev
  change: |
    added ``envoy.reloadable_features.allow_compact_maglev`` to allow the use of a more compact maglev load balancer representation. This can be reverted by setting ``envoy.reloadable_features.allow_compact_maglev`` to false.
- area: router
  change: |
    support route info in upstream access log.
- area: lua
  change: |
    added an new option to the options of lua ``httpCall``. This allows to skip adding ``x-forwarded-for`` by setting ``{["send_xff"] = false}`` as the ``options``.
- area: ratelimit
  change: |
    added local rate limit listener filter to enable rate limit before TLS handshake and filter matching.
- area: proxy_protocol
  change: |
    added the support :ref:`pass_through_tlvs for listener <envoy_v3_api_field_extensions.filters.listener.proxy_protocol.v3.ProxyProtocol.pass_through_tlvs>`
    and :ref:`pass_through_tlvs for upsteam <envoy_v3_api_field_config.core.v3.ProxyProtocolConfig.pass_through_tlvs>`.
    They can control which Proxy Protocol V2 TLVs can be passed through by listener and upstream separately.
- area: tcp_proxy
  change: |
    added support for propagating the response trailers in :ref:`TunnelingConfig <envoy_v3_api_field_extensions.filters.network.tcp_proxy.v3.TcpProxy.TunnelingConfig.propagate_response_trailers>` to the downstream info filter state.
- area: sni_dynamic_forward_proxy
  change: |
    added an option to dynamically set the host used by the SNI dynamic forward proxy filter, by setting a filter state object under the key ``envoy.upstream.dynamic_host``.
- area: access_log
  change: |
    added support for :ref:`%DOWNSTREAM_TRANSPORT_FAILURE_REASON% <config_access_log_format_downstream_transport_failure_reason>` as a log command operator about why listener may have failed due to a transport socket error,
    including TLS handshake failures.
    added the field :ref:`downstream_transport_failure_reason <envoy_v3_api_field_data.accesslog.v3.AccessLogCommon.downstream_transport_failure_reason>` for common usage as well.
- area: generic_proxy
  change: |
    added :ref:`tracing support <envoy_v3_api_field_extensions.filters.network.generic_proxy.v3.GenericProxy.tracing>` for the generic proxy.
- area: jwt_authn
  change: |
    added :ref:`failed_status_in_metadata <envoy_v3_api_field_extensions.filters.http.jwt_authn.v3.JwtProvider.failed_status_in_metadata>` to support setting the JWT
    authentication failure status code and message in dynamic metadata.
- area: ext_proc
  change: |
    added the support :ref:`override_message_timeout <envoy_v3_api_field_service.ext_proc.v3.ProcessingResponse.override_message_timeout>` for the ext_proc server to send back a message to Envoy to extend the ext_proc timer.
    added the field :ref:`max_message_timeout <envoy_v3_api_field_extensions.filters.http.ext_proc.v3.ExternalProcessor.max_message_timeout>` for specifying the max override_message_timeout could be sent back by the ext_proc server.
- area: http filter
  change: |
    added :ref:`header mutation http filter <config_http_filters_header_mutation>` which adds the ability to modify request and response headers in any position of HTTP filter chain.
- area: matching
  change: |
    added :ref:`Filter State Input <envoy_v3_api_msg_extensions.matching.common_inputs.network.v3.FilterStateInput>` for matching based on filter state objects.
- area: http
  change: |
    make adding ProxyProtocolFilterState in the HCM optional.
- area: sni_dynamic_forward_proxy
  change: |
    added an option to dynamically set the port used by the SNI dynamic forward proxy filter, by setting a filter state object under the key ``envoy.upstream.dynamic_port``.
- area: route
  change: |
    support dynamic clusters for :ref:`VirtualHost.matcher <envoy_v3_api_field_config.route.v3.VirtualHost.matcher>`.
- area: route
  change: |
    support route callback after route matches for :ref:`VirtualHost.matcher <envoy_v3_api_field_config.route.v3.VirtualHost.matcher>`.
- area: tcp_proxy
  change: |
    added an option to dynamically disable TCP tunneling even if set in the filter config, by setting a filter state object for the key ``envoy.tcp_proxy.disable_tunneling``.
- area: tcp_proxy
  change: |
    add :ref:`flush access log on connected <envoy_v3_api_field_extensions.filters.network.tcp_proxy.v3.TcpProxy.flush_access_log_on_connected>` to allow recording an access log entry
    on the connection open event. This option does not require periodic access logging enabled, and the other way around.
- area: http
  change: |
    add :ref:`periodic access logging <envoy_v3_api_field_extensions.filters.network.http_connection_manager.v3.HttpConnectionManager.access_log_flush_interval>`
    to http access logs for long-lived requests (Websockets, CONNECT, etc). :ref:`%DURATION% <config_access_log_format_duration>` will
    be empty for mid-request logs. Enabling this may affect access loggers and filters that register as access loggers that expect to be called only once.
- area: redis_health_check
  change: |
    added :ref:`exists_failure <config_health_checkers_redis>` stat to indicate health check failures caused by EXISTS check failure.
- area: redis
  change: |
    added :ref:`wait_for_warm_on_init <envoy_v3_api_field_config.cluster.v3.Cluster.wait_for_warm_on_init>` support for :ref:`Redis Cluster<arch_overview_redis>`.

deprecated:
- area: ext_authz
  change: |
    deprecated (1.25.0) :ref:`ext_authz.v3.AuthorizationRequest.allowed_headers <envoy_v3_api_field_extensions.filters.http.ext_authz.v3.AuthorizationRequest.allowed_headers>` in favour
    of :ref:`ext_authz.v3.ExtAuthz.allowed_headers <envoy_v3_api_field_extensions.filters.http.ext_authz.v3.ExtAuthz.allowed_headers>`.<|MERGE_RESOLUTION|>--- conflicted
+++ resolved
@@ -82,15 +82,12 @@
 - area: upstream
   change: |
     Initialize upstream network read filters via their ``onNewConnection()`` callback once the upstream connection has been established even if there is no data available for reading on the new upstream connection. This behavior change can be reverted by setting ``envoy.reloadable_features.initialize_upstream_filters`` to ``false``.
-<<<<<<< HEAD
 - area: ecds
   change: |
     Delay listener activation until after the new ECDS filter configuration is created. Previously, listeners were activated with the xDS acceptance before the new extension config is fully processed.
-=======
 - area: dubbo
   change: |
     Fix a bug that the dubbo proxy will treat the response with status 80 as a illegal response.
->>>>>>> 4256e460
 
 removed_config_or_runtime:
 # *Normally occurs at the end of the* :ref:`deprecation period <deprecated>`
