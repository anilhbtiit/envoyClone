#pragma once

#include <string>
#include <vector>

<<<<<<< HEAD
#include "envoy/common/time.h"
=======
#include "common/common/utility.h"
>>>>>>> 0a7d1941

#include "openssl/ssl.h"

namespace Envoy {
namespace Ssl {
namespace Utility {

/**
 * Retrieves the serial number of a certificate.
 * @param cert the certificate
 * @return std::string the serial number field of the certificate. Returns "" if
 *         there is no serial number.
 */
std::string getSerialNumberFromCertificate(X509& cert);

/**
 * Retrieves the subject alternate names of a certificate of type DNS.
 * @param cert the certificate
 * @param type type of subject alternate name either GEN_DNS or GEN_URI
 * @return std::vector returns the list of subject alternate names.
 */
std::vector<std::string> getSubjectAltNames(X509& cert, int type);

/**
 * Retrieves the subject from certificate.
 * @param cert the certificate
 * @return std::string the subject field for the certificate.
 */
std::string getSubjectFromCertificate(X509& cert);

/**
 * Returns the days until this certificate is valid.
 * @param cert the certificate
 * @param time_source the time source to use for current time calculation.
 * @return the number of days till this certificate is valid.
 */
int32_t getDaysUntilExpiration(X509* cert, TimeSource& time_source);

/**
 * Returns the time from when this certificate is valid.
 * @param cert the certificate.
 * @return time from when this certificate is valid.
 */
SystemTime getValidFrom(X509* cert);

/**
 * Returns the time when this certificate expires.
 * @param cert the certificate.
 * @return time after which the certificate expires.
 */
SystemTime getExpirationTime(X509* cert);

} // namespace Utility
} // namespace Ssl
} // namespace Envoy<|MERGE_RESOLUTION|>--- conflicted
+++ resolved
@@ -3,11 +3,7 @@
 #include <string>
 #include <vector>
 
-<<<<<<< HEAD
-#include "envoy/common/time.h"
-=======
 #include "common/common/utility.h"
->>>>>>> 0a7d1941
 
 #include "openssl/ssl.h"
 
