#include "envoy/config/core/v3/base.pb.h"
#include "envoy/config/endpoint/v3/endpoint.pb.h"
#include "envoy/config/xds_config_tracker.h"
#include "envoy/service/discovery/v3/discovery.pb.h"

#include "source/common/buffer/zero_copy_input_stream_impl.h"
#include "source/common/config/api_version.h"

#include "test/common/config/delta_subscription_test_harness.h"

namespace Envoy {
namespace Config {
namespace {

class DeltaSubscriptionImplTest : public DeltaSubscriptionTestHarness,
                                  public testing::TestWithParam<LegacyOrUnified> {
protected:
  DeltaSubscriptionImplTest() : DeltaSubscriptionTestHarness(GetParam()){};

  // We need to destroy the subscription before the test's destruction, because the subscription's
  // destructor removes its watch from the NewGrpcMuxImpl, and that removal process involves
  // some things held by the test fixture.
  void TearDown() override { doSubscriptionTearDown(); }
};

INSTANTIATE_TEST_SUITE_P(DeltaSubscriptionImplTest, DeltaSubscriptionImplTest,
                         testing::ValuesIn({LegacyOrUnified::Legacy, LegacyOrUnified::Unified}));

TEST_P(DeltaSubscriptionImplTest, UpdateResourcesCausesRequest) {
  startSubscription({"name1", "name2", "name3"});
  expectSendMessage({"name4"}, {"name1", "name2"}, Grpc::Status::WellKnownGrpcStatus::Ok, "", {});
  subscription_->updateResourceInterest({"name3", "name4"});
  expectSendMessage({"name1", "name2"}, {}, Grpc::Status::WellKnownGrpcStatus::Ok, "", {});
  subscription_->updateResourceInterest({"name1", "name2", "name3", "name4"});
  expectSendMessage({}, {"name1", "name2"}, Grpc::Status::WellKnownGrpcStatus::Ok, "", {});
  subscription_->updateResourceInterest({"name3", "name4"});
  expectSendMessage({"name1", "name2"}, {}, Grpc::Status::WellKnownGrpcStatus::Ok, "", {});
  subscription_->updateResourceInterest({"name1", "name2", "name3", "name4"});
  expectSendMessage({}, {"name1", "name2", "name3"}, Grpc::Status::WellKnownGrpcStatus::Ok, "", {});
  subscription_->updateResourceInterest({"name4"});
}

// Checks that after a pause(), no requests are sent until resume().
// Also demonstrates the collapsing of subscription interest updates into a single
// request. (This collapsing happens any time multiple updates arrive before a request
// can be sent, not just with pausing: rate limiting or a down gRPC stream would also do it).
TEST_P(DeltaSubscriptionImplTest, PauseHoldsRequest) {
  startSubscription({"name1", "name2", "name3"});
  auto resume_sub = subscription_->pause();
  // If nested pause wasn't handled correctly, the single expectedSendMessage below would be
  // insufficient.
  auto nested_resume_sub = subscription_->pause();

  expectSendMessage({"name4"}, {"name1", "name2"}, Grpc::Status::WellKnownGrpcStatus::Ok, "", {});
  // If not for the pause, these updates would make the expectSendMessage fail due to too many
  // messages being sent.
  subscription_->updateResourceInterest({"name3", "name4"});
  subscription_->updateResourceInterest({"name1", "name2", "name3", "name4"});
  subscription_->updateResourceInterest({"name3", "name4"});
  subscription_->updateResourceInterest({"name1", "name2", "name3", "name4"});
  subscription_->updateResourceInterest({"name3", "name4"});
}

TEST_P(DeltaSubscriptionImplTest, ResponseCausesAck) {
  startSubscription({"name1"});
  deliverConfigUpdate({"name1"}, "someversion", true);
}

// Checks that after a pause(), no ACK requests are sent until resume(), but that after the
// resume, *all* ACKs that arrived during the pause are sent (in order).
TEST_P(DeltaSubscriptionImplTest, PauseQueuesAcks) {
  startSubscription({"name1", "name2", "name3"});
  auto resume_sub = subscription_->pause();
  // The server gives us our first version of resource name1.
  // subscription_ now wants to ACK name1 (but can't due to pause).
  {
    auto message = std::make_unique<envoy::service::discovery::v3::DeltaDiscoveryResponse>();
    auto* resource = message->mutable_resources()->Add();
    resource->set_name("name1");
    resource->set_version("version1A");
    const std::string nonce = std::to_string(HashUtil::xxHash64("version1A"));
    message->set_nonce(nonce);
    message->set_type_url(Config::TypeUrl::get().ClusterLoadAssignment);
    nonce_acks_required_.push(nonce);
    onDiscoveryResponse(std::move(message));
  }
  // The server gives us our first version of resource name2.
  // subscription_ now wants to ACK name1 and then name2 (but can't due to pause).
  {
    auto message = std::make_unique<envoy::service::discovery::v3::DeltaDiscoveryResponse>();
    auto* resource = message->mutable_resources()->Add();
    resource->set_name("name2");
    resource->set_version("version2A");
    const std::string nonce = std::to_string(HashUtil::xxHash64("version2A"));
    message->set_nonce(nonce);
    message->set_type_url(Config::TypeUrl::get().ClusterLoadAssignment);
    nonce_acks_required_.push(nonce);
    onDiscoveryResponse(std::move(message));
  }
  // The server gives us an updated version of resource name1.
  // subscription_ now wants to ACK name1A, then name2, then name1B (but can't due to pause).
  {
    auto message = std::make_unique<envoy::service::discovery::v3::DeltaDiscoveryResponse>();
    auto* resource = message->mutable_resources()->Add();
    resource->set_name("name1");
    resource->set_version("version1B");
    const std::string nonce = std::to_string(HashUtil::xxHash64("version1B"));
    message->set_nonce(nonce);
    message->set_type_url(Config::TypeUrl::get().ClusterLoadAssignment);
    nonce_acks_required_.push(nonce);
    onDiscoveryResponse(std::move(message));
  }
  // All ACK sendMessage()s will happen upon calling resume().
  EXPECT_CALL(async_stream_, sendMessageRaw_(_, _))
      .WillRepeatedly(Invoke([this](Buffer::InstancePtr& buffer, bool) {
        API_NO_BOOST(envoy::service::discovery::v3::DeltaDiscoveryRequest) message;
        EXPECT_TRUE(Grpc::Common::parseBufferInstance(std::move(buffer), message));
        const std::string nonce = message.response_nonce();
        if (!nonce.empty()) {
          nonce_acks_sent_.push(nonce);
        }
      }));
  // DeltaSubscriptionTestHarness's dtor will check that all ACKs were sent with the correct nonces,
  // in the correct order.
}

class DeltaSubscriptionNoGrpcStreamTest : public testing::TestWithParam<LegacyOrUnified> {};
INSTANTIATE_TEST_SUITE_P(DeltaSubscriptionNoGrpcStreamTest, DeltaSubscriptionNoGrpcStreamTest,
                         testing::ValuesIn({LegacyOrUnified::Legacy, LegacyOrUnified::Unified}));

TEST_P(DeltaSubscriptionNoGrpcStreamTest, NoGrpcStream) {
  Stats::IsolatedStoreImpl stats_store;
  SubscriptionStats stats(Utility::generateStats(*stats_store.rootScope()));

  envoy::config::core::v3::Node node;
  node.set_id("fo0");
  NiceMock<LocalInfo::MockLocalInfo> local_info;
  EXPECT_CALL(local_info, node()).WillRepeatedly(testing::ReturnRef(node));

  NiceMock<Event::MockDispatcher> dispatcher;
  NiceMock<Random::MockRandomGenerator> random;
  Envoy::Config::RateLimitSettings rate_limit_settings;
  NiceMock<Config::MockSubscriptionCallbacks> callbacks;
  OpaqueResourceDecoderSharedPtr resource_decoder(
      std::make_shared<NiceMock<Config::MockOpaqueResourceDecoder>>());
  auto* async_client = new Grpc::MockAsyncClient();

  const Protobuf::MethodDescriptor* method_descriptor =
      Protobuf::DescriptorPool::generated_pool()->FindMethodByName(
          "envoy.service.endpoint.v3.EndpointDiscoveryService.StreamEndpoints");
  GrpcMuxSharedPtr xds_context;
  if (GetParam() == LegacyOrUnified::Unified) {
    xds_context = std::make_shared<Config::XdsMux::GrpcMuxDelta>(
        std::unique_ptr<Grpc::MockAsyncClient>(async_client), dispatcher, *method_descriptor,
<<<<<<< HEAD
        stats_store, rate_limit_settings, local_info, false,
=======
        random, *stats_store.rootScope(), rate_limit_settings, local_info, false,
>>>>>>> f3edd6d5
        std::make_unique<NiceMock<MockCustomConfigValidators>>(),
        std::make_unique<JitteredExponentialBackOffStrategy>(
            Envoy::Config::RetryBaseIntervalMs, Envoy::Config::RetryMaxIntervalMs, random),
        /*xds_config_tracker=*/XdsConfigTrackerOptRef());
  } else {
    xds_context = std::make_shared<NewGrpcMuxImpl>(
        std::unique_ptr<Grpc::MockAsyncClient>(async_client), dispatcher, *method_descriptor,
<<<<<<< HEAD
        stats_store, rate_limit_settings, local_info,
=======
        random, *stats_store.rootScope(), rate_limit_settings, local_info,
>>>>>>> f3edd6d5
        std::make_unique<NiceMock<MockCustomConfigValidators>>(),
        std::make_unique<JitteredExponentialBackOffStrategy>(
            Envoy::Config::RetryBaseIntervalMs, Envoy::Config::RetryMaxIntervalMs, random),
        /*xds_config_tracker=*/XdsConfigTrackerOptRef());
  }

  GrpcSubscriptionImplPtr subscription = std::make_unique<GrpcSubscriptionImpl>(
      xds_context, callbacks, resource_decoder, stats, Config::TypeUrl::get().ClusterLoadAssignment,
      dispatcher, std::chrono::milliseconds(12345), false, SubscriptionOptions());

  EXPECT_CALL(*async_client, startRaw(_, _, _, _)).WillOnce(Return(nullptr));

  subscription->start({"name1"});
  subscription->updateResourceInterest({"name1", "name2"});
}

} // namespace
} // namespace Config
} // namespace Envoy<|MERGE_RESOLUTION|>--- conflicted
+++ resolved
@@ -152,11 +152,7 @@
   if (GetParam() == LegacyOrUnified::Unified) {
     xds_context = std::make_shared<Config::XdsMux::GrpcMuxDelta>(
         std::unique_ptr<Grpc::MockAsyncClient>(async_client), dispatcher, *method_descriptor,
-<<<<<<< HEAD
-        stats_store, rate_limit_settings, local_info, false,
-=======
-        random, *stats_store.rootScope(), rate_limit_settings, local_info, false,
->>>>>>> f3edd6d5
+        *stats_store.rootScope(), rate_limit_settings, local_info, false,
         std::make_unique<NiceMock<MockCustomConfigValidators>>(),
         std::make_unique<JitteredExponentialBackOffStrategy>(
             Envoy::Config::RetryBaseIntervalMs, Envoy::Config::RetryMaxIntervalMs, random),
@@ -164,11 +160,7 @@
   } else {
     xds_context = std::make_shared<NewGrpcMuxImpl>(
         std::unique_ptr<Grpc::MockAsyncClient>(async_client), dispatcher, *method_descriptor,
-<<<<<<< HEAD
-        stats_store, rate_limit_settings, local_info,
-=======
-        random, *stats_store.rootScope(), rate_limit_settings, local_info,
->>>>>>> f3edd6d5
+        *stats_store.rootScope(), rate_limit_settings, local_info,
         std::make_unique<NiceMock<MockCustomConfigValidators>>(),
         std::make_unique<JitteredExponentialBackOffStrategy>(
             Envoy::Config::RetryBaseIntervalMs, Envoy::Config::RetryMaxIntervalMs, random),
