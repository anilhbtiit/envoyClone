--- conflicted
+++ resolved
@@ -297,7 +297,7 @@
 // Envoy process watchdog configuration. When configured, this monitors for
 // nonresponsive threads and kills the process after the configured thresholds.
 // See the :ref:`watchdog documentation <operations_performance_watchdog>` for more information.
-// [#next-free-field: 6]
+// [#next-free-field: 7]
 message Watchdog {
   option (udpa.annotations.versioning).previous_message_type = "envoy.config.bootstrap.v2.Watchdog";
 
@@ -338,16 +338,14 @@
   // to disable this behavior. If not specified the default is 0 (disabled).
   google.protobuf.Duration multikill_timeout = 4;
 
-<<<<<<< HEAD
-  // Register actions that will fire on given WatchDog events.
-  repeated WatchdogAction actions = 5;
-=======
   // Defines the maximum skew used to adjust the kill_timeout if kill_timeout is
   // enabled. Enabling this feature would help to reduce risk of synchronized
   // watchdog kill events across proxies due to external triggers. Set to 0 to
   // disable. If not specified the default is 0 (disabled).
   google.protobuf.Duration max_kill_timeout_jitter = 5;
->>>>>>> 9f542e6b
+
+  // Register actions that will fire on given WatchDog events.
+  repeated WatchdogAction actions = 6;
 }
 
 // Runtime :ref:`configuration overview <config_runtime>` (deprecated).
