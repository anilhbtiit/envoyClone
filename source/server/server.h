#pragma once

#include <chrono>
#include <cstdint>
#include <functional>
#include <list>
#include <memory>
#include <string>

#include "envoy/event/timer.h"
#include "envoy/server/drain_manager.h"
#include "envoy/server/guarddog.h"
#include "envoy/server/instance.h"
#include "envoy/server/tracer_config.h"
#include "envoy/ssl/context_manager.h"
#include "envoy/stats/stats_macros.h"
#include "envoy/tracing/http_tracer.h"

#include "common/access_log/access_log_manager_impl.h"
#include "common/common/assert.h"
#include "common/common/logger_delegates.h"
#include "common/grpc/async_client_manager_impl.h"
#include "common/http/context_impl.h"
#include "common/runtime/runtime_impl.h"
#include "common/secret/secret_manager_impl.h"
#include "common/upstream/health_discovery_service.h"

#include "server/configuration_impl.h"
#include "server/http/admin.h"
#include "server/init_manager_impl.h"
#include "server/listener_manager_impl.h"
#include "server/overload_manager_impl.h"
#include "server/test_hooks.h"
#include "server/worker_impl.h"

#include "extensions/filters/common/ratelimit/ratelimit_registration.h"
#include "extensions/transport_sockets/tls/context_manager_impl.h"

#include "absl/types/optional.h"

namespace Envoy {
namespace Server {

/**
 * All server wide stats. @see stats_macros.h
 */
// clang-format off
#define ALL_SERVER_STATS(COUNTER, GAUGE)                                                           \
  GAUGE(uptime)                                                                                    \
  GAUGE(concurrency)                                                                               \
  GAUGE(memory_allocated)                                                                          \
  GAUGE(memory_heap_size)                                                                          \
  GAUGE(live)                                                                                      \
  GAUGE(parent_connections)                                                                        \
  GAUGE(total_connections)                                                                         \
  GAUGE(version)                                                                                   \
  GAUGE(days_until_first_cert_expiring)                                                            \
  GAUGE(hot_restart_epoch)                                                                         \
  COUNTER(debug_assertion_failures)
// clang-format on

struct ServerStats {
  ALL_SERVER_STATS(GENERATE_COUNTER_STRUCT, GENERATE_GAUGE_STRUCT)
};

/**
 * Interface for creating service components during boot.
 */
class ComponentFactory {
public:
  virtual ~ComponentFactory() {}

  /**
   * @return DrainManagerPtr a new drain manager for the server.
   */
  virtual DrainManagerPtr createDrainManager(Instance& server) PURE;

  /**
   * @return Runtime::LoaderPtr the runtime implementation for the server.
   */
  virtual Runtime::LoaderPtr createRuntime(Instance& server, Configuration::Initial& config) PURE;
};

/**
 * Helpers used during server creation.
 */
class InstanceUtil : Logger::Loggable<Logger::Id::main> {
public:
  enum class BootstrapVersion { V2 };

  /**
   * Default implementation of runtime loader creation used in the real server and in most
   * integration tests where a mock runtime is not needed.
   */
  static Runtime::LoaderPtr createRuntime(Instance& server, Server::Configuration::Initial& config);

  /**
   * Helper for flushing counters, gauges and histograms to sinks. This takes care of calling
   * flush() on each sink and clearing the cache afterward.
   * @param sinks supplies the list of sinks.
   * @param source provides the metrics being flushed.
   */
  static void flushMetricsToSinks(const std::list<Stats::SinkPtr>& sinks, Stats::Source& source);

  /**
   * Load a bootstrap config from either v1 or v2 and perform validation.
   * @param bootstrap supplies the bootstrap to fill.
   * @param config_path supplies the config path.
   * @param v2_only supplies whether to attempt v1 fallback.
   * @param api reference to the Api object
   * @return BootstrapVersion to indicate which version of the API was parsed.
   */
  static BootstrapVersion loadBootstrapConfig(envoy::config::bootstrap::v2::Bootstrap& bootstrap,
                                              const Options& options, Api::Api& api);
};

/**
 * This is a helper used by InstanceImpl::run() on the stack. It's broken out to make testing
 * easier.
 */
class RunHelper : Logger::Loggable<Logger::Id::main> {
public:
  RunHelper(Instance& instance, const Options& options, Event::Dispatcher& dispatcher,
            Upstream::ClusterManager& cm, AccessLog::AccessLogManager& access_log_manager,
            InitManagerImpl& init_manager, OverloadManager& overload_manager,
            std::function<void()> workers_start_cb);

private:
  Event::SignalEventPtr sigterm_;
  Event::SignalEventPtr sigint_;
  Event::SignalEventPtr sig_usr_1_;
  Event::SignalEventPtr sig_hup_;
};

/**
 * This is the actual full standalone server which stitches together various common components.
 */
class InstanceImpl : Logger::Loggable<Logger::Id::main>, public Instance {
public:
  /**
   * @throw EnvoyException if initialization fails.
   */
  InstanceImpl(const Options& options, Event::TimeSystem& time_system,
               Network::Address::InstanceConstSharedPtr local_address, TestHooks& hooks,
               HotRestart& restarter, Stats::StoreRoot& store,
               Thread::BasicLockable& access_log_lock, ComponentFactory& component_factory,
               Runtime::RandomGeneratorPtr&& random_generator, ThreadLocal::Instance& tls,
               Thread::ThreadFactory& thread_factory);

  ~InstanceImpl() override;

  void run();

  // Server::Instance
  Admin& admin() override { return *admin_; }
  Api::Api& api() override { return *api_; }
  Upstream::ClusterManager& clusterManager() override;
  Ssl::ContextManager& sslContextManager() override { return *ssl_context_manager_; }
  Event::Dispatcher& dispatcher() override { return *dispatcher_; }
  Network::DnsResolverSharedPtr dnsResolver() override { return dns_resolver_; }
  void drainListeners() override;
  DrainManager& drainManager() override { return *drain_manager_; }
  AccessLog::AccessLogManager& accessLogManager() override { return access_log_manager_; }
  void failHealthcheck(bool fail) override;
  void getParentStats(HotRestart::GetParentStatsInfo& info) override;
  HotRestart& hotRestart() override { return restarter_; }
  Init::Manager& initManager() override { return init_manager_; }
  ListenerManager& listenerManager() override { return *listener_manager_; }
  Secret::SecretManager& secretManager() override { return *secret_manager_; }
  Envoy::MutexTracer* mutexTracer() override { return mutex_tracer_; }
  OverloadManager& overloadManager() override { return *overload_manager_; }
  Runtime::RandomGenerator& random() override { return *random_generator_; }
  Runtime::Loader& runtime() override;
  void shutdown() override;
  bool isShutdown() override final { return shutdown_; }
  void shutdownAdmin() override;
  Singleton::Manager& singletonManager() override { return *singleton_manager_; }
  bool healthCheckFailed() override;
  const Options& options() override { return options_; }
  time_t startTimeCurrentEpoch() override { return start_time_; }
  time_t startTimeFirstEpoch() override { return original_start_time_; }
  Stats::Store& stats() override { return stats_store_; }
  Http::Context& httpContext() override { return http_context_; }
  ThreadLocal::Instance& threadLocal() override { return thread_local_; }
  const LocalInfo::LocalInfo& localInfo() override { return *local_info_; }
  TimeSource& timeSource() override { return time_source_; }

  std::chrono::milliseconds statsFlushInterval() const override {
    return config_.statsFlushInterval();
  }

private:
  ProtobufTypes::MessagePtr dumpBootstrapConfig();
  void flushStats();
  void initialize(const Options& options, Network::Address::InstanceConstSharedPtr local_address,
                  ComponentFactory& component_factory);
  void loadServerFlags(const absl::optional<std::string>& flags_path);
  uint64_t numConnections();
  void startWorkers();
  void terminate();

  bool shutdown_;
<<<<<<< HEAD
  Options& options_;
  TimeSource& time_source_;
=======
  const Options& options_;
  Event::TimeSystem& time_system_;
>>>>>>> b2218acf
  HotRestart& restarter_;
  const time_t start_time_;
  time_t original_start_time_;
  Stats::StoreRoot& stats_store_;
  std::unique_ptr<ServerStats> server_stats_;
  Assert::ActionRegistrationPtr assert_action_registration_;
  ThreadLocal::Instance& thread_local_;
  Api::ApiPtr api_;
  std::unique_ptr<Secret::SecretManager> secret_manager_;
  Event::DispatcherPtr dispatcher_;
  std::unique_ptr<AdminImpl> admin_;
  Singleton::ManagerPtr singleton_manager_;
  Network::ConnectionHandlerPtr handler_;
  Runtime::RandomGeneratorPtr random_generator_;
  Runtime::LoaderPtr runtime_loader_;
  std::unique_ptr<Extensions::TransportSockets::Tls::ContextManagerImpl> ssl_context_manager_;
  ProdListenerComponentFactory listener_component_factory_;
  ProdWorkerFactory worker_factory_;
  std::unique_ptr<ListenerManager> listener_manager_;
  Configuration::MainImpl config_;
  Network::DnsResolverSharedPtr dns_resolver_;
  Event::TimerPtr stat_flush_timer_;
  LocalInfo::LocalInfoPtr local_info_;
  DrainManagerPtr drain_manager_;
  AccessLog::AccessLogManagerImpl access_log_manager_;
  std::unique_ptr<Upstream::ClusterManagerFactory> cluster_manager_factory_;
  InitManagerImpl init_manager_;
  std::unique_ptr<Server::GuardDog> guard_dog_;
  bool terminated_;
  std::unique_ptr<Logger::FileSinkDelegate> file_logger_;
  envoy::config::bootstrap::v2::Bootstrap bootstrap_;
  ConfigTracker::EntryOwnerPtr config_tracker_entry_;
  SystemTime bootstrap_config_update_time_;
  Grpc::AsyncClientManagerPtr async_client_manager_;
  Upstream::ProdClusterInfoFactory info_factory_;
  Upstream::HdsDelegatePtr hds_delegate_;
  std::unique_ptr<OverloadManagerImpl> overload_manager_;
  std::unique_ptr<RunHelper> run_helper_;
  Envoy::MutexTracer* mutex_tracer_;
  Http::ContextImpl http_context_;
};

} // namespace Server
} // namespace Envoy<|MERGE_RESOLUTION|>--- conflicted
+++ resolved
@@ -200,13 +200,8 @@
   void terminate();
 
   bool shutdown_;
-<<<<<<< HEAD
-  Options& options_;
+  const Options& options_;
   TimeSource& time_source_;
-=======
-  const Options& options_;
-  Event::TimeSystem& time_system_;
->>>>>>> b2218acf
   HotRestart& restarter_;
   const time_t start_time_;
   time_t original_start_time_;
