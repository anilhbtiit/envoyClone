--- conflicted
+++ resolved
@@ -26,14 +26,9 @@
       scope_(factory_context.scope().createScope(stat_prefix + "vhds." +
                                                  config_update_info_->routeConfigName() + ".")),
       stats_({ALL_VHDS_STATS(POOL_COUNTER(*scope_))}),
-<<<<<<< HEAD
       init_target_(fmt::format("VhdsConfigSubscription {}", config_update_info_->routeConfigName()),
                    [this]() { subscription_->start({}); }),
-      route_config_providers_(route_config_providers),
-      validation_visitor_(factory_context.messageValidationVisitor()) {
-=======
       route_config_providers_(route_config_providers) {
->>>>>>> e67923fc
   const auto& config_source = config_update_info_->routeConfiguration()
                                   .vhds()
                                   .config_source()
