--- conflicted
+++ resolved
@@ -347,10 +347,11 @@
 
   // Create an Ok authorization response.
   if (status_code == enumToInt(Http::Code::OK)) {
-<<<<<<< HEAD
-    SuccessResponse ok{message->headers(), config_->upstreamHeaderMatchers(),
+    SuccessResponse ok{message->headers(),
+                       config_->upstreamHeaderMatchers(),
                        config_->upstreamHeaderToAppendMatchers(),
                        config_->clientHeaderOnSuccessMatchers(),
+                       config_->dynamicMetadataMatchers(),
                        Response{CheckStatus::OK,
                                 Http::HeaderVector{},
                                 Http::HeaderVector{},
@@ -362,16 +363,6 @@
                                 {{}},
                                 EMPTY_STRING,
                                 Http::Code::OK,
-=======
-    SuccessResponse ok{message->headers(),
-                       config_->upstreamHeaderMatchers(),
-                       config_->upstreamHeaderToAppendMatchers(),
-                       config_->clientHeaderOnSuccessMatchers(),
-                       config_->dynamicMetadataMatchers(),
-                       Response{CheckStatus::OK, Http::HeaderVector{}, Http::HeaderVector{},
-                                Http::HeaderVector{}, Http::HeaderVector{}, Http::HeaderVector{},
-                                std::move(headers_to_remove), EMPTY_STRING, Http::Code::OK,
->>>>>>> 46ab9133
                                 ProtobufWkt::Struct{}}};
     return std::move(ok.response_);
   }
