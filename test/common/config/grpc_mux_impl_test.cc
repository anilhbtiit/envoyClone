--- conflicted
+++ resolved
@@ -34,22 +34,13 @@
 // is provided in [grpc_]subscription_impl_test.cc.
 class GrpcMuxImplTest : public testing::Test {
 public:
-<<<<<<< HEAD
   GrpcMuxImplTest()
-      : async_client_(new Grpc::MockAsyncClient()), timer_(new Event::MockTimer()),
+      : async_client_(new Grpc::MockAsyncClient()), timer_(nullptr),
         mock_time_source_(mock_system_time_, mock_monotonic_time_) {
     dispatcher_.setTimeSource(mock_time_source_);
-=======
-  GrpcMuxImplTest() : async_client_(new Grpc::MockAsyncClient()), time_source_{} {}
+  }
 
   void setup() {
->>>>>>> f218185c
-    EXPECT_CALL(dispatcher_, createTimer_(_)).WillOnce(Invoke([this](Event::TimerCb timer_cb) {
-      timer_cb_ = timer_cb;
-      timer_ = new Event::MockTimer();
-      return timer_;
-    }));
-
     grpc_mux_.reset(new GrpcMuxImpl(
         local_info_, std::unique_ptr<Grpc::MockAsyncClient>(async_client_), dispatcher_,
         *Protobuf::DescriptorPool::generated_pool()->FindMethodByName(
@@ -83,19 +74,15 @@
   NiceMock<Event::MockDispatcher> dispatcher_;
   Runtime::MockRandomGenerator random_;
   Grpc::MockAsyncClient* async_client_;
-  Event::MockTimer* timer_;
-  Event::TimerCb timer_cb_;
+  Event::MockTimer* timer_;  // Only used by ResetStream
+  Event::TimerCb timer_cb_;  // Only used by ResetStream
   Grpc::MockAsyncStream async_stream_;
   std::unique_ptr<GrpcMuxImpl> grpc_mux_;
   NiceMock<MockGrpcMuxCallbacks> callbacks_;
-<<<<<<< HEAD
   NiceMock<MockSystemTimeSource> mock_system_time_;
   NiceMock<MockMonotonicTimeSource> mock_monotonic_time_;
   TimeSource mock_time_source_;
-=======
-  NiceMock<MockMonotonicTimeSource> time_source_;
   NiceMock<LocalInfo::MockLocalInfo> local_info_;
->>>>>>> f218185c
 };
 
 // Validate behavior when multiple type URL watches are maintained, watches are created/destroyed
@@ -120,6 +107,11 @@
 
 // Validate behavior when multiple type URL watches are maintained and the stream is reset.
 TEST_F(GrpcMuxImplTest, ResetStream) {
+  EXPECT_CALL(dispatcher_, createTimer_(_)).WillOnce(Invoke([this](Event::TimerCb timer_cb) {
+    timer_cb_ = timer_cb;
+    timer_ = new Event::MockTimer();
+    return timer_;
+  }));
   setup();
   InSequence s;
   auto foo_sub = grpc_mux_->subscribe("foo", {"x", "y"}, callbacks_);
@@ -132,6 +124,7 @@
   grpc_mux_->start();
 
   EXPECT_CALL(random_, random());
+  ASSERT_TRUE(timer_ != nullptr);  // timer_ initialized from dispatcher mock.
   EXPECT_CALL(*timer_, enableTimer(_));
   grpc_mux_->onRemoteClose(Grpc::Status::GrpcStatus::Canceled, "");
   EXPECT_CALL(*async_client_, start(_, _)).WillOnce(Return(&async_stream_));
@@ -438,7 +431,7 @@
           local_info_, std::unique_ptr<Grpc::MockAsyncClient>(async_client_), dispatcher_,
           *Protobuf::DescriptorPool::generated_pool()->FindMethodByName(
               "envoy.service.discovery.v2.AggregatedDiscoveryService.StreamAggregatedResources"),
-          random_, time_source_),
+          random_),
       EnvoyException,
       "ads: node 'id' and 'cluster' are required. Set it either in 'node' config or via "
       "--service-node and --service-cluster options.");
@@ -451,7 +444,7 @@
           local_info_, std::unique_ptr<Grpc::MockAsyncClient>(async_client_), dispatcher_,
           *Protobuf::DescriptorPool::generated_pool()->FindMethodByName(
               "envoy.service.discovery.v2.AggregatedDiscoveryService.StreamAggregatedResources"),
-          random_, time_source_),
+          random_),
       EnvoyException,
       "ads: node 'id' and 'cluster' are required. Set it either in 'node' config or via "
       "--service-node and --service-cluster options.");
