#pragma once

#include <queue>

#include "envoy/config/core/v3/base.pb.h"
#include "envoy/config/endpoint/v3/endpoint.pb.h"
#include "envoy/config/endpoint/v3/endpoint.pb.validate.h"
#include "envoy/service/discovery/v3/discovery.pb.h"

#include "common/config/grpc_mux_impl.h"
#include "common/config/grpc_subscription_impl.h"
#include "common/config/version_converter.h"
#include "common/grpc/common.h"

#include "test/common/config/subscription_test_harness.h"
#include "test/mocks/common.h"
#include "test/mocks/config/mocks.h"
#include "test/mocks/event/mocks.h"
#include "test/mocks/grpc/mocks.h"
#include "test/mocks/local_info/mocks.h"
#include "test/mocks/stats/mocks.h"

#include "gmock/gmock.h"
#include "gtest/gtest.h"

using testing::Mock;
using testing::NiceMock;
using testing::Return;

namespace Envoy {
namespace Config {
namespace {

class DeltaSubscriptionTestHarness : public SubscriptionTestHarness {
public:
  DeltaSubscriptionTestHarness() : DeltaSubscriptionTestHarness(std::chrono::milliseconds(0)) {}
  DeltaSubscriptionTestHarness(std::chrono::milliseconds init_fetch_timeout)
      : method_descriptor_(Protobuf::DescriptorPool::generated_pool()->FindMethodByName(
            "envoy.api.v2.EndpointDiscoveryService.StreamEndpoints")),
        async_client_(new Grpc::MockAsyncClient()) {
    node_.set_id("fo0");
    EXPECT_CALL(local_info_, node()).WillRepeatedly(testing::ReturnRef(node_));
    EXPECT_CALL(dispatcher_, createTimer_(_));
    grpc_mux_ = std::make_shared<GrpcMuxDelta>(
        std::unique_ptr<Grpc::MockAsyncClient>(async_client_), dispatcher_, *method_descriptor_,
        envoy::config::core::v3::ApiVersion::AUTO, random_, stats_store_, rate_limit_settings_,
<<<<<<< HEAD
        local_info_, false);
    subscription_ = std::make_unique<GrpcSubscriptionImpl>(
        grpc_mux_, Config::TypeUrl::get().ClusterLoadAssignment, callbacks_, resource_decoder_,
        stats_, dispatcher_.timeSource(), init_fetch_timeout, false);

=======
        local_info_);
    subscription_ =
        std::make_unique<GrpcSubscriptionImpl>(xds_context_, callbacks_, resource_decoder_, stats_,
                                               Config::TypeUrl::get().ClusterLoadAssignment,
                                               dispatcher_, init_fetch_timeout, false, false);
>>>>>>> b591644f
    EXPECT_CALL(*async_client_, startRaw(_, _, _, _)).WillOnce(Return(&async_stream_));
  }

  void doSubscriptionTearDown() override {
    if (subscription_started_) {
      EXPECT_CALL(async_stream_, sendMessageRaw_(_, _));
      subscription_.reset();
    }
  }

  ~DeltaSubscriptionTestHarness() override {
    while (!nonce_acks_required_.empty()) {
      if (nonce_acks_sent_.empty()) {
        // It's not enough to EXPECT_FALSE(nonce_acks_sent_.empty()), we need to skip the following
        // EXPECT_EQ, otherwise the undefined .front() can get pretty bad.
        EXPECT_FALSE(nonce_acks_sent_.empty());
        break;
      }
      EXPECT_EQ(nonce_acks_required_.front(), nonce_acks_sent_.front());
      nonce_acks_required_.pop();
      nonce_acks_sent_.pop();
    }
    EXPECT_TRUE(nonce_acks_sent_.empty());
  }

  void startSubscription(const std::set<std::string>& cluster_names) override {
    subscription_started_ = true;
    last_cluster_names_ = cluster_names;
    expectSendMessage(last_cluster_names_, "");
<<<<<<< HEAD
    ttl_timer_ = new NiceMock<Event::MockTimer>(&dispatcher_);
    subscription_->start(cluster_names);
=======
    subscription_->start(flattenResources(cluster_names));
>>>>>>> b591644f
  }

  void expectSendMessage(const std::set<std::string>& cluster_names, const std::string& version,
                         bool expect_node = false) override {
    UNREFERENCED_PARAMETER(version);
    UNREFERENCED_PARAMETER(expect_node);
    expectSendMessage(cluster_names, {}, Grpc::Status::WellKnownGrpcStatus::Ok, "", {});
  }

  void expectSendMessage(const std::set<std::string>& subscribe,
                         const std::set<std::string>& unsubscribe, const Protobuf::int32 error_code,
                         const std::string& error_message,
                         std::map<std::string, std::string> initial_resource_versions) {
    API_NO_BOOST(envoy::api::v2::DeltaDiscoveryRequest) expected_request;
    expected_request.mutable_node()->CopyFrom(API_DOWNGRADE(node_));
    std::copy(
        subscribe.begin(), subscribe.end(),
        Protobuf::RepeatedFieldBackInserter(expected_request.mutable_resource_names_subscribe()));
    std::copy(
        unsubscribe.begin(), unsubscribe.end(),
        Protobuf::RepeatedFieldBackInserter(expected_request.mutable_resource_names_unsubscribe()));
    if (!last_response_nonce_.empty()) {
      nonce_acks_required_.push(last_response_nonce_);
      last_response_nonce_ = "";
    }
    expected_request.set_type_url(Config::TypeUrl::get().ClusterLoadAssignment);

    for (auto const& resource : initial_resource_versions) {
      (*expected_request.mutable_initial_resource_versions())[resource.first] = resource.second;
    }

    if (error_code != Grpc::Status::WellKnownGrpcStatus::Ok) {
      ::google::rpc::Status* error_detail = expected_request.mutable_error_detail();
      error_detail->set_code(error_code);
      error_detail->set_message(error_message);
    }
    EXPECT_CALL(async_stream_,
                sendMessageRaw_(
                    Grpc::ProtoBufferEqIgnoringField(expected_request, "response_nonce"), false))
        .WillOnce([this](Buffer::InstancePtr& buffer, bool) {
          API_NO_BOOST(envoy::api::v2::DeltaDiscoveryRequest) message;
          EXPECT_TRUE(Grpc::Common::parseBufferInstance(std::move(buffer), message));
          const std::string nonce = message.response_nonce();
          if (!nonce.empty()) {
            nonce_acks_sent_.push(nonce);
          }
        });
  }

  void deliverConfigUpdate(const std::vector<std::string>& cluster_names,
                           const std::string& version, bool accept) override {
    auto response = std::make_unique<envoy::service::discovery::v3::DeltaDiscoveryResponse>();
    last_response_nonce_ = std::to_string(HashUtil::xxHash64(version));
    response->set_nonce(last_response_nonce_);
    response->set_system_version_info(version);
    response->set_type_url(Config::TypeUrl::get().ClusterLoadAssignment);

    Protobuf::RepeatedPtrField<envoy::config::endpoint::v3::ClusterLoadAssignment> typed_resources;
    for (const auto& cluster : cluster_names) {
      if (std::find(last_cluster_names_.begin(), last_cluster_names_.end(), cluster) !=
          last_cluster_names_.end()) {
        envoy::config::endpoint::v3::ClusterLoadAssignment* load_assignment = typed_resources.Add();
        load_assignment->set_cluster_name(cluster);
        auto* resource = response->add_resources();
        resource->set_name(cluster);
        resource->set_version(version);
        resource->mutable_resource()->PackFrom(*load_assignment);
      }
    }
    Protobuf::RepeatedPtrField<std::string> removed_resources;
    EXPECT_CALL(callbacks_, onConfigUpdate(_, _, version)).WillOnce(ThrowOnRejectedConfig(accept));
    if (accept) {
      expectSendMessage({}, version);
    } else {
      EXPECT_CALL(callbacks_, onConfigUpdateFailed(
                                  Envoy::Config::ConfigUpdateFailureReason::UpdateRejected, _));
      expectSendMessage({}, {}, Grpc::Status::WellKnownGrpcStatus::Internal, "bad config", {});
    }
    auto shared_mux = subscription_->getGrpcMuxForTest();
    static_cast<GrpcMuxDelta*>(shared_mux.get())
        ->onDiscoveryResponse(std::move(response), control_plane_stats_);
    Mock::VerifyAndClearExpectations(&async_stream_);
  }

  void updateResourceInterest(const std::set<std::string>& cluster_names) override {
    std::set<std::string> sub;
    std::set<std::string> unsub;

    std::set_difference(cluster_names.begin(), cluster_names.end(), last_cluster_names_.begin(),
                        last_cluster_names_.end(), std::inserter(sub, sub.begin()));
    std::set_difference(last_cluster_names_.begin(), last_cluster_names_.end(),
                        cluster_names.begin(), cluster_names.end(),
                        std::inserter(unsub, unsub.begin()));

    expectSendMessage(sub, unsub, Grpc::Status::WellKnownGrpcStatus::Ok, "", {});
<<<<<<< HEAD
    subscription_->updateResourceInterest(cluster_names, false);
=======
    subscription_->updateResourceInterest(flattenResources(cluster_names));
>>>>>>> b591644f
    last_cluster_names_ = cluster_names;
  }

  void expectConfigUpdateFailed() override {
    EXPECT_CALL(callbacks_, onConfigUpdateFailed(_, nullptr));
  }

  void expectEnableInitFetchTimeoutTimer(std::chrono::milliseconds timeout) override {
    init_timeout_timer_ = new Event::MockTimer(&dispatcher_);
    EXPECT_CALL(*init_timeout_timer_, enableTimer(timeout, _));
  }

  void expectDisableInitFetchTimeoutTimer() override {
    EXPECT_CALL(*init_timeout_timer_, disableTimer());
  }

  void callInitFetchTimeoutCb() override { init_timeout_timer_->invokeCallback(); }

  const Protobuf::MethodDescriptor* method_descriptor_;
  Grpc::MockAsyncClient* async_client_;
  Event::MockDispatcher dispatcher_;
  NiceMock<Random::MockRandomGenerator> random_;
  NiceMock<LocalInfo::MockLocalInfo> local_info_;
  Grpc::MockAsyncStream async_stream_;
  std::shared_ptr<GrpcMux> grpc_mux_;
  std::unique_ptr<GrpcSubscriptionImpl> subscription_;
  std::string last_response_nonce_;
  std::set<std::string> last_cluster_names_;
  Envoy::Config::RateLimitSettings rate_limit_settings_;
  Event::MockTimer* ttl_timer_;
  Event::MockTimer* init_timeout_timer_;
  envoy::config::core::v3::Node node_;
  NiceMock<Config::MockSubscriptionCallbacks> callbacks_;
  TestUtility::TestOpaqueResourceDecoderImpl<envoy::config::endpoint::v3::ClusterLoadAssignment>
      resource_decoder_{"cluster_name"};
  std::queue<std::string> nonce_acks_required_;
  std::queue<std::string> nonce_acks_sent_;
  bool subscription_started_{};
};

} // namespace
} // namespace Config
} // namespace Envoy<|MERGE_RESOLUTION|>--- conflicted
+++ resolved
@@ -44,19 +44,11 @@
     grpc_mux_ = std::make_shared<GrpcMuxDelta>(
         std::unique_ptr<Grpc::MockAsyncClient>(async_client_), dispatcher_, *method_descriptor_,
         envoy::config::core::v3::ApiVersion::AUTO, random_, stats_store_, rate_limit_settings_,
-<<<<<<< HEAD
         local_info_, false);
     subscription_ = std::make_unique<GrpcSubscriptionImpl>(
         grpc_mux_, Config::TypeUrl::get().ClusterLoadAssignment, callbacks_, resource_decoder_,
-        stats_, dispatcher_.timeSource(), init_fetch_timeout, false);
-
-=======
-        local_info_);
-    subscription_ =
-        std::make_unique<GrpcSubscriptionImpl>(xds_context_, callbacks_, resource_decoder_, stats_,
-                                               Config::TypeUrl::get().ClusterLoadAssignment,
-                                               dispatcher_, init_fetch_timeout, false, false);
->>>>>>> b591644f
+        stats_, dispatcher_.timeSource(), init_fetch_timeout, false, false);
+
     EXPECT_CALL(*async_client_, startRaw(_, _, _, _)).WillOnce(Return(&async_stream_));
   }
 
@@ -86,12 +78,8 @@
     subscription_started_ = true;
     last_cluster_names_ = cluster_names;
     expectSendMessage(last_cluster_names_, "");
-<<<<<<< HEAD
     ttl_timer_ = new NiceMock<Event::MockTimer>(&dispatcher_);
-    subscription_->start(cluster_names);
-=======
     subscription_->start(flattenResources(cluster_names));
->>>>>>> b591644f
   }
 
   void expectSendMessage(const std::set<std::string>& cluster_names, const std::string& version,
@@ -187,11 +175,7 @@
                         std::inserter(unsub, unsub.begin()));
 
     expectSendMessage(sub, unsub, Grpc::Status::WellKnownGrpcStatus::Ok, "", {});
-<<<<<<< HEAD
-    subscription_->updateResourceInterest(cluster_names, false);
-=======
     subscription_->updateResourceInterest(flattenResources(cluster_names));
->>>>>>> b591644f
     last_cluster_names_ = cluster_names;
   }
 
