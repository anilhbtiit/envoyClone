#pragma once

#include "envoy/runtime/runtime.h"

#include "absl/strings/string_view.h"
#include "base_listener_impl.h"

namespace Envoy {
namespace Network {

/**
 * libevent implementation of Network::Listener for TCP.
 * TODO(conqerAtapple): Consider renaming the class to `TcpListenerImpl`.
 */
class ListenerImpl : public BaseListenerImpl {
public:
  ListenerImpl(Event::DispatcherImpl& dispatcher, SocketSharedPtr socket, ListenerCallbacks& cb,
               bool bind_to_port);

  void disable() override;
  void enable() override;

  static const absl::string_view GlobalMaxCxRuntimeKey;

protected:
  void setupServerSocket(Event::DispatcherImpl& dispatcher, Socket& socket);

  ListenerCallbacks& cb_;

private:
  static void listenCallback(evconnlistener*, evutil_socket_t fd, sockaddr* remote_addr,
                             int remote_addr_len, void* arg);
  static void errorCallback(evconnlistener* listener, void* context);

<<<<<<< HEAD
  void setupPipeListener(Event::DispatcherImpl& dispatcher, const std::string& pipe_listener_id);
=======
  // Returns true if global connection limit has been reached and the accepted socket should be
  // rejected/closed. If the accepted socket is to be admitted, false is returned.
  static bool rejectCxOverGlobalLimit();
>>>>>>> baa1417b

  Event::Libevent::ListenerPtr listener_;
};

} // namespace Network
} // namespace Envoy<|MERGE_RESOLUTION|>--- conflicted
+++ resolved
@@ -32,13 +32,10 @@
                              int remote_addr_len, void* arg);
   static void errorCallback(evconnlistener* listener, void* context);
 
-<<<<<<< HEAD
   void setupPipeListener(Event::DispatcherImpl& dispatcher, const std::string& pipe_listener_id);
-=======
   // Returns true if global connection limit has been reached and the accepted socket should be
   // rejected/closed. If the accepted socket is to be admitted, false is returned.
   static bool rejectCxOverGlobalLimit();
->>>>>>> baa1417b
 
   Event::Libevent::ListenerPtr listener_;
 };
