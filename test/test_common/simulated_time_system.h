#pragma once

#include "envoy/event/timer.h"

#include "common/common/lock_guard.h"
#include "common/common/thread.h"
#include "common/common/utility.h"

#include "test/test_common/only_one_thread.h"
#include "test/test_common/test_time_system.h"
#include "test/test_common/utility.h"

#include "absl/container/flat_hash_map.h"

namespace Envoy {
namespace Event {

// Implements a simulated time system including a scheduler for timers. This is
// designed to be used as the exclusive time-system resident in a process at
// any particular time, and as such should not be instantiated directly by
// tests. Instead it should be instantiated via SimulatedTimeSystem, declared
// below.
class SimulatedTimeSystemHelper : public TestTimeSystem {
public:
  SimulatedTimeSystemHelper();
  ~SimulatedTimeSystemHelper() override;

  // TimeSystem
  SchedulerPtr createScheduler(Scheduler& base_scheduler, CallbackScheduler& cb_scheduler) override;

  // TestTimeSystem
  void advanceTimeWait(const Duration& duration) override;
  void advanceTimeAsync(const Duration& duration) override;
  Thread::CondVar::WaitStatus waitFor(Thread::MutexBasicLockable& mutex, Thread::CondVar& condvar,
                                      const Duration& duration) noexcept
      ABSL_EXCLUSIVE_LOCKS_REQUIRED(mutex) override;

  // TimeSource
  SystemTime systemTime() override;
  MonotonicTime monotonicTime() override;

  /**
   * Sets the time forward monotonically. If the supplied argument moves
   * backward in time, the call is a no-op. If the supplied argument moves
   * forward, any applicable timers are fired, and system-time is also moved
   * forward by the same delta.
   *
   * @param monotonic_time The desired new current time.
   */
  void setMonotonicTime(const MonotonicTime& monotonic_time) {
    absl::MutexLock lock(&mutex_);
    setMonotonicTimeLockHeld(monotonic_time);
  }

  /**
   * Sets the system-time, whether forward or backward. If time moves forward,
   * applicable timers are fired and monotonic time is also increased by the
   * same delta.
   *
   * @param system_time The desired new system time.
   */
  void setSystemTime(const SystemTime& system_time);

  static bool hasInstance();

private:
  class SimulatedScheduler;
  class Alarm;
  friend class Alarm; // Needed to reference mutex for thread annotations.
  struct AlarmRegistration {
    AlarmRegistration(MonotonicTime time, uint64_t randomness, Alarm& alarm)
        : time_(time), randomness_(randomness), alarm_(alarm) {}

    MonotonicTime time_;
    // Random tie-breaker for alarms scheduled for the same monotonic time used to mimic
    // non-deterministic execution of real alarms scheduled for the same wall time.
    uint64_t randomness_;
    Alarm& alarm_;

    friend bool operator<(const AlarmRegistration& lhs, const AlarmRegistration& rhs) {
      if (lhs.time_ != rhs.time_) {
        return lhs.time_ < rhs.time_;
      }
      if (lhs.randomness_ != rhs.randomness_) {
        return lhs.randomness_ < rhs.randomness_;
      }
      // Out of paranoia, use pointer comparison on the alarms as a final tie-breaker but also
      // ASSERT that this branch isn't hit in debug modes since in practice the randomness_
      // associated with two registrations should never be equal.
      ASSERT(false, "Alarm registration randomness_ for two alarms should never be equal.");
      return &lhs.alarm_ < &rhs.alarm_;
    }
  };
  using AlarmSet = std::set<AlarmRegistration>;

  /**
   * Sets the time forward monotonically. If the supplied argument moves
   * backward in time, the call is a no-op. If the supplied argument moves
   * forward, any applicable timers are fired, and system-time is also moved
   * forward by the same delta.
   *
   * @param monotonic_time The desired new current time.
   */
  void setMonotonicTimeLockHeld(const MonotonicTime& monotonic_time)
      ABSL_EXCLUSIVE_LOCKS_REQUIRED(mutex_);

<<<<<<< HEAD
  /**
   * Schedule expired alarms so they execute in their event loops.
   */
  void scheduleReadyAlarms();
  void scheduleReadyAlarmsLockHeld(MonotonicTime start_monotonic_time)
      ABSL_EXCLUSIVE_LOCKS_REQUIRED(mutex_);

  MonotonicTime alarmTimeLockHeld(Alarm* alarm) ABSL_EXCLUSIVE_LOCKS_REQUIRED(mutex_);
  void alarmActivateLockHeld(Alarm* alarm) ABSL_EXCLUSIVE_LOCKS_REQUIRED(mutex_);

  // The simulation keeps a unique ID for each alarm to act as a deterministic
  // tie-breaker for alarm-ordering.
  int64_t nextIndex();

  // Adds/removes an alarm.
  void addAlarmLockHeld(Alarm*, const std::chrono::microseconds& duration,
                        SimulatedScheduler& simulated_scheduler)
=======
  void alarmActivateLockHeld(Alarm& alarm) ABSL_EXCLUSIVE_LOCKS_REQUIRED(mutex_);

  // Adds/removes an alarm.
  void addAlarmLockHeld(Alarm&, const std::chrono::microseconds& duration)
>>>>>>> 06fd1d1c
      ABSL_EXCLUSIVE_LOCKS_REQUIRED(mutex_);
  void removeAlarmLockHeld(Alarm&) ABSL_EXCLUSIVE_LOCKS_REQUIRED(mutex_);

  // Keeps track of how many alarms have been activated but not yet called,
  // which helps waitFor() determine when to give up and declare a timeout.
  void incPendingLockHeld() ABSL_EXCLUSIVE_LOCKS_REQUIRED(mutex_) { ++pending_alarms_; }
  void decPending() {
    absl::MutexLock lock(&mutex_);
    decPendingLockHeld();
  }
  void decPendingLockHeld() ABSL_EXCLUSIVE_LOCKS_REQUIRED(mutex_) { --pending_alarms_; }
  void waitForNoPendingLockHeld() const ABSL_EXCLUSIVE_LOCKS_REQUIRED(mutex_);

  RealTimeSource real_time_source_; // Used to initialize monotonic_time_ and system_time_;
  MonotonicTime monotonic_time_ ABSL_GUARDED_BY(mutex_);
  SystemTime system_time_ ABSL_GUARDED_BY(mutex_);
  TestRandomGenerator random_source_ ABSL_GUARDED_BY(mutex_);
  AlarmSet alarms_ ABSL_GUARDED_BY(mutex_);
  absl::flat_hash_map<Alarm*, AlarmSet::const_iterator>
      alarm_registrations_map_ ABSL_GUARDED_BY(mutex_);
  mutable absl::Mutex mutex_;
  uint32_t pending_alarms_ ABSL_GUARDED_BY(mutex_);
  Thread::OnlyOneThread only_one_thread_;
};

// Represents a simulated time system, where time is advanced by calling
// sleep(), setSystemTime(), or setMonotonicTime(). systemTime() and
// monotonicTime() are maintained in the class, and alarms are fired in response
// to adjustments in time.
class SimulatedTimeSystem : public DelegatingTestTimeSystem<SimulatedTimeSystemHelper> {
public:
  void setMonotonicTime(const MonotonicTime& monotonic_time) {
    timeSystem().setMonotonicTime(monotonic_time);
  }
  void setSystemTime(const SystemTime& system_time) { timeSystem().setSystemTime(system_time); }

  template <class Duration> void setMonotonicTime(const Duration& duration) {
    setMonotonicTime(MonotonicTime(duration));
  }
  template <class Duration> void setSystemTime(const Duration& duration) {
    setSystemTime(SystemTime(duration));
  }
};

// Class encapsulating a SimulatedTimeSystem, intended for integration tests.
// Inherit from this mixin in a test fixture class to use a SimulatedTimeSystem
// during the test.
class TestUsingSimulatedTime {
public:
  SimulatedTimeSystem& simTime() { return sim_time_; }

private:
  SimulatedTimeSystem sim_time_;
};

} // namespace Event
} // namespace Envoy<|MERGE_RESOLUTION|>--- conflicted
+++ resolved
@@ -104,7 +104,6 @@
   void setMonotonicTimeLockHeld(const MonotonicTime& monotonic_time)
       ABSL_EXCLUSIVE_LOCKS_REQUIRED(mutex_);
 
-<<<<<<< HEAD
   /**
    * Schedule expired alarms so they execute in their event loops.
    */
@@ -112,22 +111,11 @@
   void scheduleReadyAlarmsLockHeld(MonotonicTime start_monotonic_time)
       ABSL_EXCLUSIVE_LOCKS_REQUIRED(mutex_);
 
-  MonotonicTime alarmTimeLockHeld(Alarm* alarm) ABSL_EXCLUSIVE_LOCKS_REQUIRED(mutex_);
   void alarmActivateLockHeld(Alarm* alarm) ABSL_EXCLUSIVE_LOCKS_REQUIRED(mutex_);
-
-  // The simulation keeps a unique ID for each alarm to act as a deterministic
-  // tie-breaker for alarm-ordering.
-  int64_t nextIndex();
 
   // Adds/removes an alarm.
   void addAlarmLockHeld(Alarm*, const std::chrono::microseconds& duration,
                         SimulatedScheduler& simulated_scheduler)
-=======
-  void alarmActivateLockHeld(Alarm& alarm) ABSL_EXCLUSIVE_LOCKS_REQUIRED(mutex_);
-
-  // Adds/removes an alarm.
-  void addAlarmLockHeld(Alarm&, const std::chrono::microseconds& duration)
->>>>>>> 06fd1d1c
       ABSL_EXCLUSIVE_LOCKS_REQUIRED(mutex_);
   void removeAlarmLockHeld(Alarm&) ABSL_EXCLUSIVE_LOCKS_REQUIRED(mutex_);
 
