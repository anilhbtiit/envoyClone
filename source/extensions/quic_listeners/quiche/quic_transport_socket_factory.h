--- conflicted
+++ resolved
@@ -24,11 +24,7 @@
     NOT_REACHED_GCOVR_EXCL_LINE;
   }
   bool implementsSecureTransport() const override { return true; }
-<<<<<<< HEAD
   bool usesProxyProtocolOptions() const override { return false; }
-  bool isReady() const override { return true; }
-=======
->>>>>>> 1bf6753b
 };
 
 // TODO(danzh): when implement ProofSource, examine of it's necessary to
