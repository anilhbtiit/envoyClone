#include "extensions/filters/network/redis_proxy/conn_pool_impl.h"

<<<<<<< HEAD
=======
#include <cstdint>
#include <memory>
#include <string>
#include <vector>

#include "common/common/assert.h"
#include "common/stats/utility.h"

>>>>>>> 59c080c8
#include "extensions/filters/network/redis_proxy/config.h"

namespace Envoy {
namespace Extensions {
namespace NetworkFilters {
namespace RedisProxy {
namespace ConnPool {
namespace {
Common::Redis::Client::DoNothingPoolCallbacks null_pool_callbacks;
} // namespace

InstanceImpl::InstanceImpl(
    const std::string& cluster_name, Upstream::ClusterManager& cm,
    Common::Redis::Client::ClientFactory& client_factory, ThreadLocal::SlotAllocator& tls,
    const envoy::config::filter::network::redis_proxy::v2::RedisProxy::ConnPoolSettings& config,
    Api::Api& api, Stats::ScopePtr&& stats_scope)
    : cm_(cm), client_factory_(client_factory), tls_(tls.allocateSlot()), config_(config),
      api_(api), stats_scope_(std::move(stats_scope)), redis_cluster_stats_{REDIS_CLUSTER_STATS(
                                                           POOL_COUNTER(*stats_scope_))} {
  tls_->set([this, cluster_name](
                Event::Dispatcher& dispatcher) -> ThreadLocal::ThreadLocalObjectSharedPtr {
    return std::make_shared<ThreadLocalPool>(*this, dispatcher, cluster_name);
  });
}

Common::Redis::Client::PoolRequest*
InstanceImpl::makeRequest(const std::string& key, const Common::Redis::RespValue& request,
                          Common::Redis::Client::PoolCallbacks& callbacks) {
  return tls_->getTyped<ThreadLocalPool>().makeRequest(key, request, callbacks);
}

Common::Redis::Client::PoolRequest*
InstanceImpl::makeRequestToHost(const std::string& host_address,
                                const Common::Redis::RespValue& request,
                                Common::Redis::Client::PoolCallbacks& callbacks) {
  return tls_->getTyped<ThreadLocalPool>().makeRequestToHost(host_address, request, callbacks);
}

InstanceImpl::ThreadLocalPool::ThreadLocalPool(InstanceImpl& parent, Event::Dispatcher& dispatcher,
                                               std::string cluster_name)
    : parent_(parent), dispatcher_(dispatcher), cluster_name_(std::move(cluster_name)),
      drain_timer_(dispatcher.createTimer([this]() -> void { drainClients(); })),
      is_redis_cluster_(false) {
  cluster_update_handle_ = parent_.cm_.addThreadLocalClusterUpdateCallbacks(*this);
  Upstream::ThreadLocalCluster* cluster = parent_.cm_.get(cluster_name_);
  if (cluster != nullptr) {
    auto options = cluster->info()->extensionProtocolOptionsTyped<ProtocolOptionsConfigImpl>(
        NetworkFilterNames::get().RedisProxy);
    if (options) {
      auth_password_ = options->auth_password(parent_.api_);
    }
    onClusterAddOrUpdateNonVirtual(*cluster);
  }
}

InstanceImpl::ThreadLocalPool::~ThreadLocalPool() {
  if (host_set_member_update_cb_handle_ != nullptr) {
    host_set_member_update_cb_handle_->remove();
  }
  while (!client_map_.empty()) {
    client_map_.begin()->second->redis_client_->close();
  }
  while (!clients_to_drain_.empty()) {
    (*clients_to_drain_.begin())->redis_client_->close();
  }
}

void InstanceImpl::ThreadLocalPool::onClusterAddOrUpdateNonVirtual(
    Upstream::ThreadLocalCluster& cluster) {
  if (cluster.info()->name() != cluster_name_) {
    return;
  }

  if (cluster_ != nullptr) {
    // Treat an update as a removal followed by an add.
    onClusterRemoval(cluster_name_);
  }

  ASSERT(cluster_ == nullptr);
  cluster_ = &cluster;
  ASSERT(host_set_member_update_cb_handle_ == nullptr);
  host_set_member_update_cb_handle_ = cluster_->prioritySet().addMemberUpdateCb(
      [this](const std::vector<Upstream::HostSharedPtr>& hosts_added,
             const std::vector<Upstream::HostSharedPtr>& hosts_removed) -> void {
        onHostsAdded(hosts_added);
        onHostsRemoved(hosts_removed);
      });

  ASSERT(host_address_map_.empty());
  for (uint32_t i = 0; i < cluster_->prioritySet().hostSetsPerPriority().size(); i++) {
    for (auto& host : cluster_->prioritySet().hostSetsPerPriority()[i]->hosts()) {
      host_address_map_[host->address()->asString()] = host;
    }
  }

  // Figure out if the cluster associated with this ConnPool is a Redis cluster
  // with its own hash slot sharding scheme and ability to dynamically discover
  // its members. This is done once to minimize overhead in the data path, makeRequest() in
  // particular.
  Upstream::ClusterInfoConstSharedPtr info = cluster_->info();
  const auto& cluster_type = info->clusterType();
  is_redis_cluster_ = info->lbType() == Upstream::LoadBalancerType::ClusterProvided &&
                      cluster_type.has_value() &&
                      cluster_type->name() == Extensions::Clusters::ClusterTypes::get().Redis;
}

void InstanceImpl::ThreadLocalPool::onClusterRemoval(const std::string& cluster_name) {
  if (cluster_name != cluster_name_) {
    return;
  }

  // Treat cluster removal as a removal of all hosts. Close all connections and fail all pending
  // requests.
  if (host_set_member_update_cb_handle_ != nullptr) {
    host_set_member_update_cb_handle_->remove();
    host_set_member_update_cb_handle_ = nullptr;
  }
  while (!client_map_.empty()) {
    client_map_.begin()->second->redis_client_->close();
  }
  while (!clients_to_drain_.empty()) {
    (*clients_to_drain_.begin())->redis_client_->close();
  }

  cluster_ = nullptr;
  host_address_map_.clear();
}

void InstanceImpl::ThreadLocalPool::onHostsAdded(
    const std::vector<Upstream::HostSharedPtr>& hosts_added) {
  for (const auto& host : hosts_added) {
    std::string host_address = host->address()->asString();
    // Insert new host into address map, possibly overwriting a previous host's entry.
    host_address_map_[host_address] = host;
    for (const auto& created_host : created_via_redirect_hosts_) {
      if (created_host->address()->asString() == host_address) {
        // Remove our "temporary" host created in makeRequestToHost().
        onHostsRemoved({created_host});
        created_via_redirect_hosts_.remove(created_host);
        break;
      }
    }
  }
}

void InstanceImpl::ThreadLocalPool::onHostsRemoved(
    const std::vector<Upstream::HostSharedPtr>& hosts_removed) {
  for (const auto& host : hosts_removed) {
    auto it = client_map_.find(host);
    if (it != client_map_.end()) {
      if (it->second->redis_client_->active()) {
        // Put the ThreadLocalActiveClient to the side to drain.
        clients_to_drain_.push_back(std::move(it->second));
        client_map_.erase(it);
        if (!drain_timer_->enabled()) {
          drain_timer_->enableTimer(std::chrono::seconds(1));
        }
      } else {
        // There are no pending requests so close the connection.
        it->second->redis_client_->close();
      }
    }
    // There is the possibility that multiple hosts with the same address
    // are registered in host_address_map_ given that hosts may be created
    // upon redirection or supplied as part of the cluster's definition.
    auto it2 = host_address_map_.find(host->address()->asString());
    if ((it2 != host_address_map_.end()) && (it2->second == host)) {
      host_address_map_.erase(it2);
    }
  }
}

void InstanceImpl::ThreadLocalPool::drainClients() {
  while (!clients_to_drain_.empty() && !(*clients_to_drain_.begin())->redis_client_->active()) {
    (*clients_to_drain_.begin())->redis_client_->close();
  }
  if (!clients_to_drain_.empty()) {
    drain_timer_->enableTimer(std::chrono::seconds(1));
  }
}

InstanceImpl::ThreadLocalActiveClientPtr&
InstanceImpl::ThreadLocalPool::threadLocalActiveClient(Upstream::HostConstSharedPtr host) {
  ThreadLocalActiveClientPtr& client = client_map_[host];
  if (!client) {
    client = std::make_unique<ThreadLocalActiveClient>(*this);
    client->host_ = host;
    client->redis_client_ = parent_.client_factory_.create(host, dispatcher_, parent_.config_);
    client->redis_client_->addConnectionCallbacks(*client);
    // TODO(hyang): should the auth command and readonly command be moved to the factory method?
    if (!auth_password_.empty()) {
      // Send an AUTH command to the upstream server.
      client->redis_client_->makeRequest(Common::Redis::Utility::makeAuthCommand(auth_password_),
                                         null_pool_callbacks);
    }
    // Any connection to replica requires the READONLY command in order to perform read.
    // Also the READONLY command is a no-opt for the master.
    // We only need to send the READONLY command iff it's possible that the host is a replica.
    if (parent_.config_.readPolicy() != Common::Redis::Client::ReadPolicy::Master) {
      client->redis_client_->makeRequest(Common::Redis::Utility::ReadOnlyRequest::instance_,
                                         null_pool_callbacks);
    }
  }
  return client;
}

Common::Redis::Client::PoolRequest*
InstanceImpl::ThreadLocalPool::makeRequest(const std::string& key,
                                           const Common::Redis::RespValue& request,
                                           Common::Redis::Client::PoolCallbacks& callbacks) {
  if (cluster_ == nullptr) {
    ASSERT(client_map_.empty());
    ASSERT(host_set_member_update_cb_handle_ == nullptr);
    return nullptr;
  }

<<<<<<< HEAD
  Upstream::ClusterInfoConstSharedPtr info = cluster_->info();
  const auto& cluster_type = info->clusterType();
  const bool use_crc16 = info->lbType() == Upstream::LoadBalancerType::ClusterProvided &&
                         cluster_type.has_value() &&
                         cluster_type->name() == Extensions::Clusters::ClusterTypes::get().Redis;
  Clusters::Redis::RedisLoadBalancerContextImpl lb_context(key, parent_.config_.enableHashtagging(),
                                                           use_crc16, request);
=======
  const bool use_crc16 = is_redis_cluster_;
  Clusters::Redis::RedisLoadBalancerContext lb_context(key, parent_.config_.enableHashtagging(),
                                                       use_crc16);
>>>>>>> 59c080c8
  Upstream::HostConstSharedPtr host = cluster_->loadBalancer().chooseHost(&lb_context);
  if (!host) {
    return nullptr;
  }

  ThreadLocalActiveClientPtr& client = threadLocalActiveClient(host);

  return client->redis_client_->makeRequest(request, callbacks);
}

Common::Redis::Client::PoolRequest*
InstanceImpl::ThreadLocalPool::makeRequestToHost(const std::string& host_address,
                                                 const Common::Redis::RespValue& request,
                                                 Common::Redis::Client::PoolCallbacks& callbacks) {
  if (cluster_ == nullptr) {
    ASSERT(client_map_.empty());
    ASSERT(host_set_member_update_cb_handle_ == nullptr);
    return nullptr;
  }

  auto colon_pos = host_address.rfind(':');
  if ((colon_pos == std::string::npos) || (colon_pos == (host_address.size() - 1))) {
    return nullptr;
  }

  const std::string ip_address = host_address.substr(0, colon_pos);
  const bool ipv6 = (ip_address.find(':') != std::string::npos);
  std::string host_address_map_key;
  Network::Address::InstanceConstSharedPtr address_ptr;

  if (!ipv6) {
    host_address_map_key = host_address;
  } else {
    const auto ip_port = absl::string_view(host_address).substr(colon_pos + 1);
    uint64_t ip_port_number;
    if (!absl::SimpleAtoi(ip_port, &ip_port_number) || (ip_port_number > 65535)) {
      return nullptr;
    }
    try {
      address_ptr = std::make_shared<Network::Address::Ipv6Instance>(ip_address, ip_port_number);
    } catch (const EnvoyException&) {
      return nullptr;
    }
    host_address_map_key = address_ptr->asString();
  }

  auto it = host_address_map_.find(host_address_map_key);
  if (it == host_address_map_.end()) {
    // This host is not known to the cluster manager. Create a new host and insert it into the map.
    if (created_via_redirect_hosts_.size() == parent_.config_.maxUpstreamUnknownConnections()) {
      // Too many upstream connections to unknown hosts have been created.
      parent_.redis_cluster_stats_.max_upstream_unknown_connections_reached_.inc();
      return nullptr;
    }
    if (!ipv6) {
      // Only create an IPv4 address instance if we need a new Upstream::HostImpl.
      const auto ip_port = absl::string_view(host_address).substr(colon_pos + 1);
      uint64_t ip_port_number;
      if (!absl::SimpleAtoi(ip_port, &ip_port_number) || (ip_port_number > 65535)) {
        return nullptr;
      }
      try {
        address_ptr = std::make_shared<Network::Address::Ipv4Instance>(ip_address, ip_port_number);
      } catch (const EnvoyException&) {
        return nullptr;
      }
    }
    Upstream::HostSharedPtr new_host{new Upstream::HostImpl(
        cluster_->info(), "", address_ptr, envoy::api::v2::core::Metadata::default_instance(), 1,
        envoy::api::v2::core::Locality(),
        envoy::api::v2::endpoint::Endpoint::HealthCheckConfig::default_instance(), 0,
        envoy::api::v2::core::HealthStatus::UNKNOWN)};
    host_address_map_[host_address_map_key] = new_host;
    created_via_redirect_hosts_.push_back(new_host);
    it = host_address_map_.find(host_address_map_key);
  }

  ThreadLocalActiveClientPtr& client = threadLocalActiveClient(it->second);

  return client->redis_client_->makeRequest(request, callbacks);
}

void InstanceImpl::ThreadLocalActiveClient::onEvent(Network::ConnectionEvent event) {
  if (event == Network::ConnectionEvent::RemoteClose ||
      event == Network::ConnectionEvent::LocalClose) {
    auto client_to_delete = parent_.client_map_.find(host_);
    if (client_to_delete != parent_.client_map_.end()) {
      parent_.dispatcher_.deferredDelete(std::move(redis_client_));
      parent_.client_map_.erase(client_to_delete);
    } else {
      for (auto it = parent_.clients_to_drain_.begin(); it != parent_.clients_to_drain_.end();
           it++) {
        if ((*it).get() == this) {
          if (!redis_client_->active()) {
            parent_.parent_.redis_cluster_stats_.upstream_cx_drained_.inc();
          }
          parent_.dispatcher_.deferredDelete(std::move(redis_client_));
          parent_.clients_to_drain_.erase(it);
          break;
        }
      }
    }
  }
}

} // namespace ConnPool
} // namespace RedisProxy
} // namespace NetworkFilters
} // namespace Extensions
} // namespace Envoy<|MERGE_RESOLUTION|>--- conflicted
+++ resolved
@@ -1,7 +1,5 @@
 #include "extensions/filters/network/redis_proxy/conn_pool_impl.h"
 
-<<<<<<< HEAD
-=======
 #include <cstdint>
 #include <memory>
 #include <string>
@@ -10,7 +8,6 @@
 #include "common/common/assert.h"
 #include "common/stats/utility.h"
 
->>>>>>> 59c080c8
 #include "extensions/filters/network/redis_proxy/config.h"
 
 namespace Envoy {
@@ -227,19 +224,9 @@
     return nullptr;
   }
 
-<<<<<<< HEAD
-  Upstream::ClusterInfoConstSharedPtr info = cluster_->info();
-  const auto& cluster_type = info->clusterType();
-  const bool use_crc16 = info->lbType() == Upstream::LoadBalancerType::ClusterProvided &&
-                         cluster_type.has_value() &&
-                         cluster_type->name() == Extensions::Clusters::ClusterTypes::get().Redis;
+  const bool use_crc16 = is_redis_cluster_;
   Clusters::Redis::RedisLoadBalancerContextImpl lb_context(key, parent_.config_.enableHashtagging(),
                                                            use_crc16, request);
-=======
-  const bool use_crc16 = is_redis_cluster_;
-  Clusters::Redis::RedisLoadBalancerContext lb_context(key, parent_.config_.enableHashtagging(),
-                                                       use_crc16);
->>>>>>> 59c080c8
   Upstream::HostConstSharedPtr host = cluster_->loadBalancer().chooseHost(&lb_context);
   if (!host) {
     return nullptr;
