--- conflicted
+++ resolved
@@ -20,12 +20,7 @@
     deps = [
         "//source/extensions/filters/network/rocketmq_proxy:config",
         "//source/extensions/filters/network/rocketmq_proxy/router:router_lib",
-<<<<<<< HEAD
-        "//test/mocks/server:server_mocks",
         "//test/mocks/upstream:cluster_manager_mocks",
-=======
-        "//test/mocks/upstream:upstream_mocks",
->>>>>>> 4dfa844f
     ],
 )
 
