--- conflicted
+++ resolved
@@ -30,15 +30,8 @@
   const std::chrono::milliseconds timeout =
       std::chrono::milliseconds(PROTOBUF_GET_MS_OR_DEFAULT(proto_config, timeout, 20));
 
-<<<<<<< HEAD
-  Envoy::Config::Utility::checkTransportVersion(proto_config.rate_limit_service());
-  Grpc::GrpcServiceConfigWithHashKey config_with_hash_key =
-      Grpc::GrpcServiceConfigWithHashKey(proto_config.rate_limit_service().grpc_service());
-  return [config_with_hash_key, &context, timeout,
-=======
   THROW_IF_NOT_OK(Envoy::Config::Utility::checkTransportVersion(proto_config.rate_limit_service()));
   return [proto_config, &context, timeout,
->>>>>>> 4b8131a8
           config](ThriftProxy::ThriftFilters::FilterChainFactoryCallbacks& callbacks) -> void {
     callbacks.addDecoderFilter(std::make_shared<Filter>(
         config,
