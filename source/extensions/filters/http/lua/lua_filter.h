--- conflicted
+++ resolved
@@ -70,16 +70,15 @@
   virtual const ProtobufWkt::Struct& metadata() const PURE;
 
   /**
-<<<<<<< HEAD
+   * @return RequestInfo::RequestInfo the current request info handle. This handle is mutable to
+   * accomodate write APIs e.g. setDynamicMetadata().
+   */
+  virtual RequestInfo::RequestInfo& requestInfo() PURE;
+
+  /**
    * @return const const Network::Connection* the current network connection handle.
    */
   virtual const Network::Connection* connection() const PURE;
-=======
-   * @return RequestInfo::RequestInfo& the current request info handle. This handle is mutable to
-   * accomodate write API e.g. setDynamicMetadata().
-   */
-  virtual RequestInfo::RequestInfo& requestInfo() PURE;
->>>>>>> 2c3c3e75
 };
 
 class Filter;
@@ -134,11 +133,8 @@
             {"logDebug", static_luaLogDebug},       {"logInfo", static_luaLogInfo},
             {"logWarn", static_luaLogWarn},         {"logErr", static_luaLogErr},
             {"logCritical", static_luaLogCritical}, {"httpCall", static_luaHttpCall},
-<<<<<<< HEAD
-            {"respond", static_luaRespond},         {"connection", static_luaConnection}};
-=======
-            {"respond", static_luaRespond},         {"requestInfo", static_luaRequestInfo}};
->>>>>>> 2c3c3e75
+            {"respond", static_luaRespond},         {"requestInfo", static_luaRequestInfo},
+            {"connection", static_luaConnection}};
   }
 
 private:
@@ -193,15 +189,14 @@
   DECLARE_LUA_FUNCTION(StreamHandleWrapper, luaMetadata);
 
   /**
-<<<<<<< HEAD
+   * @return a handle to the request info.
+   */
+  DECLARE_LUA_FUNCTION(StreamHandleWrapper, luaRequestInfo);
+
+  /**
    * @return a handle to the network connection.
    */
   DECLARE_LUA_FUNCTION(StreamHandleWrapper, luaConnection);
-=======
-   * @return a handle to the request info.
-   */
-  DECLARE_LUA_FUNCTION(StreamHandleWrapper, luaRequestInfo);
->>>>>>> 2c3c3e75
 
   /**
    * Log a message to the Envoy log.
@@ -229,11 +224,8 @@
     body_wrapper_.reset();
     trailers_wrapper_.reset();
     metadata_wrapper_.reset();
-<<<<<<< HEAD
+    request_info_wrapper_.reset();
     connection_wrapper_.reset();
-=======
-    request_info_wrapper_.reset();
->>>>>>> 2c3c3e75
   }
 
   // Http::AsyncClient::Callbacks
@@ -252,8 +244,8 @@
   Filters::Common::Lua::LuaDeathRef<HeaderMapWrapper> headers_wrapper_;
   Filters::Common::Lua::LuaDeathRef<Filters::Common::Lua::BufferWrapper> body_wrapper_;
   Filters::Common::Lua::LuaDeathRef<HeaderMapWrapper> trailers_wrapper_;
+  Filters::Common::Lua::LuaDeathRef<Filters::Common::Lua::MetadataMapWrapper> metadata_wrapper_;
   Filters::Common::Lua::LuaDeathRef<RequestInfoWrapper> request_info_wrapper_;
-  Filters::Common::Lua::LuaDeathRef<Filters::Common::Lua::MetadataMapWrapper> metadata_wrapper_;
   Filters::Common::Lua::LuaDeathRef<Filters::Common::Lua::ConnectionWrapper> connection_wrapper_;
   State state_{State::Running};
   std::function<void()> yield_callback_;
@@ -344,11 +336,8 @@
     void respond(Http::HeaderMapPtr&& headers, Buffer::Instance* body, lua_State* state) override;
 
     const ProtobufWkt::Struct& metadata() const override { return getMetadata(callbacks_); }
-<<<<<<< HEAD
+    RequestInfo::RequestInfo& requestInfo() override { return callbacks_->requestInfo(); }
     const Network::Connection* connection() const override { return callbacks_->connection(); }
-=======
-    RequestInfo::RequestInfo& requestInfo() override { return callbacks_->requestInfo(); }
->>>>>>> 2c3c3e75
 
     Filter& parent_;
     Http::StreamDecoderFilterCallbacks* callbacks_{};
@@ -367,11 +356,8 @@
     void respond(Http::HeaderMapPtr&& headers, Buffer::Instance* body, lua_State* state) override;
 
     const ProtobufWkt::Struct& metadata() const override { return getMetadata(callbacks_); }
-<<<<<<< HEAD
+    RequestInfo::RequestInfo& requestInfo() override { return callbacks_->requestInfo(); }
     const Network::Connection* connection() const override { return callbacks_->connection(); }
-=======
-    RequestInfo::RequestInfo& requestInfo() override { return callbacks_->requestInfo(); }
->>>>>>> 2c3c3e75
 
     Filter& parent_;
     Http::StreamEncoderFilterCallbacks* callbacks_{};
