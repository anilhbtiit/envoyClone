--- conflicted
+++ resolved
@@ -64,7 +64,10 @@
   change: |
     Add more conversion in the proxy status utility. It can be disabled by the runtime guard
     ``envoy.reloadable_features.proxy_status_mapping_more_core_response_flags``.
-<<<<<<< HEAD
+- area: http2
+  change: |
+    Simplifies integration with the codec by removing translation between nghttp2 callbacks and Http2VisitorInterface events.
+    Guarded by ``envoy.reloadable_features.http2_skip_callback_visitor``.
 - area: http3
   change: |
     Use GRO (Generic Receive Offload) for reading packets from a client QUIC UDP socket. See
@@ -76,12 +79,6 @@
     Disables `recvmmsg` (multi-message) for reading packets from a client QUIC UDP socket, if GRO
     is not set or not supported. `recvmsg` will be used instead. This behavior change can be
     reverted by setting ``envoy.reloadable_features.disallow_quic_client_udp_mmsg`` to ``false``.
-=======
-- area: http2
-  change: |
-    Simplifies integration with the codec by removing translation between nghttp2 callbacks and Http2VisitorInterface events.
-    Guarded by ``envoy.reloadable_features.http2_skip_callback_visitor``.
->>>>>>> bd0130e7
 
 bug_fixes:
 # *Changes expected to improve the state of the world and are unlikely to have negative effects*
