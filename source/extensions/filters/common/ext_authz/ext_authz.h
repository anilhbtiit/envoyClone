--- conflicted
+++ resolved
@@ -101,19 +101,15 @@
   UnsafeHeaderVector response_headers_to_add;
   // A set of HTTP headers returned by the authorization server, will be optionally set (using
   // "setCopy") to the response sent back to the downstream client on OK auth responses.
-<<<<<<< HEAD
   UnsafeHeaderVector response_headers_to_set;
-=======
-  Http::HeaderVector response_headers_to_set;
   // A set of HTTP headers returned by the authorization server, will be optionally added
   // (using "addCopy") to the response sent back to the downstream client on OK auth
   // responses only if the headers were not returned from the authz server.
-  Http::HeaderVector response_headers_to_add_if_absent;
+  UnsafeHeaderVector response_headers_to_add_if_absent;
   // A set of HTTP headers returned by the authorization server, will be optionally set (using
   // "setCopy") to the response sent back to the downstream client on OK auth responses
   // only if the headers were returned from the authz server.
-  Http::HeaderVector response_headers_to_overwrite_if_exists;
->>>>>>> 8d4cf00e
+  UnsafeHeaderVector response_headers_to_overwrite_if_exists;
   // A set of HTTP headers consumed by the authorization server, will be removed
   // from the request to the upstream server.
   std::vector<std::string> headers_to_remove;
