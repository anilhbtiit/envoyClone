--- conflicted
+++ resolved
@@ -2198,14 +2198,8 @@
   EXPECT_EQ(1, server_stats_store_.counter("http2.outbound_flood").value());
 }
 
-<<<<<<< HEAD
-// Verify that codec detects flood of outbound METADATA frames
-TEST_P(Http2CodecImplTest, MetadataFlood) {
-  allow_metadata_ = true;
-=======
 // Verify that codec detects flood of outbound trailers
 TEST_P(Http2CodecImplTest, ResponseTrailersFlood) {
->>>>>>> dca5fff6
   initialize();
 
   TestRequestHeaderMapImpl request_headers;
@@ -2233,7 +2227,46 @@
   }
 
   EXPECT_FALSE(violation_callback->enabled_);
-<<<<<<< HEAD
+  EXPECT_NO_THROW(response_encoder_->encodeTrailers(TestResponseTrailerMapImpl{{"foo", "bar"}}));
+
+  EXPECT_TRUE(violation_callback->enabled_);
+  EXPECT_CALL(server_connection_, close(Envoy::Network::ConnectionCloseType::NoFlush));
+  violation_callback->invokeCallback();
+
+  EXPECT_EQ(frame_count, CommonUtility::OptionsLimits::DEFAULT_MAX_OUTBOUND_FRAMES + 1);
+  EXPECT_EQ(1, server_stats_store_.counter("http2.outbound_flood").value());
+}
+
+// Verify that codec detects flood of outbound METADATA frames
+TEST_P(Http2CodecImplTest, MetadataFlood) {
+  allow_metadata_ = true;
+  initialize();
+
+  TestRequestHeaderMapImpl request_headers;
+  HttpTestUtility::addDefaultHeaders(request_headers);
+  EXPECT_CALL(request_decoder_, decodeHeaders_(_, false));
+  request_encoder_->encodeHeaders(request_headers, false);
+
+  int frame_count = 0;
+  Buffer::OwnedImpl buffer;
+  ON_CALL(server_connection_, write(_, _))
+      .WillByDefault(Invoke([&buffer, &frame_count](Buffer::Instance& frame, bool) {
+        ++frame_count;
+        buffer.move(frame);
+      }));
+
+  auto* violation_callback =
+      new NiceMock<Event::MockSchedulableCallback>(&server_connection_.dispatcher_);
+
+  TestResponseHeaderMapImpl response_headers{{":status", "200"}};
+  response_encoder_->encodeHeaders(response_headers, false);
+  // Account for the single HEADERS frame above
+  for (uint32_t i = 0; i < CommonUtility::OptionsLimits::DEFAULT_MAX_OUTBOUND_FRAMES - 1; ++i) {
+    Buffer::OwnedImpl data("0");
+    EXPECT_NO_THROW(response_encoder_->encodeData(data, false));
+  }
+
+  EXPECT_FALSE(violation_callback->enabled_);
 
   MetadataMapVector metadata_map_vector;
   MetadataMap metadata_map = {
@@ -2244,9 +2277,6 @@
   metadata_map_vector.push_back(std::move(metadata_map_ptr));
 
   response_encoder_->encodeMetadata(metadata_map_vector);
-=======
-  EXPECT_NO_THROW(response_encoder_->encodeTrailers(TestResponseTrailerMapImpl{{"foo", "bar"}}));
->>>>>>> dca5fff6
 
   EXPECT_TRUE(violation_callback->enabled_);
   EXPECT_CALL(server_connection_, close(Envoy::Network::ConnectionCloseType::NoFlush));
