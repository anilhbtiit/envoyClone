#pragma once

#include <atomic>
#include <chrono>
#include <cstdint>
#include <functional>
#include <list>
#include <memory>
#include <string>

#include "envoy/config/bootstrap/v3/bootstrap.pb.h"
#include "envoy/event/timer.h"
#include "envoy/server/bootstrap_extension_config.h"
#include "envoy/server/drain_manager.h"
#include "envoy/server/guarddog.h"
#include "envoy/server/instance.h"
#include "envoy/server/process_context.h"
#include "envoy/server/tracer_config.h"
#include "envoy/server/transport_socket_config.h"
#include "envoy/ssl/context_manager.h"
#include "envoy/stats/stats_macros.h"
#include "envoy/stats/timespan.h"
#include "envoy/tracing/http_tracer.h"

#include "common/access_log/access_log_manager_impl.h"
#include "common/common/assert.h"
#include "common/common/cleanup.h"
#include "common/common/logger_delegates.h"
#include "common/grpc/async_client_manager_impl.h"
#include "common/grpc/context_impl.h"
#include "common/http/context_impl.h"
#include "common/init/manager_impl.h"
#include "common/memory/heap_shrinker.h"
#include "common/protobuf/message_validator_impl.h"
#include "common/router/context_impl.h"
#include "common/runtime/runtime_impl.h"
#include "common/secret/secret_manager_impl.h"
#include "common/upstream/health_discovery_service.h"

#include "server/admin/admin.h"
#include "server/configuration_impl.h"
#include "server/listener_hooks.h"
#include "server/listener_manager_impl.h"
#include "server/overload_manager_impl.h"
#include "server/worker_impl.h"

#include "absl/container/node_hash_map.h"
#include "absl/types/optional.h"

namespace Envoy {
namespace Server {

/**
 * All server wide stats. @see stats_macros.h
 */
#define ALL_SERVER_STATS(COUNTER, GAUGE, HISTOGRAM)                                                \
  COUNTER(debug_assertion_failures)                                                                \
  COUNTER(envoy_bug_failures)                                                                      \
  COUNTER(dynamic_unknown_fields)                                                                  \
  COUNTER(static_unknown_fields)                                                                   \
  GAUGE(concurrency, NeverImport)                                                                  \
  GAUGE(days_until_first_cert_expiring, Accumulate)                                                \
  GAUGE(seconds_until_first_ocsp_response_expiring, Accumulate)                                    \
  GAUGE(hot_restart_epoch, NeverImport)                                                            \
  /* hot_restart_generation is an Accumulate gauge; we omit it here for testing dynamics. */       \
  GAUGE(live, NeverImport)                                                                         \
  GAUGE(memory_allocated, Accumulate)                                                              \
  GAUGE(memory_heap_size, Accumulate)                                                              \
  GAUGE(memory_physical_size, Accumulate)                                                          \
  GAUGE(parent_connections, Accumulate)                                                            \
  GAUGE(state, NeverImport)                                                                        \
  GAUGE(stats_recent_lookups, NeverImport)                                                         \
  GAUGE(total_connections, Accumulate)                                                             \
  GAUGE(uptime, Accumulate)                                                                        \
  GAUGE(version, NeverImport)                                                                      \
  HISTOGRAM(initialization_time_ms, Milliseconds)

struct ServerStats {
  ALL_SERVER_STATS(GENERATE_COUNTER_STRUCT, GENERATE_GAUGE_STRUCT, GENERATE_HISTOGRAM_STRUCT)
};

/**
 * Interface for creating service components during boot.
 */
class ComponentFactory {
public:
  virtual ~ComponentFactory() = default;

  /**
   * @return DrainManagerPtr a new drain manager for the server.
   */
  virtual DrainManagerPtr createDrainManager(Instance& server) PURE;

  /**
   * @return Runtime::LoaderPtr the runtime implementation for the server.
   */
  virtual Runtime::LoaderPtr createRuntime(Instance& server, Configuration::Initial& config) PURE;
};

/**
 * Helpers used during server creation.
 */
class InstanceUtil : Logger::Loggable<Logger::Id::main> {
public:
  /**
   * Default implementation of runtime loader creation used in the real server and in most
   * integration tests where a mock runtime is not needed.
   */
  static Runtime::LoaderPtr createRuntime(Instance& server, Server::Configuration::Initial& config);

  /**
   * Helper for flushing counters, gauges and histograms to sinks. This takes care of calling
   * flush() on each sink.
   * @param sinks supplies the list of sinks.
   * @param store provides the store being flushed.
   */
  static void flushMetricsToSinks(const std::list<Stats::SinkPtr>& sinks, Stats::Store& store,
                                  TimeSource& time_source);

  /**
   * Load a bootstrap config and perform validation.
   * @param bootstrap supplies the bootstrap to fill.
   * @param options supplies the server options.
   * @param validation_visitor message validation visitor instance.
   * @param api reference to the Api object
   */
  static void loadBootstrapConfig(envoy::config::bootstrap::v3::Bootstrap& bootstrap,
                                  const Options& options,
                                  ProtobufMessage::ValidationVisitor& validation_visitor,
                                  Api::Api& api);
};

/**
 * This is a helper used by InstanceImpl::run() on the stack. It's broken out to make testing
 * easier.
 */
class RunHelper : Logger::Loggable<Logger::Id::main> {
public:
  RunHelper(Instance& instance, const Options& options, Event::Dispatcher& dispatcher,
            Upstream::ClusterManager& cm, AccessLog::AccessLogManager& access_log_manager,
            Init::Manager& init_manager, OverloadManager& overload_manager,
            std::function<void()> workers_start_cb);

private:
  Init::WatcherImpl init_watcher_;
  Event::SignalEventPtr sigterm_;
  Event::SignalEventPtr sigint_;
  Event::SignalEventPtr sig_usr_1_;
  Event::SignalEventPtr sig_hup_;
};

// ServerFactoryContextImpl implements both ServerFactoryContext and
// TransportSocketFactoryContext for convenience as these two contexts
// share common member functions and member variables.
class ServerFactoryContextImpl : public Configuration::ServerFactoryContext,
                                 public Configuration::TransportSocketFactoryContext {
public:
  explicit ServerFactoryContextImpl(Instance& server)
      : server_(server), server_scope_(server_.stats().createScope("")) {}

  // Configuration::ServerFactoryContext
  Upstream::ClusterManager& clusterManager() override { return server_.clusterManager(); }
  Event::Dispatcher& dispatcher() override { return server_.dispatcher(); }
  const LocalInfo::LocalInfo& localInfo() const override { return server_.localInfo(); }
  ProtobufMessage::ValidationContext& messageValidationContext() override {
    return server_.messageValidationContext();
  }
  Envoy::Runtime::Loader& runtime() override { return server_.runtime(); }
  Stats::Scope& scope() override { return *server_scope_; }
  Singleton::Manager& singletonManager() override { return server_.singletonManager(); }
  ThreadLocal::Instance& threadLocal() override { return server_.threadLocal(); }
  Admin& admin() override { return server_.admin(); }
  TimeSource& timeSource() override { return api().timeSource(); }
  Api::Api& api() override { return server_.api(); }
  Grpc::Context& grpcContext() override { return server_.grpcContext(); }
  Router::Context& routerContext() override { return server_.routerContext(); }
  Envoy::Server::DrainManager& drainManager() override { return server_.drainManager(); }
  ServerLifecycleNotifier& lifecycleNotifier() override { return server_.lifecycleNotifier(); }
  std::chrono::milliseconds statsFlushInterval() const override {
    return server_.statsFlushInterval();
  }

  // Configuration::TransportSocketFactoryContext
  Ssl::ContextManager& sslContextManager() override { return server_.sslContextManager(); }
  Secret::SecretManager& secretManager() override { return server_.secretManager(); }
  Stats::Store& stats() override { return server_.stats(); }
  Init::Manager& initManager() override { return server_.initManager(); }
  ProtobufMessage::ValidationVisitor& messageValidationVisitor() override {
    // Server has two message validation visitors, one for static and
    // other for dynamic configuration. Choose the dynamic validation
    // visitor if server's init manager indicates that the server is
    // in the Initialized state, as this state is engaged right after
    // the static configuration (e.g., bootstrap) has been completed.
    return initManager().state() == Init::Manager::State::Initialized
               ? server_.messageValidationContext().dynamicValidationVisitor()
               : server_.messageValidationContext().staticValidationVisitor();
  }

private:
  Instance& server_;
  Stats::ScopePtr server_scope_;
};

/**
 * This is the actual full standalone server which stitches together various common components.
 */
class InstanceImpl final : Logger::Loggable<Logger::Id::main>,
                           public Instance,
                           public ServerLifecycleNotifier {
public:
  /**
   * @throw EnvoyException if initialization fails.
   */
  InstanceImpl(Init::Manager& init_manager, const Options& options, Event::TimeSystem& time_system,
               Network::Address::InstanceConstSharedPtr local_address, ListenerHooks& hooks,
               HotRestart& restarter, Stats::StoreRoot& store,
               Thread::BasicLockable& access_log_lock, ComponentFactory& component_factory,
               Random::RandomGeneratorPtr&& random_generator, ThreadLocal::Instance& tls,
               Thread::ThreadFactory& thread_factory, Filesystem::Instance& file_system,
               std::unique_ptr<ProcessContext> process_context);

  ~InstanceImpl() override;

  void run();

  // Server::Instance
  Admin& admin() override { return *admin_; }
  Api::Api& api() override { return *api_; }
  Upstream::ClusterManager& clusterManager() override;
  Ssl::ContextManager& sslContextManager() override { return *ssl_context_manager_; }
  Event::Dispatcher& dispatcher() override { return *dispatcher_; }
  Network::DnsResolverSharedPtr dnsResolver() override { return dns_resolver_; }
  void drainListeners() override;
  DrainManager& drainManager() override { return *drain_manager_; }
  AccessLog::AccessLogManager& accessLogManager() override { return access_log_manager_; }
  void failHealthcheck(bool fail) override;
  HotRestart& hotRestart() override { return restarter_; }
  Init::Manager& initManager() override { return init_manager_; }
  ServerLifecycleNotifier& lifecycleNotifier() override { return *this; }
  ListenerManager& listenerManager() override { return *listener_manager_; }
  Secret::SecretManager& secretManager() override { return *secret_manager_; }
  Envoy::MutexTracer* mutexTracer() override { return mutex_tracer_; }
  OverloadManager& overloadManager() override { return *overload_manager_; }
  Runtime::Loader& runtime() override;
  void shutdown() override;
  bool isShutdown() final { return shutdown_; }
  void shutdownAdmin() override;
  Singleton::Manager& singletonManager() override { return *singleton_manager_; }
  bool healthCheckFailed() override;
  const Options& options() override { return options_; }
  time_t startTimeCurrentEpoch() override { return start_time_; }
  time_t startTimeFirstEpoch() override { return original_start_time_; }
  Stats::Store& stats() override { return stats_store_; }
  Grpc::Context& grpcContext() override { return grpc_context_; }
  Http::Context& httpContext() override { return http_context_; }
<<<<<<< HEAD
  Router::Context& routerContext() override { return router_context_; }
  ProcessContextOptRef processContext() override { return *process_context_; }
=======
  ProcessContextOptRef processContext() override;
>>>>>>> 248f798d
  ThreadLocal::Instance& threadLocal() override { return thread_local_; }
  const LocalInfo::LocalInfo& localInfo() const override { return *local_info_; }
  TimeSource& timeSource() override { return time_source_; }
  void flushStats() override;

  Configuration::ServerFactoryContext& serverFactoryContext() override { return server_contexts_; }

  Configuration::TransportSocketFactoryContext& transportSocketFactoryContext() override {
    return server_contexts_;
  }

  std::chrono::milliseconds statsFlushInterval() const override {
    return config_.statsFlushInterval();
  }

  ProtobufMessage::ValidationContext& messageValidationContext() override {
    return validation_context_;
  }

  void setDefaultTracingConfig(const envoy::config::trace::v3::Tracing& tracing_config) override {
    http_context_.setDefaultTracingConfig(tracing_config);
  }

  // ServerLifecycleNotifier
  ServerLifecycleNotifier::HandlePtr registerCallback(Stage stage, StageCallback callback) override;
  ServerLifecycleNotifier::HandlePtr
  registerCallback(Stage stage, StageCallbackWithCompletion callback) override;

private:
  ProtobufTypes::MessagePtr dumpBootstrapConfig();
  void flushStatsInternal();
  void updateServerStats();
  void initialize(const Options& options, Network::Address::InstanceConstSharedPtr local_address,
                  ComponentFactory& component_factory, ListenerHooks& hooks);
  void loadServerFlags(const absl::optional<std::string>& flags_path);
  void startWorkers();
  void terminate();
  void notifyCallbacksForStage(
      Stage stage, Event::PostCb completion_cb = [] {});
  void onRuntimeReady();
  void onClusterManagerPrimaryInitializationComplete();

  using LifecycleNotifierCallbacks = std::list<StageCallback>;
  using LifecycleNotifierCompletionCallbacks = std::list<StageCallbackWithCompletion>;

  // init_manager_ must come before any member that participates in initialization, and destructed
  // only after referencing members are gone, since initialization continuation can potentially
  // occur at any point during member lifetime. This init manager is populated with LdsApi targets.
  Init::Manager& init_manager_;
  // secret_manager_ must come before listener_manager_, config_ and dispatcher_, and destructed
  // only after these members can no longer reference it, since:
  // - There may be active filter chains referencing it in listener_manager_.
  // - There may be active clusters referencing it in config_.cluster_manager_.
  // - There may be active connections referencing it.
  std::unique_ptr<Secret::SecretManager> secret_manager_;
  bool workers_started_;
  std::atomic<bool> live_;
  bool shutdown_;
  const Options& options_;
  ProtobufMessage::ProdValidationContextImpl validation_context_;
  TimeSource& time_source_;
  // Delete local_info_ as late as possible as some members below may reference it during their
  // destruction.
  LocalInfo::LocalInfoPtr local_info_;
  HotRestart& restarter_;
  const time_t start_time_;
  time_t original_start_time_;
  Stats::StoreRoot& stats_store_;
  std::unique_ptr<ServerStats> server_stats_;
  Assert::ActionRegistrationPtr assert_action_registration_;
  Assert::ActionRegistrationPtr envoy_bug_action_registration_;
  ThreadLocal::Instance& thread_local_;
  Random::RandomGeneratorPtr random_generator_;
  Api::ApiPtr api_;
  Event::DispatcherPtr dispatcher_;
  std::unique_ptr<AdminImpl> admin_;
  Singleton::ManagerPtr singleton_manager_;
  Network::ConnectionHandlerPtr handler_;
  std::unique_ptr<Runtime::ScopedLoaderSingleton> runtime_singleton_;
  std::unique_ptr<Ssl::ContextManager> ssl_context_manager_;
  ProdListenerComponentFactory listener_component_factory_;
  ProdWorkerFactory worker_factory_;
  std::unique_ptr<ListenerManager> listener_manager_;
  absl::node_hash_map<Stage, LifecycleNotifierCallbacks> stage_callbacks_;
  absl::node_hash_map<Stage, LifecycleNotifierCompletionCallbacks> stage_completable_callbacks_;
  Configuration::MainImpl config_;
  Network::DnsResolverSharedPtr dns_resolver_;
  Event::TimerPtr stat_flush_timer_;
  DrainManagerPtr drain_manager_;
  AccessLog::AccessLogManagerImpl access_log_manager_;
  std::unique_ptr<Upstream::ClusterManagerFactory> cluster_manager_factory_;
  std::unique_ptr<Server::GuardDog> main_thread_guard_dog_;
  std::unique_ptr<Server::GuardDog> worker_guard_dog_;
  bool terminated_;
  std::unique_ptr<Logger::FileSinkDelegate> file_logger_;
  envoy::config::bootstrap::v3::Bootstrap bootstrap_;
  ConfigTracker::EntryOwnerPtr config_tracker_entry_;
  SystemTime bootstrap_config_update_time_;
  Grpc::AsyncClientManagerPtr async_client_manager_;
  Upstream::ProdClusterInfoFactory info_factory_;
  Upstream::HdsDelegatePtr hds_delegate_;
  std::unique_ptr<OverloadManagerImpl> overload_manager_;
  std::vector<BootstrapExtensionPtr> bootstrap_extensions_;
  Envoy::MutexTracer* mutex_tracer_;
  Grpc::ContextImpl grpc_context_;
  Http::ContextImpl http_context_;
  Router::ContextImpl router_context_;
  std::unique_ptr<ProcessContext> process_context_;
  std::unique_ptr<Memory::HeapShrinker> heap_shrinker_;
  const std::thread::id main_thread_id_;
  // initialization_time is a histogram for tracking the initialization time across hot restarts
  // whenever we have support for histogram merge across hot restarts.
  Stats::TimespanPtr initialization_timer_;

  ServerFactoryContextImpl server_contexts_;

  template <class T>
  class LifecycleCallbackHandle : public ServerLifecycleNotifier::Handle, RaiiListElement<T> {
  public:
    LifecycleCallbackHandle(std::list<T>& callbacks, T& callback)
        : RaiiListElement<T>(callbacks, callback) {}
  };
};

// Local implementation of Stats::MetricSnapshot used to flush metrics to sinks. We could
// potentially have a single class instance held in a static and have a clear() method to avoid some
// vector constructions and reservations, but I'm not sure it's worth the extra complexity until it
// shows up in perf traces.
// TODO(mattklein123): One thing we probably want to do is switch from returning vectors of metrics
//                     to a lambda based callback iteration API. This would require less vector
//                     copying and probably be a cleaner API in general.
class MetricSnapshotImpl : public Stats::MetricSnapshot {
public:
  explicit MetricSnapshotImpl(Stats::Store& store, TimeSource& time_source);

  // Stats::MetricSnapshot
  const std::vector<CounterSnapshot>& counters() override { return counters_; }
  const std::vector<std::reference_wrapper<const Stats::Gauge>>& gauges() override {
    return gauges_;
  };
  const std::vector<std::reference_wrapper<const Stats::ParentHistogram>>& histograms() override {
    return histograms_;
  }
  const std::vector<std::reference_wrapper<const Stats::TextReadout>>& textReadouts() override {
    return text_readouts_;
  }
  SystemTime snapshotTime() const override { return snapshot_time_; }

private:
  std::vector<Stats::CounterSharedPtr> snapped_counters_;
  std::vector<CounterSnapshot> counters_;
  std::vector<Stats::GaugeSharedPtr> snapped_gauges_;
  std::vector<std::reference_wrapper<const Stats::Gauge>> gauges_;
  std::vector<Stats::ParentHistogramSharedPtr> snapped_histograms_;
  std::vector<std::reference_wrapper<const Stats::ParentHistogram>> histograms_;
  std::vector<Stats::TextReadoutSharedPtr> snapped_text_readouts_;
  std::vector<std::reference_wrapper<const Stats::TextReadout>> text_readouts_;
  SystemTime snapshot_time_;
};

} // namespace Server
} // namespace Envoy<|MERGE_RESOLUTION|>--- conflicted
+++ resolved
@@ -253,12 +253,8 @@
   Stats::Store& stats() override { return stats_store_; }
   Grpc::Context& grpcContext() override { return grpc_context_; }
   Http::Context& httpContext() override { return http_context_; }
-<<<<<<< HEAD
   Router::Context& routerContext() override { return router_context_; }
-  ProcessContextOptRef processContext() override { return *process_context_; }
-=======
   ProcessContextOptRef processContext() override;
->>>>>>> 248f798d
   ThreadLocal::Instance& threadLocal() override { return thread_local_; }
   const LocalInfo::LocalInfo& localInfo() const override { return *local_info_; }
   TimeSource& timeSource() override { return time_source_; }
