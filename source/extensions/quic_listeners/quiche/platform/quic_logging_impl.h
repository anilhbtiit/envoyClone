--- conflicted
+++ resolved
@@ -17,21 +17,6 @@
 #include "absl/base/optimization.h"
 #include "absl/synchronization/mutex.h"
 
-<<<<<<< HEAD
-// TODO(wub): Add CHECK/DCHECK and variants, which are not explicitly exposed by quic_logging.h.
-#define CHECK(condition)                                                                           \
-  QUIC_LOG_IF_IMPL(FATAL, ABSL_PREDICT_FALSE(!(condition))) << "CHECK failed: " #condition "."
-
-#ifndef NDEBUG
-#define DCHECK(condition) CHECK(condition)
-#else
-#define DCHECK(condition)                                                                          \
-  while (false && (condition))                                                                     \
-  quic::NullLogStream().stream()
-#endif
-
-=======
->>>>>>> 56559002
 // If |condition| is true, use |logstream| to stream the log message and send it to spdlog.
 // If |condition| is false, |logstream| will not be instantiated.
 // The switch(0) is used to suppress a compiler warning on ambiguous "else".
