#pragma once

#include "envoy/filesystem/filesystem.h"

#include "source/server/admin/admin_html_util.h"
#include "source/server/admin/stats_render.h"

namespace Envoy {
namespace Server {

class StatsHtmlRender : public StatsTextRender {
public:
  StatsHtmlRender(Http::ResponseHeaderMap& response_headers, Buffer::Instance& response,
                  const StatsParams& params);

  /**
   * Writes the header and starts the body for a stats page based on the
   * supplied stats parameters.
   *
   * @param url_handler The stats URL handler.
   * @param params The parameters for the stats page.
   * @param response The buffer in which to write the HTML.
   */
  void setupStatsPage(const Admin::UrlHandler& url_handler, const StatsParams& params,
                      Buffer::Instance& response);

  // StatsTextRender
  void noStats(Buffer::Instance&, absl::string_view types) override;
  void generate(Buffer::Instance& response, const std::string& name,
                const std::string& value) override;

  // This matches the superclass impl exactly, but is needed to allow gcc to compile, which
  // warns about hidden overrides if we omit it.
  void generate(Buffer::Instance& response, const std::string& name, uint64_t value) override {
    StatsTextRender::generate(response, name, value);
  }

<<<<<<< HEAD
  // We override the generate method for HTML to trigger some JS that will
  // render the histogram graphically. We will render that from JavaScript
  // and convey the histogram data to the JS via JSON, so we can delegate
  // to an instantiated JSON `renderer`, that will render into json_data_.
  void generate(Buffer::Instance&, const std::string& name,
                const Stats::ParentHistogram& histogram) override {
    histogram_json_render_->generate(json_data_, name, histogram);
  }

=======
  void generate(Buffer::Instance&, const std::string& name,
                const Stats::ParentHistogram& histogram) override;
>>>>>>> f9cd553c
  void finalize(Buffer::Instance&) override;

private:
  const bool active_{false};
<<<<<<< HEAD
  Buffer::OwnedImpl json_data_;
  std::unique_ptr<StatsJsonRender> histogram_json_render_;
  Http::ResponseHeaderMapPtr json_response_headers_;
  std::unique_ptr<Http::ResponseHeaderMap> json_headers_;
=======
  bool json_histograms_{false};
  bool first_histogram_{true};
>>>>>>> f9cd553c
};

} // namespace Server
} // namespace Envoy<|MERGE_RESOLUTION|>--- conflicted
+++ resolved
@@ -35,33 +35,14 @@
     StatsTextRender::generate(response, name, value);
   }
 
-<<<<<<< HEAD
-  // We override the generate method for HTML to trigger some JS that will
-  // render the histogram graphically. We will render that from JavaScript
-  // and convey the histogram data to the JS via JSON, so we can delegate
-  // to an instantiated JSON `renderer`, that will render into json_data_.
-  void generate(Buffer::Instance&, const std::string& name,
-                const Stats::ParentHistogram& histogram) override {
-    histogram_json_render_->generate(json_data_, name, histogram);
-  }
-
-=======
   void generate(Buffer::Instance&, const std::string& name,
                 const Stats::ParentHistogram& histogram) override;
->>>>>>> f9cd553c
   void finalize(Buffer::Instance&) override;
 
 private:
   const bool active_{false};
-<<<<<<< HEAD
-  Buffer::OwnedImpl json_data_;
-  std::unique_ptr<StatsJsonRender> histogram_json_render_;
-  Http::ResponseHeaderMapPtr json_response_headers_;
-  std::unique_ptr<Http::ResponseHeaderMap> json_headers_;
-=======
   bool json_histograms_{false};
   bool first_histogram_{true};
->>>>>>> f9cd553c
 };
 
 } // namespace Server
