--- conflicted
+++ resolved
@@ -155,17 +155,11 @@
     return default_scope_->gaugeFromStatName(name);
   }
   Gauge& gauge(const std::string& name) override { return default_scope_->gauge(name); }
-<<<<<<< HEAD
   Histogram& histogramFromStatName(StatName name) override {
     return default_scope_->histogramFromStatName(name);
   }
   Histogram& histogram(const std::string& name) override { return default_scope_->histogram(name); }
-=======
   NullGaugeImpl& nullGauge(const std::string&) override { return null_gauge_; }
-  Histogram& histogram(const std::string& name) override {
-    return default_scope_->histogram(name);
-  };
->>>>>>> c949a814
   const SymbolTable& symbolTable() const override { return alloc_.symbolTable(); }
   SymbolTable& symbolTable() override { return alloc_.symbolTable(); }
   const TagProducer& tagProducer() const { return *tag_producer_; }
@@ -233,7 +227,6 @@
     }
     const SymbolTable& symbolTable() const override { return parent_.symbolTable(); }
     SymbolTable& symbolTable() override { return parent_.symbolTable(); }
-<<<<<<< HEAD
 
     Counter& counter(const std::string& name) override {
       StatNameTempStorage storage(name, symbolTable());
@@ -247,14 +240,8 @@
       StatNameTempStorage storage(name, symbolTable());
       return histogramFromStatName(storage.statName());
     }
-=======
-    void deliverHistogramToSinks(const Histogram& histogram, uint64_t value) override;
-    Gauge& gauge(const std::string& name) override;
-    NullGaugeImpl& nullGauge(const std::string&) override { return null_gauge_; }
-    Histogram& histogram(const std::string& name) override;
-    Histogram& tlsHistogram(const std::string& name, ParentHistogramImpl& parent) override;
-    const Stats::StatsOptions& statsOptions() const override { return parent_.statsOptions(); }
->>>>>>> c949a814
+
+    NullGaugeImpl& nullGauge(const std::string&) override { return parent_.null_gauge_; }
 
     template <class StatType>
     using MakeStatFn = std::function<std::shared_ptr<StatType>(StatDataAllocator&, StatName name,
@@ -329,7 +316,6 @@
   Counter& num_last_resort_stats_;
   HeapStatDataAllocator heap_allocator_;
   SourceImpl source_;
-  NullGaugeImpl null_gauge_;
 
   NullCounterImpl null_counter_;
   NullGaugeImpl null_gauge_;
