date: Pending

behavior_changes:
# *Changes that are expected to cause an incompatibility if applicable; deployment changes are likely required*
- area: build
  change: |
<<<<<<< HEAD
    Fixed metric tag extraction so that worker_id is properly extracted from the listener stats. This changes the Prometheus name from
    envoy_listener_worker_1_downstream_cx_active{envoy_listener_address="0.0.0.0_10000"} to envoy_listener_downstream_cx_active{envoy_listener_address="0.0.0.0_10000", envoy_worker_id="1"} .
- area: stats http local_rate_limit
  change: |
    Fixed metric tag extraction so that :ref:`stat_prefix <envoy_v3_api_field_extensions.filters.http.local_ratelimit.v3.LocalRateLimit.stat_prefix>`
    is properly extracted. This changes the Prometheus name from
    envoy_myprefix_http_local_rate_limit_rate_limited{} to envoy_http_local_rate_limit_rate_limited{envoy_local_http_ratelimit_prefix="myprefix"}.
- area: stats network local_rate_limit
  change: |
    Fixed metric tag extraction so that :ref:`stat_prefix <envoy_v3_api_field_extensions.filters.network.local_ratelimit.v3.LocalRateLimit.stat_prefix>`
    is properly extracted. This changes the Prometheus name from
    envoy_local_rate_limit_rate_myprefix_limited{} to :-envoy_local_rate_limit_rate_limited{envoy_local_ratelimit_prefix="myprefix"}.
- area: stats server
=======
    official released binary is now built on Ubuntu 20.04, requires glibc >= 2.30.
- area: http
>>>>>>> 41ad5bcf
  change: |
    Envoy no longer adds ``content-length: 0`` header when proxying UPGRADE requests without ``content-length`` and ``transfer-encoding`` headers.
    This behavior change can be reverted by setting the ``envoy.reloadable_features.http_skip_adding_content_length_to_upgrade`` runtime flag to false.
- area: tls
  change: |
    Change TLS and QUIC transport sockets to support asynchronous cert validation extension. This behavior change can be reverted by setting runtime guard ``envoy.reloadable_features.tls_async_cert_validation`` to false.
- area: http
  change: |
    For HTTP/2 and HTTP/3 codecs, all clients now continue sending data upstream after receiving an end of the server
    stream. This supports the server half-close semantics for TCP tunneling with CONNECT as well as bi-directional
    streaming calls. This behavior change can be reverted by setting the
    ``envoy.reloadable_features.http_response_half_close`` runtime flag to false.

minor_behavior_changes:
# *Changes that may cause incompatibilities for some users, but should not for most*
- area: resource_monitors
  change: |
    changed behavior of the fixed heap monitor to count pages allocated to TCMalloc as free memory if it's not used by Envoy. This change can be reverted temporarily by setting the runtime guard ``envoy.reloadable_features.do_not_count_mapped_pages_as_free`` to true.
- area: prometheus_stats
  change: |
    removed blank line for being compatible with OpenMetrics.
- area: quic
  change: |
    changed the timing of QUIC connection writing data in response to incoming packets in non-Windowns platforms. This change can be reverted by setting runtime guard ``envoy.reloadable_features.quic_defer_send_in_response_to_packet`` to false.
- area: original_dst
  change: |
    transparent listener can use original_dst filter without nf_conntrack enabled.
- area: cache_filter
  change: |
    added a completion callback to insertHeaders and insertTrailers in cache interface. Any external cache implementation extensions will need to also add this callback, and call it on completion.
- area: http
  change: |
    changed the filter callback interfaces to make sure that downstream-only functionality is explicit.

bug_fixes:
# *Changes expected to improve the state of the world and are unlikely to have negative effects*
- area: listener
  change: |
    fixed a bug that doesn't handle of an update for a listener with IPv4-mapped address correctly, and that will lead to a memory leak.
- area: transport_socket
  change: |
    fixed a bug that prevented the tcp stats to be retrieved when running on kernels different than the kernel where Envoy was built.
- area: logger
  change: |
    added the %j and %_ format support for fine-grain loggers to make it consistant with default loggers.

removed_config_or_runtime:
# *Normally occurs at the end of the* :ref:`deprecation period <deprecated>`
- area: auto_config
  change: |
    removed ``envoy.reloadable_features.correctly_validate_alpn`` and legacy code paths.
- area: grpc
  change: |
    remove ``envoy.reloadable_features.enable_grpc_async_client_cache`` and legacy code paths.
- area: hcm
  change: |
    removed ``envoy.reloadable_features.handle_stream_reset_during_hcm_encoding`` and legacy code paths.
- area: http
  change: |
    removed ``envoy.reloadable_features.proxy_120_103`` and legacy code paths.
- area: http
  change: |
    removed ``envoy.reloadable_features.http2_allow_capacity_increase_by_settings`` and legacy code paths.
- area: http
  change: |
    removed ``envoy.reloadable_features.sanitize_http_header_referer`` and legacy code paths.
- area: lightstep
  change: |
    removed the Lightstep tracer integration, making way for the native OpenTelemetry integration.
- area: listener
  change: |
    removed ``envoy.reloadable_features.internal_address`` and legacy code paths.
- area: router
  change: |
    removed ``envoy.reloadable_features.update_expected_rq_timeout_on_retry`` and legacy code paths.

new_features:
- area: http
  change: |
    added default-false ``envoy.reloadable_features.http1_use_balsa_parser`` for experimental BalsaParser.
  change: |
    added ``envoy.reloadable_features.allow_upstream_filters`` for experimental upstream filters.
- area: dns_resolver
  change: |
    added DNS stats for c-ares DNS resolver. Detailed documentation is available :ref:`here <arch_overview_dns_resolution>`.
- area: gzip
  change: |
    added support for :ref:`max_inflate_ratio<envoy_v3_api_msg_extensions.compression.gzip.decompressor.v3.Gzip>`.
- area: access_log
  change: |
    added downstream handshake timing to connection streamInfo. Can be accessed by custom access loggers.
- area: build
  change: |
    official released binary is now built on Ubuntu 20.04, requires glibc >= 2.30.
- area: listener
  change: |
    added multiple listening addresses in single listener. :ref:`listener additional addresses<envoy_v3_api_field_config.listener.v3.Listener.additional_addresses>`.
- area: load balancer
  change: |
    added a new field to subset load balancer config: :ref:`metadata_fallback_policy<envoy_v3_api_field_config.cluster.v3.Cluster.LbSubsetConfig.metadata_fallback_policy>`.
- area: thrift
  change: |
    added stats for downstream connection close to detect SR drop.
- area: cors
  change: |
    added support for cors PNA. This behavioral change can be temporarily reverted by setting runtime guard ``envoy_reloadable_features_cors_private_network_access`` to false. More details refer to https://developer.chrome.com/blog/private-network-access-preflight.
- area: upstream
  change: |
    added a filter state object to control the destination address in :ref:`ORIGINAL_DST clusters <arch_overview_load_balancing_types_original_destination_request_header_filter_state>`.
- area: upstream
  change: |
    added a new field :ref:`additional_source_addresses <envoy_v3_api_field_config.core.v3.BindConfig.additional_source_addresses>` to the BindConfig, it enables to specify multiple source addresses, and the source address selection is based on target host's address' version.
- area: admin
  change: |
    added new :ref:`/heap_dump <operations_admin_interface_heap_dump>` endpoint to dump heap profile of Envoy.
- area: health check
  change: |
    added :ref:`method <envoy_v3_api_field_config.core.v3.HealthCheck.HttpHealthCheck.method>` support to configure http health check http method.
- area: access_log
  change: |
    updated command operator ``%GRPC_STATUS%`` to suppoprt the snake case.
- area: listener
  change: |
    expose the implementation of :ref:`internal listener <config_internal_listener>` in xDS API.
- area: ratelimit
  change: |
    add support for :ref:`adding response headers <envoy_v3_api_field_extensions.filters.http.ratelimit.v3.RateLimit.response_headers_to_add>` to rate-limited responses.
- area: access_log
  change: |
    added support for number values in substitution format string in json_format.
- area: http
  change: |
    added the expected :ref:`receive <envoy_v3_api_field_config.core.v3.HealthCheck.HttpHealthCheck.receive>` payload check for HTTP health check.
    Added :ref:`response_buffer_size <envoy_v3_api_field_config.core.v3.HealthCheck.HttpHealthCheck.response_buffer_size>` to configure the maximum HTTP health check response buffer size.
- area: lua
  change: |
    added new headers method "setHttp1ReasonPhrase" for lua filter, please see :ref:`lua header wrapper <config_http_filters_lua_header_wrapper>`.
- area: lua
  change: |
    added stats for lua filter, please see :ref:`lua filter stats <config_http_filters_lua_stats>`.
- area: subset load balancer
  change: |
    added multiple keys or multiple selectors support for :ref:`single host per subset mode <envoy_v3_api_field_config.cluster.v3.Cluster.LbSubsetConfig.LbSubsetSelector.single_host_per_subset>`.
- area: listener
  change: |
    allow network filters other than HTTP Connection Manager to be created for QUIC listeners.
- area: lua
  change: |
    added an alternative function signature to ``httpCall()`` with ``options`` as an argument. This allows to skip sampling the produced trace span
    by setting ``{["trace_sampled"] = false}`` as the ``options``. And this allows to return multiple header values for same header name by setting
    ``{["return_duplicate_headers"] = true}`` as the ``options``.
- area: generic_proxy
  change: |
    added an new network filter :ref:`generic_proxy filter <envoy_v3_api_msg_extensions.filters.network.generic_proxy.v3.GenericProxy>`.
- area: redis
  change: |
    added support for quit command to the redis proxy.

deprecated:
- area: http
  change: |
    deprecated :ref:`append <envoy_v3_api_field_config.core.v3.HeaderValueOption.append>` and please use
    :ref:`append_action <envoy_v3_api_field_config.core.v3.HeaderValueOption.append_action>` first.<|MERGE_RESOLUTION|>--- conflicted
+++ resolved
@@ -4,7 +4,6 @@
 # *Changes that are expected to cause an incompatibility if applicable; deployment changes are likely required*
 - area: build
   change: |
-<<<<<<< HEAD
     Fixed metric tag extraction so that worker_id is properly extracted from the listener stats. This changes the Prometheus name from
     envoy_listener_worker_1_downstream_cx_active{envoy_listener_address="0.0.0.0_10000"} to envoy_listener_downstream_cx_active{envoy_listener_address="0.0.0.0_10000", envoy_worker_id="1"} .
 - area: stats http local_rate_limit
@@ -18,10 +17,8 @@
     is properly extracted. This changes the Prometheus name from
     envoy_local_rate_limit_rate_myprefix_limited{} to :-envoy_local_rate_limit_rate_limited{envoy_local_ratelimit_prefix="myprefix"}.
 - area: stats server
-=======
     official released binary is now built on Ubuntu 20.04, requires glibc >= 2.30.
 - area: http
->>>>>>> 41ad5bcf
   change: |
     Envoy no longer adds ``content-length: 0`` header when proxying UPGRADE requests without ``content-length`` and ``transfer-encoding`` headers.
     This behavior change can be reverted by setting the ``envoy.reloadable_features.http_skip_adding_content_length_to_upgrade`` runtime flag to false.
