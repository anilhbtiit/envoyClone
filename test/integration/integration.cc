--- conflicted
+++ resolved
@@ -220,12 +220,8 @@
 
 BaseIntegrationTest::BaseIntegrationTest(Network::Address::IpVersion version,
                                          TestTimeSystemPtr time_system, const std::string& config)
-<<<<<<< HEAD
-    : mock_buffer_factory_(new NiceMock<MockBufferFactory>), time_system_(std::move(time_system)),
-=======
     : api_(Api::createApiForTest(stats_store_)),
       mock_buffer_factory_(new NiceMock<MockBufferFactory>), time_system_(std::move(time_system)),
->>>>>>> bff0167b
       dispatcher_(new Event::DispatcherImpl(*time_system_,
                                             Buffer::WatermarkFactoryPtr{mock_buffer_factory_})),
       /*api_(new Api::Impl(std::chrono::milliseconds(10000), stats_store_))*,*/ version_(version),
