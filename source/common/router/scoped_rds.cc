--- conflicted
+++ resolved
@@ -133,9 +133,9 @@
   for (const auto& resource : resources) {
     envoy::api::v2::ScopedRouteConfiguration scoped_route_config;
     try {
-      scoped_route_config = MessageUtil::anyConvert<envoy::api::v2::ScopedRouteConfiguration>(
-          resource.resource(), validation_visitor_);
-      MessageUtil::validate(scoped_route_config);
+      scoped_route_config =
+          MessageUtil::anyConvert<envoy::api::v2::ScopedRouteConfiguration>(resource.resource());
+      MessageUtil::validate(scoped_route_config, validation_visitor_);
       const std::string scope_name = scoped_route_config.name();
       if (!unique_resource_names.insert(scope_name).second) {
         throw EnvoyException(
@@ -206,7 +206,6 @@
     const Protobuf::RepeatedPtrField<envoy::api::v2::Resource>& added_resources,
     const Protobuf::RepeatedPtrField<std::string>& removed_resources,
     const std::string& version_info) {
-<<<<<<< HEAD
   // If new route config sources come after the factory_context_.initManager()'s initialize() been
   // called, that initManager can't accept new targets. Instead we use a local override which will
   // start new subscriptions but not wait on them to be ready.
@@ -238,12 +237,6 @@
       factory_context_.clusterManager().adsMux().resume(
           Envoy::Config::TypeUrl::get().RouteConfiguration);
     });
-=======
-  std::vector<envoy::api::v2::ScopedRouteConfiguration> scoped_routes;
-  for (const auto& resource_any : resources) {
-    scoped_routes.emplace_back(
-        MessageUtil::anyConvert<envoy::api::v2::ScopedRouteConfiguration>(resource_any));
->>>>>>> b2da45af
   }
   std::vector<std::string> exception_msgs;
   bool any_applied = addOrUpdateScopes(
@@ -289,9 +282,9 @@
   absl::flat_hash_map<uint64_t, std::string> scope_name_by_key_hash;
   for (const auto& resource_any : resources) {
     // Throws (thus rejects all) on any error.
-    auto scoped_route = MessageUtil::anyConvert<envoy::api::v2::ScopedRouteConfiguration>(
-        resource_any, validation_visitor_);
-    MessageUtil::validate(scoped_route);
+    auto scoped_route =
+        MessageUtil::anyConvert<envoy::api::v2::ScopedRouteConfiguration>(resource_any);
+    MessageUtil::validate(scoped_route, validation_visitor_);
     const std::string scope_name = scoped_route.name();
     auto scope_config_inserted = scoped_routes.try_emplace(scope_name, std::move(scoped_route));
     if (!scope_config_inserted.second) {
@@ -307,7 +300,6 @@
                       scope_name_by_key_hash[key_fingerprint], scope_name));
     }
   }
-<<<<<<< HEAD
   ScopedRouteMap scoped_routes_to_remove = scoped_route_map_;
   Protobuf::RepeatedPtrField<envoy::api::v2::Resource> to_add_repeated;
   Protobuf::RepeatedPtrField<std::string> to_remove_repeated;
@@ -318,30 +310,6 @@
     to_add->set_name(scope_name);
     to_add->set_version(version_info);
     to_add->mutable_resource()->PackFrom(iter.second);
-=======
-  for (const auto& scoped_route : scoped_routes) {
-    MessageUtil::validate(scoped_route, validation_visitor_);
-  }
-
-  // TODO(AndresGuedez): refactor such that it can be shared with other delta APIs (e.g., CDS).
-  std::vector<std::string> exception_msgs;
-  // We need to keep track of which scoped routes we might need to remove.
-  ScopedConfigManager::ScopedRouteMap scoped_routes_to_remove =
-      scoped_config_manager_.scopedRouteMap();
-  for (auto& scoped_route : scoped_routes) {
-    const std::string& scoped_route_name = scoped_route.name();
-    scoped_routes_to_remove.erase(scoped_route_name);
-    ScopedRouteInfoConstSharedPtr scoped_route_info =
-        scoped_config_manager_.addOrUpdateRoutingScope(scoped_route, version_info);
-    ENVOY_LOG(debug, "srds: add/update scoped_route '{}'", scoped_route_name);
-    applyConfigUpdate([scoped_route_info](const ConfigProvider::ConfigConstSharedPtr& config)
-                          -> ConfigProvider::ConfigConstSharedPtr {
-      auto* thread_local_scoped_config =
-          const_cast<ScopedConfigImpl*>(static_cast<const ScopedConfigImpl*>(config.get()));
-      thread_local_scoped_config->addOrUpdateRoutingScope(scoped_route_info);
-      return config;
-    });
->>>>>>> b2da45af
   }
 
   for (const auto& scoped_route : scoped_routes_to_remove) {
