date: Pending

behavior_changes:
# *Changes that are expected to cause an incompatibility if applicable; deployment changes are likely required*

minor_behavior_changes:
# *Changes that may cause incompatibilities for some users, but should not for most*
<<<<<<< HEAD
- area: http cookies
  change: |
    Changed internal format of http cookie to protobuf and added expiry timestamp. Processing expired cookie
    results in selection of a new upstream host and sending a new cookie to the client. Previous format of
    the cookie is still accepted, but is planned to be obsoleted in the future.
    This behavior change can be reverted by setting
    ``envoy.reloadable_features.stateful_session_encode_ttl_in_cookie`` to ``false``.
=======
- area: uhv
  change: |
    Preserve case of %-encoded triplets in the default header validator. This behavior can be reverted by setting runtime flag
    ``envoy.reloadable_features.uhv_preserve_url_encoded_case`` to false, in which case %-encoded triplets are normalized
    to uppercase characters. This setting is only applicable when the Unversal Header Validator is enabled and has no effect otherwise.
>>>>>>> dd39b3aa

bug_fixes:
# *Changes expected to improve the state of the world and are unlikely to have negative effects*

removed_config_or_runtime:
# *Normally occurs at the end of the* :ref:`deprecation period <deprecated>`

new_features:

deprecated:<|MERGE_RESOLUTION|>--- conflicted
+++ resolved
@@ -5,7 +5,11 @@
 
 minor_behavior_changes:
 # *Changes that may cause incompatibilities for some users, but should not for most*
-<<<<<<< HEAD
+- area: uhv
+  change: |
+    Preserve case of %-encoded triplets in the default header validator. This behavior can be reverted by setting runtime flag
+    ``envoy.reloadable_features.uhv_preserve_url_encoded_case`` to false, in which case %-encoded triplets are normalized
+    to uppercase characters. This setting is only applicable when the Unversal Header Validator is enabled and has no effect otherwise.
 - area: http cookies
   change: |
     Changed internal format of http cookie to protobuf and added expiry timestamp. Processing expired cookie
@@ -13,13 +17,6 @@
     the cookie is still accepted, but is planned to be obsoleted in the future.
     This behavior change can be reverted by setting
     ``envoy.reloadable_features.stateful_session_encode_ttl_in_cookie`` to ``false``.
-=======
-- area: uhv
-  change: |
-    Preserve case of %-encoded triplets in the default header validator. This behavior can be reverted by setting runtime flag
-    ``envoy.reloadable_features.uhv_preserve_url_encoded_case`` to false, in which case %-encoded triplets are normalized
-    to uppercase characters. This setting is only applicable when the Unversal Header Validator is enabled and has no effect otherwise.
->>>>>>> dd39b3aa
 
 bug_fixes:
 # *Changes expected to improve the state of the world and are unlikely to have negative effects*
