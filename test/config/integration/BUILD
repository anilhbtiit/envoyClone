licenses(["notice"])  # Apache 2

load(
    "//bazel:envoy_build_system.bzl",
    "envoy_package",
)

envoy_package()

exports_files([
    "echo_server.json",
    "server.json",
<<<<<<< HEAD
    "server_ads.yaml",
=======
    "server_cors_filter.json",
>>>>>>> 371a871c
    "server_grpc_json_transcoder.json",
    "server_http2.json",
    "server_http2_upstream.json",
    "server_proxy_proto.json",
    "server_ratelimit.json",
    "server_ssl.json",
    "server_uds.json",
    "server_xfcc.json",
    "tcp_proxy.json",
])

filegroup(
    name = "server_xds_files",
    srcs = [
        "server_xds.bootstrap.yaml",
        "server_xds.cds.yaml",
        "server_xds.eds.yaml",
        "server_xds.lds.yaml",
        "server_xds.rds.yaml",
    ],
)

filegroup(
    name = "server_config_files",
    srcs = [
        "server.json",
    ],
)<|MERGE_RESOLUTION|>--- conflicted
+++ resolved
@@ -10,11 +10,8 @@
 exports_files([
     "echo_server.json",
     "server.json",
-<<<<<<< HEAD
     "server_ads.yaml",
-=======
     "server_cors_filter.json",
->>>>>>> 371a871c
     "server_grpc_json_transcoder.json",
     "server_http2.json",
     "server_http2_upstream.json",
