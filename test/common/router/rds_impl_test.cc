#include <chrono>
#include <memory>
#include <string>

#include "envoy/admin/v2alpha/config_dump.pb.h"
#include "envoy/admin/v2alpha/config_dump.pb.validate.h"
#include "envoy/stats/scope.h"

#include "common/config/utility.h"
#include "common/json/json_loader.h"
#include "common/router/rds_impl.h"

#include "server/http/admin.h"

#include "test/mocks/init/mocks.h"
#include "test/mocks/local_info/mocks.h"
#include "test/mocks/server/mocks.h"
#include "test/mocks/thread_local/mocks.h"
#include "test/mocks/upstream/mocks.h"
#include "test/test_common/printers.h"
#include "test/test_common/simulated_time_system.h"
#include "test/test_common/utility.h"

#include "gmock/gmock.h"
#include "gtest/gtest.h"

using testing::_;
using testing::Eq;
using testing::InSequence;
using testing::Invoke;

namespace Envoy {
namespace Router {
namespace {

envoy::config::filter::network::http_connection_manager::v2::HttpConnectionManager
parseHttpConnectionManagerFromYaml(const std::string& yaml_string) {
  envoy::config::filter::network::http_connection_manager::v2::HttpConnectionManager
      http_connection_manager;
  TestUtility::loadFromYaml(yaml_string, http_connection_manager);
  return http_connection_manager;
}

class RdsTestBase : public testing::Test {
public:
  RdsTestBase() {
    ON_CALL(factory_context_.init_manager_, add(_))
        .WillByDefault(Invoke([this](const Init::Target& target) {
          init_target_handle_ = target.createHandle("test");
        }));
    ON_CALL(factory_context_.init_manager_, initialize(_))
        .WillByDefault(Invoke(
            [this](const Init::Watcher& watcher) { init_target_handle_->initialize(watcher); }));
  }

  Event::SimulatedTimeSystem& timeSystem() { return time_system_; }

  Event::SimulatedTimeSystem time_system_;
  NiceMock<Server::Configuration::MockFactoryContext> factory_context_;
  Init::ExpectableWatcherImpl init_watcher_;
  Init::TargetHandlePtr init_target_handle_;
  Envoy::Config::SubscriptionCallbacks* rds_callbacks_{};
};

class RdsImplTest : public RdsTestBase {
public:
  RdsImplTest() {
    EXPECT_CALL(factory_context_.admin_.config_tracker_, add_("routes", _));
    route_config_provider_manager_ =
        std::make_unique<RouteConfigProviderManagerImpl>(factory_context_.admin_);
  }
  ~RdsImplTest() override { factory_context_.thread_local_.shutdownThread(); }

  void setup() {
    const std::string config_yaml = R"EOF(
rds:
  config_source:
    api_config_source:
      api_type: REST
      cluster_names:
      - foo_cluster
      refresh_delay: 1s
  route_config_name: foo_route_config
codec_type: auto
stat_prefix: foo
http_filters:
- name: http_dynamo_filter
  config: {}
    )EOF";

    EXPECT_CALL(factory_context_.init_manager_, add(_));
<<<<<<< HEAD
    rds_ =
        RouteConfigProviderUtil::create(parseHttpConnectionManagerFromJson(config_json),
                                        factory_context_, "foo.", *route_config_provider_manager_);
=======
    rds_ = RouteConfigProviderUtil::create(parseHttpConnectionManagerFromYaml(config_yaml),
                                           factory_context_, "foo.",
                                           *route_config_provider_manager_, false);
>>>>>>> cc057ce6
    rds_callbacks_ = factory_context_.cluster_manager_.subscription_factory_.callbacks_;
    EXPECT_CALL(*factory_context_.cluster_manager_.subscription_factory_.subscription_, start(_));
    factory_context_.init_manager_.initialize(init_watcher_);
  }

  RouteConstSharedPtr route(Http::TestHeaderMapImpl headers) {
    headers.addCopy("x-forwarded-proto", "http");
    return rds_->config()->route(headers, 0);
  }

  NiceMock<Stats::MockStore> scope_;
  NiceMock<Server::MockInstance> server_;
  std::unique_ptr<RouteConfigProviderManagerImpl> route_config_provider_manager_;
  RouteConfigProviderPtr rds_;
};

TEST_F(RdsImplTest, RdsAndStatic) {
  const std::string config_yaml = R"EOF(
rds: {}
route_config: {}
codec_type: auto
stat_prefix: foo
http_filters:
- name: http_dynamo_filter
  config: {}
    )EOF";

  EXPECT_THROW(RouteConfigProviderUtil::create(parseHttpConnectionManagerFromYaml(config_yaml),
                                               factory_context_, "foo.",
                                               *route_config_provider_manager_),
               EnvoyException);
}

TEST_F(RdsImplTest, DestroyDuringInitialize) {
  InSequence s;

  setup();
  EXPECT_CALL(init_watcher_, ready());
  rds_.reset();
}

TEST_F(RdsImplTest, Basic) {
  InSequence s;
  Buffer::OwnedImpl empty;
  Buffer::OwnedImpl data;

  setup();

  // Make sure the initial empty route table works.
  EXPECT_EQ(nullptr, route(Http::TestHeaderMapImpl{{":authority", "foo"}}));

  // Initial request.
  const std::string response1_json = R"EOF(
{
  "version_info": "1",
  "resources": [
    {
      "@type": "type.googleapis.com/envoy.api.v2.RouteConfiguration",
      "name": "foo_route_config",
      "virtual_hosts": null
    }
  ]
}
)EOF";
  auto response1 = TestUtility::parseYaml<envoy::api::v2::DiscoveryResponse>(response1_json);

  EXPECT_CALL(init_watcher_, ready());
  rds_callbacks_->onConfigUpdate(response1.resources(), response1.version_info());
  EXPECT_EQ(nullptr, route(Http::TestHeaderMapImpl{{":authority", "foo"}}));

  // 2nd request with same response. Based on hash should not reload config.
  rds_callbacks_->onConfigUpdate(response1.resources(), response1.version_info());
  EXPECT_EQ(nullptr, route(Http::TestHeaderMapImpl{{":authority", "foo"}}));

  // Load the config and verified shared count.
  ConfigConstSharedPtr config = rds_->config();
  EXPECT_EQ(2, config.use_count());

  // Third request.
  const std::string response2_json = R"EOF(
{
  "version_info": "2",
  "resources": [
    {
      "@type": "type.googleapis.com/envoy.api.v2.RouteConfiguration",
      "name": "foo_route_config",
      "virtual_hosts": [
        {
          "name": "integration",
          "domains": [
            "*"
          ],
          "routes": [
            {
              "match": {
                "prefix": "/foo"
              },
              "route": {
                "cluster_header": ":authority"
              }
            }
          ]
        }
      ]
    }
  ]
}
  )EOF";
  auto response2 = TestUtility::parseYaml<envoy::api::v2::DiscoveryResponse>(response2_json);

  // Make sure we don't lookup/verify clusters.
  EXPECT_CALL(factory_context_.cluster_manager_, get(Eq("bar"))).Times(0);
  rds_callbacks_->onConfigUpdate(response2.resources(), response2.version_info());
  EXPECT_EQ("foo", route(Http::TestHeaderMapImpl{{":authority", "foo"}, {":path", "/foo"}})
                       ->routeEntry()
                       ->clusterName());

  // Old config use count should be 1 now.
  EXPECT_EQ(1, config.use_count());
  EXPECT_EQ(2UL, factory_context_.scope_.counter("foo.rds.foo_route_config.config_reload").value());
}

// Validate behavior when the config is delivered but it fails PGV validation.
TEST_F(RdsImplTest, FailureInvalidConfig) {
  InSequence s;

  setup();

  const std::string response1_json = R"EOF(
{
  "version_info": "1",
  "resources": [
    {
      "@type": "type.googleapis.com/envoy.api.v2.RouteConfiguration",
      "name": "INVALID_NAME_FOR_route_config",
      "virtual_hosts": null
    }
  ]
}
)EOF";
  auto response1 = TestUtility::parseYaml<envoy::api::v2::DiscoveryResponse>(response1_json);

  EXPECT_CALL(init_watcher_, ready());
  EXPECT_THROW_WITH_MESSAGE(
      rds_callbacks_->onConfigUpdate(response1.resources(), response1.version_info()),
      EnvoyException,
      "Unexpected RDS configuration (expecting foo_route_config): INVALID_NAME_FOR_route_config");
}

// Validate behavior when the config fails delivery at the subscription level.
TEST_F(RdsImplTest, FailureSubscription) {
  InSequence s;

  setup();

  EXPECT_CALL(init_watcher_, ready());
  // onConfigUpdateFailed() should not be called for gRPC stream connection failure
  rds_callbacks_->onConfigUpdateFailed(Envoy::Config::ConfigUpdateFailureReason::FetchTimedout, {});
}

class RouteConfigProviderManagerImplTest : public RdsTestBase {
public:
  void setup() {
    // Get a RouteConfigProvider. This one should create an entry in the RouteConfigProviderManager.
    rds_.set_route_config_name("foo_route_config");
    rds_.mutable_config_source()->set_path("foo_path");
    provider_ = route_config_provider_manager_->createRdsRouteConfigProvider(
        rds_, factory_context_, "foo_prefix.", factory_context_.initManager());
    rds_callbacks_ = factory_context_.cluster_manager_.subscription_factory_.callbacks_;
  }

  RouteConfigProviderManagerImplTest() {
    EXPECT_CALL(factory_context_.admin_.config_tracker_, add_("routes", _));
    route_config_provider_manager_ =
        std::make_unique<RouteConfigProviderManagerImpl>(factory_context_.admin_);
  }

  ~RouteConfigProviderManagerImplTest() override {
    factory_context_.thread_local_.shutdownThread();
  }

  envoy::config::filter::network::http_connection_manager::v2::Rds rds_;
  std::unique_ptr<RouteConfigProviderManagerImpl> route_config_provider_manager_;
  RouteConfigProviderPtr provider_;
};

envoy::api::v2::RouteConfiguration parseRouteConfigurationFromV2Yaml(const std::string& yaml) {
  envoy::api::v2::RouteConfiguration route_config;
  TestUtility::loadFromYaml(yaml, route_config);
  return route_config;
}

TEST_F(RouteConfigProviderManagerImplTest, ConfigDump) {
  auto message_ptr = factory_context_.admin_.config_tracker_.config_tracker_callbacks_["routes"]();
  const auto& route_config_dump =
      TestUtility::downcastAndValidate<const envoy::admin::v2alpha::RoutesConfigDump&>(
          *message_ptr);

  // No routes at all, no last_updated timestamp
  envoy::admin::v2alpha::RoutesConfigDump expected_route_config_dump;
  TestUtility::loadFromYaml(R"EOF(
static_route_configs:
dynamic_route_configs:
)EOF",
                            expected_route_config_dump);
  EXPECT_EQ(expected_route_config_dump.DebugString(), route_config_dump.DebugString());

  const std::string config_yaml = R"EOF(
name: foo
virtual_hosts:
  - name: bar
    domains: ["*"]
    routes:
      - match: { prefix: "/" }
        route: { cluster: baz }
)EOF";

  timeSystem().setSystemTime(std::chrono::milliseconds(1234567891234));

  // Only static route.
  RouteConfigProviderPtr static_config =
      route_config_provider_manager_->createStaticRouteConfigProvider(
          parseRouteConfigurationFromV2Yaml(config_yaml), factory_context_);
  message_ptr = factory_context_.admin_.config_tracker_.config_tracker_callbacks_["routes"]();
  const auto& route_config_dump2 =
      TestUtility::downcastAndValidate<const envoy::admin::v2alpha::RoutesConfigDump&>(
          *message_ptr);
  TestUtility::loadFromYaml(R"EOF(
static_route_configs:
  - route_config:
      name: foo
      virtual_hosts:
        - name: bar
          domains: ["*"]
          routes:
            - match: { prefix: "/" }
              route: { cluster: baz }
    last_updated:
      seconds: 1234567891
      nanos: 234000000
dynamic_route_configs:
)EOF",
                            expected_route_config_dump);
  EXPECT_EQ(expected_route_config_dump.DebugString(), route_config_dump2.DebugString());

  // Static + dynamic.
  setup();
  EXPECT_CALL(*factory_context_.cluster_manager_.subscription_factory_.subscription_, start(_));
  factory_context_.init_manager_.initialize(init_watcher_);

  const std::string response1_json = R"EOF(
{
  "version_info": "1",
  "resources": [
    {
      "@type": "type.googleapis.com/envoy.api.v2.RouteConfiguration",
      "name": "foo_route_config",
      "virtual_hosts": null
    }
  ]
}
)EOF";
  auto response1 = TestUtility::parseYaml<envoy::api::v2::DiscoveryResponse>(response1_json);

  EXPECT_CALL(init_watcher_, ready());
  rds_callbacks_->onConfigUpdate(response1.resources(), response1.version_info());
  message_ptr = factory_context_.admin_.config_tracker_.config_tracker_callbacks_["routes"]();
  const auto& route_config_dump3 =
      TestUtility::downcastAndValidate<const envoy::admin::v2alpha::RoutesConfigDump&>(
          *message_ptr);
  TestUtility::loadFromYaml(R"EOF(
static_route_configs:
  - route_config:
      name: foo
      virtual_hosts:
        - name: bar
          domains: ["*"]
          routes:
            - match: { prefix: "/" }
              route: { cluster: baz }
    last_updated:
      seconds: 1234567891
      nanos: 234000000
dynamic_route_configs:
  - version_info: "1"
    route_config:
      name: foo_route_config
      virtual_hosts:
    last_updated:
      seconds: 1234567891
      nanos: 234000000
)EOF",
                            expected_route_config_dump);
  EXPECT_EQ(expected_route_config_dump.DebugString(), route_config_dump3.DebugString());
}

TEST_F(RouteConfigProviderManagerImplTest, Basic) {
  Buffer::OwnedImpl data;

  // Get a RouteConfigProvider. This one should create an entry in the RouteConfigProviderManager.
  setup();

  EXPECT_FALSE(provider_->configInfo().has_value());

  Protobuf::RepeatedPtrField<ProtobufWkt::Any> route_configs;
  route_configs.Add()->PackFrom(parseRouteConfigurationFromV2Yaml(R"EOF(
name: foo_route_config
virtual_hosts:
  - name: bar
    domains: ["*"]
    routes:
      - match: { prefix: "/" }
        route: { cluster: baz }
)EOF"));

  factory_context_.cluster_manager_.subscription_factory_.callbacks_->onConfigUpdate(route_configs,
                                                                                     "1");

  RouteConfigProviderPtr provider2 = route_config_provider_manager_->createRdsRouteConfigProvider(
      rds_, factory_context_, "foo_prefix", factory_context_.initManager());

  // provider2 should have route config immediately after create
  EXPECT_TRUE(provider2->configInfo().has_value());

  // So this means that both provider have same subscription.
  EXPECT_EQ(&dynamic_cast<RdsRouteConfigProviderImpl&>(*provider_).subscription(),
            &dynamic_cast<RdsRouteConfigProviderImpl&>(*provider2).subscription());
  EXPECT_EQ(&provider_->configInfo().value().config_, &provider2->configInfo().value().config_);

  envoy::config::filter::network::http_connection_manager::v2::Rds rds2;
  rds2.set_route_config_name("foo_route_config");
  rds2.mutable_config_source()->set_path("bar_path");
  RouteConfigProviderPtr provider3 = route_config_provider_manager_->createRdsRouteConfigProvider(
      rds2, factory_context_, "foo_prefix", factory_context_.initManager());
  EXPECT_NE(provider3, provider_);
  factory_context_.cluster_manager_.subscription_factory_.callbacks_->onConfigUpdate(route_configs,
                                                                                     "provider3");
  EXPECT_EQ(2UL,
            route_config_provider_manager_->dumpRouteConfigs()->dynamic_route_configs().size());

  provider_.reset();
  provider2.reset();

  // All shared_ptrs to the provider pointed at by provider1, and provider2 have been deleted, so
  // now we should only have the provider pointed at by provider3.
  auto dynamic_route_configs =
      route_config_provider_manager_->dumpRouteConfigs()->dynamic_route_configs();
  EXPECT_EQ(1UL, dynamic_route_configs.size());

  // Make sure the left one is provider3
  EXPECT_EQ("provider3", dynamic_route_configs[0].version_info());

  provider3.reset();

  EXPECT_EQ(0UL,
            route_config_provider_manager_->dumpRouteConfigs()->dynamic_route_configs().size());
}

// Negative test for protoc-gen-validate constraints.
TEST_F(RouteConfigProviderManagerImplTest, ValidateFail) {
  setup();
  Protobuf::RepeatedPtrField<ProtobufWkt::Any> route_configs;
  envoy::api::v2::RouteConfiguration route_config;
  route_config.set_name("foo_route_config");
  route_config.mutable_virtual_hosts()->Add();
  route_configs.Add()->PackFrom(route_config);
  EXPECT_THROW(factory_context_.cluster_manager_.subscription_factory_.callbacks_->onConfigUpdate(
                   route_configs, ""),
               ProtoValidationException);
}

TEST_F(RouteConfigProviderManagerImplTest, onConfigUpdateEmpty) {
  setup();
  EXPECT_CALL(*factory_context_.cluster_manager_.subscription_factory_.subscription_, start(_));
  factory_context_.init_manager_.initialize(init_watcher_);
  EXPECT_CALL(init_watcher_, ready());
  factory_context_.cluster_manager_.subscription_factory_.callbacks_->onConfigUpdate({}, "");
}

TEST_F(RouteConfigProviderManagerImplTest, onConfigUpdateWrongSize) {
  setup();
  EXPECT_CALL(*factory_context_.cluster_manager_.subscription_factory_.subscription_, start(_));
  factory_context_.init_manager_.initialize(init_watcher_);
  Protobuf::RepeatedPtrField<ProtobufWkt::Any> route_configs;
  route_configs.Add();
  route_configs.Add();
  EXPECT_CALL(init_watcher_, ready());
  EXPECT_THROW_WITH_MESSAGE(
      factory_context_.cluster_manager_.subscription_factory_.callbacks_->onConfigUpdate(
          route_configs, ""),
      EnvoyException, "Unexpected RDS resource length: 2");
}

// Regression test for https://github.com/envoyproxy/envoy/issues/7939
TEST_F(RouteConfigProviderManagerImplTest, ConfigDumpAfterConfigRejected) {
  auto message_ptr = factory_context_.admin_.config_tracker_.config_tracker_callbacks_["routes"]();
  const auto& route_config_dump =
      TestUtility::downcastAndValidate<const envoy::admin::v2alpha::RoutesConfigDump&>(
          *message_ptr);

  // No routes at all, no last_updated timestamp
  envoy::admin::v2alpha::RoutesConfigDump expected_route_config_dump;
  TestUtility::loadFromYaml(R"EOF(
static_route_configs:
dynamic_route_configs:
)EOF",
                            expected_route_config_dump);
  EXPECT_EQ(expected_route_config_dump.DebugString(), route_config_dump.DebugString());

  timeSystem().setSystemTime(std::chrono::milliseconds(1234567891234));

  // dynamic.
  setup();
  EXPECT_CALL(*factory_context_.cluster_manager_.subscription_factory_.subscription_, start(_));
  factory_context_.init_manager_.initialize(init_watcher_);

  const std::string response1_yaml = R"EOF(
version_info: '1'
resources:
- "@type": type.googleapis.com/envoy.api.v2.RouteConfiguration
  name: foo_route_config
  virtual_hosts:
  - name: integration
    domains:
    - "*"
    routes:
    - match:
        prefix: "/foo"
      route:
        cluster_header: ":authority"
  - name: duplicate
    domains:
    - "*"
    routes:
    - match:
        prefix: "/foo"
      route:
        cluster_header: ":authority"
)EOF";
  auto response1 = TestUtility::parseYaml<envoy::api::v2::DiscoveryResponse>(response1_yaml);

  EXPECT_CALL(init_watcher_, ready());

  EXPECT_THROW_WITH_MESSAGE(
      rds_callbacks_->onConfigUpdate(response1.resources(), response1.version_info()),
      EnvoyException, "Only a single wildcard domain is permitted");

  message_ptr = factory_context_.admin_.config_tracker_.config_tracker_callbacks_["routes"]();
  const auto& route_config_dump3 =
      TestUtility::downcastAndValidate<const envoy::admin::v2alpha::RoutesConfigDump&>(
          *message_ptr);
  TestUtility::loadFromYaml(R"EOF(
static_route_configs:
dynamic_route_configs:
)EOF",
                            expected_route_config_dump);
  EXPECT_EQ(expected_route_config_dump.DebugString(), route_config_dump3.DebugString());
}

} // namespace
} // namespace Router
} // namespace Envoy<|MERGE_RESOLUTION|>--- conflicted
+++ resolved
@@ -89,15 +89,9 @@
     )EOF";
 
     EXPECT_CALL(factory_context_.init_manager_, add(_));
-<<<<<<< HEAD
     rds_ =
         RouteConfigProviderUtil::create(parseHttpConnectionManagerFromJson(config_json),
                                         factory_context_, "foo.", *route_config_provider_manager_);
-=======
-    rds_ = RouteConfigProviderUtil::create(parseHttpConnectionManagerFromYaml(config_yaml),
-                                           factory_context_, "foo.",
-                                           *route_config_provider_manager_, false);
->>>>>>> cc057ce6
     rds_callbacks_ = factory_context_.cluster_manager_.subscription_factory_.callbacks_;
     EXPECT_CALL(*factory_context_.cluster_manager_.subscription_factory_.subscription_, start(_));
     factory_context_.init_manager_.initialize(init_watcher_);
