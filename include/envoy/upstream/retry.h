--- conflicted
+++ resolved
@@ -85,14 +85,7 @@
                       ProtobufMessage::ValidationVisitor& validation_visitor,
                       uint32_t retry_count) PURE;
 
-<<<<<<< HEAD
-  std::string category() const override {
-    static const char FACTORY_CATEGORY[] = "retry_priorities";
-    return FACTORY_CATEGORY;
-  }
-=======
   std::string category() const override { return "envoy.retry_priorities"; }
->>>>>>> f5efe4a9
 };
 
 /**
@@ -105,14 +98,7 @@
   virtual RetryHostPredicateSharedPtr createHostPredicate(const Protobuf::Message& config,
                                                           uint32_t retry_count) PURE;
 
-<<<<<<< HEAD
-  std::string category() const override {
-    static const char FACTORY_CATEGORY[] = "retry_host_predicates";
-    return FACTORY_CATEGORY;
-  }
-=======
   std::string category() const override { return "envoy.retry_host_predicates"; }
->>>>>>> f5efe4a9
 };
 
 } // namespace Upstream
