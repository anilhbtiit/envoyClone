--- conflicted
+++ resolved
@@ -2,18 +2,14 @@
 
 #include <queue>
 
-<<<<<<< HEAD
 #include "envoy/config/core/v3/base.pb.h"
 #include "envoy/config/endpoint/v3/endpoint.pb.h"
 #include "envoy/config/endpoint/v3/endpoint.pb.validate.h"
 #include "envoy/service/discovery/v3/discovery.pb.h"
 
 #include "common/config/grpc_subscription_impl.h"
-#include "common/config/new_grpc_mux_impl.h"
+#include "common/config/grpc_mux_impl.h"
 #include "common/config/version_converter.h"
-=======
-#include "common/config/grpc_subscription_impl.h"
->>>>>>> 23b8270c
 #include "common/grpc/common.h"
 
 #include "test/common/config/subscription_test_harness.h"
@@ -47,18 +43,12 @@
     EXPECT_CALL(dispatcher_, createTimer_(_));
     grpc_mux_ = std::make_shared<GrpcMuxDelta>(
         std::unique_ptr<Grpc::MockAsyncClient>(async_client_), dispatcher_, *method_descriptor_,
-<<<<<<< HEAD
         envoy::config::core::v3::ApiVersion::AUTO, random_, stats_store_, rate_limit_settings_,
-        local_info_);
+        local_info_, false);
     subscription_ = std::make_unique<GrpcSubscriptionImpl>(
-        xds_context_, callbacks_, resource_decoder_, stats_,
-        Config::TypeUrl::get().ClusterLoadAssignment, dispatcher_, init_fetch_timeout, false);
-=======
-        random_, stats_store_, rate_limit_settings_, local_info_, false);
-    subscription_ = std::make_unique<GrpcSubscriptionImpl>(
-        grpc_mux_, Config::TypeUrl::get().ClusterLoadAssignment, callbacks_, stats_,
-        init_fetch_timeout, false);
->>>>>>> 23b8270c
+        grpc_mux_, Config::TypeUrl::get().ClusterLoadAssignment, callbacks_, resource_decoder_, stats_,
+        dispatcher_.timeSource(), init_fetch_timeout, false);
+
     EXPECT_CALL(*async_client_, startRaw(_, _, _, _)).WillOnce(Return(&async_stream_));
   }
 
@@ -167,13 +157,8 @@
                                   Envoy::Config::ConfigUpdateFailureReason::UpdateRejected, _));
       expectSendMessage({}, {}, Grpc::Status::WellKnownGrpcStatus::Internal, "bad config", {});
     }
-<<<<<<< HEAD
-    static_cast<NewGrpcMuxImpl*>(subscription_->grpcMux().get())
-        ->onDiscoveryResponse(std::move(response), control_plane_stats_);
-=======
     auto shared_mux = subscription_->getGrpcMuxForTest();
-    static_cast<GrpcMuxDelta*>(shared_mux.get())->onDiscoveryResponse(std::move(response));
->>>>>>> 23b8270c
+    static_cast<GrpcMuxDelta*>(shared_mux.get())->onDiscoveryResponse(std::move(response), control_plane_stats_);
     Mock::VerifyAndClearExpectations(&async_stream_);
   }
 
@@ -188,7 +173,7 @@
                         std::inserter(unsub, unsub.begin()));
 
     expectSendMessage(sub, unsub, Grpc::Status::WellKnownGrpcStatus::Ok, "", {});
-    subscription_->updateResourceInterest(cluster_names);
+    subscription_->updateResourceInterest(cluster_names, false);
     last_cluster_names_ = cluster_names;
   }
 
@@ -213,13 +198,8 @@
   NiceMock<Random::MockRandomGenerator> random_;
   NiceMock<LocalInfo::MockLocalInfo> local_info_;
   Grpc::MockAsyncStream async_stream_;
-<<<<<<< HEAD
-  NewGrpcMuxImplSharedPtr xds_context_;
-  GrpcSubscriptionImplPtr subscription_;
-=======
   std::shared_ptr<GrpcMux> grpc_mux_;
   std::unique_ptr<GrpcSubscriptionImpl> subscription_;
->>>>>>> 23b8270c
   std::string last_response_nonce_;
   std::set<std::string> last_cluster_names_;
   Envoy::Config::RateLimitSettings rate_limit_settings_;
