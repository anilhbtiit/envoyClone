--- conflicted
+++ resolved
@@ -355,29 +355,26 @@
     to add multiple namespaces with one filter and config to overwrite existing metadata is opt-in.
     :ref:`untyped_metadata <envoy_v3_api_field_extensions.filters.http.set_metadata.v3.Config.metadata>`
     may now be used to configure the ``set_metadata`` filter.
-<<<<<<< HEAD
+- area: lua
+  change: |
+    Added Lua extension of router cluster specifier plugin to support selecting cluster dynamically by Lua code.
+- area: redis
+  change: |
+    Added support for the ``getdel`` command.
+- area: access_log
+  change: |
+    Added support for ``%CONNECTION_ID%`` command operator for UDP session access log.
+- area: zookeeper
+  change: |
+    Added support for emitting per opcode decoder error metrics via :ref:`enable_per_opcode_decoder_error_metrics
+    <envoy_v3_api_field_extensions.filters.network.zookeeper_proxy.v3.ZooKeeperProxy.enable_per_opcode_decoder_error_metrics>`.
 - area: ext_proc
   change: |
     implemented
     :ref:`request_attributes <envoy_v3_api_field_extensions.filters.http.ext_proc.v3.ExternalProcessor.request_attributes>`
     and
     :ref:`response_attributes <envoy_v3_api_field_extensions.filters.http.ext_proc.v3.ExternalProcessor.response_attributes>`
-    config APIs to enable sending and receiving attributes from/to the external processing server.
-=======
-- area: lua
-  change: |
-    Added Lua extension of router cluster specifier plugin to support selecting cluster dynamically by Lua code.
-- area: redis
-  change: |
-    Added support for the ``getdel`` command.
-- area: access_log
-  change: |
-    Added support for ``%CONNECTION_ID%`` command operator for UDP session access log.
-- area: zookeeper
-  change: |
-    Added support for emitting per opcode decoder error metrics via :ref:`enable_per_opcode_decoder_error_metrics
-    <envoy_v3_api_field_extensions.filters.network.zookeeper_proxy.v3.ZooKeeperProxy.enable_per_opcode_decoder_error_metrics>`.
->>>>>>> 79fed3b2
+    config APIs to enable sending and receiving attributes to/from the external processing server.
 
 deprecated:
 - area: wasm
