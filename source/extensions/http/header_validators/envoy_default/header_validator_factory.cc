#include "source/extensions/http/header_validators/envoy_default/header_validator_factory.h"

#include "source/extensions/http/header_validators/envoy_default/http1_header_validator.h"
#include "source/extensions/http/header_validators/envoy_default/http2_header_validator.h"

namespace Envoy {
namespace Extensions {
namespace Http {
namespace HeaderValidators {
namespace EnvoyDefault {

using ::envoy::extensions::http::header_validators::envoy_default::v3::HeaderValidatorConfig;
using ::Envoy::Http::Protocol;

namespace {

HeaderValidatorConfig setHeaderValidatorConfigDefaults(const HeaderValidatorConfig& config) {
  HeaderValidatorConfig new_config(config);
  if (new_config.uri_path_normalization_options().path_with_escaped_slashes_action() ==
      HeaderValidatorConfig::UriPathNormalizationOptions::IMPLEMENTATION_SPECIFIC_DEFAULT) {
    new_config.mutable_uri_path_normalization_options()->set_path_with_escaped_slashes_action(
        HeaderValidatorConfig::UriPathNormalizationOptions::KEEP_UNCHANGED);
  }
  return new_config;
}

} // namespace

HeaderValidatorFactory::HeaderValidatorFactory(
    const HeaderValidatorConfig& config,
    Server::Configuration::ServerFactoryContext& server_context)
    : config_(setHeaderValidatorConfigDefaults(config)), server_context_(server_context) {}

::Envoy::Http::ServerHeaderValidatorPtr
HeaderValidatorFactory::createServerHeaderValidator(Protocol protocol,
                                                    ::Envoy::Http::HeaderValidatorStats& stats) {
<<<<<<< HEAD
  HeaderValidatorConfigOverrides config_overrides{server_context_.runtime().snapshot().getBoolean(
      "envoy.uhv.allow_non_compliant_characters_in_path", true)};
  switch (protocol) {
  case Protocol::Http3:
  case Protocol::Http2: {
    return std::make_unique<ServerHttp2HeaderValidator>(config_, protocol, stats, config_overrides);
  }
=======
  ConfigOverrides config_overrides(server_context_.runtime().snapshot());

  switch (protocol) {
  case Protocol::Http3:
  case Protocol::Http2:
    return std::make_unique<ServerHttp2HeaderValidator>(config_, protocol, stats, config_overrides);
>>>>>>> cae5358e
  case Protocol::Http11:
  case Protocol::Http10:
    return std::make_unique<ServerHttp1HeaderValidator>(config_, protocol, stats, config_overrides);
  }
  PANIC_DUE_TO_CORRUPT_ENUM;
}

::Envoy::Http::ClientHeaderValidatorPtr
HeaderValidatorFactory::createClientHeaderValidator(Protocol protocol,
                                                    ::Envoy::Http::HeaderValidatorStats& stats) {
<<<<<<< HEAD
  HeaderValidatorConfigOverrides config_overrides{server_context_.runtime().snapshot().getBoolean(
      "envoy.uhv.allow_non_compliant_characters_in_path", true)};
=======
  ConfigOverrides config_overrides(server_context_.runtime().snapshot());

>>>>>>> cae5358e
  switch (protocol) {
  case Protocol::Http3:
  case Protocol::Http2:
    return std::make_unique<ClientHttp2HeaderValidator>(config_, protocol, stats, config_overrides);
  case Protocol::Http11:
  case Protocol::Http10:
    return std::make_unique<ClientHttp1HeaderValidator>(config_, protocol, stats, config_overrides);
  }
  PANIC_DUE_TO_CORRUPT_ENUM;
}

} // namespace EnvoyDefault
} // namespace HeaderValidators
} // namespace Http
} // namespace Extensions
} // namespace Envoy<|MERGE_RESOLUTION|>--- conflicted
+++ resolved
@@ -34,22 +34,12 @@
 ::Envoy::Http::ServerHeaderValidatorPtr
 HeaderValidatorFactory::createServerHeaderValidator(Protocol protocol,
                                                     ::Envoy::Http::HeaderValidatorStats& stats) {
-<<<<<<< HEAD
-  HeaderValidatorConfigOverrides config_overrides{server_context_.runtime().snapshot().getBoolean(
-      "envoy.uhv.allow_non_compliant_characters_in_path", true)};
-  switch (protocol) {
-  case Protocol::Http3:
-  case Protocol::Http2: {
-    return std::make_unique<ServerHttp2HeaderValidator>(config_, protocol, stats, config_overrides);
-  }
-=======
   ConfigOverrides config_overrides(server_context_.runtime().snapshot());
 
   switch (protocol) {
   case Protocol::Http3:
   case Protocol::Http2:
     return std::make_unique<ServerHttp2HeaderValidator>(config_, protocol, stats, config_overrides);
->>>>>>> cae5358e
   case Protocol::Http11:
   case Protocol::Http10:
     return std::make_unique<ServerHttp1HeaderValidator>(config_, protocol, stats, config_overrides);
@@ -60,13 +50,8 @@
 ::Envoy::Http::ClientHeaderValidatorPtr
 HeaderValidatorFactory::createClientHeaderValidator(Protocol protocol,
                                                     ::Envoy::Http::HeaderValidatorStats& stats) {
-<<<<<<< HEAD
-  HeaderValidatorConfigOverrides config_overrides{server_context_.runtime().snapshot().getBoolean(
-      "envoy.uhv.allow_non_compliant_characters_in_path", true)};
-=======
   ConfigOverrides config_overrides(server_context_.runtime().snapshot());
 
->>>>>>> cae5358e
   switch (protocol) {
   case Protocol::Http3:
   case Protocol::Http2:
