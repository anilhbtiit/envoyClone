date: Pending

behavior_changes:
# *Changes that are expected to cause an incompatibility if applicable; deployment changes are likely required*
- area: oauth2
  change: |
    OAuth filter now URL-encodes URL in query parameters. These query parameters are decoded, leaving intact character sequences that must remain encoded in URLs. This behavioral change can be temporarily reverted by setting runtime guard ``envoy.reloadable_features.oauth_use_url_encoding`` to false.

minor_behavior_changes:
# *Changes that may cause incompatibilities for some users, but should not for most*
- area: quic
  change: |
    Access logging is now deferred to the QUIC ack listener, and roundtrip response time is added as a downstream timing metric. New runtime flag ``envoy.reloadable_features.quic_defer_logging_to_ack_listener`` can be used for revert this behavior.
- area: healthcheck
  change: |
    If active HC is enabled and a host is ejected by outlier detection, a successful active health check unejects the host and consider it healthy. This also clears all the outlier detection counters. This behavior change can be reverted by setting ``envoy.reloadable_features_successful_active_health_check_uneject_host`` to ``false``.

- area: local_ratelimit
  change: |
    Tokens from local descriptor's token buckets are burned before tokens from the default token bucket.

bug_fixes:
# *Changes expected to improve the state of the world and are unlikely to have negative effects*
- area: stats
  change: |
    now updating upstream total connection stats as happy eyeballs connections are created.
- area: eds
  change: |
    added ``envoy.reloadable_features.multiplex_eds`` to disable eds multiplexing. Eds multiplexing is enabled by default, so that all subscriptions for the same resource type and management server reuse a single channel/mux.
    When eds multiplexing is disabled each subscription uses a dedicated channel/mux.
- area: router
  change: |
    fixed the bug that custom tags of the route metadata type are not set for upstream spans.
- area: dependency
  change: |
    Add boringssl patch to resolve CVE-2023-0286. Note that the FIPS build is not patched/fixed.

removed_config_or_runtime:
# *Normally occurs at the end of the* :ref:`deprecation period <deprecated>`
- area: config
  change: |
    removed ``envoy.reloadable_features.combine_sds_requests`` and legacy code paths.
- area: dns
  change: |
    removed ``envoy.reloadable_features.dns_multiple_addresses`` runtime flag and legacy code paths.
- area: router
  change: |
    removed ``envoy.reloadable_features.get_route_config_factory_by_type`` runtime flag. The flag is no longer needed as the behavior is now the default.
- area: http
  change: |
    removed ``envoy.reloadable_features.http2_delay_keepalive_timeout`` and legacy code paths.
- area: http
  change: |
    removed ``envoy.reloadable_features.local_ratelimit_match_all_descriptors`` and legacy code paths.

- area: http
  change: |
    removed ``envoy.reloadable_features.use_rfc_connect`` and legacy code path.
- area: http
  change: |
    removed ``envoy.reloadable_features.allow_concurrency_for_alpn_pool`` and legacy code path.
- area: http3
  change: |
    removed ``envoy.reloadable_features.conn_pool_new_stream_with_early_data_and_http3`` and legacy code paths.

new_features:
- area: access_log
  change: |
    enhanced observability into local close for :ref:`%RESPONSE_CODE_DETAILS% <config_http_conn_man_details>`.
- area: tracing
  change: |
    allow :ref:`grpc_service <envoy_v3_api_field_config.trace.v3.OpenTelemetryConfig.grpc_service>` to be optional. This enables a means to disable collection of traces.
- area: upstream
  change: |
    added :ref:`ring hash extension <envoy_v3_api_msg_extensions.load_balancing_policies.ring_hash.v3.RingHash>` to suppport the :ref:`load balancer policy <envoy_v3_api_field_config.cluster.v3.Cluster.load_balancing_policy>`.
- area: upstream
  change: |
    added :ref:`maglev extension <envoy_v3_api_msg_extensions.load_balancing_policies.maglev.v3.Maglev>` to suppport the :ref:`load balancer policy <envoy_v3_api_field_config.cluster.v3.Cluster.load_balancing_policy>`.
- area: router
  change: |
    support route info in upstream access log.
- area: lua
  change: |
    added an new option to the options of lua ``httpCall``. This allows to skip adding ``x-forwarded-for`` by setting ``{["send_xff"] = false}`` as the ``options``.
- area: tcp_proxy
  change: |
    added support for propagating the response trailers in :ref:`TunnelingConfig <envoy_v3_api_field_extensions.filters.network.tcp_proxy.v3.TcpProxy.TunnelingConfig.propagate_response_trailers>` to the downstream info filter state.
<<<<<<< HEAD
- area: access_log
    added support for :ref:`%DOWNSTREAM_TRANSPORT_FAILURE_REASON% <config_access_log_format_downstream_transport_failure_reason>` as a log command operator about why listener may have failed due to a transport socket error,
    including TLS handshake failures.
    added the field :ref:`downstream_transport_failure_reason <envoy_v3_api_field_data.accesslog.v3.AccessLogCommon.downstream_transport_failure_reason>` for common usage as well.
=======
- area: sni_dynamic_forward_proxy
  change: |
    added an option to dynamically set the host used by the SNI dynamic forward proxy filter, by setting a filter state object under the key ``envoy.upstream.dynamic_host``.
>>>>>>> 831f25e5

deprecated:<|MERGE_RESOLUTION|>--- conflicted
+++ resolved
@@ -85,15 +85,12 @@
 - area: tcp_proxy
   change: |
     added support for propagating the response trailers in :ref:`TunnelingConfig <envoy_v3_api_field_extensions.filters.network.tcp_proxy.v3.TcpProxy.TunnelingConfig.propagate_response_trailers>` to the downstream info filter state.
-<<<<<<< HEAD
+- area: sni_dynamic_forward_proxy
+  change: |
+    added an option to dynamically set the host used by the SNI dynamic forward proxy filter, by setting a filter state object under the key ``envoy.upstream.dynamic_host``.
 - area: access_log
     added support for :ref:`%DOWNSTREAM_TRANSPORT_FAILURE_REASON% <config_access_log_format_downstream_transport_failure_reason>` as a log command operator about why listener may have failed due to a transport socket error,
     including TLS handshake failures.
     added the field :ref:`downstream_transport_failure_reason <envoy_v3_api_field_data.accesslog.v3.AccessLogCommon.downstream_transport_failure_reason>` for common usage as well.
-=======
-- area: sni_dynamic_forward_proxy
-  change: |
-    added an option to dynamically set the host used by the SNI dynamic forward proxy filter, by setting a filter state object under the key ``envoy.upstream.dynamic_host``.
->>>>>>> 831f25e5
 
 deprecated: