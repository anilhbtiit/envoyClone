--- conflicted
+++ resolved
@@ -72,18 +72,16 @@
   // ejection.
   envoy.type.Percent success_rate = 4;
 
-<<<<<<< HEAD
+  // The host's weight. If not configured, the value defaults to 1.
+  uint32 weight = 5;
+
   // Request success rate for local origin failures for this host over the last calculated
   // interval.
   //
   // Note: the message will not be present if host did not have enough request volume to calculate
   // success rate or the cluster did not have enough hosts to run through success rate outlier
   // ejection.
-  envoy.type.Percent local_origin_success_rate = 5;
-=======
-  // The host's weight. If not configured, the value defaults to 1.
-  uint32 weight = 5;
->>>>>>> acd05f36
+  envoy.type.Percent local_origin_success_rate = 6;
 }
 
 // Health status for a host.
