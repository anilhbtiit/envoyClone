--- conflicted
+++ resolved
@@ -420,15 +420,9 @@
   virtual bool recreateStream() PURE;
 
   /**
-<<<<<<< HEAD
-   * Adds socket options to be applied to the upstream request. Note that unique values for the
-   * options will likely lead to many connection pools being created. The added options are appended
-   * to any previously added.
-=======
    * Adds socket options to be applied to any connections used for upstream requests. Note that
    * unique values for the options will likely lead to many connection pools being created. The
    * added options are appended to any previously added.
->>>>>>> 57721ad6
    *
    * @param options The options to be added.
    */
