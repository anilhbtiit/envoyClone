#include "common/http/http1/conn_pool.h"

#include <cstdint>
#include <list>
#include <memory>

#include "envoy/event/dispatcher.h"
#include "envoy/event/schedulable_cb.h"
#include "envoy/event/timer.h"
#include "envoy/http/codec.h"
#include "envoy/http/header_map.h"
#include "envoy/upstream/upstream.h"

#include "common/http/codec_client.h"
#include "common/http/codes.h"
#include "common/http/header_utility.h"
#include "common/http/headers.h"
#include "common/runtime/runtime_features.h"

#include "absl/strings/match.h"

namespace Envoy {
namespace Http {
namespace Http1 {

ConnPoolImpl::ConnPoolImpl(Event::Dispatcher& dispatcher, Random::RandomGenerator& random_generator,
                           Upstream::HostConstSharedPtr host, Upstream::ResourcePriority priority,
                           const Network::ConnectionSocket::OptionsSharedPtr& options,
                           const Network::TransportSocketOptionsSharedPtr& transport_socket_options,
                           Upstream::ClusterConnectivityState& state)
    : HttpConnPoolImplBase(std::move(host), std::move(priority), dispatcher, options,
<<<<<<< HEAD
                           transport_socket_options, state, Protocol::Http11),
      upstream_ready_cb_(dispatcher_.createSchedulableCallback([this]() {
        upstream_ready_enabled_ = false;
        onUpstreamReady();
      })),
      random_generator_(random_generator) {}
=======
                           transport_socket_options, random_generator, {Protocol::Http11}) {}
>>>>>>> 9a205dab

ConnPoolImpl::~ConnPoolImpl() { destructAllConnections(); }

Envoy::ConnectionPool::ActiveClientPtr ConnPoolImpl::instantiateActiveClient() {
  return std::make_unique<ActiveClient>(*this);
}

<<<<<<< HEAD
void ConnPoolImpl::onDownstreamReset(ActiveClient& client) {
  // If we get a downstream reset to an attached client, we just blow it away.
  client.codec_client_->close();
}

void ConnPoolImpl::onResponseComplete(ActiveClient& client) {
  ENVOY_CONN_LOG(debug, "response complete", *client.codec_client_);

  if (!client.stream_wrapper_->encode_complete_) {
    ENVOY_CONN_LOG(debug, "response before request complete", *client.codec_client_);
    onDownstreamReset(client);
  } else if (client.stream_wrapper_->close_connection_ || client.codec_client_->remoteClosed()) {
    ENVOY_CONN_LOG(debug, "saw upstream close connection", *client.codec_client_);
    onDownstreamReset(client);
  } else {
    client.stream_wrapper_.reset();

    if (hasPendingStreams() && !upstream_ready_enabled_) {
      upstream_ready_enabled_ = true;
      upstream_ready_cb_->scheduleCallbackCurrentIteration();
    }

    checkForDrained();
  }
}

=======
>>>>>>> 9a205dab
ConnPoolImpl::StreamWrapper::StreamWrapper(ResponseDecoder& response_decoder, ActiveClient& parent)
    : RequestEncoderWrapper(parent.codec_client_->newStream(*this)),
      ResponseDecoderWrapper(response_decoder), parent_(parent) {
  RequestEncoderWrapper::inner_.getStream().addCallbacks(*this);
}

void ConnPoolImpl::StreamWrapper::onStreamDestroy() {
  // Upstream connection might be closed right after response is complete. Setting delay=true
  // here to attach pending requests in next dispatcher loop to handle that case.
  // https://github.com/envoyproxy/envoy/issues/2715
  parent_.parent().onStreamClosed(parent_, true);
}

void ConnPoolImpl::StreamWrapper::onEncodeComplete() { encode_complete_ = true; }

void ConnPoolImpl::StreamWrapper::decodeHeaders(ResponseHeaderMapPtr&& headers, bool end_stream) {
  if (Runtime::runtimeFeatureEnabled("envoy.reloadable_features.fixed_connection_close")) {
    close_connection_ =
        HeaderUtility::shouldCloseConnection(parent_.codec_client_->protocol(), *headers);
    if (close_connection_) {
      parent_.parent().host()->cluster().stats().upstream_cx_close_notify_.inc();
    }
  } else {
    // If Connection: close OR
    //    Http/1.0 and not Connection: keep-alive OR
    //    Proxy-Connection: close
    if ((absl::EqualsIgnoreCase(headers->getConnectionValue(),
                                Headers::get().ConnectionValues.Close)) ||
        (parent_.codec_client_->protocol() == Protocol::Http10 &&
         !absl::EqualsIgnoreCase(headers->getConnectionValue(),
                                 Headers::get().ConnectionValues.KeepAlive)) ||
        (absl::EqualsIgnoreCase(headers->getProxyConnectionValue(),
                                Headers::get().ConnectionValues.Close))) {
      parent_.parent().host()->cluster().stats().upstream_cx_close_notify_.inc();
      close_connection_ = true;
    }
  }
  ResponseDecoderWrapper::decodeHeaders(std::move(headers), end_stream);
}

void ConnPoolImpl::StreamWrapper::onDecodeComplete() {
<<<<<<< HEAD
  parent_.parent().onResponseComplete(parent_);
=======
  ASSERT(!decode_complete_);
  decode_complete_ = encode_complete_;

  ENVOY_CONN_LOG(debug, "response complete", *parent_.codec_client_);

  if (!parent_.stream_wrapper_->encode_complete_) {
    ENVOY_CONN_LOG(debug, "response before request complete", *parent_.codec_client_);
    parent_.codec_client_->close();
  } else if (parent_.stream_wrapper_->close_connection_ || parent_.codec_client_->remoteClosed()) {
    ENVOY_CONN_LOG(debug, "saw upstream close connection", *parent_.codec_client_);
    parent_.codec_client_->close();
  } else {
    auto* pool = &parent_.parent();
    pool->dispatcher_.post([pool]() -> void { pool->onUpstreamReady(); });
    parent_.stream_wrapper_.reset();

    pool->checkForDrained();
  }
>>>>>>> 9a205dab
}

ConnPoolImpl::ActiveClient::ActiveClient(ConnPoolImpl& parent)
    : Envoy::Http::ActiveClient(
          parent, parent.host_->cluster().maxRequestsPerConnection(),
          1 // HTTP1 always has a concurrent-request-limit of 1 per connection.
      ) {
  codec_client_->setCodecClientCallbacks(*this);
  parent.host_->cluster().stats().upstream_cx_http1_total_.inc();
}

bool ConnPoolImpl::ActiveClient::closingWithIncompleteStream() const {
  return (stream_wrapper_ != nullptr) && (!stream_wrapper_->decode_complete_);
}

RequestEncoder& ConnPoolImpl::ActiveClient::newStreamEncoder(ResponseDecoder& response_decoder) {
  ASSERT(!stream_wrapper_);
  stream_wrapper_ = std::make_unique<StreamWrapper>(response_decoder, *this);
  return *stream_wrapper_;
}

CodecClientPtr ProdConnPoolImpl::createCodecClient(Upstream::Host::CreateConnectionData& data) {
  CodecClientPtr codec{new CodecClientProd(CodecClient::Type::HTTP1, std::move(data.connection_),
                                           data.host_description_, dispatcher_, random_generator_)};
  return codec;
}

ConnectionPool::InstancePtr
allocateConnPool(Event::Dispatcher& dispatcher, Random::RandomGenerator& random_generator,
                 Upstream::HostConstSharedPtr host, Upstream::ResourcePriority priority,
                 const Network::ConnectionSocket::OptionsSharedPtr& options,
                 const Network::TransportSocketOptionsSharedPtr& transport_socket_options,
                 Upstream::ClusterConnectivityState& state) {
  return std::make_unique<Http::Http1::ProdConnPoolImpl>(
      dispatcher, random_generator, host, priority, options, transport_socket_options, state);
}

} // namespace Http1
} // namespace Http
} // namespace Envoy<|MERGE_RESOLUTION|>--- conflicted
+++ resolved
@@ -29,16 +29,7 @@
                            const Network::TransportSocketOptionsSharedPtr& transport_socket_options,
                            Upstream::ClusterConnectivityState& state)
     : HttpConnPoolImplBase(std::move(host), std::move(priority), dispatcher, options,
-<<<<<<< HEAD
-                           transport_socket_options, state, Protocol::Http11),
-      upstream_ready_cb_(dispatcher_.createSchedulableCallback([this]() {
-        upstream_ready_enabled_ = false;
-        onUpstreamReady();
-      })),
-      random_generator_(random_generator) {}
-=======
-                           transport_socket_options, random_generator, {Protocol::Http11}) {}
->>>>>>> 9a205dab
+                           transport_socket_options, random_generator, state, {Protocol::Http11}) {}
 
 ConnPoolImpl::~ConnPoolImpl() { destructAllConnections(); }
 
@@ -46,35 +37,6 @@
   return std::make_unique<ActiveClient>(*this);
 }
 
-<<<<<<< HEAD
-void ConnPoolImpl::onDownstreamReset(ActiveClient& client) {
-  // If we get a downstream reset to an attached client, we just blow it away.
-  client.codec_client_->close();
-}
-
-void ConnPoolImpl::onResponseComplete(ActiveClient& client) {
-  ENVOY_CONN_LOG(debug, "response complete", *client.codec_client_);
-
-  if (!client.stream_wrapper_->encode_complete_) {
-    ENVOY_CONN_LOG(debug, "response before request complete", *client.codec_client_);
-    onDownstreamReset(client);
-  } else if (client.stream_wrapper_->close_connection_ || client.codec_client_->remoteClosed()) {
-    ENVOY_CONN_LOG(debug, "saw upstream close connection", *client.codec_client_);
-    onDownstreamReset(client);
-  } else {
-    client.stream_wrapper_.reset();
-
-    if (hasPendingStreams() && !upstream_ready_enabled_) {
-      upstream_ready_enabled_ = true;
-      upstream_ready_cb_->scheduleCallbackCurrentIteration();
-    }
-
-    checkForDrained();
-  }
-}
-
-=======
->>>>>>> 9a205dab
 ConnPoolImpl::StreamWrapper::StreamWrapper(ResponseDecoder& response_decoder, ActiveClient& parent)
     : RequestEncoderWrapper(parent.codec_client_->newStream(*this)),
       ResponseDecoderWrapper(response_decoder), parent_(parent) {
@@ -116,12 +78,6 @@
 }
 
 void ConnPoolImpl::StreamWrapper::onDecodeComplete() {
-<<<<<<< HEAD
-  parent_.parent().onResponseComplete(parent_);
-=======
-  ASSERT(!decode_complete_);
-  decode_complete_ = encode_complete_;
-
   ENVOY_CONN_LOG(debug, "response complete", *parent_.codec_client_);
 
   if (!parent_.stream_wrapper_->encode_complete_) {
@@ -137,7 +93,6 @@
 
     pool->checkForDrained();
   }
->>>>>>> 9a205dab
 }
 
 ConnPoolImpl::ActiveClient::ActiveClient(ConnPoolImpl& parent)
