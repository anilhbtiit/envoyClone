#include <string>

#include "common/common/macros.h"
#include "common/common/mutex_tracer_impl.h"
#include "common/memory/stats.h"
#include "common/stats/fake_symbol_table_impl.h"
#include "common/stats/symbol_table_impl.h"

#include "test/common/stats/stat_test_utility.h"
#include "test/test_common/logging.h"
#include "test/test_common/utility.h"

#include "absl/synchronization/blocking_counter.h"
#include "gtest/gtest.h"

namespace Envoy {
namespace Stats {

// See comments in fake_symbol_table_impl.h: we need to test two implementations
// of SymbolTable, which we'll do with a test parameterized on this enum.
//
// Note that some of the tests cover behavior that is specific to the real
// SymbolTableImpl, and thus early-exit when the param is Fake.
//
// TODO(jmarantz): un-parameterize this test once SymbolTable is fully deployed
// and FakeSymbolTableImpl can be deleted.
enum class SymbolTableType {
  Real,
  Fake,
};

class StatNameTest : public testing::TestWithParam<SymbolTableType> {
protected:
  StatNameTest() {
    switch (GetParam()) {
    case SymbolTableType::Real: {
      auto table = std::make_unique<SymbolTableImpl>();
      real_symbol_table_ = table.get();
      table_ = std::move(table);
      break;
    }
    case SymbolTableType::Fake:
      auto table = std::make_unique<FakeSymbolTableImpl>();
      fake_symbol_table_ = table.get();
      table_ = std::move(table);
      break;
    }
  }
  ~StatNameTest() override { clearStorage(); }

  void clearStorage() {
    for (auto& stat_name_storage : stat_name_storage_) {
      stat_name_storage.free(*table_);
    }
    stat_name_storage_.clear();
    EXPECT_EQ(0, table_->numSymbols());
  }

  SymbolVec getSymbols(StatName stat_name) {
    return SymbolTableImpl::Encoding::decodeSymbols(stat_name.data(), stat_name.dataSize());
  }
  std::string decodeSymbolVec(const SymbolVec& symbol_vec) {
    return real_symbol_table_->decodeSymbolVec(symbol_vec);
  }
  Symbol monotonicCounter() { return real_symbol_table_->monotonicCounter(); }
  std::string encodeDecode(absl::string_view stat_name) {
    return table_->toString(makeStat(stat_name));
  }

  StatNameStorage makeStatStorage(absl::string_view name) { return StatNameStorage(name, *table_); }

  StatName makeStat(absl::string_view name) {
    stat_name_storage_.emplace_back(makeStatStorage(name));
    return stat_name_storage_.back().statName();
  }

  FakeSymbolTableImpl* fake_symbol_table_{nullptr};
  SymbolTableImpl* real_symbol_table_{nullptr};
  std::unique_ptr<SymbolTable> table_;

  std::vector<StatNameStorage> stat_name_storage_;
};

INSTANTIATE_TEST_CASE_P(StatNameTest, StatNameTest,
                        testing::ValuesIn({SymbolTableType::Real, SymbolTableType::Fake}));

TEST_P(StatNameTest, AllocFree) { encodeDecode("hello.world"); }

TEST_P(StatNameTest, TestArbitrarySymbolRoundtrip) {
  const std::vector<std::string> stat_names = {"", " ", "  ", ",", "\t", "$", "%", "`", "."};
  for (auto& stat_name : stat_names) {
    EXPECT_EQ(stat_name, encodeDecode(stat_name));
  }
}

TEST_P(StatNameTest, Test100KSymbolsRoundtrip) {
  for (int i = 0; i < 100 * 1000; ++i) {
    const std::string stat_name = absl::StrCat("symbol_", i);
    EXPECT_EQ(stat_name, encodeDecode(stat_name));
  }
}

TEST_P(StatNameTest, TestUnusualDelimitersRoundtrip) {
  const std::vector<std::string> stat_names = {".",    "..",    "...",    "foo",    "foo.",
                                               ".foo", ".foo.", ".foo..", "..foo.", "..foo.."};
  for (auto& stat_name : stat_names) {
    EXPECT_EQ(stat_name, encodeDecode(stat_name));
  }
}

TEST_P(StatNameTest, TestSuccessfulDoubleLookup) {
  StatName stat_name_1(makeStat("foo.bar.baz"));
  StatName stat_name_2(makeStat("foo.bar.baz"));
  EXPECT_EQ(stat_name_1, stat_name_2);
}

TEST_P(StatNameTest, TestSuccessfulDecode) {
  std::string stat_name = "foo.bar.baz";
  StatName stat_name_1(makeStat(stat_name));
  StatName stat_name_2(makeStat(stat_name));
  EXPECT_EQ(table_->toString(stat_name_1), table_->toString(stat_name_2));
  EXPECT_EQ(table_->toString(stat_name_1), stat_name);
}

class StatNameDeathTest : public StatNameTest {};

TEST_P(StatNameDeathTest, TestBadDecodes) {
  if (GetParam() == SymbolTableType::Fake) {
    return;
  }

  {
    // If a symbol doesn't exist, decoding it should trigger an ASSERT() and crash.
    SymbolVec bad_symbol_vec = {1}; // symbol 0 is the empty symbol.
    EXPECT_DEATH(decodeSymbolVec(bad_symbol_vec), "");
  }

  {
    StatName stat_name_1 = makeStat("foo");
    SymbolVec vec_1 = getSymbols(stat_name_1);
    // Decoding a symbol vec that exists is perfectly normal...
    EXPECT_NO_THROW(decodeSymbolVec(vec_1));
    clearStorage();
    // But when the StatName is destroyed, its symbols are as well.
    EXPECT_DEATH(decodeSymbolVec(vec_1), "");
  }
}

TEST_P(StatNameTest, TestDifferentStats) {
  StatName stat_name_1(makeStat("foo.bar"));
  StatName stat_name_2(makeStat("bar.foo"));
  EXPECT_NE(table_->toString(stat_name_1), table_->toString(stat_name_2));
  EXPECT_NE(stat_name_1, stat_name_2);
}

TEST_P(StatNameTest, TestSymbolConsistency) {
  if (GetParam() == SymbolTableType::Fake) {
    return;
  }
  StatName stat_name_1(makeStat("foo.bar"));
  StatName stat_name_2(makeStat("bar.foo"));
  // We expect the encoding of "foo" in one context to be the same as another.
  SymbolVec vec_1 = getSymbols(stat_name_1);
  SymbolVec vec_2 = getSymbols(stat_name_2);
  EXPECT_EQ(vec_1[0], vec_2[1]);
  EXPECT_EQ(vec_2[0], vec_1[1]);
}

TEST_P(StatNameTest, TestSameValueOnPartialFree) {
  // This should hold true for components as well. Since "foo" persists even when "foo.bar" is
  // freed, we expect both instances of "foo" to have the same symbol.
  makeStat("foo");
  StatNameStorage stat_foobar_1(makeStatStorage("foo.bar"));
  SymbolVec stat_foobar_1_symbols = getSymbols(stat_foobar_1.statName());
  stat_foobar_1.free(*table_);
  StatName stat_foobar_2(makeStat("foo.bar"));
  SymbolVec stat_foobar_2_symbols = getSymbols(stat_foobar_2);

  EXPECT_EQ(stat_foobar_1_symbols[0],
            stat_foobar_2_symbols[0]); // Both "foo" components have the same symbol,
  // And we have no expectation for the "bar" components, because of the free pool.
}

TEST_P(StatNameTest, FreePoolTest) {
  if (GetParam() == SymbolTableType::Fake) {
    return;
  }

  // To ensure that the free pool is being used, we should be able to cycle through a large number
  // of stats while validating that:
  //   a) the size of the table has not increased, and
  //   b) the monotonically increasing counter has not risen to more than the maximum number of
  //   coexisting symbols during the life of the table.

  {
    makeStat("1a");
    makeStat("2a");
    makeStat("3a");
    makeStat("4a");
    makeStat("5a");
    EXPECT_EQ(monotonicCounter(), 5);
    EXPECT_EQ(table_->numSymbols(), 5);
    clearStorage();
  }
  EXPECT_EQ(monotonicCounter(), 5);
  EXPECT_EQ(table_->numSymbols(), 0);

  // These are different strings being encoded, but they should recycle through the same symbols as
  // the stats above.
  makeStat("1b");
  makeStat("2b");
  makeStat("3b");
  makeStat("4b");
  makeStat("5b");
  EXPECT_EQ(monotonicCounter(), 5);
  EXPECT_EQ(table_->numSymbols(), 5);

  makeStat("6");
  EXPECT_EQ(monotonicCounter(), 6);
  EXPECT_EQ(table_->numSymbols(), 6);
}

TEST_P(StatNameTest, TestShrinkingExpectation) {
  // We expect that as we free stat names, the memory used to store those underlying symbols will
  // be freed.
  // ::size() is a public function, but should only be used for testing.
  size_t table_size_0 = table_->numSymbols();

  StatNameStorage stat_a(makeStatStorage("a"));
  size_t table_size_1 = table_->numSymbols();

  StatNameStorage stat_aa(makeStatStorage("a.a"));
  EXPECT_EQ(table_size_1, table_->numSymbols());

  StatNameStorage stat_ab(makeStatStorage("a.b"));
  size_t table_size_2 = table_->numSymbols();

  StatNameStorage stat_ac(makeStatStorage("a.c"));
  size_t table_size_3 = table_->numSymbols();

  StatNameStorage stat_acd(makeStatStorage("a.c.d"));
  size_t table_size_4 = table_->numSymbols();

  StatNameStorage stat_ace(makeStatStorage("a.c.e"));
  size_t table_size_5 = table_->numSymbols();
  EXPECT_GE(table_size_5, table_size_4);

  stat_ace.free(*table_);
  EXPECT_EQ(table_size_4, table_->numSymbols());

  stat_acd.free(*table_);
  EXPECT_EQ(table_size_3, table_->numSymbols());

  stat_ac.free(*table_);
  EXPECT_EQ(table_size_2, table_->numSymbols());

  stat_ab.free(*table_);
  EXPECT_EQ(table_size_1, table_->numSymbols());

  stat_aa.free(*table_);
  EXPECT_EQ(table_size_1, table_->numSymbols());

  stat_a.free(*table_);
  EXPECT_EQ(table_size_0, table_->numSymbols());
}

// In the tests above we use the StatNameStorage abstraction which is not the
// most space-efficient strategy in all cases. To use memory more effectively
// you may want to store bytes in a larger structure. For example, you might
// want to allocate two different StatName objects in contiguous memory. The
// safety-net here in terms of leaks is that SymbolTable will assert-fail if
// you don't free all the StatNames you've allocated bytes for. StatNameList
// provides this capability.
TEST_P(StatNameTest, List) {
  absl::string_view names[] = {"hello.world", "goodbye.world"};
  StatNameList name_list;
  EXPECT_FALSE(name_list.populated());
  table_->populateList(names, ARRAY_SIZE(names), name_list);
  EXPECT_TRUE(name_list.populated());

  // First, decode only the first name.
  name_list.iterate([this](StatName stat_name) -> bool {
    EXPECT_EQ("hello.world", table_->toString(stat_name));
    return false;
  });

  // Decode all the names.
  std::vector<std::string> decoded_strings;
  name_list.iterate([this, &decoded_strings](StatName stat_name) -> bool {
    decoded_strings.push_back(table_->toString(stat_name));
    return true;
  });
  ASSERT_EQ(2, decoded_strings.size());
  EXPECT_EQ("hello.world", decoded_strings[0]);
  EXPECT_EQ("goodbye.world", decoded_strings[1]);
  name_list.clear(*table_);
  EXPECT_FALSE(name_list.populated());
}

TEST_P(StatNameTest, HashTable) {
  StatName ac = makeStat("a.c");
  StatName ab = makeStat("a.b");
  StatName de = makeStat("d.e");
  StatName da = makeStat("d.a");

  StatNameHashMap<int> name_int_map;
  name_int_map[ac] = 1;
  name_int_map[ab] = 0;
  name_int_map[de] = 3;
  name_int_map[da] = 2;

  EXPECT_EQ(0, name_int_map[ab]);
  EXPECT_EQ(1, name_int_map[ac]);
  EXPECT_EQ(2, name_int_map[da]);
  EXPECT_EQ(3, name_int_map[de]);
}

TEST_P(StatNameTest, Sort) {
  std::vector<StatName> names{makeStat("a.c"),   makeStat("a.b"), makeStat("d.e"),
                              makeStat("d.a.a"), makeStat("d.a"), makeStat("a.c")};
  const std::vector<StatName> sorted_names{makeStat("a.b"), makeStat("a.c"),   makeStat("a.c"),
                                           makeStat("d.a"), makeStat("d.a.a"), makeStat("d.e")};
  EXPECT_NE(names, sorted_names);
  std::sort(names.begin(), names.end(), StatNameLessThan(*table_));
  EXPECT_EQ(names, sorted_names);
}

TEST_P(StatNameTest, Concat2) {
  SymbolTable::StoragePtr joined = table_->join({makeStat("a.b"), makeStat("c.d")});
  EXPECT_EQ("a.b.c.d", table_->toString(StatName(joined.get())));
}

TEST_P(StatNameTest, ConcatFirstEmpty) {
  SymbolTable::StoragePtr joined = table_->join({makeStat(""), makeStat("c.d")});
  EXPECT_EQ("c.d", table_->toString(StatName(joined.get())));
}

TEST_P(StatNameTest, ConcatSecondEmpty) {
  SymbolTable::StoragePtr joined = table_->join({makeStat("a.b"), makeStat("")});
  EXPECT_EQ("a.b", table_->toString(StatName(joined.get())));
}

TEST_P(StatNameTest, ConcatAllEmpty) {
  SymbolTable::StoragePtr joined = table_->join({makeStat(""), makeStat("")});
  EXPECT_EQ("", table_->toString(StatName(joined.get())));
}

TEST_P(StatNameTest, Join3) {
  SymbolTable::StoragePtr joined =
      table_->join({makeStat("a.b"), makeStat("c.d"), makeStat("e.f")});
  EXPECT_EQ("a.b.c.d.e.f", table_->toString(StatName(joined.get())));
}

TEST_P(StatNameTest, Join3FirstEmpty) {
  SymbolTable::StoragePtr joined = table_->join({makeStat(""), makeStat("c.d"), makeStat("e.f")});
  EXPECT_EQ("c.d.e.f", table_->toString(StatName(joined.get())));
}

TEST_P(StatNameTest, Join3SecondEmpty) {
  SymbolTable::StoragePtr joined = table_->join({makeStat("a.b"), makeStat(""), makeStat("e.f")});
  EXPECT_EQ("a.b.e.f", table_->toString(StatName(joined.get())));
}

TEST_P(StatNameTest, Join3ThirdEmpty) {
  SymbolTable::StoragePtr joined = table_->join({makeStat("a.b"), makeStat("c.d"), makeStat("")});
  EXPECT_EQ("a.b.c.d", table_->toString(StatName(joined.get())));
}

TEST_P(StatNameTest, JoinAllEmpty) {
  SymbolTable::StoragePtr joined = table_->join({makeStat(""), makeStat(""), makeStat("")});
  EXPECT_EQ("", table_->toString(StatName(joined.get())));
}

// Validates that we don't get tsan or other errors when concurrently creating
// a large number of stats.
TEST_P(StatNameTest, RacingSymbolCreation) {
  Thread::ThreadFactory& thread_factory = Thread::threadFactoryForTest();
  MutexTracerImpl& mutex_tracer = MutexTracerImpl::getOrCreateTracer();

  // Make 100 threads, each of which will race to encode an overlapping set of
  // symbols, triggering corner-cases in SymbolTable::toSymbol.
  constexpr int num_threads = 100;
  std::vector<Thread::ThreadPtr> threads;
  threads.reserve(num_threads);
  ConditionalInitializer creation, access, wait;
  absl::BlockingCounter creates(num_threads), accesses(num_threads);
  for (int i = 0; i < num_threads; ++i) {
    threads.push_back(
        thread_factory.createThread([this, i, &creation, &access, &wait, &creates, &accesses]() {
          // Rotate between 20 different symbols to try to get some
          // contention. Based on a logging print statement in
          // SymbolTable::toSymbol(), this appears to trigger creation-races,
          // even when compiled with optimization.
          std::string stat_name_string = absl::StrCat("symbol", i % 20);

          // Block each thread on waking up a common condition variable,
          // so we make it likely to race on creation.
          creation.wait();
          StatNameTempStorage initial(stat_name_string, *table_);
          creates.DecrementCount();

          access.wait();
          StatNameTempStorage second(stat_name_string, *table_);
          accesses.DecrementCount();

          wait.wait();
        }));
  }
  creation.setReady();
  creates.Wait();

  int64_t create_contentions = mutex_tracer.numContentions();
  ENVOY_LOG_MISC(info, "Number of contentions: {}", create_contentions);

  access.setReady();
  accesses.Wait();

  // In a perfect world, we could use reader-locks in the SymbolTable
  // implementation, and there should be zero additional contentions
  // after latching 'create_contentions' above. And we can definitely
  // have this world, but this slows down BM_CreateRace in
  // symbol_table_speed_test.cc, even on a 72-core machine.
  //
  // Thus it is better to avoid symbol-table contention by refactoring
  // all stat-creation code to symbolize all stat string elements at
  // construction, as composition does not require a lock.
  //
  // See this commit
  // https://github.com/envoyproxy/envoy/pull/5321/commits/ef712d0f5a11ff49831c1935e8a2ef8a0a935bc9
  // for a working reader-lock implementation, which would pass this EXPECT:
  //     EXPECT_EQ(create_contentions, mutex_tracer.numContentions());
  //
  // Note also that we cannot guarantee there *will* be contentions
  // as a machine or OS is free to run all threads serially.

  wait.setReady();
  for (auto& thread : threads) {
    thread->join();
  }
}

TEST_P(StatNameTest, MutexContentionOnExistingSymbols) {
  Thread::ThreadFactory& thread_factory = Thread::threadFactoryForTest();
  MutexTracerImpl& mutex_tracer = MutexTracerImpl::getOrCreateTracer();

  // Make 100 threads, each of which will race to encode an overlapping set of
  // symbols, triggering corner-cases in SymbolTable::toSymbol.
  constexpr int num_threads = 100;
  std::vector<Thread::ThreadPtr> threads;
  threads.reserve(num_threads);
  ConditionalInitializer creation, access, wait;
  absl::BlockingCounter creates(num_threads), accesses(num_threads);
  for (int i = 0; i < num_threads; ++i) {
    threads.push_back(
        thread_factory.createThread([this, i, &creation, &access, &wait, &creates, &accesses]() {
          // Rotate between 20 different symbols to try to get some
          // contention. Based on a logging print statement in
          // SymbolTable::toSymbol(), this appears to trigger creation-races,
          // even when compiled with optimization.
          std::string stat_name_string = absl::StrCat("symbol", i % 20);

          // Block each thread on waking up a common condition variable,
          // so we make it likely to race on creation.
          creation.wait();
          StatNameTempStorage initial(stat_name_string, *table_);
          creates.DecrementCount();

          access.wait();
          StatNameTempStorage second(stat_name_string, *table_);
          accesses.DecrementCount();

          wait.wait();
        }));
  }
  creation.setReady();
  creates.Wait();

  int64_t create_contentions = mutex_tracer.numContentions();
  ENVOY_LOG_MISC(info, "Number of contentions: {}", create_contentions);

  // But when we access the already-existing symbols, we guarantee that no
  // further mutex contentions occur.
  access.setReady();
  accesses.Wait();

  // In a perfect world, we could use reader-locks in the SymbolTable
  // implementation, and there should be zero additional contentions
  // after latching 'create_contentions' above. And we can definitely
  // have this world, but this slows down BM_CreateRace in
  // symbol_table_speed_test.cc, even on a 72-core machine.
  //
  // Thus it is better to avoid symbol-table contention by refactoring
  // all stat-creation code to symbolize all stat string elements at
  // construction, as composition does not require a lock.
  //
  // See this commit
  // https://github.com/envoyproxy/envoy/pull/5321/commits/ef712d0f5a11ff49831c1935e8a2ef8a0a935bc9
  // for a working reader-lock implementation, which would pass this EXPECT:
  //     EXPECT_EQ(create_contentions, mutex_tracer.numContentions());
  //
  // Note also that we cannot guarantee there *will* be contentions
  // as a machine or OS is free to run all threads serially.

  wait.setReady();
  for (auto& thread : threads) {
    thread->join();
  }
}

<<<<<<< HEAD
TEST_P(StatNameTest, SharedStatNameStorageSet) {
  StatNameStorageSet set;
  {
    for (int i = 0; i < 10; ++i) {
      std::string foo = absl::StrCat("foo", i);
      auto insertion = set.insert(StatNameStorage(foo, *table_));
      StatNameTempStorage temp_foo(foo, *table_);
      auto found = set.find(temp_foo.statName());
      EXPECT_EQ(found->statName().data(), insertion.first->statName().data());
    }
  }
  set.free(*table_);
}

=======
TEST_P(StatNameTest, SharedStatNameStorageSetInsertAndFind) {
  StatNameStorageSet set;
  const int iters = 10;
  for (int i = 0; i < iters; ++i) {
    std::string foo = absl::StrCat("foo", i);
    auto insertion = set.insert(StatNameStorage(foo, *table_));
    StatNameTempStorage temp_foo(foo, *table_);
    auto found = set.find(temp_foo.statName());
    EXPECT_EQ(found->statName().data(), insertion.first->statName().data());
  }
  StatNameTempStorage bar("bar", *table_);
  EXPECT_EQ(set.end(), set.find(bar.statName()));
  EXPECT_EQ(iters, set.size());
  set.free(*table_);
}

TEST_P(StatNameTest, SharedStatNameStorageSetSwap) {
  StatNameStorageSet set1, set2;
  set1.insert(StatNameStorage("foo", *table_));
  EXPECT_EQ(1, set1.size());
  EXPECT_EQ(0, set2.size());
  set1.swap(set2);
  EXPECT_EQ(0, set1.size());
  EXPECT_EQ(1, set2.size());
  set2.free(*table_);
}

>>>>>>> 629bbfb8
// Tests the memory savings realized from using symbol tables with 1k
// clusters. This test shows the memory drops from almost 8M to less than
// 2M. Note that only SymbolTableImpl is tested for memory consumption,
// and not FakeSymbolTableImpl.
TEST(SymbolTableTest, Memory) {
  if (!TestUtil::hasDeterministicMallocStats()) {
    return;
  }

  // Tests a stat-name allocation strategy.
  auto test_memory_usage = [](std::function<void(absl::string_view)> fn) -> size_t {
    const size_t start_mem = Memory::Stats::totalCurrentlyAllocated();
    TestUtil::forEachSampleStat(1000, fn);
    const size_t end_mem = Memory::Stats::totalCurrentlyAllocated();
    if (end_mem != 0) { // See warning below for asan, tsan, and mac.
      EXPECT_GT(end_mem, start_mem);
    }
    return end_mem - start_mem;
  };

  size_t string_mem_used, symbol_table_mem_used;
  {
    std::vector<std::string> names;
    auto record_stat = [&names](absl::string_view stat) { names.push_back(std::string(stat)); };
    string_mem_used = test_memory_usage(record_stat);
  }
  {
    SymbolTableImpl table;
    std::vector<StatNameStorage> names;
    auto record_stat = [&names, &table](absl::string_view stat) {
      names.emplace_back(StatNameStorage(stat, table));
    };
    symbol_table_mem_used = test_memory_usage(record_stat);
    for (StatNameStorage& name : names) {
      name.free(table);
    }
  }

  // This test only works if Memory::Stats::totalCurrentlyAllocated() works, which
  // appears not to be the case in some tests, including asan, tsan, and mac.
  if (Memory::Stats::totalCurrentlyAllocated() == 0) {
    ENVOY_LOG_MISC(info,
                   "SymbolTableTest.Memory comparison skipped due to malloc-stats returning 0.");
  } else {
    // Make sure we don't regress. Data as of 2019/01/04:
    //
    // libstdc++:
    // ----------
    // string_mem_used:        7759488
    // symbol_table_mem_used:  1744280 (4.45x)
    //
    // libc++:
    // -------
    // string_mem_used:        6710912
    // symbol_table_mem_used:  1743512 (3.85x)
    EXPECT_LT(symbol_table_mem_used, string_mem_used / 3);
    EXPECT_LT(symbol_table_mem_used, 1750000);
  }
}

} // namespace Stats
} // namespace Envoy<|MERGE_RESOLUTION|>--- conflicted
+++ resolved
@@ -507,22 +507,6 @@
   }
 }
 
-<<<<<<< HEAD
-TEST_P(StatNameTest, SharedStatNameStorageSet) {
-  StatNameStorageSet set;
-  {
-    for (int i = 0; i < 10; ++i) {
-      std::string foo = absl::StrCat("foo", i);
-      auto insertion = set.insert(StatNameStorage(foo, *table_));
-      StatNameTempStorage temp_foo(foo, *table_);
-      auto found = set.find(temp_foo.statName());
-      EXPECT_EQ(found->statName().data(), insertion.first->statName().data());
-    }
-  }
-  set.free(*table_);
-}
-
-=======
 TEST_P(StatNameTest, SharedStatNameStorageSetInsertAndFind) {
   StatNameStorageSet set;
   const int iters = 10;
@@ -550,7 +534,6 @@
   set2.free(*table_);
 }
 
->>>>>>> 629bbfb8
 // Tests the memory savings realized from using symbol tables with 1k
 // clusters. This test shows the memory drops from almost 8M to less than
 // 2M. Note that only SymbolTableImpl is tested for memory consumption,
