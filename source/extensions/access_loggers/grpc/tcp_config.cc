#include "source/extensions/access_loggers/grpc/tcp_config.h"

#include "envoy/extensions/access_loggers/grpc/v3/als.pb.h"
#include "envoy/extensions/access_loggers/grpc/v3/als.pb.validate.h"
#include "envoy/registry/registry.h"
#include "envoy/server/filter_config.h"

#include "source/common/common/assert.h"
#include "source/common/common/macros.h"
#include "source/common/grpc/async_client_impl.h"
#include "source/common/protobuf/protobuf.h"
#include "source/extensions/access_loggers/grpc/config_utils.h"
#include "source/extensions/access_loggers/grpc/grpc_access_log_proto_descriptors.h"
#include "source/extensions/access_loggers/grpc/tcp_grpc_access_log_impl.h"

namespace Envoy {
namespace Extensions {
namespace AccessLoggers {
namespace TcpGrpc {

AccessLog::InstanceSharedPtr TcpGrpcAccessLogFactory::createAccessLogInstance(
    const Protobuf::Message& config, AccessLog::FilterPtr&& filter,
    Server::Configuration::ListenerAccessLogFactoryContext& context) {
  return createAccessLogInstance(
      config, std::move(filter),
      static_cast<Server::Configuration::CommonFactoryContext&>(context));
}

AccessLog::InstanceSharedPtr TcpGrpcAccessLogFactory::createAccessLogInstance(
    const Protobuf::Message& config, AccessLog::FilterPtr&& filter,
    Server::Configuration::CommonFactoryContext& context) {
  GrpcCommon::validateProtoDescriptors();

  const auto& proto_config = MessageUtil::downcastAndValidate<
      const envoy::extensions::access_loggers::grpc::v3::TcpGrpcAccessLogConfig&>(
      config, context.messageValidationVisitor());

  return std::make_shared<TcpGrpcAccessLog>(std::move(filter), proto_config, context.threadLocal(),
                                            GrpcCommon::getGrpcAccessLoggerCacheSingleton(context));
}

ProtobufTypes::MessagePtr TcpGrpcAccessLogFactory::createEmptyConfigProto() {
  return std::make_unique<envoy::extensions::access_loggers::grpc::v3::TcpGrpcAccessLogConfig>();
}

std::string TcpGrpcAccessLogFactory::name() const { return "envoy.access_loggers.tcp_grpc"; }

/**
 * Static registration for the TCP gRPC access log. @see RegisterFactory.
 */
<<<<<<< HEAD
REGISTER_FACTORY_D(TcpGrpcAccessLogFactory, Server::Configuration::AccessLogInstanceFactory,
                   "envoy.tcp_grpc_access_log");
=======
LEGACY_REGISTER_FACTORY(TcpGrpcAccessLogFactory, Server::Configuration::AccessLogInstanceFactory,
                        "envoy.tcp_grpc_access_log");
>>>>>>> 2ce0bf39

} // namespace TcpGrpc
} // namespace AccessLoggers
} // namespace Extensions
} // namespace Envoy<|MERGE_RESOLUTION|>--- conflicted
+++ resolved
@@ -48,13 +48,8 @@
 /**
  * Static registration for the TCP gRPC access log. @see RegisterFactory.
  */
-<<<<<<< HEAD
-REGISTER_FACTORY_D(TcpGrpcAccessLogFactory, Server::Configuration::AccessLogInstanceFactory,
-                   "envoy.tcp_grpc_access_log");
-=======
 LEGACY_REGISTER_FACTORY(TcpGrpcAccessLogFactory, Server::Configuration::AccessLogInstanceFactory,
                         "envoy.tcp_grpc_access_log");
->>>>>>> 2ce0bf39
 
 } // namespace TcpGrpc
 } // namespace AccessLoggers
