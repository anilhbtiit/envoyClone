--- conflicted
+++ resolved
@@ -4,10 +4,7 @@
 #include "envoy/http/header_validator.h"
 
 #include "source/common/http/headers.h"
-<<<<<<< HEAD
 #include "source/extensions/http/header_validators/envoy_default/path_normalizer.h"
-=======
->>>>>>> e0b5903f
 
 namespace Envoy {
 namespace Extensions {
@@ -35,10 +32,6 @@
 
   /*
    * Validate the :status response pseudo header based on the range of valid response statuses.
-<<<<<<< HEAD
-   * TODO: add RFC reference
-=======
->>>>>>> e0b5903f
    */
   virtual HeaderValueValidationResult
   validateStatusHeader(const ::Envoy::Http::HeaderString& value);
@@ -120,11 +113,7 @@
     absl::string_view address() const { return std::get<2>(result_); }
 
     // The port component of the URI path, including the leading ":" delimiter.
-<<<<<<< HEAD
-    absl::string_view port() const { return std::get<3>(result_); }
-=======
     absl::string_view portAndDelimiter() const { return std::get<3>(result_); }
->>>>>>> e0b5903f
 
   private:
     std::tuple<RejectAction, std::string, absl::string_view, absl::string_view> result_;
@@ -147,19 +136,12 @@
   ::Envoy::Http::Protocol protocol_;
   StreamInfo::StreamInfo& stream_info_;
   const ::Envoy::Http::HeaderValues& header_values_;
-<<<<<<< HEAD
   PathNormalizer path_normalizer_;
-};
-
-struct UhvResponseCodeDetailValues {
-  const std::string InvalidCharacters = "uhv.invalid_characters";
-=======
 };
 
 struct UhvResponseCodeDetailValues {
   const std::string InvalidNameCharacters = "uhv.invalid_name_characters";
   const std::string InvalidValueCharacters = "uhv.invalid_value_characters";
->>>>>>> e0b5903f
   const std::string InvalidUrl = "uhv.invalid_url";
   const std::string InvalidHost = "uhv.invalid_host";
   const std::string InvalidScheme = "uhv.invalid_scheme";
