date: Pending

behavior_changes:
# *Changes that are expected to cause an incompatibility if applicable; deployment changes are likely required*
- area: http
  change: |
    Remove the hop by hop TE header from downstream request headers if it's not set to ``trailers``, else keep it. This change can be
    temporarily reverted by setting ``envoy.reloadable_features.sanitize_te`` to false.
- area: stats
  change: |
    The runtime flag ``envoy.reloadable_features.enable_include_histograms`` is now enabled by default.
    This causes the ``includeHistogram()`` method on ``Stats::SinkPredicates`` to filter histograms to
    be flushed to stat sinks.
- area: http2
  change: |
    Changes the default value of ``envoy.reloadable_features.http2_use_oghttp2`` to ``false``. This changes the codec used for HTTP/2
    requests and responses. A number of users have reported issues with oghttp2 including issue 32611 and issue 32401 This behavior
    can be reverted by setting the feature to ``true``.

minor_behavior_changes:
# *Changes that may cause incompatibilities for some users, but should not for most*
- area: sockets
  change: |
    Failure to create an upstream socket should now result in clean connection failure rather than failing a release assert. This behavior
    can be temporarily reverted by setting runtime feature ``envoy.restart_features_.allow_client_socket_creation_failure`` to false.
- area: adaptive concurrency filter stats
  change: |
    Multiply the gradient value stat by 1000 to make it more granular (values will range between 500 and 2000).
- area: quic
  change: |
    :ref:`Server preferred address <envoy_v3_api_field_config.listener.v3.QuicProtocolOptions.server_preferred_address_config>` is
    now sent to non-quiche quic clients when configured. This behavior can be disabled with runtime flag
    ``envoy.reloadable_features.quic_send_server_preferred_address_to_all_clients``.
- area: dns
  change: |
    Allowing <envoy_v3_api_field_extensions.common.dynamic_forward_proxy.v3.DnsCacheConfig.dns_min_refresh_rate>` to go as low as 1s.
- area: dns
  change: |
    Fixing a bug in the getaddrinfo resolver where it did not reresolve on EAI_AGAIN. This behavioral change can be temporarily
    reverted by setting ``envoy.reloadable_features.dns_reresolve_on_eai_again`` to false.
- area: upstream
  change: |
    Upstream now excludes hosts set to ``DRAINING`` state via EDS from load balancing and panic routing
    threshold calculation. This feature can be disabled by setting
    ``envoy.reloadable_features.exclude_host_in_eds_status_draining`` to false.
- area: golang
  change: |
    Change ``RegisterHttpFilterConfigFactoryAndParser`` to ``RegisterHttpFilterFactoryAndConfigParser``.
- area: QUIC
  change: |
    Port migration is default turned off. QUIC client connections will no longer attempt to migrate to a new port when connections
    is degrading. Can be manually turned on via
    :ref:`port_migration <envoy_v3_api_field_config.core.v3.QuicProtocolOptions.num_timeouts_to_trigger_port_migration>`.
- area: QUIC
  change: |
    Make each upstream connection to read as many as 32 packets in each event loop. This feature can be disabled by setting
    ``envoy.reloadable_features.quic_upstream_reads_fixed_number_packets`` to false.
- area: stats
  change: |
    ``thread_local_cluster_manager.worker_0.*`` metrics are now parsed to use the
    ``worker_id`` tag like other metrics with ``worker_id`` do, when
    :ref:`use_all_default_tags <envoy_v3_api_field_config.metrics.v3.StatsConfig.use_all_default_tags>` is true.
- area: aws
  change: |
    AWS region string is now retrieved from environment and profile consistently within aws_request_signer and
    grpc_credentials/aws_iam extensions. Region field in aws_request_signer is now optional, explicitly configured
    xDS region will take preference. aws_request_signer documentation now reflects the region chain.
- area: http
  change: |
    Enable obsolete line folding in BalsaParser (for behavior parity with http-parser, the
    previously used HTTP/1 parser).
- area: http
  change: |
    When the HTTP CONNECT request method is enabled using :ref:`RouteAction.UpgradeConfig
    <envoy_v3_api_msg_config.route.v3.RouteAction.UpgradeConfig>`, CONNECT requests will now be
    proxied to the upstream, unless the :ref:`connect_config
    <envoy_v3_api_field_config.route.v3.RouteAction.UpgradeConfig.connect_config>` field is also
    set. (Previously Envoy would terminate CONNECT requests even when the ``connect_config`` field
    was unset.) The updated behavior should now be consistent with the existing documentation. This
    change can be reverted by setting
    ``envoy.reloadable_features.http_route_connect_proxy_by_default`` to ``false``.
- area: proxy status
  change: |
    Add more conversion in the proxy status utility. It can be disabled by the runtime guard
    ``envoy.reloadable_features.proxy_status_mapping_more_core_response_flags``.
- area: http2
  change: |
    Simplifies integration with the codec by removing translation between nghttp2 callbacks and Http2VisitorInterface events.
    Guarded by ``envoy.reloadable_features.http2_skip_callback_visitor``.
- area: http3
  change: |
    Use GRO (Generic Receive Offload) for reading packets from a client QUIC UDP socket. See
    https://www.kernel.org/doc/html/next/networking/segmentation-offloads.html for a description of
    GRO. This behavior change can be reverted by setting
    ``envoy.reloadable_features.prefer_quic_client_udp_gro`` to ``false``.
- area: http3
  change: |
    Disables recvmmsg (multi-message) for reading packets from a client QUIC UDP socket, if GRO
    is not set or not supported. recvmsg will be used instead. This behavior change can be
    reverted by setting ``envoy.reloadable_features.disallow_quic_client_udp_mmsg`` to ``false``.
- area: lua
  change: |
    Previously, tracing spans generated by ``httpCall`` were always sampled by default.
    Now, the default sampling decision of an ``httpCall`` span is inherited from the parent span,
    so that no "orphaned" sampled span associated with the ``httpCall`` is emitted. The default
    remains overridable with the ``trace_sampled`` option.
- area: config parsing, http cache filter
  change: |
    ``envoy.restart_features.use_fast_protobuf_hash`` was flipped to true by default.
    The expectation is that this will improve performance of the hash operation by 2x to 10x,
    and reduce config update time by 10-25%. This change will also cause a one-time cache flush
    for file_system_http_cache.
- area: xds
  change: |
    Delta SDS removals will no longer result in a "Missing SDS resources" NACK
    and instead will be ignored.
- area: golang
  change: |
    Not implicitly clearing route cache in ``HeaderMap.Set``, introduce a new API ``ClearRouteCache`` to do it.

bug_fixes:
# *Changes expected to improve the state of the world and are unlikely to have negative effects*
- area: http3_upstream
  change: |
    Fixing a bug with HTTP/3 upstream using a non-threadsafe cache cross-thread. Bumping HTTP/3 support down
    to alpha as the severity of this bug indicates it is both not in use and not GA quality code.
- area: tracers
  change: |
    use unary RPC calls for OpenTelemetry trace exports, rather than client-side streaming connections.
- area: stateful_session
  change: |
    Support 0 TTL for proto-encoded cookies, which disables cookie expiration by Envoy.
- area: load balancing
  change: |
    Added randomization in locality load-balancing initialization. This helps desynchronizing Envoys across
    a fleet by randomizing the scheduler starting point. This can be temporarily reverted by setting runtime guard
    ``envoy.reloadable_features.edf_lb_locality_scheduler_init_fix`` to false.
- area: load balancing
  change: |
    Added randomization in host load-balancing initialization. This helps desynchronizing Envoys across
    a fleet by randomizing the scheduler starting point. This can be temporarily reverted by setting runtime guard
    ``envoy.reloadable_features.edf_lb_host_scheduler_init_fix`` to false.
- area: UDP and TCP tunneling
  change: |
    fixed a bug where second HTTP response headers received would cause Envoy to crash in cases where
    ``propagate_response_headers`` and retry configurations are enabled at the same time, and an upstream
    request is retried multiple times.
- area: xds
  change: |
    Reject xDS configurations where the rate-limit's :ref:`fill_rate <envoy_v3_api_field_config.core.v3.RateLimitSettings.fill_rate>`
    is set to Infinity or NaN.
- area: tracing
  change: |
    Prevent Envoy from crashing at start up when the OpenTelemetry environment resource detector cannot detect any attributes.
- area: proxy protocol
  change: |
    Fixed a crash when Envoy is configured for PROXY protocol on both a listener and cluster, and the listener receives
    a PROXY protocol header with address type LOCAL (typically used for health checks).
- area: url matching
  change: |
    Fixed excessive CPU utilization when using regex URL template matcher.
- area: http
  change: |
    Fixed crash when HTTP request idle and per try timeouts occurs within backoff interval.
- area: quic
  change: |
    Fixed crash bug with QUIC upstream + X.509v1 certificates.
- area: quic
  change: |
    Added support for QUIC listeners to echo incoming ECN marks to the peer. Currently disabled. When changes are complete and this is
    enabled, it can be disabled by setting runtime flag ``envoy.reloadable_features.quic_receive_ecn`` to false.
- area: proxy_protocol
  change: |
    Fix crash due to uncaught exception when the operating system does not support an address type (such as IPv6) that is
    received in a proxy protocol header. Connections will instead be dropped/reset.
- area: proxy_protocol
  change: |
    Fixed a bug where TLVs with non utf8 characters were inserted as protobuf values into filter metadata circumventing
    ext_authz checks when ``failure_mode_allow`` is set to ``true``.
- area: tls
  change: |
    Fix crash due to uncaught exception when the operating system does not support an address type (such as IPv6) that is
    received in an mTLS client cert IP SAN. These SANs will be ignored. This applies only when using formatter
    ``%DOWNSTREAM_PEER_IP_SAN%``.
- area: tcp_proxy
  change: |
    When tunneling TCP over HTTP, closed the downstream connection (for writing only) when upstream trailers are read
    to support half close semantics during TCP tunneling.
    This behavioral change can be temporarily reverted by setting runtime guard
    ``envoy.reloadable_features.tcp_tunneling_send_downstream_fin_on_upstream_trailers`` to false.
- area: eds-caching
  change: |
    Fixing an issue where EDS caching is used (protected by the ``envoy.restart_features.use_eds_cache_for_ads``
    runtime flag that is false by default), when multiple clusters use the same EDS resource, and that cached EDS
    resource is used.
- area: jwt_authn
  change: |
    Fixed JWT extractor, which concatenated headers with a comma, resultig in invalid tokens.
- area: jwt_authn
  change: |
    Added
    :ref:`max_lifetime <envoy_v3_api_field_extensions.filters.http.jwt_authn.v3.JwtProvider.max_lifetime>` and
    :ref:`require_expiration <envoy_v3_api_field_extensions.filters.http.jwt_authn.v3.JwtProvider.require_expiration>`
    to limit the maximum remaining lifetime of a token from a ``JwtProvider`` and implement restrictions for JWT-SVIDs.
- area: router
  change: |
    Fix a timing issue when upstream requests are empty when decoding data and send local reply when that happens. This is
    controlled by ``envoy_reloadable_features_send_local_reply_when_no_buffer_and_upstream_request``.
- area: deps
  change: |
    Updated QUICHE dependencies to incorporate fixes for https://github.com/envoyproxy/envoy/issues/32401.
- area: tracing
  change: |
    Dynatrace resource detector: Only log warning message when no enrichment attributes are found.
- area: oauth
  change: |
    When performing a token refresh and forwarding tokens upstream, replace existing token cookies rather than appending as
    another Cookie header.
<<<<<<< HEAD
- area: outlier detection
  change: |
    Fixed
    :ref:`successful_active_health_check_uneject_host<envoy_v3_api_field_config.cluster.v3.OutlierDetection.successful_active_health_check_uneject_host>`.
    Before FAILED_ACTIVE_HC health flag was set, a failed health check as well could uneject the host.
=======
- area: oauth
  change: |
    The refresh and access tokens are not expired simultaneously so the access token can be updated using
    the refresh token. The expiration time of the refresh token is taken from the exp claim of jwt by default.
    If the claim is ommited in the jwt then :ref:`default_refresh_token_expires_in
    <envoy_v3_api_field_extensions.filters.http.oauth2.v3.OAuth2Config.default_refresh_token_expires_in>`
    specifies the lifetime of the refresh token. The default value is ``604800`` seconds (a week).
- area: admin
  change: |
    Fixed a bug where the config_dump & init_dump admin endpoint would return an empty response when called with empty
    query parameters (e.g. ``/config_dump?resource=&mask=&name_regex=``).
- area: admin
  change: |
    Removing the ECDS config entry from the config dump when it does not exist (or has expired).
- area: geoip
  change: |
    Switch to use StopAllIterationAndWatermark instead of StopIteration in geoip filter to fix an issue where large
    POST request body may get corrupted when geoip is enabled.
- area: http2
  change: |
    Update nghttp2 to resolve CVE-2024-30255 https://github.com/envoyproxy/envoy/security/advisories/GHSA-j654-3ccm-vfmm.
- area: prefix_matcher_tree
  change: |
    Fixed issue in matcher prefix tree lookup.
    The lookup did not function correctly when the prefix tree had overlapping prefixes.
    For example: with prefixes ``/foo`` and ``/foo/bar``, it would have incorrectly said no prefix match for ``/foo/``.
>>>>>>> bdff856f

removed_config_or_runtime:
# *Normally occurs at the end of the* :ref:`deprecation period <deprecated>`
- area: http
  change: |
    Removed ``envoy.reloadable_features.allow_absolute_url_with_mixed_scheme`` runtime flag and legacy code paths.
- area: active health check
  change: |
    Removed ``envoy.reloadable_features.keep_endpoint_active_hc_status_on_locality_update`` runtime flag and legacy code paths.
- area: http1
  change: |
    Removed ``envoy.reloadable_features.http1_allow_codec_error_response_after_1xx_headers`` runtime flag and legacy code paths.
- area: overload manager
  change: |
    removed ``envoy.reloadable_features.overload_manager_error_unknown_action`` and legacy code paths.
- area: http
  change: |
    Removed ``envoy_reloadable_features_append_xfh_idempotent`` runtime flag and legacy code paths.
- area: resource_monitors
  change: |
    removed ``envoy.reloadable_features.count_unused_mapped_pages_as_free`` runtime flag  and legacy code paths.
- area: aws
  change: |
    Removed ``envoy.reloadable_features.enable_aws_credentials_file`` runtime flag and legacy code paths.
- area: upstream
  change: |
    removed ``envoy_reloadable_features_initialize_upstream_filters`` and legacy code paths.

new_features:
- area: filters
  change: |
    Added the :ref:`credential injector filter <envoy_v3_api_msg_extensions.filters.http.credential_injector.v3.CredentialInjector>`,
    which can be used to inject credentials into the HTTP headers.
- area: basic_auth
  change: |
    Added :ref:`forward_username_header <envoy_v3_api_field_extensions.filters.http.basic_auth.v3.BasicAuth.forward_username_header>`
    config to forward the username to the backend.
- area: ext_proc
  change: |
    Added
    :ref:`grpc_initial_metadata <envoy_v3_api_field_extensions.filters.http.ext_proc.v3.ExtProcOverrides.grpc_initial_metadata>`
    config API to allow extending inherited metadata from
    :ref:`ExternalProcessor.grpc_service <envoy_v3_api_field_extensions.filters.http.ext_proc.v3.ExternalProcessor.grpc_service>`
    and
    :ref:`ExtProcOverrides.grpc_service <envoy_v3_api_field_extensions.filters.http.ext_proc.v3.ExtProcOverrides.grpc_service>`
    with the new or updated values.
- area: hot_restart
  change: |
    Added new command-line flag :option:`--skip-hot-restart-on-no-parent`.
- area: aws_request_signing
  change: |
    Update ``aws_request_signing`` filter to support use as an upstream HTTP filter. This allows successful calculation of
    signatures after the forwarding stage has completed, particularly if the path element is modified.
- area: aws_lambda
  change: |
    Update ``aws_lambda`` filter to support use as an upstream HTTP filter. This allows successful calculation of
    signatures after the forwarding stage has completed, particularly if the path element is modified.
- area: grpc reverse bridge
  change: |
    Change HTTP status to 200 to respect the gRPC protocol. This may cause problems for incorrect gRPC clients expecting the filter
    to preserve HTTP 1.1 responses.  This behavioral change can be temporarily reverted by setting runtime guard
    ``envoy.reloadable_features.grpc_http1_reverse_bridge_change_http_status`` to false.
- area: quic
  change: |
    Added QUIC protocol option :ref:`send_disable_active_migration
    <envoy_v3_api_field_config.listener.v3.QuicProtocolOptions.send_disable_active_migration>` to make the server send clients a transport
    parameter to discourage client endpoints from active migration.
- area: quic
  change: |
    Added support for QUIC listeners to :ref:`choose certificates based on SNI <arch_overview_ssl_cert_select>` and load certificates
    from formats other than PEM, such as :ref:`pkcs12 <envoy_v3_api_field_extensions.transport_sockets.tls.v3.TlsCertificate.pkcs12>`.
    This behavior can be disabled with runtime flag ``envoy.restart_features.quic_handle_certs_with_shared_tls_code``.
- area: ext_proc
  change: |
    implemented
    :ref:`request_attributes <envoy_v3_api_field_extensions.filters.http.ext_proc.v3.ExternalProcessor.request_attributes>`
    and
    :ref:`response_attributes <envoy_v3_api_field_extensions.filters.http.ext_proc.v3.ExternalProcessor.response_attributes>`
    config APIs to enable sending and receiving attributes to/from the external processing server.
- area: access log
  change: |
    added support for :ref:`%UPSTREAM_CONNECTION_ID% <config_access_log_format_upstream_connection_id>` for the upstream connection
    identifier.
- area: opentelemetry/grpc/access log
  change: |
    Added support to configure trace ID in OpenTelemetry logs.
- area: compression
  change: |
    Added Qatzstd :ref:`compressor <envoy_v3_api_msg_extensions.compression.qatzstd.compressor.v3alpha.Qatzstd>`.
- area: aws_lambda
  change: |
    Added :ref:`host_rewrite <envoy_v3_api_field_extensions.filters.http.aws_lambda.v3.Config.host_rewrite>` config to be used
    during signature.
- area: http3
  change: |
    Added experimental support for sending and receiving HTTP/3 METADATA frames.
- area: ext_proc
  change: |
    added
    :ref:`metadata_options <envoy_v3_api_field_extensions.filters.http.ext_proc.v3.ExternalProcessor.metadata_options>`
    config API to enable sending and receiving metadata from/to the external processing server. Both typed and untyped dynamic
    metadata may be sent to the server. If
    :ref:`receiving_namespaces <envoy_v3_api_field_extensions.filters.http.ext_proc.v3.MetadataOptions.receiving_namespaces>`
    is defined, returned metadata may be written to the specified allowed namespaces.
- area: ext_proc
  change: |
    made the :ref:`ExternalProcessor <envoy_v3_api_msg_extensions.filters.http.ext_proc.v3.ExternalProcessor>` work as an upstream filter.
- area: wasm
  change: |
    added ``verify_signature`` foreign function to verify cryptographic signatures.
- area: monitoring
  change: |
    Add ``Envoy::ExecutionContext``, which is notified by ``ScopeTrackerScopeState``'s constructor and destructor. This feature is
    disabled by default, it can be enabled by runtime feature flag ``envoy.restart_features.enable_execution_context``. For more details,
    please see https://github.com/envoyproxy/envoy/issues/32012.
- area: rbac
  change: |
    Added :ref:`uri_template<envoy_v3_api_field_config.rbac.v3.Permission.uri_template>` which uses existing
    :ref:`UriTemplateMatchConfig<envoy_v3_api_msg_extensions.path.match.uri_template.v3.UriTemplateMatchConfig>`
    to allow use of glob patterns for URI path matching in RBAC.
- area: upstream
  change: |
    Added :ref:`selection_method <envoy_v3_api_msg_extensions.load_balancing_policies.least_request.v3.LeastRequest>`
    option to the least request load balancer. If set to ``FULL_SCAN``,
    Envoy will select the host with the fewest active requests from the entire host set rather than
    :ref:`choice_count <envoy_v3_api_msg_extensions.load_balancing_policies.least_request.v3.LeastRequest>`
    random choices.
- area: access_loggers
  change: |
    Added :ref:`Fluentd access logger <envoy_v3_api_msg_extensions.access_loggers.fluentd.v3.FluentdAccessLogConfig>`
    to support flushing access logs in `Fluentd format <https://github.com/fluent/fluentd/wiki/Forward-Protocol-Specification-v1>`_.
- area: redis
  change: |
    Added support for the ``ECHO`` command.
- area: tcp_proxy
  change: |
    added an option to dynamically set a per downstream connection idle timeout period object under the key
    ``envoy.tcp_proxy.per_connection_idle_timeout_ms``. If this filter state value exists, it will override the idle timeout
    specified in the filter configuration and the default idle timeout.
- area: ext_authz
  change: |
    The proto field :ref:`headers <envoy_v3_api_field_service.auth.v3.AttributeContext.HttpRequest.headers>`'s
    value type is string.  Thus, it is unable to support non-utf8 characters in header values.
    To support header values with non-utf8 characters, a new boolean field was added to the
    ext_authz config :ref:`encode_raw_headers <envoy_v3_api_field_extensions.filters.http.ext_authz.v3.ExtAuthz.encode_raw_headers>`.
    When this is set to true, the new field in HttpRequest
    :ref:`header_map <envoy_v3_api_field_service.auth.v3.AttributeContext.HttpRequest.header_map>` (specifically
    ``header_map.headers.raw_value``) gets populated with the raw values instead of ``headers``,
    which normally contains UTF-8 sanitized header values. Also, since the new field is not a map,
    headers with the same key are not combined into a single comma-seperated header.
- area: load shed point
  change: |
    Added load shed point ``envoy.load_shed_points.hcm_ondata_creating_codec`` that closes connections before creating codec if
    Envoy is under pressure, typically memory.
- area: health_checks
  change: |
    added a :ref:`configuration option <envoy_v3_api_field_config.core.v3.HealthCheck.always_log_health_check_success>` that enables
    health check logs on each successful health check.
- area: string matcher
  change: |
    Added an :ref:`extension point for custom string matcher implementations <envoy_v3_api_field_type.matcher.v3.StringMatcher.custom>`.
    An implementation for :ref:`running a Lua script <envoy_v3_api_msg_extensions.string_matcher.lua.v3.Lua>` is included.
- area: overload
  change: |
    added a :ref:`configuration option
    <envoy_v3_api_field_extensions.filters.network.http_connection_manager.v3.HttpConnectionManager.append_local_overload>` to add
    ``x-envoy-local-overloaded`` header when Overload Manager is triggered.
- area: access_loggers
  change: |
    Added :ref:`retry options
    <envoy_v3_api_msg_extensions.access_loggers.fluentd.v3.FluentdAccessLogConfig.RetryOptions>` to Fluentd Access Logger to
    support upstream reconnect options, backoff intervals.
- area: tracing
  change: |
    Added support to configure a Dynatrace sampler for the OpenTelemetry tracer.
- area: tracing
  change: |
    Added User-Agent header to OTLP trace exporters according to the OpenTelemetry specification.
- area: http
  change: |
    Added DownstreamRemoteReset to CoreResponseFlag, and it is set when stream is remote reset.
- area: match_delegate
  change: |
    Convert match_delegate fiter into dual filter so it can be installed in the upstream filter chain.
- area: composite
  change: |
    Convert composite fiter into dual filter so it can be installed in the upstream filter chain.
- area: tracing
  change: |
    Added support for variant span attribute type for the OpenTelemetry tracer.
- area: oauth
  change: |
    :ref:`deny_redirect_matcher <envoy_v3_api_field_extensions.filters.http.oauth2.v3.OAuth2Config.deny_redirect_matcher>`
    to support disabling authorization redirects for specific requests, e.g. AJAX requests.
- area: jwt_authn
  change: |
    Added
    :ref:`subjects <envoy_v3_api_field_extensions.filters.http.jwt_authn.v3.JwtProvider.subjects>` to allow restrictions
    of subjects a ``JwtProvider`` can assert.
- area: aws_request_signing
  change: |
    Update ``aws_request_signing`` filter to support optionally sending the aws signature in query parameters rather than headers,
    by specifying the :ref:`query_string <envoy_v3_api_field_extensions.filters.http.aws_request_signing.v3.AwsRequestSigning.query_string>`
    configuration section.
- area: formatters
  change: |
    Added :ref:`formatters <envoy_v3_api_field_extensions.access_loggers.fluentd.v3.FluentdAccessLogConfig.formatters>`
    to Fluentd access logger to allow adding extension commands when formatter access logs.
- area: proxy_protocol
  change: |
    Added :ref:`disallowed_versions <envoy_v3_api_field_extensions.filters.listener.proxy_protocol.v3.ProxyProtocol.disallowed_versions>`
    to enforce the filter only matches specific PROXY protocol versions.
- area: proxy_protocol
  change: |
    Added new statistics to the proxy protocol filter to track connections found/disallowed/errored by PROXY protocol version.
- area: rbac
  change: |
    Added :ref:`rules_stat_prefix <envoy_v3_api_field_extensions.filters.http.rbac.v3.RBAC.rules_stat_prefix>`
    to allow adding custom prefix to the stats emitted by rules.
- area: tracing
  change: |
    Dynatrace sampler fetches configuration from Dynatrace API.
- area: cors
  change: |
    Added :ref:`configuration option <envoy_v3_api_field_extensions.filters.http.cors.v3.CorsPolicy.forward_not_matching_preflights>`
    to return local response when CORS preflight's origin does not match allowed origin.
- area: ext_authz
  change: |
    Added support for populating the :ref:`tls_session<envoy_v3_api_field_service.auth.v3.AttributeContext.tls_session>`
    check request attribute for network ext_authz by setting :ref:`include_tls_session <config_network_filters_ext_authz>` to true.
- area: tracing
  change: |
    Datadog: span attributes and trace sampling can be configured remotely.
- area: aws
  change: |
    Update credential_provider utility to support EKS Pod Identity provided via token file.
- area: access_log
  change: |
    Added :ref:`%COMMON_DURATION% <config_access_log_format_common_duration>` to access log format to log the duration of the request.
    The start time point, end time point and duration precision can be configured in this new command.
- area: admin
  change: |
    The ``/stats/prometheus`` endpoint can now emit prometheus ``summary`` metric types by explicitly setting the
    ``histogram_buckets`` query parameter to ``summary``.
- area: grpc
  change: |
    Added maximum gRPC message size that is allowed to be received in Envoy gRPC. If a message over this limit is received,
    the gRPC stream is terminated with the RESOURCE_EXHAUSTED error. This limit is applied to individual messages in the
    streaming response and not the total size of streaming response. Defaults to 0, which means unlimited.
- area: filters
  change: |
    Added :ref:`per-route configuration support to the Basic Auth filter
    <envoy_v3_api_msg_extensions.filters.http.basic_auth.v3.BasicAuthPerRoute>`.
- area: lua
  change: |
    Added a new ``connectionStreamInfo()`` which could be used to access the streamInfo object on the connection. This addition
    is helpful in scenarios requiring the retrieval of dynamic metadata from network filters, such as the Proxy Protocol, etc.

deprecated:
- area: listener
  change: |
    deprecated runtime key ``overload.global_downstream_max_connections`` in favor of :ref:`downstream connections monitor
    <envoy_v3_api_msg_extensions.resource_monitors.downstream_connections.v3.DownstreamConnectionsConfig>`.
- area: tracing
  change: |
    deprecated :ref:`split_spans_for_request <envoy_v3_api_field_config.trace.v3.ZipkinConfig.split_spans_for_request>`
    in favor of :ref:`spawn_upstream_span
    <envoy_v3_api_field_extensions.filters.network.http_connection_manager.v3.HttpConnectionManager.Tracing.spawn_upstream_span>`.<|MERGE_RESOLUTION|>--- conflicted
+++ resolved
@@ -216,13 +216,6 @@
   change: |
     When performing a token refresh and forwarding tokens upstream, replace existing token cookies rather than appending as
     another Cookie header.
-<<<<<<< HEAD
-- area: outlier detection
-  change: |
-    Fixed
-    :ref:`successful_active_health_check_uneject_host<envoy_v3_api_field_config.cluster.v3.OutlierDetection.successful_active_health_check_uneject_host>`.
-    Before FAILED_ACTIVE_HC health flag was set, a failed health check as well could uneject the host.
-=======
 - area: oauth
   change: |
     The refresh and access tokens are not expired simultaneously so the access token can be updated using
@@ -244,12 +237,16 @@
 - area: http2
   change: |
     Update nghttp2 to resolve CVE-2024-30255 https://github.com/envoyproxy/envoy/security/advisories/GHSA-j654-3ccm-vfmm.
+- area: outlier detection
+  change: |
+    Fixed
+    :ref:`successful_active_health_check_uneject_host<envoy_v3_api_field_config.cluster.v3.OutlierDetection.successful_active_health_check_uneject_host>`.
+    Before FAILED_ACTIVE_HC health flag was set, a failed health check as well could uneject the host.
 - area: prefix_matcher_tree
   change: |
     Fixed issue in matcher prefix tree lookup.
     The lookup did not function correctly when the prefix tree had overlapping prefixes.
     For example: with prefixes ``/foo`` and ``/foo/bar``, it would have incorrectly said no prefix match for ``/foo/``.
->>>>>>> bdff856f
 
 removed_config_or_runtime:
 # *Normally occurs at the end of the* :ref:`deprecation period <deprecated>`
