#pragma once

#include <functional>

#include "envoy/access_log/access_log.h"
#include "envoy/config/core/v3alpha/base.pb.h"
#include "envoy/config/typed_config.h"
#include "envoy/grpc/context.h"
#include "envoy/http/codes.h"
#include "envoy/http/context.h"
#include "envoy/http/filter.h"
#include "envoy/init/manager.h"
#include "envoy/network/drain_decision.h"
#include "envoy/network/filter.h"
#include "envoy/runtime/runtime.h"
#include "envoy/server/admin.h"
#include "envoy/server/lifecycle_notifier.h"
#include "envoy/server/overload_manager.h"
#include "envoy/server/process_context.h"
#include "envoy/singleton/manager.h"
#include "envoy/stats/scope.h"
#include "envoy/thread_local/thread_local.h"
#include "envoy/tracing/http_tracer.h"
#include "envoy/upstream/cluster_manager.h"

#include "common/common/assert.h"
#include "common/common/macros.h"
#include "common/protobuf/protobuf.h"

namespace Envoy {
namespace Server {
namespace Configuration {

/**
 * Common interface for downstream and upstream network filters.
 */
class CommonFactoryContext {
public:
  virtual ~CommonFactoryContext() = default;

  /**
   * @return Upstream::ClusterManager& singleton for use by the entire server.
   */
  virtual Upstream::ClusterManager& clusterManager() PURE;

  /**
   * @return Event::Dispatcher& the main thread's dispatcher. This dispatcher should be used
   *         for all singleton processing.
   */
  virtual Event::Dispatcher& dispatcher() PURE;

  /**
   * @return information about the local environment the server is running in.
   */
  virtual const LocalInfo::LocalInfo& localInfo() const PURE;

  /**
   * @return RandomGenerator& the random generator for the server.
   */
  virtual Envoy::Runtime::RandomGenerator& random() PURE;

  /**
   * @return Runtime::Loader& the singleton runtime loader for the server.
   */
  virtual Envoy::Runtime::Loader& runtime() PURE;

  /**
   * @return Stats::Scope& the filter's stats scope.
   */
  virtual Stats::Scope& scope() PURE;

  /**
   * @return Singleton::Manager& the server-wide singleton manager.
   */
  virtual Singleton::Manager& singletonManager() PURE;

  /**
   * @return ThreadLocal::SlotAllocator& the thread local storage engine for the server. This is
   *         used to allow runtime lockless updates to configuration, etc. across multiple threads.
   */
  virtual ThreadLocal::SlotAllocator& threadLocal() PURE;

  /**
   * @return Server::Admin& the server's global admin HTTP endpoint.
   */
  virtual Server::Admin& admin() PURE;

  /**
   * @return TimeSource& a reference to the time source.
   */
  virtual TimeSource& timeSource() PURE;

  /**
   * @return Api::Api& a reference to the api object.
   */
  virtual Api::Api& api() PURE;
};

/**
 * ServerFactoryContext is an specialization of common interface for downstream and upstream network
 * filters. The implementation guarantees the lifetime is no shorter than server. It could be used
 * across listeners.
 */
class ServerFactoryContext : public virtual CommonFactoryContext {
public:
  ~ServerFactoryContext() override = default;
};

/**
 * Context passed to network and HTTP filters to access server resources.
 * TODO(mattklein123): When we lock down visibility of the rest of the code, filters should only
 * access the rest of the server via interfaces exposed here.
 */
class FactoryContext : public virtual CommonFactoryContext {
public:
  ~FactoryContext() override = default;

  /**
   * @return ServerFactoryContext which lifetime is no shorter than the server.
   */
  virtual ServerFactoryContext& getServerFactoryContext() const PURE;

  /**
   * @return AccessLogManager for use by the entire server.
   */
  virtual AccessLog::AccessLogManager& accessLogManager() PURE;

  /**
   * @return envoy::api::v2::core::TrafficDirection the direction of the traffic relative to the
   * local proxy.
   */
  virtual envoy::config::core::v3alpha::TrafficDirection direction() const PURE;

  /**
   * @return const Network::DrainDecision& a drain decision that filters can use to determine if
   *         they should be doing graceful closes on connections when possible.
   */
  virtual const Network::DrainDecision& drainDecision() PURE;

  /**
   * @return whether external healthchecks are currently failed or not.
   */
  virtual bool healthCheckFailed() PURE;

  /**
   * @return the server-wide http tracer.
   */
  virtual Tracing::HttpTracer& httpTracer() PURE;

  /**
   * @return the server's init manager. This can be used for extensions that need to initialize
   *         after cluster manager init but before the server starts listening. All extensions
   *         should register themselves during configuration load. initialize() will be called on
   *         each registered target after cluster manager init but before the server starts
   *         listening. Once all targets have initialized and invoked their callbacks, the server
   *         will start listening.
   */
  virtual Init::Manager& initManager() PURE;

  /**
   * @return ServerLifecycleNotifier& the lifecycle notifier for the server.
   */
  virtual ServerLifecycleNotifier& lifecycleNotifier() PURE;

  /**
   * @return Stats::Scope& the listener's stats scope.
   */
  virtual Stats::Scope& listenerScope() PURE;

  /**
   * @return const envoy::api::v2::core::Metadata& the config metadata associated with this
   * listener.
   */
  virtual const envoy::config::core::v3alpha::Metadata& listenerMetadata() const PURE;

  /**
   * @return OverloadManager& the overload manager for the server.
   */
  virtual OverloadManager& overloadManager() PURE;

  /**
   * @return Http::Context& a reference to the http context.
   */
  virtual Http::Context& httpContext() PURE;

  /**
   * @return Grpc::Context& a reference to the grpc context.
   */
  virtual Grpc::Context& grpcContext() PURE;

  /**
   * @return OptProcessContextRef an optional reference to the
   * process context. Will be unset when running in validation mode.
   */
  virtual OptProcessContextRef processContext() PURE;

  /**
   * @return ProtobufMessage::ValidationVisitor& validation visitor for filter configuration
   *         messages.
   */
  virtual ProtobufMessage::ValidationVisitor& messageValidationVisitor() PURE;
};

class ListenerFactoryContext : public virtual FactoryContext {
public:
  /**
   * Give access to the listener configuration
   */
  virtual const Network::ListenerConfig& listenerConfig() const PURE;
};

/**
 * Common interface for listener filters and UDP listener filters
 */
class ListenerFilterConfigFactoryBase : public Config::TypedFactory {
public:
  virtual ~ListenerFilterConfigFactoryBase() = default;
};

/**
 * Implemented by each listener filter and registered via Registry::registerFactory()
 * or the convenience class RegisterFactory.
 */
class NamedListenerFilterConfigFactory : public ListenerFilterConfigFactoryBase {
public:
  ~NamedListenerFilterConfigFactory() override = default;

  /**
   * Create a particular listener filter factory implementation. If the implementation is unable to
   * produce a factory with the provided parameters, it should throw an EnvoyException in the case
   * of general error or a Json::Exception if the json configuration is erroneous. The returned
   * callback should always be initialized.
   * @param config supplies the general protobuf configuration for the filter
   * @param context supplies the filter's context.
   * @return Network::ListenerFilterFactoryCb the factory creation function.
   */
  virtual Network::ListenerFilterFactoryCb
  createFilterFactoryFromProto(const Protobuf::Message& config,
                               ListenerFactoryContext& context) PURE;

<<<<<<< HEAD
  /**
   * @return std::string the identifying category name for objects
   * created by this factory. Used for automatic registration with
   * FactoryCategoryRegistry.
   */
  static std::string category() {
    static const char FACTORY_CATEGORY[] = "filters.listener";
    return FACTORY_CATEGORY;
  }
=======
  std::string category() const override { return "filters.listener"; }
>>>>>>> ab6f9ba0
};

/**
 * Implemented by each UDP listener filter and registered via Registry::registerFactory()
 * or the convenience class RegisterFactory.
 */
class NamedUdpListenerFilterConfigFactory : public ListenerFilterConfigFactoryBase {
public:
  ~NamedUdpListenerFilterConfigFactory() override = default;

  /**
   * Create a particular UDP listener filter factory implementation. If the implementation is unable
   * to produce a factory with the provided parameters, it should throw an EnvoyException.
   * The returned callback should always be initialized.
   * @param config supplies the general protobuf configuration for the filter
   * @param context supplies the filter's context.
   * @return Network::UdpListenerFilterFactoryCb the factory creation function.
   */
  virtual Network::UdpListenerFilterFactoryCb
  createFilterFactoryFromProto(const Protobuf::Message& config,
                               ListenerFactoryContext& context) PURE;

<<<<<<< HEAD
  /**
   * @return std::string the identifying category name for objects
   * created by this factory. Used for automatic registration with
   * FactoryCategoryRegistry.
   */
  static std::string category() {
    static const char FACTORY_CATEGORY[] = "filters.udp_listener";
    return FACTORY_CATEGORY;
  }
=======
  std::string category() const override { return "filters.udp_listener"; }
>>>>>>> ab6f9ba0
};

/**
 * Implemented by filter factories that require more options to process the protocol used by the
 * upstream cluster.
 */
class ProtocolOptionsFactory : public Config::TypedFactory {
public:
  virtual ~ProtocolOptionsFactory() = default;

  /**
   * Create a particular filter's protocol specific options implementation. If the factory
   * implementation is unable to produce a factory with the provided parameters, it should throw an
   * EnvoyException.
   * @param config supplies the protobuf configuration for the filter
   * @param validation_visitor message validation visitor instance.
   * @return Upstream::ProtocolOptionsConfigConstSharedPtr the protocol options
   */
  virtual Upstream::ProtocolOptionsConfigConstSharedPtr
  createProtocolOptionsConfig(const Protobuf::Message& config,
                              ProtobufMessage::ValidationVisitor& validation_visitor) {
    UNREFERENCED_PARAMETER(config);
    UNREFERENCED_PARAMETER(validation_visitor);
    return nullptr;
  }

  /**
   * @return ProtobufTypes::MessagePtr a newly created empty protocol specific options message or
   *         nullptr if protocol specific options are not available.
   */
  virtual ProtobufTypes::MessagePtr createEmptyProtocolOptionsProto() { return nullptr; }
};

/**
 * Implemented by each network filter and registered via Registry::registerFactory()
 * or the convenience class RegisterFactory.
 */
class NamedNetworkFilterConfigFactory : public ProtocolOptionsFactory {
public:
  ~NamedNetworkFilterConfigFactory() override = default;

  /**
   * Create a particular network filter factory implementation. If the implementation is unable to
   * produce a factory with the provided parameters, it should throw an EnvoyException. The returned
   * callback should always be initialized.
   * @param config supplies the general json configuration for the filter
   * @param context supplies the filter's context.
   * @return Network::FilterFactoryCb the factory creation function.
   */
  virtual Network::FilterFactoryCb createFilterFactoryFromProto(const Protobuf::Message& config,
                                                                FactoryContext& context) PURE;

<<<<<<< HEAD
  /**
   * @return ProtobufTypes::MessagePtr create empty config proto message for v2. The filter
   *         config, which arrives in an opaque google.protobuf.Struct message, will be converted to
   *         JSON and then parsed into this empty proto.
   */
  virtual ProtobufTypes::MessagePtr createEmptyConfigProto() PURE;

  /**
   * @return std::string the identifying name for a particular implementation of a network filter
   * produced by the factory.
   */
  virtual std::string name() PURE;

  /**
   * @return std::string the identifying category name for objects
   * created by this factory. Used for automatic registration with
   * FactoryCategoryRegistry.
   */
  static std::string category() {
    static const char FACTORY_CATEGORY[] = "filters.network";
    return FACTORY_CATEGORY;
  }
=======
  std::string category() const override { return "filters.network"; }
>>>>>>> ab6f9ba0

  /**
   * @return bool true if this filter must be the last filter in a filter chain, false otherwise.
   */
  virtual bool isTerminalFilter() { return false; }
};

/**
 * Implemented by each upstream cluster network filter and registered via
 * Registry::registerFactory() or the convenience class RegisterFactory.
 */
class NamedUpstreamNetworkFilterConfigFactory : public ProtocolOptionsFactory {
public:
  ~NamedUpstreamNetworkFilterConfigFactory() override = default;

  /**
   * Create a particular upstream network filter factory implementation. If the implementation is
   * unable to produce a factory with the provided parameters, it should throw an EnvoyException in
   * the case of general error. The returned callback should always be initialized.
   */
  virtual Network::FilterFactoryCb createFilterFactoryFromProto(const Protobuf::Message& config,
                                                                CommonFactoryContext& context) PURE;

<<<<<<< HEAD
  /**
   * @return ProtobufTypes::MessagePtr create empty config proto message for v2.
   */
  virtual ProtobufTypes::MessagePtr createEmptyConfigProto() PURE;

  /**
   * @return std::string the identifying name for a particular implementation of a network filter
   * produced by the factory.
   */
  virtual std::string name() PURE;

  /**
   * @return std::string the identifying category name for objects
   * created by this factory. Used for automatic registration with
   * FactoryCategoryRegistry.
   */
  static std::string category() {
    static const char FACTORY_CATEGORY[] = "filters.upstream_network";
    return FACTORY_CATEGORY;
  }
=======
  std::string category() const override { return "filters.upstream_network"; }
>>>>>>> ab6f9ba0
};

/**
 * Implemented by each HTTP filter and registered via Registry::registerFactory or the
 * convenience class RegisterFactory.
 */
class NamedHttpFilterConfigFactory : public ProtocolOptionsFactory {
public:
  ~NamedHttpFilterConfigFactory() override = default;

  /**
   * Create a particular http filter factory implementation. If the implementation is unable to
   * produce a factory with the provided parameters, it should throw an EnvoyException. The returned
   * callback should always be initialized.
   * @param config supplies the general Protobuf message to be marshaled into a filter-specific
   * configuration.
   * @param stat_prefix prefix for stat logging
   * @param context supplies the filter's context.
   * @return Http::FilterFactoryCb the factory creation function.
   */
  virtual Http::FilterFactoryCb createFilterFactoryFromProto(const Protobuf::Message& config,
                                                             const std::string& stat_prefix,
                                                             FactoryContext& context) PURE;

  /**
   * @return ProtobufTypes::MessagePtr create an empty virtual host, route, or weighted
   *         cluster-local config proto message for v2. The filter config, which arrives in an
   *         opaque message, will be parsed into this empty proto. By default, this method
   *         returns the same value as createEmptyConfigProto, and can be optionally overridden
   *         in implementations.
   */
  virtual ProtobufTypes::MessagePtr createEmptyRouteConfigProto() {
    return createEmptyConfigProto();
  }

  /**
   * @return RouteSpecificFilterConfigConstSharedPtr allow the filter to pre-process per route
   * config. Returned object will be stored in the loaded route configuration.
   */
  virtual Router::RouteSpecificFilterConfigConstSharedPtr
  createRouteSpecificFilterConfig(const Protobuf::Message&, ServerFactoryContext&,
                                  ProtobufMessage::ValidationVisitor&) {
    return nullptr;
  }

<<<<<<< HEAD
  /**
   * @return std::string the identifying name for a particular implementation of an http filter
   * produced by the factory.
   */
  virtual std::string name() PURE;

  /**
   * @return std::string the identifying category name for objects
   * created by this factory. Used for automatic registration with
   * FactoryCategoryRegistry.
   */
  static std::string category() {
    static const char FACTORY_CATEGORY[] = "filters.http";
    return FACTORY_CATEGORY;
  }
=======
  std::string category() const override { return "filters.http"; }
>>>>>>> ab6f9ba0

  /**
   * @return bool true if this filter must be the last filter in a filter chain, false otherwise.
   */
  virtual bool isTerminalFilter() { return false; }
};

} // namespace Configuration
} // namespace Server
} // namespace Envoy<|MERGE_RESOLUTION|>--- conflicted
+++ resolved
@@ -238,19 +238,10 @@
   createFilterFactoryFromProto(const Protobuf::Message& config,
                                ListenerFactoryContext& context) PURE;
 
-<<<<<<< HEAD
-  /**
-   * @return std::string the identifying category name for objects
-   * created by this factory. Used for automatic registration with
-   * FactoryCategoryRegistry.
-   */
-  static std::string category() {
+  std::string category() const override {
     static const char FACTORY_CATEGORY[] = "filters.listener";
     return FACTORY_CATEGORY;
   }
-=======
-  std::string category() const override { return "filters.listener"; }
->>>>>>> ab6f9ba0
 };
 
 /**
@@ -273,19 +264,10 @@
   createFilterFactoryFromProto(const Protobuf::Message& config,
                                ListenerFactoryContext& context) PURE;
 
-<<<<<<< HEAD
-  /**
-   * @return std::string the identifying category name for objects
-   * created by this factory. Used for automatic registration with
-   * FactoryCategoryRegistry.
-   */
-  static std::string category() {
+  std::string category() const override {
     static const char FACTORY_CATEGORY[] = "filters.udp_listener";
     return FACTORY_CATEGORY;
   }
-=======
-  std::string category() const override { return "filters.udp_listener"; }
->>>>>>> ab6f9ba0
 };
 
 /**
@@ -338,32 +320,10 @@
   virtual Network::FilterFactoryCb createFilterFactoryFromProto(const Protobuf::Message& config,
                                                                 FactoryContext& context) PURE;
 
-<<<<<<< HEAD
-  /**
-   * @return ProtobufTypes::MessagePtr create empty config proto message for v2. The filter
-   *         config, which arrives in an opaque google.protobuf.Struct message, will be converted to
-   *         JSON and then parsed into this empty proto.
-   */
-  virtual ProtobufTypes::MessagePtr createEmptyConfigProto() PURE;
-
-  /**
-   * @return std::string the identifying name for a particular implementation of a network filter
-   * produced by the factory.
-   */
-  virtual std::string name() PURE;
-
-  /**
-   * @return std::string the identifying category name for objects
-   * created by this factory. Used for automatic registration with
-   * FactoryCategoryRegistry.
-   */
-  static std::string category() {
+  std::string category() const override {
     static const char FACTORY_CATEGORY[] = "filters.network";
     return FACTORY_CATEGORY;
   }
-=======
-  std::string category() const override { return "filters.network"; }
->>>>>>> ab6f9ba0
 
   /**
    * @return bool true if this filter must be the last filter in a filter chain, false otherwise.
@@ -387,30 +347,10 @@
   virtual Network::FilterFactoryCb createFilterFactoryFromProto(const Protobuf::Message& config,
                                                                 CommonFactoryContext& context) PURE;
 
-<<<<<<< HEAD
-  /**
-   * @return ProtobufTypes::MessagePtr create empty config proto message for v2.
-   */
-  virtual ProtobufTypes::MessagePtr createEmptyConfigProto() PURE;
-
-  /**
-   * @return std::string the identifying name for a particular implementation of a network filter
-   * produced by the factory.
-   */
-  virtual std::string name() PURE;
-
-  /**
-   * @return std::string the identifying category name for objects
-   * created by this factory. Used for automatic registration with
-   * FactoryCategoryRegistry.
-   */
-  static std::string category() {
+  std::string category() const override {
     static const char FACTORY_CATEGORY[] = "filters.upstream_network";
     return FACTORY_CATEGORY;
   }
-=======
-  std::string category() const override { return "filters.upstream_network"; }
->>>>>>> ab6f9ba0
 };
 
 /**
@@ -456,25 +396,10 @@
     return nullptr;
   }
 
-<<<<<<< HEAD
-  /**
-   * @return std::string the identifying name for a particular implementation of an http filter
-   * produced by the factory.
-   */
-  virtual std::string name() PURE;
-
-  /**
-   * @return std::string the identifying category name for objects
-   * created by this factory. Used for automatic registration with
-   * FactoryCategoryRegistry.
-   */
-  static std::string category() {
+  std::string category() const override {
     static const char FACTORY_CATEGORY[] = "filters.http";
     return FACTORY_CATEGORY;
   }
-=======
-  std::string category() const override { return "filters.http"; }
->>>>>>> ab6f9ba0
 
   /**
    * @return bool true if this filter must be the last filter in a filter chain, false otherwise.
