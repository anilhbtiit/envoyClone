--- conflicted
+++ resolved
@@ -1109,6 +1109,7 @@
 
 Status ConnectionImpl::onBeginData(int32_t stream_id, size_t length, uint8_t type, uint8_t flags,
                                    size_t padding) {
+  ENVOY_CONN_LOG(trace, "recv frame type=DATA stream_id={}", connection_, stream_id);
   RETURN_IF_ERROR(trackInboundFrames(stream_id, length, type, flags, padding));
 
   StreamImpl* stream = getStreamUnchecked(stream_id);
@@ -1125,10 +1126,7 @@
 }
 
 Status ConnectionImpl::onGoAway(uint32_t error_code) {
-<<<<<<< HEAD
   ENVOY_CONN_LOG(trace, "recv frame type=GOAWAY", connection_);
-=======
->>>>>>> 57546f21
   // Only raise GOAWAY once, since we don't currently expose stream information. Shutdown
   // notifications are the same as a normal GOAWAY.
   // TODO: handle multiple GOAWAY frames.
@@ -1140,7 +1138,7 @@
 }
 
 Status ConnectionImpl::onRstStream(int32_t stream_id, uint32_t error_code) {
-  ENVOY_CONN_LOG(trace, "recv frame type=RST_STREAM", connection_);
+  ENVOY_CONN_LOG(trace, "recv frame type=RST_STREAM stream_id={}", connection_, stream_id);
   StreamImpl* stream = getStreamUnchecked(stream_id);
   if (!stream) {
     return okStatus();
@@ -1155,6 +1153,7 @@
 
 Status ConnectionImpl::onHeaders(int32_t stream_id, size_t length, uint8_t flags,
                                  int headers_category) {
+  ENVOY_CONN_LOG(trace, "recv frame type=HEADERS stream_id={}", connection_, stream_id);
   StreamImpl* stream = getStreamUnchecked(stream_id);
   if (!stream) {
     return okStatus();
