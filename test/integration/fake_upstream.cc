--- conflicted
+++ resolved
@@ -373,11 +373,7 @@
                            Network::SocketPtr&& listen_socket, FakeHttpConnection::Type type,
                            Event::TestTimeSystem& time_system, bool enable_half_close)
     : http_type_(type), socket_(std::move(listen_socket)),
-<<<<<<< HEAD
-      api_(new Api::Impl(milliseconds(10000), stats_store_)), time_system_(time_system),
-=======
       api_(Api::createApiForTest(stats_store_)), time_system_(time_system),
->>>>>>> bff0167b
       dispatcher_(api_->allocateDispatcher(time_system_)),
       handler_(new Server::ConnectionHandlerImpl(ENVOY_LOGGER(), *dispatcher_)),
       allow_unexpected_disconnects_(false), enable_half_close_(enable_half_close), listener_(*this),
