--- conflicted
+++ resolved
@@ -12,8 +12,5 @@
   provides read and write logic with buffer encryption and decryption. The exising TLS implementation is
   refactored with the interface.
 * Added support for dynamic response header values (`%CLIENT_IP%` and `%PROTOCOL%`).
-<<<<<<< HEAD
-* grpc-json: Added support inline descriptor in config.
-=======
 * Added native DogStatsD support. :ref:`DogStatsdSink <envoy_api_msg_DogStatsdSink>`
->>>>>>> 4b7f9c18
+* grpc-json: Added support inline descriptor in config.