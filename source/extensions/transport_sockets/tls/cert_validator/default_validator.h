--- conflicted
+++ resolved
@@ -49,15 +49,9 @@
   ValidationResults
   doVerifyCertChain(STACK_OF(X509)& cert_chain, Ssl::ValidateResultCallbackPtr callback,
                     Ssl::SslExtendedSocketInfo* ssl_extended_info,
-<<<<<<< HEAD
-                    const Network::TransportSocketOptions* transport_socket_options, SSL_CTX& ssl,
-                    const CertValidator::ExtraValidationContext& validation_context, bool is_server,
-                    uint8_t current_tls_alert) override;
-=======
                     const Network::TransportSocketOptionsConstSharedPtr& transport_socket_options,
                     SSL_CTX& ssl, const CertValidator::ExtraValidationContext& validation_context,
                     bool is_server) override;
->>>>>>> c4589506
 
   int initializeSslContexts(std::vector<SSL_CTX*> contexts, bool provides_certificates) override;
 
