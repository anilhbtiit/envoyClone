--- conflicted
+++ resolved
@@ -26,23 +26,8 @@
       : optional_http_filters_(optional_http_filters), factory_context_(factory_context),
         validator_(validator), validate_clusters_default_(validate_clusters_default) {}
 
-<<<<<<< HEAD
-  std::string resourceType() const override;
-
-  Rds::ConfigConstSharedPtr createConfig() const override;
-  ProtobufTypes::MessagePtr createProto() const override;
-
-  const Protobuf::Message& validateResourceType(const Protobuf::Message& rc) const override;
-  const Protobuf::Message& validateConfig(const Protobuf::Message& rc) const override;
-
-  const std::string& resourceName(const Protobuf::Message& rc) const override;
-
-  Rds::ConfigConstSharedPtr createConfig(const Protobuf::Message& rc) const override;
-  ProtobufTypes::MessagePtr cloneProto(const Protobuf::Message& rc) const override;
-=======
   Rds::ConfigConstSharedPtr createNullConfig() const override;
   Rds::ConfigConstSharedPtr createConfig(const Protobuf::Message& rc) const override;
->>>>>>> 4cc75b95
 
 private:
   const OptionalHttpFilters optional_http_filters_;
@@ -59,11 +44,7 @@
       : config_traits_(optional_http_filters, factory_context,
                        factory_context.messageValidationContext().dynamicValidationVisitor(),
                        false),
-<<<<<<< HEAD
-        base_(config_traits_, factory_context), last_vhds_config_hash_(0ul),
-=======
         base_(config_traits_, proto_traits, factory_context), last_vhds_config_hash_(0ul),
->>>>>>> 4cc75b95
         vhds_virtual_hosts_(
             std::make_unique<std::map<std::string, envoy::config::route::v3::VirtualHost>>()),
         vhds_configuration_changed_(true) {}
@@ -80,23 +61,12 @@
                     const std::set<std::string>& added_resource_ids,
                     const Protobuf::RepeatedPtrField<std::string>& removed_resources,
                     const std::string& version_info) override;
-<<<<<<< HEAD
-  const std::string& routeConfigName() const override { return base_.routeConfigName(); }
-  const std::string& configVersion() const override { return base_.configVersion(); }
-  uint64_t configHash() const override { return base_.configHash(); }
-  absl::optional<Rds::RouteConfigProvider::ConfigInfo> configInfo() const override {
-    return base_.configInfo();
-  }
-  bool vhdsConfigurationChanged() const override { return vhds_configuration_changed_; }
-  const Protobuf::Message& protobufConfiguration() override {
-=======
   uint64_t configHash() const override { return base_.configHash(); }
   const absl::optional<Rds::RouteConfigProvider::ConfigInfo>& configInfo() const override {
     return base_.configInfo();
   }
   bool vhdsConfigurationChanged() const override { return vhds_configuration_changed_; }
   const Protobuf::Message& protobufConfiguration() const override {
->>>>>>> 4cc75b95
     return base_.protobufConfiguration();
   }
   Rds::ConfigConstSharedPtr parsedConfiguration() const override {
@@ -106,20 +76,11 @@
   const std::set<std::string>& resourceIdsInLastVhdsUpdate() override {
     return resource_ids_in_last_update_;
   }
-<<<<<<< HEAD
-  const Rds::ConfigTraits& configTraits() const override { return config_traits_; }
-  const envoy::config::route::v3::RouteConfiguration& protobufConfigurationCast() override {
-    ASSERT(dynamic_cast<const envoy::config::route::v3::RouteConfiguration*>(
-        &base_.protobufConfiguration()));
-    return static_cast<const envoy::config::route::v3::RouteConfiguration&>(
-        base_.protobufConfiguration());
-=======
   const envoy::config::route::v3::RouteConfiguration& protobufConfigurationCast() const override {
     ASSERT(dynamic_cast<const envoy::config::route::v3::RouteConfiguration*>(
         &RouteConfigUpdateReceiverImpl::protobufConfiguration()));
     return static_cast<const envoy::config::route::v3::RouteConfiguration&>(
         RouteConfigUpdateReceiverImpl::protobufConfiguration());
->>>>>>> 4cc75b95
   }
 
 private:
