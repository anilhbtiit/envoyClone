licenses(["notice"])  # Apache 2

load(
    "//bazel:envoy_build_system.bzl",
    "envoy_cc_fuzz_test",
    "envoy_cc_test",
    "envoy_cc_test_library",
    "envoy_package",
    "envoy_proto_library",
    "envoy_select_hot_restart",
    "envoy_sh_test",
)

envoy_package()

envoy_cc_test_library(
    name = "ads_integration_lib",
    srcs = [
        "ads_integration.cc",
    ],
    hdrs = [
        "ads_integration.h",
    ],
    data = [
        "//test/config/integration:server_xds_files",
        "//test/config/integration/certs",
    ],
    deps = [
        ":http_integration_lib",
        "//source/common/common:version_lib",
        "//source/common/config:protobuf_link_hacks",
        "//source/common/config:version_converter_lib",
        "//source/common/protobuf:utility_lib",
        "//source/extensions/filters/network/redis_proxy:config",
        "//test/common/grpc:grpc_client_integration_lib",
        "//test/test_common:network_utility_lib",
        "//test/test_common:resources_lib",
        "//test/test_common:utility_lib",
        "@envoy_api//envoy/admin/v3:pkg_cc_proto",
        "@envoy_api//envoy/config/bootstrap/v3:pkg_cc_proto",
        "@envoy_api//envoy/config/cluster/v3:pkg_cc_proto",
        "@envoy_api//envoy/config/endpoint/v3:pkg_cc_proto",
        "@envoy_api//envoy/config/listener/v3:pkg_cc_proto",
        "@envoy_api//envoy/config/route/v3:pkg_cc_proto",
        "@envoy_api//envoy/extensions/transport_sockets/tls/v3:pkg_cc_proto",
    ],
)

envoy_cc_test(
    name = "ads_integration_test",
    srcs = ["ads_integration_test.cc"],
    tags = ["fails_on_windows"],
    deps = [
        ":ads_integration_lib",
        ":http_integration_lib",
        "//source/common/config:protobuf_link_hacks",
        "//source/common/protobuf:utility_lib",
        "//test/common/grpc:grpc_client_integration_lib",
        "//test/test_common:network_utility_lib",
        "//test/test_common:resources_lib",
        "//test/test_common:utility_lib",
        "@envoy_api//envoy/config/bootstrap/v3:pkg_cc_proto",
        "@envoy_api//envoy/config/cluster/v3:pkg_cc_proto",
        "@envoy_api//envoy/config/endpoint/v3:pkg_cc_proto",
        "@envoy_api//envoy/config/listener/v3:pkg_cc_proto",
        "@envoy_api//envoy/config/route/v3:pkg_cc_proto",
    ],
)

envoy_cc_test(
    name = "api_listener_integration_test",
    srcs = ["api_listener_integration_test.cc"],
    tags = ["fails_on_windows"],
    deps = [
        ":http_integration_lib",
        "//test/mocks/http:stream_encoder_mock",
        "//test/server:utility_lib",
    ],
)

envoy_cc_test(
    name = "api_version_integration_test",
    srcs = ["api_version_integration_test.cc"],
    tags = ["fails_on_windows"],
    deps = [
        ":http_integration_lib",
        "@envoy_api//envoy/api/v2:pkg_cc_proto",
        "@envoy_api//envoy/api/v2/core:pkg_cc_proto",
        "@envoy_api//envoy/service/discovery/v3:pkg_cc_proto",
    ],
)

py_binary(
    name = "capture_fuzz_gen",
    srcs = ["capture_fuzz_gen.py"],
    licenses = ["notice"],  # Apache 2
    visibility = ["//visibility:public"],
    deps = [
        ":capture_fuzz_proto_py_proto",
        "@envoy_api//envoy/data/tap/v2alpha:pkg_py_proto",
    ],
)

envoy_proto_library(
    name = "capture_fuzz_proto",
    srcs = [":capture_fuzz.proto"],
)

envoy_cc_test(
    name = "cds_integration_test",
    srcs = ["cds_integration_test.cc"],
    data = [
        "//test/config/integration/certs",
    ],
    tags = ["fails_on_windows"],
    deps = [
        ":http_integration_lib",
        "//source/common/config:protobuf_link_hacks",
        "//source/common/protobuf:utility_lib",
        "//test/common/grpc:grpc_client_integration_lib",
        "//test/mocks/runtime:runtime_mocks",
        "//test/mocks/server:server_mocks",
        "//test/test_common:network_utility_lib",
        "//test/test_common:resources_lib",
        "//test/test_common:utility_lib",
        "@envoy_api//envoy/config/cluster/v3:pkg_cc_proto",
        "@envoy_api//envoy/service/discovery/v3:pkg_cc_proto",
    ],
)

envoy_cc_test(
    name = "eds_integration_test",
    srcs = ["eds_integration_test.cc"],
    # Times out on Windows
    tags = ["fails_on_windows"],
    deps = [
        ":http_integration_lib",
        "//source/common/upstream:load_balancer_lib",
        "//test/config:utility_lib",
        "//test/integration/filters:eds_ready_filter_config_lib",
        "//test/test_common:network_utility_lib",
        "@envoy_api//envoy/config/bootstrap/v3:pkg_cc_proto",
        "@envoy_api//envoy/config/cluster/v3:pkg_cc_proto",
        "@envoy_api//envoy/config/core/v3:pkg_cc_proto",
        "@envoy_api//envoy/config/endpoint/v3:pkg_cc_proto",
        "@envoy_api//envoy/extensions/filters/network/http_connection_manager/v3:pkg_cc_proto",
        "@envoy_api//envoy/type/v3:pkg_cc_proto",
    ],
)

envoy_proto_library(
    name = "filter_manager_integration_proto",
    srcs = [":filter_manager_integration_test.proto"],
)

envoy_cc_test(
    name = "filter_manager_integration_test",
    srcs = [
        "filter_manager_integration_test.cc",
    ],
    tags = ["fails_on_windows"],
    deps = [
        ":filter_manager_integration_proto_cc_proto",
        ":http_integration_lib",
        ":integration_lib",
        "//source/extensions/filters/listener/original_dst:config",
        "//source/extensions/filters/listener/tls_inspector:config",
        "//source/extensions/filters/network/common:factory_base_lib",
        "//source/extensions/filters/network/echo:config",
        "//source/extensions/filters/network/tcp_proxy:config",
        "//test/server:utility_lib",
        "//test/test_common:registry_lib",
        "//test/test_common:utility_lib",
        "@envoy_api//envoy/config/bootstrap/v3:pkg_cc_proto",
    ],
)

envoy_cc_test(
    name = "cluster_filter_integration_test",
    srcs = ["cluster_filter_integration_test.cc"],
    tags = ["fails_on_windows"],
    deps = [
        ":integration_lib",
        "//include/envoy/network:filter_interface",
        "//source/extensions/filters/network/tcp_proxy:config",
        "//test/config:utility_lib",
        "//test/test_common:registry_lib",
        "@envoy_api//envoy/config/bootstrap/v3:pkg_cc_proto",
    ],
)

envoy_cc_test(
    name = "custom_cluster_integration_test",
    srcs = ["custom_cluster_integration_test.cc"],
    tags = ["fails_on_windows"],
    deps = [
        ":http_integration_lib",
        "//source/common/upstream:load_balancer_lib",
        "//test/config:utility_lib",
        "//test/integration/clusters:custom_static_cluster",
        "//test/test_common:network_utility_lib",
        "@envoy_api//envoy/config/bootstrap/v3:pkg_cc_proto",
        "@envoy_api//envoy/config/cluster/v3:pkg_cc_proto",
    ],
)

envoy_cc_test(
    name = "vhds_integration_test",
    srcs = ["vhds_integration_test.cc"],
    data = [
        "//test/config/integration/certs",
    ],
    tags = ["fails_on_windows"],
    deps = [
        ":http_integration_lib",
        "//source/common/config:protobuf_link_hacks",
        "//source/common/protobuf:utility_lib",
        "//test/common/grpc:grpc_client_integration_lib",
        "//test/mocks/runtime:runtime_mocks",
        "//test/mocks/server:server_mocks",
        "//test/test_common:network_utility_lib",
        "//test/test_common:resources_lib",
        "//test/test_common:utility_lib",
        "@envoy_api//envoy/config/route/v3:pkg_cc_proto",
    ],
)

exports_files(["test_utility.sh"])

envoy_sh_test(
    name = "hotrestart_test",
    srcs = envoy_select_hot_restart([
        "hotrestart_test.sh",
    ]),
    data = [
        "test_utility.sh",
        "//source/exe:envoy-static",
        "//test/config/integration:server_config_files",
        "//tools:socket_passing",
    ],
    # Hot restart does not apply on Windows, skipping
    tags = ["skip_on_windows"],
)

envoy_sh_test(
    name = "run_envoy_test",
    srcs = ["run_envoy_test.sh"],
    data = [
        "test_utility.sh",
        "//source/exe:envoy-static",
        "//test/config/integration:server_config_files",
    ],
    # TODO: This script invocation does not work on Windows, see: https://github.com/bazelbuild/bazel/issues/10959
    tags = ["fails_on_windows"],
)

envoy_cc_test(
    name = "header_integration_test",
    srcs = [
        "header_integration_test.cc",
    ],
    tags = ["fails_on_windows"],
    deps = [
        ":http_integration_lib",
        "//source/common/config:api_version_lib",
        "//source/common/protobuf",
        "//test/test_common:utility_lib",
        "@envoy_api//envoy/api/v2:pkg_cc_proto",
        "@envoy_api//envoy/config/bootstrap/v3:pkg_cc_proto",
        "@envoy_api//envoy/config/cluster/v3:pkg_cc_proto",
        "@envoy_api//envoy/config/core/v3:pkg_cc_proto",
        "@envoy_api//envoy/extensions/filters/http/router/v3:pkg_cc_proto",
        "@envoy_api//envoy/extensions/filters/network/http_connection_manager/v3:pkg_cc_proto",
    ],
)

envoy_cc_test(
    name = "http2_integration_test",
    srcs = [
        "http2_integration_test.cc",
        "http2_integration_test.h",
    ],
    tags = ["fails_on_windows"],
    deps = [
        ":http_integration_lib",
        "//source/common/buffer:buffer_lib",
        "//source/common/http:header_map_lib",
        "//source/extensions/filters/http/buffer:config",
        "//source/extensions/filters/http/health_check:config",
        "//test/common/http/http2:http2_frame",
        "//test/integration/filters:metadata_stop_all_filter_config_lib",
        "//test/integration/filters:request_metadata_filter_config_lib",
        "//test/integration/filters:response_metadata_filter_config_lib",
        "//test/integration/filters:stop_iteration_and_continue",
        "//test/mocks/http:http_mocks",
        "//test/mocks/upstream:upstream_mocks",
        "//test/test_common:utility_lib",
        "@envoy_api//envoy/config/bootstrap/v3:pkg_cc_proto",
        "@envoy_api//envoy/config/cluster/v3:pkg_cc_proto",
        "@envoy_api//envoy/extensions/filters/network/http_connection_manager/v3:pkg_cc_proto",
    ],
)

envoy_cc_test(
    name = "http_subset_lb_integration_test",
    srcs = [
        "http_subset_lb_integration_test.cc",
    ],
    tags = ["fails_on_windows"],
    deps = [
        ":http_integration_lib",
        "//test/common/upstream:utility_lib",
        "@envoy_api//envoy/config/bootstrap/v3:pkg_cc_proto",
        "@envoy_api//envoy/config/cluster/v3:pkg_cc_proto",
        "@envoy_api//envoy/config/route/v3:pkg_cc_proto",
        "@envoy_api//envoy/extensions/filters/network/http_connection_manager/v3:pkg_cc_proto",
    ],
)

envoy_cc_test(
    name = "transport_socket_match_integration_test",
    srcs = [
        "transport_socket_match_integration_test.cc",
    ],
    data = [
        "//test/config/integration/certs",
    ],
    tags = ["fails_on_windows"],
    deps = [
        ":http_integration_lib",
        "//source/extensions/transport_sockets/tls:context_lib",
        "//test/common/upstream:utility_lib",
        "@envoy_api//envoy/config/bootstrap/v3:pkg_cc_proto",
        "@envoy_api//envoy/config/route/v3:pkg_cc_proto",
        "@envoy_api//envoy/extensions/filters/network/http_connection_manager/v3:pkg_cc_proto",
        "@envoy_api//envoy/extensions/transport_sockets/tls/v3:pkg_cc_proto",
    ],
)

envoy_cc_test(
    name = "header_casing_integration_test",
    srcs = [
        "header_casing_integration_test.cc",
    ],
    tags = ["fails_on_windows"],
    deps = [
        ":http_integration_lib",
        "@envoy_api//envoy/config/bootstrap/v3:pkg_cc_proto",
        "@envoy_api//envoy/extensions/filters/network/http_connection_manager/v3:pkg_cc_proto",
    ],
)

envoy_cc_test(
    name = "http_timeout_integration_test",
    srcs = [
        "http_timeout_integration_test.cc",
        "http_timeout_integration_test.h",
    ],
    tags = ["fails_on_windows"],
    deps = [
        ":http_integration_lib",
        "@envoy_api//envoy/extensions/filters/http/router/v3:pkg_cc_proto",
        "@envoy_api//envoy/extensions/filters/network/http_connection_manager/v3:pkg_cc_proto",
    ],
)

envoy_cc_test(
    name = "protocol_integration_test",
    srcs = [
        "protocol_integration_test.cc",
    ],
    # As this test has many H1/H2/v4/v6 tests it takes a while to run.
    # Shard it enough to bring the run time in line with other integration tests.
    shard_count = 5,
    tags = ["fails_on_windows"],
    deps = [
        ":http_protocol_integration_lib",
        "//source/common/http:header_map_lib",
        "//source/extensions/filters/http/buffer:config",
        "//source/extensions/filters/http/health_check:config",
        "//test/integration/filters:encoder_decoder_buffer_filter_lib",
        "//test/integration/filters:random_pause_filter_lib",
        "//test/test_common:utility_lib",
        "@envoy_api//envoy/config/bootstrap/v3:pkg_cc_proto",
        "@envoy_api//envoy/config/route/v3:pkg_cc_proto",
        "@envoy_api//envoy/extensions/filters/network/http_connection_manager/v3:pkg_cc_proto",
    ],
)

envoy_cc_test(
    name = "http2_upstream_integration_test",
    srcs = [
        "http2_upstream_integration_test.cc",
        "http2_upstream_integration_test.h",
    ],
    tags = ["fails_on_windows"],
    deps = [
        ":http_integration_lib",
        "//source/common/http:header_map_lib",
        "//source/extensions/access_loggers/grpc:http_config",
        "//source/extensions/filters/http/buffer:config",
        "//source/extensions/filters/http/health_check:config",
        "//test/integration/filters:encoder_decoder_buffer_filter_lib",
        "//test/integration/filters:random_pause_filter_lib",
        "//test/test_common:utility_lib",
        "@envoy_api//envoy/config/bootstrap/v3:pkg_cc_proto",
        "@envoy_api//envoy/extensions/filters/network/http_connection_manager/v3:pkg_cc_proto",
    ],
)

envoy_cc_test(
    name = "integration_admin_test",
    srcs = [
        "integration_admin_test.cc",
        "integration_admin_test.h",
    ],
    tags = ["fails_on_windows"],
    deps = [
        ":http_protocol_integration_lib",
        "//include/envoy/http:header_map_interface",
        "//source/common/stats:stats_matcher_lib",
        "//source/extensions/filters/http/buffer:config",
        "//source/extensions/filters/http/health_check:config",
        "//test/common/stats:stat_test_utility_lib",
        "@envoy_api//envoy/admin/v3:pkg_cc_proto",
        "@envoy_api//envoy/config/bootstrap/v3:pkg_cc_proto",
        "@envoy_api//envoy/config/core/v3:pkg_cc_proto",
        "@envoy_api//envoy/config/metrics/v3:pkg_cc_proto",
        "@envoy_api//envoy/config/route/v3:pkg_cc_proto",
    ],
)

envoy_cc_test_library(
    name = "test_host_predicate_lib",
    srcs = [
        "test_host_predicate.h",
        "test_host_predicate_config.h",
    ],
    deps = [
        "//include/envoy/upstream:retry_interface",
    ],
)

envoy_cc_test_library(
    name = "http_integration_lib",
    srcs = [
        "http_integration.cc",
    ],
    hdrs = [
        "http_integration.h",
    ],
    deps = [
        ":integration_lib",
        ":test_host_predicate_lib",
        "//include/envoy/event:timer_interface",
        "//source/common/common:thread_annotations",
        "//source/extensions/filters/http/on_demand:config",
        "//source/extensions/filters/http/router:config",
        "//source/extensions/filters/network/http_connection_manager:config",
        "//test/common/upstream:utility_lib",
        "//test/integration/filters:add_trailers_filter_config_lib",
        "//test/integration/filters:call_decodedata_once_filter_config_lib",
        "//test/integration/filters:decode_headers_return_stop_all_filter_config_lib",
        "//test/integration/filters:encode_headers_return_stop_all_filter_config_lib",
        "//test/integration/filters:headers_only_filter_config_lib",
        "//test/integration/filters:modify_buffer_filter_config_lib",
        "//test/integration/filters:passthrough_filter_config_lib",
        "//test/integration/filters:pause_filter_lib",
        "//test/test_common:registry_lib",
        "@envoy_api//envoy/config/bootstrap/v3:pkg_cc_proto",
        "@envoy_api//envoy/extensions/filters/network/http_connection_manager/v3:pkg_cc_proto",
    ],
)

envoy_cc_test_library(
    name = "http_protocol_integration_lib",
    srcs = [
        "http_protocol_integration.cc",
    ],
    hdrs = [
        "http_protocol_integration.h",
    ],
    deps = [
        ":http_integration_lib",
        "//test/common/upstream:utility_lib",
    ],
)

envoy_cc_test(
    name = "idle_timeout_integration_test",
    srcs = ["idle_timeout_integration_test.cc"],
    # As this test has many pauses for idle timeouts, it takes a while to run.
    # Shard it enough to bring the run time in line with other integration tests.
    shard_count = 2,
    tags = ["fails_on_windows"],
    deps = [
        ":http_protocol_integration_lib",
        "//test/test_common:test_time_lib",
        "@envoy_api//envoy/config/bootstrap/v3:pkg_cc_proto",
        "@envoy_api//envoy/extensions/filters/network/http_connection_manager/v3:pkg_cc_proto",
    ],
)

envoy_cc_test_library(
    name = "integration_lib",
    srcs = [
        "autonomous_upstream.cc",
        "fake_upstream.cc",
        "integration.cc",
        "server.cc",
        "ssl_utility.cc",
        "utility.cc",
    ],
    hdrs = [
        "autonomous_upstream.h",
        "fake_upstream.h",
        "integration.h",
        "server.h",
        "ssl_utility.h",
        "utility.h",
    ],
    data = ["//test/common/runtime:filesystem_test_data"],
    deps = [
        ":server_stats_interface",
        ":tcp_dump",
        "//include/envoy/api:api_interface",
        "//include/envoy/buffer:buffer_interface",
        "//include/envoy/event:dispatcher_interface",
        "//include/envoy/grpc:status",
        "//include/envoy/http:codec_interface",
        "//include/envoy/http:header_map_interface",
        "//include/envoy/network:connection_interface",
        "//include/envoy/network:filter_interface",
        "//include/envoy/server:configuration_interface",
        "//include/envoy/server:hot_restart_interface",
        "//include/envoy/server:options_interface",
        "//include/envoy/stats:stats_interface",
        "//include/envoy/thread:thread_interface",
        "//source/common/api:api_lib",
        "//source/common/buffer:buffer_lib",
        "//source/common/buffer:zero_copy_input_stream_lib",
        "//source/common/common:assert_lib",
        "//source/common/common:minimal_logger_lib",
        "//source/common/config:api_version_lib",
        "//source/common/config:version_converter_lib",
        "//source/common/event:dispatcher_lib",
        "//source/common/grpc:codec_lib",
        "//source/common/grpc:common_lib",
        "//source/common/http:codec_client_lib",
        "//source/common/http:header_map_lib",
        "//source/common/http:headers_lib",
        "//source/common/http/http1:codec_lib",
        "//source/common/http/http2:codec_lib",
        "//source/common/local_info:local_info_lib",
        "//source/common/network:filter_lib",
        "//source/common/network:listen_socket_lib",
        "//source/common/network:utility_lib",
        "//source/common/runtime:runtime_lib",
        "//source/common/stats:isolated_store_lib",
        "//source/common/stats:symbol_table_creator_lib",
        "//source/common/stats:thread_local_store_lib",
        "//source/common/thread_local:thread_local_lib",
        "//source/common/upstream:upstream_includes",
        "//source/common/upstream:upstream_lib",
        "//source/extensions/access_loggers/file:config",
        "//source/extensions/transport_sockets/raw_buffer:config",
        "//source/extensions/transport_sockets/tap:config",
        "//source/extensions/transport_sockets/tls:config",
        "//source/server:connection_handler_lib",
        "//source/server:hot_restart_nop_lib",
        "//source/server:listener_hooks_lib",
        "//source/server:process_context_lib",
        "//source/server:server_lib",
        "//test/common/grpc:grpc_client_integration_lib",
        "//test/common/runtime:utility_lib",
        "//test/common/upstream:utility_lib",
        "//test/config:utility_lib",
        "//test/mocks/buffer:buffer_mocks",
        "//test/mocks/server:server_mocks",
        "//test/mocks/stats:stats_mocks",
        "//test/mocks/upstream:upstream_mocks",
        "//test/test_common:environment_lib",
        "//test/test_common:network_utility_lib",
        "//test/test_common:printers_lib",
        "//test/test_common:simulated_time_system_lib",
        "//test/test_common:test_time_lib",
        "//test/test_common:test_time_system_interface",
        "//test/test_common:utility_lib",
        "@envoy_api//envoy/admin/v3:pkg_cc_proto",
        "@envoy_api//envoy/api/v2:pkg_cc_proto",
        "@envoy_api//envoy/config/bootstrap/v3:pkg_cc_proto",
        "@envoy_api//envoy/config/core/v3:pkg_cc_proto",
        "@envoy_api//envoy/config/endpoint/v3:pkg_cc_proto",
        "@envoy_api//envoy/extensions/transport_sockets/tls/v3:pkg_cc_proto",
    ],
)

envoy_cc_test(
    name = "integration_test",
    srcs = [
        "integration_test.cc",
        "integration_test.h",
    ],
    shard_count = 2,
    # Times out on Windows
    tags = ["fails_on_windows"],
    deps = [
        ":http_integration_lib",
        "//source/common/http:header_map_lib",
        "//source/common/http:headers_lib",
        "//source/extensions/filters/http/cors:config",
        "//source/extensions/filters/http/grpc_http1_bridge:config",
        "//source/extensions/filters/http/health_check:config",
        "//test/integration/filters:clear_route_cache_filter_lib",
        "//test/integration/filters:encoder_decoder_buffer_filter_lib",
        "//test/integration/filters:process_context_lib",
        "//test/integration/filters:stop_iteration_and_continue",
        "//test/mocks/http:http_mocks",
        "//test/test_common:utility_lib",
        "@envoy_api//envoy/config/bootstrap/v3:pkg_cc_proto",
        "@envoy_api//envoy/config/route/v3:pkg_cc_proto",
        "@envoy_api//envoy/extensions/filters/network/http_connection_manager/v3:pkg_cc_proto",
    ],
)

envoy_cc_test(
    name = "redirect_integration_test",
    srcs = [
        "redirect_integration_test.cc",
    ],
    tags = ["fails_on_windows"],
    deps = [
        ":http_protocol_integration_lib",
        "//source/common/http:header_map_lib",
        "//test/test_common:utility_lib",
        "@envoy_api//envoy/config/route/v3:pkg_cc_proto",
        "@envoy_api//envoy/extensions/filters/network/http_connection_manager/v3:pkg_cc_proto",
    ],
)

envoy_cc_test(
    name = "websocket_integration_test",
    srcs = [
        "websocket_integration_test.cc",
        "websocket_integration_test.h",
    ],
    # Times out on Windows
    tags = ["fails_on_windows"],
    deps = [
        ":http_protocol_integration_lib",
        "//source/common/http:header_map_lib",
        "//source/extensions/access_loggers/file:config",
        "//source/extensions/filters/http/buffer:config",
        "//test/test_common:utility_lib",
        "@envoy_api//envoy/config/bootstrap/v3:pkg_cc_proto",
        "@envoy_api//envoy/extensions/filters/network/http_connection_manager/v3:pkg_cc_proto",
    ],
)

envoy_cc_test(
    name = "echo_integration_test",
    srcs = [
        "echo_integration_test.cc",
    ],
    tags = [
        # Uncomment this line to run this test repeatedly in exclusive mode if not using docker-sandbox,
        # or RBE, see comments in AddRemoveListener.
        # "exclusive",
        # TODO(wrowe,sunjayBhatia): Skipping this on Windows as MSVC does not allow invoking
        # connection.close() from within the lambda that is passed to the RawConnectionDriver
        # constructor
        "skip_on_windows",
    ],
    deps = [
        ":integration_lib",
        "//source/extensions/filters/network/echo:config",
        "//test/server:utility_lib",
        "//test/test_common:utility_lib",
    ],
)

envoy_cc_test(
    name = "stats_integration_test",
    srcs = ["stats_integration_test.cc"],
    # The symbol table cluster memory tests take a while to run specially under tsan.
    # Shard it to avoid test timeout.
    shard_count = 2,
    tags = ["fails_on_windows"],
    deps = [
        ":integration_lib",
        "//source/common/memory:stats_lib",
        "//source/common/stats:symbol_table_creator_lib",
        "//source/extensions/filters/http/router:config",
        "//source/extensions/filters/network/http_connection_manager:config",
        "//test/common/stats:stat_test_utility_lib",
        "//test/test_common:network_utility_lib",
        "//test/test_common:utility_lib",
        "@envoy_api//envoy/config/bootstrap/v3:pkg_cc_proto",
        "@envoy_api//envoy/config/core/v3:pkg_cc_proto",
    ],
)

envoy_cc_test(
    name = "load_stats_integration_test",
    srcs = ["load_stats_integration_test.cc"],
    tags = ["fails_on_windows"],
    deps = [
        ":http_integration_lib",
        "//test/config:utility_lib",
        "//test/test_common:network_utility_lib",
        "//test/test_common:resources_lib",
        "//test/test_common:utility_lib",
        "@envoy_api//envoy/config/bootstrap/v3:pkg_cc_proto",
        "@envoy_api//envoy/config/cluster/v3:pkg_cc_proto",
        "@envoy_api//envoy/config/core/v3:pkg_cc_proto",
        "@envoy_api//envoy/config/endpoint/v3:pkg_cc_proto",
        "@envoy_api//envoy/service/load_stats/v3:pkg_cc_proto",
    ],
)

envoy_cc_test(
    name = "hds_integration_test",
    srcs = ["hds_integration_test.cc"],
    tags = ["fails_on_windows"],
    deps = [
        ":http_integration_lib",
        ":integration_lib",
        "//include/envoy/upstream:upstream_interface",
        "//source/common/config:metadata_lib",
        "//source/common/json:json_loader_lib",
        "//source/common/network:utility_lib",
        "//source/common/upstream:health_checker_lib",
        "//source/common/upstream:health_discovery_service_lib",
        "//test/common/upstream:utility_lib",
        "//test/config:utility_lib",
        "//test/test_common:network_utility_lib",
        "//test/test_common:resources_lib",
        "@envoy_api//envoy/config/bootstrap/v3:pkg_cc_proto",
        "@envoy_api//envoy/config/core/v3:pkg_cc_proto",
        "@envoy_api//envoy/service/health/v3:pkg_cc_proto",
    ],
)

envoy_cc_test(
    name = "header_prefix_integration_test",
    srcs = ["header_prefix_integration_test.cc"],
    coverage = False,
    tags = ["fails_on_windows"],
    deps = [
        ":http_protocol_integration_lib",
        "@envoy_api//envoy/config/bootstrap/v3:pkg_cc_proto",
    ],
)

envoy_cc_test(
    name = "overload_integration_test",
    srcs = ["overload_integration_test.cc"],
    tags = ["fails_on_windows"],
    deps = [
        ":http_protocol_integration_lib",
        "//source/extensions/resource_monitors/injected_resource:config",
        "@envoy_api//envoy/config/bootstrap/v3:pkg_cc_proto",
        "@envoy_api//envoy/config/overload/v3:pkg_cc_proto",
    ],
)

envoy_cc_test(
    name = "proxy_proto_integration_test",
    srcs = [
        "proxy_proto_integration_test.cc",
        "proxy_proto_integration_test.h",
    ],
    tags = ["fails_on_windows"],
    deps = [
        ":http_integration_lib",
        "//source/common/buffer:buffer_lib",
        "//source/common/http:codec_client_lib",
        "//source/extensions/filters/listener/proxy_protocol:config",
        "//test/test_common:utility_lib",
        "@envoy_api//envoy/config/bootstrap/v3:pkg_cc_proto",
        "@envoy_api//envoy/config/cluster/v3:pkg_cc_proto",
    ],
)

envoy_cc_test(
    name = "ratelimit_integration_test",
    srcs = ["ratelimit_integration_test.cc"],
    tags = ["fails_on_windows"],
    deps = [
        ":http_integration_lib",
        "//source/common/buffer:zero_copy_input_stream_lib",
        "//source/common/grpc:codec_lib",
        "//source/common/grpc:common_lib",
        "//source/extensions/filters/http/ratelimit:config",
        "//test/common/grpc:grpc_client_integration_lib",
        "@envoy_api//envoy/config/bootstrap/v3:pkg_cc_proto",
        "@envoy_api//envoy/config/listener/v3:pkg_cc_proto",
        "@envoy_api//envoy/extensions/filters/http/ratelimit/v3:pkg_cc_proto",
        "@envoy_api//envoy/extensions/filters/network/http_connection_manager/v3:pkg_cc_proto",
        "@envoy_api//envoy/service/ratelimit/v3:pkg_cc_proto",
    ],
)

envoy_cc_test(
    name = "rtds_integration_test",
    srcs = ["rtds_integration_test.cc"],
    tags = ["fails_on_windows"],
    deps = [
        ":http_integration_lib",
        "//test/common/grpc:grpc_client_integration_lib",
        "@envoy_api//envoy/service/runtime/v3:pkg_cc_proto",
    ],
)

envoy_cc_test_library(
    name = "server_stats_interface",
    hdrs = ["server_stats.h"],
    deps = ["//include/envoy/stats:stats_interface"],
)

envoy_cc_test(
    name = "sds_static_integration_test",
    srcs = [
        "sds_static_integration_test.cc",
    ],
    data = [
        "//test/config/integration/certs",
    ],
    tags = ["fails_on_windows"],
    deps = [
        ":http_integration_lib",
        "//source/common/event:dispatcher_includes",
        "//source/common/event:dispatcher_lib",
        "//source/common/network:connection_lib",
        "//source/common/network:utility_lib",
        "//source/extensions/transport_sockets/tls:config",
        "//source/extensions/transport_sockets/tls:context_config_lib",
        "//source/extensions/transport_sockets/tls:context_lib",
        "//test/mocks/secret:secret_mocks",
        "//test/test_common:utility_lib",
        "@envoy_api//envoy/config/bootstrap/v3:pkg_cc_proto",
        "@envoy_api//envoy/extensions/transport_sockets/tls/v3:pkg_cc_proto",
    ],
)

envoy_cc_test(
    name = "sds_dynamic_integration_test",
    srcs = [
        "sds_dynamic_integration_test.cc",
    ],
    data = [
        "//test/config/integration/certs",
    ],
    tags = ["fails_on_windows"],
    deps = [
        ":http_integration_lib",
        "//source/common/config:api_version_lib",
        "//source/common/config:protobuf_link_hacks",
        "//source/common/event:dispatcher_includes",
        "//source/common/event:dispatcher_lib",
        "//source/common/network:connection_lib",
        "//source/common/network:utility_lib",
        "//source/extensions/transport_sockets/tls:config",
        "//source/extensions/transport_sockets/tls:context_config_lib",
        "//source/extensions/transport_sockets/tls:context_lib",
        "//test/common/grpc:grpc_client_integration_lib",
        "//test/mocks/runtime:runtime_mocks",
        "//test/mocks/secret:secret_mocks",
        "//test/test_common:resources_lib",
        "//test/test_common:utility_lib",
        "@envoy_api//envoy/api/v2:pkg_cc_proto",
        "@envoy_api//envoy/config/bootstrap/v3:pkg_cc_proto",
        "@envoy_api//envoy/config/core/v3:pkg_cc_proto",
        "@envoy_api//envoy/extensions/transport_sockets/tls/v3:pkg_cc_proto",
        "@envoy_api//envoy/service/secret/v3:pkg_cc_proto",
    ],
)

envoy_cc_test(
    name = "sds_generic_secret_integration_test",
    srcs = [
        "sds_generic_secret_integration_test.cc",
    ],
    tags = ["fails_on_windows"],
    deps = [
        ":http_integration_lib",
        "//include/envoy/registry",
        "//source/common/grpc:common_lib",
        "//test/test_common:registry_lib",
        "//test/test_common:utility_lib",
        "@envoy_api//envoy/api/v2:pkg_cc_proto",
        "@envoy_api//envoy/config/bootstrap/v3:pkg_cc_proto",
        "@envoy_api//envoy/config/core/v3:pkg_cc_proto",
    ],
)

envoy_cc_test(
    name = "tcp_proxy_integration_test",
    srcs = [
        "tcp_proxy_integration_test.cc",
        "tcp_proxy_integration_test.h",
    ],
    data = [
        "//test/config/integration/certs",
    ],
    tags = ["fails_on_windows"],
    deps = [
        ":integration_lib",
        "//source/common/config:api_version_lib",
        "//source/common/event:dispatcher_includes",
        "//source/common/event:dispatcher_lib",
        "//source/common/network:utility_lib",
        "//source/extensions/access_loggers/file:config",
        "//source/extensions/filters/network/tcp_proxy:config",
        "//source/extensions/transport_sockets/tls:config",
        "//source/extensions/transport_sockets/tls:context_config_lib",
        "//source/extensions/transport_sockets/tls:context_lib",
        "//test/mocks/runtime:runtime_mocks",
        "//test/mocks/secret:secret_mocks",
        "//test/test_common:utility_lib",
        "@envoy_api//envoy/config/bootstrap/v3:pkg_cc_proto",
        "@envoy_api//envoy/config/cluster/v3:pkg_cc_proto",
        "@envoy_api//envoy/config/core/v3:pkg_cc_proto",
        "@envoy_api//envoy/config/filter/network/tcp_proxy/v2:pkg_cc_proto",
        "@envoy_api//envoy/extensions/access_loggers/file/v3:pkg_cc_proto",
        "@envoy_api//envoy/extensions/filters/network/tcp_proxy/v3:pkg_cc_proto",
    ],
)

envoy_cc_test(
    name = "tcp_tunneling_integration_test",
    srcs = [
        "tcp_tunneling_integration_test.cc",
    ],
    data = [
        "//test/config/integration/certs",
    ],
    tags = ["fails_on_windows"],
    deps = [
        ":http_integration_lib",
        ":http_protocol_integration_lib",
        "//source/extensions/filters/network/tcp_proxy:config",
        "@envoy_api//envoy/config/bootstrap/v3:pkg_cc_proto",
        "@envoy_api//envoy/config/filter/network/tcp_proxy/v2:pkg_cc_proto",
    ],
)

envoy_cc_test(
    name = "tcp_conn_pool_integration_test",
    srcs = [
        "tcp_conn_pool_integration_test.cc",
    ],
    tags = ["fails_on_windows"],
    deps = [
        ":integration_lib",
        "//include/envoy/server:filter_config_interface",
        "//include/envoy/tcp:conn_pool_interface",
        "//test/server:utility_lib",
        "//test/test_common:registry_lib",
        "//test/test_common:utility_lib",
    ],
)

envoy_cc_test_library(
    name = "tcp_dump",
    srcs = ["tcp_dump.cc"],
    hdrs = ["tcp_dump.h"],
    deps = [
        "//source/common/common:assert_lib",
        "//source/common/common:fmt_lib",
    ],
)

envoy_cc_test(
    name = "uds_integration_test",
    srcs = [
        "uds_integration_test.cc",
        "uds_integration_test.h",
    ],
    tags = ["fails_on_windows"],
    deps = [
        ":http_integration_lib",
        "//source/common/event:dispatcher_includes",
        "//source/common/event:dispatcher_lib",
        "//source/common/http:codec_client_lib",
        "//source/common/stats:stats_lib",
        "//test/test_common:environment_lib",
        "@envoy_api//envoy/config/bootstrap/v3:pkg_cc_proto",
    ],
)

envoy_cc_test(
    name = "version_integration_test",
    srcs = ["version_integration_test.cc"],
    tags = ["fails_on_windows"],
    deps = [
        ":http_integration_lib",
        "//source/extensions/filters/http/ip_tagging:config",
    ],
)

envoy_cc_test(
    name = "dynamic_validation_integration_test",
    srcs = ["dynamic_validation_integration_test.cc"],
    data = ["//test/config/integration:server_xds_files"],
    tags = ["fails_on_windows"],
    deps = [
        ":http_integration_lib",
        "//source/common/stats:stats_lib",
        "//test/test_common:registry_lib",
        "@envoy_api//envoy/extensions/filters/network/tcp_proxy/v3:pkg_cc_proto",
    ],
)

envoy_cc_test(
    name = "xds_integration_test",
    srcs = ["xds_integration_test.cc"],
<<<<<<< HEAD
    data = [
        "//test/config/integration:server_xds_files",
        "//test/config/integration/certs",
    ],
=======
    data = ["//test/config/integration:server_xds_files"],
    tags = ["fails_on_windows"],
>>>>>>> 8951b3f7
    deps = [
        ":http_integration_lib",
        ":http_protocol_integration_lib",
        "//source/extensions/filters/listener/tls_inspector:config",
        "//source/extensions/filters/listener/tls_inspector:tls_inspector_lib",
        "//source/extensions/filters/network/echo:config",
        "//source/extensions/transport_sockets/tls:config",
        "//source/extensions/transport_sockets/tls:context_config_lib",
        "//source/extensions/transport_sockets/tls:context_lib",
        "//test/test_common:environment_lib",
        "//test/test_common:utility_lib",
        "@envoy_api//envoy/config/bootstrap/v3:pkg_cc_proto",
        "@envoy_api//envoy/extensions/filters/network/http_connection_manager/v3:pkg_cc_proto",
    ],
)

envoy_cc_test(
    name = "xfcc_integration_test",
    srcs = [
        "xfcc_integration_test.cc",
        "xfcc_integration_test.h",
    ],
    data = [
        "//test/config/integration/certs",
    ],
    tags = ["fails_on_windows"],
    deps = [
        ":http_integration_lib",
        "//source/common/http:header_map_lib",
        "//source/extensions/transport_sockets/tls:config",
        "//test/mocks/server:server_mocks",
        "//test/test_common:utility_lib",
        "@envoy_api//envoy/config/bootstrap/v3:pkg_cc_proto",
        "@envoy_api//envoy/extensions/filters/network/http_connection_manager/v3:pkg_cc_proto",
        "@envoy_api//envoy/extensions/transport_sockets/tls/v3:pkg_cc_proto",
    ],
)

H1_FUZZ_LIB_DEPS = [
    ":capture_fuzz_proto_cc_proto",
    ":http_integration_lib",
    "//source/common/common:assert_lib",
    "//source/common/common:logger_lib",
    "//test/fuzz:fuzz_runner_lib",
    "//test/integration:integration_lib",
    "//test/test_common:environment_lib",
]

envoy_cc_test_library(
    name = "h1_fuzz_lib",
    srcs = ["h1_fuzz.cc"],
    hdrs = ["h1_fuzz.h"],
    deps = H1_FUZZ_LIB_DEPS,
)

envoy_cc_test_library(
    name = "h1_fuzz_persistent_lib",
    srcs = ["h1_fuzz.cc"],
    hdrs = ["h1_fuzz.h"],
    copts = ["-DPERSISTENT_FUZZER"],
    deps = H1_FUZZ_LIB_DEPS,
)

envoy_cc_fuzz_test(
    name = "h1_capture_fuzz_test",
    srcs = ["h1_capture_fuzz_test.cc"],
    corpus = "h1_corpus",
    deps = [":h1_fuzz_lib"],
)

envoy_cc_fuzz_test(
    name = "h1_capture_persistent_fuzz_test",
    srcs = ["h1_capture_fuzz_test.cc"],
    copts = ["-DPERSISTENT_FUZZER"],
    corpus = "h1_corpus",
    deps = [":h1_fuzz_persistent_lib"],
)

envoy_cc_fuzz_test(
    name = "h1_capture_direct_response_fuzz_test",
    srcs = ["h1_capture_direct_response_fuzz_test.cc"],
    corpus = "h1_corpus",
    deps = [
        ":h1_fuzz_lib",
        "@envoy_api//envoy/extensions/filters/network/http_connection_manager/v3:pkg_cc_proto",
    ],
)

envoy_cc_fuzz_test(
    name = "h1_capture_direct_response_persistent_fuzz_test",
    srcs = ["h1_capture_direct_response_fuzz_test.cc"],
    copts = ["-DPERSISTENT_FUZZER"],
    corpus = "h1_corpus",
    deps = [
        ":h1_fuzz_persistent_lib",
        "@envoy_api//envoy/extensions/filters/network/http_connection_manager/v3:pkg_cc_proto",
    ],
)

envoy_cc_test(
    name = "scoped_rds_integration_test",
    srcs = [
        "scoped_rds_integration_test.cc",
    ],
    tags = ["fails_on_windows"],
    deps = [
        ":http_integration_lib",
        "//source/common/config:api_version_lib",
        "//source/common/event:dispatcher_includes",
        "//source/common/event:dispatcher_lib",
        "//source/common/network:connection_lib",
        "//source/common/network:utility_lib",
        "//test/common/grpc:grpc_client_integration_lib",
        "//test/test_common:resources_lib",
        "//test/test_common:utility_lib",
        "@envoy_api//envoy/api/v2:pkg_cc_proto",
        "@envoy_api//envoy/config/bootstrap/v3:pkg_cc_proto",
        "@envoy_api//envoy/config/core/v3:pkg_cc_proto",
        "@envoy_api//envoy/config/route/v3:pkg_cc_proto",
        "@envoy_api//envoy/extensions/filters/network/http_connection_manager/v3:pkg_cc_proto",
    ],
)

envoy_cc_test(
    name = "listener_lds_integration_test",
    srcs = [
        "listener_lds_integration_test.cc",
    ],
    tags = ["fails_on_windows"],
    deps = [
        ":http_integration_lib",
        "//source/common/config:api_version_lib",
        "//source/common/event:dispatcher_includes",
        "//source/common/event:dispatcher_lib",
        "//source/common/network:connection_lib",
        "//source/common/network:utility_lib",
        "//test/common/grpc:grpc_client_integration_lib",
        "//test/test_common:resources_lib",
        "//test/test_common:utility_lib",
        "@envoy_api//envoy/api/v2:pkg_cc_proto",
        "@envoy_api//envoy/config/bootstrap/v3:pkg_cc_proto",
        "@envoy_api//envoy/config/core/v3:pkg_cc_proto",
        "@envoy_api//envoy/config/route/v3:pkg_cc_proto",
        "@envoy_api//envoy/extensions/filters/network/http_connection_manager/v3:pkg_cc_proto",
    ],
)

envoy_cc_test(
    name = "listener_filter_integration_test",
    srcs = [
        "listener_filter_integration_test.cc",
    ],
    data = [
        "//test/config/integration/certs",
    ],
    tags = ["fails_on_windows"],
    deps = [
        ":integration_lib",
        "//source/common/config:api_version_lib",
        "//source/common/event:dispatcher_includes",
        "//source/common/event:dispatcher_lib",
        "//source/common/network:utility_lib",
        "//source/extensions/access_loggers/file:config",
        "//source/extensions/filters/listener/tls_inspector:config",
        "//source/extensions/filters/listener/tls_inspector:tls_inspector_lib",
        "//source/extensions/filters/network/echo:config",
        "//source/extensions/transport_sockets/tls:config",
        "//source/extensions/transport_sockets/tls:context_config_lib",
        "//source/extensions/transport_sockets/tls:context_lib",
        "//test/mocks/runtime:runtime_mocks",
        "//test/mocks/secret:secret_mocks",
        "//test/test_common:utility_lib",
        "@envoy_api//envoy/config/bootstrap/v3:pkg_cc_proto",
        "@envoy_api//envoy/config/cluster/v3:pkg_cc_proto",
        "@envoy_api//envoy/config/core/v3:pkg_cc_proto",
        "@envoy_api//envoy/extensions/access_loggers/file/v3:pkg_cc_proto",
    ],
)<|MERGE_RESOLUTION|>--- conflicted
+++ resolved
@@ -1015,15 +1015,11 @@
 envoy_cc_test(
     name = "xds_integration_test",
     srcs = ["xds_integration_test.cc"],
-<<<<<<< HEAD
     data = [
         "//test/config/integration:server_xds_files",
         "//test/config/integration/certs",
     ],
-=======
-    data = ["//test/config/integration:server_xds_files"],
-    tags = ["fails_on_windows"],
->>>>>>> 8951b3f7
+    tags = ["fails_on_windows"],
     deps = [
         ":http_integration_lib",
         ":http_protocol_integration_lib",
