load(
    "//bazel:envoy_build_system.bzl",
    "envoy_benchmark_test",
    "envoy_cc_benchmark_binary",
    "envoy_cc_fuzz_test",
    "envoy_cc_test",
    "envoy_cc_test_library",
    "envoy_package",
    "envoy_select_hot_restart",
)
load("//source/extensions:all_extensions.bzl", "envoy_all_extensions")
load("//bazel:repositories.bzl", "PPC_SKIP_TARGETS", "WINDOWS_SKIP_TARGETS")

licenses(["notice"])  # Apache 2

envoy_package()

envoy_cc_test(
    name = "api_listener_test",
    srcs = ["api_listener_test.cc"],
    deps = [
        ":utility_lib",
        "//source/server:listener_manager_lib",
        "//test/mocks/network:network_mocks",
        "//test/mocks/server:instance_mocks",
        "//test/mocks/server:listener_component_factory_mocks",
        "//test/mocks/server:worker_factory_mocks",
        "//test/mocks/server:worker_mocks",
        "//test/test_common:utility_lib",
        "@envoy_api//envoy/config/listener/v3:pkg_cc_proto",
    ],
)

envoy_cc_test(
    name = "backtrace_test",
    srcs = ["backtrace_test.cc"],
    tags = ["backtrace"],
    deps = [
        "//source/server:backtrace_lib",
        "//test/test_common:logging_lib",
    ],
)

envoy_cc_test(
    name = "configuration_impl_test",
    srcs = ["configuration_impl_test.cc"],
    data = [
        "//test/config/integration/certs",
    ],
    deps = [
        "//source/common/api:api_lib",
        "//source/common/event:dispatcher_lib",
        "//source/common/http:context_lib",
        "//source/common/upstream:cluster_manager_lib",
        "//source/extensions/stat_sinks/statsd:config",
        "//source/extensions/transport_sockets/raw_buffer:config",
        "//source/server:configuration_lib",
        "//test/common/upstream:utility_lib",
        "//test/mocks:common_lib",
        "//test/mocks/network:network_mocks",
        "//test/mocks/server:instance_mocks",
        "//test/test_common:environment_lib",
        "//test/test_common:utility_lib",
        "@envoy_api//envoy/config/bootstrap/v3:pkg_cc_proto",
        "@envoy_api//envoy/config/core/v3:pkg_cc_proto",
        "@envoy_api//envoy/config/metrics/v3:pkg_cc_proto",
    ],
)

envoy_cc_test(
    name = "connection_handler_test",
    srcs = ["connection_handler_test.cc"],
    deps = [
        "//source/common/common:utility_lib",
        "//source/common/config:utility_lib",
        "//source/common/network:address_lib",
        "//source/common/network:connection_balancer_lib",
        "//source/common/stats:stats_lib",
        "//source/server:active_raw_udp_listener_config",
        "//source/server:connection_handler_lib",
        "//test/mocks/api:api_mocks",
        "//test/mocks/network:network_mocks",
        "//test/test_common:network_utility_lib",
        "//test/test_common:threadsafe_singleton_injector_lib",
        "@envoy_api//envoy/config/core/v3:pkg_cc_proto",
        "@envoy_api//envoy/config/listener/v3:pkg_cc_proto",
    ],
)

envoy_cc_test(
    name = "drain_manager_impl_test",
    srcs = ["drain_manager_impl_test.cc"],
    deps = [
        "//source/server:drain_manager_lib",
        "//test/mocks/server:instance_mocks",
        "@envoy_api//envoy/config/listener/v3:pkg_cc_proto",
    ],
)

envoy_cc_test(
    name = "hot_restart_impl_test",
    srcs = envoy_select_hot_restart(["hot_restart_impl_test.cc"]),
    deps = [
        "//source/common/api:os_sys_calls_lib",
        "//source/common/stats:stats_lib",
        "//source/server:hot_restart_lib",
        "//test/mocks/server:server_mocks",
        "//test/test_common:logging_lib",
        "//test/test_common:threadsafe_singleton_injector_lib",
    ],
)

envoy_cc_test(
    name = "hot_restarting_parent_test",
    srcs = envoy_select_hot_restart(["hot_restarting_parent_test.cc"]),
    deps = [
        "//source/common/stats:stats_lib",
        "//source/server:hot_restart_lib",
        "//source/server:hot_restarting_child",
        "//test/mocks/network:network_mocks",
        "//test/mocks/server:server_mocks",
    ],
)

envoy_cc_test(
    name = "guarddog_impl_test",
    srcs = ["guarddog_impl_test.cc"],
    deps = [
        "//include/envoy/common:time_interface",
        "//source/common/api:api_lib",
        "//source/common/common:macros",
        "//source/common/common:utility_lib",
        "//source/common/stats:stats_lib",
        "//source/server:guarddog_lib",
        "//test/mocks:common_lib",
        "//test/mocks/server:main_mocks",
        "//test/mocks/stats:stats_mocks",
        "//test/test_common:simulated_time_system_lib",
        "//test/test_common:utility_lib",
    ],
)

envoy_cc_test(
    name = "options_impl_test",
    srcs = ["options_impl_test.cc"],
    deps = [
        "//include/envoy/config:typed_config_interface",
        "//include/envoy/server:filter_config_interface",
        "//source/common/common:utility_lib",
        "//source/common/stats:stats_lib",
        "//source/extensions/filters/http:well_known_names",
        "//source/extensions/filters/http/buffer:config",
        "//source/server:options_lib",
        "//test/mocks/api:api_mocks",
        "//test/test_common:environment_lib",
        "//test/test_common:logging_lib",
        "//test/test_common:registry_lib",
        "//test/test_common:threadsafe_singleton_injector_lib",
        "//test/test_common:utility_lib",
        "@envoy_api//envoy/admin/v3:pkg_cc_proto",
        "@envoy_api//envoy/config/bootstrap/v3:pkg_cc_proto",
        "@envoy_api//envoy/config/filter/http/buffer/v2:pkg_cc_proto",
        "@envoy_api//envoy/extensions/filters/http/buffer/v3:pkg_cc_proto",
    ],
)

envoy_cc_test(
    name = "overload_manager_impl_test",
    srcs = ["overload_manager_impl_test.cc"],
    deps = [
        "//include/envoy/registry",
        "//source/common/stats:isolated_store_lib",
        "//source/extensions/resource_monitors/common:factory_base_lib",
        "//source/server:overload_manager_lib",
        "//test/mocks/event:event_mocks",
        "//test/mocks/protobuf:protobuf_mocks",
        "//test/mocks/thread_local:thread_local_mocks",
        "//test/test_common:registry_lib",
        "//test/test_common:utility_lib",
        "@envoy_api//envoy/config/overload/v3:pkg_cc_proto",
    ],
)

envoy_cc_test(
    name = "lds_api_test",
    srcs = ["lds_api_test.cc"],
    data = [
        "//test/config/integration/certs",
    ],
    deps = [
        "//source/common/protobuf:utility_lib",
        "//source/server:lds_api_lib",
        "//test/mocks/config:config_mocks",
        "//test/mocks/init:init_mocks",
        "//test/mocks/protobuf:protobuf_mocks",
        "//test/mocks/server:listener_manager_mocks",
        "//test/mocks/upstream:upstream_mocks",
        "//test/test_common:environment_lib",
        "//test/test_common:utility_lib",
        "@envoy_api//envoy/config/core/v3:pkg_cc_proto",
        "@envoy_api//envoy/config/listener/v3:pkg_cc_proto",
        "@envoy_api//envoy/service/discovery/v3:pkg_cc_proto",
    ],
)

envoy_cc_test_library(
    name = "listener_manager_impl_test_lib",
    hdrs = ["listener_manager_impl_test.h"],
    data = ["//test/extensions/transport_sockets/tls/test_data:certs"],
    deps = [
        "//source/common/init:manager_lib",
        "//source/server:listener_manager_lib",
        "//test/mocks/init:init_mocks",
        "//test/mocks/network:network_mocks",
        "//test/mocks/server:drain_manager_mocks",
        "//test/mocks/server:guard_dog_mocks",
        "//test/mocks/server:instance_mocks",
        "//test/mocks/server:listener_component_factory_mocks",
        "//test/mocks/server:worker_factory_mocks",
        "//test/mocks/server:worker_mocks",
        "//test/test_common:environment_lib",
        "//test/test_common:simulated_time_system_lib",
        "//test/test_common:test_runtime_lib",
        "//test/test_common:test_time_lib",
        "//test/test_common:threadsafe_singleton_injector_lib",
        "@envoy_api//envoy/admin/v3:pkg_cc_proto",
        "@envoy_api//envoy/config/core/v3:pkg_cc_proto",
        "@envoy_api//envoy/config/listener/v3:pkg_cc_proto",
    ],
)

envoy_cc_test(
    name = "listener_manager_impl_test",
    srcs = ["listener_manager_impl_test.cc"],
    tags = ["fails_on_windows"],
    deps = [
        ":listener_manager_impl_test_lib",
        ":utility_lib",
        "//source/common/api:os_sys_calls_lib",
        "//source/common/config:metadata_lib",
        "//source/common/network:addr_family_aware_socket_option_lib",
        "//source/common/network:listen_socket_lib",
        "//source/common/network:socket_option_lib",
        "//source/common/network:utility_lib",
        "//source/common/protobuf",
        "//source/extensions/filters/listener/original_dst:config",
        "//source/extensions/filters/listener/proxy_protocol:config",
        "//source/extensions/filters/listener/tls_inspector:config",
        "//source/extensions/filters/network/http_connection_manager:config",
        "//source/extensions/filters/network/tcp_proxy:config",
        "//source/extensions/transport_sockets/raw_buffer:config",
        "//source/extensions/transport_sockets/tls:config",
        "//source/extensions/transport_sockets/tls:ssl_socket_lib",
        "//source/server:active_raw_udp_listener_config",
        "//test/test_common:network_utility_lib",
        "//test/test_common:registry_lib",
        "@envoy_api//envoy/admin/v3:pkg_cc_proto",
        "@envoy_api//envoy/config/core/v3:pkg_cc_proto",
        "@envoy_api//envoy/config/listener/v3:pkg_cc_proto",
    ],
)

# Stand-alone quic test because of FIPS.
envoy_cc_test(
    name = "listener_manager_impl_quic_only_test",
    srcs = ["listener_manager_impl_quic_only_test.cc"],
    tags = [
        "nofips",
        # Skipping as quiche quic_stream_send_buffer.cc does not currently compile on Windows
        "skip_on_windows",
    ],
    deps = [
        ":listener_manager_impl_test_lib",
        ":utility_lib",
        "//source/extensions/quic_listeners/quiche:active_quic_listener_config_lib",
        "//source/extensions/quic_listeners/quiche:quic_transport_socket_factory_lib",
        "//source/extensions/transport_sockets/raw_buffer:config",
        "//test/test_common:threadsafe_singleton_injector_lib",
        "@envoy_api//envoy/config/core/v3:pkg_cc_proto",
        "@envoy_api//envoy/config/listener/v3:pkg_cc_proto",
    ],
)

envoy_cc_test(
    name = "filter_chain_manager_impl_test",
    srcs = ["filter_chain_manager_impl_test.cc"],
    data = ["//test/extensions/transport_sockets/tls/test_data:certs"],
    deps = [
        ":utility_lib",
        "//source/common/api:os_sys_calls_lib",
        "//source/common/config:metadata_lib",
        "//source/common/network:addr_family_aware_socket_option_lib",
        "//source/common/network:listen_socket_lib",
        "//source/common/network:socket_option_lib",
        "//source/common/network:utility_lib",
        "//source/common/protobuf",
        "//source/extensions/filters/network/http_connection_manager:config",
        "//source/extensions/transport_sockets/raw_buffer:config",
        "//source/extensions/transport_sockets/tls:config",
        "//source/extensions/transport_sockets/tls:ssl_socket_lib",
        "//source/server:filter_chain_manager_lib",
        "//source/server:listener_manager_lib",
        "//test/mocks/network:network_mocks",
        "//test/mocks/server:drain_manager_mocks",
        "//test/mocks/server:factory_context_mocks",
        "//test/test_common:environment_lib",
        "//test/test_common:registry_lib",
        "//test/test_common:simulated_time_system_lib",
        "//test/test_common:test_time_lib",
        "//test/test_common:threadsafe_singleton_injector_lib",
        "@envoy_api//envoy/config/listener/v3:pkg_cc_proto",
    ],
)

envoy_cc_fuzz_test(
    name = "server_fuzz_test",
    srcs = ["server_fuzz_test.cc"],
    corpus = "server_corpus",
    deps = [
        "//source/common/thread_local:thread_local_lib",
        "//source/server:server_lib",
        "//test/integration:integration_lib",
<<<<<<< HEAD
        "//test/mocks/server:options_mocks",
        "//test/mocks/server:hot_restart_mocks",
        "//test/mocks/stats:stats_mocks",
=======
        "//test/mocks/server:server_mocks",
>>>>>>> 0c6523c0
        "//test/test_common:environment_lib",
    ] + select({
        "//bazel:windows_x86_64": envoy_all_extensions(WINDOWS_SKIP_TARGETS),
        "//bazel:linux_ppc": envoy_all_extensions(PPC_SKIP_TARGETS),
        "//conditions:default": envoy_all_extensions(),
    }),
)

filegroup(
    name = "server_test_data",
    srcs = glob(["test_data/server/**"]),
)

filegroup(
    name = "runtime_test_data",
    srcs = glob(["test_data/runtime/**"]),
)

filegroup(
    name = "static_validation_test_data",
    srcs = glob(["test_data/static_validation/**"]),
)

envoy_cc_test(
    name = "server_test",
    srcs = ["server_test.cc"],
    data = [
        ":runtime_test_data",
        ":server_test_data",
        ":static_validation_test_data",
    ],
    tags = ["fails_on_windows"],
    deps = [
        "//source/common/common:version_lib",
        "//source/extensions/access_loggers/file:config",
        "//source/extensions/filters/http/buffer:config",
        "//source/extensions/filters/http/grpc_http1_bridge:config",
        "//source/extensions/filters/http/health_check:config",
        "//source/extensions/filters/http/router:config",
        "//source/extensions/filters/network/http_connection_manager:config",
        "//source/extensions/filters/network/redis_proxy:config",
        "//source/extensions/stat_sinks/statsd:config",
        "//source/extensions/tracers/zipkin:config",
        "//source/server:process_context_lib",
        "//source/server:server_lib",
        "//test/common/config:dummy_config_proto_cc_proto",
        "//test/common/stats:stat_test_utility_lib",
        "//test/integration:integration_lib",
        "//test/mocks/server:bootstrap_extension_factory_mocks",
        "//test/mocks/server:hot_restart_mocks",
        "//test/mocks/server:instance_mocks",
        "//test/mocks/server:options_mocks",
        "//test/mocks/server:overload_manager_mocks",
        "//test/mocks/stats:stats_mocks",
        "//test/test_common:registry_lib",
        "//test/test_common:simulated_time_system_lib",
        "//test/test_common:test_time_lib",
        "//test/test_common:utility_lib",
        "@envoy_api//envoy/config/core/v3:pkg_cc_proto",
    ],
)

envoy_cc_test(
    name = "ssl_context_manager_test",
    srcs = ["ssl_context_manager_test.cc"],
    deps = [
        "//source/server:ssl_context_manager_lib",
        "//test/mocks/ssl:ssl_mocks",
        "//test/mocks/stats:stats_mocks",
        "//test/test_common:simulated_time_system_lib",
        "//test/test_common:utility_lib",
    ],
)

envoy_cc_test_library(
    name = "utility_lib",
    hdrs = ["utility.h"],
    deps = [
        "//source/common/protobuf:utility_lib",
        "//test/test_common:utility_lib",
        "@envoy_api//envoy/config/listener/v3:pkg_cc_proto",
    ],
)

envoy_cc_test(
    name = "worker_impl_test",
    srcs = ["worker_impl_test.cc"],
    deps = [
        "//source/common/api:api_lib",
        "//source/common/event:dispatcher_lib",
        "//source/server:worker_lib",
        "//test/mocks/network:network_mocks",
        "//test/mocks/server:guard_dog_mocks",
        "//test/mocks/server:instance_mocks",
        "//test/mocks/server:overload_manager_mocks",
        "//test/mocks/thread_local:thread_local_mocks",
        "//test/test_common:utility_lib",
    ],
)

envoy_cc_benchmark_binary(
    name = "filter_chain_benchmark_test",
    srcs = ["filter_chain_benchmark_test.cc"],
    external_deps = [
        "benchmark",
        "googletest",
    ],
    deps = [
        "@envoy_api//envoy/config/listener/v3:pkg_cc_proto",
        "//source/server:filter_chain_manager_lib",
        "//test/test_common:environment_lib",
        "//test/mocks/network:network_mocks",
        "//test/mocks/server:factory_context_mocks",
        # tranport socket config registration
        "//source/extensions/transport_sockets/tls:config",
    ],
)

envoy_benchmark_test(
    name = "filter_chain_benchmark_test_benchmark_test",
    timeout = "long",
    benchmark_binary = "filter_chain_benchmark_test",
)<|MERGE_RESOLUTION|>--- conflicted
+++ resolved
@@ -320,13 +320,9 @@
         "//source/common/thread_local:thread_local_lib",
         "//source/server:server_lib",
         "//test/integration:integration_lib",
-<<<<<<< HEAD
         "//test/mocks/server:options_mocks",
         "//test/mocks/server:hot_restart_mocks",
         "//test/mocks/stats:stats_mocks",
-=======
-        "//test/mocks/server:server_mocks",
->>>>>>> 0c6523c0
         "//test/test_common:environment_lib",
     ] + select({
         "//bazel:windows_x86_64": envoy_all_extensions(WINDOWS_SKIP_TARGETS),
