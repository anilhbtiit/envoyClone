#include "source/extensions/filters/udp/udp_proxy/udp_proxy_filter.h"

#include "envoy/network/listener.h"

#include "source/common/network/socket_option_factory.h"

namespace Envoy {
namespace Extensions {
namespace UdpFilters {
namespace UdpProxy {

UdpProxyFilter::UdpProxyFilter(Network::UdpReadFilterCallbacks& callbacks,
                               const UdpProxyFilterConfigSharedPtr& config)
    : UdpListenerReadFilter(callbacks), config_(config),
      cluster_update_callbacks_(
          config->clusterManager().addThreadLocalClusterUpdateCallbacks(*this)) {
  for (const auto& entry : config_->allClusterNames()) {
    Upstream::ThreadLocalCluster* cluster = config->clusterManager().getThreadLocalCluster(entry);
    if (cluster != nullptr) {
      Upstream::ThreadLocalClusterCommand command = [&cluster]() -> Upstream::ThreadLocalCluster& {
        return *cluster;
      };
      onClusterAddOrUpdate(cluster->info()->name(), command);
    }
  }

  if (!config_->proxyAccessLogs().empty()) {
    udp_proxy_stats_.emplace(StreamInfo::StreamInfoImpl(config_->timeSource(), nullptr));
  }
}

UdpProxyFilter::~UdpProxyFilter() {
  if (!config_->proxyAccessLogs().empty()) {
    fillProxyStreamInfo();
    for (const auto& access_log : config_->proxyAccessLogs()) {
      access_log->log(nullptr, nullptr, nullptr, udp_proxy_stats_.value(),
                      AccessLog::AccessLogType::NotSet);
    }
  }
}

void UdpProxyFilter::onClusterAddOrUpdate(absl::string_view cluster_name,
                                          Upstream::ThreadLocalClusterCommand& get_cluster) {
  ENVOY_LOG(debug, "udp proxy: attaching to cluster {}", cluster_name);

  auto& cluster = get_cluster();
  ASSERT((!cluster_infos_.contains(cluster_name)) ||
         &cluster_infos_[cluster_name]->cluster_ != &cluster);

  if (config_->usingPerPacketLoadBalancing()) {
    cluster_infos_.emplace(cluster_name,
                           std::make_unique<PerPacketLoadBalancingClusterInfo>(*this, cluster));
  } else {
    cluster_infos_.emplace(cluster_name,
                           std::make_unique<StickySessionClusterInfo>(*this, cluster));
  }
}

void UdpProxyFilter::onClusterRemoval(const std::string& cluster) {
  if (!cluster_infos_.contains(cluster)) {
    return;
  }

  ENVOY_LOG(debug, "udp proxy: detaching from cluster {}", cluster);
  cluster_infos_.erase(cluster);
}

Network::FilterStatus UdpProxyFilter::onData(Network::UdpRecvData& data) {
  const std::string& route = config_->route(*data.addresses_.local_, *data.addresses_.peer_);
  if (!cluster_infos_.contains(route)) {
    config_->stats().downstream_sess_no_route_.inc();
    return Network::FilterStatus::StopIteration;
  }

  return cluster_infos_[route]->onData(data);
}

Network::FilterStatus UdpProxyFilter::onReceiveError(Api::IoError::IoErrorCode) {
  config_->stats().downstream_sess_rx_errors_.inc();

  return Network::FilterStatus::StopIteration;
}

UdpProxyFilter::ClusterInfo::ClusterInfo(UdpProxyFilter& filter,
                                         Upstream::ThreadLocalCluster& cluster,
                                         SessionStorageType&& sessions)
    : filter_(filter), cluster_(cluster),
      cluster_stats_(generateStats(cluster.info()->statsScope())), sessions_(std::move(sessions)),
      member_update_cb_handle_(cluster.prioritySet().addMemberUpdateCb(
          [this](const Upstream::HostVector&, const Upstream::HostVector& hosts_removed) {
            for (const auto& host : hosts_removed) {
              // This is similar to removeSession() but slightly different due to removeSession()
              // also handling deletion of the host to session map entry if there are no sessions
              // left. It would be nice to unify the logic but that can be cleaned up later.
              auto host_sessions_it = host_to_sessions_.find(host.get());
              if (host_sessions_it != host_to_sessions_.end()) {
                for (const auto& session : host_sessions_it->second) {
                  ASSERT(sessions_.count(session) == 1);
                  sessions_.erase(session);
                }
                host_to_sessions_.erase(host_sessions_it);
              }
            }
          })) {}

UdpProxyFilter::ClusterInfo::~ClusterInfo() {
  // Sanity check the session accounting. This is not as fast as a straight teardown, but this is
  // not a performance critical path.
  while (!sessions_.empty()) {
    removeSession(sessions_.begin()->get());
  }
  ASSERT(host_to_sessions_.empty());
}

void UdpProxyFilter::ClusterInfo::removeSession(const ActiveSession* session) {
  if (session->host().has_value()) {
    // First remove from the host to sessions map, in case the host was resolved.
    ASSERT(host_to_sessions_[&session->host().value().get()].count(session) == 1);
    auto host_sessions_it = host_to_sessions_.find(&session->host().value().get());
    host_sessions_it->second.erase(session);
    if (host_sessions_it->second.empty()) {
      host_to_sessions_.erase(host_sessions_it);
    }
  }

  // Now remove it from the primary map.
  ASSERT(sessions_.count(session) == 1);
  sessions_.erase(session);
}

UdpProxyFilter::ActiveSession*
UdpProxyFilter::ClusterInfo::createSession(Network::UdpRecvData::LocalPeerAddresses&& addresses,
                                           const Upstream::HostConstSharedPtr& optional_host,
                                           bool defer_socket_creation) {
  if (!cluster_.info()
           ->resourceManager(Upstream::ResourcePriority::Default)
           .connections()
           .canCreate()) {
    ENVOY_LOG(debug, "cannot create new connection.");
    cluster_.info()->trafficStats()->upstream_cx_overflow_.inc();
    return nullptr;
  }

  if (defer_socket_creation) {
    ASSERT(!optional_host);
    return createSessionWithOptionalHost(std::move(addresses), nullptr);
  }

  if (optional_host) {
    return createSessionWithOptionalHost(std::move(addresses), optional_host);
  }

  auto host = chooseHost(addresses.peer_, nullptr);
  if (host == nullptr) {
    ENVOY_LOG(debug, "cannot find any valid host.");
    cluster_.info()->trafficStats()->upstream_cx_none_healthy_.inc();
    return nullptr;
  }

  return createSessionWithOptionalHost(std::move(addresses), host);
}

UdpProxyFilter::ActiveSession* UdpProxyFilter::ClusterInfo::createSessionWithOptionalHost(
    Network::UdpRecvData::LocalPeerAddresses&& addresses,
    const Upstream::HostConstSharedPtr& host) {
  auto new_session = std::make_unique<UdpActiveSession>(*this, std::move(addresses), host);
  new_session->createFilterChain();
  new_session->onNewSession();
  auto new_session_ptr = new_session.get();
  sessions_.emplace(std::move(new_session));

  return new_session_ptr;
}

Upstream::HostConstSharedPtr UdpProxyFilter::ClusterInfo::chooseHost(
    const Network::Address::InstanceConstSharedPtr& peer_address,
    const StreamInfo::StreamInfo* stream_info) const {
  UdpLoadBalancerContext context(filter_.config_->hashPolicy(), peer_address, stream_info);
  Upstream::HostConstSharedPtr host = cluster_.loadBalancer().chooseHost(&context);
  return host;
}

UdpProxyFilter::StickySessionClusterInfo::StickySessionClusterInfo(
    UdpProxyFilter& filter, Upstream::ThreadLocalCluster& cluster)
    : ClusterInfo(filter, cluster,
                  SessionStorageType(1, HeterogeneousActiveSessionHash(false),
                                     HeterogeneousActiveSessionEqual(false))) {}

Network::FilterStatus UdpProxyFilter::StickySessionClusterInfo::onData(Network::UdpRecvData& data) {
  bool defer_socket = filter_.config_->hasSessionFilters();
  const auto active_session_it = sessions_.find(data.addresses_);
  ActiveSession* active_session;
  if (active_session_it == sessions_.end()) {
    active_session = createSession(std::move(data.addresses_), nullptr, defer_socket);
    if (active_session == nullptr) {
      return Network::FilterStatus::StopIteration;
    }
  } else {
    active_session = active_session_it->get();
    // We defer the socket creation when the session includes filters, so the filters can be
    // iterated before choosing the host, to allow dynamically choosing upstream host. Due to this,
    // we can't perform health checks during a session.
    // TODO(ohadvano): add similar functionality that is performed after session filter chain
    // iteration to signal filters about the unhealthy host, or replace the host during the session.
    if (!defer_socket &&
        active_session->host().value().get().coarseHealth() == Upstream::Host::Health::Unhealthy) {
      // If a host becomes unhealthy, we optimally would like to replace it with a new session
      // to a healthy host. We may eventually want to make this behavior configurable, but for now
      // this will be the universal behavior.
      auto host = chooseHost(data.addresses_.peer_, nullptr);
      if (host != nullptr && host->coarseHealth() != Upstream::Host::Health::Unhealthy &&
          host.get() != &active_session->host().value().get()) {
        ENVOY_LOG(debug, "upstream session unhealthy, recreating the session");
        removeSession(active_session);
        active_session = createSession(std::move(data.addresses_), host, false);
      } else {
        // In this case we could not get a better host, so just keep using the current session.
        ENVOY_LOG(trace, "upstream session unhealthy, but unable to get a better host");
      }
    }
  }

  active_session->onData(data);

  return Network::FilterStatus::StopIteration;
}

UdpProxyFilter::PerPacketLoadBalancingClusterInfo::PerPacketLoadBalancingClusterInfo(
    UdpProxyFilter& filter, Upstream::ThreadLocalCluster& cluster)
    : ClusterInfo(filter, cluster,
                  SessionStorageType(1, HeterogeneousActiveSessionHash(true),
                                     HeterogeneousActiveSessionEqual(true))) {}

Network::FilterStatus
UdpProxyFilter::PerPacketLoadBalancingClusterInfo::onData(Network::UdpRecvData& data) {
  auto host = chooseHost(data.addresses_.peer_, nullptr);
  if (host == nullptr) {
    ENVOY_LOG(debug, "cannot find any valid host.");
    cluster_.info()->trafficStats()->upstream_cx_none_healthy_.inc();
    return Network::FilterStatus::StopIteration;
  }

  ENVOY_LOG(debug, "selected {} host as upstream.", host->address()->asStringView());

  LocalPeerHostAddresses key{data.addresses_, *host};
  const auto active_session_it = sessions_.find(key);
  ActiveSession* active_session;
  if (active_session_it == sessions_.end()) {
    active_session = createSession(std::move(data.addresses_), host, false);
    if (active_session == nullptr) {
      return Network::FilterStatus::StopIteration;
    }
  } else {
    active_session = active_session_it->get();
    ENVOY_LOG(trace, "found already existing session on host {}.",
              active_session->host().value().get().address()->asStringView());
  }

  active_session->onData(data);

  return Network::FilterStatus::StopIteration;
}

std::atomic<uint64_t> UdpProxyFilter::ActiveSession::next_global_session_id_;

UdpProxyFilter::ActiveSession::ActiveSession(ClusterInfo& cluster,
                                             Network::UdpRecvData::LocalPeerAddresses&& addresses,
                                             const Upstream::HostConstSharedPtr& host)
    : cluster_(cluster), addresses_(std::move(addresses)), host_(host),
      idle_timer_(cluster.filter_.read_callbacks_->udpListener().dispatcher().createTimer(
          [this] { onIdleTimer(); })),
      udp_session_info_(
          StreamInfo::StreamInfoImpl(cluster_.filter_.config_->timeSource(), nullptr)),
      session_id_(next_global_session_id_++) {
  cluster_.filter_.config_->stats().downstream_sess_total_.inc();
  cluster_.filter_.config_->stats().downstream_sess_active_.inc();
  cluster_.cluster_.info()
      ->resourceManager(Upstream::ResourcePriority::Default)
      .connections()
      .inc();
}

UdpProxyFilter::UdpActiveSession::UdpActiveSession(
    ClusterInfo& cluster, Network::UdpRecvData::LocalPeerAddresses&& addresses,
    const Upstream::HostConstSharedPtr& host)
    : ActiveSession(cluster, std::move(addresses), std::move(host)),
      use_original_src_ip_(cluster.filter_.config_->usingOriginalSrcIp()) {}

UdpProxyFilter::ActiveSession::~ActiveSession() {
  ENVOY_LOG(debug, "deleting the session: downstream={} local={} upstream={}",
            addresses_.peer_->asStringView(), addresses_.local_->asStringView(),
            host_ != nullptr ? host_->address()->asStringView() : "unknown");

  cluster_.filter_.config_->stats().downstream_sess_active_.dec();
  cluster_.cluster_.info()
      ->resourceManager(Upstream::ResourcePriority::Default)
      .connections()
      .dec();

  if (!cluster_.filter_.config_->sessionAccessLogs().empty()) {
    fillSessionStreamInfo();
    for (const auto& access_log : cluster_.filter_.config_->sessionAccessLogs()) {
      access_log->log(nullptr, nullptr, nullptr, udp_session_info_,
                      AccessLog::AccessLogType::NotSet);
    }
  }
}

void UdpProxyFilter::ActiveSession::fillSessionStreamInfo() {
  ProtobufWkt::Struct stats_obj;
  auto& fields_map = *stats_obj.mutable_fields();
  fields_map["cluster_name"] = ValueUtil::stringValue(cluster_.cluster_.info()->name());
  fields_map["bytes_sent"] = ValueUtil::numberValue(session_stats_.downstream_sess_tx_bytes_);
  fields_map["bytes_received"] = ValueUtil::numberValue(session_stats_.downstream_sess_rx_bytes_);
  fields_map["errors_sent"] = ValueUtil::numberValue(session_stats_.downstream_sess_tx_errors_);
  fields_map["datagrams_sent"] =
      ValueUtil::numberValue(session_stats_.downstream_sess_tx_datagrams_);
  fields_map["datagrams_received"] =
      ValueUtil::numberValue(session_stats_.downstream_sess_rx_datagrams_);

  udp_session_info_.setDynamicMetadata("udp.proxy.session", stats_obj);
}

void UdpProxyFilter::fillProxyStreamInfo() {
  ProtobufWkt::Struct stats_obj;
  auto& fields_map = *stats_obj.mutable_fields();
  fields_map["bytes_sent"] =
      ValueUtil::numberValue(config_->stats().downstream_sess_tx_bytes_.value());
  fields_map["bytes_received"] =
      ValueUtil::numberValue(config_->stats().downstream_sess_rx_bytes_.value());
  fields_map["errors_sent"] =
      ValueUtil::numberValue(config_->stats().downstream_sess_tx_errors_.value());
  fields_map["errors_received"] =
      ValueUtil::numberValue(config_->stats().downstream_sess_rx_errors_.value());
  fields_map["datagrams_sent"] =
      ValueUtil::numberValue(config_->stats().downstream_sess_tx_datagrams_.value());
  fields_map["datagrams_received"] =
      ValueUtil::numberValue(config_->stats().downstream_sess_rx_datagrams_.value());
  fields_map["no_route"] =
      ValueUtil::numberValue(config_->stats().downstream_sess_no_route_.value());
  fields_map["session_total"] =
      ValueUtil::numberValue(config_->stats().downstream_sess_total_.value());
  fields_map["idle_timeout"] = ValueUtil::numberValue(config_->stats().idle_timeout_.value());

  udp_proxy_stats_.value().setDynamicMetadata("udp.proxy.proxy", stats_obj);
}

void UdpProxyFilter::UdpActiveSession::onIdleTimer() {
  ENVOY_LOG(debug, "session idle timeout: downstream={} local={}", addresses_.peer_->asStringView(),
            addresses_.local_->asStringView());
  cluster_.filter_.config_->stats().idle_timeout_.inc();
  cluster_.removeSession(this);
}

void UdpProxyFilter::UdpActiveSession::onReadReady() {
  resetIdleTimer();

  // TODO(mattklein123): We should not be passing *addresses_.local_ to this function as we are
  //                     not trying to populate the local address for received packets.
  uint32_t packets_dropped = 0;
  const Api::IoErrorPtr result = Network::Utility::readPacketsFromSocket(
      udp_socket_->ioHandle(), *addresses_.local_, *this, cluster_.filter_.config_->timeSource(),
      cluster_.filter_.config_->upstreamSocketConfig().prefer_gro_, packets_dropped);
  if (result == nullptr) {
    udp_socket_->ioHandle().activateFileEvents(Event::FileReadyType::Read);
    return;
  }
  if (result->getErrorCode() != Api::IoError::IoErrorCode::Again) {
    cluster_.cluster_stats_.sess_rx_errors_.inc();
  }
  // Flush out buffered data at the end of IO event.
  cluster_.filter_.read_callbacks_->udpListener().flush();
}

void UdpProxyFilter::ActiveSession::onNewSession() {
  for (auto& active_read_filter : read_filters_) {
    if (active_read_filter->initialized_) {
      // The filter may call continueFilterChain() in onNewSession(), causing next
      // filters to iterate onNewSession(), so check that it was not called before.
      continue;
    }

    active_read_filter->initialized_ = true;
    auto status = active_read_filter->read_filter_->onNewSession();
    if (status == ReadFilterStatus::StopIteration) {
      return;
    }
  }

  createUpstream();
}

void UdpProxyFilter::ActiveSession::onData(Network::UdpRecvData& data) {
  ENVOY_LOG(trace, "received {} byte datagram from downstream: downstream={} local={} upstream={}",
            data.buffer_->length(), addresses_.peer_->asStringView(),
            addresses_.local_->asStringView(),
            host_ != nullptr ? host_->address()->asStringView() : "unknown");

  const uint64_t rx_buffer_length = data.buffer_->length();
  cluster_.filter_.config_->stats().downstream_sess_rx_bytes_.add(rx_buffer_length);
  session_stats_.downstream_sess_rx_bytes_ += rx_buffer_length;
  cluster_.filter_.config_->stats().downstream_sess_rx_datagrams_.inc();
  ++session_stats_.downstream_sess_rx_datagrams_;
  resetIdleTimer();

  for (auto& active_read_filter : read_filters_) {
    auto status = active_read_filter->read_filter_->onData(data);
    if (status == ReadFilterStatus::StopIteration) {
      return;
    }
  }

  writeUpstream(data);
}

void UdpProxyFilter::UdpActiveSession::writeUpstream(Network::UdpRecvData& data) {
  if (!udp_socket_) {
    ENVOY_LOG(debug, "cannot write upstream because the socket was not created.");
    return;
  }

  // NOTE: On the first write, a local ephemeral port is bound, and thus this write can fail due to
  //       port exhaustion. To avoid exhaustion, UDP sockets will be connected and associated with
  //       a 4-tuple including the local IP, and the UDP port may be reused for multiple
  //       connections unless use_original_src_ip_ is set. When use_original_src_ip_ is set, the
  //       socket should not be connected since the source IP will be changed.
  // NOTE: We do not specify the local IP to use for the sendmsg call if use_original_src_ip_ is not
  //       set. We allow the OS to select the right IP based on outbound routing rules if
  //       use_original_src_ip_ is not set, else use downstream peer IP as local IP.
  if (!connected_ && !use_original_src_ip_) {
    Api::SysCallIntResult rc = udp_socket_->ioHandle().connect(host_->address());
    if (SOCKET_FAILURE(rc.return_value_)) {
      ENVOY_LOG(debug, "cannot connect: ({}) {}", rc.errno_, errorDetails(rc.errno_));
      cluster_.cluster_stats_.sess_tx_errors_.inc();
      return;
    }

    connected_ = true;
  }

  ASSERT((connected_ || use_original_src_ip_) && udp_socket_ && host_);

  const uint64_t tx_buffer_length = data.buffer_->length();
  ENVOY_LOG(trace, "writing {} byte datagram upstream: downstream={} local={} upstream={}",
            tx_buffer_length, addresses_.peer_->asStringView(), addresses_.local_->asStringView(),
            host_->address()->asStringView());

  const Network::Address::Ip* local_ip = use_original_src_ip_ ? addresses_.peer_->ip() : nullptr;
  Api::IoCallUint64Result rc = Network::Utility::writeToSocket(
      udp_socket_->ioHandle(), *data.buffer_, local_ip, *host_->address());

  if (!rc.ok()) {
    cluster_.cluster_stats_.sess_tx_errors_.inc();
  } else {
    cluster_.cluster_stats_.sess_tx_datagrams_.inc();
    cluster_.cluster_.info()->trafficStats()->upstream_cx_tx_bytes_total_.add(tx_buffer_length);
  }
}

void UdpProxyFilter::ActiveSession::onContinueFilterChain(ActiveReadFilter* filter) {
  ASSERT(filter != nullptr);

  std::list<ActiveReadFilterPtr>::iterator entry = std::next(filter->entry());
  for (; entry != read_filters_.end(); entry++) {
    if (!(*entry)->read_filter_ || (*entry)->initialized_) {
      continue;
    }

    (*entry)->initialized_ = true;
    auto status = (*entry)->read_filter_->onNewSession();
    if (status == ReadFilterStatus::StopIteration) {
      break;
    }
  }

  createUpstream();
}

void UdpProxyFilter::UdpActiveSession::createUpstream() {
  if (udp_socket_) {
    // A session filter may call on continueFilterChain(), after already creating the socket,
    // so we first check that the socket was not created already.
    return;
  }

<<<<<<< HEAD
  host_ = cluster_.chooseHost(addresses_.peer_, &udp_session_info_);
  if (host_ == nullptr) {
    ENVOY_LOG(debug, "cannot find any valid host.");
    cluster_.cluster_.info()->trafficStats()->upstream_cx_none_healthy_.inc();
    return;
=======
  if (!host_) {
    host_ = cluster_.chooseHost(addresses_.peer_);
    if (host_ == nullptr) {
      ENVOY_LOG(debug, "cannot find any valid host.");
      cluster_.cluster_.info()->trafficStats()->upstream_cx_none_healthy_.inc();
      return;
    }
>>>>>>> 94a69e5d
  }

  cluster_.addSession(host_.get(), this);
  createUdpSocket(host_);
}

void UdpProxyFilter::UdpActiveSession::createUdpSocket(const Upstream::HostConstSharedPtr& host) {
  // NOTE: The socket call can only fail due to memory/fd exhaustion. No local ephemeral port
  //       is bound until the first packet is sent to the upstream host.
  udp_socket_ = cluster_.filter_.createUdpSocket(host);
  udp_socket_->ioHandle().initializeFileEvent(
      cluster_.filter_.read_callbacks_->udpListener().dispatcher(),
      [this](uint32_t) { onReadReady(); }, Event::PlatformDefaultTriggerType,
      Event::FileReadyType::Read);

  ENVOY_LOG(debug, "creating new session: downstream={} local={} upstream={}",
            addresses_.peer_->asStringView(), addresses_.local_->asStringView(),
            host->address()->asStringView());

  if (use_original_src_ip_) {
    const Network::Socket::OptionsSharedPtr socket_options =
        Network::SocketOptionFactory::buildIpTransparentOptions();
    const bool ok = Network::Socket::applyOptions(
        socket_options, *udp_socket_, envoy::config::core::v3::SocketOption::STATE_PREBIND);

    RELEASE_ASSERT(ok, "Should never occur!");
    ENVOY_LOG(debug, "The original src is enabled for address {}.",
              addresses_.peer_->asStringView());
  }

  // TODO(mattklein123): Enable dropped packets socket option. In general the Socket abstraction
  // does not work well right now for client sockets. It's too heavy weight and is aimed at listener
  // sockets. We need to figure out how to either refactor Socket into something that works better
  // for this use case or allow the socket option abstractions to work directly against an IO
  // handle.
}

void UdpProxyFilter::ActiveSession::onInjectReadDatagramToFilterChain(ActiveReadFilter* filter,
                                                                      Network::UdpRecvData& data) {
  ASSERT(filter != nullptr);

  std::list<ActiveReadFilterPtr>::iterator entry = std::next(filter->entry());
  for (; entry != read_filters_.end(); entry++) {
    if (!(*entry)->read_filter_) {
      continue;
    }

    auto status = (*entry)->read_filter_->onData(data);
    if (status == ReadFilterStatus::StopIteration) {
      return;
    }
  }

  writeUpstream(data);
}

void UdpProxyFilter::ActiveSession::onInjectWriteDatagramToFilterChain(ActiveWriteFilter* filter,
                                                                       Network::UdpRecvData& data) {
  ASSERT(filter != nullptr);

  std::list<ActiveWriteFilterPtr>::iterator entry = std::next(filter->entry());
  for (; entry != write_filters_.end(); entry++) {
    if (!(*entry)->write_filter_) {
      continue;
    }

    auto status = (*entry)->write_filter_->onWrite(data);
    if (status == WriteFilterStatus::StopIteration) {
      return;
    }
  }

  writeDownstream(data);
}

void UdpProxyFilter::UdpActiveSession::processPacket(
    Network::Address::InstanceConstSharedPtr local_address,
    Network::Address::InstanceConstSharedPtr peer_address, Buffer::InstancePtr buffer,
    MonotonicTime receive_time) {
  const uint64_t rx_buffer_length = buffer->length();
  ENVOY_LOG(trace, "received {} byte datagram from upstream: downstream={} local={} upstream={}",
            rx_buffer_length, addresses_.peer_->asStringView(), addresses_.local_->asStringView(),
            host_ != nullptr ? host_->address()->asStringView() : "unknown");

  cluster_.cluster_stats_.sess_rx_datagrams_.inc();
  cluster_.cluster_.info()->trafficStats()->upstream_cx_rx_bytes_total_.add(rx_buffer_length);

  Network::UdpRecvData recv_data{
      {std::move(local_address), std::move(peer_address)}, std::move(buffer), receive_time};
  for (auto& active_write_filter : write_filters_) {
    auto status = active_write_filter->write_filter_->onWrite(recv_data);
    if (status == WriteFilterStatus::StopIteration) {
      return;
    }
  }

  writeDownstream(recv_data);
}

void UdpProxyFilter::ActiveSession::resetIdleTimer() {
  if (idle_timer_ == nullptr) {
    return;
  }

  idle_timer_->enableTimer(cluster_.filter_.config_->sessionTimeout());
}

void UdpProxyFilter::ActiveSession::writeDownstream(Network::UdpRecvData& recv_data) {
  const uint64_t tx_buffer_length = recv_data.buffer_->length();
  ENVOY_LOG(trace, "writing {} byte datagram downstream: downstream={} local={} upstream={}",
            tx_buffer_length, addresses_.peer_->asStringView(), addresses_.local_->asStringView(),
            host_ != nullptr ? host_->address()->asStringView() : "unknown");

  Network::UdpSendData data{addresses_.local_->ip(), *addresses_.peer_, *recv_data.buffer_};
  const Api::IoCallUint64Result rc = cluster_.filter_.read_callbacks_->udpListener().send(data);
  if (!rc.ok()) {
    cluster_.filter_.config_->stats().downstream_sess_tx_errors_.inc();
    ++session_stats_.downstream_sess_tx_errors_;
  } else {
    cluster_.filter_.config_->stats().downstream_sess_tx_bytes_.add(tx_buffer_length);
    session_stats_.downstream_sess_tx_bytes_ += tx_buffer_length;
    cluster_.filter_.config_->stats().downstream_sess_tx_datagrams_.inc();
    ++session_stats_.downstream_sess_tx_datagrams_;
  }
}

} // namespace UdpProxy
} // namespace UdpFilters
} // namespace Extensions
} // namespace Envoy<|MERGE_RESOLUTION|>--- conflicted
+++ resolved
@@ -483,21 +483,13 @@
     return;
   }
 
-<<<<<<< HEAD
-  host_ = cluster_.chooseHost(addresses_.peer_, &udp_session_info_);
-  if (host_ == nullptr) {
-    ENVOY_LOG(debug, "cannot find any valid host.");
-    cluster_.cluster_.info()->trafficStats()->upstream_cx_none_healthy_.inc();
-    return;
-=======
   if (!host_) {
-    host_ = cluster_.chooseHost(addresses_.peer_);
+    host_ = cluster_.chooseHost(addresses_.peer_, &udp_session_info_);
     if (host_ == nullptr) {
       ENVOY_LOG(debug, "cannot find any valid host.");
       cluster_.cluster_.info()->trafficStats()->upstream_cx_none_healthy_.inc();
       return;
     }
->>>>>>> 94a69e5d
   }
 
   cluster_.addSession(host_.get(), this);
