--- conflicted
+++ resolved
@@ -10,15 +10,10 @@
 namespace Config {
 
 DeltaSubscriptionState::DeltaSubscriptionState(std::string type_url,
-<<<<<<< HEAD
-                                               UntypedConfigUpdateCallbacks& watch_map,
-                                               const LocalInfo::LocalInfo& local_info)
-    : type_url_(std::move(type_url)), watch_map_(watch_map), local_info_(local_info) {}
-=======
-                                               SubscriptionCallbacks& callbacks,
-                                               std::chrono::milliseconds init_fetch_timeout,
+		                               UntypedConfigUpdateCallbacks& watch_map, 
+					       std::chrono::milliseconds init_fetch_timeout,
                                                Event::Dispatcher& dispatcher)
-    : SubscriptionState(std::move(type_url), callbacks, init_fetch_timeout, dispatcher) {}
+    : SubscriptionState(std::move(type_url), watch_map, init_fetch_timeout, dispatcher) {}
 
 DeltaSubscriptionState::~DeltaSubscriptionState() = default;
 
@@ -29,13 +24,9 @@
 
 std::unique_ptr<SubscriptionState>
 DeltaSubscriptionStateFactory::makeSubscriptionState(const std::string& type_url,
-                                                     SubscriptionCallbacks& callbacks,
-                                                     std::chrono::milliseconds init_fetch_timeout) {
-  return std::make_unique<DeltaSubscriptionState>(type_url, callbacks, init_fetch_timeout,
-                                                  dispatcher_);
+                                                     UntypedConfigUpdateCallbacks& callbacks, std::chrono::milliseconds init_fetch_timeout) {
+  return std::make_unique<DeltaSubscriptionState>(type_url, callbacks, init_fetch_timeout, dispatcher_);
 }
->>>>>>> 23b8270c
-
 void DeltaSubscriptionState::updateSubscriptionInterest(const std::set<std::string>& cur_added,
                                                         const std::set<std::string>& cur_removed) {
   for (const auto& a : cur_added) {
@@ -65,13 +56,8 @@
          !any_request_sent_yet_in_current_stream_;
 }
 
-<<<<<<< HEAD
-UpdateAck DeltaSubscriptionState::handleResponse(
-    const envoy::service::discovery::v3::DeltaDiscoveryResponse& message) {
-=======
 UpdateAck DeltaSubscriptionState::handleResponse(const void* response_proto_ptr) {
-  auto* response = static_cast<const envoy::api::v2::DeltaDiscoveryResponse*>(response_proto_ptr);
->>>>>>> 23b8270c
+  auto* response = static_cast<const envoy::service::discovery::v3::DeltaDiscoveryResponse*>(response_proto_ptr);
   // We *always* copy the response's nonce into the next request, even if we're going to make that
   // request a NACK by setting error_detail.
   UpdateAck ack(response->nonce(), type_url());
@@ -108,13 +94,8 @@
           fmt::format("duplicate name {} found in the union of added+removed resources", name));
     }
   }
-<<<<<<< HEAD
-  watch_map_.onConfigUpdate(message.resources(), message.removed_resources(),
+  callbacks().onConfigUpdate(message.resources(), message.removed_resources(),
                             message.system_version_info());
-=======
-  callbacks().onConfigUpdate(message.resources(), message.removed_resources(),
-                             message.system_version_info());
->>>>>>> 23b8270c
   for (const auto& resource : message.resources()) {
     resource_versions_[resource.name()] = ResourceVersion(resource.version());
   }
@@ -138,37 +119,21 @@
 void DeltaSubscriptionState::handleBadResponse(const EnvoyException& e, UpdateAck& ack) {
   // Note that error_detail being set is what indicates that a DeltaDiscoveryRequest is a NACK.
   ack.error_detail_.set_code(Grpc::Status::WellKnownGrpcStatus::Internal);
-<<<<<<< HEAD
   ack.error_detail_.set_message(Config::Utility::truncateGrpcStatusMessage(e.what()));
-  ENVOY_LOG(warn, "delta config for {} rejected: {}", type_url_, e.what());
-  watch_map_.onConfigUpdateFailed(Envoy::Config::ConfigUpdateFailureReason::UpdateRejected, &e);
-}
-
-void DeltaSubscriptionState::handleEstablishmentFailure() {
-  watch_map_.onConfigUpdateFailed(Envoy::Config::ConfigUpdateFailureReason::ConnectionFailure,
-                                  nullptr);
-}
-
-envoy::service::discovery::v3::DeltaDiscoveryRequest
-DeltaSubscriptionState::getNextRequestAckless() {
-  envoy::service::discovery::v3::DeltaDiscoveryRequest request;
-=======
-  ack.error_detail_.set_message(e.what());
-  disableInitFetchTimeoutTimer();
   ENVOY_LOG(warn, "delta config for {} rejected: {}", type_url(), e.what());
   callbacks().onConfigUpdateFailed(Envoy::Config::ConfigUpdateFailureReason::UpdateRejected, &e);
 }
 
 void DeltaSubscriptionState::handleEstablishmentFailure() {
   callbacks().onConfigUpdateFailed(Envoy::Config::ConfigUpdateFailureReason::ConnectionFailure,
-                                   nullptr);
+                                  nullptr);
 }
 
-envoy::api::v2::DeltaDiscoveryRequest* DeltaSubscriptionState::getNextRequestInternal() {
-  auto* request = new envoy::api::v2::DeltaDiscoveryRequest;
+envoy::service::discovery::v3::DeltaDiscoveryRequest*
+DeltaSubscriptionState::getNextRequestInternal() {
+  auto* request = new envoy::service::discovery::v3::DeltaDiscoveryRequest;
   request->set_type_url(type_url());
 
->>>>>>> 23b8270c
   if (!any_request_sent_yet_in_current_stream_) {
     any_request_sent_yet_in_current_stream_ = true;
     // initial_resource_versions "must be populated for first request in a stream".
@@ -178,13 +143,8 @@
       // Populate initial_resource_versions with the resource versions we currently have.
       // Resources we are interested in, but are still waiting to get any version of from the
       // server, do not belong in initial_resource_versions. (But do belong in new subscriptions!)
-<<<<<<< HEAD
-      if (!resource_version.waitingForServer()) {
-        (*request.mutable_initial_resource_versions())[resource_name] = resource_version.version();
-=======
-      if (!resource.second.isWaitingForServer()) {
-        (*request->mutable_initial_resource_versions())[resource.first] = resource.second.version();
->>>>>>> 23b8270c
+      if (!resource_version.isWaitingForServer()) {
+        (*request->mutable_initial_resource_versions())[resource_name] = resource_version.version();
       }
       // As mentioned above, fill resource_names_subscribe with everything, including names we
       // have yet to receive any resource for.
@@ -203,18 +163,11 @@
   return request;
 }
 
-<<<<<<< HEAD
-envoy::service::discovery::v3::DeltaDiscoveryRequest
-DeltaSubscriptionState::getNextRequestWithAck(const UpdateAck& ack) {
-  envoy::service::discovery::v3::DeltaDiscoveryRequest request = getNextRequestAckless();
-  request.set_response_nonce(ack.nonce_);
-=======
 void* DeltaSubscriptionState::getNextRequestAckless() { return getNextRequestInternal(); }
 
 void* DeltaSubscriptionState::getNextRequestWithAck(const UpdateAck& ack) {
-  envoy::api::v2::DeltaDiscoveryRequest* request = getNextRequestInternal();
+  envoy::service::discovery::v3::DeltaDiscoveryRequest* request = getNextRequestInternal();
   request->set_response_nonce(ack.nonce_);
->>>>>>> 23b8270c
   if (ack.error_detail_.code() != Grpc::Status::WellKnownGrpcStatus::Ok) {
     // Don't needlessly make the field present-but-empty if status is ok.
     request->mutable_error_detail()->CopyFrom(ack.error_detail_);
@@ -222,24 +175,5 @@
   return request;
 }
 
-<<<<<<< HEAD
-void DeltaSubscriptionState::setResourceVersion(const std::string& resource_name,
-                                                const std::string& resource_version) {
-  resource_versions_[resource_name] = ResourceVersion(resource_version);
-  resource_names_.insert(resource_name);
-}
-
-void DeltaSubscriptionState::setResourceWaitingForServer(const std::string& resource_name) {
-  resource_versions_[resource_name] = ResourceVersion();
-  resource_names_.insert(resource_name);
-}
-
-void DeltaSubscriptionState::setLostInterestInResource(const std::string& resource_name) {
-  resource_versions_.erase(resource_name);
-  resource_names_.erase(resource_name);
-}
-
-=======
->>>>>>> 23b8270c
 } // namespace Config
 } // namespace Envoy