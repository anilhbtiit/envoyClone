#include <memory>

#include "source/common/tcp_proxy/tcp_proxy.h"
#include "source/common/tcp_proxy/upstream.h"

#include "test/mocks/buffer/mocks.h"
#include "test/mocks/http/mocks.h"
#include "test/mocks/http/stream_encoder.h"
#include "test/mocks/router/upstream_request.h"
#include "test/mocks/server/factory_context.h"
#include "test/mocks/stats/mocks.h"
#include "test/mocks/tcp/mocks.h"
#include "test/mocks/upstream/load_balancer_context.h"
#include "test/test_common/environment.h"
#include "test/test_common/network_utility.h"
#include "test/test_common/test_runtime.h"

#include "gmock/gmock.h"
#include "gtest/gtest.h"

using testing::_;
using testing::AnyNumber;
using testing::EndsWith;
using testing::Return;

namespace Envoy {
namespace TcpProxy {
namespace {
using envoy::extensions::filters::network::tcp_proxy::v3::TcpProxy;

class HttpUpstreamTest : public testing::TestWithParam<Http::CodecType> {
public:
  HttpUpstreamTest() {
    EXPECT_CALL(encoder_, getStream()).Times(AnyNumber());
    EXPECT_CALL(encoder_, http1StreamEncoderOptions()).Times(AnyNumber());
    EXPECT_CALL(encoder_, enableTcpTunneling()).Times(AnyNumber());
<<<<<<< HEAD
    if (typeid(T) != typeid(CombinedUpstream)) {
      EXPECT_CALL(encoder_, encodeHeaders(_, false));
    }
    if (typeid(T) == typeid(Http1Upstream)) {
=======
    if (GetParam() == Http::CodecType::HTTP1) {
>>>>>>> 12e928ce
      ON_CALL(encoder_, http1StreamEncoderOptions())
          .WillByDefault(Return(Http::Http1StreamEncoderOptionsOptRef(stream_encoder_options_)));
    }
    EXPECT_CALL(stream_encoder_options_, enableHalfClose()).Times(AnyNumber());
    tcp_proxy_.mutable_tunneling_config()->set_hostname("default.host.com:443");
  }

  void expectCallOnEncodeData(std::string data_string, bool end_stream) {
    if (typeid(T) == typeid(CombinedUpstream)) {
      EXPECT_CALL(*this->mock_router_upstream_request_,
                  acceptDataFromRouter(BufferStringEqual(data_string), end_stream));
    } else {
      EXPECT_CALL(this->encoder_, encodeData(BufferStringEqual(data_string), end_stream));
    }
  }

  void expectCallOnReadDisable(bool disable) {
    if (typeid(T) == typeid(CombinedUpstream)) {
      disable ? EXPECT_CALL(*this->mock_router_upstream_request_, onAboveWriteBufferHighWatermark())
                    .Times(1)
              : EXPECT_CALL(*this->mock_router_upstream_request_, onAboveWriteBufferHighWatermark())
                    .Times(0);
    } else {
      EXPECT_CALL(this->encoder_.stream_, readDisable(disable));
    }
  }

  void expectCallOnResetStream() {
    if (typeid(T) == typeid(CombinedUpstream)) {
      EXPECT_CALL(*this->mock_router_upstream_request_, resetStream());
    } else {
      EXPECT_CALL(this->encoder_.stream_, resetStream(Http::StreamResetReason::LocalReset));
    }
  }

  void setupUpstream() {
<<<<<<< HEAD
    route_ = std::make_unique<HttpConnPool::RouteImpl>(cluster_, &lb_context_);
    tunnel_config_ = std::make_unique<TunnelingConfigHelperImpl>(scope_, tcp_proxy_, context_);
    conn_pool_ = std::make_unique<HttpConnPool>(cluster_, &lb_context_, *tunnel_config_, callbacks_,
                                                decoder_callbacks_, Http::CodecType::HTTP2,
                                                downstream_stream_info_);
    upstream_ = std::make_unique<T>(*conn_pool_, callbacks_, decoder_callbacks_, *route_,
                                    *tunnel_config_, downstream_stream_info_);
    if (typeid(T) == typeid(CombinedUpstream)) {
      auto mock_conn_pool = std::make_unique<NiceMock<Router::MockGenericConnPool>>();
      std::unique_ptr<Router::GenericConnPool> generic_conn_pool = std::move(mock_conn_pool);
      config_ = std::make_shared<Config>(tcp_proxy_, factory_context_);
      filter_ = std::make_unique<Filter>(config_, factory_context_.cluster_manager_);
      filter_->initializeReadFilterCallbacks(filter_callbacks_);
      auto mock_upst = std::make_unique<NiceMock<Router::MockUpstreamRequest>>(
          *upstream_, std::move(generic_conn_pool));
      mock_router_upstream_request_ = mock_upst.get();
      upstream_->setRouterUpstreamRequest(std::move(mock_upst));
      EXPECT_CALL(*mock_router_upstream_request_, acceptHeadersFromRouter(false));
      upstream_->newStream(*filter_);
    } else {
      upstream_->setRequestEncoder(encoder_, true);
    }
=======
    config_ = std::make_unique<TunnelingConfigHelperImpl>(config_message_, context_);
    upstream_ = std::make_unique<HttpUpstream>(callbacks_, *this->config_, downstream_stream_info_,
                                               GetParam());
    upstream_->setRequestEncoder(encoder_, true);
>>>>>>> 12e928ce
  }

  Router::MockUpstreamRequest* mock_router_upstream_request_{};
  NiceMock<Server::Configuration::MockFactoryContext> factory_context_;
  ConfigSharedPtr config_;
  NiceMock<Network::MockReadFilterCallbacks> filter_callbacks_;
  std::unique_ptr<Filter> filter_;

  NiceMock<StreamInfo::MockStreamInfo> downstream_stream_info_;
  Http::MockRequestEncoder encoder_;
  Http::MockHttp1StreamEncoderOptions stream_encoder_options_;
  NiceMock<Tcp::ConnectionPool::MockUpstreamCallbacks> callbacks_;
  TcpProxy tcp_proxy_;
  NiceMock<Http::MockStreamDecoderFilterCallbacks> decoder_callbacks_;
  Router::MockGenericConnPool* generic_conn_pool_{};
  NiceMock<Server::Configuration::MockFactoryContext> context_;
  NiceMock<Upstream::MockThreadLocalCluster> cluster_;
  NiceMock<Upstream::MockLoadBalancerContext> lb_context_;
  std::unique_ptr<HttpConnPool> conn_pool_;
  NiceMock<Stats::MockStore> store_;
  Stats::MockScope& scope_{store_.mockScope()};
  std::unique_ptr<TunnelingConfigHelper> tunnel_config_;
  std::unique_ptr<HttpConnPool::RouteImpl> route_;
  std::unique_ptr<HttpUpstream> upstream_;
};

INSTANTIATE_TEST_SUITE_P(H1H2H3Codecs, HttpUpstreamTest,
                         ::testing::Values(Http::CodecType::HTTP1, Http::CodecType::HTTP2,
                                           Http::CodecType::HTTP3));

<<<<<<< HEAD
using Implementations = Types<Http1Upstream, Http2Upstream, CombinedUpstream>;

TYPED_TEST_SUITE(HttpUpstreamTest, Implementations);

TYPED_TEST(HttpUpstreamTest, WriteUpstream) {
=======
TEST_P(HttpUpstreamTest, WriteUpstream) {
>>>>>>> 12e928ce
  this->setupUpstream();
  this->expectCallOnEncodeData("foo", false);
  Buffer::OwnedImpl buffer1("foo");
  this->upstream_->encodeData(buffer1, false);
  this->expectCallOnEncodeData("bar", true);
  Buffer::OwnedImpl buffer2("bar");
  this->upstream_->encodeData(buffer2, true);

  // New upstream with no encoder.
<<<<<<< HEAD
  auto mock_conn_pool = std::make_unique<NiceMock<Router::MockGenericConnPool>>();
  std::unique_ptr<Router::GenericConnPool> generic_conn_pool = std::move(mock_conn_pool);
  this->upstream_ = std::make_unique<TypeParam>(
      *this->conn_pool_, this->callbacks_, this->decoder_callbacks_, *this->route_,
      *this->tunnel_config_, this->downstream_stream_info_);
=======
  this->upstream_ = std::make_unique<HttpUpstream>(this->callbacks_, *this->config_,
                                                   this->downstream_stream_info_, GetParam());
>>>>>>> 12e928ce
  this->upstream_->encodeData(buffer2, true);
}

TEST_P(HttpUpstreamTest, WriteDownstream) {
  this->setupUpstream();
  EXPECT_CALL(this->callbacks_, onUpstreamData(BufferStringEqual("foo"), false));
  Buffer::OwnedImpl buffer1("foo");
  this->upstream_->responseDecoder().decodeData(buffer1, false);

  EXPECT_CALL(this->callbacks_, onUpstreamData(BufferStringEqual("bar"), true));
  Buffer::OwnedImpl buffer2("bar");
  this->upstream_->responseDecoder().decodeData(buffer2, true);
}

TEST_P(HttpUpstreamTest, InvalidUpgradeWithEarlyFin) {
  this->setupUpstream();
  EXPECT_CALL(this->callbacks_, onEvent(_));
  Http::ResponseHeaderMapPtr headers{new Http::TestResponseHeaderMapImpl{{":status", "200"}}};
  this->upstream_->responseDecoder().decodeHeaders(std::move(headers), true);
}

TEST_P(HttpUpstreamTest, InvalidUpgradeWithNon200) {
  this->setupUpstream();
  EXPECT_CALL(this->callbacks_, onEvent(_));
  Http::ResponseHeaderMapPtr headers{new Http::TestResponseHeaderMapImpl{{":status", "301"}}};
  this->upstream_->responseDecoder().decodeHeaders(std::move(headers), false);
}

TEST_P(HttpUpstreamTest, ReadDisable) {
  this->setupUpstream();
  this->expectCallOnReadDisable(true);
  EXPECT_TRUE(this->upstream_->readDisable(true));

  this->expectCallOnReadDisable(false);
  EXPECT_TRUE(this->upstream_->readDisable(false));

  // New upstream with no encoder.
<<<<<<< HEAD
  auto mock_conn_pool = std::make_unique<NiceMock<Router::MockGenericConnPool>>();
  std::unique_ptr<Router::GenericConnPool> generic_conn_pool = std::move(mock_conn_pool);
  this->upstream_ = std::make_unique<TypeParam>(
      *this->conn_pool_, this->callbacks_, this->decoder_callbacks_, *this->route_,
      *this->tunnel_config_, this->downstream_stream_info_);
=======
  this->upstream_ = std::make_unique<HttpUpstream>(this->callbacks_, *this->config_,
                                                   this->downstream_stream_info_, GetParam());
>>>>>>> 12e928ce
  EXPECT_FALSE(this->upstream_->readDisable(true));
}

TEST_P(HttpUpstreamTest, AddBytesSentCallbackForCoverage) {
  this->setupUpstream();
  this->upstream_->addBytesSentCallback([&](uint64_t) { return true; });
}

TEST_P(HttpUpstreamTest, DownstreamDisconnect) {
  this->setupUpstream();
  this->expectCallOnResetStream();
  EXPECT_CALL(this->callbacks_, onEvent(_)).Times(0);
  EXPECT_TRUE(this->upstream_->onDownstreamEvent(Network::ConnectionEvent::LocalClose) == nullptr);
}

TEST_P(HttpUpstreamTest, UpstreamReset) {
  this->setupUpstream();
  EXPECT_CALL(this->encoder_.stream_, resetStream(_)).Times(0);
  EXPECT_CALL(this->callbacks_, onEvent(_));
  this->upstream_->onResetStream(Http::StreamResetReason::ConnectionTermination, "");
}

TEST_P(HttpUpstreamTest, UpstreamWatermarks) {
  this->setupUpstream();
  EXPECT_CALL(this->callbacks_, onAboveWriteBufferHighWatermark());
  this->upstream_->onAboveWriteBufferHighWatermark();

  EXPECT_CALL(this->callbacks_, onBelowWriteBufferLowWatermark());
  this->upstream_->onBelowWriteBufferLowWatermark();
}

class MockHttpConnPoolCallbacks : public HttpConnPool::Callbacks {
public:
  MOCK_METHOD(void, onSuccess, (Http::RequestEncoder * request_encoder));
  MOCK_METHOD(void, onFailure, ());
};

<<<<<<< HEAD
TYPED_TEST(HttpUpstreamTest, DownstreamDisconnectBeforeConnectResponse) {
  if (std::is_same<TypeParam, CombinedUpstream>::value) {
    // CombinedUpstream sets connPoolCallbacks_ when onUpstreamHostSelected is called
    // by Router::UpstreamRequest. Hence this test is not applicable.
    return;
  }
=======
TEST_P(HttpUpstreamTest, DownstreamDisconnectBeforeConnectResponse) {
>>>>>>> 12e928ce
  this->setupUpstream();
  auto conn_pool_callbacks = std::make_unique<MockHttpConnPoolCallbacks>();
  auto conn_pool_callbacks_raw = conn_pool_callbacks.get();
  this->upstream_->setConnPoolCallbacks(std::move(conn_pool_callbacks));
  EXPECT_CALL(*conn_pool_callbacks_raw, onFailure());
  EXPECT_CALL(*conn_pool_callbacks_raw, onSuccess(_)).Times(0);
  EXPECT_TRUE(this->upstream_->onDownstreamEvent(Network::ConnectionEvent::LocalClose) == nullptr);
}

TEST_P(HttpUpstreamTest, OnSuccessCalledOnValidResponse) {
  this->setupUpstream();
  auto conn_pool_callbacks = std::make_unique<MockHttpConnPoolCallbacks>();
  auto conn_pool_callbacks_raw = conn_pool_callbacks.get();
  this->upstream_->setConnPoolCallbacks(std::move(conn_pool_callbacks));
  EXPECT_CALL(*conn_pool_callbacks_raw, onFailure()).Times(0);
  EXPECT_CALL(*conn_pool_callbacks_raw, onSuccess(_));
  Http::ResponseHeaderMapPtr headers{new Http::TestResponseHeaderMapImpl{{":status", "200"}}};
  this->upstream_->responseDecoder().decodeHeaders(std::move(headers), false);
}

TEST_P(HttpUpstreamTest, OnFailureCalledOnInvalidResponse) {
  this->setupUpstream();
  auto conn_pool_callbacks = std::make_unique<MockHttpConnPoolCallbacks>();
  auto conn_pool_callbacks_raw = conn_pool_callbacks.get();
  this->upstream_->setConnPoolCallbacks(std::move(conn_pool_callbacks));
  EXPECT_CALL(*conn_pool_callbacks_raw, onFailure());
  EXPECT_CALL(*conn_pool_callbacks_raw, onSuccess(_)).Times(0);
  Http::ResponseHeaderMapPtr headers{new Http::TestResponseHeaderMapImpl{{":status", "404"}}};
  this->upstream_->responseDecoder().decodeHeaders(std::move(headers), false);
}

TEST_P(HttpUpstreamTest, DumpsResponseDecoderWithoutAllocatingMemory) {
  std::array<char, 256> buffer;
  OutputBufferStream ostream{buffer.data(), buffer.size()};
  this->setupUpstream();

  Stats::TestUtil::MemoryTest memory_test;
  this->upstream_->responseDecoder().dumpState(ostream, 1);
  EXPECT_EQ(memory_test.consumedBytes(), 0);
  EXPECT_THAT(ostream.contents(), EndsWith("has not implemented dumpState\n"));
}

TEST_P(HttpUpstreamTest, UpstreamTrailersMarksDoneReading) {
  this->setupUpstream();
  EXPECT_CALL(this->encoder_.stream_, resetStream(_)).Times(0);
  this->upstream_->doneWriting();
  Http::ResponseTrailerMapPtr trailers{new Http::TestResponseTrailerMapImpl{{"key", "value"}}};
  this->upstream_->responseDecoder().decodeTrailers(std::move(trailers));
}

<<<<<<< HEAD
TYPED_TEST(HttpUpstreamTest, UpstreamTrailersNotMarksDoneReadingWhenFeatureDisabled) {
  TestScopedRuntime scoped_runtime;
  scoped_runtime.mergeValues(
      {{"envoy.reloadable_features.finish_reading_on_decode_trailers", "false"}});
  this->setupUpstream();
  this->expectCallOnResetStream();
  this->upstream_->doneWriting();
  Http::ResponseTrailerMapPtr trailers{new Http::TestResponseTrailerMapImpl{{"key", "value"}}};
  this->upstream_->responseDecoder().decodeTrailers(std::move(trailers));
  this->upstream_->cleanUp();
}

template <typename T> class HttpUpstreamRequestEncoderTest : public testing::Test {
=======
class HttpUpstreamRequestEncoderTest : public testing::TestWithParam<Http::CodecType> {
>>>>>>> 12e928ce
public:
  HttpUpstreamRequestEncoderTest() {
    EXPECT_CALL(encoder_, getStream()).Times(AnyNumber());
    EXPECT_CALL(encoder_, http1StreamEncoderOptions()).Times(AnyNumber());
    EXPECT_CALL(this->encoder_, enableTcpTunneling()).Times(AnyNumber());

    if (GetParam() == Http::CodecType::HTTP1) {
      ON_CALL(encoder_, http1StreamEncoderOptions())
          .WillByDefault(Return(Http::Http1StreamEncoderOptionsOptRef(stream_encoder_options_)));
      is_http2_ = false;
    }
    tcp_proxy_.mutable_tunneling_config()->set_hostname("default.host.com:443");
  }

  void setupUpstream() {
<<<<<<< HEAD
    route_ = std::make_unique<HttpConnPool::RouteImpl>(cluster_, &lb_context_);
    config_ = std::make_unique<TunnelingConfigHelperImpl>(scope_, tcp_proxy_, context_);
    conn_pool_ = std::make_unique<HttpConnPool>(cluster_, &lb_context_, *config_, callbacks_,
                                                decoder_callbacks_, Http::CodecType::HTTP2,
                                                downstream_stream_info_);
    upstream_ = std::make_unique<T>(*conn_pool_, callbacks_, decoder_callbacks_, *route_, *config_,
                                    downstream_stream_info_);
    if (typeid(T) == typeid(CombinedUpstream)) {
      auto mock_conn_pool = std::make_unique<NiceMock<Router::MockGenericConnPool>>();
      std::unique_ptr<Router::GenericConnPool> generic_conn_pool = std::move(mock_conn_pool);
      filter_config_ = std::make_shared<Config>(tcp_proxy_, factory_context_);
      filter_ = std::make_unique<Filter>(filter_config_, factory_context_.cluster_manager_);
      filter_->initializeReadFilterCallbacks(filter_callbacks_);
      auto mock_upst = std::make_unique<NiceMock<Router::MockUpstreamRequest>>(
          *upstream_, std::move(generic_conn_pool));
      mock_router_upstream_request_ = mock_upst.get();
      upstream_->setRouterUpstreamRequest(std::move(mock_upst));
    }
  }

  void setRequestEncoderAndVerifyHeaders(Http::RequestHeaderMapImpl* expected_headers,
                                         bool end_stream = false) {
    if (typeid(T) == typeid(CombinedUpstream)) {
      upstream_->newStream(*filter_);
      Router::RouterFilterInterface* router_filter =
          dynamic_cast<Router::RouterFilterInterface*>(this->upstream_.get());
      EXPECT_THAT(*router_filter->downstreamHeaders(), HeaderMapEqualRef(expected_headers));
    } else {
      upstream_->setRequestEncoder(encoder_, end_stream);
    }
=======
    config_ = std::make_unique<TunnelingConfigHelperImpl>(config_message_, context_);
    upstream_ = std::make_unique<HttpUpstream>(callbacks_, *this->config_,
                                               this->downstream_stream_info_, GetParam());
>>>>>>> 12e928ce
  }

  void expectCallOnSetRequestEncoder(Http::RequestHeaderMapImpl* expected_headers,
                                     bool end_stream = false) {
    if (typeid(T) == typeid(CombinedUpstream)) {
      EXPECT_CALL(*mock_router_upstream_request_, acceptHeadersFromRouter(end_stream));
    } else {
      EXPECT_CALL(encoder_, encodeHeaders(HeaderMapEqualRef(expected_headers), end_stream));
    }
  }
  void populateMetadata(envoy::config::core::v3::Metadata& metadata, const std::string& ns,
                        const std::string& key, const std::string& value) {
    ProtobufWkt::Struct struct_obj;
    auto& fields_map = *struct_obj.mutable_fields();
    fields_map[key] = ValueUtil::stringValue(value);
    (*metadata.mutable_filter_metadata())[ns] = struct_obj;
  }

  Router::MockUpstreamRequest* mock_router_upstream_request_{};
  NiceMock<Server::Configuration::MockFactoryContext> factory_context_;
  ConfigSharedPtr filter_config_;
  NiceMock<Network::MockReadFilterCallbacks> filter_callbacks_;
  std::unique_ptr<Filter> filter_;

  NiceMock<StreamInfo::MockStreamInfo> downstream_stream_info_;
  Http::MockRequestEncoder encoder_;
  Http::MockHttp1StreamEncoderOptions stream_encoder_options_;
  NiceMock<Tcp::ConnectionPool::MockUpstreamCallbacks> callbacks_;
  NiceMock<Server::Configuration::MockFactoryContext> context_;

  TcpProxy tcp_proxy_;
  NiceMock<Http::MockStreamDecoderFilterCallbacks> decoder_callbacks_;
  std::unique_ptr<TunnelingConfigHelper> config_;
  bool is_http2_ = true;
  std::unique_ptr<HttpConnPool> conn_pool_;
  std::unique_ptr<Router::GenericConnPool> generic_conn_pool_;
  NiceMock<Upstream::MockThreadLocalCluster> cluster_;
  NiceMock<Upstream::MockLoadBalancerContext> lb_context_;
  NiceMock<Stats::MockStore> store_;
  Stats::MockScope& scope_{store_.mockScope()};
  std::unique_ptr<HttpConnPool::RouteImpl> route_;
  std::unique_ptr<HttpUpstream> upstream_;
};

INSTANTIATE_TEST_SUITE_P(H1H2H3Codecs, HttpUpstreamRequestEncoderTest,
                         ::testing::Values(Http::CodecType::HTTP1, Http::CodecType::HTTP2,
                                           Http::CodecType::HTTP3));

TEST_P(HttpUpstreamRequestEncoderTest, RequestEncoder) {
  this->setupUpstream();
  std::unique_ptr<Http::RequestHeaderMapImpl> expected_headers;
  expected_headers = Http::createHeaderMap<Http::RequestHeaderMapImpl>({
      {Http::Headers::get().Method, "CONNECT"},
      {Http::Headers::get().Host, this->config_->host(this->downstream_stream_info_)},
  });
  this->expectCallOnSetRequestEncoder(expected_headers.get(), false);
  this->setRequestEncoderAndVerifyHeaders(expected_headers.get());
}

<<<<<<< HEAD
TYPED_TEST(HttpUpstreamRequestEncoderTest, RequestEncoderUsePost) {
  this->tcp_proxy_.mutable_tunneling_config()->set_use_post(true);
=======
TEST_P(HttpUpstreamRequestEncoderTest, RequestEncoderUsePost) {
  this->config_message_.set_use_post(true);
>>>>>>> 12e928ce
  this->setupUpstream();
  std::unique_ptr<Http::RequestHeaderMapImpl> expected_headers;
  expected_headers = Http::createHeaderMap<Http::RequestHeaderMapImpl>({
      {Http::Headers::get().Method, "POST"},
      {Http::Headers::get().Host, this->config_->host(this->downstream_stream_info_)},
      {Http::Headers::get().Path, "/"},
  });

  if (this->is_http2_) {
    expected_headers->addReference(Http::Headers::get().Scheme,
                                   Http::Headers::get().SchemeValues.Http);
  }
  this->expectCallOnSetRequestEncoder(expected_headers.get(), false);
  this->setRequestEncoderAndVerifyHeaders(expected_headers.get());
}

<<<<<<< HEAD
TYPED_TEST(HttpUpstreamRequestEncoderTest, RequestEncoderUsePostWithCustomPath) {
  this->tcp_proxy_.mutable_tunneling_config()->set_use_post(true);
  this->tcp_proxy_.mutable_tunneling_config()->set_post_path("/test");
=======
TEST_P(HttpUpstreamRequestEncoderTest, RequestEncoderUsePostWithCustomPath) {
  this->config_message_.set_use_post(true);
  this->config_message_.set_post_path("/test");
>>>>>>> 12e928ce
  this->setupUpstream();
  std::unique_ptr<Http::RequestHeaderMapImpl> expected_headers;
  expected_headers = Http::createHeaderMap<Http::RequestHeaderMapImpl>({
      {Http::Headers::get().Method, "POST"},
      {Http::Headers::get().Host, this->config_->host(this->downstream_stream_info_)},
      {Http::Headers::get().Path, "/test"},
  });

  if (this->is_http2_) {
    expected_headers->addReference(Http::Headers::get().Scheme,
                                   Http::Headers::get().SchemeValues.Http);
  }

  this->expectCallOnSetRequestEncoder(expected_headers.get(), false);
  this->setRequestEncoderAndVerifyHeaders(expected_headers.get());
}

<<<<<<< HEAD
TYPED_TEST(HttpUpstreamRequestEncoderTest, RequestEncoderConnectWithCustomPath) {
  this->tcp_proxy_.mutable_tunneling_config()->set_use_post(false);
  this->tcp_proxy_.mutable_tunneling_config()->set_post_path("/test");
=======
TEST_P(HttpUpstreamRequestEncoderTest, RequestEncoderConnectWithCustomPath) {
  this->config_message_.set_use_post(false);
  this->config_message_.set_post_path("/test");
>>>>>>> 12e928ce
  EXPECT_THROW_WITH_MESSAGE(this->setupUpstream(), EnvoyException,
                            "Can't set a post path when POST method isn't used");
}

<<<<<<< HEAD
TYPED_TEST(HttpUpstreamRequestEncoderTest, RequestEncoderHeaders) {
  auto* header = this->tcp_proxy_.mutable_tunneling_config()->add_headers_to_add();
=======
TEST_P(HttpUpstreamRequestEncoderTest, RequestEncoderHeaders) {
  auto* header = this->config_message_.add_headers_to_add();
>>>>>>> 12e928ce
  auto* hdr = header->mutable_header();
  hdr->set_key("header0");
  hdr->set_value("value0");

  header = this->tcp_proxy_.mutable_tunneling_config()->add_headers_to_add();
  hdr = header->mutable_header();
  hdr->set_key("header1");
  hdr->set_value("value1");
  header->set_append_action(envoy::config::core::v3::HeaderValueOption::APPEND_IF_EXISTS_OR_ADD);

  header = this->tcp_proxy_.mutable_tunneling_config()->add_headers_to_add();
  hdr = header->mutable_header();
  hdr->set_key("header1");
  hdr->set_value("value2");
  header->set_append_action(envoy::config::core::v3::HeaderValueOption::APPEND_IF_EXISTS_OR_ADD);

  this->setupUpstream();
  std::unique_ptr<Http::RequestHeaderMapImpl> expected_headers;
  expected_headers = Http::createHeaderMap<Http::RequestHeaderMapImpl>({
      {Http::Headers::get().Method, "CONNECT"},
      {Http::Headers::get().Host, this->config_->host(this->downstream_stream_info_)},
  });

  expected_headers->setCopy(Http::LowerCaseString("header0"), "value0");
  expected_headers->addCopy(Http::LowerCaseString("header1"), "value1");
  expected_headers->addCopy(Http::LowerCaseString("header1"), "value2");

  this->expectCallOnSetRequestEncoder(expected_headers.get(), false);
  this->setRequestEncoderAndVerifyHeaders(expected_headers.get());
}

<<<<<<< HEAD
TYPED_TEST(HttpUpstreamRequestEncoderTest, ConfigReuse) {
  auto* header = this->tcp_proxy_.mutable_tunneling_config()->add_headers_to_add();
=======
TEST_P(HttpUpstreamRequestEncoderTest, ConfigReuse) {
  auto* header = this->config_message_.add_headers_to_add();
>>>>>>> 12e928ce
  auto* hdr = header->mutable_header();
  hdr->set_key("key");
  hdr->set_value("value1");
  header->set_append_action(envoy::config::core::v3::HeaderValueOption::APPEND_IF_EXISTS_OR_ADD);

  header = this->tcp_proxy_.mutable_tunneling_config()->add_headers_to_add();
  hdr = header->mutable_header();
  hdr->set_key("key");
  hdr->set_value("value2");
  header->set_append_action(envoy::config::core::v3::HeaderValueOption::APPEND_IF_EXISTS_OR_ADD);

  this->setupUpstream();
  std::unique_ptr<Http::RequestHeaderMapImpl> expected_headers;
  expected_headers = Http::createHeaderMap<Http::RequestHeaderMapImpl>({
      {Http::Headers::get().Method, "CONNECT"},
      {Http::Headers::get().Host, this->config_->host(this->downstream_stream_info_)},
  });

  expected_headers->setCopy(Http::LowerCaseString("key"), "value1");
  expected_headers->addCopy(Http::LowerCaseString("key"), "value2");

  expected_headers->setCopy(Http::LowerCaseString("key"), "value1");
  expected_headers->addCopy(Http::LowerCaseString("key"), "value2");
  this->expectCallOnSetRequestEncoder(expected_headers.get(), false);
  this->setRequestEncoderAndVerifyHeaders(expected_headers.get());

  Http::MockRequestEncoder another_encoder;
<<<<<<< HEAD
  auto another_upstream =
      std::make_unique<TypeParam>(*this->conn_pool_, this->callbacks_, this->decoder_callbacks_,
                                  *this->route_, *this->config_, this->downstream_stream_info_);

=======
  auto another_upstream = std::make_unique<HttpUpstream>(this->callbacks_, *this->config_,
                                                         this->downstream_stream_info_, GetParam());
>>>>>>> 12e928ce
  EXPECT_CALL(another_encoder, getStream()).Times(AnyNumber());
  EXPECT_CALL(another_encoder, http1StreamEncoderOptions()).Times(AnyNumber());
  EXPECT_CALL(another_encoder, enableTcpTunneling()).Times(AnyNumber());
  if (GetParam() == Http::CodecType::HTTP1) {
    ON_CALL(another_encoder, http1StreamEncoderOptions())
        .WillByDefault(
            Return(Http::Http1StreamEncoderOptionsOptRef(this->stream_encoder_options_)));
  }

  if (typeid(TypeParam) == typeid(CombinedUpstream)) {
    auto mock_conn_pool = std::make_unique<NiceMock<Router::MockGenericConnPool>>();
    std::unique_ptr<Router::GenericConnPool> generic_conn_pool = std::move(mock_conn_pool);
    auto mock_upst = std::make_unique<NiceMock<Router::MockUpstreamRequest>>(
        *another_upstream, std::move(generic_conn_pool));
    auto another_router_upstream_request = mock_upst.get();
    another_upstream->setRouterUpstreamRequest(std::move(mock_upst));
    EXPECT_CALL(*another_router_upstream_request, acceptHeadersFromRouter(false));
    another_upstream->newStream(*this->filter_);
    Router::RouterFilterInterface* router_filter =
        dynamic_cast<Router::RouterFilterInterface*>(another_upstream.get());
    EXPECT_THAT(*router_filter->downstreamHeaders(), HeaderMapEqualRef(expected_headers.get()));
  } else {
    EXPECT_CALL(another_encoder, encodeHeaders(HeaderMapEqualRef(expected_headers.get()), false));
    another_upstream->setRequestEncoder(another_encoder, false);
  }
}

<<<<<<< HEAD
TYPED_TEST(HttpUpstreamRequestEncoderTest, RequestEncoderHeadersWithDownstreamInfo) {
  auto* header = this->tcp_proxy_.mutable_tunneling_config()->add_headers_to_add();
=======
TEST_P(HttpUpstreamRequestEncoderTest, RequestEncoderHeadersWithDownstreamInfo) {
  auto* header = this->config_message_.add_headers_to_add();
>>>>>>> 12e928ce
  auto* hdr = header->mutable_header();
  hdr->set_key("header0");
  hdr->set_value("value0");

  header = this->tcp_proxy_.mutable_tunneling_config()->add_headers_to_add();
  hdr = header->mutable_header();
  hdr->set_key("downstream_local_port");
  hdr->set_value("%DOWNSTREAM_LOCAL_PORT%");
  header->set_append_action(envoy::config::core::v3::HeaderValueOption::APPEND_IF_EXISTS_OR_ADD);

  this->setupUpstream();
  std::unique_ptr<Http::RequestHeaderMapImpl> expected_headers;
  expected_headers = Http::createHeaderMap<Http::RequestHeaderMapImpl>({
      {Http::Headers::get().Method, "CONNECT"},
      {Http::Headers::get().Host, this->config_->host(this->downstream_stream_info_)},
  });

  expected_headers->setCopy(Http::LowerCaseString("header0"), "value0");
  expected_headers->addCopy(Http::LowerCaseString("downstream_local_port"), "80");
  auto ip_versions = TestEnvironment::getIpVersionsForTest();
  ASSERT_FALSE(ip_versions.empty());

  auto ip_port = Network::Utility::getAddressWithPort(
      *Network::Test::getCanonicalLoopbackAddress(ip_versions[0]), 80);
  Network::ConnectionInfoSetterImpl connection_info(ip_port, ip_port);
  EXPECT_CALL(this->downstream_stream_info_, downstreamAddressProvider)
      .WillRepeatedly(testing::ReturnRef(connection_info));
  this->expectCallOnSetRequestEncoder(expected_headers.get(), false);
  this->setRequestEncoderAndVerifyHeaders(expected_headers.get());
}

<<<<<<< HEAD
TYPED_TEST(HttpUpstreamRequestEncoderTest,
           RequestEncoderHostnameWithDownstreamInfoRequestedServerName) {
  this->tcp_proxy_.mutable_tunneling_config()->set_hostname("%REQUESTED_SERVER_NAME%:443");
=======
TEST_P(HttpUpstreamRequestEncoderTest,
       RequestEncoderHostnameWithDownstreamInfoRequestedServerName) {
  this->config_message_.set_hostname("%REQUESTED_SERVER_NAME%:443");
>>>>>>> 12e928ce
  this->setupUpstream();

  std::unique_ptr<Http::RequestHeaderMapImpl> expected_headers;
  expected_headers = Http::createHeaderMap<Http::RequestHeaderMapImpl>({
      {Http::Headers::get().Method, "CONNECT"},
      {Http::Headers::get().Host, "www.google.com:443"},
  });

  auto ip_versions = TestEnvironment::getIpVersionsForTest();
  ASSERT_FALSE(ip_versions.empty());

  auto ip_port = Network::Utility::getAddressWithPort(
      *Network::Test::getCanonicalLoopbackAddress(ip_versions[0]), 80);
  Network::ConnectionInfoSetterImpl connection_info(ip_port, ip_port);
  connection_info.setRequestedServerName("www.google.com");
  EXPECT_CALL(this->downstream_stream_info_, downstreamAddressProvider)
      .Times(AnyNumber())
      .WillRepeatedly(testing::ReturnRef(connection_info));
  this->expectCallOnSetRequestEncoder(expected_headers.get(), false);
  this->setRequestEncoderAndVerifyHeaders(expected_headers.get());
}

<<<<<<< HEAD
TYPED_TEST(HttpUpstreamRequestEncoderTest,
           RequestEncoderHostnameWithDownstreamInfoDynamicMetadata) {
  this->tcp_proxy_.mutable_tunneling_config()->set_hostname(
      "%DYNAMIC_METADATA(tunnel:address)%:443");
=======
TEST_P(HttpUpstreamRequestEncoderTest, RequestEncoderHostnameWithDownstreamInfoDynamicMetadata) {
  this->config_message_.set_hostname("%DYNAMIC_METADATA(tunnel:address)%:443");
>>>>>>> 12e928ce
  this->setupUpstream();

  std::unique_ptr<Http::RequestHeaderMapImpl> expected_headers;
  expected_headers = Http::createHeaderMap<Http::RequestHeaderMapImpl>({
      {Http::Headers::get().Method, "CONNECT"},
      {Http::Headers::get().Host, "www.google.com:443"},
  });

  auto ip_versions = TestEnvironment::getIpVersionsForTest();
  ASSERT_FALSE(ip_versions.empty());

  envoy::config::core::v3::Metadata metadata;
  this->populateMetadata(metadata, "tunnel", "address", "www.google.com");

  EXPECT_CALL(testing::Const(this->downstream_stream_info_), dynamicMetadata())
      .WillRepeatedly(testing::ReturnRef(metadata));
  this->expectCallOnSetRequestEncoder(expected_headers.get(), false);
  this->setRequestEncoderAndVerifyHeaders(expected_headers.get());
}
} // namespace
} // namespace TcpProxy
} // namespace Envoy<|MERGE_RESOLUTION|>--- conflicted
+++ resolved
@@ -6,11 +6,8 @@
 #include "test/mocks/buffer/mocks.h"
 #include "test/mocks/http/mocks.h"
 #include "test/mocks/http/stream_encoder.h"
-#include "test/mocks/router/upstream_request.h"
 #include "test/mocks/server/factory_context.h"
-#include "test/mocks/stats/mocks.h"
 #include "test/mocks/tcp/mocks.h"
-#include "test/mocks/upstream/load_balancer_context.h"
 #include "test/test_common/environment.h"
 #include "test/test_common/network_utility.h"
 #include "test/test_common/test_runtime.h"
@@ -32,16 +29,10 @@
 public:
   HttpUpstreamTest() {
     EXPECT_CALL(encoder_, getStream()).Times(AnyNumber());
+    EXPECT_CALL(encoder_, encodeHeaders(_, false));
     EXPECT_CALL(encoder_, http1StreamEncoderOptions()).Times(AnyNumber());
     EXPECT_CALL(encoder_, enableTcpTunneling()).Times(AnyNumber());
-<<<<<<< HEAD
-    if (typeid(T) != typeid(CombinedUpstream)) {
-      EXPECT_CALL(encoder_, encodeHeaders(_, false));
-    }
-    if (typeid(T) == typeid(Http1Upstream)) {
-=======
     if (GetParam() == Http::CodecType::HTTP1) {
->>>>>>> 12e928ce
       ON_CALL(encoder_, http1StreamEncoderOptions())
           .WillByDefault(Return(Http::Http1StreamEncoderOptionsOptRef(stream_encoder_options_)));
     }
@@ -49,122 +40,42 @@
     tcp_proxy_.mutable_tunneling_config()->set_hostname("default.host.com:443");
   }
 
-  void expectCallOnEncodeData(std::string data_string, bool end_stream) {
-    if (typeid(T) == typeid(CombinedUpstream)) {
-      EXPECT_CALL(*this->mock_router_upstream_request_,
-                  acceptDataFromRouter(BufferStringEqual(data_string), end_stream));
-    } else {
-      EXPECT_CALL(this->encoder_, encodeData(BufferStringEqual(data_string), end_stream));
-    }
-  }
-
-  void expectCallOnReadDisable(bool disable) {
-    if (typeid(T) == typeid(CombinedUpstream)) {
-      disable ? EXPECT_CALL(*this->mock_router_upstream_request_, onAboveWriteBufferHighWatermark())
-                    .Times(1)
-              : EXPECT_CALL(*this->mock_router_upstream_request_, onAboveWriteBufferHighWatermark())
-                    .Times(0);
-    } else {
-      EXPECT_CALL(this->encoder_.stream_, readDisable(disable));
-    }
-  }
-
-  void expectCallOnResetStream() {
-    if (typeid(T) == typeid(CombinedUpstream)) {
-      EXPECT_CALL(*this->mock_router_upstream_request_, resetStream());
-    } else {
-      EXPECT_CALL(this->encoder_.stream_, resetStream(Http::StreamResetReason::LocalReset));
-    }
-  }
-
   void setupUpstream() {
-<<<<<<< HEAD
-    route_ = std::make_unique<HttpConnPool::RouteImpl>(cluster_, &lb_context_);
-    tunnel_config_ = std::make_unique<TunnelingConfigHelperImpl>(scope_, tcp_proxy_, context_);
-    conn_pool_ = std::make_unique<HttpConnPool>(cluster_, &lb_context_, *tunnel_config_, callbacks_,
-                                                decoder_callbacks_, Http::CodecType::HTTP2,
-                                                downstream_stream_info_);
-    upstream_ = std::make_unique<T>(*conn_pool_, callbacks_, decoder_callbacks_, *route_,
-                                    *tunnel_config_, downstream_stream_info_);
-    if (typeid(T) == typeid(CombinedUpstream)) {
-      auto mock_conn_pool = std::make_unique<NiceMock<Router::MockGenericConnPool>>();
-      std::unique_ptr<Router::GenericConnPool> generic_conn_pool = std::move(mock_conn_pool);
-      config_ = std::make_shared<Config>(tcp_proxy_, factory_context_);
-      filter_ = std::make_unique<Filter>(config_, factory_context_.cluster_manager_);
-      filter_->initializeReadFilterCallbacks(filter_callbacks_);
-      auto mock_upst = std::make_unique<NiceMock<Router::MockUpstreamRequest>>(
-          *upstream_, std::move(generic_conn_pool));
-      mock_router_upstream_request_ = mock_upst.get();
-      upstream_->setRouterUpstreamRequest(std::move(mock_upst));
-      EXPECT_CALL(*mock_router_upstream_request_, acceptHeadersFromRouter(false));
-      upstream_->newStream(*filter_);
-    } else {
-      upstream_->setRequestEncoder(encoder_, true);
-    }
-=======
-    config_ = std::make_unique<TunnelingConfigHelperImpl>(config_message_, context_);
+    config_ = std::make_unique<TunnelingConfigHelperImpl>(scope_, tcp_proxy_, context_);
     upstream_ = std::make_unique<HttpUpstream>(callbacks_, *this->config_, downstream_stream_info_,
                                                GetParam());
     upstream_->setRequestEncoder(encoder_, true);
->>>>>>> 12e928ce
-  }
-
-  Router::MockUpstreamRequest* mock_router_upstream_request_{};
-  NiceMock<Server::Configuration::MockFactoryContext> factory_context_;
-  ConfigSharedPtr config_;
-  NiceMock<Network::MockReadFilterCallbacks> filter_callbacks_;
-  std::unique_ptr<Filter> filter_;
+  }
 
   NiceMock<StreamInfo::MockStreamInfo> downstream_stream_info_;
   Http::MockRequestEncoder encoder_;
   Http::MockHttp1StreamEncoderOptions stream_encoder_options_;
   NiceMock<Tcp::ConnectionPool::MockUpstreamCallbacks> callbacks_;
   TcpProxy tcp_proxy_;
-  NiceMock<Http::MockStreamDecoderFilterCallbacks> decoder_callbacks_;
-  Router::MockGenericConnPool* generic_conn_pool_{};
-  NiceMock<Server::Configuration::MockFactoryContext> context_;
-  NiceMock<Upstream::MockThreadLocalCluster> cluster_;
-  NiceMock<Upstream::MockLoadBalancerContext> lb_context_;
-  std::unique_ptr<HttpConnPool> conn_pool_;
   NiceMock<Stats::MockStore> store_;
   Stats::MockScope& scope_{store_.mockScope()};
-  std::unique_ptr<TunnelingConfigHelper> tunnel_config_;
-  std::unique_ptr<HttpConnPool::RouteImpl> route_;
+  std::unique_ptr<TunnelingConfigHelper> config_;
   std::unique_ptr<HttpUpstream> upstream_;
+  NiceMock<Server::Configuration::MockFactoryContext> context_;
 };
 
 INSTANTIATE_TEST_SUITE_P(H1H2H3Codecs, HttpUpstreamTest,
                          ::testing::Values(Http::CodecType::HTTP1, Http::CodecType::HTTP2,
                                            Http::CodecType::HTTP3));
 
-<<<<<<< HEAD
-using Implementations = Types<Http1Upstream, Http2Upstream, CombinedUpstream>;
-
-TYPED_TEST_SUITE(HttpUpstreamTest, Implementations);
-
-TYPED_TEST(HttpUpstreamTest, WriteUpstream) {
-=======
 TEST_P(HttpUpstreamTest, WriteUpstream) {
->>>>>>> 12e928ce
-  this->setupUpstream();
-  this->expectCallOnEncodeData("foo", false);
+  this->setupUpstream();
+  EXPECT_CALL(this->encoder_, encodeData(BufferStringEqual("foo"), false));
   Buffer::OwnedImpl buffer1("foo");
   this->upstream_->encodeData(buffer1, false);
-  this->expectCallOnEncodeData("bar", true);
+
+  EXPECT_CALL(this->encoder_, encodeData(BufferStringEqual("bar"), true));
   Buffer::OwnedImpl buffer2("bar");
   this->upstream_->encodeData(buffer2, true);
 
   // New upstream with no encoder.
-<<<<<<< HEAD
-  auto mock_conn_pool = std::make_unique<NiceMock<Router::MockGenericConnPool>>();
-  std::unique_ptr<Router::GenericConnPool> generic_conn_pool = std::move(mock_conn_pool);
-  this->upstream_ = std::make_unique<TypeParam>(
-      *this->conn_pool_, this->callbacks_, this->decoder_callbacks_, *this->route_,
-      *this->tunnel_config_, this->downstream_stream_info_);
-=======
   this->upstream_ = std::make_unique<HttpUpstream>(this->callbacks_, *this->config_,
                                                    this->downstream_stream_info_, GetParam());
->>>>>>> 12e928ce
   this->upstream_->encodeData(buffer2, true);
 }
 
@@ -195,23 +106,15 @@
 
 TEST_P(HttpUpstreamTest, ReadDisable) {
   this->setupUpstream();
-  this->expectCallOnReadDisable(true);
+  EXPECT_CALL(this->encoder_.stream_, readDisable(true));
   EXPECT_TRUE(this->upstream_->readDisable(true));
 
-  this->expectCallOnReadDisable(false);
+  EXPECT_CALL(this->encoder_.stream_, readDisable(false));
   EXPECT_TRUE(this->upstream_->readDisable(false));
 
   // New upstream with no encoder.
-<<<<<<< HEAD
-  auto mock_conn_pool = std::make_unique<NiceMock<Router::MockGenericConnPool>>();
-  std::unique_ptr<Router::GenericConnPool> generic_conn_pool = std::move(mock_conn_pool);
-  this->upstream_ = std::make_unique<TypeParam>(
-      *this->conn_pool_, this->callbacks_, this->decoder_callbacks_, *this->route_,
-      *this->tunnel_config_, this->downstream_stream_info_);
-=======
   this->upstream_ = std::make_unique<HttpUpstream>(this->callbacks_, *this->config_,
                                                    this->downstream_stream_info_, GetParam());
->>>>>>> 12e928ce
   EXPECT_FALSE(this->upstream_->readDisable(true));
 }
 
@@ -222,7 +125,7 @@
 
 TEST_P(HttpUpstreamTest, DownstreamDisconnect) {
   this->setupUpstream();
-  this->expectCallOnResetStream();
+  EXPECT_CALL(this->encoder_.stream_, resetStream(Http::StreamResetReason::LocalReset));
   EXPECT_CALL(this->callbacks_, onEvent(_)).Times(0);
   EXPECT_TRUE(this->upstream_->onDownstreamEvent(Network::ConnectionEvent::LocalClose) == nullptr);
 }
@@ -249,16 +152,7 @@
   MOCK_METHOD(void, onFailure, ());
 };
 
-<<<<<<< HEAD
-TYPED_TEST(HttpUpstreamTest, DownstreamDisconnectBeforeConnectResponse) {
-  if (std::is_same<TypeParam, CombinedUpstream>::value) {
-    // CombinedUpstream sets connPoolCallbacks_ when onUpstreamHostSelected is called
-    // by Router::UpstreamRequest. Hence this test is not applicable.
-    return;
-  }
-=======
 TEST_P(HttpUpstreamTest, DownstreamDisconnectBeforeConnectResponse) {
->>>>>>> 12e928ce
   this->setupUpstream();
   auto conn_pool_callbacks = std::make_unique<MockHttpConnPoolCallbacks>();
   auto conn_pool_callbacks_raw = conn_pool_callbacks.get();
@@ -309,23 +203,7 @@
   this->upstream_->responseDecoder().decodeTrailers(std::move(trailers));
 }
 
-<<<<<<< HEAD
-TYPED_TEST(HttpUpstreamTest, UpstreamTrailersNotMarksDoneReadingWhenFeatureDisabled) {
-  TestScopedRuntime scoped_runtime;
-  scoped_runtime.mergeValues(
-      {{"envoy.reloadable_features.finish_reading_on_decode_trailers", "false"}});
-  this->setupUpstream();
-  this->expectCallOnResetStream();
-  this->upstream_->doneWriting();
-  Http::ResponseTrailerMapPtr trailers{new Http::TestResponseTrailerMapImpl{{"key", "value"}}};
-  this->upstream_->responseDecoder().decodeTrailers(std::move(trailers));
-  this->upstream_->cleanUp();
-}
-
-template <typename T> class HttpUpstreamRequestEncoderTest : public testing::Test {
-=======
 class HttpUpstreamRequestEncoderTest : public testing::TestWithParam<Http::CodecType> {
->>>>>>> 12e928ce
 public:
   HttpUpstreamRequestEncoderTest() {
     EXPECT_CALL(encoder_, getStream()).Times(AnyNumber());
@@ -341,52 +219,11 @@
   }
 
   void setupUpstream() {
-<<<<<<< HEAD
-    route_ = std::make_unique<HttpConnPool::RouteImpl>(cluster_, &lb_context_);
     config_ = std::make_unique<TunnelingConfigHelperImpl>(scope_, tcp_proxy_, context_);
-    conn_pool_ = std::make_unique<HttpConnPool>(cluster_, &lb_context_, *config_, callbacks_,
-                                                decoder_callbacks_, Http::CodecType::HTTP2,
-                                                downstream_stream_info_);
-    upstream_ = std::make_unique<T>(*conn_pool_, callbacks_, decoder_callbacks_, *route_, *config_,
-                                    downstream_stream_info_);
-    if (typeid(T) == typeid(CombinedUpstream)) {
-      auto mock_conn_pool = std::make_unique<NiceMock<Router::MockGenericConnPool>>();
-      std::unique_ptr<Router::GenericConnPool> generic_conn_pool = std::move(mock_conn_pool);
-      filter_config_ = std::make_shared<Config>(tcp_proxy_, factory_context_);
-      filter_ = std::make_unique<Filter>(filter_config_, factory_context_.cluster_manager_);
-      filter_->initializeReadFilterCallbacks(filter_callbacks_);
-      auto mock_upst = std::make_unique<NiceMock<Router::MockUpstreamRequest>>(
-          *upstream_, std::move(generic_conn_pool));
-      mock_router_upstream_request_ = mock_upst.get();
-      upstream_->setRouterUpstreamRequest(std::move(mock_upst));
-    }
-  }
-
-  void setRequestEncoderAndVerifyHeaders(Http::RequestHeaderMapImpl* expected_headers,
-                                         bool end_stream = false) {
-    if (typeid(T) == typeid(CombinedUpstream)) {
-      upstream_->newStream(*filter_);
-      Router::RouterFilterInterface* router_filter =
-          dynamic_cast<Router::RouterFilterInterface*>(this->upstream_.get());
-      EXPECT_THAT(*router_filter->downstreamHeaders(), HeaderMapEqualRef(expected_headers));
-    } else {
-      upstream_->setRequestEncoder(encoder_, end_stream);
-    }
-=======
-    config_ = std::make_unique<TunnelingConfigHelperImpl>(config_message_, context_);
     upstream_ = std::make_unique<HttpUpstream>(callbacks_, *this->config_,
                                                this->downstream_stream_info_, GetParam());
->>>>>>> 12e928ce
-  }
-
-  void expectCallOnSetRequestEncoder(Http::RequestHeaderMapImpl* expected_headers,
-                                     bool end_stream = false) {
-    if (typeid(T) == typeid(CombinedUpstream)) {
-      EXPECT_CALL(*mock_router_upstream_request_, acceptHeadersFromRouter(end_stream));
-    } else {
-      EXPECT_CALL(encoder_, encodeHeaders(HeaderMapEqualRef(expected_headers), end_stream));
-    }
-  }
+  }
+
   void populateMetadata(envoy::config::core::v3::Metadata& metadata, const std::string& ns,
                         const std::string& key, const std::string& value) {
     ProtobufWkt::Struct struct_obj;
@@ -395,30 +232,18 @@
     (*metadata.mutable_filter_metadata())[ns] = struct_obj;
   }
 
-  Router::MockUpstreamRequest* mock_router_upstream_request_{};
-  NiceMock<Server::Configuration::MockFactoryContext> factory_context_;
-  ConfigSharedPtr filter_config_;
-  NiceMock<Network::MockReadFilterCallbacks> filter_callbacks_;
-  std::unique_ptr<Filter> filter_;
-
   NiceMock<StreamInfo::MockStreamInfo> downstream_stream_info_;
   Http::MockRequestEncoder encoder_;
   Http::MockHttp1StreamEncoderOptions stream_encoder_options_;
   NiceMock<Tcp::ConnectionPool::MockUpstreamCallbacks> callbacks_;
   NiceMock<Server::Configuration::MockFactoryContext> context_;
 
+  std::unique_ptr<HttpUpstream> upstream_;
   TcpProxy tcp_proxy_;
-  NiceMock<Http::MockStreamDecoderFilterCallbacks> decoder_callbacks_;
+  NiceMock<Stats::MockStore> store_;
+  Stats::MockScope& scope_{store_.mockScope()};
   std::unique_ptr<TunnelingConfigHelper> config_;
   bool is_http2_ = true;
-  std::unique_ptr<HttpConnPool> conn_pool_;
-  std::unique_ptr<Router::GenericConnPool> generic_conn_pool_;
-  NiceMock<Upstream::MockThreadLocalCluster> cluster_;
-  NiceMock<Upstream::MockLoadBalancerContext> lb_context_;
-  NiceMock<Stats::MockStore> store_;
-  Stats::MockScope& scope_{store_.mockScope()};
-  std::unique_ptr<HttpConnPool::RouteImpl> route_;
-  std::unique_ptr<HttpUpstream> upstream_;
 };
 
 INSTANTIATE_TEST_SUITE_P(H1H2H3Codecs, HttpUpstreamRequestEncoderTest,
@@ -432,17 +257,13 @@
       {Http::Headers::get().Method, "CONNECT"},
       {Http::Headers::get().Host, this->config_->host(this->downstream_stream_info_)},
   });
-  this->expectCallOnSetRequestEncoder(expected_headers.get(), false);
-  this->setRequestEncoderAndVerifyHeaders(expected_headers.get());
-}
-
-<<<<<<< HEAD
-TYPED_TEST(HttpUpstreamRequestEncoderTest, RequestEncoderUsePost) {
+
+  EXPECT_CALL(this->encoder_, encodeHeaders(HeaderMapEqualRef(expected_headers.get()), false));
+  this->upstream_->setRequestEncoder(this->encoder_, false);
+}
+
+TEST_P(HttpUpstreamRequestEncoderTest, RequestEncoderUsePost) {
   this->tcp_proxy_.mutable_tunneling_config()->set_use_post(true);
-=======
-TEST_P(HttpUpstreamRequestEncoderTest, RequestEncoderUsePost) {
-  this->config_message_.set_use_post(true);
->>>>>>> 12e928ce
   this->setupUpstream();
   std::unique_ptr<Http::RequestHeaderMapImpl> expected_headers;
   expected_headers = Http::createHeaderMap<Http::RequestHeaderMapImpl>({
@@ -455,19 +276,14 @@
     expected_headers->addReference(Http::Headers::get().Scheme,
                                    Http::Headers::get().SchemeValues.Http);
   }
-  this->expectCallOnSetRequestEncoder(expected_headers.get(), false);
-  this->setRequestEncoderAndVerifyHeaders(expected_headers.get());
-}
-
-<<<<<<< HEAD
-TYPED_TEST(HttpUpstreamRequestEncoderTest, RequestEncoderUsePostWithCustomPath) {
+
+  EXPECT_CALL(this->encoder_, encodeHeaders(HeaderMapEqualRef(expected_headers.get()), false));
+  this->upstream_->setRequestEncoder(this->encoder_, false);
+}
+
+TEST_P(HttpUpstreamRequestEncoderTest, RequestEncoderUsePostWithCustomPath) {
   this->tcp_proxy_.mutable_tunneling_config()->set_use_post(true);
   this->tcp_proxy_.mutable_tunneling_config()->set_post_path("/test");
-=======
-TEST_P(HttpUpstreamRequestEncoderTest, RequestEncoderUsePostWithCustomPath) {
-  this->config_message_.set_use_post(true);
-  this->config_message_.set_post_path("/test");
->>>>>>> 12e928ce
   this->setupUpstream();
   std::unique_ptr<Http::RequestHeaderMapImpl> expected_headers;
   expected_headers = Http::createHeaderMap<Http::RequestHeaderMapImpl>({
@@ -481,30 +297,19 @@
                                    Http::Headers::get().SchemeValues.Http);
   }
 
-  this->expectCallOnSetRequestEncoder(expected_headers.get(), false);
-  this->setRequestEncoderAndVerifyHeaders(expected_headers.get());
-}
-
-<<<<<<< HEAD
-TYPED_TEST(HttpUpstreamRequestEncoderTest, RequestEncoderConnectWithCustomPath) {
+  EXPECT_CALL(this->encoder_, encodeHeaders(HeaderMapEqualRef(expected_headers.get()), false));
+  this->upstream_->setRequestEncoder(this->encoder_, false);
+}
+
+TEST_P(HttpUpstreamRequestEncoderTest, RequestEncoderConnectWithCustomPath) {
   this->tcp_proxy_.mutable_tunneling_config()->set_use_post(false);
   this->tcp_proxy_.mutable_tunneling_config()->set_post_path("/test");
-=======
-TEST_P(HttpUpstreamRequestEncoderTest, RequestEncoderConnectWithCustomPath) {
-  this->config_message_.set_use_post(false);
-  this->config_message_.set_post_path("/test");
->>>>>>> 12e928ce
   EXPECT_THROW_WITH_MESSAGE(this->setupUpstream(), EnvoyException,
                             "Can't set a post path when POST method isn't used");
 }
 
-<<<<<<< HEAD
-TYPED_TEST(HttpUpstreamRequestEncoderTest, RequestEncoderHeaders) {
+TEST_P(HttpUpstreamRequestEncoderTest, RequestEncoderHeaders) {
   auto* header = this->tcp_proxy_.mutable_tunneling_config()->add_headers_to_add();
-=======
-TEST_P(HttpUpstreamRequestEncoderTest, RequestEncoderHeaders) {
-  auto* header = this->config_message_.add_headers_to_add();
->>>>>>> 12e928ce
   auto* hdr = header->mutable_header();
   hdr->set_key("header0");
   hdr->set_value("value0");
@@ -532,17 +337,12 @@
   expected_headers->addCopy(Http::LowerCaseString("header1"), "value1");
   expected_headers->addCopy(Http::LowerCaseString("header1"), "value2");
 
-  this->expectCallOnSetRequestEncoder(expected_headers.get(), false);
-  this->setRequestEncoderAndVerifyHeaders(expected_headers.get());
-}
-
-<<<<<<< HEAD
-TYPED_TEST(HttpUpstreamRequestEncoderTest, ConfigReuse) {
+  EXPECT_CALL(this->encoder_, encodeHeaders(HeaderMapEqualRef(expected_headers.get()), false));
+  this->upstream_->setRequestEncoder(this->encoder_, false);
+}
+
+TEST_P(HttpUpstreamRequestEncoderTest, ConfigReuse) {
   auto* header = this->tcp_proxy_.mutable_tunneling_config()->add_headers_to_add();
-=======
-TEST_P(HttpUpstreamRequestEncoderTest, ConfigReuse) {
-  auto* header = this->config_message_.add_headers_to_add();
->>>>>>> 12e928ce
   auto* hdr = header->mutable_header();
   hdr->set_key("key");
   hdr->set_value("value1");
@@ -566,19 +366,13 @@
 
   expected_headers->setCopy(Http::LowerCaseString("key"), "value1");
   expected_headers->addCopy(Http::LowerCaseString("key"), "value2");
-  this->expectCallOnSetRequestEncoder(expected_headers.get(), false);
-  this->setRequestEncoderAndVerifyHeaders(expected_headers.get());
+
+  EXPECT_CALL(this->encoder_, encodeHeaders(HeaderMapEqualRef(expected_headers.get()), false));
+  this->upstream_->setRequestEncoder(this->encoder_, false);
 
   Http::MockRequestEncoder another_encoder;
-<<<<<<< HEAD
-  auto another_upstream =
-      std::make_unique<TypeParam>(*this->conn_pool_, this->callbacks_, this->decoder_callbacks_,
-                                  *this->route_, *this->config_, this->downstream_stream_info_);
-
-=======
   auto another_upstream = std::make_unique<HttpUpstream>(this->callbacks_, *this->config_,
                                                          this->downstream_stream_info_, GetParam());
->>>>>>> 12e928ce
   EXPECT_CALL(another_encoder, getStream()).Times(AnyNumber());
   EXPECT_CALL(another_encoder, http1StreamEncoderOptions()).Times(AnyNumber());
   EXPECT_CALL(another_encoder, enableTcpTunneling()).Times(AnyNumber());
@@ -587,32 +381,12 @@
         .WillByDefault(
             Return(Http::Http1StreamEncoderOptionsOptRef(this->stream_encoder_options_)));
   }
-
-  if (typeid(TypeParam) == typeid(CombinedUpstream)) {
-    auto mock_conn_pool = std::make_unique<NiceMock<Router::MockGenericConnPool>>();
-    std::unique_ptr<Router::GenericConnPool> generic_conn_pool = std::move(mock_conn_pool);
-    auto mock_upst = std::make_unique<NiceMock<Router::MockUpstreamRequest>>(
-        *another_upstream, std::move(generic_conn_pool));
-    auto another_router_upstream_request = mock_upst.get();
-    another_upstream->setRouterUpstreamRequest(std::move(mock_upst));
-    EXPECT_CALL(*another_router_upstream_request, acceptHeadersFromRouter(false));
-    another_upstream->newStream(*this->filter_);
-    Router::RouterFilterInterface* router_filter =
-        dynamic_cast<Router::RouterFilterInterface*>(another_upstream.get());
-    EXPECT_THAT(*router_filter->downstreamHeaders(), HeaderMapEqualRef(expected_headers.get()));
-  } else {
-    EXPECT_CALL(another_encoder, encodeHeaders(HeaderMapEqualRef(expected_headers.get()), false));
-    another_upstream->setRequestEncoder(another_encoder, false);
-  }
-}
-
-<<<<<<< HEAD
-TYPED_TEST(HttpUpstreamRequestEncoderTest, RequestEncoderHeadersWithDownstreamInfo) {
+  EXPECT_CALL(another_encoder, encodeHeaders(HeaderMapEqualRef(expected_headers.get()), false));
+  another_upstream->setRequestEncoder(another_encoder, false);
+}
+
+TEST_P(HttpUpstreamRequestEncoderTest, RequestEncoderHeadersWithDownstreamInfo) {
   auto* header = this->tcp_proxy_.mutable_tunneling_config()->add_headers_to_add();
-=======
-TEST_P(HttpUpstreamRequestEncoderTest, RequestEncoderHeadersWithDownstreamInfo) {
-  auto* header = this->config_message_.add_headers_to_add();
->>>>>>> 12e928ce
   auto* hdr = header->mutable_header();
   hdr->set_key("header0");
   hdr->set_value("value0");
@@ -640,19 +414,13 @@
   Network::ConnectionInfoSetterImpl connection_info(ip_port, ip_port);
   EXPECT_CALL(this->downstream_stream_info_, downstreamAddressProvider)
       .WillRepeatedly(testing::ReturnRef(connection_info));
-  this->expectCallOnSetRequestEncoder(expected_headers.get(), false);
-  this->setRequestEncoderAndVerifyHeaders(expected_headers.get());
-}
-
-<<<<<<< HEAD
-TYPED_TEST(HttpUpstreamRequestEncoderTest,
-           RequestEncoderHostnameWithDownstreamInfoRequestedServerName) {
-  this->tcp_proxy_.mutable_tunneling_config()->set_hostname("%REQUESTED_SERVER_NAME%:443");
-=======
+  EXPECT_CALL(this->encoder_, encodeHeaders(HeaderMapEqualRef(expected_headers.get()), false));
+  this->upstream_->setRequestEncoder(this->encoder_, false);
+}
+
 TEST_P(HttpUpstreamRequestEncoderTest,
        RequestEncoderHostnameWithDownstreamInfoRequestedServerName) {
-  this->config_message_.set_hostname("%REQUESTED_SERVER_NAME%:443");
->>>>>>> 12e928ce
+  this->tcp_proxy_.mutable_tunneling_config()->set_hostname("%REQUESTED_SERVER_NAME%:443");
   this->setupUpstream();
 
   std::unique_ptr<Http::RequestHeaderMapImpl> expected_headers;
@@ -669,21 +437,15 @@
   Network::ConnectionInfoSetterImpl connection_info(ip_port, ip_port);
   connection_info.setRequestedServerName("www.google.com");
   EXPECT_CALL(this->downstream_stream_info_, downstreamAddressProvider)
-      .Times(AnyNumber())
+      .Times(2)
       .WillRepeatedly(testing::ReturnRef(connection_info));
-  this->expectCallOnSetRequestEncoder(expected_headers.get(), false);
-  this->setRequestEncoderAndVerifyHeaders(expected_headers.get());
-}
-
-<<<<<<< HEAD
-TYPED_TEST(HttpUpstreamRequestEncoderTest,
-           RequestEncoderHostnameWithDownstreamInfoDynamicMetadata) {
+  EXPECT_CALL(this->encoder_, encodeHeaders(HeaderMapEqualRef(expected_headers.get()), false));
+  this->upstream_->setRequestEncoder(this->encoder_, false);
+}
+
+TEST_P(HttpUpstreamRequestEncoderTest, RequestEncoderHostnameWithDownstreamInfoDynamicMetadata) {
   this->tcp_proxy_.mutable_tunneling_config()->set_hostname(
       "%DYNAMIC_METADATA(tunnel:address)%:443");
-=======
-TEST_P(HttpUpstreamRequestEncoderTest, RequestEncoderHostnameWithDownstreamInfoDynamicMetadata) {
-  this->config_message_.set_hostname("%DYNAMIC_METADATA(tunnel:address)%:443");
->>>>>>> 12e928ce
   this->setupUpstream();
 
   std::unique_ptr<Http::RequestHeaderMapImpl> expected_headers;
@@ -700,8 +462,8 @@
 
   EXPECT_CALL(testing::Const(this->downstream_stream_info_), dynamicMetadata())
       .WillRepeatedly(testing::ReturnRef(metadata));
-  this->expectCallOnSetRequestEncoder(expected_headers.get(), false);
-  this->setRequestEncoderAndVerifyHeaders(expected_headers.get());
+  EXPECT_CALL(this->encoder_, encodeHeaders(HeaderMapEqualRef(expected_headers.get()), false));
+  this->upstream_->setRequestEncoder(this->encoder_, false);
 }
 } // namespace
 } // namespace TcpProxy
