--- conflicted
+++ resolved
@@ -740,14 +740,13 @@
   - envoy.rbac.matchers
   security_posture: unknown
   status: alpha
-<<<<<<< HEAD
+envoy.http.stateful_session.cookie:
+  categories:
+  - envoy.http.stateful_session
+  security_posture: unknown
+  status: alpha
 envoy.rbac.custom_library_config.custom_library:
   categories:
   - envoy.rbac.custom_library_config
-=======
-envoy.http.stateful_session.cookie:
-  categories:
-  - envoy.http.stateful_session
->>>>>>> 198ae652
   security_posture: unknown
   status: alpha