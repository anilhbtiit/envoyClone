load("@rules_python//python:defs.bzl", "py_binary")
load(
    "//bazel:envoy_build_system.bzl",
    "envoy_cc_fuzz_test",
    "envoy_cc_test",
    "envoy_cc_test_binary",
    "envoy_cc_test_library",
    "envoy_package",
    "envoy_proto_library",
    "envoy_select_hot_restart",
    "envoy_select_new_codecs_in_integration_tests",
    "envoy_sh_test",
)

licenses(["notice"])  # Apache 2

envoy_package()

envoy_cc_test_library(
    name = "ads_integration_lib",
    srcs = [
        "ads_integration.cc",
    ],
    hdrs = [
        "ads_integration.h",
    ],
    data = [
        "//test/config/integration:server_xds_files",
        "//test/config/integration/certs",
    ],
    deps = [
        ":http_integration_lib",
        "//source/common/config:protobuf_link_hacks",
        "//source/common/config:version_converter_lib",
        "//source/common/protobuf:utility_lib",
        "//source/common/version:version_lib",
        "//source/extensions/filters/network/redis_proxy:config",
        "//test/common/grpc:grpc_client_integration_lib",
        "//test/test_common:network_utility_lib",
        "//test/test_common:resources_lib",
        "//test/test_common:utility_lib",
        "@envoy_api//envoy/admin/v3:pkg_cc_proto",
        "@envoy_api//envoy/config/bootstrap/v3:pkg_cc_proto",
        "@envoy_api//envoy/config/cluster/v3:pkg_cc_proto",
        "@envoy_api//envoy/config/endpoint/v3:pkg_cc_proto",
        "@envoy_api//envoy/config/listener/v3:pkg_cc_proto",
        "@envoy_api//envoy/config/route/v3:pkg_cc_proto",
        "@envoy_api//envoy/extensions/transport_sockets/tls/v3:pkg_cc_proto",
    ],
)

envoy_cc_test(
    name = "ads_integration_test",
    size = "enormous",
    srcs = ["ads_integration_test.cc"],
    deps = [
        ":ads_integration_lib",
        ":http_integration_lib",
        "//source/common/config:protobuf_link_hacks",
        "//source/common/protobuf:utility_lib",
        "//test/common/grpc:grpc_client_integration_lib",
        "//test/test_common:network_utility_lib",
        "//test/test_common:resources_lib",
        "//test/test_common:utility_lib",
        "@envoy_api//envoy/config/bootstrap/v3:pkg_cc_proto",
        "@envoy_api//envoy/config/cluster/v3:pkg_cc_proto",
        "@envoy_api//envoy/config/endpoint/v3:pkg_cc_proto",
        "@envoy_api//envoy/config/listener/v3:pkg_cc_proto",
        "@envoy_api//envoy/config/route/v3:pkg_cc_proto",
    ],
)

envoy_cc_test(
    name = "api_listener_integration_test",
    srcs = ["api_listener_integration_test.cc"],
    deps = [
        ":http_integration_lib",
        "//test/mocks/http:stream_encoder_mock",
        "//test/server:utility_lib",
    ],
)

envoy_cc_test(
    name = "api_version_integration_test",
    srcs = ["api_version_integration_test.cc"],
    deps = [
        ":http_integration_lib",
        "@envoy_api//envoy/api/v2:pkg_cc_proto",
        "@envoy_api//envoy/api/v2/core:pkg_cc_proto",
        "@envoy_api//envoy/service/discovery/v3:pkg_cc_proto",
    ],
)

py_binary(
    name = "capture_fuzz_gen",
    srcs = ["capture_fuzz_gen.py"],
    licenses = ["notice"],  # Apache 2
    visibility = ["//visibility:public"],
    deps = [
        ":capture_fuzz_proto_py_proto",
        "@envoy_api//envoy/data/tap/v2alpha:pkg_py_proto",
    ],
)

envoy_proto_library(
    name = "capture_fuzz_proto",
    srcs = [":capture_fuzz.proto"],
)

envoy_proto_library(
    name = "h2_capture_fuzz_proto",
    srcs = [":h2_capture_fuzz.proto"],
)

envoy_cc_test(
    name = "cds_integration_test",
    srcs = ["cds_integration_test.cc"],
    data = [
        "//test/config/integration/certs",
    ],
    deps = [
        ":http_integration_lib",
        "//source/common/config:protobuf_link_hacks",
        "//source/common/protobuf:utility_lib",
        "//test/common/grpc:grpc_client_integration_lib",
        "//test/mocks/runtime:runtime_mocks",
        "//test/test_common:network_utility_lib",
        "//test/test_common:resources_lib",
        "//test/test_common:utility_lib",
        "@envoy_api//envoy/config/cluster/v3:pkg_cc_proto",
        "@envoy_api//envoy/service/discovery/v3:pkg_cc_proto",
    ],
)

envoy_cc_test(
    name = "eds_integration_test",
    srcs = ["eds_integration_test.cc"],
    # TODO(envoyproxy/windows-dev): Diagnose timeout observed in opt build test
    tags = ["flaky_on_windows"],
    deps = [
        ":http_integration_lib",
        "//source/common/upstream:load_balancer_lib",
        "//test/config:utility_lib",
        "//test/integration/filters:eds_ready_filter_config_lib",
        "//test/test_common:network_utility_lib",
        "@envoy_api//envoy/config/bootstrap/v3:pkg_cc_proto",
        "@envoy_api//envoy/config/cluster/v3:pkg_cc_proto",
        "@envoy_api//envoy/config/core/v3:pkg_cc_proto",
        "@envoy_api//envoy/config/endpoint/v3:pkg_cc_proto",
        "@envoy_api//envoy/extensions/filters/network/http_connection_manager/v3:pkg_cc_proto",
        "@envoy_api//envoy/type/v3:pkg_cc_proto",
    ],
)

envoy_proto_library(
    name = "filter_manager_integration_proto",
    srcs = [":filter_manager_integration_test.proto"],
)

envoy_cc_test(
    name = "filter_manager_integration_test",
    srcs = [
        "filter_manager_integration_test.cc",
    ],
    deps = [
        ":filter_manager_integration_proto_cc_proto",
        ":http_integration_lib",
        ":integration_lib",
        "//source/extensions/filters/listener/original_dst:config",
        "//source/extensions/filters/listener/tls_inspector:config",
        "//source/extensions/filters/network/common:factory_base_lib",
        "//source/extensions/filters/network/echo:config",
        "//source/extensions/filters/network/tcp_proxy:config",
        "//test/server:utility_lib",
        "//test/test_common:registry_lib",
        "//test/test_common:utility_lib",
        "@envoy_api//envoy/config/bootstrap/v3:pkg_cc_proto",
    ],
)

envoy_cc_test(
    name = "cluster_filter_integration_test",
    srcs = ["cluster_filter_integration_test.cc"],
    deps = [
        ":integration_lib",
        "//include/envoy/network:filter_interface",
        "//source/extensions/filters/network/tcp_proxy:config",
        "//test/config:utility_lib",
        "//test/test_common:registry_lib",
        "@envoy_api//envoy/config/bootstrap/v3:pkg_cc_proto",
    ],
)

envoy_cc_test(
    name = "custom_cluster_integration_test",
    srcs = ["custom_cluster_integration_test.cc"],
    deps = [
        ":http_integration_lib",
        "//source/common/upstream:load_balancer_lib",
        "//test/config:utility_lib",
        "//test/integration/clusters:custom_static_cluster",
        "//test/test_common:network_utility_lib",
        "@envoy_api//envoy/config/bootstrap/v3:pkg_cc_proto",
        "@envoy_api//envoy/config/cluster/v3:pkg_cc_proto",
    ],
)

envoy_cc_test(
    name = "vhds_integration_test",
    srcs = ["vhds_integration_test.cc"],
    data = [
        "//test/config/integration/certs",
    ],
    deps = [
        ":http_integration_lib",
        "//source/common/config:protobuf_link_hacks",
        "//source/common/protobuf:utility_lib",
        "//test/common/grpc:grpc_client_integration_lib",
        "//test/mocks/runtime:runtime_mocks",
        "//test/test_common:network_utility_lib",
        "//test/test_common:resources_lib",
        "//test/test_common:utility_lib",
        "@envoy_api//envoy/config/route/v3:pkg_cc_proto",
    ],
)

envoy_cc_test(
    name = "drain_close_integration_test",
    srcs = [
        "drain_close_integration_test.cc",
    ],
    deps = [
        ":http_protocol_integration_lib",
        "//source/extensions/filters/http/health_check:config",
        "//test/test_common:utility_lib",
    ],
)

exports_files(["test_utility.sh"])

envoy_cc_test_binary(
    name = "hotrestart_main",
    srcs = ["hotrestart_main.cc"],
    external_deps = [
        "abseil_symbolize",
    ],
    stamped = True,
    deps = [
        "//source/exe:envoy_main_common_with_core_extensions_lib",
        "//source/exe:platform_impl_lib",
    ],
)

envoy_sh_test(
    name = "hotrestart_test",
    size = "enormous",
    srcs = envoy_select_hot_restart([
        "hotrestart_test.sh",
    ]),
    cc_binary = [":hotrestart_main"],
    data = [
        "test_utility.sh",
        "//test/config/integration:server_config_files",
        "//tools:socket_passing",
    ],
    # Hot restart does not apply on Windows, skipping
    tags = ["skip_on_windows"],
)

envoy_sh_test(
    name = "run_envoy_test",
    srcs = ["run_envoy_test.sh"],
    cc_binary = [":hotrestart_main"],
    data = [
        "test_utility.sh",
        "//test/config/integration:server_config_files",
    ],
)

envoy_cc_test(
    name = "alpn_selection_integration_test",
    srcs = [
        "alpn_selection_integration_test.cc",
    ],
    data = [
        "//test/config/integration/certs",
    ],
    deps = [
        ":http_integration_lib",
        "//test/test_common:utility_lib",
        "@envoy_api//envoy/config/bootstrap/v3:pkg_cc_proto",
        "@envoy_api//envoy/config/route/v3:pkg_cc_proto",
        "@envoy_api//envoy/extensions/transport_sockets/tls/v3:pkg_cc_proto",
    ],
)

envoy_cc_test(
    name = "header_integration_test",
    srcs = [
        "header_integration_test.cc",
    ],
    deps = [
        ":http_integration_lib",
        "//source/common/config:api_version_lib",
        "//source/common/protobuf",
        "//test/test_common:utility_lib",
        "@envoy_api//envoy/api/v2:pkg_cc_proto",
        "@envoy_api//envoy/config/bootstrap/v3:pkg_cc_proto",
        "@envoy_api//envoy/config/cluster/v3:pkg_cc_proto",
        "@envoy_api//envoy/config/core/v3:pkg_cc_proto",
        "@envoy_api//envoy/extensions/filters/http/router/v3:pkg_cc_proto",
        "@envoy_api//envoy/extensions/filters/network/http_connection_manager/v3:pkg_cc_proto",
    ],
)

envoy_cc_test(
    name = "http2_flood_integration_test",
    srcs = [
        "http2_flood_integration_test.cc",
    ],
    shard_count = 4,
    deps = [
        ":autonomous_upstream_lib",
        ":http_integration_lib",
        "//test/common/http/http2:http2_frame",
        "//test/integration/filters:backpressure_filter_config_lib",
        "//test/integration/filters:set_response_code_filter_config_proto_cc_proto",
        "//test/integration/filters:set_response_code_filter_lib",
        "//test/integration/filters:test_socket_interface_lib",
        "//test/mocks/http:http_mocks",
        "//test/test_common:utility_lib",
        "@com_google_absl//absl/synchronization",
        "@envoy_api//envoy/config/bootstrap/v3:pkg_cc_proto",
        "@envoy_api//envoy/config/cluster/v3:pkg_cc_proto",
        "@envoy_api//envoy/extensions/filters/network/http_connection_manager/v3:pkg_cc_proto",
    ],
)

envoy_cc_test(
    name = "http2_integration_test",
    srcs = [
        "http2_integration_test.cc",
        "http2_integration_test.h",
    ],
    shard_count = 4,
<<<<<<< HEAD
    # TODO(envoyproxy/windows-dev): Diagnose test failure observed in opt build
=======
    # TODO(envoyproxy/windows-dev): Apparently resolved by Level Events PR #13787
>>>>>>> 5df0a6be
    tags = ["flaky_on_windows"],
    deps = [
        ":http_integration_lib",
        "//source/common/buffer:buffer_lib",
        "//source/common/http:header_map_lib",
        "//source/extensions/filters/http/buffer:config",
        "//source/extensions/filters/http/health_check:config",
        "//test/integration/filters:metadata_stop_all_filter_config_lib",
        "//test/integration/filters:request_metadata_filter_config_lib",
        "//test/integration/filters:response_metadata_filter_config_lib",
        "//test/integration/filters:set_response_code_filter_config_proto_cc_proto",
        "//test/integration/filters:set_response_code_filter_lib",
        "//test/integration/filters:stop_iteration_and_continue",
        "//test/mocks/http:http_mocks",
        "//test/mocks/upstream:retry_priority_factory_mocks",
        "//test/mocks/upstream:retry_priority_mocks",
        "//test/test_common:utility_lib",
        "@com_google_absl//absl/synchronization",
        "@envoy_api//envoy/config/bootstrap/v3:pkg_cc_proto",
        "@envoy_api//envoy/config/cluster/v3:pkg_cc_proto",
        "@envoy_api//envoy/extensions/filters/network/http_connection_manager/v3:pkg_cc_proto",
    ],
)

envoy_cc_test(
    name = "http_subset_lb_integration_test",
    srcs = [
        "http_subset_lb_integration_test.cc",
    ],
<<<<<<< HEAD
    # TODO(envoyproxy/windows-dev): Diagnose timeout observed in opt build test
=======
    # TODO(envoyproxy/windows-dev): Apparently resolved by Level Events PR #13787
>>>>>>> 5df0a6be
    tags = ["flaky_on_windows"],
    deps = [
        ":http_integration_lib",
        "//test/common/upstream:utility_lib",
        "@envoy_api//envoy/config/bootstrap/v3:pkg_cc_proto",
        "@envoy_api//envoy/config/cluster/v3:pkg_cc_proto",
        "@envoy_api//envoy/config/route/v3:pkg_cc_proto",
        "@envoy_api//envoy/extensions/filters/network/http_connection_manager/v3:pkg_cc_proto",
    ],
)

envoy_cc_test(
    name = "transport_socket_match_integration_test",
    srcs = [
        "transport_socket_match_integration_test.cc",
    ],
    data = [
        "//test/config/integration/certs",
    ],
    deps = [
        ":http_integration_lib",
        "//test/common/upstream:utility_lib",
        "@envoy_api//envoy/config/bootstrap/v3:pkg_cc_proto",
        "@envoy_api//envoy/config/route/v3:pkg_cc_proto",
        "@envoy_api//envoy/extensions/filters/network/http_connection_manager/v3:pkg_cc_proto",
    ],
)

envoy_cc_test(
    name = "header_casing_integration_test",
    srcs = [
        "header_casing_integration_test.cc",
    ],
    deps = [
        ":http_integration_lib",
        "@envoy_api//envoy/config/bootstrap/v3:pkg_cc_proto",
        "@envoy_api//envoy/extensions/filters/network/http_connection_manager/v3:pkg_cc_proto",
    ],
)

envoy_cc_test(
    name = "http_timeout_integration_test",
    srcs = [
        "http_timeout_integration_test.cc",
        "http_timeout_integration_test.h",
    ],
    deps = [
        ":http_integration_lib",
        "@envoy_api//envoy/extensions/filters/http/router/v3:pkg_cc_proto",
        "@envoy_api//envoy/extensions/filters/network/http_connection_manager/v3:pkg_cc_proto",
    ],
)

envoy_cc_test(
    name = "protocol_integration_test",
    srcs = [
        "protocol_integration_test.cc",
    ],
    # As this test has many H1/H2/v4/v6 tests it takes a while to run.
    # Shard it enough to bring the run time in line with other integration tests.
    shard_count = 5,
<<<<<<< HEAD
    # TODO(envoyproxy/windows-dev): Diagnose test failure observed in opt build
=======
    # TODO(envoyproxy/windows-dev): Largely resolved by Level Events PR #13787 - diagose remaining rare failure;
    # Protocols/DownstreamProtocolIntegrationTest.LargeRequestUrlRejected/IPv6_HttpDownstream_HttpUpstream
    # test/integration/http_integration.cc(1035): error: Value of: response->complete()  Actual: false  Expected: true
>>>>>>> 5df0a6be
    tags = ["flaky_on_windows"],
    deps = [
        ":http_protocol_integration_lib",
        "//source/common/http:header_map_lib",
        "//source/extensions/filters/http/buffer:config",
        "//source/extensions/filters/http/health_check:config",
        "//test/common/http/http2:http2_frame",
        "//test/integration/filters:continue_headers_only_inject_body",
        "//test/integration/filters:encoder_decoder_buffer_filter_lib",
        "//test/integration/filters:local_reply_during_encoding_filter_lib",
        "//test/integration/filters:random_pause_filter_lib",
        "//test/test_common:utility_lib",
        "@envoy_api//envoy/config/bootstrap/v3:pkg_cc_proto",
        "@envoy_api//envoy/config/route/v3:pkg_cc_proto",
        "@envoy_api//envoy/extensions/filters/network/http_connection_manager/v3:pkg_cc_proto",
    ],
)

envoy_cc_test(
    name = "http2_upstream_integration_test",
    srcs = [
        "http2_upstream_integration_test.cc",
        "http2_upstream_integration_test.h",
    ],
<<<<<<< HEAD
=======
    # TODO(envoyproxy/windows-dev): Diagnose test timeout observed in msvc-cl opt build
    # in Http2UpstreamIntegrationTest.RouterUpstreamDisconnectBeforeResponseComplete/IPv4
    tags = ["flaky_on_windows"],
>>>>>>> 5df0a6be
    deps = [
        ":http_integration_lib",
        "//source/common/http:header_map_lib",
        "//source/extensions/access_loggers/grpc:http_config",
        "//source/extensions/filters/http/buffer:config",
        "//source/extensions/filters/http/health_check:config",
        "//test/integration/filters:encoder_decoder_buffer_filter_lib",
        "//test/integration/filters:random_pause_filter_lib",
        "//test/test_common:utility_lib",
        "@envoy_api//envoy/config/bootstrap/v3:pkg_cc_proto",
        "@envoy_api//envoy/extensions/filters/network/http_connection_manager/v3:pkg_cc_proto",
    ],
)

envoy_cc_test(
    name = "integration_admin_test",
    srcs = [
        "integration_admin_test.cc",
        "integration_admin_test.h",
    ],
    deps = [
        ":http_protocol_integration_lib",
        "//include/envoy/http:header_map_interface",
        "//source/common/stats:histogram_lib",
        "//source/common/stats:stats_matcher_lib",
        "//source/extensions/filters/http/buffer:config",
        "//source/extensions/filters/http/health_check:config",
        "//test/common/stats:stat_test_utility_lib",
        "@envoy_api//envoy/admin/v3:pkg_cc_proto",
        "@envoy_api//envoy/config/bootstrap/v3:pkg_cc_proto",
        "@envoy_api//envoy/config/core/v3:pkg_cc_proto",
        "@envoy_api//envoy/config/metrics/v3:pkg_cc_proto",
        "@envoy_api//envoy/config/route/v3:pkg_cc_proto",
    ],
)

envoy_cc_test_library(
    name = "test_host_predicate_lib",
    srcs = [
        "test_host_predicate.h",
        "test_host_predicate_config.h",
    ],
    deps = [
        "//include/envoy/upstream:retry_interface",
    ],
)

envoy_cc_test_library(
    name = "http_integration_lib",
    srcs = [
        "http_integration.cc",
    ],
    hdrs = [
        "http_integration.h",
    ],
    data = [
        "//test/config/integration/certs",
    ],
    deps = [
        ":integration_lib",
        ":test_host_predicate_lib",
        "//include/envoy/event:timer_interface",
        "//source/common/common:thread_annotations",
        "//source/common/network:socket_option_lib",
        "//source/extensions/filters/http/on_demand:config",
        "//source/extensions/filters/http/router:config",
        "//source/extensions/filters/network/http_connection_manager:config",
        "//source/extensions/transport_sockets/tls:context_lib",
        "//test/common/http/http2:http2_frame",
        "//test/common/upstream:utility_lib",
        "//test/integration/filters:add_body_filter_config_lib",
        "//test/integration/filters:add_trailers_filter_config_lib",
        "//test/integration/filters:call_decodedata_once_filter_config_lib",
        "//test/integration/filters:decode_headers_return_stop_all_filter_config_lib",
        "//test/integration/filters:encode_headers_return_stop_all_filter_config_lib",
        "//test/integration/filters:modify_buffer_filter_config_lib",
        "//test/integration/filters:passthrough_filter_config_lib",
        "//test/integration/filters:pause_filter_lib",
        "//test/integration/filters:wait_for_whole_request_and_response_config_lib",
        "//test/mocks/upstream:cluster_info_mocks",
        "//test/test_common:registry_lib",
        "@envoy_api//envoy/config/bootstrap/v3:pkg_cc_proto",
        "@envoy_api//envoy/extensions/filters/network/http_connection_manager/v3:pkg_cc_proto",
    ],
)

envoy_cc_test_library(
    name = "http_protocol_integration_lib",
    srcs = [
        "http_protocol_integration.cc",
    ],
    hdrs = [
        "http_protocol_integration.h",
    ],
    deps = [
        ":http_integration_lib",
        "//test/common/upstream:utility_lib",
    ],
)

envoy_cc_test(
    name = "idle_timeout_integration_test",
    srcs = ["idle_timeout_integration_test.cc"],
    # As this test has many pauses for idle timeouts, it takes a while to run.
    # Shard it enough to bring the run time in line with other integration tests.
    shard_count = 2,
<<<<<<< HEAD
    # TODO(envoyproxy/windows-dev): Diagnose test failure observed in opt build
=======
    # TODO(envoyproxy/windows-dev): Apparently resolved by Level Events PR #13787
>>>>>>> 5df0a6be
    tags = ["flaky_on_windows"],
    deps = [
        ":http_protocol_integration_lib",
        "//test/integration/filters:backpressure_filter_config_lib",
        "//test/test_common:test_time_lib",
        "@envoy_api//envoy/config/bootstrap/v3:pkg_cc_proto",
        "@envoy_api//envoy/extensions/filters/network/http_connection_manager/v3:pkg_cc_proto",
    ],
)

envoy_cc_test_library(
    name = "integration_stream_decoder_lib",
    srcs = [
        "integration_stream_decoder.cc",
    ],
    hdrs = [
        "integration_stream_decoder.h",
    ],
    deps = [
        "//include/envoy/event:dispatcher_interface",
        "//include/envoy/http:codec_interface",
        "//include/envoy/http:header_map_interface",
        "//include/envoy/http:metadata_interface",
    ],
)

envoy_cc_test_library(
    name = "utility_lib",
    srcs = [
        "utility.cc",
    ],
    hdrs = [
        "utility.h",
    ],
    deps = [
        "//include/envoy/api:api_interface",
        "//include/envoy/http:codec_interface",
        "//include/envoy/http:header_map_interface",
        "//include/envoy/network:filter_interface",
        "//source/common/api:api_lib",
        "//source/common/common:assert_lib",
        "//source/common/common:utility_lib",
        "//source/common/http:codec_client_lib",
        "//source/common/stats:isolated_store_lib",
        "//test/common/upstream:utility_lib",
        "//test/mocks/upstream:cluster_info_mocks",
        "//test/test_common:network_utility_lib",
        "//test/test_common:printers_lib",
        "//test/test_common:test_time_lib",
    ],
)

envoy_cc_test_library(
    name = "integration_tcp_client_lib",
    srcs = [
        "integration_tcp_client.cc",
    ],
    hdrs = [
        "integration_tcp_client.h",
    ],
    deps = [
        ":utility_lib",
        "//include/envoy/event:dispatcher_interface",
        "//include/envoy/network:address_interface",
        "//include/envoy/network:connection_interface",
        "//include/envoy/network:listen_socket_interface",
        "//include/envoy/network:socket_interface",
        "//test/mocks/buffer:buffer_mocks",
        "//test/test_common:network_utility_lib",
        "//test/test_common:utility_lib",
    ],
)

envoy_cc_test_library(
    name = "fake_upstream_lib",
    srcs = [
        "fake_upstream.cc",
    ],
    hdrs = [
        "fake_upstream.h",
    ],
    copts = envoy_select_new_codecs_in_integration_tests(
        ["-DENVOY_USE_NEW_CODECS_IN_INTEGRATION_TESTS"],
        "@envoy",
    ),
    deps = [
        "//include/envoy/api:api_interface",
        "//include/envoy/grpc:status",
        "//include/envoy/http:codec_interface",
        "//include/envoy/network:connection_handler_interface",
        "//include/envoy/network:connection_interface",
        "//include/envoy/network:filter_interface",
        "//include/envoy/stats:stats_interface",
        "//source/common/buffer:buffer_lib",
        "//source/common/buffer:zero_copy_input_stream_lib",
        "//source/common/common:basic_resource_lib",
        "//source/common/common:callback_impl_lib",
        "//source/common/common:linked_object",
        "//source/common/common:lock_guard_lib",
        "//source/common/common:thread_lib",
        "//source/common/grpc:codec_lib",
        "//source/common/grpc:common_lib",
        "//source/common/http/http1:codec_legacy_lib",
        "//source/common/http/http1:codec_lib",
        "//source/common/http/http2:codec_legacy_lib",
        "//source/common/http/http2:codec_lib",
        "//source/common/network:connection_balancer_lib",
        "//source/common/network:filter_lib",
        "//source/common/network:listen_socket_lib",
        "//source/common/network:socket_option_factory_lib",
        "//source/common/network:udp_default_writer_config",
        "//source/common/network:utility_lib",
        "//source/common/stats:isolated_store_lib",
        "//source/server:active_raw_udp_listener_config",
        "//source/server:connection_handler_lib",
        "//test/test_common:network_utility_lib",
        "//test/test_common:test_time_system_interface",
        "//test/test_common:utility_lib",
        "@envoy_api//envoy/config/core/v3:pkg_cc_proto",
    ],
)

envoy_cc_test_library(
    name = "base_integration_test_lib",
    srcs = [
        "base_integration_test.cc",
    ],
    hdrs = [
        "base_integration_test.h",
    ],
    deps = [
        ":autonomous_upstream_lib",
        ":fake_upstream_lib",
        ":integration_tcp_client_lib",
        ":server_lib",
        ":utility_lib",
        "//source/common/config:api_version_lib",
        "//source/common/config:version_converter_lib",
        "//source/extensions/transport_sockets/tls:context_config_lib",
        "//source/extensions/transport_sockets/tls:context_lib",
        "//source/extensions/transport_sockets/tls:ssl_socket_lib",
        "//source/server:process_context_lib",
        "//test/common/grpc:grpc_client_integration_lib",
        "//test/config:utility_lib",
        "//test/mocks/buffer:buffer_mocks",
        "//test/mocks/server:transport_socket_factory_context_mocks",
        "//test/test_common:environment_lib",
        "//test/test_common:network_utility_lib",
        "//test/test_common:test_time_lib",
        "@envoy_api//envoy/admin/v3:pkg_cc_proto",
        "@envoy_api//envoy/api/v2:pkg_cc_proto",
        "@envoy_api//envoy/config/bootstrap/v3:pkg_cc_proto",
        "@envoy_api//envoy/config/endpoint/v3:pkg_cc_proto",
        "@envoy_api//envoy/extensions/transport_sockets/tls/v3:pkg_cc_proto",
    ],
)

envoy_cc_test_library(
    name = "server_lib",
    srcs = [
        "server.cc",
    ],
    hdrs = [
        "server.h",
    ],
    deps = [
        ":server_stats_interface",
        ":tcp_dump",
        ":utility_lib",
        "//include/envoy/server:options_interface",
        "//include/envoy/server:process_context_interface",
        "//include/envoy/stats:stats_interface",
        "//source/common/common:assert_lib",
        "//source/common/common:lock_guard_lib",
        "//source/common/common:logger_lib",
        "//source/common/common:thread_lib",
        "//source/common/stats:allocator_lib",
        "//source/common/thread_local:thread_local_lib",
        "//source/server:drain_manager_lib",
        "//source/server:hot_restart_nop_lib",
        "//source/server:listener_hooks_lib",
        "//source/server:options_lib",
        "//source/server:process_context_lib",
        "//source/server:server_lib",
        "//test/common/runtime:utility_lib",
        "//test/mocks:common_lib",
        "//test/mocks/runtime:runtime_mocks",
        "//test/test_common:environment_lib",
        "//test/test_common:test_time_system_interface",
        "//test/test_common:utility_lib",
        "@com_google_absl//absl/synchronization",
        "@envoy_api//envoy/config/listener/v3:pkg_cc_proto",
    ],
)

envoy_cc_test_library(
    name = "autonomous_upstream_lib",
    srcs = [
        "autonomous_upstream.cc",
    ],
    hdrs = [
        "autonomous_upstream.h",
    ],
    deps = [
        ":fake_upstream_lib",
    ],
)

envoy_cc_test_library(
    name = "integration_lib",
    srcs = [
        "ssl_utility.cc",
    ],
    hdrs = [
        "integration.h",
        "ssl_utility.h",
    ],
    copts = envoy_select_new_codecs_in_integration_tests(
        ["-DENVOY_USE_NEW_CODECS_IN_INTEGRATION_TESTS"],
        "@envoy",
    ),
    data = ["//test/common/runtime:filesystem_test_data"],
    deps = [
        ":autonomous_upstream_lib",
        ":base_integration_test_lib",
        ":fake_upstream_lib",
        ":integration_stream_decoder_lib",
        ":integration_tcp_client_lib",
        ":server_lib",
        "//include/envoy/api:api_interface",
        "//include/envoy/buffer:buffer_interface",
        "//include/envoy/event:dispatcher_interface",
        "//include/envoy/grpc:status",
        "//include/envoy/http:codec_interface",
        "//include/envoy/http:header_map_interface",
        "//include/envoy/network:connection_interface",
        "//include/envoy/network:filter_interface",
        "//include/envoy/server:configuration_interface",
        "//include/envoy/server:hot_restart_interface",
        "//include/envoy/server:options_interface",
        "//include/envoy/stats:stats_interface",
        "//include/envoy/thread:thread_interface",
        "//source/common/api:api_lib",
        "//source/common/buffer:buffer_lib",
        "//source/common/buffer:zero_copy_input_stream_lib",
        "//source/common/common:assert_lib",
        "//source/common/common:basic_resource_lib",
        "//source/common/common:minimal_logger_lib",
        "//source/common/config:api_version_lib",
        "//source/common/config:version_converter_lib",
        "//source/common/event:dispatcher_lib",
        "//source/common/grpc:codec_lib",
        "//source/common/grpc:common_lib",
        "//source/common/http:codec_client_lib",
        "//source/common/http:header_map_lib",
        "//source/common/http:headers_lib",
        "//source/common/http/http1:codec_legacy_lib",
        "//source/common/http/http1:codec_lib",
        "//source/common/http/http2:codec_legacy_lib",
        "//source/common/http/http2:codec_lib",
        "//source/common/local_info:local_info_lib",
        "//source/common/network:filter_lib",
        "//source/common/network:listen_socket_lib",
        "//source/common/network:utility_lib",
        "//source/common/runtime:runtime_lib",
        "//source/common/stats:isolated_store_lib",
        "//source/common/stats:thread_local_store_lib",
        "//source/common/thread_local:thread_local_lib",
        "//source/common/upstream:upstream_includes",
        "//source/common/upstream:upstream_lib",
        "//source/extensions/access_loggers/file:config",
        "//source/extensions/transport_sockets/raw_buffer:config",
        "//source/extensions/transport_sockets/tap:config",
        "//source/extensions/transport_sockets/tls:config",
        "//source/extensions/transport_sockets/tls:context_lib",
        "//source/server:connection_handler_lib",
        "//source/server:drain_manager_lib",
        "//source/server:hot_restart_nop_lib",
        "//source/server:listener_hooks_lib",
        "//source/server:process_context_lib",
        "//source/server:server_lib",
        "//test/common/grpc:grpc_client_integration_lib",
        "//test/common/runtime:utility_lib",
        "//test/common/upstream:utility_lib",
        "//test/config:utility_lib",
        "//test/mocks/buffer:buffer_mocks",
        "//test/mocks/server:transport_socket_factory_context_mocks",
        "//test/mocks/stats:stats_mocks",
        "//test/mocks/upstream:retry_priority_factory_mocks",
        "//test/mocks/upstream:retry_priority_mocks",
        "//test/test_common:environment_lib",
        "//test/test_common:network_utility_lib",
        "//test/test_common:printers_lib",
        "//test/test_common:simulated_time_system_lib",
        "//test/test_common:test_time_lib",
        "//test/test_common:test_time_system_interface",
        "//test/test_common:utility_lib",
        "@envoy_api//envoy/extensions/transport_sockets/tls/v3:pkg_cc_proto",
    ],
)

envoy_cc_test(
    name = "integration_test",
    srcs = [
        "integration_test.cc",
        "integration_test.h",
    ],
    shard_count = 2,
    # TODO(envoyproxy/windows-dev): Diagnose timeout observed in clang-cl opt build test
    tags = ["flaky_on_windows"],
    deps = [
        ":http_integration_lib",
        "//source/common/http:header_map_lib",
        "//source/common/http:headers_lib",
        "//source/extensions/filters/http/cors:config",
        "//source/extensions/filters/http/grpc_http1_bridge:config",
        "//source/extensions/filters/http/health_check:config",
        "//test/integration/filters:clear_route_cache_filter_lib",
        "//test/integration/filters:encoder_decoder_buffer_filter_lib",
        "//test/integration/filters:process_context_lib",
        "//test/integration/filters:stop_iteration_and_continue",
        "//test/mocks/http:http_mocks",
        "//test/test_common:utility_lib",
        "@envoy_api//envoy/config/bootstrap/v3:pkg_cc_proto",
        "@envoy_api//envoy/config/route/v3:pkg_cc_proto",
        "@envoy_api//envoy/extensions/filters/network/http_connection_manager/v3:pkg_cc_proto",
    ],
)

envoy_cc_test(
    name = "redirect_integration_test",
    srcs = [
        "redirect_integration_test.cc",
    ],
    deps = [
        ":http_protocol_integration_lib",
        "//source/common/http:header_map_lib",
        "//source/extensions/internal_redirect/allow_listed_routes:config",
        "//source/extensions/internal_redirect/previous_routes:config",
        "//source/extensions/internal_redirect/safe_cross_scheme:config",
        "//test/test_common:utility_lib",
        "@envoy_api//envoy/config/route/v3:pkg_cc_proto",
        "@envoy_api//envoy/extensions/filters/network/http_connection_manager/v3:pkg_cc_proto",
        "@envoy_api//envoy/extensions/internal_redirect/allow_listed_routes/v3:pkg_cc_proto",
        "@envoy_api//envoy/extensions/internal_redirect/previous_routes/v3:pkg_cc_proto",
        "@envoy_api//envoy/extensions/internal_redirect/safe_cross_scheme/v3:pkg_cc_proto",
    ],
)

envoy_cc_test(
    name = "websocket_integration_test",
    srcs = [
        "websocket_integration_test.cc",
        "websocket_integration_test.h",
    ],
<<<<<<< HEAD
    # TODO(envoyproxy/windows-dev): Diagnose test failure observed in opt build
=======
    # TODO(envoyproxy/windows-dev): Apparently resolved by Level Events PR #13787
>>>>>>> 5df0a6be
    tags = ["flaky_on_windows"],
    deps = [
        ":http_protocol_integration_lib",
        "//source/common/http:header_map_lib",
        "//source/extensions/access_loggers/file:config",
        "//source/extensions/filters/http/buffer:config",
        "//test/test_common:utility_lib",
        "@envoy_api//envoy/config/bootstrap/v3:pkg_cc_proto",
        "@envoy_api//envoy/extensions/filters/network/http_connection_manager/v3:pkg_cc_proto",
    ],
)

envoy_cc_test(
    name = "echo_integration_test",
    srcs = [
        "echo_integration_test.cc",
    ],
    tags = [
        # Uncomment this line to run this test repeatedly in exclusive mode if not using docker-sandbox,
        # or RBE, see comments in AddRemoveListener.
        # "exclusive",
    ],
    deps = [
        ":integration_lib",
        "//source/extensions/filters/network/echo:config",
        "//test/server:utility_lib",
        "//test/test_common:utility_lib",
    ],
)

envoy_cc_test(
    name = "socket_interface_integration_test",
    srcs = ["socket_interface_integration_test.cc"],
    deps = [
        ":http_integration_lib",
        "//source/common/network:socket_interface_lib",
        "//source/extensions/filters/network/echo:config",
    ],
)

envoy_cc_test(
    name = "stats_integration_test",
    srcs = ["stats_integration_test.cc"],
    # The symbol table cluster memory tests take a while to run specially under tsan.
    # Shard it to avoid test timeout.
    shard_count = 2,
    deps = [
        ":integration_lib",
        "//source/common/memory:stats_lib",
        "//source/extensions/filters/http/router:config",
        "//source/extensions/filters/network/http_connection_manager:config",
        "//test/common/stats:stat_test_utility_lib",
        "//test/test_common:network_utility_lib",
        "//test/test_common:utility_lib",
        "@envoy_api//envoy/config/bootstrap/v3:pkg_cc_proto",
        "@envoy_api//envoy/config/core/v3:pkg_cc_proto",
    ],
)

envoy_cc_test(
    name = "load_stats_integration_test",
    srcs = ["load_stats_integration_test.cc"],
<<<<<<< HEAD
    # TODO(envoyproxy/windows-dev): Diagnose timeout observed in opt build test
=======
    # TODO(envoyproxy/windows-dev): Diagnose timeout observed in opt build test, hangs at
    # IpVersionsClientType/LoadStatsIntegrationTest.NoLocalLocality/3
>>>>>>> 5df0a6be
    tags = ["flaky_on_windows"],
    deps = [
        ":http_integration_lib",
        "//test/config:utility_lib",
        "//test/test_common:network_utility_lib",
        "//test/test_common:resources_lib",
        "//test/test_common:utility_lib",
        "@envoy_api//envoy/config/bootstrap/v3:pkg_cc_proto",
        "@envoy_api//envoy/config/cluster/v3:pkg_cc_proto",
        "@envoy_api//envoy/config/core/v3:pkg_cc_proto",
        "@envoy_api//envoy/config/endpoint/v3:pkg_cc_proto",
        "@envoy_api//envoy/service/load_stats/v3:pkg_cc_proto",
    ],
)

envoy_cc_test(
    name = "hds_integration_test",
    srcs = ["hds_integration_test.cc"],
    data = [
        "//test/config/integration/certs",
    ],
    shard_count = 2,
<<<<<<< HEAD
    # TODO(envoyproxy/windows-dev): Diagnose test failure observed in opt build
=======
    # TODO(envoyproxy/windows-dev): Apparently resolved by Level Events PR #13787
>>>>>>> 5df0a6be
    tags = ["flaky_on_windows"],
    deps = [
        ":http_integration_lib",
        ":integration_lib",
        "//include/envoy/upstream:upstream_interface",
        "//source/common/config:metadata_lib",
        "//source/common/json:json_loader_lib",
        "//source/common/network:utility_lib",
        "//source/common/upstream:health_checker_lib",
        "//source/common/upstream:health_discovery_service_lib",
        "//test/common/upstream:utility_lib",
        "//test/config:utility_lib",
        "//test/test_common:network_utility_lib",
        "//test/test_common:resources_lib",
        "@envoy_api//envoy/config/bootstrap/v3:pkg_cc_proto",
        "@envoy_api//envoy/config/core/v3:pkg_cc_proto",
        "@envoy_api//envoy/service/health/v3:pkg_cc_proto",
        "@envoy_api//envoy/type/v3:pkg_cc_proto",
    ],
)

envoy_cc_test(
    name = "header_prefix_integration_test",
    srcs = ["header_prefix_integration_test.cc"],
    coverage = False,
    deps = [
        ":http_protocol_integration_lib",
        "@envoy_api//envoy/config/bootstrap/v3:pkg_cc_proto",
    ],
)

envoy_cc_test(
    name = "overload_integration_test",
    srcs = ["overload_integration_test.cc"],
    deps = [
        ":http_protocol_integration_lib",
        "//test/common/config:dummy_config_proto_cc_proto",
        "@envoy_api//envoy/config/bootstrap/v3:pkg_cc_proto",
        "@envoy_api//envoy/config/overload/v3:pkg_cc_proto",
    ],
)

envoy_cc_test(
    name = "proxy_proto_integration_test",
    srcs = [
        "proxy_proto_integration_test.cc",
        "proxy_proto_integration_test.h",
    ],
    deps = [
        ":http_integration_lib",
        "//source/common/buffer:buffer_lib",
        "//source/common/http:codec_client_lib",
        "//source/extensions/filters/listener/proxy_protocol:config",
        "//test/test_common:utility_lib",
        "@envoy_api//envoy/config/bootstrap/v3:pkg_cc_proto",
        "@envoy_api//envoy/config/cluster/v3:pkg_cc_proto",
    ],
)

envoy_cc_test(
    name = "rtds_integration_test",
    srcs = ["rtds_integration_test.cc"],
    deps = [
        ":http_integration_lib",
        "//test/common/grpc:grpc_client_integration_lib",
        "@envoy_api//envoy/service/runtime/v3:pkg_cc_proto",
    ],
)

envoy_cc_test(
    name = "extension_discovery_integration_test",
    srcs = ["extension_discovery_integration_test.cc"],
    deps = [
        ":http_integration_lib",
        "//test/common/grpc:grpc_client_integration_lib",
        "//test/integration/filters:set_response_code_filter_config_proto_cc_proto",
        "//test/integration/filters:set_response_code_filter_lib",
        "//test/test_common:utility_lib",
        "@envoy_api//envoy/extensions/filters/network/http_connection_manager/v3:pkg_cc_proto",
        "@envoy_api//envoy/service/extension/v3:pkg_cc_proto",
    ],
)

envoy_cc_test_library(
    name = "server_stats_interface",
    hdrs = ["server_stats.h"],
    deps = [
        "//include/envoy/event:dispatcher_interface",
        "//include/envoy/stats:stats_interface",
    ],
)

envoy_cc_test(
    name = "sds_static_integration_test",
    srcs = [
        "sds_static_integration_test.cc",
    ],
    data = [
        "//test/config/integration/certs",
    ],
    deps = [
        ":http_integration_lib",
        "//source/common/event:dispatcher_includes",
        "//source/common/event:dispatcher_lib",
        "//source/common/network:connection_lib",
        "//source/common/network:utility_lib",
        "//source/extensions/transport_sockets/tls:config",
        "//source/extensions/transport_sockets/tls:context_config_lib",
        "//source/extensions/transport_sockets/tls:context_lib",
        "//test/mocks/secret:secret_mocks",
        "//test/test_common:utility_lib",
        "@envoy_api//envoy/config/bootstrap/v3:pkg_cc_proto",
        "@envoy_api//envoy/extensions/transport_sockets/tls/v3:pkg_cc_proto",
    ],
)

envoy_cc_test(
    name = "sds_dynamic_integration_test",
    srcs = [
        "sds_dynamic_integration_test.cc",
    ],
    data = [
        "//test/config/integration/certs",
    ],
    deps = [
        ":http_integration_lib",
        "//source/common/config:api_version_lib",
        "//source/common/config:protobuf_link_hacks",
        "//source/common/event:dispatcher_includes",
        "//source/common/event:dispatcher_lib",
        "//source/common/network:connection_lib",
        "//source/common/network:utility_lib",
        "//source/extensions/transport_sockets/tls:config",
        "//source/extensions/transport_sockets/tls:context_config_lib",
        "//source/extensions/transport_sockets/tls:context_lib",
        "//test/common/grpc:grpc_client_integration_lib",
        "//test/mocks/runtime:runtime_mocks",
        "//test/mocks/secret:secret_mocks",
        "//test/test_common:resources_lib",
        "//test/test_common:utility_lib",
        "@envoy_api//envoy/api/v2:pkg_cc_proto",
        "@envoy_api//envoy/config/bootstrap/v3:pkg_cc_proto",
        "@envoy_api//envoy/config/core/v3:pkg_cc_proto",
        "@envoy_api//envoy/extensions/transport_sockets/tls/v3:pkg_cc_proto",
        "@envoy_api//envoy/service/secret/v3:pkg_cc_proto",
    ],
)

envoy_cc_test(
    name = "sds_generic_secret_integration_test",
    srcs = [
        "sds_generic_secret_integration_test.cc",
    ],
    deps = [
        ":http_integration_lib",
        "//include/envoy/registry",
        "//source/common/grpc:common_lib",
        "//test/test_common:registry_lib",
        "//test/test_common:utility_lib",
        "@envoy_api//envoy/api/v2:pkg_cc_proto",
        "@envoy_api//envoy/config/bootstrap/v3:pkg_cc_proto",
        "@envoy_api//envoy/config/core/v3:pkg_cc_proto",
    ],
)

envoy_proto_library(
    name = "tcp_proxy_integration_proto",
    srcs = [":tcp_proxy_integration_test.proto"],
)

envoy_cc_test(
    name = "tcp_proxy_integration_test",
    srcs = [
        "tcp_proxy_integration_test.cc",
        "tcp_proxy_integration_test.h",
    ],
    data = [
        "//test/config/integration/certs",
    ],
    shard_count = 2,
    # TODO(envoyproxy/windows-dev): Diagnose timeout observed in opt build test
    tags = ["flaky_on_windows"],
    deps = [
        ":integration_lib",
        ":tcp_proxy_integration_proto_cc_proto",
        "//source/common/config:api_version_lib",
        "//source/common/event:dispatcher_includes",
        "//source/common/event:dispatcher_lib",
        "//source/common/network:utility_lib",
        "//source/extensions/access_loggers/file:config",
        "//source/extensions/filters/network/common:factory_base_lib",
        "//source/extensions/filters/network/tcp_proxy:config",
        "//source/extensions/transport_sockets/tls:config",
        "//source/extensions/transport_sockets/tls:context_config_lib",
        "//source/extensions/transport_sockets/tls:context_lib",
        "//test/mocks/runtime:runtime_mocks",
        "//test/mocks/secret:secret_mocks",
        "//test/test_common:registry_lib",
        "//test/test_common:utility_lib",
        "@envoy_api//envoy/config/bootstrap/v3:pkg_cc_proto",
        "@envoy_api//envoy/config/cluster/v3:pkg_cc_proto",
        "@envoy_api//envoy/config/core/v3:pkg_cc_proto",
        "@envoy_api//envoy/config/filter/network/tcp_proxy/v2:pkg_cc_proto",
        "@envoy_api//envoy/extensions/access_loggers/file/v3:pkg_cc_proto",
        "@envoy_api//envoy/extensions/filters/network/tcp_proxy/v3:pkg_cc_proto",
    ],
)

envoy_cc_test(
    name = "tcp_tunneling_integration_test",
    srcs = [
        "tcp_tunneling_integration_test.cc",
    ],
    data = [
        "//test/config/integration/certs",
    ],
<<<<<<< HEAD
    # TODO(envoyproxy/windows-dev): Diagnose test failure observed in opt build
=======
    # TODO(envoyproxy/windows-dev): Apparently resolved by Level Events PR #13787
>>>>>>> 5df0a6be
    tags = ["flaky_on_windows"],
    deps = [
        ":http_integration_lib",
        ":http_protocol_integration_lib",
        "//source/extensions/filters/network/tcp_proxy:config",
        "@envoy_api//envoy/config/bootstrap/v3:pkg_cc_proto",
        "@envoy_api//envoy/config/filter/network/tcp_proxy/v2:pkg_cc_proto",
    ],
)

envoy_cc_test(
    name = "tcp_conn_pool_integration_test",
    srcs = [
        "tcp_conn_pool_integration_test.cc",
    ],
    deps = [
        ":integration_lib",
        "//include/envoy/server:filter_config_interface",
        "//include/envoy/tcp:conn_pool_interface",
        "//test/server:utility_lib",
        "//test/test_common:registry_lib",
        "//test/test_common:utility_lib",
    ],
)

envoy_cc_test_library(
    name = "tcp_dump",
    srcs = ["tcp_dump.cc"],
    hdrs = ["tcp_dump.h"],
    deps = [
        "//source/common/common:assert_lib",
        "//source/common/common:fmt_lib",
    ],
)

envoy_cc_test(
    name = "uds_integration_test",
    srcs = [
        "uds_integration_test.cc",
        "uds_integration_test.h",
    ],
    deps = [
        ":http_integration_lib",
        "//source/common/event:dispatcher_includes",
        "//source/common/event:dispatcher_lib",
        "//source/common/http:codec_client_lib",
        "//source/common/stats:stats_lib",
        "//test/test_common:environment_lib",
        "@envoy_api//envoy/config/bootstrap/v3:pkg_cc_proto",
    ],
)

envoy_cc_test(
    name = "version_integration_test",
    srcs = ["version_integration_test.cc"],
    deps = [
        ":http_integration_lib",
        "//source/extensions/filters/http/ip_tagging:config",
    ],
)

envoy_cc_test(
    name = "dynamic_validation_integration_test",
    srcs = ["dynamic_validation_integration_test.cc"],
    data = ["//test/config/integration:server_xds_files"],
    deps = [
        ":http_integration_lib",
        "//source/common/stats:stats_lib",
        "//test/test_common:registry_lib",
        "@envoy_api//envoy/extensions/filters/network/tcp_proxy/v3:pkg_cc_proto",
    ],
)

envoy_cc_test(
    name = "xds_integration_test",
    srcs = ["xds_integration_test.cc"],
    data = [
        "//test/config/integration:server_xds_files",
        "//test/config/integration/certs",
    ],
    # TODO(envoyproxy/windows-dev): Diagnose test failure observed in opt build
    tags = ["flaky_on_windows"],
    deps = [
        ":http_integration_lib",
        ":http_protocol_integration_lib",
        "//source/extensions/filters/listener/tls_inspector:config",
        "//source/extensions/filters/listener/tls_inspector:tls_inspector_lib",
        "//source/extensions/filters/network/tcp_proxy:config",
        "//source/extensions/transport_sockets/tls:config",
        "//source/extensions/transport_sockets/tls:context_config_lib",
        "//source/extensions/transport_sockets/tls:context_lib",
        "//test/test_common:environment_lib",
        "//test/test_common:utility_lib",
        "@envoy_api//envoy/config/bootstrap/v3:pkg_cc_proto",
        "@envoy_api//envoy/extensions/filters/network/http_connection_manager/v3:pkg_cc_proto",
    ],
)

envoy_cc_test(
    name = "xfcc_integration_test",
    srcs = [
        "xfcc_integration_test.cc",
        "xfcc_integration_test.h",
    ],
    data = [
        "//test/config/integration/certs",
    ],
    deps = [
        ":http_integration_lib",
        "//source/common/http:header_map_lib",
        "//source/extensions/transport_sockets/tls:config",
        "//test/mocks/server:transport_socket_factory_context_mocks",
        "//test/test_common:utility_lib",
        "@envoy_api//envoy/config/bootstrap/v3:pkg_cc_proto",
        "@envoy_api//envoy/extensions/filters/network/http_connection_manager/v3:pkg_cc_proto",
        "@envoy_api//envoy/extensions/transport_sockets/tls/v3:pkg_cc_proto",
    ],
)

H1_FUZZ_LIB_DEPS = [
    ":capture_fuzz_proto_cc_proto",
    ":http_integration_lib",
    "//source/common/common:assert_lib",
    "//source/common/common:logger_lib",
    "//test/fuzz:fuzz_runner_lib",
    "//test/integration:integration_lib",
    "//test/test_common:environment_lib",
]

envoy_cc_test_library(
    name = "h1_fuzz_lib",
    srcs = ["h1_fuzz.cc"],
    hdrs = ["h1_fuzz.h"],
    deps = H1_FUZZ_LIB_DEPS,
)

envoy_cc_test_library(
    name = "h1_fuzz_persistent_lib",
    srcs = ["h1_fuzz.cc"],
    hdrs = ["h1_fuzz.h"],
    copts = ["-DPERSISTENT_FUZZER"],
    deps = H1_FUZZ_LIB_DEPS,
)

envoy_cc_fuzz_test(
    name = "h1_capture_fuzz_test",
    srcs = ["h1_capture_fuzz_test.cc"],
    corpus = "h1_corpus",
    deps = [":h1_fuzz_lib"],
)

envoy_cc_fuzz_test(
    name = "h1_capture_persistent_fuzz_test",
    srcs = ["h1_capture_fuzz_test.cc"],
    copts = ["-DPERSISTENT_FUZZER"],
    corpus = "h1_corpus",
    deps = [":h1_fuzz_persistent_lib"],
)

envoy_cc_fuzz_test(
    name = "h1_capture_direct_response_fuzz_test",
    srcs = ["h1_capture_direct_response_fuzz_test.cc"],
    corpus = "h1_corpus",
    deps = [
        ":h1_fuzz_lib",
        "@envoy_api//envoy/extensions/filters/network/http_connection_manager/v3:pkg_cc_proto",
    ],
)

envoy_cc_fuzz_test(
    name = "h1_capture_direct_response_persistent_fuzz_test",
    srcs = ["h1_capture_direct_response_fuzz_test.cc"],
    copts = ["-DPERSISTENT_FUZZER"],
    corpus = "h1_corpus",
    deps = [
        ":h1_fuzz_persistent_lib",
        "@envoy_api//envoy/extensions/filters/network/http_connection_manager/v3:pkg_cc_proto",
    ],
)

H2_FUZZ_LIB_DEPS = [
    ":h2_capture_fuzz_proto_cc_proto",
    ":http_integration_lib",
    "//source/common/common:assert_lib",
    "//source/common/common:logger_lib",
    "//test/common/http/http2:http2_frame",
    "//test/fuzz:fuzz_runner_lib",
    "//test/fuzz:utility_lib",
    "//test/integration:integration_lib",
    "//test/test_common:environment_lib",
]

envoy_cc_test_library(
    name = "h2_fuzz_lib",
    srcs = ["h2_fuzz.cc"],
    hdrs = ["h2_fuzz.h"],
    deps = H2_FUZZ_LIB_DEPS,
)

envoy_cc_test_library(
    name = "h2_fuzz_persistent_lib",
    srcs = ["h2_fuzz.cc"],
    hdrs = ["h2_fuzz.h"],
    copts = ["-DPERSISTENT_FUZZER"],
    deps = H2_FUZZ_LIB_DEPS,
)

envoy_cc_fuzz_test(
    name = "h2_capture_fuzz_test",
    srcs = ["h2_capture_fuzz_test.cc"],
    corpus = "h2_corpus",
    deps = [":h2_fuzz_lib"],
)

envoy_cc_fuzz_test(
    name = "h2_capture_persistent_fuzz_test",
    srcs = ["h2_capture_fuzz_test.cc"],
    copts = ["-DPERSISTENT_FUZZER"],
    corpus = "h2_corpus",
    deps = [":h2_fuzz_persistent_lib"],
)

envoy_cc_fuzz_test(
    name = "h2_capture_direct_response_fuzz_test",
    srcs = ["h2_capture_direct_response_fuzz_test.cc"],
    corpus = "h2_corpus",
    deps = [
        ":h2_fuzz_lib",
        "@envoy_api//envoy/extensions/filters/network/http_connection_manager/v3:pkg_cc_proto",
    ],
)

envoy_cc_fuzz_test(
    name = "h2_capture_direct_response_persistent_fuzz_test",
    srcs = ["h2_capture_direct_response_fuzz_test.cc"],
    copts = ["-DPERSISTENT_FUZZER"],
    corpus = "h2_corpus",
    deps = [
        ":h2_fuzz_persistent_lib",
        "@envoy_api//envoy/extensions/filters/network/http_connection_manager/v3:pkg_cc_proto",
    ],
)

envoy_cc_test(
    name = "scoped_rds_integration_test",
    srcs = [
        "scoped_rds_integration_test.cc",
    ],
    deps = [
        ":http_integration_lib",
        "//source/common/config:api_version_lib",
        "//source/common/event:dispatcher_includes",
        "//source/common/event:dispatcher_lib",
        "//source/common/network:connection_lib",
        "//source/common/network:utility_lib",
        "//test/common/grpc:grpc_client_integration_lib",
        "//test/test_common:resources_lib",
        "//test/test_common:utility_lib",
        "@envoy_api//envoy/config/bootstrap/v3:pkg_cc_proto",
        "@envoy_api//envoy/config/core/v3:pkg_cc_proto",
        "@envoy_api//envoy/config/route/v3:pkg_cc_proto",
        "@envoy_api//envoy/extensions/filters/network/http_connection_manager/v3:pkg_cc_proto",
        "@envoy_api//envoy/service/discovery/v3:pkg_cc_proto",
    ],
)

envoy_cc_test(
    name = "listener_lds_integration_test",
    srcs = [
        "listener_lds_integration_test.cc",
    ],
    deps = [
        ":http_integration_lib",
        "//source/common/config:api_version_lib",
        "//source/common/event:dispatcher_includes",
        "//source/common/event:dispatcher_lib",
        "//source/common/network:connection_lib",
        "//source/common/network:utility_lib",
        "//test/common/grpc:grpc_client_integration_lib",
        "//test/test_common:resources_lib",
        "//test/test_common:utility_lib",
        "@envoy_api//envoy/api/v2:pkg_cc_proto",
        "@envoy_api//envoy/config/bootstrap/v3:pkg_cc_proto",
        "@envoy_api//envoy/config/core/v3:pkg_cc_proto",
        "@envoy_api//envoy/config/route/v3:pkg_cc_proto",
        "@envoy_api//envoy/extensions/filters/network/http_connection_manager/v3:pkg_cc_proto",
    ],
)

envoy_cc_test(
    name = "listener_filter_integration_test",
    srcs = [
        "listener_filter_integration_test.cc",
    ],
    data = [
        "//test/config/integration/certs",
    ],
    deps = [
        ":integration_lib",
        "//source/common/config:api_version_lib",
        "//source/common/event:dispatcher_includes",
        "//source/common/event:dispatcher_lib",
        "//source/common/network:utility_lib",
        "//source/extensions/access_loggers/file:config",
        "//source/extensions/filters/listener/tls_inspector:config",
        "//source/extensions/filters/listener/tls_inspector:tls_inspector_lib",
        "//source/extensions/filters/network/echo:config",
        "//source/extensions/transport_sockets/tls:config",
        "//source/extensions/transport_sockets/tls:context_config_lib",
        "//source/extensions/transport_sockets/tls:context_lib",
        "//test/mocks/runtime:runtime_mocks",
        "//test/mocks/secret:secret_mocks",
        "//test/test_common:utility_lib",
        "@envoy_api//envoy/config/bootstrap/v3:pkg_cc_proto",
        "@envoy_api//envoy/config/cluster/v3:pkg_cc_proto",
        "@envoy_api//envoy/config/core/v3:pkg_cc_proto",
        "@envoy_api//envoy/extensions/access_loggers/file/v3:pkg_cc_proto",
    ],
)

envoy_cc_test(
    name = "cx_limit_integration_test",
    srcs = ["cx_limit_integration_test.cc"],
    deps = [
        ":http_integration_lib",
        "//include/envoy/network:filter_interface",
        "//include/envoy/registry",
        "//source/extensions/filters/network/tcp_proxy:config",
        "//test/config:utility_lib",
        "//test/test_common:logging_lib",
        "//test/test_common:simulated_time_system_lib",
        "@envoy_api//envoy/config/bootstrap/v3:pkg_cc_proto",
    ],
)

envoy_cc_test(
    name = "local_reply_integration_test",
    srcs = [
        "local_reply_integration_test.cc",
    ],
    deps = [
        ":http_integration_lib",
        ":http_protocol_integration_lib",
        "//test/test_common:utility_lib",
    ],
)

envoy_cc_test(
    name = "health_check_integration_test",
    srcs = ["health_check_integration_test.cc"],
    deps = [
        ":http_integration_lib",
        ":integration_lib",
        "//test/common/http/http2:http2_frame",
        "@envoy_api//envoy/config/core/v3:pkg_cc_proto",
    ],
)<|MERGE_RESOLUTION|>--- conflicted
+++ resolved
@@ -343,11 +343,7 @@
         "http2_integration_test.h",
     ],
     shard_count = 4,
-<<<<<<< HEAD
-    # TODO(envoyproxy/windows-dev): Diagnose test failure observed in opt build
-=======
     # TODO(envoyproxy/windows-dev): Apparently resolved by Level Events PR #13787
->>>>>>> 5df0a6be
     tags = ["flaky_on_windows"],
     deps = [
         ":http_integration_lib",
@@ -377,11 +373,7 @@
     srcs = [
         "http_subset_lb_integration_test.cc",
     ],
-<<<<<<< HEAD
-    # TODO(envoyproxy/windows-dev): Diagnose timeout observed in opt build test
-=======
     # TODO(envoyproxy/windows-dev): Apparently resolved by Level Events PR #13787
->>>>>>> 5df0a6be
     tags = ["flaky_on_windows"],
     deps = [
         ":http_integration_lib",
@@ -443,13 +435,9 @@
     # As this test has many H1/H2/v4/v6 tests it takes a while to run.
     # Shard it enough to bring the run time in line with other integration tests.
     shard_count = 5,
-<<<<<<< HEAD
-    # TODO(envoyproxy/windows-dev): Diagnose test failure observed in opt build
-=======
     # TODO(envoyproxy/windows-dev): Largely resolved by Level Events PR #13787 - diagose remaining rare failure;
     # Protocols/DownstreamProtocolIntegrationTest.LargeRequestUrlRejected/IPv6_HttpDownstream_HttpUpstream
     # test/integration/http_integration.cc(1035): error: Value of: response->complete()  Actual: false  Expected: true
->>>>>>> 5df0a6be
     tags = ["flaky_on_windows"],
     deps = [
         ":http_protocol_integration_lib",
@@ -474,12 +462,9 @@
         "http2_upstream_integration_test.cc",
         "http2_upstream_integration_test.h",
     ],
-<<<<<<< HEAD
-=======
     # TODO(envoyproxy/windows-dev): Diagnose test timeout observed in msvc-cl opt build
     # in Http2UpstreamIntegrationTest.RouterUpstreamDisconnectBeforeResponseComplete/IPv4
     tags = ["flaky_on_windows"],
->>>>>>> 5df0a6be
     deps = [
         ":http_integration_lib",
         "//source/common/http:header_map_lib",
@@ -586,11 +571,7 @@
     # As this test has many pauses for idle timeouts, it takes a while to run.
     # Shard it enough to bring the run time in line with other integration tests.
     shard_count = 2,
-<<<<<<< HEAD
-    # TODO(envoyproxy/windows-dev): Diagnose test failure observed in opt build
-=======
     # TODO(envoyproxy/windows-dev): Apparently resolved by Level Events PR #13787
->>>>>>> 5df0a6be
     tags = ["flaky_on_windows"],
     deps = [
         ":http_protocol_integration_lib",
@@ -946,11 +927,7 @@
         "websocket_integration_test.cc",
         "websocket_integration_test.h",
     ],
-<<<<<<< HEAD
-    # TODO(envoyproxy/windows-dev): Diagnose test failure observed in opt build
-=======
     # TODO(envoyproxy/windows-dev): Apparently resolved by Level Events PR #13787
->>>>>>> 5df0a6be
     tags = ["flaky_on_windows"],
     deps = [
         ":http_protocol_integration_lib",
@@ -1013,12 +990,8 @@
 envoy_cc_test(
     name = "load_stats_integration_test",
     srcs = ["load_stats_integration_test.cc"],
-<<<<<<< HEAD
-    # TODO(envoyproxy/windows-dev): Diagnose timeout observed in opt build test
-=======
     # TODO(envoyproxy/windows-dev): Diagnose timeout observed in opt build test, hangs at
     # IpVersionsClientType/LoadStatsIntegrationTest.NoLocalLocality/3
->>>>>>> 5df0a6be
     tags = ["flaky_on_windows"],
     deps = [
         ":http_integration_lib",
@@ -1041,11 +1014,7 @@
         "//test/config/integration/certs",
     ],
     shard_count = 2,
-<<<<<<< HEAD
-    # TODO(envoyproxy/windows-dev): Diagnose test failure observed in opt build
-=======
     # TODO(envoyproxy/windows-dev): Apparently resolved by Level Events PR #13787
->>>>>>> 5df0a6be
     tags = ["flaky_on_windows"],
     deps = [
         ":http_integration_lib",
@@ -1262,11 +1231,7 @@
     data = [
         "//test/config/integration/certs",
     ],
-<<<<<<< HEAD
-    # TODO(envoyproxy/windows-dev): Diagnose test failure observed in opt build
-=======
     # TODO(envoyproxy/windows-dev): Apparently resolved by Level Events PR #13787
->>>>>>> 5df0a6be
     tags = ["flaky_on_windows"],
     deps = [
         ":http_integration_lib",
