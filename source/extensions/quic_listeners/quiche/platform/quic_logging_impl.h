#pragma once

// NOLINT(namespace-envoy)

// This file is part of the QUICHE platform implementation, and is not to be
// consumed or referenced directly by other Envoy code. It serves purely as a
// porting layer for QUICHE.

#include <cerrno>
#include <cstring>
#include <iostream>
#include <sstream>
#include <string>

#include "common/common/assert.h"
#include "common/common/logger.h"
#include "common/common/stl_helpers.h"

#include "absl/base/optimization.h"
#include "absl/synchronization/mutex.h"

// This implementation is only used by Quiche code, use macros provided by
// assert.h and logger.h in Envoy code instead. See QUIC platform API
// dependency model described in
// https://quiche.googlesource.com/quiche/+/refs/heads/master/quic/platform/api/README.md
//
// The implementation is backed by Envoy::Logger.

// If |condition| is true, use |logstream| to stream the log message and send it to spdlog.
// If |condition| is false, |logstream| will not be instantiated.
// The switch(0) is used to suppress a compiler warning on ambiguous "else".
#define QUICHE_LOG_IMPL_INTERNAL(condition, logstream)                                             \
  switch (0)                                                                                       \
  default:                                                                                         \
    if (!(condition)) {                                                                            \
    } else                                                                                         \
      logstream

#define QUICHE_LOG_IF_IMPL(severity, condition)                                                    \
  QUICHE_LOG_IMPL_INTERNAL(                                                                        \
      QUICHE_IS_LOG_LEVEL_ENABLED(severity) && (condition),                                        \
      quic::QuicLogEmitter(quic::severity, __FILE__, __LINE__, __func__).stream())

#define QUICHE_LOG_IMPL(severity) QUICHE_LOG_IF_IMPL(severity, true)

#define QUICHE_VLOG_IF_IMPL(verbosity, condition)                                                  \
  QUICHE_LOG_IMPL_INTERNAL(                                                                        \
      quic::isVerboseLogEnabled(verbosity) && (condition),                                         \
      quic::QuicLogEmitter(quic::INFO, __FILE__, __LINE__, __func__).stream())

#define QUICHE_VLOG_IMPL(verbosity) QUICHE_VLOG_IF_IMPL(verbosity, true)

// TODO(wub): Implement QUICHE_LOG_FIRST_N_IMPL.
#define QUICHE_LOG_FIRST_N_IMPL(severity, n) QUICHE_LOG_IMPL(severity)

// TODO(wub): Implement QUICHE_LOG_EVERY_N_IMPL.
#define QUICHE_LOG_EVERY_N_IMPL(severity, n) QUICHE_LOG_IMPL(severity)

// TODO(wub): Implement QUICHE_LOG_EVERY_N_SEC_IMPL.
#define QUICHE_LOG_EVERY_N_SEC_IMPL(severity, seconds) QUICHE_LOG_IMPL(severity)

#define QUICHE_PLOG_IMPL(severity)                                                                 \
  QUICHE_LOG_IMPL_INTERNAL(                                                                        \
      QUICHE_IS_LOG_LEVEL_ENABLED(severity),                                                       \
      quic::QuicLogEmitter(quic::severity, __FILE__, __LINE__, __func__).SetPerror().stream())

#define QUICHE_LOG_INFO_IS_ON_IMPL() QUICHE_IS_LOG_LEVEL_ENABLED(INFO)
#define QUICHE_LOG_WARNING_IS_ON_IMPL() QUICHE_IS_LOG_LEVEL_ENABLED(WARNING)
#define QUICHE_LOG_ERROR_IS_ON_IMPL() QUICHE_IS_LOG_LEVEL_ENABLED(ERROR)

#define QUICHE_CHECK_INNER_IMPL(condition, details)                                                \
  QUICHE_LOG_IF_IMPL(FATAL, ABSL_PREDICT_FALSE(!(condition))) << details << ". "

#define QUICHE_CHECK_IMPL(condition) QUICHE_CHECK_INNER_IMPL(condition, "CHECK failed: " #condition)

#define QUICHE_CHECK_INNER_IMPL_OP(op, a, b)                                                       \
  QUICHE_CHECK_INNER_IMPL((a)op(b),                                                                \
                          "CHECK failed: " #a " (=" << (a) << ") " #op " " #b " (=" << (b) << ")")

#define QUICHE_CHECK_GT_IMPL(a, b) QUICHE_CHECK_INNER_IMPL_OP(>, a, b)
#define QUICHE_CHECK_GE_IMPL(a, b) QUICHE_CHECK_INNER_IMPL_OP(>=, a, b)
#define QUICHE_CHECK_LT_IMPL(a, b) QUICHE_CHECK_INNER_IMPL_OP(<, a, b)
#define QUICHE_CHECK_LE_IMPL(a, b) QUICHE_CHECK_INNER_IMPL_OP(<=, a, b)
#define QUICHE_CHECK_NE_IMPL(a, b) QUICHE_CHECK_INNER_IMPL_OP(!=, a, b)
#define QUICHE_CHECK_EQ_IMPL(a, b) QUICHE_CHECK_INNER_IMPL_OP(==, a, b)

#ifdef NDEBUG
// Release build
#define QUICHE_DCHECK_IMPL(condition) QUICHE_COMPILED_OUT_LOG(condition)
#define QUICHE_COMPILED_OUT_LOG(condition)                                                         \
  QUICHE_LOG_IMPL_INTERNAL(false && (condition), quic::NullLogStream().stream())
#define QUICHE_DVLOG_IMPL(verbosity) QUICHE_COMPILED_OUT_LOG(false)
#define QUICHE_DVLOG_IF_IMPL(verbosity, condition) QUICHE_COMPILED_OUT_LOG(condition)
#define QUICHE_DLOG_IMPL(severity) QUICHE_COMPILED_OUT_LOG(false)
#define QUICHE_DLOG_IF_IMPL(severity, condition) QUICHE_COMPILED_OUT_LOG(condition)
#define QUICHE_DLOG_INFO_IS_ON_IMPL() 0
#define QUICHE_DLOG_EVERY_N_IMPL(severity, n) QUICHE_COMPILED_OUT_LOG(false)
#define QUICHE_NOTREACHED_IMPL()
#define QUICHE_DCHECK_GT_IMPL(a, b) QUICHE_COMPILED_OUT_LOG((a) > (b))
#define QUICHE_DCHECK_GE_IMPL(a, b) QUICHE_COMPILED_OUT_LOG((a) >= (b))
#define QUICHE_DCHECK_LT_IMPL(a, b) QUICHE_COMPILED_OUT_LOG((a) < (b))
#define QUICHE_DCHECK_LE_IMPL(a, b) QUICHE_COMPILED_OUT_LOG((a) <= (b))
#define QUICHE_DCHECK_NE_IMPL(a, b) QUICHE_COMPILED_OUT_LOG((a) != (b))
#define QUICHE_DCHECK_EQ_IMPL(a, b) QUICHE_COMPILED_OUT_LOG((a) == (b))
#else
// Debug build
#define QUICHE_DCHECK_IMPL(condition) QUICHE_CHECK_IMPL(condition)
#define QUICHE_DVLOG_IMPL(verbosity) QUICHE_VLOG_IMPL(verbosity)
#define QUICHE_DVLOG_IF_IMPL(verbosity, condition) QUICHE_VLOG_IF_IMPL(verbosity, condition)
#define QUICHE_DLOG_IMPL(severity) QUICHE_LOG_IMPL(severity)
#define QUICHE_DLOG_IF_IMPL(severity, condition) QUICHE_LOG_IF_IMPL(severity, condition)
#define QUICHE_DLOG_INFO_IS_ON_IMPL() QUICHE_LOG_INFO_IS_ON_IMPL()
#define QUICHE_DLOG_EVERY_N_IMPL(severity, n) QUICHE_LOG_EVERY_N_IMPL(severity, n)
#define QUICHE_NOTREACHED_IMPL() NOT_REACHED_GCOVR_EXCL_LINE
#define QUICHE_DCHECK_GT_IMPL(a, b) QUICHE_CHECK_GT_IMPL(a, b)
#define QUICHE_DCHECK_GE_IMPL(a, b) QUICHE_CHECK_GE_IMPL(a, b)
#define QUICHE_DCHECK_LT_IMPL(a, b) QUICHE_CHECK_LT_IMPL(a, b)
#define QUICHE_DCHECK_LE_IMPL(a, b) QUICHE_CHECK_LE_IMPL(a, b)
#define QUICHE_DCHECK_NE_IMPL(a, b) QUICHE_CHECK_NE_IMPL(a, b)
#define QUICHE_DCHECK_EQ_IMPL(a, b) QUICHE_CHECK_EQ_IMPL(a, b)
#endif

#define QUICHE_PREDICT_FALSE_IMPL(x) ABSL_PREDICT_FALSE(x)

namespace quic {

using QuicLogLevel = spdlog::level::level_enum;

static const QuicLogLevel TRACE = spdlog::level::trace;
<<<<<<< HEAD
=======
static const QuicLogLevel QDEBUG = spdlog::level::debug;
>>>>>>> b0ce15c9
static const QuicLogLevel INFO = spdlog::level::info;
static const QuicLogLevel WARNING = spdlog::level::warn;
static const QuicLogLevel ERROR = spdlog::level::err;
static const QuicLogLevel FATAL = spdlog::level::critical;

// DFATAL is FATAL in debug mode, ERROR in release mode.
#ifdef NDEBUG
static const QuicLogLevel DFATAL = ERROR;
#else
static const QuicLogLevel DFATAL = FATAL;
#endif

class QuicLogEmitter {
public:
  // |file_name| and |function_name| MUST be valid for the lifetime of the QuicLogEmitter. This is
  // guaranteed when passing __FILE__ and __func__.
  explicit QuicLogEmitter(QuicLogLevel level, const char* file_name, int line,
                          const char* function_name);

  ~QuicLogEmitter();

  QuicLogEmitter& SetPerror() {
    is_perror_ = true;
    return *this;
  }

  std::ostringstream& stream() { return stream_; }

private:
  const QuicLogLevel level_;
  const char* file_name_;
  int line_;
  const char* function_name_;
  const int saved_errno_;
  bool is_perror_ = false;
  std::ostringstream stream_;
};

class NullLogStream : public std::ostream {
public:
  NullLogStream() : std::ostream(nullptr) {}

  NullLogStream& stream() { return *this; }
};

template <typename T> inline NullLogStream& operator<<(NullLogStream& s, const T&) { return s; }

inline spdlog::logger& GetLogger() {
  return Envoy::Logger::Registry::getLog(Envoy::Logger::Id::quic);
}

// This allows us to use QUICHE_CHECK(condition) from constexpr functions.
#define QUICHE_IS_LOG_LEVEL_ENABLED(severity) quic::isLogLevelEnabled##severity()
#define QUICHE_IS_LOG_LEVEL_ENABLED_IMPL(severity)                                                 \
  inline bool isLogLevelEnabled##severity() { return quic::severity >= GetLogger().level(); }
QUICHE_IS_LOG_LEVEL_ENABLED_IMPL(TRACE)
<<<<<<< HEAD
=======
QUICHE_IS_LOG_LEVEL_ENABLED_IMPL(QDEBUG)
>>>>>>> b0ce15c9
QUICHE_IS_LOG_LEVEL_ENABLED_IMPL(INFO)
QUICHE_IS_LOG_LEVEL_ENABLED_IMPL(WARNING)
QUICHE_IS_LOG_LEVEL_ENABLED_IMPL(ERROR)
QUICHE_IS_LOG_LEVEL_ENABLED_IMPL(DFATAL)
inline bool constexpr isLogLevelEnabledFATAL() { return true; }

int getVerbosityLogThreshold();
void setVerbosityLogThreshold(int new_verbosity);

inline bool isVerboseLogEnabled(int verbosity) {
  return QUICHE_IS_LOG_LEVEL_ENABLED(INFO) && verbosity <= getVerbosityLogThreshold();
}

bool isDFatalExitDisabled();
void setDFatalExitDisabled(bool is_disabled);

// QuicLogSink is used to capture logs emitted from the QUICHE_LOG... macros.
class QuicLogSink {
public:
  virtual ~QuicLogSink() = default;

  // Called when |message| is emitted at |level|.
  virtual void Log(QuicLogLevel level, const std::string& message) = 0;
};

// Only one QuicLogSink can capture log at a time. SetLogSink causes future logs
// to be captured by the |new_sink|.
// Return the previous sink.
QuicLogSink* SetLogSink(QuicLogSink* new_sink);

} // namespace quic<|MERGE_RESOLUTION|>--- conflicted
+++ resolved
@@ -127,10 +127,7 @@
 using QuicLogLevel = spdlog::level::level_enum;
 
 static const QuicLogLevel TRACE = spdlog::level::trace;
-<<<<<<< HEAD
-=======
 static const QuicLogLevel QDEBUG = spdlog::level::debug;
->>>>>>> b0ce15c9
 static const QuicLogLevel INFO = spdlog::level::info;
 static const QuicLogLevel WARNING = spdlog::level::warn;
 static const QuicLogLevel ERROR = spdlog::level::err;
@@ -187,10 +184,7 @@
 #define QUICHE_IS_LOG_LEVEL_ENABLED_IMPL(severity)                                                 \
   inline bool isLogLevelEnabled##severity() { return quic::severity >= GetLogger().level(); }
 QUICHE_IS_LOG_LEVEL_ENABLED_IMPL(TRACE)
-<<<<<<< HEAD
-=======
 QUICHE_IS_LOG_LEVEL_ENABLED_IMPL(QDEBUG)
->>>>>>> b0ce15c9
 QUICHE_IS_LOG_LEVEL_ENABLED_IMPL(INFO)
 QUICHE_IS_LOG_LEVEL_ENABLED_IMPL(WARNING)
 QUICHE_IS_LOG_LEVEL_ENABLED_IMPL(ERROR)
