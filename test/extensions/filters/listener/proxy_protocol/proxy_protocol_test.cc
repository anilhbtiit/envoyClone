--- conflicted
+++ resolved
@@ -842,7 +842,6 @@
 #ifdef WIN32
   EXPECT_CALL(os_sys_calls, readv(_, _, _))
       .Times(AnyNumber())
-<<<<<<< HEAD
       .WillRepeatedly(Invoke([&](os_fd_t fd, const iovec* iov, int num_iov) {
         const Api::SysCallSizeResult x = os_sys_calls_actual_.readv(fd, iov, num_iov);
         if (partial_writed) {
@@ -850,13 +849,6 @@
         }
         return x;
       }));
-=======
-      .WillOnce(Invoke([&](os_fd_t fd, const iovec* iov, int num_iov) {
-        const Api::SysCallSizeResult x = os_sys_calls_actual_.readv(fd, iov, num_iov);
-        return x;
-      }))
-      .WillRepeatedly(Return(Api::SysCallSizeResult{-1, 0}));
->>>>>>> de5fd3a8
 #else
   EXPECT_CALL(os_sys_calls, recv(_, _, _, _))
       .Times(AnyNumber())
@@ -869,13 +861,6 @@
       }));
   EXPECT_CALL(os_sys_calls, readv(_, _, _))
       .Times(AnyNumber())
-<<<<<<< HEAD
-=======
-      .WillOnce(Return(Api::SysCallSizeResult{-1, 0}));
-
-  EXPECT_CALL(os_sys_calls, readv(_, _, _))
-      .Times(AnyNumber())
->>>>>>> de5fd3a8
       .WillRepeatedly(Invoke([this](os_fd_t fd, const iovec* iov, int iovcnt) {
         return os_sys_calls_actual_.readv(fd, iov, iovcnt);
       }));
@@ -948,10 +933,6 @@
   bool partial_write = false;
   // TODO(davinci26): Mocking should not be used to provide real system calls.
 #ifdef WIN32
-<<<<<<< HEAD
-=======
-  bool partial_write = false;
->>>>>>> de5fd3a8
   EXPECT_CALL(os_sys_calls, readv(_, _, _))
       .Times(AnyNumber())
       .WillRepeatedly(Invoke([&](os_fd_t fd, const iovec* iov, int num_iov) {
@@ -975,12 +956,6 @@
       }));
   EXPECT_CALL(os_sys_calls, readv(_, _, _))
       .Times(AnyNumber())
-<<<<<<< HEAD
-=======
-      .WillOnce(Return(Api::SysCallSizeResult{-1, 0}));
-  EXPECT_CALL(os_sys_calls, readv(_, _, _))
-      .Times(AnyNumber())
->>>>>>> de5fd3a8
       .WillRepeatedly(Invoke([this](os_fd_t fd, const iovec* iov, int iovcnt) {
         return os_sys_calls_actual_.readv(fd, iov, iovcnt);
       }));
@@ -1033,13 +1008,7 @@
   connect(false);
   write(buffer, 10);
   dispatcher_->run(Event::Dispatcher::RunType::NonBlock);
-<<<<<<< HEAD
   partial_write = true;
-=======
-#ifdef WIN32
-  partial_write = true;
-#endif
->>>>>>> de5fd3a8
   write(buffer + 10, 10);
 
   expectConnectionError();
