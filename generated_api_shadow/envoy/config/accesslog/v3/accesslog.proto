--- conflicted
+++ resolved
@@ -26,19 +26,9 @@
   option (udpa.annotations.versioning).previous_message_type =
       "envoy.config.filter.accesslog.v2.AccessLog";
 
-<<<<<<< HEAD
-  // The name of the access log implementation to instantiate. The name must
-  // match a statically registered access log. Current built-in loggers include:
-  //
-  // #. "envoy.access_loggers.file"
-  // #. "envoy.access_loggers.http_grpc"
-  // #. "envoy.access_loggers.tcp_grpc"
-  // #. "envoy.access_loggers.open_telemetry"
-=======
   // The name of the access log extension to instantiate.
   // The name must match one of the compiled in loggers.
   // See the :ref:`extensions listed in typed_config below <extension_category_envoy.access_loggers>` for the default list of available loggers.
->>>>>>> 11afcf98
   string name = 1;
 
   // Filter which is used to determine if the access log needs to be written.
