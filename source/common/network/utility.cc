#include "common/network/utility.h"

#include <arpa/inet.h>
#include <ifaddrs.h>

#if defined(__linux__)
#include <linux/netfilter_ipv4.h>
#endif

#ifndef IP6T_SO_ORIGINAL_DST
// From linux/netfilter_ipv6/ip6_tables.h
#define IP6T_SO_ORIGINAL_DST 80
#endif

#include <netinet/in.h>
#include <sys/socket.h>

#include <cstdint>
#include <list>
#include <sstream>
#include <string>
#include <vector>

#include "envoy/common/exception.h"
#include "envoy/network/connection.h"

#include "common/api/os_sys_calls_impl.h"
#include "common/common/assert.h"
#include "common/common/cleanup.h"
#include "common/common/utility.h"
#include "common/buffer/buffer_impl.h"
#include "common/network/address_impl.h"
#include "common/protobuf/protobuf.h"
#include "common/network/io_socket_error_impl.h"

#include "common/common/fmt.h"

#include "absl/strings/match.h"

namespace Envoy {
namespace Network {

const std::string Utility::TCP_SCHEME = "tcp://";
const std::string Utility::UDP_SCHEME = "udp://";
const std::string Utility::UNIX_SCHEME = "unix://";

Address::InstanceConstSharedPtr Utility::resolveUrl(const std::string& url) {
  if (urlIsTcpScheme(url)) {
    return parseInternetAddressAndPort(url.substr(TCP_SCHEME.size()));
  } else if (urlIsUdpScheme(url)) {
    return parseInternetAddressAndPort(url.substr(UDP_SCHEME.size()));
  } else if (urlIsUnixScheme(url)) {
    return Address::InstanceConstSharedPtr{
        new Address::PipeInstance(url.substr(UNIX_SCHEME.size()))};
  } else {
    throw EnvoyException(fmt::format("unknown protocol scheme: {}", url));
  }
}

bool Utility::urlIsTcpScheme(const std::string& url) { return absl::StartsWith(url, TCP_SCHEME); }

bool Utility::urlIsUdpScheme(const std::string& url) { return absl::StartsWith(url, UDP_SCHEME); }

bool Utility::urlIsUnixScheme(const std::string& url) { return absl::StartsWith(url, UNIX_SCHEME); }

namespace {

std::string hostFromUrl(const std::string& url, const std::string& scheme,
                        const std::string& scheme_name) {
  if (!absl::StartsWith(url, scheme)) {
    throw EnvoyException(fmt::format("expected {} scheme, got: {}", scheme_name, url));
  }

  size_t colon_index = url.find(':', scheme.size());

  if (colon_index == std::string::npos) {
    throw EnvoyException(fmt::format("malformed url: {}", url));
  }

  return url.substr(scheme.size(), colon_index - scheme.size());
}

uint32_t portFromUrl(const std::string& url, const std::string& scheme,
                     const std::string& scheme_name) {
  if (!absl::StartsWith(url, scheme)) {
    throw EnvoyException(fmt::format("expected {} scheme, got: {}", scheme_name, url));
  }

  size_t colon_index = url.find(':', scheme.size());

  if (colon_index == std::string::npos) {
    throw EnvoyException(fmt::format("malformed url: {}", url));
  }

  size_t rcolon_index = url.rfind(':');
  if (colon_index != rcolon_index) {
    throw EnvoyException(fmt::format("malformed url: {}", url));
  }

  try {
    return std::stoi(url.substr(colon_index + 1));
  } catch (const std::invalid_argument& e) {
    throw EnvoyException(e.what());
  } catch (const std::out_of_range& e) {
    throw EnvoyException(e.what());
  }
}

} // namespace

std::string Utility::hostFromTcpUrl(const std::string& url) {
  return hostFromUrl(url, TCP_SCHEME, "TCP");
}

uint32_t Utility::portFromTcpUrl(const std::string& url) {
  return portFromUrl(url, TCP_SCHEME, "TCP");
}

std::string Utility::hostFromUdpUrl(const std::string& url) {
  return hostFromUrl(url, UDP_SCHEME, "UDP");
}

uint32_t Utility::portFromUdpUrl(const std::string& url) {
  return portFromUrl(url, UDP_SCHEME, "UDP");
}

Address::InstanceConstSharedPtr Utility::parseInternetAddress(const std::string& ip_address,
                                                              uint16_t port, bool v6only) {
  sockaddr_in sa4;
  if (inet_pton(AF_INET, ip_address.c_str(), &sa4.sin_addr) == 1) {
    sa4.sin_family = AF_INET;
    sa4.sin_port = htons(port);
    return std::make_shared<Address::Ipv4Instance>(&sa4);
  }
  sockaddr_in6 sa6;
  memset(&sa6, 0, sizeof(sa6));
  if (inet_pton(AF_INET6, ip_address.c_str(), &sa6.sin6_addr) == 1) {
    sa6.sin6_family = AF_INET6;
    sa6.sin6_port = htons(port);
    return std::make_shared<Address::Ipv6Instance>(sa6, v6only);
  }
  throwWithMalformedIp(ip_address);
  NOT_REACHED_GCOVR_EXCL_LINE;
}

Address::InstanceConstSharedPtr Utility::parseInternetAddressAndPort(const std::string& ip_address,
                                                                     bool v6only) {
  if (ip_address.empty()) {
    throwWithMalformedIp(ip_address);
  }
  if (ip_address[0] == '[') {
    // Appears to be an IPv6 address. Find the "]:" that separates the address from the port.
    const auto pos = ip_address.rfind("]:");
    if (pos == std::string::npos) {
      throwWithMalformedIp(ip_address);
    }
    const auto ip_str = ip_address.substr(1, pos - 1);
    const auto port_str = ip_address.substr(pos + 2);
    uint64_t port64 = 0;
    if (port_str.empty() || !absl::SimpleAtoi(port_str, &port64) || port64 > 65535) {
      throwWithMalformedIp(ip_address);
    }
    sockaddr_in6 sa6;
    memset(&sa6, 0, sizeof(sa6));
    if (ip_str.empty() || inet_pton(AF_INET6, ip_str.c_str(), &sa6.sin6_addr) != 1) {
      throwWithMalformedIp(ip_address);
    }
    sa6.sin6_family = AF_INET6;
    sa6.sin6_port = htons(port64);
    return std::make_shared<Address::Ipv6Instance>(sa6, v6only);
  }
  // Treat it as an IPv4 address followed by a port.
  const auto pos = ip_address.rfind(':');
  if (pos == std::string::npos) {
    throwWithMalformedIp(ip_address);
  }
  const auto ip_str = ip_address.substr(0, pos);
  const auto port_str = ip_address.substr(pos + 1);
  uint64_t port64 = 0;
  if (port_str.empty() || !absl::SimpleAtoi(port_str, &port64) || port64 > 65535) {
    throwWithMalformedIp(ip_address);
  }
  sockaddr_in sa4;
  if (ip_str.empty() || inet_pton(AF_INET, ip_str.c_str(), &sa4.sin_addr) != 1) {
    throwWithMalformedIp(ip_address);
  }
  sa4.sin_family = AF_INET;
  sa4.sin_port = htons(port64);
  return std::make_shared<Address::Ipv4Instance>(&sa4);
}

Address::InstanceConstSharedPtr Utility::copyInternetAddressAndPort(const Address::Ip& ip) {
  if (ip.version() == Address::IpVersion::v4) {
    return std::make_shared<Address::Ipv4Instance>(ip.addressAsString(), ip.port());
  }
  return std::make_shared<Address::Ipv6Instance>(ip.addressAsString(), ip.port());
}

void Utility::throwWithMalformedIp(const std::string& ip_address) {
  throw EnvoyException(fmt::format("malformed IP address: {}", ip_address));
}

// TODO(hennna): Currently getLocalAddress does not support choosing between
// multiple interfaces and addresses not returned by getifaddrs. In addition,
// the default is to return a loopback address of type version. This function may
// need to be updated in the future. Discussion can be found at Github issue #939.
Address::InstanceConstSharedPtr Utility::getLocalAddress(const Address::IpVersion version) {
  struct ifaddrs* ifaddr;
  struct ifaddrs* ifa;
  Address::InstanceConstSharedPtr ret;

  int rc = getifaddrs(&ifaddr);
  RELEASE_ASSERT(!rc, "");

  // man getifaddrs(3)
  for (ifa = ifaddr; ifa != nullptr; ifa = ifa->ifa_next) {
    if (ifa->ifa_addr == nullptr) {
      continue;
    }

    if ((ifa->ifa_addr->sa_family == AF_INET && version == Address::IpVersion::v4) ||
        (ifa->ifa_addr->sa_family == AF_INET6 && version == Address::IpVersion::v6)) {
      const struct sockaddr_storage* addr =
          reinterpret_cast<const struct sockaddr_storage*>(ifa->ifa_addr);
      ret = Address::addressFromSockAddr(
          *addr, (version == Address::IpVersion::v4) ? sizeof(sockaddr_in) : sizeof(sockaddr_in6));
      if (!isLoopbackAddress(*ret)) {
        break;
      }
    }
  }

  if (ifaddr) {
    freeifaddrs(ifaddr);
  }

  // If the local address is not found above, then return the loopback address by default.
  if (ret == nullptr) {
    if (version == Address::IpVersion::v4) {
      ret.reset(new Address::Ipv4Instance("127.0.0.1"));
    } else if (version == Address::IpVersion::v6) {
      ret.reset(new Address::Ipv6Instance("::1"));
    }
  }
  return ret;
}

bool Utility::isLocalConnection(const Network::ConnectionSocket& socket) {
  // These are local:
  // - Pipes
  // - Sockets to a loopback address
  // - Sockets where the local and remote address (ignoring port) are the same
  const auto& remote_address = socket.remoteAddress();
  if (remote_address->type() == Envoy::Network::Address::Type::Pipe ||
      isLoopbackAddress(*remote_address)) {
    return true;
  }
  const auto local_ip = socket.localAddress()->ip();
  const auto remote_ip = remote_address->ip();
  if (remote_ip != nullptr && local_ip != nullptr &&
      remote_ip->addressAsString() == local_ip->addressAsString()) {
    return true;
  }
  return false;
}

bool Utility::isInternalAddress(const Address::Instance& address) {
  if (address.type() != Address::Type::Ip) {
    return false;
  }

  if (address.ip()->version() == Address::IpVersion::v4) {
    // Handle the RFC1918 space for IPV4. Also count loopback as internal.
    const uint32_t address4 = address.ip()->ipv4()->address();
    const uint8_t* address4_bytes = reinterpret_cast<const uint8_t*>(&address4);
    if ((address4_bytes[0] == 10) || (address4_bytes[0] == 192 && address4_bytes[1] == 168) ||
        (address4_bytes[0] == 172 && address4_bytes[1] >= 16 && address4_bytes[1] <= 31) ||
        address4 == htonl(INADDR_LOOPBACK)) {
      return true;
    } else {
      return false;
    }
  }

  // Local IPv6 address prefix defined in RFC4193. Local addresses have prefix FC00::/7.
  // Currently, the FD00::/8 prefix is locally assigned and FC00::/8 may be defined in the
  // future.
  static_assert(sizeof(absl::uint128) == sizeof(in6addr_loopback),
                "sizeof(absl::uint128) != sizeof(in6addr_loopback)");
  const absl::uint128 address6 = address.ip()->ipv6()->address();
  const uint8_t* address6_bytes = reinterpret_cast<const uint8_t*>(&address6);
  if (address6_bytes[0] == 0xfd ||
      memcmp(&address6, &in6addr_loopback, sizeof(in6addr_loopback)) == 0) {
    return true;
  }

  return false;
}

bool Utility::isLoopbackAddress(const Address::Instance& address) {
  if (address.type() != Address::Type::Ip) {
    return false;
  }

  if (address.ip()->version() == Address::IpVersion::v4) {
    // Compare to the canonical v4 loopback address: 127.0.0.1.
    return address.ip()->ipv4()->address() == htonl(INADDR_LOOPBACK);
  } else if (address.ip()->version() == Address::IpVersion::v6) {
    static_assert(sizeof(absl::uint128) == sizeof(in6addr_loopback),
                  "sizeof(absl::uint128) != sizeof(in6addr_loopback)");
    absl::uint128 addr = address.ip()->ipv6()->address();
    return 0 == memcmp(&addr, &in6addr_loopback, sizeof(in6addr_loopback));
  }
  NOT_IMPLEMENTED_GCOVR_EXCL_LINE;
}

Address::InstanceConstSharedPtr Utility::getCanonicalIpv4LoopbackAddress() {
  CONSTRUCT_ON_FIRST_USE(Address::InstanceConstSharedPtr,
                         new Address::Ipv4Instance("127.0.0.1", 0));
}

Address::InstanceConstSharedPtr Utility::getIpv6LoopbackAddress() {
  CONSTRUCT_ON_FIRST_USE(Address::InstanceConstSharedPtr, new Address::Ipv6Instance("::1", 0));
}

Address::InstanceConstSharedPtr Utility::getIpv4AnyAddress() {
  CONSTRUCT_ON_FIRST_USE(Address::InstanceConstSharedPtr,
                         new Address::Ipv4Instance(static_cast<uint32_t>(0)));
}

Address::InstanceConstSharedPtr Utility::getIpv6AnyAddress() {
  CONSTRUCT_ON_FIRST_USE(Address::InstanceConstSharedPtr,
                         new Address::Ipv6Instance(static_cast<uint32_t>(0)));
}

const std::string& Utility::getIpv4CidrCatchAllAddress() {
  CONSTRUCT_ON_FIRST_USE(std::string, "0.0.0.0/0");
}

const std::string& Utility::getIpv6CidrCatchAllAddress() {
  CONSTRUCT_ON_FIRST_USE(std::string, "::/0");
}

Address::InstanceConstSharedPtr Utility::getAddressWithPort(const Address::Instance& address,
                                                            uint32_t port) {
  switch (address.ip()->version()) {
  case Network::Address::IpVersion::v4:
    return std::make_shared<Address::Ipv4Instance>(address.ip()->addressAsString(), port);
  case Network::Address::IpVersion::v6:
    return std::make_shared<Address::Ipv6Instance>(address.ip()->addressAsString(), port);
  }
  NOT_REACHED_GCOVR_EXCL_LINE;
}

Address::InstanceConstSharedPtr Utility::getOriginalDst(int fd) {
#ifdef SOL_IP
  sockaddr_storage orig_addr;
  socklen_t addr_len = sizeof(sockaddr_storage);
  int socket_domain;
  socklen_t domain_len = sizeof(socket_domain);
  auto& os_syscalls = Api::OsSysCallsSingleton::get();
  const Api::SysCallIntResult result =
      os_syscalls.getsockopt(fd, SOL_SOCKET, SO_DOMAIN, &socket_domain, &domain_len);
  int status = result.rc_;

  if (status != 0) {
    return nullptr;
  }

  if (socket_domain == AF_INET) {
    status = os_syscalls.getsockopt(fd, SOL_IP, SO_ORIGINAL_DST, &orig_addr, &addr_len).rc_;
  } else if (socket_domain == AF_INET6) {
    status = os_syscalls.getsockopt(fd, SOL_IPV6, IP6T_SO_ORIGINAL_DST, &orig_addr, &addr_len).rc_;
  } else {
    return nullptr;
  }

  if (status != 0) {
    return nullptr;
  }

  switch (orig_addr.ss_family) {
  case AF_INET:
    return Address::InstanceConstSharedPtr{
        new Address::Ipv4Instance(reinterpret_cast<sockaddr_in*>(&orig_addr))};
  case AF_INET6:
    return Address::InstanceConstSharedPtr{
        new Address::Ipv6Instance(reinterpret_cast<sockaddr_in6&>(orig_addr))};
  default:
    return nullptr;
  }
#else
  // TODO(zuercher): determine if connection redirection is possible under macOS (c.f. pfctl and
  // divert), and whether it's possible to find the learn destination address.
  UNREFERENCED_PARAMETER(fd);
  return nullptr;
#endif
}

void Utility::parsePortRangeList(absl::string_view string, std::list<PortRange>& list) {
  const auto ranges = StringUtil::splitToken(string, ",");
  for (const auto& s : ranges) {
    const std::string s_string{s};
    std::stringstream ss(s_string);
    uint32_t min = 0;
    uint32_t max = 0;

    if (s.find("-") != std::string::npos) {
      char dash = 0;
      ss >> min;
      ss >> dash;
      ss >> max;
    } else {
      ss >> min;
      max = min;
    }

    if (s.empty() || (min > 65535) || (max > 65535) || ss.fail() || !ss.eof()) {
      throw EnvoyException(fmt::format("invalid port number or range '{}'", s_string));
    }

    list.emplace_back(PortRange(min, max));
  }
}

bool Utility::portInRangeList(const Address::Instance& address, const std::list<PortRange>& list) {
  if (address.type() != Address::Type::Ip) {
    return false;
  }

  for (const Network::PortRange& p : list) {
    if (p.contains(address.ip()->port())) {
      return true;
    }
  }
  return false;
}

absl::uint128 Utility::Ip6ntohl(const absl::uint128& address) {
  // TODO(ccaraman): Support Ip6ntohl for big-endian.
  static_assert(ABSL_IS_LITTLE_ENDIAN,
                "Machines using big-endian byte order is not supported for IPv6.");
  return flipOrder(address);
}

absl::uint128 Utility::Ip6htonl(const absl::uint128& address) {
  // TODO(ccaraman): Support Ip6ntohl for big-endian.
  static_assert(ABSL_IS_LITTLE_ENDIAN,
                "Machines using big-endian byte order is not supported for IPv6.");
  return flipOrder(address);
}

absl::uint128 Utility::flipOrder(const absl::uint128& input) {
  absl::uint128 result{0};
  absl::uint128 data = input;
  for (int i = 0; i < 16; i++) {
    result <<= 8;
    result |= (data & 0x000000000000000000000000000000FF);
    data >>= 8;
  }
  return result;
}

Address::InstanceConstSharedPtr
Utility::protobufAddressToAddress(const envoy::api::v2::core::Address& proto_address) {
  switch (proto_address.address_case()) {
  case envoy::api::v2::core::Address::kSocketAddress:
    return Network::Utility::parseInternetAddress(proto_address.socket_address().address(),
                                                  proto_address.socket_address().port_value(),
                                                  !proto_address.socket_address().ipv4_compat());
  case envoy::api::v2::core::Address::kPipe:
    return std::make_shared<Address::PipeInstance>(proto_address.pipe().path());
  default:
    NOT_REACHED_GCOVR_EXCL_LINE;
  }
}

void Utility::addressToProtobufAddress(const Address::Instance& address,
                                       envoy::api::v2::core::Address& proto_address) {
  if (address.type() == Address::Type::Pipe) {
    proto_address.mutable_pipe()->set_path(address.asString());
  } else {
    ASSERT(address.type() == Address::Type::Ip);
    auto* socket_address = proto_address.mutable_socket_address();
    socket_address->set_address(address.ip()->addressAsString());
    socket_address->set_port_value(address.ip()->port());
  }
}

Address::SocketType
Utility::protobufAddressSocketType(const envoy::api::v2::core::Address& proto_address) {
  switch (proto_address.address_case()) {
  case envoy::api::v2::core::Address::kSocketAddress: {
    const auto protocol = proto_address.socket_address().protocol();
    switch (protocol) {
    case envoy::api::v2::core::SocketAddress::TCP:
      return Address::SocketType::Stream;
    case envoy::api::v2::core::SocketAddress::UDP:
      return Address::SocketType::Datagram;
    default:
      NOT_REACHED_GCOVR_EXCL_LINE;
    }
  }
  case envoy::api::v2::core::Address::kPipe:
    return Address::SocketType::Stream;
  default:
    NOT_REACHED_GCOVR_EXCL_LINE;
  }
}

Api::IoCallUint64Result Utility::writeToSocket(Network::Socket& socket, Buffer::RawSlice* slices,
                                               uint64_t num_slices, const Address::Ip* local_ip,
                                               const Address::Instance& peer_address) {
  Api::IoCallUint64Result send_result(
      /*rc=*/0, /*err=*/Api::IoErrorPtr(nullptr, Network::IoSocketError::deleteIoError));
  do {
    send_result = socket.ioHandle().sendmsg(slices, num_slices, 0, local_ip, peer_address);
  } while (!send_result.ok() &&
           // Send again if interrupted.
           send_result.err_->getErrorCode() == Api::IoError::IoErrorCode::Interrupt);

  if (send_result.ok()) {
    ENVOY_LOG_MISC(trace, "sendmsg sent:{} bytes", send_result.rc_);
  } else {
    ENVOY_LOG_MISC(debug, "sendmsg failed with error code {}: {}",
                   static_cast<int>(send_result.err_->getErrorCode()),
                   send_result.err_->getErrorDetails());
  }
  return send_result;
}

Api::IoCallUint64Result Utility::readFromSocket(Network::Socket& socket,
                                                UdpPacketProcessor& udp_packet_processor,
<<<<<<< HEAD
                                                uint32_t* packets_dropped,
                                                MonotonicTime receive_time) {
=======
                                                MonotonicTime receive_time,
                                                uint32_t* packets_dropped) {
>>>>>>> 2d6b3a0c
  Buffer::InstancePtr buffer = std::make_unique<Buffer::OwnedImpl>();
  Buffer::RawSlice slice;
  const uint64_t num_slices = buffer->reserve(udp_packet_processor.maxPacketSize(), &slice, 1);
  ASSERT(num_slices == 1);

  IoHandle::RecvMsgOutput output(packets_dropped);
  Api::IoCallUint64Result result =
      socket.ioHandle().recvmsg(&slice, num_slices, socket.localAddress()->ip()->port(), output);

  if (!result.ok()) {
    return result;
  }

  RELEASE_ASSERT(output.local_address_ != nullptr, "fail to get local address from IP header");

  // Adjust used memory length.
  slice.len_ = std::min(slice.len_, static_cast<size_t>(result.rc_));
  buffer->commit(&slice, 1);

  ENVOY_LOG_MISC(trace, "recvmsg bytes {}", result.rc_);

  RELEASE_ASSERT(output.peer_address_ != nullptr,
                 fmt::format("Unable to get remote address for fd: {}, local address: {} ",
                             socket.ioHandle().fd(), socket.localAddress()->asString()));

  // Unix domain sockets are not supported
  RELEASE_ASSERT(output.peer_address_->type() == Address::Type::Ip,
                 fmt::format("Unsupported remote address: {} local address: {}, receive size: "
                             "{}",
                             output.peer_address_->asString(), socket.localAddress()->asString(),
                             result.rc_));
  udp_packet_processor.processPacket(std::move(output.local_address_),
                                     std::move(output.peer_address_), std::move(buffer),
                                     receive_time);
  return result;
}

} // namespace Network
} // namespace Envoy<|MERGE_RESOLUTION|>--- conflicted
+++ resolved
@@ -531,13 +531,8 @@
 
 Api::IoCallUint64Result Utility::readFromSocket(Network::Socket& socket,
                                                 UdpPacketProcessor& udp_packet_processor,
-<<<<<<< HEAD
-                                                uint32_t* packets_dropped,
-                                                MonotonicTime receive_time) {
-=======
                                                 MonotonicTime receive_time,
                                                 uint32_t* packets_dropped) {
->>>>>>> 2d6b3a0c
   Buffer::InstancePtr buffer = std::make_unique<Buffer::OwnedImpl>();
   Buffer::RawSlice slice;
   const uint64_t num_slices = buffer->reserve(udp_packet_processor.maxPacketSize(), &slice, 1);
