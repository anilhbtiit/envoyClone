--- conflicted
+++ resolved
@@ -47,11 +47,8 @@
 protected:
   HdsTest()
       : retry_timer_(new Event::MockTimer()), server_response_timer_(new Event::MockTimer()),
-<<<<<<< HEAD
-        async_client_(new Grpc::MockAsyncClient()), ssl_context_manager_(time_system_) {
-=======
-        async_client_(new Grpc::MockAsyncClient()), api_(Api::createApiForTest(stats_store_)) {
->>>>>>> 88fe0c93
+        async_client_(new Grpc::MockAsyncClient()), api_(Api::createApiForTest(stats_store_)),
+        ssl_context_manager_(api_->timeSystem()) {
     node_.set_id("hds-node");
   }
 
@@ -121,6 +118,7 @@
   Grpc::MockAsyncStream async_stream_;
   Grpc::MockAsyncClient* async_client_;
   Runtime::MockLoader runtime_;
+  Api::ApiPtr api_;
   Extensions::TransportSockets::Tls::ContextManagerImpl ssl_context_manager_;
   NiceMock<Runtime::MockRandomGenerator> random_;
   NiceMock<Envoy::AccessLog::MockAccessLogManager> log_manager_;
@@ -129,7 +127,6 @@
   NiceMock<Server::MockAdmin> admin_;
   Singleton::ManagerImpl singleton_manager_{Thread::threadFactoryForTest().currentThreadId()};
   NiceMock<ThreadLocal::MockInstance> tls_;
-  Api::ApiPtr api_;
 };
 
 // Test that HdsDelegate builds and sends initial message correctly
