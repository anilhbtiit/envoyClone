--- conflicted
+++ resolved
@@ -694,23 +694,13 @@
   executeActions(
       {[&]() -> void { codec_client_ = makeHttpConnection(lookupPort("http"), type); },
        [&]() -> void {
-<<<<<<< HEAD
-         codec_client->makeRequestWithBody(Http::TestHeaderMapImpl{{":method", "POST"},
-                                                                   {":path", "/test/long/url"},
-                                                                   {":scheme", "http"},
-                                                                   {":authority", "host"},
-                                                                   {"x-forwarded-for", "10.0.0.1"},
-                                                                   {"x-envoy-retry-on", "5xx"}},
-                                           1024, *response);
-=======
-         codec_client_->makeRequestWithBody(Http::TestHeaderMapImpl{{":method", "GET"},
+         codec_client_->makeRequestWithBody(Http::TestHeaderMapImpl{{":method", "POST"},
                                                                     {":path", "/test/long/url"},
                                                                     {":scheme", "http"},
                                                                     {":authority", "host"},
                                                                     {"x-forwarded-for", "10.0.0.1"},
                                                                     {"x-envoy-retry-on", "5xx"}},
                                             1024, *response_);
->>>>>>> b0d8095d
        },
        [&]() -> void {
          fake_upstream_connection_ = fake_upstreams_[0]->waitForHttpConnection(*dispatcher_);
