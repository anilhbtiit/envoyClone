#include "source/extensions/http/header_validators/envoy_default/path_normalizer.h"

#include "envoy/http/header_validator_errors.h"

#include "source/common/http/header_utility.h"
#include "source/common/http/headers.h"
#include "source/common/runtime/runtime_features.h"
#include "source/extensions/http/header_validators/envoy_default/character_tables.h"

#include "absl/strings/match.h"

namespace Envoy {
namespace Extensions {
namespace Http {
namespace HeaderValidators {
namespace EnvoyDefault {

using ::envoy::extensions::http::header_validators::envoy_default::v3::HeaderValidatorConfig;
using ::envoy::extensions::http::header_validators::envoy_default::v3::
    HeaderValidatorConfig_UriPathNormalizationOptions;
using ::Envoy::Http::HeaderUtility;
using ::Envoy::Http::PathNormalizerResponseCodeDetail;
using ::Envoy::Http::RequestHeaderMap;
using ::Envoy::Http::testCharInTable;
using ::Envoy::Http::UhvResponseCodeDetail;

<<<<<<< HEAD
struct PathNormalizerResponseCodeDetailValues {
  const std::string RedirectNormalized = "uhv.path_noramlization_redirect";
};

using PathNormalizerResponseCodeDetail = ConstSingleton<PathNormalizerResponseCodeDetailValues>;

PathNormalizer::PathNormalizer(const HeaderValidatorConfig& config,
                               bool translate_backslash_to_slash)
    : config_(config), translate_backslash_to_slash_(translate_backslash_to_slash) {}
=======
PathNormalizer::PathNormalizer(const HeaderValidatorConfig& config) : config_(config) {}
>>>>>>> 2df5a5d0

PathNormalizer::DecodedOctet
PathNormalizer::normalizeAndDecodeOctet(std::string::iterator iter,
                                        std::string::iterator end) const {
  // From RFC 3986: https://datatracker.ietf.org/doc/html/rfc3986#section-2.1
  //
  // SPELLCHECKER(off)
  // pct-encoded = "%" HEXDIG HEXDIG
  //
  // The uppercase hexadecimal digits 'A' through 'F' are equivalent to
  // the lowercase digits 'a' through 'f', respectively. If two URIs
  // differ only in the case of hexadecimal digits used in percent-encoded
  // octets, they are equivalent. For consistency, URI producers and
  // normalizers should use uppercase hexadecimal digits for all percent-
  // encodings.
  //
  // Also from RFC 3986: https://datatracker.ietf.org/doc/html/rfc3986#section-2.4
  //
  // When a URI is dereferenced, the components and subcomponents significant
  // to the scheme-specific dereferencing process (if any) must be parsed and
  // separated before the percent-encoded octets within those components can
  // be safely decoded, as otherwise the data may be mistaken for component
  // delimiters. The only exception is for percent-encoded octets corresponding
  // to characters in the unreserved set, which can be decoded at any time.
  // SPELLCHECKER(on)

  if (iter == end || *iter != '%') {
    return {PercentDecodeResult::Invalid};
  }

  const bool preserve_case =
      Runtime::runtimeFeatureEnabled("envoy.reloadable_features.uhv_preserve_url_encoded_case");

  char ch = '\0';
  // Normalize and decode the octet
  for (int i = 0; i < 2; ++i) {
    ++iter;
    if (iter == end) {
      return {PercentDecodeResult::Invalid};
    }

    char nibble = *iter;
    if (!isxdigit(*iter)) {
      return {PercentDecodeResult::Invalid};
    }

    // normalize
    nibble = nibble >= 'a' ? nibble ^ 0x20 : nibble;
    if (!preserve_case) {
      *iter = nibble;
    }

    // decode
    int factor = i == 0 ? 16 : 1;
    ch += factor * (nibble >= 'A' ? (nibble - 'A' + 10) : (nibble - '0'));
  }

  if (testCharInTable(kUnreservedCharTable, ch)) {
    // Based on RFC, only decode characters in the UNRESERVED set.
    return {PercentDecodeResult::Decoded, ch};
  }

  if (ch == '/' || ch == '\\') {
    // We decoded a slash character and how we handle it depends on the active configuration.
    switch (config_.uri_path_normalization_options().path_with_escaped_slashes_action()) {
    case HeaderValidatorConfig_UriPathNormalizationOptions::IMPLEMENTATION_SPECIFIC_DEFAULT:
      ABSL_FALLTHROUGH_INTENDED;
    case HeaderValidatorConfig_UriPathNormalizationOptions::KEEP_UNCHANGED:
      // default implementation: normalize the encoded octet and accept the path
      return {PercentDecodeResult::Normalized};

    case HeaderValidatorConfig_UriPathNormalizationOptions::REJECT_REQUEST:
      // Reject the entire request
      return {PercentDecodeResult::Reject};

    case HeaderValidatorConfig_UriPathNormalizationOptions::UNESCAPE_AND_FORWARD:
      // Decode the slash and accept the path.
      return {PercentDecodeResult::Decoded, ch};

    case HeaderValidatorConfig_UriPathNormalizationOptions::UNESCAPE_AND_REDIRECT:
      // Decode the slash and response with a redirect to the normalized path.
      return {PercentDecodeResult::DecodedRedirect, ch};

    default:
      // This should never occur but it's here to make the compiler happy because of the extra
      // values added by protobuf.
      ENVOY_BUG(false, "Unexpected path_with_escaped_slashes_action");
      break;
    }
  }

  // The octet is a valid encoding but it wasn't be decoded because it was outside the UNRESERVED
  // character set.
  return {PercentDecodeResult::Normalized};
}

/*
 * Find the start of the previous segment within the path. The start of the previous segment is the
 * first non-slash character that directly follows a slash. For example:
 *
 *   path = "/hello/world/..";
 *           ^      ^    ^-- current argument
 *           |      |-- start of previous segment (return value)
 *           |-- begin argument
 *
 * Duplicate slashes that are encountered are ignored. For example:
 *
 * path = "/parent//child////..";
 *                  ^       ^-- current argument
 *                  |-- start of previous segment
 *
 * The ``current`` argument must point to a slash character. The ``begin`` iterator must be the
 * start of the path and it is returned on error.
 */
std::string::iterator findStartOfPreviousSegment(std::string::iterator current,
                                                 std::string::iterator begin) {
  bool seen_segment_char = false;
  for (; current != begin; --current) {
    if (*current == '/' && seen_segment_char) {
      ++current;
      return current;
    }

    if (*current != '/' && !seen_segment_char) {
      seen_segment_char = true;
    }
  }

  if (seen_segment_char) {
    ++begin;
  }

  return begin;
}

PathNormalizer::PathNormalizationResult
PathNormalizer::normalizePathUri(RequestHeaderMap& header_map) const {
  // Parse and normalize the :path header and update it in the map. From RFC 9112,
  // https://www.rfc-editor.org/rfc/rfc9112.html#section-3.2:
  //
  // request-target = origin-form
  //                / absolute-form
  //                / authority-form
  //                / asterisk-form
  //
  // origin-form    = absolute-path [ "?" query ]
  // absolute-form  = absolute-URI
  // authority-form = uri-host ":" port
  // asterisk-form  = "*"
  //
  // TODO(#23887) - potentially separate path normalization into multiple independent operations.
  const auto original_path = header_map.path();
  if (original_path == "*" &&
      header_map.method() == ::Envoy::Http::Headers::get().MethodValues.Options) {
    // asterisk-form, only valid for OPTIONS request
    return PathNormalizationResult::success();
  }

  if (HeaderUtility::isStandardConnectRequest(header_map)) {
    // The :path can only be empty for standard CONNECT methods, where the request-target is in
    // authority-form for HTTP/1 requests, or :path is empty for HTTP/2 requests.
    if (original_path.empty()) {
      return PathNormalizationResult::success();
    }
    return {PathNormalizationResult::Action::Reject, UhvResponseCodeDetail::get().InvalidUrl};
  }

  if (original_path.empty() || original_path.at(0) != '/') {
    return {PathNormalizationResult::Action::Reject, UhvResponseCodeDetail::get().InvalidUrl};
  }

  // Split the path and the query parameters / fragment component.
  auto [path_view, query] = splitPathAndQueryParams(original_path);
  // Make a copy of the original path and then create a readonly string_view to it. The string_view
  // is used for optimized sub-strings and the path is modified in place.
  std::string path{path_view.data(), path_view.length()};

  // Start normalizing the path.
  bool redirect = false;

  // Path normalization is based on RFC 3986:
  // https://datatracker.ietf.org/doc/html/rfc3986#section-3.3
  //
  // SPELLCHECKER(off)
  // path          = path-abempty    ; begins with "/" or is empty
  //               / path-absolute   ; begins with "/" but not "//"
  //               / path-noscheme   ; begins with a non-colon segment
  //               / path-rootless   ; begins with a segment
  //               / path-empty      ; zero characters
  //
  // path-abempty  = *( "/" segment )
  // path-absolute = "/" [ segment-nz *( "/" segment ) ]
  // path-noscheme = segment-nz-nc *( "/" segment )
  // path-rootless = segment-nz *( "/" segment )
  // path-empty    = 0<pchar>
  // segment       = *pchar
  // segment-nz    = 1*pchar
  // segment-nz-nc = 1*( unreserved / pct-encoded / sub-delims / "@" )
  //               ; non-zero-length segment without any colon ":"
  //
  // pchar         = unreserved / pct-encoded / sub-delims / ":" / "@"
  // SPELLCHECKER(on)
  {
    // pass 1: normalize and decode percent-encoded octets
    const auto result = decodePass(path);
    if (result.action() == PathNormalizationResult::Action::Reject) {
      return result;
    }

    redirect |= result.action() == PathNormalizationResult::Action::Redirect;
  }

  if (translate_backslash_to_slash_) {
    translateBackToForwardSlashes(path);
  }

  if (!config_.uri_path_normalization_options().skip_merging_slashes()) {
    // pass 2: merge duplicate slashes (if configured to do so)
    const auto result = mergeSlashesPass(path);
    if (result.action() == PathNormalizationResult::Action::Reject) {
      return result;
    }

    redirect |= result.action() == PathNormalizationResult::Action::Redirect;
  }

  {
    // pass 3: collapse dot and dot-dot segments
    const auto result = collapseDotSegmentsPass(path);
    if (result.action() == PathNormalizationResult::Action::Reject) {
      return result;
    }

    redirect |= result.action() == PathNormalizationResult::Action::Redirect;
  }

  absl::string_view normalized_path{path};
  // Update the :path header. We need to honor the normalized path and the original query/fragment
  // components.
  header_map.setPath(absl::StrCat(normalized_path, query));

  if (redirect) {
    return {PathNormalizationResult::Action::Redirect,
            ::Envoy::Http::PathNormalizerResponseCodeDetail::get().RedirectNormalized};
  }

  return PathNormalizationResult::success();
}

void PathNormalizer::translateBackToForwardSlashes(std::string& path) const {
  for (char& character : path) {
    if (character == '\\') {
      character = '/';
    }
  }
}

PathNormalizer::PathNormalizationResult PathNormalizer::decodePass(std::string& path) const {
  auto begin = path.begin();
  auto read = std::next(begin);
  auto write = std::next(begin);
  auto end = path.end();
  bool redirect = false;
  const bool allow_invalid_url_encoding =
      Runtime::runtimeFeatureEnabled("envoy.reloadable_features.uhv_allow_malformed_url_encoding");

  while (read != end) {
    if (*read == '%') {
      auto decode_result = normalizeAndDecodeOctet(read, end);
      // TODO(#23885) - add and honor config to not reject invalid percent-encoded octets.
      switch (decode_result.result()) {
      case PercentDecodeResult::Invalid:
        if (allow_invalid_url_encoding) {
          // Write the % character that starts invalid URL encoded sequence and then continue
          // scanning from the next character.
          *write++ = *read++;
          break;
        }
        ABSL_FALLTHROUGH_INTENDED;
      case PercentDecodeResult::Reject:
        // Reject the request
        return {PathNormalizationResult::Action::Reject, UhvResponseCodeDetail::get().InvalidUrl};

      case PercentDecodeResult::Normalized:
        // Valid encoding but outside the UNRESERVED character set. The encoding was normalized to
        // UPPERCASE and the octet must not be decoded. Copy the normalized encoding.
        *write++ = *read++;
        *write++ = *read++;
        *write++ = *read++;
        break;

      case PercentDecodeResult::DecodedRedirect:
        // The encoding was properly decoded but, based on the config, the request should be
        // redirected to the normalized path.
        redirect = true;
        ABSL_FALLTHROUGH_INTENDED;
      case PercentDecodeResult::Decoded:
        // The encoding was decoded. Store the decoded octet in the last character of the percent
        // encoding (read[2]) so it will be processed in the next iteration. We can safely advance
        // 2 positions since we know that the value was correctly decoded.
        std::advance(read, 2);
        *read = decode_result.octet();
      }
    } else {
      *write++ = *read++;
    }
  }

  path.resize(std::distance(begin, write));
  if (redirect) {
    return {PathNormalizationResult::Action::Redirect,
            ::Envoy::Http::PathNormalizerResponseCodeDetail::get().RedirectNormalized};
  }

  return PathNormalizationResult::success();
}

PathNormalizer::PathNormalizationResult PathNormalizer::mergeSlashesPass(std::string& path) const {
  auto begin = path.begin();
  auto read = std::next(begin);
  auto write = std::next(begin);
  auto end = path.end();

  while (read != end) {
    if (*read == '/') {
      char prev = *std::prev(write);
      if (prev == '/') {
        // Duplicate slash, merge it
        ++read;
      } else {
        // Not a duplicate slash
        *write++ = *read++;
      }
    } else {
      *write++ = *read++;
    }
  }

  path.resize(std::distance(begin, write));
  return PathNormalizationResult::success();
}

PathNormalizer::PathNormalizationResult
PathNormalizer::collapseDotSegmentsPass(std::string& path) const {
  auto begin = path.begin();
  auto read = std::next(begin);
  auto write = std::next(begin);
  auto end = path.end();
  absl::string_view path_view{path};

  while (read != end) {
    if (*read == '.') {
      char prev = *std::prev(write);
      if (prev == '/') {
        // attempt to read ahead 2 characters to see if we are in a "./" or "../" segment.
        const auto dot_segment = path_view.substr(std::distance(begin, read), 3);
        if (absl::StartsWith(dot_segment, "./") || dot_segment == ".") {
          // This is a "/./" segment or the path is terminated by "/.", ignore it
          size_t distance = std::min<size_t>(dot_segment.size(), 2);
          // Advance the read iterator by 1 if the path ends with "." or 2 if the segment is "./"
          std::advance(read, distance);
        } else if (dot_segment == "../" || dot_segment == "..") {
          // This is a "/../" segment or the path is terminated by "/..", navigate one segment up.
          // Back up write 1 position to the previous slash to find the previous segment start.
          auto new_write = findStartOfPreviousSegment(std::prev(write), begin);
          if (new_write == begin) {
            // This is an invalid ".." segment, most likely the full path is "/..", which attempts
            // to go above the root.
            return {PathNormalizationResult::Action::Reject,
                    UhvResponseCodeDetail::get().InvalidUrl};
          }

          // Set the write position to overwrite the previous segment
          write = new_write;
          // Advance the read iterator by 2 if the path ends with ".." or 3 if the segment is "../"
          size_t distance = std::min<size_t>(dot_segment.size(), 3);
          std::advance(read, distance);
        } else {
          *write++ = *read++;
        }
      } else {
        *write++ = *read++;
      }
    } else {
      *write++ = *read++;
    }
  }

  path.resize(std::distance(begin, write));
  return PathNormalizationResult::success();
}

std::tuple<absl::string_view, absl::string_view>
PathNormalizer::splitPathAndQueryParams(absl::string_view path_and_query_params) const {
  // Split on the query (?) or fragment (#) delimiter, whichever one is first.
  // TODO(#23886) - add and honor config option for handling the path fragment component.
  auto delim = path_and_query_params.find_first_of("?#");
  if (delim == absl::string_view::npos) {
    // no query/fragment component
    return std::make_tuple(path_and_query_params, "");
  }

  return std::make_tuple(path_and_query_params.substr(0, delim),
                         path_and_query_params.substr(delim));
}

} // namespace EnvoyDefault
} // namespace HeaderValidators
} // namespace Http
} // namespace Extensions
} // namespace Envoy<|MERGE_RESOLUTION|>--- conflicted
+++ resolved
@@ -24,19 +24,10 @@
 using ::Envoy::Http::testCharInTable;
 using ::Envoy::Http::UhvResponseCodeDetail;
 
-<<<<<<< HEAD
-struct PathNormalizerResponseCodeDetailValues {
-  const std::string RedirectNormalized = "uhv.path_noramlization_redirect";
-};
-
-using PathNormalizerResponseCodeDetail = ConstSingleton<PathNormalizerResponseCodeDetailValues>;
 
 PathNormalizer::PathNormalizer(const HeaderValidatorConfig& config,
                                bool translate_backslash_to_slash)
     : config_(config), translate_backslash_to_slash_(translate_backslash_to_slash) {}
-=======
-PathNormalizer::PathNormalizer(const HeaderValidatorConfig& config) : config_(config) {}
->>>>>>> 2df5a5d0
 
 PathNormalizer::DecodedOctet
 PathNormalizer::normalizeAndDecodeOctet(std::string::iterator iter,
