--- conflicted
+++ resolved
@@ -1283,13 +1283,9 @@
 
 void Filter::UpstreamRequest::DownstreamWatermarkManager::onBelowWriteBufferLowWatermark() {
   ASSERT(parent_.request_encoder_);
-<<<<<<< HEAD
+  ASSERT(parent_.parent_.upstream_requests_.size() == 1);
   // One source of connection blockage has buffer available.  Pass this on to the stream, which
   // will resume reads if this was the last remaining high watermark.
-=======
-  ASSERT(parent_.parent_.upstream_requests_.size() == 1);
-  // The downstream connection has buffer available. Resume reads from upstream.
->>>>>>> a3fe3c6e
   parent_.parent_.cluster_->stats().upstream_flow_control_resumed_reading_total_.inc();
   parent_.request_encoder_->getStream().readDisable(false);
 }
