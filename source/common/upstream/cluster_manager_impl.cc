--- conflicted
+++ resolved
@@ -363,21 +363,13 @@
   const auto& cm_config = bootstrap.cluster_manager();
   if (cm_config.has_load_stats_config()) {
     const auto& load_stats_config = cm_config.load_stats_config();
-<<<<<<< HEAD
-    load_stats_reporter_ =
-        std::make_unique<LoadStatsReporter>(local_info_, *this, stats_,
-                                            Config::Utility::factoryForGrpcApiConfigSource(
-                                                *async_client_manager_, load_stats_config, stats_)
-                                                ->create(),
-                                            load_stats_config.transport_api_version(), dispatcher_);
-=======
+
     load_stats_reporter_ = std::make_unique<LoadStatsReporter>(
-        local_info, *this, stats,
+        local_info_, *this, stats_,
         Config::Utility::factoryForGrpcApiConfigSource(*async_client_manager_, load_stats_config,
-                                                       stats, false)
+                                                       stats_, false)
             ->create(),
-        load_stats_config.transport_api_version(), main_thread_dispatcher);
->>>>>>> dc197e5b
+        load_stats_config.transport_api_version(), dispatcher_);
   }
 }
 
