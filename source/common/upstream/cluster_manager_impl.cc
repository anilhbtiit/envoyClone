#include "common/upstream/cluster_manager_impl.h"

#include <chrono>
#include <cstdint>
#include <functional>
#include <list>
#include <string>
#include <vector>

#include "envoy/event/dispatcher.h"
#include "envoy/network/dns.h"
#include "envoy/runtime/runtime.h"

#include "common/common/enum_to_int.h"
#include "common/common/utility.h"
#include "common/config/cds_json.h"
#include "common/config/utility.h"
#include "common/http/async_client_impl.h"
#include "common/http/http1/conn_pool.h"
#include "common/http/http2/conn_pool.h"
#include "common/json/config_schemas.h"
#include "common/network/resolver_impl.h"
#include "common/network/utility.h"
#include "common/protobuf/utility.h"
#include "common/router/shadow_writer_impl.h"
#include "common/upstream/cds_api_impl.h"
#include "common/upstream/load_balancer_impl.h"
#include "common/upstream/original_dst_cluster.h"
#include "common/upstream/ring_hash_lb.h"
#include "common/upstream/subset_lb.h"

#include "fmt/format.h"

namespace Envoy {
namespace Upstream {

void ClusterManagerInitHelper::addCluster(Cluster& cluster) {
  if (state_ == State::AllClustersInitialized) {
    cluster.initialize([] {});
    return;
  }

  const auto initialize_cb = [&cluster, this] {
    ASSERT(state_ != State::AllClustersInitialized);
    removeCluster(cluster);
  };

  if (cluster.initializePhase() == Cluster::InitializePhase::Primary) {
    primary_init_clusters_.push_back(&cluster);
    cluster.initialize(initialize_cb);
  } else {
    ASSERT(cluster.initializePhase() == Cluster::InitializePhase::Secondary);
    secondary_init_clusters_.push_back(&cluster);
    if (started_secondary_initialize_) {
      // This can happen if we get a second CDS update that adds new clusters after we have
      // already started secondary init. In this case, just immediately initialize.
      cluster.initialize(initialize_cb);
    }
  }

  ENVOY_LOG(debug, "cm init: adding: cluster={} primary={} secondary={}", cluster.info()->name(),
            primary_init_clusters_.size(), secondary_init_clusters_.size());
}

void ClusterManagerInitHelper::removeCluster(Cluster& cluster) {
  if (state_ == State::AllClustersInitialized) {
    return;
  }

  // There is a remote edge case where we can remove a cluster via CDS that has not yet been
  // initialized. When called via the remove cluster API this code catches that case.
  std::list<Cluster*>* cluster_list;
  if (cluster.initializePhase() == Cluster::InitializePhase::Primary) {
    cluster_list = &primary_init_clusters_;
  } else {
    ASSERT(cluster.initializePhase() == Cluster::InitializePhase::Secondary);
    cluster_list = &secondary_init_clusters_;
  }

  // It is possible that the cluster we are removing has already been initialized, and is not
  // present in the initializer list. If so, this is fine.
  cluster_list->remove(&cluster);
  ENVOY_LOG(debug, "cm init: init complete: cluster={} primary={} secondary={}",
            cluster.info()->name(), primary_init_clusters_.size(), secondary_init_clusters_.size());
  maybeFinishInitialize();
}

void ClusterManagerInitHelper::maybeFinishInitialize() {
  // Do not do anything if we are still doing the initial static load or if we are waiting for
  // CDS initialize.
  if (state_ == State::Loading || state_ == State::WaitingForCdsInitialize) {
    return;
  }

  // If we are still waiting for primary clusters to initialize, do nothing.
  ASSERT(state_ == State::WaitingForStaticInitialize || state_ == State::CdsInitialized);
  if (!primary_init_clusters_.empty()) {
    return;
  }

  // If we are still waiting for secondary clusters to initialize, see if we need to first call
  // initialize on them. This is only done once.
  if (!secondary_init_clusters_.empty()) {
    if (!started_secondary_initialize_) {
      ENVOY_LOG(info, "cm init: initializing secondary clusters");
      started_secondary_initialize_ = true;
      // Cluster::initialize() method can modify the list of secondary_init_clusters_ to remove
      // the item currently being initialized, so we eschew range-based-for and do this complicated
      // dance to increment the iterator before calling initialize.
      for (auto iter = secondary_init_clusters_.begin(); iter != secondary_init_clusters_.end();) {
        Cluster* cluster = *iter;
        ++iter;
        cluster->initialize([cluster, this] {
          ASSERT(state_ != State::AllClustersInitialized);
          removeCluster(*cluster);
        });
      }
    }

    return;
  }

  // At this point, if we are doing static init, and we have CDS, start CDS init. Otherwise, move
  // directly to initialized.
  started_secondary_initialize_ = false;
  if (state_ == State::WaitingForStaticInitialize && cds_) {
    ENVOY_LOG(info, "cm init: initializing cds");
    state_ = State::WaitingForCdsInitialize;
    cds_->initialize();
  } else {
    ENVOY_LOG(info, "cm init: all clusters initialized");
    state_ = State::AllClustersInitialized;
    if (initialized_callback_) {
      initialized_callback_();
    }
  }
}

void ClusterManagerInitHelper::onStaticLoadComplete() {
  ASSERT(state_ == State::Loading);
  state_ = State::WaitingForStaticInitialize;
  maybeFinishInitialize();
}

void ClusterManagerInitHelper::setCds(CdsApi* cds) {
  ASSERT(state_ == State::Loading);
  cds_ = cds;
  if (cds_) {
    cds_->setInitializedCb([this]() -> void {
      ASSERT(state_ == State::WaitingForCdsInitialize);
      state_ = State::CdsInitialized;
      maybeFinishInitialize();
    });
  }
}

void ClusterManagerInitHelper::setInitializedCb(std::function<void()> callback) {
  if (state_ == State::AllClustersInitialized) {
    callback();
  } else {
    initialized_callback_ = callback;
  }
}

ClusterManagerImpl::ClusterManagerImpl(const envoy::api::v2::Bootstrap& bootstrap,
                                       ClusterManagerFactory& factory, Stats::Store& stats,
                                       ThreadLocal::SlotAllocator& tls, Runtime::Loader& runtime,
                                       Runtime::RandomGenerator& random,
                                       const LocalInfo::LocalInfo& local_info,
                                       AccessLog::AccessLogManager& log_manager,
                                       Event::Dispatcher& primary_dispatcher)
    : factory_(factory), runtime_(runtime), stats_(stats), tls_(tls.allocateSlot()),
      random_(random), local_info_(local_info), cm_stats_(generateStats(stats)) {
  const auto& ads_config = bootstrap.dynamic_resources().ads_config();
  if (ads_config.cluster_name().empty()) {
    ENVOY_LOG(debug, "No ADS clusters defined, ADS will not be initialized.");
    ads_mux_.reset(new Config::NullGrpcMuxImpl());
  } else {
    if (ads_config.cluster_name().size() != 1) {
      // TODO(htuch): Add support for multiple clusters, #1170.
      throw EnvoyException(
          "envoy::api::v2::ApiConfigSource must have a singleton cluster name specified");
    }
    ads_mux_.reset(new Config::GrpcMuxImpl(
        bootstrap.node(), *this, ads_config.cluster_name()[0], primary_dispatcher,
        *Protobuf::DescriptorPool::generated_pool()->FindMethodByName(
            "envoy.api.v2.AggregatedDiscoveryService.StreamAggregatedResources")));
  }

  const auto& cm_config = bootstrap.cluster_manager();
  if (cm_config.has_outlier_detection()) {
    const std::string event_log_file_path = cm_config.outlier_detection().event_log_path();
    if (!event_log_file_path.empty()) {
      outlier_event_logger_.reset(new Outlier::EventLoggerImpl(log_manager, event_log_file_path,
                                                               ProdSystemTimeSource::instance_,
                                                               ProdMonotonicTimeSource::instance_));
    }
  }

  if (bootstrap.dynamic_resources().deprecated_v1().has_sds_config()) {
    eds_config_.value(bootstrap.dynamic_resources().deprecated_v1().sds_config());
  }

  if (bootstrap.cluster_manager().upstream_bind_config().has_source_address()) {
    source_address_ = Network::Address::resolveProtoSocketAddress(
        bootstrap.cluster_manager().upstream_bind_config().source_address());
  }

  for (const auto& cluster : bootstrap.static_resources().clusters()) {
    loadCluster(cluster, false);
  }

  // We can now potentially create the CDS API once the backing cluster exists.
  if (bootstrap.dynamic_resources().has_cds_config()) {
    cds_api_ = factory_.createCds(bootstrap.dynamic_resources().cds_config(), eds_config_, *this);
    init_helper_.setCds(cds_api_.get());
  } else {
    init_helper_.setCds(nullptr);
  }

  Optional<std::string> local_cluster_name;
  if (!cm_config.local_cluster_name().empty()) {
    local_cluster_name.value(cm_config.local_cluster_name());
    if (primary_clusters_.find(local_cluster_name.value()) == primary_clusters_.end()) {
      throw EnvoyException(
          fmt::format("local cluster '{}' must be defined", local_cluster_name.value()));
    }
  }

  tls_->set([this, local_cluster_name](
                Event::Dispatcher& dispatcher) -> ThreadLocal::ThreadLocalObjectSharedPtr {
    return ThreadLocal::ThreadLocalObjectSharedPtr{
        new ThreadLocalClusterManagerImpl(*this, dispatcher, local_cluster_name)};
  });

  init_helper_.onStaticLoadComplete();

  // To avoid threading issues, for those clusters that start with hosts already in them (like the
  // static cluster), we need to post an update onto each thread to notify them of the update. We
  // also require this for dynamic clusters where an immediate resolve occurred in the cluster
  // constructor, prior to the member update callback being configured.
  for (auto& cluster : primary_clusters_) {
    postInitializeCluster(*cluster.second.cluster_);
  }

  ads_mux_->start();

  if (cm_config.has_load_stats_config()) {
    const auto& load_stats_config = cm_config.load_stats_config();
    if (load_stats_config.cluster_name().size() != 1) {
      // TODO(htuch): Add support for multiple clusters, #1170.
      throw EnvoyException(
          "envoy::api::v2::ApiConfigSource must have a singleton cluster name specified");
    }
    load_stats_reporter_.reset(new LoadStatsReporter(
        bootstrap.node(), *this, stats, load_stats_config.cluster_name()[0], primary_dispatcher));
  }
}

ClusterManagerStats ClusterManagerImpl::generateStats(Stats::Scope& scope) {
  const std::string final_prefix = "cluster_manager.";
  return {ALL_CLUSTER_MANAGER_STATS(POOL_COUNTER_PREFIX(scope, final_prefix),
                                    POOL_GAUGE_PREFIX(scope, final_prefix))};
}

void ClusterManagerImpl::postInitializeCluster(Cluster& cluster) {
  for (size_t i = 0; i < cluster.prioritySet().hostSetsPerPriority().size(); ++i) {
    auto& host_set = cluster.prioritySet().getHostSet(i);
    if (host_set.hosts().empty()) {
      continue;
    }
    postThreadLocalClusterUpdate(cluster, i, host_set.hosts(), std::vector<HostSharedPtr>{});
  }
}

bool ClusterManagerImpl::addOrUpdatePrimaryCluster(const envoy::api::v2::Cluster& cluster) {
  // First we need to see if this new config is new or an update to an existing dynamic cluster.
  // We don't allow updates to statically configured clusters in the main configuration.
  const std::string cluster_name = cluster.name();
  auto existing_cluster = primary_clusters_.find(cluster_name);
  if (existing_cluster != primary_clusters_.end() &&
      (!existing_cluster->second.added_via_api_ ||
       existing_cluster->second.config_hash_ == MessageUtil::hash(cluster))) {
    return false;
  }

  if (existing_cluster != primary_clusters_.end()) {
    init_helper_.removeCluster(*existing_cluster->second.cluster_);
  }

  loadCluster(cluster, true);
  ClusterInfoConstSharedPtr new_cluster = primary_clusters_.at(cluster_name).cluster_->info();
  ENVOY_LOG(info, "add/update cluster {}", cluster_name);
  tls_->runOnAllThreads([this, new_cluster]() -> void {
    ThreadLocalClusterManagerImpl& cluster_manager =
        tls_->getTyped<ThreadLocalClusterManagerImpl>();

    if (cluster_manager.thread_local_clusters_.count(new_cluster->name()) > 0) {
      ENVOY_LOG(debug, "updating TLS cluster {}", new_cluster->name());
    } else {
      ENVOY_LOG(debug, "adding TLS cluster {}", new_cluster->name());
    }

    cluster_manager.thread_local_clusters_[new_cluster->name()].reset(
        new ThreadLocalClusterManagerImpl::ClusterEntry(cluster_manager, new_cluster));
  });

  postInitializeCluster(*primary_clusters_.at(cluster_name).cluster_);
  return true;
}

bool ClusterManagerImpl::removePrimaryCluster(const std::string& cluster_name) {
  auto existing_cluster = primary_clusters_.find(cluster_name);
  if (existing_cluster == primary_clusters_.end() || !existing_cluster->second.added_via_api_) {
    return false;
  }

  init_helper_.removeCluster(*existing_cluster->second.cluster_);
  primary_clusters_.erase(existing_cluster);
  cm_stats_.cluster_removed_.inc();
  cm_stats_.total_clusters_.set(primary_clusters_.size());
  ENVOY_LOG(info, "removing cluster {}", cluster_name);
  tls_->runOnAllThreads([this, cluster_name]() -> void {
    ThreadLocalClusterManagerImpl& cluster_manager =
        tls_->getTyped<ThreadLocalClusterManagerImpl>();

    ASSERT(cluster_manager.thread_local_clusters_.count(cluster_name) == 1);
    ENVOY_LOG(debug, "removing TLS cluster {}", cluster_name);
    cluster_manager.thread_local_clusters_.erase(cluster_name);
  });

  return true;
}

void ClusterManagerImpl::loadCluster(const envoy::api::v2::Cluster& cluster, bool added_via_api) {
  ClusterSharedPtr new_cluster =
      factory_.clusterFromProto(cluster, *this, outlier_event_logger_, added_via_api);

  init_helper_.addCluster(*new_cluster);
  if (!added_via_api) {
    if (primary_clusters_.find(new_cluster->info()->name()) != primary_clusters_.end()) {
      throw EnvoyException(
          fmt::format("cluster manager: duplicate cluster '{}'", new_cluster->info()->name()));
    }
  }

  const Cluster& primary_cluster_reference = *new_cluster;
  new_cluster->prioritySet().addMemberUpdateCb(
      [&primary_cluster_reference, this](uint32_t priority,
                                         const std::vector<HostSharedPtr>& hosts_added,
                                         const std::vector<HostSharedPtr>& hosts_removed) {
        // This fires when a cluster is about to have an updated member set. We need to send this
        // out to all of the thread local configurations.
        postThreadLocalClusterUpdate(primary_cluster_reference, priority, hosts_added,
                                     hosts_removed);
      });

  if (new_cluster->healthChecker() != nullptr) {
    new_cluster->healthChecker()->addHostCheckCompleteCb(
        [this](HostSharedPtr host, bool changed_state) {
          if (changed_state && host->healthFlagGet(Host::HealthFlag::FAILED_ACTIVE_HC)) {
            postThreadLocalHealthFailure(host);
          }
        });
  }

  if (new_cluster->outlierDetector() != nullptr) {
    new_cluster->outlierDetector()->addChangedStateCb([this](HostSharedPtr host) {
      if (host->healthFlagGet(Host::HealthFlag::FAILED_OUTLIER_CHECK)) {
        postThreadLocalHealthFailure(host);
      }
    });
  }

  // emplace() will do nothing if the key already exists. Always erase first.
  size_t num_erased = primary_clusters_.erase(primary_cluster_reference.info()->name());
  primary_clusters_.emplace(
      primary_cluster_reference.info()->name(),
      PrimaryClusterData{MessageUtil::hash(cluster), added_via_api, std::move(new_cluster)});

  cm_stats_.total_clusters_.set(primary_clusters_.size());
  if (num_erased) {
    cm_stats_.cluster_modified_.inc();
  } else {
    cm_stats_.cluster_added_.inc();
  }
}

ThreadLocalCluster* ClusterManagerImpl::get(const std::string& cluster) {
  ThreadLocalClusterManagerImpl& cluster_manager = tls_->getTyped<ThreadLocalClusterManagerImpl>();

  auto entry = cluster_manager.thread_local_clusters_.find(cluster);
  if (entry != cluster_manager.thread_local_clusters_.end()) {
    return entry->second.get();
  } else {
    return nullptr;
  }
}

Http::ConnectionPool::Instance*
ClusterManagerImpl::httpConnPoolForCluster(const std::string& cluster, ResourcePriority priority,
                                           LoadBalancerContext* context) {
  ThreadLocalClusterManagerImpl& cluster_manager = tls_->getTyped<ThreadLocalClusterManagerImpl>();

  auto entry = cluster_manager.thread_local_clusters_.find(cluster);
  if (entry == cluster_manager.thread_local_clusters_.end()) {
    return nullptr;
  }

  // Select a host and create a connection pool for it if it does not already exist.
  return entry->second->connPool(priority, context);
}

void ClusterManagerImpl::postThreadLocalClusterUpdate(
    const Cluster& primary_cluster, uint32_t priority,
    const std::vector<HostSharedPtr>& hosts_added,
    const std::vector<HostSharedPtr>& hosts_removed) {
  if (init_helper_.state() == ClusterManagerInitHelper::State::Loading) {
    // A cluster may try to post updates before we are ready for multi-threading. Block this case
    // since we will post the update in postInitializeCluster().
    return;
  }

  const auto& host_set = primary_cluster.prioritySet().hostSetsPerPriority()[priority];

  HostVectorConstSharedPtr hosts_copy(new std::vector<HostSharedPtr>(host_set->hosts()));
  HostVectorConstSharedPtr healthy_hosts_copy(
      new std::vector<HostSharedPtr>(host_set->healthyHosts()));
  HostListsConstSharedPtr hosts_per_locality_copy(
      new std::vector<std::vector<HostSharedPtr>>(host_set->hostsPerLocality()));
  HostListsConstSharedPtr healthy_hosts_per_locality_copy(
      new std::vector<std::vector<HostSharedPtr>>(host_set->healthyHostsPerLocality()));

  tls_->runOnAllThreads([
    this, name = primary_cluster.info()->name(), priority, hosts_copy, healthy_hosts_copy,
    hosts_per_locality_copy, healthy_hosts_per_locality_copy, hosts_added, hosts_removed
  ]()
                            ->void {
                              ThreadLocalClusterManagerImpl::updateClusterMembership(
                                  name, priority, hosts_copy, healthy_hosts_copy,
                                  hosts_per_locality_copy, healthy_hosts_per_locality_copy,
                                  hosts_added, hosts_removed, *tls_);
                            });
}

void ClusterManagerImpl::postThreadLocalHealthFailure(const HostSharedPtr& host) {
  tls_->runOnAllThreads(
      [this, host] { ThreadLocalClusterManagerImpl::onHostHealthFailure(host, *tls_); });
}

Host::CreateConnectionData ClusterManagerImpl::tcpConnForCluster(const std::string& cluster,
                                                                 LoadBalancerContext* context) {
  ThreadLocalClusterManagerImpl& cluster_manager = tls_->getTyped<ThreadLocalClusterManagerImpl>();

  auto entry = cluster_manager.thread_local_clusters_.find(cluster);
  if (entry == cluster_manager.thread_local_clusters_.end()) {
    throw EnvoyException(fmt::format("unknown cluster '{}'", cluster));
  }

  HostConstSharedPtr logical_host = entry->second->lb_->chooseHost(context);
  if (logical_host) {
    return logical_host->createConnection(cluster_manager.thread_local_dispatcher_);
  } else {
    entry->second->cluster_info_->stats().upstream_cx_none_healthy_.inc();
    return {nullptr, nullptr};
  }
}

Http::AsyncClient& ClusterManagerImpl::httpAsyncClientForCluster(const std::string& cluster) {
  ThreadLocalClusterManagerImpl& cluster_manager = tls_->getTyped<ThreadLocalClusterManagerImpl>();
  auto entry = cluster_manager.thread_local_clusters_.find(cluster);
  if (entry != cluster_manager.thread_local_clusters_.end()) {
    return entry->second->http_async_client_;
  } else {
    throw EnvoyException(fmt::format("unknown cluster '{}'", cluster));
  }
}

ClusterManagerImpl::ThreadLocalClusterManagerImpl::ThreadLocalClusterManagerImpl(
    ClusterManagerImpl& parent, Event::Dispatcher& dispatcher,
    const Optional<std::string>& local_cluster_name)
    : parent_(parent), thread_local_dispatcher_(dispatcher) {
  // If local cluster is defined then we need to initialize it first.
  if (local_cluster_name.valid()) {
    ENVOY_LOG(debug, "adding TLS local cluster {}", local_cluster_name.value());
    auto& local_cluster = parent.primary_clusters_.at(local_cluster_name.value()).cluster_;
    thread_local_clusters_[local_cluster_name.value()].reset(
        new ClusterEntry(*this, local_cluster->info()));
  }

  local_priority_set_ = local_cluster_name.valid()
                            ? &thread_local_clusters_[local_cluster_name.value()]->priority_set_
                            : nullptr;

  for (auto& cluster : parent.primary_clusters_) {
    // If local cluster name is set then we already initialized this cluster.
    if (local_cluster_name.valid() && local_cluster_name.value() == cluster.first) {
      continue;
    }

    ENVOY_LOG(debug, "adding TLS initial cluster {}", cluster.first);
    ASSERT(thread_local_clusters_.count(cluster.first) == 0);
    thread_local_clusters_[cluster.first].reset(
        new ClusterEntry(*this, cluster.second.cluster_->info()));
  }
}

ClusterManagerImpl::ThreadLocalClusterManagerImpl::~ThreadLocalClusterManagerImpl() {
  // Clear out connection pools as well as the thread local cluster map so that we release all
  // primary cluster pointers. Currently we have to free all non-local clusters before we free
  // the local cluster. This is because non-local clusters have a member update callback registered
  // with the local cluster.
  // TODO(mattklein123): The above is sub-optimal and is related to the TODO in
  //                     redis/conn_pool_impl.cc. Will fix at the same time.
  ENVOY_LOG(debug, "shutting down thread local cluster manager");
  host_http_conn_pool_map_.clear();
  for (auto& cluster : thread_local_clusters_) {
    if (&cluster.second->priority_set_ != local_priority_set_) {
      cluster.second.reset();
    }
  }
  thread_local_clusters_.clear();
}

void ClusterManagerImpl::ThreadLocalClusterManagerImpl::drainConnPools(
    const std::vector<HostSharedPtr>& hosts) {
  for (const HostSharedPtr& host : hosts) {
    auto container = host_http_conn_pool_map_.find(host);
    if (container != host_http_conn_pool_map_.end()) {
      drainConnPools(host, container->second);
    }
  }
}

void ClusterManagerImpl::ThreadLocalClusterManagerImpl::drainConnPools(
    HostSharedPtr old_host, ConnPoolsContainer& container) {
  for (const Http::ConnectionPool::InstancePtr& pool : container.pools_) {
    if (pool) {
      container.drains_remaining_++;
    }
  }

  for (const Http::ConnectionPool::InstancePtr& pool : container.pools_) {
    if (!pool) {
      continue;
    }

    pool->addDrainedCallback([this, old_host]() -> void {
      ConnPoolsContainer& container = host_http_conn_pool_map_[old_host];
      ASSERT(container.drains_remaining_ > 0);
      container.drains_remaining_--;
      if (container.drains_remaining_ == 0) {
        for (Http::ConnectionPool::InstancePtr& pool : container.pools_) {
          thread_local_dispatcher_.deferredDelete(std::move(pool));
        }
        host_http_conn_pool_map_.erase(old_host);
      }
    });

    // The above addDrainedCallback() drain completion callback might execute immediately. This can
    // then effectively nuke 'container', which means we can't continue to loop on its contents
    // (we're done here).
    if (host_http_conn_pool_map_.count(old_host) == 0) {
      break;
    }
  }
}

void ClusterManagerImpl::ThreadLocalClusterManagerImpl::updateClusterMembership(
    const std::string& name, uint32_t priority, HostVectorConstSharedPtr hosts,
    HostVectorConstSharedPtr healthy_hosts, HostListsConstSharedPtr hosts_per_locality,
    HostListsConstSharedPtr healthy_hosts_per_locality,
    const std::vector<HostSharedPtr>& hosts_added, const std::vector<HostSharedPtr>& hosts_removed,
    ThreadLocal::Slot& tls) {

  ThreadLocalClusterManagerImpl& config = tls.getTyped<ThreadLocalClusterManagerImpl>();

  ASSERT(config.thread_local_clusters_.find(name) != config.thread_local_clusters_.end());
  config.thread_local_clusters_[name]->priority_set_.getHostSet(priority).updateHosts(
      std::move(hosts), std::move(healthy_hosts), std::move(hosts_per_locality),
      std::move(healthy_hosts_per_locality), hosts_added, hosts_removed);
}

void ClusterManagerImpl::ThreadLocalClusterManagerImpl::onHostHealthFailure(
    const HostSharedPtr& host, ThreadLocal::Slot& tls) {

  // Close all HTTP connection pool connections in the case of a host health failure. If outlier/
  // health is due to ECMP flow hashing issues for example, a new set of connections might do
  // better.
  // TODO(mattklein123): This function is currently very specific, but in the future when we do
  // more granular host set changes, we should be able to capture single host changes and make them
  // more targeted.
  ThreadLocalClusterManagerImpl& config = tls.getTyped<ThreadLocalClusterManagerImpl>();
  const auto& container = config.host_http_conn_pool_map_.find(host);
  if (container != config.host_http_conn_pool_map_.end()) {
    for (const Http::ConnectionPool::InstancePtr& pool : container->second.pools_) {
      if (pool == nullptr) {
        continue;
      }

      pool->closeConnections();
    }
  }
}

ClusterManagerImpl::ThreadLocalClusterManagerImpl::ClusterEntry::ClusterEntry(
    ThreadLocalClusterManagerImpl& parent, ClusterInfoConstSharedPtr cluster)
    : parent_(parent), cluster_info_(cluster),
      http_async_client_(*cluster, parent.parent_.stats_, parent.thread_local_dispatcher_,
                         parent.parent_.local_info_, parent.parent_, parent.parent_.runtime_,
                         parent.parent_.random_,
                         Router::ShadowWriterPtr{new Router::ShadowWriterImpl(parent.parent_)}) {

  // TODO(alyssawilk) make lb priority-set aware in a follow-up patch
  HostSet& host_set = priority_set_.getHostSet(0);
  HostSet* local_host_set = nullptr;
  if (parent.local_priority_set_) {
    local_host_set = parent.local_priority_set_->hostSetsPerPriority()[0].get();
  }

  if (cluster->lbSubsetInfo().isEnabled()) {
<<<<<<< HEAD
    lb_.reset(new SubsetLoadBalancer(cluster->lbType(), host_set, local_host_set, cluster->stats(),
                                     parent.parent_.runtime_, parent.parent_.random_,
                                     cluster->lbSubsetInfo()));
=======
    lb_.reset(new SubsetLoadBalancer(cluster->lbType(), host_set_, parent.local_host_set_,
                                     cluster->stats(), parent.parent_.runtime_,
                                     parent.parent_.random_, cluster->lbSubsetInfo(),
                                     cluster->lbRingHashConfig()));
>>>>>>> 697d82bb
  } else {
    switch (cluster->lbType()) {
    case LoadBalancerType::LeastRequest: {
      lb_.reset(new LeastRequestLoadBalancer(host_set, local_host_set, cluster->stats(),
                                             parent.parent_.runtime_, parent.parent_.random_));
      break;
    }
    case LoadBalancerType::Random: {
      lb_.reset(new RandomLoadBalancer(host_set, local_host_set, cluster->stats(),
                                       parent.parent_.runtime_, parent.parent_.random_));
      break;
    }
    case LoadBalancerType::RoundRobin: {
      lb_.reset(new RoundRobinLoadBalancer(host_set, local_host_set, cluster->stats(),
                                           parent.parent_.runtime_, parent.parent_.random_));
      break;
    }
    case LoadBalancerType::RingHash: {
<<<<<<< HEAD
      lb_.reset(new RingHashLoadBalancer(host_set, cluster->stats(), parent.parent_.runtime_,
                                         parent.parent_.random_));
=======
      lb_.reset(new RingHashLoadBalancer(host_set_, cluster->stats(), parent.parent_.runtime_,
                                         parent.parent_.random_, cluster->lbRingHashConfig()));
>>>>>>> 697d82bb
      break;
    }
    case LoadBalancerType::OriginalDst: {
      lb_.reset(new OriginalDstCluster::LoadBalancer(
          host_set, parent.parent_.primary_clusters_.at(cluster->name()).cluster_));
      break;
    }
    }
  }

  priority_set_.addMemberUpdateCb([this](uint32_t, const std::vector<HostSharedPtr>&,
                                         const std::vector<HostSharedPtr>& hosts_removed) -> void {
    // We need to go through and purge any connection pools for hosts that got deleted.
    // Even if two hosts actually point to the same address this will be safe, since if a
    // host is readded it will be a different physical HostSharedPtr.
    parent_.drainConnPools(hosts_removed);
  });
}

ClusterManagerImpl::ThreadLocalClusterManagerImpl::ClusterEntry::~ClusterEntry() {
  // We need to drain all connection pools for the cluster being removed. Then we can remove the
  // cluster.
  //
  // TODO(mattklein123): Optimally, we would just fire member changed callbacks and remove all of
  // the hosts inside of the HostImpl destructor. That is a change with wide implications, so we are
  // going with a more targeted approach for now.
  for (auto& host_set : priority_set_.hostSetsPerPriority()) {
    parent_.drainConnPools(host_set->hosts());
  }
}

Http::ConnectionPool::Instance*
ClusterManagerImpl::ThreadLocalClusterManagerImpl::ClusterEntry::connPool(
    ResourcePriority priority, LoadBalancerContext* context) {
  HostConstSharedPtr host = lb_->chooseHost(context);
  if (!host) {
    ENVOY_LOG(debug, "no healthy host for HTTP connection pool");
    cluster_info_->stats().upstream_cx_none_healthy_.inc();
    return nullptr;
  }

  ConnPoolsContainer& container = parent_.host_http_conn_pool_map_[host];
  ASSERT(enumToInt(priority) < container.pools_.size());
  if (!container.pools_[enumToInt(priority)]) {
    container.pools_[enumToInt(priority)] =
        parent_.parent_.factory_.allocateConnPool(parent_.thread_local_dispatcher_, host, priority);
  }

  return container.pools_[enumToInt(priority)].get();
}

ClusterManagerPtr ProdClusterManagerFactory::clusterManagerFromProto(
    const envoy::api::v2::Bootstrap& bootstrap, Stats::Store& stats, ThreadLocal::Instance& tls,
    Runtime::Loader& runtime, Runtime::RandomGenerator& random,
    const LocalInfo::LocalInfo& local_info, AccessLog::AccessLogManager& log_manager) {
  return ClusterManagerPtr{new ClusterManagerImpl(bootstrap, *this, stats, tls, runtime, random,
                                                  local_info, log_manager, primary_dispatcher_)};
}

Http::ConnectionPool::InstancePtr
ProdClusterManagerFactory::allocateConnPool(Event::Dispatcher& dispatcher, HostConstSharedPtr host,
                                            ResourcePriority priority) {
  if ((host->cluster().features() & ClusterInfo::Features::HTTP2) &&
      runtime_.snapshot().featureEnabled("upstream.use_http2", 100)) {
    return Http::ConnectionPool::InstancePtr{
        new Http::Http2::ProdConnPoolImpl(dispatcher, host, priority)};
  } else {
    return Http::ConnectionPool::InstancePtr{
        new Http::Http1::ConnPoolImplProd(dispatcher, host, priority)};
  }
}

ClusterSharedPtr ProdClusterManagerFactory::clusterFromProto(
    const envoy::api::v2::Cluster& cluster, ClusterManager& cm,
    Outlier::EventLoggerSharedPtr outlier_event_logger, bool added_via_api) {
  return ClusterImplBase::create(cluster, cm, stats_, tls_, dns_resolver_, ssl_context_manager_,
                                 runtime_, random_, primary_dispatcher_, local_info_,
                                 outlier_event_logger, added_via_api);
}

CdsApiPtr
ProdClusterManagerFactory::createCds(const envoy::api::v2::ConfigSource& cds_config,
                                     const Optional<envoy::api::v2::ConfigSource>& eds_config,
                                     ClusterManager& cm) {
  return CdsApiImpl::create(cds_config, eds_config, cm, primary_dispatcher_, random_, local_info_,
                            stats_);
}

} // namespace Upstream
} // namespace Envoy<|MERGE_RESOLUTION|>--- conflicted
+++ resolved
@@ -619,16 +619,9 @@
   }
 
   if (cluster->lbSubsetInfo().isEnabled()) {
-<<<<<<< HEAD
     lb_.reset(new SubsetLoadBalancer(cluster->lbType(), host_set, local_host_set, cluster->stats(),
                                      parent.parent_.runtime_, parent.parent_.random_,
-                                     cluster->lbSubsetInfo()));
-=======
-    lb_.reset(new SubsetLoadBalancer(cluster->lbType(), host_set_, parent.local_host_set_,
-                                     cluster->stats(), parent.parent_.runtime_,
-                                     parent.parent_.random_, cluster->lbSubsetInfo(),
-                                     cluster->lbRingHashConfig()));
->>>>>>> 697d82bb
+                                     cluster->lbSubsetInfo(), cluster->lbRingHashConfig()));
   } else {
     switch (cluster->lbType()) {
     case LoadBalancerType::LeastRequest: {
@@ -647,13 +640,8 @@
       break;
     }
     case LoadBalancerType::RingHash: {
-<<<<<<< HEAD
       lb_.reset(new RingHashLoadBalancer(host_set, cluster->stats(), parent.parent_.runtime_,
-                                         parent.parent_.random_));
-=======
-      lb_.reset(new RingHashLoadBalancer(host_set_, cluster->stats(), parent.parent_.runtime_,
                                          parent.parent_.random_, cluster->lbRingHashConfig()));
->>>>>>> 697d82bb
       break;
     }
     case LoadBalancerType::OriginalDst: {
