#!/bin/bash

set -e

. ci/envoy_build_sha.sh

# We run as root and later drop permissions. This is required to setup the USER
# in useradd below, which is need for correct Python execution in the Docker
# environment.
USER=root
USER_GROUP=root

[[ -z "${IMAGE_NAME}" ]] && IMAGE_NAME="envoyproxy/envoy-build-ubuntu"
# The IMAGE_ID defaults to the CI hash but can be set to an arbitrary image ID (found with 'docker
# images').
[[ -z "${IMAGE_ID}" ]] && IMAGE_ID="${ENVOY_BUILD_SHA}"
[[ -z "${ENVOY_DOCKER_BUILD_DIR}" ]] && ENVOY_DOCKER_BUILD_DIR=/tmp/envoy-docker-build

<<<<<<< HEAD
#git rev-parse --is-inside-work-tree > /dev/null && GIT_VOLUME_OPTION="--volume=$(git rev-parse --git-common-dir):$(git rev-parse --git-common-dir)"
=======
[[ -f .git ]] && [[ ! -d .git ]] && GIT_VOLUME_OPTION="-v $(git rev-parse --git-common-dir):$(git rev-parse --git-common-dir)"
>>>>>>> bbf5674c

mkdir -p "${ENVOY_DOCKER_BUILD_DIR}"
# Since we specify an explicit hash, docker-run will pull from the remote repo if missing.
docker run --rm -t -i -e HTTP_PROXY=${http_proxy} -e HTTPS_PROXY=${https_proxy} \
<<<<<<< HEAD
  -u "${USER}":"${USER_GROUP}" -v "${ENVOY_DOCKER_BUILD_DIR}":/build \
=======
  -u "${USER}":"${USER_GROUP}" -v "${ENVOY_DOCKER_BUILD_DIR}":/build ${GIT_VOLUME_OPTION} \
>>>>>>> bbf5674c
  -v "$PWD":/source -e NUM_CPUS --cap-add SYS_PTRACE --cap-add NET_RAW --cap-add NET_ADMIN "${IMAGE_NAME}":"${IMAGE_ID}" \
  /bin/bash -lc "groupadd --gid $(id -g) -f envoygroup && useradd -o --uid $(id -u) --gid $(id -g) --no-create-home \
  --home-dir /source envoybuild && usermod -a -G pcap envoybuild && su envoybuild -c \"cd source && $*\""<|MERGE_RESOLUTION|>--- conflicted
+++ resolved
@@ -16,20 +16,12 @@
 [[ -z "${IMAGE_ID}" ]] && IMAGE_ID="${ENVOY_BUILD_SHA}"
 [[ -z "${ENVOY_DOCKER_BUILD_DIR}" ]] && ENVOY_DOCKER_BUILD_DIR=/tmp/envoy-docker-build
 
-<<<<<<< HEAD
-#git rev-parse --is-inside-work-tree > /dev/null && GIT_VOLUME_OPTION="--volume=$(git rev-parse --git-common-dir):$(git rev-parse --git-common-dir)"
-=======
 [[ -f .git ]] && [[ ! -d .git ]] && GIT_VOLUME_OPTION="-v $(git rev-parse --git-common-dir):$(git rev-parse --git-common-dir)"
->>>>>>> bbf5674c
 
 mkdir -p "${ENVOY_DOCKER_BUILD_DIR}"
 # Since we specify an explicit hash, docker-run will pull from the remote repo if missing.
 docker run --rm -t -i -e HTTP_PROXY=${http_proxy} -e HTTPS_PROXY=${https_proxy} \
-<<<<<<< HEAD
-  -u "${USER}":"${USER_GROUP}" -v "${ENVOY_DOCKER_BUILD_DIR}":/build \
-=======
   -u "${USER}":"${USER_GROUP}" -v "${ENVOY_DOCKER_BUILD_DIR}":/build ${GIT_VOLUME_OPTION} \
->>>>>>> bbf5674c
   -v "$PWD":/source -e NUM_CPUS --cap-add SYS_PTRACE --cap-add NET_RAW --cap-add NET_ADMIN "${IMAGE_NAME}":"${IMAGE_ID}" \
   /bin/bash -lc "groupadd --gid $(id -g) -f envoygroup && useradd -o --uid $(id -u) --gid $(id -g) --no-create-home \
   --home-dir /source envoybuild && usermod -a -G pcap envoybuild && su envoybuild -c \"cd source && $*\""