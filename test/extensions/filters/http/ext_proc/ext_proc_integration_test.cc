--- conflicted
+++ resolved
@@ -69,11 +69,10 @@
 
   void initializeConfig() {
     scoped_runtime_.mergeValues(
-<<<<<<< HEAD
         {{"envoy.reloadable_features.send_header_value_in_bytes", header_value_bytes_}});
-=======
+    scoped_runtime_.mergeValues(
         {{"envoy.reloadable_features.send_header_value_in_bytes", filter_mutation_rule_}});
->>>>>>> 4222f18f
+
     config_helper_.addConfigModifier([this](envoy::config::bootstrap::v3::Bootstrap& bootstrap) {
       // Ensure "HTTP2 with no prior knowledge." Necessary for gRPC and for headers
       ConfigHelper::setHttp2(
@@ -389,11 +388,8 @@
   FakeHttpConnectionPtr processor_connection_;
   FakeStreamPtr processor_stream_;
   TestScopedRuntime scoped_runtime_;
-<<<<<<< HEAD
   std::string header_value_bytes_{"false"};
-=======
   std::string filter_mutation_rule_{"false"};
->>>>>>> 4222f18f
 };
 
 INSTANTIATE_TEST_SUITE_P(
