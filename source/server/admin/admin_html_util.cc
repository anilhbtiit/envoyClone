#include "source/server/admin/admin_html_util.h"

#include "source/common/html/utility.h"
#include "source/common/http/headers.h"
#include "source/server/admin/html/admin_html_gen.h"

#include "absl/strings/str_replace.h"

namespace {

const char AdminHtmlTableBegin[] = R"(
  <table class='home-table'>
    <thead>
      <tr>
        <th class='home-data'>@NAME_COLUMN@</th>
        <th class='home-data'>Description</th>
      </tr>
    </thead>
    <tbody>
)";

const char AdminHtmlTableEnd[] = R"(
    </tbody>
  </table>
)";

/**
 * Favicon base64 image was harvested by screen-capturing the favicon from a Chrome tab
 * while visiting https://www.envoyproxy.io/. The resulting PNG was translated to base64
 * by dropping it into https://www.base64-image.de/ and then pasting the resulting string
 * below.
 *
 * The actual favicon source for that, https://www.envoyproxy.io/img/favicon.ico is nicer
 * because it's transparent, but is also 67646 bytes, which is annoying to inline. We could
 * just reference that rather than inlining it, but then the favicon won't work when visiting
 * the admin page from a network that can't see the internet.
 */
const char EnvoyFavicon[] =
    "data:image/png;base64,iVBORw0KGgoAAAANSUhEUgAAABgAAAAYCAYAAADgdz34AAAAAXNSR0IArs4c6QAAAARnQU1"
    "BAACxjwv8YQUAAAAJcEhZcwAAEnQAABJ0Ad5mH3gAAAH9SURBVEhL7ZRdTttAFIUrUFaAX5w9gIhgUfzshFRK+gIbaVbA"
    "zwaqCly1dSpKk5A485/YCdXpHTB4BsdgVe0bD0cZ3Xsm38yZ8byTUuJ/6g3wqqoBrBhPTzmmLfptMbAzttJTpTKAF2MWC"
    "7ADCdNIwXZpvMMwayiIwwS874CcOc9VuQPR1dBBChPMITpFXXU45hukIIH6kHhzVqkEYB8F5HYGvZ5B7EvwmHt9K/59Cr"
    "U3QbY2RNYaQPYmJc+jPIBICNCcg20ZsAsCPfbcrFlRF+cJZpvXSJt9yMTxO/IAzJrCOfhJXiOgFEX/SbZmezTWxyNk4Q9"
    "anHMmjnzAhEyhAW8LCE6wl26J7ZFHH1FMYQxh567weQBOO1AW8D7P/UXAQySq/QvL8Fu9HfCEw4SKALm5BkC3bwjwhSKr"
    "A5hYAMXTJnPNiMyRBVzVjcgCyHiSm+8P+WGlnmwtP2RzbCMiQJ0d2KtmmmPorRHEhfMROVfTG5/fYrF5iWXzE80tfy9WP"
    "sCqx5Buj7FYH0LvDyHiqd+3otpsr4/fa5+xbEVQPfrYnntylQG5VGeMLBhgEfyE7o6e6qYzwHIjwl0QwXSvvTmrVAY4D5"
    "ddvT64wV0jRrr7FekO/XEjwuwwhuw7Ef7NY+dlfXpLb06EtHUJdVbsxvNUqBrwj/QGeEUSfwBAkmWHn5Bb/gAAAABJRU5";

} // namespace

namespace Envoy {
namespace Server {

namespace {
class BuiltinResourceProvider : public AdminHtmlUtil::ResourceProvider {
public:
  BuiltinResourceProvider() : histogram_js_(absl::StrCat(HistogramsJs1, HistogramsJs2)) {
    map_["admin_head_start.html"] = AdminHtmlStart;
    map_["admin.css"] = AdminCss;
    map_["active_stats.js"] = AdminActiveStatsJs;
<<<<<<< HEAD
    map_["histograms.js"] = HistogramsJs;
=======
    map_["histograms.js"] = histogram_js_;
>>>>>>> f9cd553c
    map_["active_params.html"] = AdminActiveParamsHtml;
  }

  absl::string_view getResource(absl::string_view resource_name, std::string&) override {
    return map_[resource_name];
  }

private:
  const std::string histogram_js_;
  absl::flat_hash_map<absl::string_view, absl::string_view> map_;
};

// This is a hack to make a lazy-constructed holder for a pointer to the
// resource provider.
//
// We use a mutable singleton rather than plumbing in the resource
// provider. This is because the HTML features in the admin console can be
// compiled out of Envoy. It's awkward to plumb the resource provider through
// multiple layers that do not want to compile in the class definition. There
// would be many `ifdefs` through constructors, initializers, etc.
struct ProviderContainer {
  std::unique_ptr<AdminHtmlUtil::ResourceProvider> provider_{
      std::make_unique<BuiltinResourceProvider>()};
};

ProviderContainer& getProviderContainer() { MUTABLE_CONSTRUCT_ON_FIRST_USE(ProviderContainer); }

} // namespace

absl::string_view AdminHtmlUtil::getResource(absl::string_view resource_name, std::string& buf) {
  return getProviderContainer().provider_->getResource(resource_name, buf);
}

std::unique_ptr<AdminHtmlUtil::ResourceProvider>
AdminHtmlUtil::setResourceProvider(std::unique_ptr<ResourceProvider> resource_provider) {
  ProviderContainer& container = getProviderContainer();
  std::unique_ptr<ResourceProvider> prev = std::move(container.provider_);
  container.provider_ = std::move(resource_provider);
  return prev;
}

void AdminHtmlUtil::renderHead(Http::ResponseHeaderMap& response_headers,
                               Buffer::Instance& response) {
  response_headers.setReferenceContentType(Http::Headers::get().ContentTypeValues.Html);
  std::string buf1, buf2, buf3;
  response.addFragments({"<!DOCTYPE html>\n"
                         "<html lang='en'>\n"
                         "<head>\n",
                         absl::StrReplaceAll(getResource("admin_head_start.html", buf1),
                                             {{"@FAVICON@", EnvoyFavicon}}),
                         "<style>\n", getResource("admin.css", buf2), "</style>\n"});
  response.add("</head>\n<body>\n");
}

void AdminHtmlUtil::renderTableBegin(Buffer::Instance& response, absl::string_view name_column) {
  response.add(absl::StrReplaceAll(AdminHtmlTableBegin, {{"@NAME_COLUMN@", name_column}}));
}

void AdminHtmlUtil::renderTableEnd(Buffer::Instance& response) { response.add(AdminHtmlTableEnd); }

void AdminHtmlUtil::finalize(Buffer::Instance& response) { response.add("</body>\n</html>\n"); }

void AdminHtmlUtil::renderHandlerParam(Buffer::Instance& response, absl::string_view id,
                                       absl::string_view name, absl::string_view path,
                                       Admin::ParamDescriptor::Type type,
                                       OptRef<const Http::Utility::QueryParams> query,
                                       const std::vector<absl::string_view>& enum_choices,
                                       bool submit_on_change) {
  std::string value;
  if (query.has_value()) {
    auto iter = query->find(std::string(name));
    if (iter != query->end()) {
      value = iter->second;
    }
  }

  std::string on_change;
  if (submit_on_change) {
    on_change = absl::StrCat(" onchange='", path, ".submit()'");
  }

  switch (type) {
  case Admin::ParamDescriptor::Type::Boolean:
    response.addFragments({"<input type='checkbox' name='", name, "' id='", id, "' form='", path,
                           "'", on_change, value.empty() ? ">" : " checked/>"});
    break;
  case Admin::ParamDescriptor::Type::String: {
    std::string sanitized;
    if (!value.empty()) {
      sanitized = absl::StrCat(" value='", Html::Utility::sanitize(value), "'");
    }
    response.addFragments({"<input type='text' name='", name, "' id='", id, "' form='", path, "'",
                           on_change, sanitized, " />"});
    break;
  }
  case Admin::ParamDescriptor::Type::Enum:
    response.addFragments(
        {"\n    <select name='", name, "' id='", id, "' form='", path, "'", on_change, ">\n"});
    for (absl::string_view choice : enum_choices) {
      std::string sanitized_choice = Html::Utility::sanitize(choice);
      std::string sanitized_value = Html::Utility::sanitize(value);
      absl::string_view selected = (sanitized_value == sanitized_choice) ? " selected" : "";
      response.addFragments({"      <option value='", sanitized_choice, "'", selected, ">",
                             sanitized_choice, "</option>\n"});
    }
    response.add("    </select>\n  ");
    break;
  }
}

void AdminHtmlUtil::renderEndpointTableRow(Buffer::Instance& response,
                                           const Admin::UrlHandler& handler,
                                           OptRef<const Http::Utility::QueryParams> query,
                                           int index, bool submit_on_change, bool active) {
  absl::string_view path = handler.prefix_;

  if (path == "/") {
    return; // No need to print self-link to index page.
  }

  // Remove the leading slash from the link, so that the admin page can be
  // rendered as part of another console, on a sub-path.
  //
  // E.g. consider a downstream dashboard that embeds the Envoy admin console.
  // In that case, the "/stats" endpoint would be at
  // https://DASHBOARD/envoy_admin/stats. If the links we present on the home
  // page are absolute (e.g. "/stats") they won't work in the context of the
  // dashboard. Removing the leading slash, they will work properly in both
  // the raw admin console and when embedded in another page and URL
  // hierarchy.
  ASSERT(!path.empty());
  ASSERT(path[0] == '/');
  std::string sanitized_path = Html::Utility::sanitize(path.substr(1));
  path = sanitized_path;

  // Alternate gray and white param-blocks. The pure CSS way of coloring based
  // on row index doesn't work correctly for us as we are using a row for each
  // parameter, and we want each endpoint/option-block to be colored the same.
  const char* row_class = (index & 1) ? " class='gray'" : "";

  // For handlers that mutate state, render the link as a button in a POST form,
  // rather than an anchor tag. This should discourage crawlers that find the /
  // page from accidentally mutating all the server state by GETting all the hrefs.
  const char* method = handler.mutates_server_state_ ? "post" : "get";
  if (submit_on_change || active) {
    response.addFragments({"\n<tr><td><form ",
                           active ? "onsubmit='return onSubmit()'"
                                  : absl::StrCat("action='", path, "' method='", method, "'"),
                           " id='", path, "' class='home-form'></form></td><td></td></tr>\n"});
  } else {
    response.addFragments({"\n<tr class='vert-space'><td></td><td></td></tr>\n<tr", row_class,
                           ">\n  <td class='home-data'>"});
    if (!handler.mutates_server_state_ && handler.params_.empty()) {
      // GET requests without parameters can be simple links rather than forms with
      // buttons that are rendered as links. This simplification improves the
      // usability of the page with screen-readers.
      response.addFragments({"<a href='", path, "'>", path, "</a>"});
    } else {
      // Render an explicit visible submit as a link (for GET) or button (for POST).
      const char* button_style = handler.mutates_server_state_ ? "" : " class='button-as-link'";
      response.addFragments({"<form action='", path, "' method='", method, "' id='", path,
                             "' class='home-form'>\n    <button", button_style, ">", path,
                             "</button>\n  </form>"});
    }
    response.addFragments({"</td>\n  <td class='home-data'>",
                           Html::Utility::sanitize(handler.help_text_), "</td>\n</tr>\n"});
  }

  for (const Admin::ParamDescriptor& param : handler.params_) {
    // Give each parameter a unique number. Note that this naming is also referenced in
    // active_stats.js which looks directly at the parameter widgets to find the
    // current values during JavaScript-driven active updates.
    std::string id =
        absl::StrCat("param-", index, "-", absl::StrReplaceAll(path, {{"/", "-"}}), "-", param.id_);
    response.addFragments({"<tr", row_class, ">\n  <td class='option'>"});
    renderHandlerParam(response, id, param.id_, path, param.type_, query, param.enum_choices_,
                       submit_on_change && (!active || param.id_ == "format"));
    response.addFragments({"</td>\n  <td class='home-data'>", "<label for='", id, "'>",
                           Html::Utility::sanitize(param.help_), "</label></td>\n</tr>\n"});
  }
}

} // namespace Server
} // namespace Envoy<|MERGE_RESOLUTION|>--- conflicted
+++ resolved
@@ -58,11 +58,7 @@
     map_["admin_head_start.html"] = AdminHtmlStart;
     map_["admin.css"] = AdminCss;
     map_["active_stats.js"] = AdminActiveStatsJs;
-<<<<<<< HEAD
-    map_["histograms.js"] = HistogramsJs;
-=======
     map_["histograms.js"] = histogram_js_;
->>>>>>> f9cd553c
     map_["active_params.html"] = AdminActiveParamsHtml;
   }
 
