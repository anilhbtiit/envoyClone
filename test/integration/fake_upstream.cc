#include "fake_upstream.h"

#include "envoy/event/dispatcher.h"

#include "common/api/api_impl.h"
#include "common/buffer/buffer_impl.h"
#include "common/http/header_map_impl.h"
#include "common/http/http1/codec_impl.h"
#include "common/http/http2/codec_impl.h"
#include "common/network/address_impl.h"
#include "common/network/listen_socket_impl.h"

#include "test/test_common/utility.h"

FakeStream::FakeStream(FakeHttpConnection& parent, Http::StreamEncoder& encoder)
    : parent_(parent), encoder_(encoder) {
  encoder.getStream().addCallbacks(*this);
}

void FakeStream::decodeHeaders(Http::HeaderMapPtr&& headers, bool end_stream) {
  std::unique_lock<std::mutex> lock(lock_);
  headers_ = std::move(headers);
  end_stream_ = end_stream;
  decoder_event_.notify_one();
}

void FakeStream::decodeData(Buffer::Instance& data, bool end_stream) {
  std::unique_lock<std::mutex> lock(lock_);
  end_stream_ = end_stream;
  body_.add(data);
  decoder_event_.notify_one();
}

void FakeStream::decodeTrailers(Http::HeaderMapPtr&& trailers) {
  std::unique_lock<std::mutex> lock(lock_);
  end_stream_ = true;
  trailers_ = std::move(trailers);
  decoder_event_.notify_one();
}

void FakeStream::encodeHeaders(const Http::HeaderMapImpl& headers, bool end_stream) {
  std::shared_ptr<Http::HeaderMapImpl> headers_copy(
      new Http::HeaderMapImpl(static_cast<const Http::HeaderMap&>(headers)));
  parent_.connection().dispatcher().post([this, headers_copy, end_stream]() -> void {
    encoder_.encodeHeaders(*headers_copy, end_stream);
  });
}

void FakeStream::encodeData(uint64_t size, bool end_stream) {
  parent_.connection().dispatcher().post([this, size, end_stream]() -> void {
    Buffer::OwnedImpl data(std::string(size, 'a'));
    encoder_.encodeData(data, end_stream);
  });
}

void FakeStream::encodeData(Buffer::Instance& data, bool end_stream) {
  parent_.connection().dispatcher().post([this, &data, end_stream]()
                                             -> void { encoder_.encodeData(data, end_stream); });
}

void FakeStream::encodeTrailers(const Http::HeaderMapImpl& trailers) {
  std::shared_ptr<Http::HeaderMapImpl> trailers_copy(
      new Http::HeaderMapImpl(static_cast<const Http::HeaderMap&>(trailers)));
  parent_.connection().dispatcher().post([this, trailers_copy]()
                                             -> void { encoder_.encodeTrailers(*trailers_copy); });
}

void FakeStream::encodeResetStream() {
  parent_.connection().dispatcher().post(
      [this]() -> void { encoder_.getStream().resetStream(Http::StreamResetReason::LocalReset); });
}

void FakeStream::onResetStream(Http::StreamResetReason) {
  std::unique_lock<std::mutex> lock(lock_);
  saw_reset_ = true;
  decoder_event_.notify_one();
}

void FakeStream::waitForHeadersComplete() {
  std::unique_lock<std::mutex> lock(lock_);
  while (!headers_) {
    decoder_event_.wait(lock);
  }
}

void FakeStream::waitForData(Event::Dispatcher& client_dispatcher, uint64_t body_length) {
  std::unique_lock<std::mutex> lock(lock_);
  while (bodyLength() != body_length) {
    decoder_event_.wait_until(lock,
                              std::chrono::system_clock::now() + std::chrono::milliseconds(5));
    if (bodyLength() != body_length) {
      // Run the client dispatcher since we may need to process window updates, etc.
      client_dispatcher.run(Event::Dispatcher::RunType::NonBlock);
    }
  }
}

void FakeStream::waitForEndStream(Event::Dispatcher& client_dispatcher) {
  std::unique_lock<std::mutex> lock(lock_);
  while (!end_stream_) {
    decoder_event_.wait_until(lock,
                              std::chrono::system_clock::now() + std::chrono::milliseconds(5));
    if (!end_stream_) {
      // Run the client dispatcher since we may need to process window updates, etc.
      client_dispatcher.run(Event::Dispatcher::RunType::NonBlock);
    }
  }
}

void FakeStream::waitForReset() {
  std::unique_lock<std::mutex> lock(lock_);
  while (!saw_reset_) {
    decoder_event_.wait(lock);
  }
}

FakeHttpConnection::FakeHttpConnection(Network::Connection& connection, Stats::Store& store,
                                       Type type)
    : FakeConnectionBase(connection) {
  if (type == Type::HTTP1) {
    codec_.reset(new Http::Http1::ServerConnectionImpl(connection, *this));
  } else {
    codec_.reset(new Http::Http2::ServerConnectionImpl(connection, *this, store, 0));
    ASSERT(type == Type::HTTP2);
  }

  connection.addReadFilter(Network::ReadFilterSharedPtr{new ReadFilter(*this)});
}

void FakeConnectionBase::close() {
  // Make sure that a close didn't already come in and destroy the connection.
  std::unique_lock<std::mutex> lock(lock_);
  if (!disconnected_) {
    connection_.dispatcher().post([this]() -> void {
      if (!disconnected_) {
        connection_.close(Network::ConnectionCloseType::FlushWrite);
      }
    });
  }
}

void FakeConnectionBase::readDisable(bool disable) {
  connection_.dispatcher().post([this, disable]() -> void { connection_.readDisable(disable); });
}

Http::StreamDecoder& FakeHttpConnection::newStream(Http::StreamEncoder& encoder) {
  std::unique_lock<std::mutex> lock(lock_);
  new_streams_.emplace_back(new FakeStream(*this, encoder));
  connection_event_.notify_one();
  return *new_streams_.back();
}

void FakeConnectionBase::onEvent(uint32_t events) {
  std::unique_lock<std::mutex> lock(lock_);
  if ((events & Network::ConnectionEvent::RemoteClose) ||
      (events & Network::ConnectionEvent::LocalClose)) {
    disconnected_ = true;
    connection_event_.notify_one();
  }
}

void FakeConnectionBase::waitForDisconnect() {
  std::unique_lock<std::mutex> lock(lock_);
  if (!disconnected_) {
    connection_event_.wait(lock);
  }

  ASSERT(disconnected_);
}

FakeStreamPtr FakeHttpConnection::waitForNewStream() {
  std::unique_lock<std::mutex> lock(lock_);
  if (new_streams_.empty()) {
    connection_event_.wait(lock);
  }

  ASSERT(!new_streams_.empty());
  FakeStreamPtr stream = std::move(new_streams_.front());
  new_streams_.pop_front();
  return stream;
}

FakeUpstream::FakeUpstream(const std::string& uds_path, FakeHttpConnection::Type type)
    : FakeUpstream(nullptr, Network::ListenSocketPtr{new Network::UdsListenSocket(uds_path)},
                   type) {
  log().info("starting fake server on unix domain socket {}", uds_path);
}

static Network::ListenSocketPtr makeTcpListenSocket(uint32_t port) {
  auto addr =
      Network::Address::InstanceConstSharedPtr{new Network::Address::Ipv4Instance("0.0.0.0", port)};
  return Network::ListenSocketPtr{new Network::TcpListenSocket(addr, true)};
}

FakeUpstream::FakeUpstream(uint32_t port, FakeHttpConnection::Type type)
<<<<<<< HEAD
    : FakeUpstream(nullptr, makeTcpListenSocket(port), type) {
  log().info("starting fake server on port {}", port);
=======
    : FakeUpstream(nullptr, Network::ListenSocketPtr{new Network::TcpListenSocket(port, true)},
                   type) {
  log().info("starting fake server on port {}", this->localAddress()->ip()->port());
>>>>>>> 1c479680
}

FakeUpstream::FakeUpstream(Ssl::ServerContext* ssl_ctx, uint32_t port,
                           FakeHttpConnection::Type type)
<<<<<<< HEAD
    : FakeUpstream(ssl_ctx, makeTcpListenSocket(port), type) {
  log().info("starting fake SSL server on port {}", port);
=======
    : FakeUpstream(ssl_ctx, Network::ListenSocketPtr{new Network::TcpListenSocket(port, true)},
                   type) {
  log().info("starting fake SSL server on port {}", this->localAddress()->ip()->port());
>>>>>>> 1c479680
}

FakeUpstream::FakeUpstream(Ssl::ServerContext* ssl_ctx, Network::ListenSocketPtr&& listen_socket,
                           FakeHttpConnection::Type type)
    : ssl_ctx_(ssl_ctx), socket_(std::move(listen_socket)),
      handler_(stats_store_, log(), Api::ApiPtr{new Api::Impl(std::chrono::milliseconds(10000))}),
      http_type_(type) {
  thread_.reset(new Thread::Thread([this]() -> void { threadRoutine(); }));
  server_initialized_.waitReady();
}

FakeUpstream::~FakeUpstream() {
  handler_.dispatcher().exit();
  thread_->join();
}

bool FakeUpstream::createFilterChain(Network::Connection& connection) {
  std::unique_lock<std::mutex> lock(lock_);
  connection.readDisable(true);
  new_connections_.push_back(&connection);
  new_connection_event_.notify_one();
  return true;
}

void FakeUpstream::threadRoutine() {
  if (ssl_ctx_) {
    handler_.addSslListener(*this, *ssl_ctx_, *socket_, stats_store_,
                            Network::ListenerOptions::listenerOptionsWithBindToPort());
  } else {
    handler_.addListener(*this, *socket_, stats_store_,
                         Network::ListenerOptions::listenerOptionsWithBindToPort());
  }

  server_initialized_.setReady();
  handler_.dispatcher().run(Event::Dispatcher::RunType::Block);
  handler_.closeConnections();
}

FakeHttpConnectionPtr FakeUpstream::waitForHttpConnection(Event::Dispatcher& client_dispatcher) {
  std::unique_lock<std::mutex> lock(lock_);
  while (new_connections_.empty()) {
    new_connection_event_.wait_until(lock, std::chrono::system_clock::now() +
                                               std::chrono::milliseconds(5));
    if (new_connections_.empty()) {
      // Run the client dispatcher since we may need to process window updates, etc.
      client_dispatcher.run(Event::Dispatcher::RunType::NonBlock);
    }
  }

  ASSERT(!new_connections_.empty());
  FakeHttpConnectionPtr connection(
      new FakeHttpConnection(*new_connections_.front(), stats_store_, http_type_));
  connection->readDisable(false);
  new_connections_.pop_front();
  return connection;
}

FakeRawConnectionPtr FakeUpstream::waitForRawConnection() {
  std::unique_lock<std::mutex> lock(lock_);
  if (new_connections_.empty()) {
    log_debug("waiting for raw connection");
    new_connection_event_.wait(lock);
  }

  ASSERT(!new_connections_.empty());
  FakeRawConnectionPtr connection(new FakeRawConnection(*new_connections_.front()));
  connection->readDisable(false);
  new_connections_.pop_front();
  return connection;
}

void FakeRawConnection::waitForData(uint64_t num_bytes) {
  std::unique_lock<std::mutex> lock(lock_);
  while (data_.size() != num_bytes) {
    log_debug("waiting for {} bytes of data", num_bytes);
    connection_event_.wait(lock);
  }
}

void FakeRawConnection::write(const std::string& data) {
  connection_.dispatcher().post([data, this]() -> void {
    Buffer::OwnedImpl to_write(data);
    connection_.write(to_write);
  });
}

Network::FilterStatus FakeRawConnection::ReadFilter::onData(Buffer::Instance& data) {
  std::unique_lock<std::mutex> lock(parent_.lock_);
  log_debug("got {} bytes", data.length());
  parent_.data_.append(TestUtility::bufferToString(data));
  data.drain(data.length());
  parent_.connection_event_.notify_one();
  return Network::FilterStatus::StopIteration;
}<|MERGE_RESOLUTION|>--- conflicted
+++ resolved
@@ -193,26 +193,14 @@
 }
 
 FakeUpstream::FakeUpstream(uint32_t port, FakeHttpConnection::Type type)
-<<<<<<< HEAD
     : FakeUpstream(nullptr, makeTcpListenSocket(port), type) {
-  log().info("starting fake server on port {}", port);
-=======
-    : FakeUpstream(nullptr, Network::ListenSocketPtr{new Network::TcpListenSocket(port, true)},
-                   type) {
   log().info("starting fake server on port {}", this->localAddress()->ip()->port());
->>>>>>> 1c479680
 }
 
 FakeUpstream::FakeUpstream(Ssl::ServerContext* ssl_ctx, uint32_t port,
                            FakeHttpConnection::Type type)
-<<<<<<< HEAD
     : FakeUpstream(ssl_ctx, makeTcpListenSocket(port), type) {
-  log().info("starting fake SSL server on port {}", port);
-=======
-    : FakeUpstream(ssl_ctx, Network::ListenSocketPtr{new Network::TcpListenSocket(port, true)},
-                   type) {
   log().info("starting fake SSL server on port {}", this->localAddress()->ip()->port());
->>>>>>> 1c479680
 }
 
 FakeUpstream::FakeUpstream(Ssl::ServerContext* ssl_ctx, Network::ListenSocketPtr&& listen_socket,
