#include "common/http/conn_manager_impl.h"

#include <cstdint>
#include <functional>
#include <list>
#include <memory>
#include <string>
#include <vector>

#include "envoy/buffer/buffer.h"
#include "envoy/common/time.h"
#include "envoy/event/dispatcher.h"
#include "envoy/network/drain_decision.h"
#include "envoy/router/router.h"
#include "envoy/ssl/connection.h"
#include "envoy/stats/scope.h"
#include "envoy/tracing/http_tracer.h"

#include "common/buffer/buffer_impl.h"
#include "common/common/assert.h"
#include "common/common/empty_string.h"
#include "common/common/enum_to_int.h"
#include "common/common/fmt.h"
#include "common/common/utility.h"
#include "common/http/codes.h"
#include "common/http/conn_manager_utility.h"
#include "common/http/exception.h"
#include "common/http/header_map_impl.h"
#include "common/http/headers.h"
#include "common/http/http1/codec_impl.h"
#include "common/http/http2/codec_impl.h"
#include "common/http/path_utility.h"
#include "common/http/utility.h"
#include "common/network/utility.h"

#include "absl/strings/escaping.h"
#include "absl/strings/match.h"

namespace Envoy {
namespace Http {

namespace {

template <class T> using FilterList = std::list<std::unique_ptr<T>>;

// Shared helper for recording the latest filter used.
template <class T>
void recordLatestDataFilter(const typename FilterList<T>::iterator current_filter,
                            T*& latest_filter, const FilterList<T>& filters) {
  // If this is the first time we're calling onData, just record the current filter.
  if (latest_filter == nullptr) {
    latest_filter = current_filter->get();
    return;
  }

  // We want to keep this pointing at the latest filter in the filter list that has received the
  // onData callback. To do so, we compare the current latest with the *previous* filter. If they
  // match, then we must be processing a new filter for the first time. We omit this check if we're
  // the first filter, since the above check handles that case.
  //
  // We compare against the previous filter to avoid multiple filter iterations from reseting the
  // pointer: If we just set latest to current, then the first onData filter iteration would
  // correctly iterate over the filters and set latest, but on subsequent onData iterations
  // we'd start from the beginning again, potentially allowing filter N to modify the buffer even
  // though filter M > N was the filter that inserted data into the buffer.
  if (current_filter != filters.begin() && latest_filter == std::prev(current_filter)->get()) {
    latest_filter = current_filter->get();
  }
}

} // namespace

ConnectionManagerStats ConnectionManagerImpl::generateStats(const std::string& prefix,
                                                            Stats::Scope& scope) {
  return {
      {ALL_HTTP_CONN_MAN_STATS(POOL_COUNTER_PREFIX(scope, prefix), POOL_GAUGE_PREFIX(scope, prefix),
                               POOL_HISTOGRAM_PREFIX(scope, prefix))},
      prefix,
      scope};
}

ConnectionManagerTracingStats ConnectionManagerImpl::generateTracingStats(const std::string& prefix,
                                                                          Stats::Scope& scope) {
  return {CONN_MAN_TRACING_STATS(POOL_COUNTER_PREFIX(scope, prefix + "tracing."))};
}

ConnectionManagerListenerStats
ConnectionManagerImpl::generateListenerStats(const std::string& prefix, Stats::Scope& scope) {
  return {CONN_MAN_LISTENER_STATS(POOL_COUNTER_PREFIX(scope, prefix))};
}

ConnectionManagerImpl::ConnectionManagerImpl(ConnectionManagerConfig& config,
                                             const Network::DrainDecision& drain_close,
                                             Runtime::RandomGenerator& random_generator,
                                             Http::Context& http_context, Runtime::Loader& runtime,
                                             const LocalInfo::LocalInfo& local_info,
                                             Upstream::ClusterManager& cluster_manager,
                                             Server::OverloadManager* overload_manager,
                                             TimeSource& time_source)
    : config_(config), stats_(config_.stats()),
      conn_length_(new Stats::Timespan(stats_.named_.downstream_cx_length_ms_, time_source)),
      drain_close_(drain_close), random_generator_(random_generator), http_context_(http_context),
      runtime_(runtime), local_info_(local_info), cluster_manager_(cluster_manager),
      listener_stats_(config_.listenerStats()),
      overload_stop_accepting_requests_ref_(
          overload_manager ? overload_manager->getThreadLocalOverloadState().getState(
                                 Server::OverloadActionNames::get().StopAcceptingRequests)
                           : Server::OverloadManager::getInactiveState()),
      overload_disable_keepalive_ref_(
          overload_manager ? overload_manager->getThreadLocalOverloadState().getState(
                                 Server::OverloadActionNames::get().DisableHttpKeepAlive)
                           : Server::OverloadManager::getInactiveState()),
      time_source_(time_source) {}

const HeaderMapImpl& ConnectionManagerImpl::continueHeader() {
  CONSTRUCT_ON_FIRST_USE(HeaderMapImpl,
                         {Http::Headers::get().Status, std::to_string(enumToInt(Code::Continue))});
}

void ConnectionManagerImpl::initializeReadFilterCallbacks(Network::ReadFilterCallbacks& callbacks) {
  read_callbacks_ = &callbacks;
  stats_.named_.downstream_cx_total_.inc();
  stats_.named_.downstream_cx_active_.inc();
  if (read_callbacks_->connection().ssl()) {
    stats_.named_.downstream_cx_ssl_total_.inc();
    stats_.named_.downstream_cx_ssl_active_.inc();
  }

  read_callbacks_->connection().addConnectionCallbacks(*this);

  if (config_.idleTimeout()) {
    connection_idle_timer_ = read_callbacks_->connection().dispatcher().createTimer(
        [this]() -> void { onIdleTimeout(); });
    connection_idle_timer_->enableTimer(config_.idleTimeout().value());
  }

  read_callbacks_->connection().setDelayedCloseTimeout(config_.delayedCloseTimeout());

  read_callbacks_->connection().setConnectionStats(
      {stats_.named_.downstream_cx_rx_bytes_total_, stats_.named_.downstream_cx_rx_bytes_buffered_,
       stats_.named_.downstream_cx_tx_bytes_total_, stats_.named_.downstream_cx_tx_bytes_buffered_,
       nullptr, &stats_.named_.downstream_cx_delayed_close_timeout_});
}

ConnectionManagerImpl::~ConnectionManagerImpl() {
  stats_.named_.downstream_cx_destroy_.inc();
  stats_.named_.downstream_cx_active_.dec();
  if (read_callbacks_->connection().ssl()) {
    stats_.named_.downstream_cx_ssl_active_.dec();
  }

  if (codec_) {
    if (codec_->protocol() == Protocol::Http2) {
      stats_.named_.downstream_cx_http2_active_.dec();
    } else {
      stats_.named_.downstream_cx_http1_active_.dec();
    }
  }

  conn_length_->complete();
  user_agent_.completeConnectionLength(*conn_length_);
}

void ConnectionManagerImpl::checkForDeferredClose() {
  if (drain_state_ == DrainState::Closing && streams_.empty() && !codec_->wantsToWrite()) {
    read_callbacks_->connection().close(Network::ConnectionCloseType::FlushWriteAndDelay);
  }
}

void ConnectionManagerImpl::doEndStream(ActiveStream& stream) {
  // The order of what happens in this routine is important and a little complicated. We first see
  // if the stream needs to be reset. If it needs to be, this will end up invoking reset callbacks
  // and then moving the stream to the deferred destruction list. If the stream has not been reset,
  // we move it to the deferred deletion list here. Then, we potentially close the connection. This
  // must be done after deleting the stream since the stream refers to the connection and must be
  // deleted first.
  bool reset_stream = false;
  // If the response encoder is still associated with the stream, reset the stream. The exception
  // here is when Envoy "ends" the stream by calling recreateStream at which point recreateStream
  // explicitly nulls out response_encoder to avoid the downstream being notified of the
  // Envoy-internal stream instance being ended.
  if (stream.response_encoder_ != nullptr &&
      (!stream.state_.remote_complete_ || !stream.state_.local_complete_)) {
    // Indicate local is complete at this point so that if we reset during a continuation, we don't
    // raise further data or trailers.
    stream.state_.local_complete_ = true;
    stream.response_encoder_->getStream().resetStream(StreamResetReason::LocalReset);
    reset_stream = true;
  }

  if (!reset_stream) {
    doDeferredStreamDestroy(stream);
  }

  if (reset_stream && codec_->protocol() != Protocol::Http2) {
    drain_state_ = DrainState::Closing;
  }

  checkForDeferredClose();

  // Reading may have been disabled for the non-multiplexing case, so enable it again.
  // Also be sure to unwind any read-disable done by the prior downstream
  // connection.
  if (drain_state_ != DrainState::Closing && codec_->protocol() != Protocol::Http2) {
    while (!read_callbacks_->connection().readEnabled()) {
      read_callbacks_->connection().readDisable(false);
    }
  }

  if (connection_idle_timer_ && streams_.empty()) {
    connection_idle_timer_->enableTimer(config_.idleTimeout().value());
  }
}

void ConnectionManagerImpl::doDeferredStreamDestroy(ActiveStream& stream) {
  if (stream.stream_idle_timer_ != nullptr) {
    stream.stream_idle_timer_->disableTimer();
    stream.stream_idle_timer_ = nullptr;
  }
  stream.disarmRequestTimeout();

  stream.state_.destroyed_ = true;
  for (auto& filter : stream.decoder_filters_) {
    filter->handle_->onDestroy();
  }

  for (auto& filter : stream.encoder_filters_) {
    // Do not call on destroy twice for dual registered filters.
    if (!filter->dual_filter_) {
      filter->handle_->onDestroy();
    }
  }

  read_callbacks_->connection().dispatcher().deferredDelete(stream.removeFromList(streams_));
}

StreamDecoder& ConnectionManagerImpl::newStream(StreamEncoder& response_encoder,
                                                bool is_internally_created) {
  if (connection_idle_timer_) {
    connection_idle_timer_->disableTimer();
  }

  ENVOY_CONN_LOG(debug, "new stream", read_callbacks_->connection());
  ActiveStreamPtr new_stream(new ActiveStream(*this));
  new_stream->state_.is_internally_created_ = is_internally_created;
  new_stream->response_encoder_ = &response_encoder;
  new_stream->response_encoder_->getStream().addCallbacks(*new_stream);
  new_stream->buffer_limit_ = new_stream->response_encoder_->getStream().bufferLimit();
  // If the network connection is backed up, the stream should be made aware of it on creation.
  // Both HTTP/1.x and HTTP/2 codecs handle this in StreamCallbackHelper::addCallbacks_.
  ASSERT(read_callbacks_->connection().aboveHighWatermark() == false ||
         new_stream->high_watermark_count_ > 0);
  new_stream->moveIntoList(std::move(new_stream), streams_);
  return **streams_.begin();
}

Network::FilterStatus ConnectionManagerImpl::onData(Buffer::Instance& data, bool) {
  if (!codec_) {
    codec_ = config_.createCodec(read_callbacks_->connection(), data, *this);
    if (codec_->protocol() == Protocol::Http2) {
      stats_.named_.downstream_cx_http2_total_.inc();
      stats_.named_.downstream_cx_http2_active_.inc();
    } else {
      stats_.named_.downstream_cx_http1_total_.inc();
      stats_.named_.downstream_cx_http1_active_.inc();
    }
  }

  bool redispatch;
  do {
    redispatch = false;

    try {
      codec_->dispatch(data);
    } catch (const CodecProtocolException& e) {
      // HTTP/1.1 codec has already sent a 400 response if possible. HTTP/2 codec has already sent
      // GOAWAY.
      ENVOY_CONN_LOG(debug, "dispatch error: {}", read_callbacks_->connection(), e.what());
      stats_.named_.downstream_cx_protocol_error_.inc();

      // In the protocol error case, we need to reset all streams now. Since we do a flush write and
      // delayed close, the connection might stick around long enough for a pending stream to come
      // back and try to encode.
      resetAllStreams();

      read_callbacks_->connection().close(Network::ConnectionCloseType::FlushWriteAndDelay);
      return Network::FilterStatus::StopIteration;
    }

    // Processing incoming data may release outbound data so check for closure here as well.
    checkForDeferredClose();

    // The HTTP/1 codec will pause dispatch after a single message is complete. We want to
    // either redispatch if there are no streams and we have more data. If we have a single
    // complete non-WebSocket stream but have not responded yet we will pause socket reads
    // to apply back pressure.
    if (codec_->protocol() != Protocol::Http2) {
      if (read_callbacks_->connection().state() == Network::Connection::State::Open &&
          data.length() > 0 && streams_.empty()) {
        redispatch = true;
      }

      if (!streams_.empty() && streams_.front()->state_.remote_complete_) {
        read_callbacks_->connection().readDisable(true);
      }
    }
  } while (redispatch);

  return Network::FilterStatus::StopIteration;
}

void ConnectionManagerImpl::resetAllStreams() {
  while (!streams_.empty()) {
    // Mimic a downstream reset in this case.
    streams_.front()->onResetStream(StreamResetReason::ConnectionTermination, absl::string_view());
  }
}

void ConnectionManagerImpl::onEvent(Network::ConnectionEvent event) {
  if (event == Network::ConnectionEvent::LocalClose) {
    stats_.named_.downstream_cx_destroy_local_.inc();
  }

  if (event == Network::ConnectionEvent::RemoteClose) {
    stats_.named_.downstream_cx_destroy_remote_.inc();
  }

  if (event == Network::ConnectionEvent::RemoteClose ||
      event == Network::ConnectionEvent::LocalClose) {
    if (connection_idle_timer_) {
      connection_idle_timer_->disableTimer();
      connection_idle_timer_.reset();
    }

    if (drain_timer_) {
      drain_timer_->disableTimer();
      drain_timer_.reset();
    }
  }

  if (!streams_.empty()) {
    if (event == Network::ConnectionEvent::LocalClose) {
      stats_.named_.downstream_cx_destroy_local_active_rq_.inc();
    }
    if (event == Network::ConnectionEvent::RemoteClose) {
      stats_.named_.downstream_cx_destroy_remote_active_rq_.inc();
    }

    stats_.named_.downstream_cx_destroy_active_rq_.inc();
    user_agent_.onConnectionDestroy(event, true);
    resetAllStreams();
  }
}

void ConnectionManagerImpl::onGoAway() {
  // Currently we do nothing with remote go away frames. In the future we can decide to no longer
  // push resources if applicable.
}

void ConnectionManagerImpl::onIdleTimeout() {
  ENVOY_CONN_LOG(debug, "idle timeout", read_callbacks_->connection());
  stats_.named_.downstream_cx_idle_timeout_.inc();
  if (!codec_) {
    // No need to delay close after flushing since an idle timeout has already fired. Attempt to
    // write out buffered data one last time and issue a local close if successful.
    read_callbacks_->connection().close(Network::ConnectionCloseType::FlushWrite);
  } else if (drain_state_ == DrainState::NotDraining) {
    startDrainSequence();
  }
}

void ConnectionManagerImpl::onDrainTimeout() {
  ASSERT(drain_state_ != DrainState::NotDraining);
  codec_->goAway();
  drain_state_ = DrainState::Closing;
  checkForDeferredClose();
}

void ConnectionManagerImpl::chargeTracingStats(const Tracing::Reason& tracing_reason,
                                               ConnectionManagerTracingStats& tracing_stats) {
  switch (tracing_reason) {
  case Tracing::Reason::ClientForced:
    tracing_stats.client_enabled_.inc();
    break;
  case Tracing::Reason::NotTraceableRequestId:
    tracing_stats.not_traceable_.inc();
    break;
  case Tracing::Reason::Sampling:
    tracing_stats.random_sampling_.inc();
    break;
  case Tracing::Reason::ServiceForced:
    tracing_stats.service_forced_.inc();
    break;
  default:
    throw std::invalid_argument(
        fmt::format("invalid tracing reason, value: {}", static_cast<int32_t>(tracing_reason)));
  }
}

ConnectionManagerImpl::ActiveStream::ActiveStream(ConnectionManagerImpl& connection_manager)
    : connection_manager_(connection_manager),
      snapped_route_config_(connection_manager.config_.routeConfigProvider().config()),
      stream_id_(connection_manager.random_generator_.random()),
      request_response_timespan_(new Stats::Timespan(
          connection_manager_.stats_.named_.downstream_rq_time_, connection_manager_.timeSource())),
      stream_info_(connection_manager_.codec_->protocol(), connection_manager_.timeSource()),
      upstream_options_(std::make_shared<Network::Socket::Options>()) {
  connection_manager_.stats_.named_.downstream_rq_total_.inc();
  connection_manager_.stats_.named_.downstream_rq_active_.inc();
  if (connection_manager_.codec_->protocol() == Protocol::Http2) {
    connection_manager_.stats_.named_.downstream_rq_http2_total_.inc();
  } else {
    connection_manager_.stats_.named_.downstream_rq_http1_total_.inc();
  }
  stream_info_.setDownstreamLocalAddress(
      connection_manager_.read_callbacks_->connection().localAddress());
  stream_info_.setDownstreamDirectRemoteAddress(
      connection_manager_.read_callbacks_->connection().remoteAddress());
  // Initially, the downstream remote address is the source address of the
  // downstream connection. That can change later in the request's lifecycle,
  // based on XFF processing, but setting the downstream remote address here
  // prevents surprises for logging code in edge cases.
  stream_info_.setDownstreamRemoteAddress(
      connection_manager_.read_callbacks_->connection().remoteAddress());

  stream_info_.setDownstreamSslConnection(connection_manager_.read_callbacks_->connection().ssl());

  if (connection_manager_.config_.streamIdleTimeout().count()) {
    idle_timeout_ms_ = connection_manager_.config_.streamIdleTimeout();
    stream_idle_timer_ = connection_manager_.read_callbacks_->connection().dispatcher().createTimer(
        [this]() -> void { onIdleTimeout(); });
    resetIdleTimer();
  }

  if (connection_manager_.config_.requestTimeout().count()) {
    std::chrono::milliseconds request_timeout_ms_ = connection_manager_.config_.requestTimeout();
    request_timer_ = connection_manager.read_callbacks_->connection().dispatcher().createTimer(
        [this]() -> void { onRequestTimeout(); });
    request_timer_->enableTimer(request_timeout_ms_);
  }

  stream_info_.setRequestedServerName(
      connection_manager_.read_callbacks_->connection().requestedServerName());
}

ConnectionManagerImpl::ActiveStream::~ActiveStream() {
  stream_info_.onRequestComplete();

  // A downstream disconnect can be identified for HTTP requests when the upstream returns with a 0
  // response code and when no other response flags are set.
  if (!stream_info_.hasAnyResponseFlag() && !stream_info_.responseCode()) {
    stream_info_.setResponseFlag(StreamInfo::ResponseFlag::DownstreamConnectionTermination);
  }

  connection_manager_.stats_.named_.downstream_rq_active_.dec();
  for (const AccessLog::InstanceSharedPtr& access_log : connection_manager_.config_.accessLogs()) {
    access_log->log(request_headers_.get(), response_headers_.get(), response_trailers_.get(),
                    stream_info_);
  }
  for (const auto& log_handler : access_log_handlers_) {
    log_handler->log(request_headers_.get(), response_headers_.get(), response_trailers_.get(),
                     stream_info_);
  }

  if (stream_info_.healthCheck()) {
    connection_manager_.config_.tracingStats().health_check_.inc();
  }

  if (active_span_) {
    Tracing::HttpTracerUtility::finalizeSpan(*active_span_, request_headers_.get(), stream_info_,
                                             *this);
  }
  if (state_.successful_upgrade_) {
    connection_manager_.stats_.named_.downstream_cx_upgrades_active_.dec();
  }

  ASSERT(state_.filter_call_state_ == 0);
}

void ConnectionManagerImpl::ActiveStream::resetIdleTimer() {
  if (stream_idle_timer_ != nullptr) {
    // TODO(htuch): If this shows up in performance profiles, optimize by only
    // updating a timestamp here and doing periodic checks for idle timeouts
    // instead, or reducing the accuracy of timers.
    stream_idle_timer_->enableTimer(idle_timeout_ms_);
  }
}

void ConnectionManagerImpl::ActiveStream::onIdleTimeout() {
  connection_manager_.stats_.named_.downstream_rq_idle_timeout_.inc();
  // If headers have not been sent to the user, send a 408.
  if (response_headers_ != nullptr) {
    // TODO(htuch): We could send trailers here with an x-envoy timeout header
    // or gRPC status code, and/or set H2 RST_STREAM error.
    connection_manager_.doEndStream(*this);
  } else {
    stream_info_.setResponseFlag(StreamInfo::ResponseFlag::StreamIdleTimeout);
    sendLocalReply(request_headers_ != nullptr &&
                       Grpc::Common::hasGrpcContentType(*request_headers_),
                   Http::Code::RequestTimeout, "stream timeout", nullptr, is_head_request_,
                   absl::nullopt, StreamInfo::ResponseCodeDetails::get().StreamIdleTimeout);
  }
}

void ConnectionManagerImpl::ActiveStream::onRequestTimeout() {
  connection_manager_.stats_.named_.downstream_rq_timeout_.inc();
  sendLocalReply(request_headers_ != nullptr && Grpc::Common::hasGrpcContentType(*request_headers_),
                 Http::Code::RequestTimeout, "request timeout", nullptr, is_head_request_,
                 absl::nullopt, StreamInfo::ResponseCodeDetails::get().RequestOverallTimeout);
}

void ConnectionManagerImpl::ActiveStream::addStreamDecoderFilterWorker(
    StreamDecoderFilterSharedPtr filter, bool dual_filter) {
  ActiveStreamDecoderFilterPtr wrapper(new ActiveStreamDecoderFilter(*this, filter, dual_filter));
  filter->setDecoderFilterCallbacks(*wrapper);
  wrapper->moveIntoListBack(std::move(wrapper), decoder_filters_);
}

void ConnectionManagerImpl::ActiveStream::addStreamEncoderFilterWorker(
    StreamEncoderFilterSharedPtr filter, bool dual_filter) {
  ActiveStreamEncoderFilterPtr wrapper(new ActiveStreamEncoderFilter(*this, filter, dual_filter));
  filter->setEncoderFilterCallbacks(*wrapper);
  wrapper->moveIntoList(std::move(wrapper), encoder_filters_);
}

void ConnectionManagerImpl::ActiveStream::addAccessLogHandler(
    AccessLog::InstanceSharedPtr handler) {
  access_log_handlers_.push_back(handler);
}

void ConnectionManagerImpl::ActiveStream::chargeStats(const HeaderMap& headers) {
  uint64_t response_code = Utility::getResponseStatus(headers);
  stream_info_.response_code_ = response_code;

  if (stream_info_.health_check_request_) {
    return;
  }

  connection_manager_.stats_.named_.downstream_rq_completed_.inc();
  connection_manager_.listener_stats_.downstream_rq_completed_.inc();
  if (CodeUtility::is1xx(response_code)) {
    connection_manager_.stats_.named_.downstream_rq_1xx_.inc();
    connection_manager_.listener_stats_.downstream_rq_1xx_.inc();
  } else if (CodeUtility::is2xx(response_code)) {
    connection_manager_.stats_.named_.downstream_rq_2xx_.inc();
    connection_manager_.listener_stats_.downstream_rq_2xx_.inc();
  } else if (CodeUtility::is3xx(response_code)) {
    connection_manager_.stats_.named_.downstream_rq_3xx_.inc();
    connection_manager_.listener_stats_.downstream_rq_3xx_.inc();
  } else if (CodeUtility::is4xx(response_code)) {
    connection_manager_.stats_.named_.downstream_rq_4xx_.inc();
    connection_manager_.listener_stats_.downstream_rq_4xx_.inc();
  } else if (CodeUtility::is5xx(response_code)) {
    connection_manager_.stats_.named_.downstream_rq_5xx_.inc();
    connection_manager_.listener_stats_.downstream_rq_5xx_.inc();
  }
}

const Network::Connection* ConnectionManagerImpl::ActiveStream::connection() {
  return &connection_manager_.read_callbacks_->connection();
}

// Ordering in this function is complicated, but important.
//
// We want to do minimal work before selecting route and creating a filter
// chain to maximize the number of requests which get custom filter behavior,
// e.g. registering access logging.
//
// This must be balanced by doing sanity checking for invalid requests (one
// can't route select properly without full headers), checking state required to
// serve error responses (connection close, head requests, etc), and
// modifications which may themselves affect route selection.
//
// TODO(alyssawilk) all the calls here should be audited for order priority,
// e.g. many early returns do not currently handle connection: close properly.
void ConnectionManagerImpl::ActiveStream::decodeHeaders(HeaderMapPtr&& headers, bool end_stream) {
  request_headers_ = std::move(headers);
  if (Http::Headers::get().MethodValues.Head ==
      request_headers_->Method()->value().getStringView()) {
    is_head_request_ = true;
  }
  ENVOY_STREAM_LOG(debug, "request headers complete (end_stream={}):\n{}", *this, end_stream,
                   *request_headers_);

  // We end the decode here only if the request is header only. If we convert the request to a
  // header only, the stream will be marked as done once a subsequent decodeData/decodeTrailers is
  // called with end_stream=true.
  maybeEndDecode(end_stream);

  // Drop new requests when overloaded as soon as we have decoded the headers.
  if (connection_manager_.overload_stop_accepting_requests_ref_ ==
      Server::OverloadActionState::Active) {
    // In this one special case, do not create the filter chain. If there is a risk of memory
    // overload it is more important to avoid unnecessary allocation than to create the filters.
    state_.created_filter_chain_ = true;
    connection_manager_.stats_.named_.downstream_rq_overload_close_.inc();
    sendLocalReply(Grpc::Common::hasGrpcContentType(*request_headers_),
                   Http::Code::ServiceUnavailable, "envoy overloaded", nullptr, is_head_request_,
                   absl::nullopt, StreamInfo::ResponseCodeDetails::get().Overload);
    return;
  }

  if (!connection_manager_.config_.proxy100Continue() && request_headers_->Expect() &&
      request_headers_->Expect()->value() == Headers::get().ExpectValues._100Continue.c_str()) {
    // Note in the case Envoy is handling 100-Continue complexity, it skips the filter chain
    // and sends the 100-Continue directly to the encoder.
    chargeStats(continueHeader());
    response_encoder_->encode100ContinueHeaders(continueHeader());
    // Remove the Expect header so it won't be handled again upstream.
    request_headers_->removeExpect();
  }

  connection_manager_.user_agent_.initializeFromHeaders(
      *request_headers_, connection_manager_.stats_.prefix_, connection_manager_.stats_.scope_);

  // Make sure we are getting a codec version we support.
  Protocol protocol = connection_manager_.codec_->protocol();
  if (protocol == Protocol::Http10) {
    // Assume this is HTTP/1.0. This is fine for HTTP/0.9 but this code will also affect any
    // requests with non-standard version numbers (0.9, 1.3), basically anything which is not
    // HTTP/1.1.
    //
    // The protocol may have shifted in the HTTP/1.0 case so reset it.
    stream_info_.protocol(protocol);
    if (!connection_manager_.config_.http1Settings().accept_http_10_) {
      // Send "Upgrade Required" if HTTP/1.0 support is not explicitly configured on.
      sendLocalReply(false, Code::UpgradeRequired, "", nullptr, is_head_request_, absl::nullopt,
                     StreamInfo::ResponseCodeDetails::get().LowVersion);
      return;
    } else {
      // HTTP/1.0 defaults to single-use connections. Make sure the connection
      // will be closed unless Keep-Alive is present.
      state_.saw_connection_close_ = true;
      if (request_headers_->Connection() &&
          absl::EqualsIgnoreCase(request_headers_->Connection()->value().getStringView(),
                                 Http::Headers::get().ConnectionValues.KeepAlive)) {
        state_.saw_connection_close_ = false;
      }
    }
  }

  if (!request_headers_->Host()) {
    if ((protocol == Protocol::Http10) &&
        !connection_manager_.config_.http1Settings().default_host_for_http_10_.empty()) {
      // Add a default host if configured to do so.
      request_headers_->insertHost().value(
          connection_manager_.config_.http1Settings().default_host_for_http_10_);
    } else {
      // Require host header. For HTTP/1.1 Host has already been translated to :authority.
      sendLocalReply(Grpc::Common::hasGrpcContentType(*request_headers_), Code::BadRequest, "",
                     nullptr, is_head_request_, absl::nullopt,
                     StreamInfo::ResponseCodeDetails::get().MissingHost);
      return;
    }
  }

  ASSERT(connection_manager_.config_.maxRequestHeadersKb() > 0);
  if (request_headers_->byteSize() > (connection_manager_.config_.maxRequestHeadersKb() * 1024)) {
    sendLocalReply(Grpc::Common::hasGrpcContentType(*request_headers_),
                   Code::RequestHeaderFieldsTooLarge, "", nullptr, is_head_request_, absl::nullopt,
                   StreamInfo::ResponseCodeDetails::get().RequestHeadersTooLarge);
    return;
  }

  // Currently we only support relative paths at the application layer. We expect the codec to have
  // broken the path into pieces if applicable. NOTE: Currently the HTTP/1.1 codec only does this
  // when the allow_absolute_url flag is enabled on the HCM.
  // https://tools.ietf.org/html/rfc7230#section-5.3 We also need to check for the existence of
  // :path because CONNECT does not have a path, and we don't support that currently.
  if (!request_headers_->Path() || request_headers_->Path()->value().getStringView().empty() ||
      request_headers_->Path()->value().getStringView()[0] != '/') {
    const bool has_path =
        request_headers_->Path() && !request_headers_->Path()->value().getStringView().empty();
    connection_manager_.stats_.named_.downstream_rq_non_relative_path_.inc();
    sendLocalReply(Grpc::Common::hasGrpcContentType(*request_headers_), Code::NotFound, "", nullptr,
                   is_head_request_, absl::nullopt,
                   has_path ? StreamInfo::ResponseCodeDetails::get().AbsolutePath
                            : StreamInfo::ResponseCodeDetails::get().MissingPath);
    return;
  }

  // Path sanitization should happen before any path access other than the above sanity check.
  if (!ConnectionManagerUtility::maybeNormalizePath(*request_headers_,
                                                    connection_manager_.config_)) {
    sendLocalReply(Grpc::Common::hasGrpcContentType(*request_headers_), Code::BadRequest, "",
                   nullptr, is_head_request_, absl::nullopt,
                   StreamInfo::ResponseCodeDetails::get().PathNormalizationFailed);
    return;
  }

  if (protocol == Protocol::Http11 && request_headers_->Connection() &&
      absl::EqualsIgnoreCase(request_headers_->Connection()->value().getStringView(),
                             Http::Headers::get().ConnectionValues.Close)) {
    state_.saw_connection_close_ = true;
  }
  // Note: Proxy-Connection is not a standard header, but is supported here
  // since it is supported by http-parser the underlying parser for http
  // requests.
  if (protocol != Protocol::Http2 && !state_.saw_connection_close_ &&
      request_headers_->ProxyConnection() &&
      absl::EqualsIgnoreCase(request_headers_->ProxyConnection()->value().getStringView(),
                             Http::Headers::get().ConnectionValues.Close)) {
    state_.saw_connection_close_ = true;
  }

  if (!state_.is_internally_created_) { // Only sanitize headers on first pass.
    // Modify the downstream remote address depending on configuration and headers.
    stream_info_.setDownstreamRemoteAddress(ConnectionManagerUtility::mutateRequestHeaders(
        *request_headers_, connection_manager_.read_callbacks_->connection(),
        connection_manager_.config_, *snapped_route_config_, connection_manager_.random_generator_,
        connection_manager_.local_info_));
  }
  ASSERT(stream_info_.downstreamRemoteAddress() != nullptr);

  ASSERT(!cached_route_);
  refreshCachedRoute();

  if (!state_.is_internally_created_) { // Only mutate tracing headers on first pass.
    ConnectionManagerUtility::mutateTracingRequestHeader(
        *request_headers_, connection_manager_.runtime_, connection_manager_.config_,
        cached_route_.value().get());
  }

  const bool upgrade_rejected = createFilterChain() == false;

  // TODO if there are no filters when starting a filter iteration, the connection manager
  // should return 404. The current returns no response if there is no router filter.
  if (protocol == Protocol::Http11 && hasCachedRoute()) {
    if (upgrade_rejected) {
      // Do not allow upgrades if the route does not support it.
      connection_manager_.stats_.named_.downstream_rq_ws_on_non_ws_route_.inc();
      sendLocalReply(Grpc::Common::hasGrpcContentType(*request_headers_), Code::Forbidden, "",
                     nullptr, is_head_request_, absl::nullopt,
                     StreamInfo::ResponseCodeDetails::get().UpgradeFailed);
      return;
    }
    // Allow non websocket requests to go through websocket enabled routes.
  }

  if (hasCachedRoute()) {
    const Router::RouteEntry* route_entry = cached_route_.value()->routeEntry();
    if (route_entry != nullptr && route_entry->idleTimeout()) {
      idle_timeout_ms_ = route_entry->idleTimeout().value();
      if (idle_timeout_ms_.count()) {
        // If we have a route-level idle timeout but no global stream idle timeout, create a timer.
        if (stream_idle_timer_ == nullptr) {
          stream_idle_timer_ =
              connection_manager_.read_callbacks_->connection().dispatcher().createTimer(
                  [this]() -> void { onIdleTimeout(); });
        }
      } else if (stream_idle_timer_ != nullptr) {
        // If we had a global stream idle timeout but the route-level idle timeout is set to zero
        // (to override), we disable the idle timer.
        stream_idle_timer_->disableTimer();
        stream_idle_timer_ = nullptr;
      }
    }
  }

  // Check if tracing is enabled at all.
  if (connection_manager_.config_.tracingConfig()) {
    traceRequest();
  }

  decodeHeaders(nullptr, *request_headers_, end_stream);

  // Reset it here for both global and overridden cases.
  resetIdleTimer();
}

void ConnectionManagerImpl::ActiveStream::traceRequest() {
  Tracing::Decision tracing_decision =
      Tracing::HttpTracerUtility::isTracing(stream_info_, *request_headers_);
  ConnectionManagerImpl::chargeTracingStats(tracing_decision.reason,
                                            connection_manager_.config_.tracingStats());

  active_span_ = connection_manager_.tracer().startSpan(*this, *request_headers_, stream_info_,
                                                        tracing_decision);

  if (!active_span_) {
    return;
  }

  // TODO: Need to investigate the following code based on the cached route, as may
  // be broken in the case a filter changes the route.

  // If a decorator has been defined, apply it to the active span.
  if (hasCachedRoute() && cached_route_.value()->decorator()) {
    cached_route_.value()->decorator()->apply(*active_span_);

    // Cache decorated operation.
    if (!cached_route_.value()->decorator()->getOperation().empty()) {
      decorated_operation_ = &cached_route_.value()->decorator()->getOperation();
    }
  }

  if (connection_manager_.config_.tracingConfig()->operation_name_ ==
      Tracing::OperationName::Egress) {
    // For egress (outbound) requests, pass the decorator's operation name (if defined)
    // as a request header to enable the receiving service to use it in its server span.
    if (decorated_operation_) {
      request_headers_->insertEnvoyDecoratorOperation().value(*decorated_operation_);
    }
  } else {
    const HeaderEntry* req_operation_override = request_headers_->EnvoyDecoratorOperation();

    // For ingress (inbound) requests, if a decorator operation name has been provided, it
    // should be used to override the active span's operation.
    if (req_operation_override) {
      if (!req_operation_override->value().empty()) {
        active_span_->setOperation(req_operation_override->value().getStringView());

        // Clear the decorated operation so won't be used in the response header, as
        // it has been overridden by the inbound decorator operation request header.
        decorated_operation_ = nullptr;
      }
      // Remove header so not propagated to service
      request_headers_->removeEnvoyDecoratorOperation();
    }
  }
}

void ConnectionManagerImpl::ActiveStream::decodeHeaders(ActiveStreamDecoderFilter* filter,
                                                        HeaderMap& headers, bool end_stream) {
  // Headers filter iteration should always start with the next filter if available.
  std::list<ActiveStreamDecoderFilterPtr>::iterator entry =
      commonDecodePrefix(filter, FilterIterationStartState::AlwaysStartFromNext);
  std::list<ActiveStreamDecoderFilterPtr>::iterator continue_data_entry = decoder_filters_.end();

  for (; entry != decoder_filters_.end(); entry++) {
    ASSERT(!(state_.filter_call_state_ & FilterCallState::DecodeHeaders));
    state_.filter_call_state_ |= FilterCallState::DecodeHeaders;
    (*entry)->end_stream_ =
        decoding_headers_only_ || (end_stream && continue_data_entry == decoder_filters_.end());
    FilterHeadersStatus status = (*entry)->decodeHeaders(headers, (*entry)->end_stream_);

    ASSERT(!(status == FilterHeadersStatus::ContinueAndEndStream && (*entry)->end_stream_));
    state_.filter_call_state_ &= ~FilterCallState::DecodeHeaders;
    ENVOY_STREAM_LOG(trace, "decode headers called: filter={} status={}", *this,
                     static_cast<const void*>((*entry).get()), static_cast<uint64_t>(status));

    const bool new_metadata_added = processNewlyAddedMetadata();

    // If end_stream is set in headers, and a filter adds new metadata, we need to delay end_stream
    // in headers by inserting an empty data frame with end_stream set. The empty data frame is sent
    // after the new metadata.
    if ((*entry)->end_stream_ && new_metadata_added && !buffered_request_data_) {
      Buffer::OwnedImpl empty_data("");
      ENVOY_STREAM_LOG(
          trace, "inserting an empty data frame for end_stream due metadata being added.", *this);
      // Metadata frame doesn't carry end of stream bit. We need an empty data frame to end the
      // stream.
      addDecodedData(*((*entry).get()), empty_data, true);
    }

    (*entry)->decode_headers_called_ = true;
    if (!(*entry)->commonHandleAfterHeadersCallback(status, decoding_headers_only_) &&
        std::next(entry) != decoder_filters_.end()) {
      // Stop iteration IFF this is not the last filter. If it is the last filter, continue with
      // processing since we need to handle the case where a terminal filter wants to buffer, but
      // a previous filter has added body.
      return;
    }

    // Here we handle the case where we have a header only request, but a filter adds a body
    // to it. We need to not raise end_stream = true to further filters during inline iteration.
    if (end_stream && buffered_request_data_ && continue_data_entry == decoder_filters_.end()) {
      continue_data_entry = entry;
    }
  }

  if (continue_data_entry != decoder_filters_.end()) {
    // We use the continueDecoding() code since it will correctly handle not calling
    // decodeHeaders() again. Fake setting StopSingleIteration since the continueDecoding() code
    // expects it.
    ASSERT(buffered_request_data_);
    (*continue_data_entry)->iteration_state_ =
        ActiveStreamFilterBase::IterationState::StopSingleIteration;
    (*continue_data_entry)->continueDecoding();
  }

  if (end_stream) {
    disarmRequestTimeout();
  }
}

void ConnectionManagerImpl::ActiveStream::decodeData(Buffer::Instance& data, bool end_stream) {
  maybeEndDecode(end_stream);
  stream_info_.addBytesReceived(data.length());

  decodeData(nullptr, data, end_stream, FilterIterationStartState::CanStartFromCurrent);
}

void ConnectionManagerImpl::ActiveStream::decodeData(
    ActiveStreamDecoderFilter* filter, Buffer::Instance& data, bool end_stream,
    FilterIterationStartState filter_iteration_start_state) {
  resetIdleTimer();

  // If we previously decided to decode only the headers, do nothing here.
  if (decoding_headers_only_) {
    return;
  }

  // If a response is complete or a reset has been sent, filters do not care about further body
  // data. Just drop it.
  if (state_.local_complete_) {
    return;
  }

  auto trailers_added_entry = decoder_filters_.end();
  const bool trailers_exists_at_start = request_trailers_ != nullptr;
  // Filter iteration may start at the current filter.
  std::list<ActiveStreamDecoderFilterPtr>::iterator entry =
      commonDecodePrefix(filter, filter_iteration_start_state);

  for (; entry != decoder_filters_.end(); entry++) {
    // If the filter pointed by entry has stopped for all frame types, return now.
    if (handleDataIfStopAll(**entry, data, state_.decoder_filters_streaming_)) {
      return;
    }
    // If end_stream_ is marked for a filter, the data is not for this filter and filters after.
    //
    // In following case, ActiveStreamFilterBase::commonContinue() could be called recursively and
    // its doData() is called with wrong data.
    //
    //  There are 3 decode filters and "wrapper" refers to ActiveStreamFilter object.
    //
    //  filter0->decodeHeaders(_, true)
    //    return STOP
    //  filter0->continueDecoding()
    //    wrapper0->commonContinue()
    //      wrapper0->decodeHeaders(_, _, true)
    //        filter1->decodeHeaders(_, true)
    //          filter1->addDecodeData()
    //          return CONTINUE
    //        filter2->decodeHeaders(_, false)
    //          return CONTINUE
    //        wrapper1->commonContinue() // Detects data is added.
    //          wrapper1->doData()
    //            wrapper1->decodeData()
    //              filter2->decodeData(_, true)
    //                 return CONTINUE
    //      wrapper0->doData() // This should not be called
    //        wrapper0->decodeData()
    //          filter1->decodeData(_, true)  // It will cause assertions.
    //
    // One way to solve this problem is to mark end_stream_ for each filter.
    // If a filter is already marked as end_stream_ when decodeData() is called, bails out the
    // whole function. If just skip the filter, the codes after the loop will be called with
    // wrong data. For encodeData, the response_encoder->encode() will be called.
    if ((*entry)->end_stream_) {
      return;
    }
    ASSERT(!(state_.filter_call_state_ & FilterCallState::DecodeData));

    // We check the request_trailers_ pointer here in case addDecodedTrailers
    // is called in decodeData during a previous filter invocation, at which point we communicate to
    // the current and future filters that the stream has not yet ended.
    if (end_stream) {
      state_.filter_call_state_ |= FilterCallState::LastDataFrame;
    }

    recordLatestDataFilter(entry, state_.latest_data_decoding_filter_, decoder_filters_);

    state_.filter_call_state_ |= FilterCallState::DecodeData;
    (*entry)->end_stream_ = end_stream && !request_trailers_;
    FilterDataStatus status = (*entry)->handle_->decodeData(data, (*entry)->end_stream_);
    if ((*entry)->end_stream_) {
      (*entry)->handle_->decodeComplete();
    }
    state_.filter_call_state_ &= ~FilterCallState::DecodeData;
    if (end_stream) {
      state_.filter_call_state_ &= ~FilterCallState::LastDataFrame;
    }
    ENVOY_STREAM_LOG(trace, "decode data called: filter={} status={}", *this,
                     static_cast<const void*>((*entry).get()), static_cast<uint64_t>(status));

    processNewlyAddedMetadata();

    if (!trailers_exists_at_start && request_trailers_ &&
        trailers_added_entry == decoder_filters_.end()) {
      trailers_added_entry = entry;
    }

    if (!(*entry)->commonHandleAfterDataCallback(status, data, state_.decoder_filters_streaming_) &&
        std::next(entry) != decoder_filters_.end()) {
      // Stop iteration IFF this is not the last filter. If it is the last filter, continue with
      // processing since we need to handle the case where a terminal filter wants to buffer, but
      // a previous filter has added trailers.
      return;
    }
  }

  // If trailers were adding during decodeData we need to trigger decodeTrailers in order
  // to allow filters to process the trailers.
  if (trailers_added_entry != decoder_filters_.end()) {
    decodeTrailers(trailers_added_entry->get(), *request_trailers_);
  }

  if (end_stream) {
    disarmRequestTimeout();
  }
}

HeaderMap& ConnectionManagerImpl::ActiveStream::addDecodedTrailers() {
  // Trailers can only be added during the last data frame (i.e. end_stream = true).
  ASSERT(state_.filter_call_state_ & FilterCallState::LastDataFrame);

  // Trailers can only be added once.
  ASSERT(!request_trailers_);

  request_trailers_ = std::make_unique<HeaderMapImpl>();
  return *request_trailers_;
}

void ConnectionManagerImpl::ActiveStream::addDecodedData(ActiveStreamDecoderFilter& filter,
                                                         Buffer::Instance& data, bool streaming) {
  if (state_.filter_call_state_ == 0 ||
      (state_.filter_call_state_ & FilterCallState::DecodeHeaders) ||
      (state_.filter_call_state_ & FilterCallState::DecodeData)) {
    // Make sure if this triggers watermarks, the correct action is taken.
    state_.decoder_filters_streaming_ = streaming;
    // If no call is happening or we are in the decode headers/data callback, buffer the data.
    // Inline processing happens in the decodeHeaders() callback if necessary.
    filter.commonHandleBufferData(data);
  } else if (state_.filter_call_state_ & FilterCallState::DecodeTrailers) {
    // In this case we need to inline dispatch the data to further filters. If those filters
    // choose to buffer/stop iteration that's fine.
    decodeData(&filter, data, false, FilterIterationStartState::AlwaysStartFromNext);
  } else {
    // TODO(mattklein123): Formalize error handling for filters and add tests. Should probably
    // throw an exception here.
    NOT_IMPLEMENTED_GCOVR_EXCL_LINE;
  }
}

MetadataMapVector& ConnectionManagerImpl::ActiveStream::addDecodedMetadata() {
  return *getRequestMetadataMapVector();
}

void ConnectionManagerImpl::ActiveStream::decodeTrailers(HeaderMapPtr&& trailers) {
  resetIdleTimer();
  maybeEndDecode(true);
  request_trailers_ = std::move(trailers);
  decodeTrailers(nullptr, *request_trailers_);
}

void ConnectionManagerImpl::ActiveStream::decodeTrailers(ActiveStreamDecoderFilter* filter,
                                                         HeaderMap& trailers) {
  // If we previously decided to decode only the headers, do nothing here.
  if (decoding_headers_only_) {
    return;
  }

  // See decodeData() above for why we check local_complete_ here.
  if (state_.local_complete_) {
    return;
  }

  // Filter iteration may start at the current filter.
  std::list<ActiveStreamDecoderFilterPtr>::iterator entry =
      commonDecodePrefix(filter, FilterIterationStartState::CanStartFromCurrent);

  for (; entry != decoder_filters_.end(); entry++) {
    // If the filter pointed by entry has stopped for all frame type, return now.
    if ((*entry)->stoppedAll()) {
      return;
    }

    ASSERT(!(state_.filter_call_state_ & FilterCallState::DecodeTrailers));
    state_.filter_call_state_ |= FilterCallState::DecodeTrailers;
    FilterTrailersStatus status = (*entry)->handle_->decodeTrailers(trailers);
    (*entry)->handle_->decodeComplete();
    (*entry)->end_stream_ = true;
    state_.filter_call_state_ &= ~FilterCallState::DecodeTrailers;
    ENVOY_STREAM_LOG(trace, "decode trailers called: filter={} status={}", *this,
                     static_cast<const void*>((*entry).get()), static_cast<uint64_t>(status));

    processNewlyAddedMetadata();

    if (!(*entry)->commonHandleAfterTrailersCallback(status)) {
      return;
    }
  }
  disarmRequestTimeout();
}

void ConnectionManagerImpl::ActiveStream::decodeMetadata(MetadataMapPtr&& metadata_map) {
  resetIdleTimer();
  // After going through filters, the ownership of metadata_map will be passed to terminal filter.
  // The terminal filter may encode metadata_map to the next hop immediately or store metadata_map
  // and encode later when connection pool is ready.
  decodeMetadata(nullptr, *metadata_map);
}

void ConnectionManagerImpl::ActiveStream::decodeMetadata(ActiveStreamDecoderFilter* filter,
                                                         MetadataMap& metadata_map) {
  // Filter iteration may start at the current filter.
  std::list<ActiveStreamDecoderFilterPtr>::iterator entry =
      commonDecodePrefix(filter, FilterIterationStartState::CanStartFromCurrent);

  for (; entry != decoder_filters_.end(); entry++) {
    // If the filter pointed by entry has stopped for all frame type, stores metadata and return.
    // If the filter pointed by entry hasn't returned from decodeHeaders, stores newly added
    // metadata in case decodeHeaders returns StopAllIteration.
    if (!(*entry)->decode_headers_called_ || (*entry)->stoppedAll()) {
      Http::MetadataMapPtr metadata_map_ptr = std::make_unique<Http::MetadataMap>(metadata_map);
      (*entry)->getSavedRequestMetadata()->emplace_back(std::move(metadata_map_ptr));
      return;
    }

    FilterMetadataStatus status = (*entry)->handle_->decodeMetadata(metadata_map);
    ENVOY_STREAM_LOG(trace, "decode metadata called: filter={} status={}, metadata: {}", *this,
                     static_cast<const void*>((*entry).get()), static_cast<uint64_t>(status),
                     metadata_map);
  }
}

void ConnectionManagerImpl::ActiveStream::maybeEndDecode(bool end_stream) {
  ASSERT(!state_.remote_complete_);
  state_.remote_complete_ = end_stream;
  if (end_stream) {
    stream_info_.onLastDownstreamRxByteReceived();
    ENVOY_STREAM_LOG(debug, "request end stream", *this);
  }
}

void ConnectionManagerImpl::ActiveStream::disarmRequestTimeout() {
  if (request_timer_) {
    request_timer_->disableTimer();
  }
}

std::list<ConnectionManagerImpl::ActiveStreamEncoderFilterPtr>::iterator
ConnectionManagerImpl::ActiveStream::commonEncodePrefix(
    ActiveStreamEncoderFilter* filter, bool end_stream,
    FilterIterationStartState filter_iteration_start_state) {
  // Only do base state setting on the initial call. Subsequent calls for filtering do not touch
  // the base state.
  if (filter == nullptr) {
    ASSERT(!state_.local_complete_);
    state_.local_complete_ = end_stream;
    return encoder_filters_.begin();
  }

  if (filter_iteration_start_state == FilterIterationStartState::CanStartFromCurrent &&
      (*(filter->entry()))->iterate_from_current_filter_) {
    // The filter iteration has been stopped for all frame types, and now the iteration continues.
    // The current filter's encoding callback has not be called. Call it now.
    return filter->entry();
  }
  return std::next(filter->entry());
}

std::list<ConnectionManagerImpl::ActiveStreamDecoderFilterPtr>::iterator
ConnectionManagerImpl::ActiveStream::commonDecodePrefix(
    ActiveStreamDecoderFilter* filter, FilterIterationStartState filter_iteration_start_state) {
  if (!filter) {
    return decoder_filters_.begin();
  }
  if (filter_iteration_start_state == FilterIterationStartState::CanStartFromCurrent &&
      (*(filter->entry()))->iterate_from_current_filter_) {
    // The filter iteration has been stopped for all frame types, and now the iteration continues.
    // The current filter's callback function has not been called. Call it now.
    return filter->entry();
  }
  return std::next(filter->entry());
}

void ConnectionManagerImpl::startDrainSequence() {
  ASSERT(drain_state_ == DrainState::NotDraining);
  drain_state_ = DrainState::Draining;
  codec_->shutdownNotice();
  drain_timer_ = read_callbacks_->connection().dispatcher().createTimer(
      [this]() -> void { onDrainTimeout(); });
  drain_timer_->enableTimer(config_.drainTimeout());
}

void ConnectionManagerImpl::ActiveStream::refreshCachedRoute() {
  Router::RouteConstSharedPtr route;
  if (request_headers_ != nullptr) {
    route = snapped_route_config_->route(*request_headers_, stream_id_);
  }
  stream_info_.route_entry_ = route ? route->routeEntry() : nullptr;
  cached_route_ = std::move(route);
  if (nullptr == stream_info_.route_entry_) {
    cached_cluster_info_ = nullptr;
  } else {
    Upstream::ThreadLocalCluster* local_cluster =
        connection_manager_.cluster_manager_.get(stream_info_.route_entry_->clusterName());
    cached_cluster_info_ = (nullptr == local_cluster) ? nullptr : local_cluster->info();
  }
}

void ConnectionManagerImpl::ActiveStream::sendLocalReply(
    bool is_grpc_request, Code code, absl::string_view body,
    const std::function<void(HeaderMap& headers)>& modify_headers, bool is_head_request,
    const absl::optional<Grpc::Status::GrpcStatus> grpc_status, absl::string_view details) {
  ENVOY_STREAM_LOG(debug, "Sending local reply with details {}", *this, details);
  ASSERT(response_headers_ == nullptr);
  // For early error handling, do a best-effort attempt to create a filter chain
  // to ensure access logging.
  if (!state_.created_filter_chain_) {
    createFilterChain();
  }
  stream_info_.setResponseCodeDetails(details);
  Utility::sendLocalReply(
      is_grpc_request,
      [this, modify_headers](HeaderMapPtr&& headers, bool end_stream) -> void {
        if (modify_headers != nullptr) {
          modify_headers(*headers);
        }
        response_headers_ = std::move(headers);
        // TODO: Start encoding from the last decoder filter that saw the
        // request instead.
        encodeHeaders(nullptr, *response_headers_, end_stream);
      },
      [this](Buffer::Instance& data, bool end_stream) -> void {
        // TODO: Start encoding from the last decoder filter that saw the
        // request instead.
        encodeData(nullptr, data, end_stream, FilterIterationStartState::CanStartFromCurrent);
      },
      state_.destroyed_, code, body, grpc_status, is_head_request);
}

void ConnectionManagerImpl::ActiveStream::encode100ContinueHeaders(
    ActiveStreamEncoderFilter* filter, HeaderMap& headers) {
  resetIdleTimer();
  ASSERT(connection_manager_.config_.proxy100Continue());
  // Make sure commonContinue continues encode100ContinueHeaders.
  has_continue_headers_ = true;

  // Similar to the block in encodeHeaders, run encode100ContinueHeaders on each
  // filter. This is simpler than that case because 100 continue implies no
  // end-stream, and because there are normal headers coming there's no need for
  // complex continuation logic.
  // 100-continue filter iteration should always start with the next filter if available.
  std::list<ActiveStreamEncoderFilterPtr>::iterator entry =
      commonEncodePrefix(filter, false, FilterIterationStartState::AlwaysStartFromNext);
  for (; entry != encoder_filters_.end(); entry++) {
    ASSERT(!(state_.filter_call_state_ & FilterCallState::Encode100ContinueHeaders));
    state_.filter_call_state_ |= FilterCallState::Encode100ContinueHeaders;
    FilterHeadersStatus status = (*entry)->handle_->encode100ContinueHeaders(headers);
    state_.filter_call_state_ &= ~FilterCallState::Encode100ContinueHeaders;
    ENVOY_STREAM_LOG(trace, "encode 100 continue headers called: filter={} status={}", *this,
                     static_cast<const void*>((*entry).get()), static_cast<uint64_t>(status));
    if (!(*entry)->commonHandleAfter100ContinueHeadersCallback(status)) {
      return;
    }
  }

  // Strip the T-E headers etc. Defer other header additions as well as drain-close logic to the
  // continuation headers.
  ConnectionManagerUtility::mutateResponseHeaders(headers, request_headers_.get(), EMPTY_STRING);

  // Count both the 1xx and follow-up response code in stats.
  chargeStats(headers);

  ENVOY_STREAM_LOG(debug, "encoding 100 continue headers via codec:\n{}", *this, headers);

  // Now actually encode via the codec.
  response_encoder_->encode100ContinueHeaders(headers);
}

void ConnectionManagerImpl::ActiveStream::encodeHeaders(ActiveStreamEncoderFilter* filter,
                                                        HeaderMap& headers, bool end_stream) {
  resetIdleTimer();
  disarmRequestTimeout();

  // Headers filter iteration should always start with the next filter if available.
  std::list<ActiveStreamEncoderFilterPtr>::iterator entry =
      commonEncodePrefix(filter, end_stream, FilterIterationStartState::AlwaysStartFromNext);
  std::list<ActiveStreamEncoderFilterPtr>::iterator continue_data_entry = encoder_filters_.end();

  for (; entry != encoder_filters_.end(); entry++) {
    ASSERT(!(state_.filter_call_state_ & FilterCallState::EncodeHeaders));
    state_.filter_call_state_ |= FilterCallState::EncodeHeaders;
    (*entry)->end_stream_ =
        encoding_headers_only_ || (end_stream && continue_data_entry == encoder_filters_.end());
    FilterHeadersStatus status = (*entry)->handle_->encodeHeaders(headers, (*entry)->end_stream_);
    if ((*entry)->end_stream_) {
      (*entry)->handle_->encodeComplete();
    }
    state_.filter_call_state_ &= ~FilterCallState::EncodeHeaders;
    ENVOY_STREAM_LOG(trace, "encode headers called: filter={} status={}", *this,
                     static_cast<const void*>((*entry).get()), static_cast<uint64_t>(status));

    const auto continue_iteration =
        (*entry)->commonHandleAfterHeadersCallback(status, encoding_headers_only_);

    // If we're encoding a headers only response, then mark the local as complete. This ensures
    // that we don't attempt to reset the downstream request in doEndStream.
    if (encoding_headers_only_) {
      state_.local_complete_ = true;
    }

    if (!continue_iteration) {
      return;
    }

    // Here we handle the case where we have a header only response, but a filter adds a body
    // to it. We need to not raise end_stream = true to further filters during inline iteration.
    if (end_stream && buffered_response_data_ && continue_data_entry == encoder_filters_.end()) {
      continue_data_entry = entry;
    }
  }

  // Base headers.
  connection_manager_.config_.dateProvider().setDateHeader(headers);
  // Following setReference() is safe because serverName() is constant for the life of the listener.
  headers.insertServer().value().setReference(connection_manager_.config_.serverName());
  ConnectionManagerUtility::mutateResponseHeaders(headers, request_headers_.get(),
                                                  connection_manager_.config_.via());

  // See if we want to drain/close the connection. Send the go away frame prior to encoding the
  // header block.
  if (connection_manager_.drain_state_ == DrainState::NotDraining &&
      connection_manager_.drain_close_.drainClose()) {

    // This doesn't really do anything for HTTP/1.1 other then give the connection another boost
    // of time to race with incoming requests. It mainly just keeps the logic the same between
    // HTTP/1.1 and HTTP/2.
    connection_manager_.startDrainSequence();
    connection_manager_.stats_.named_.downstream_cx_drain_close_.inc();
    ENVOY_STREAM_LOG(debug, "drain closing connection", *this);
  }

  if (connection_manager_.drain_state_ == DrainState::NotDraining && state_.saw_connection_close_) {
    ENVOY_STREAM_LOG(debug, "closing connection due to connection close header", *this);
    connection_manager_.drain_state_ = DrainState::Closing;
  }

  if (connection_manager_.drain_state_ == DrainState::NotDraining &&
      connection_manager_.overload_disable_keepalive_ref_ == Server::OverloadActionState::Active) {
    ENVOY_STREAM_LOG(debug, "disabling keepalive due to envoy overload", *this);
    connection_manager_.drain_state_ = DrainState::Closing;
    connection_manager_.stats_.named_.downstream_cx_overload_disable_keepalive_.inc();
  }

  // If we are destroying a stream before remote is complete and the connection does not support
  // multiplexing, we should disconnect since we don't want to wait around for the request to
  // finish.
  if (!state_.remote_complete_) {
    if (connection_manager_.codec_->protocol() != Protocol::Http2) {
      connection_manager_.drain_state_ = DrainState::Closing;
    }

    connection_manager_.stats_.named_.downstream_rq_response_before_rq_complete_.inc();
  }

  if (connection_manager_.drain_state_ != DrainState::NotDraining &&
      connection_manager_.codec_->protocol() != Protocol::Http2) {
    // If the connection manager is draining send "Connection: Close" on HTTP/1.1 connections.
    // Do not do this for H2 (which drains via GOAWAY) or Upgrade (as the upgrade
    // payload is no longer HTTP/1.1)
    if (!Utility::isUpgrade(headers)) {
      headers.insertConnection().value().setReference(Headers::get().ConnectionValues.Close);
    }
  }

  if (connection_manager_.config_.tracingConfig()) {
    if (connection_manager_.config_.tracingConfig()->operation_name_ ==
        Tracing::OperationName::Ingress) {
      // For ingress (inbound) responses, if the request headers do not include a
      // decorator operation (override), then pass the decorator's operation name (if defined)
      // as a response header to enable the client service to use it in its client span.
      if (decorated_operation_) {
        headers.insertEnvoyDecoratorOperation().value(*decorated_operation_);
      }
    } else if (connection_manager_.config_.tracingConfig()->operation_name_ ==
               Tracing::OperationName::Egress) {
      const HeaderEntry* resp_operation_override = headers.EnvoyDecoratorOperation();

      // For Egress (outbound) response, if a decorator operation name has been provided, it
      // should be used to override the active span's operation.
      if (resp_operation_override) {
        if (!resp_operation_override->value().empty() && active_span_) {
          active_span_->setOperation(resp_operation_override->value().getStringView());
        }
        // Remove header so not propagated to service.
        headers.removeEnvoyDecoratorOperation();
      }
    }
  }

  chargeStats(headers);

  ENVOY_STREAM_LOG(debug, "encoding headers via codec (end_stream={}):\n{}", *this,
                   encoding_headers_only_ ||
                       (end_stream && continue_data_entry == encoder_filters_.end()),
                   headers);

  // Now actually encode via the codec.
  stream_info_.onFirstDownstreamTxByteSent();
  response_encoder_->encodeHeaders(
      headers,
      encoding_headers_only_ || (end_stream && continue_data_entry == encoder_filters_.end()));
  if (continue_data_entry != encoder_filters_.end()) {
    // We use the continueEncoding() code since it will correctly handle not calling
    // encodeHeaders() again. Fake setting StopSingleIteration since the continueEncoding() code
    // expects it.
    ASSERT(buffered_response_data_);
    (*continue_data_entry)->iteration_state_ =
        ActiveStreamFilterBase::IterationState::StopSingleIteration;
    (*continue_data_entry)->continueEncoding();
  } else {
    // End encoding if this is a header only response, either due to a filter converting it to one
    // or due to the upstream returning headers only.
    maybeEndEncode(encoding_headers_only_ || end_stream);
  }
}

void ConnectionManagerImpl::ActiveStream::encodeMetadata(ActiveStreamEncoderFilter* filter,
                                                         MetadataMapPtr&& metadata_map_ptr) {
  resetIdleTimer();

  // Metadata currently go through all filters.
  ASSERT(filter == nullptr);
  std::list<ActiveStreamEncoderFilterPtr>::iterator entry = encoder_filters_.begin();
  for (; entry != encoder_filters_.end(); entry++) {
    FilterMetadataStatus status = (*entry)->handle_->encodeMetadata(*metadata_map_ptr);
    ENVOY_STREAM_LOG(trace, "encode metadata called: filter={} status={}", *this,
                     static_cast<const void*>((*entry).get()), static_cast<uint64_t>(status));
  }
  // TODO(soya3129): update stats with metadata.

  // Now encode metadata via the codec.
  if (!metadata_map_ptr->empty()) {
    ENVOY_STREAM_LOG(debug, "encoding metadata via codec:\n{}", *this, *metadata_map_ptr);
    MetadataMapVector metadata_map_vector;
    metadata_map_vector.emplace_back(std::move(metadata_map_ptr));
    response_encoder_->encodeMetadata(metadata_map_vector);
  }
}

HeaderMap& ConnectionManagerImpl::ActiveStream::addEncodedTrailers() {
  // Trailers can only be added during the last data frame (i.e. end_stream = true).
  ASSERT(state_.filter_call_state_ & FilterCallState::LastDataFrame);

  // Trailers can only be added once.
  ASSERT(!response_trailers_);

  response_trailers_ = std::make_unique<HeaderMapImpl>();
  return *response_trailers_;
}

void ConnectionManagerImpl::ActiveStream::addEncodedData(ActiveStreamEncoderFilter& filter,
                                                         Buffer::Instance& data, bool streaming) {
  if (state_.filter_call_state_ == 0 ||
      (state_.filter_call_state_ & FilterCallState::EncodeHeaders) ||
      (state_.filter_call_state_ & FilterCallState::EncodeData)) {
    // Make sure if this triggers watermarks, the correct action is taken.
    state_.encoder_filters_streaming_ = streaming;
    // If no call is happening or we are in the decode headers/data callback, buffer the data.
    // Inline processing happens in the decodeHeaders() callback if necessary.
    filter.commonHandleBufferData(data);
  } else if (state_.filter_call_state_ & FilterCallState::EncodeTrailers) {
    // In this case we need to inline dispatch the data to further filters. If those filters
    // choose to buffer/stop iteration that's fine.
    encodeData(&filter, data, false, FilterIterationStartState::AlwaysStartFromNext);
  } else {
    // TODO(mattklein123): Formalize error handling for filters and add tests. Should probably
    // throw an exception here.
    NOT_IMPLEMENTED_GCOVR_EXCL_LINE;
  }
}

void ConnectionManagerImpl::ActiveStream::encodeData(
    ActiveStreamEncoderFilter* filter, Buffer::Instance& data, bool end_stream,
    FilterIterationStartState filter_iteration_start_state) {
  resetIdleTimer();

  // If we previously decided to encode only the headers, do nothing here.
  if (encoding_headers_only_) {
    return;
  }

  // Filter iteration may start at the current filter.
  std::list<ActiveStreamEncoderFilterPtr>::iterator entry =
      commonEncodePrefix(filter, end_stream, filter_iteration_start_state);
  auto trailers_added_entry = encoder_filters_.end();

  const bool trailers_exists_at_start = response_trailers_ != nullptr;
  for (; entry != encoder_filters_.end(); entry++) {
    // If the filter pointed by entry has stopped for all frame type, return now.
    if (handleDataIfStopAll(**entry, data, state_.encoder_filters_streaming_)) {
      return;
    }
    // If end_stream_ is marked for a filter, the data is not for this filter and filters after.
    // For details, please see the comment in the ActiveStream::decodeData() function.
    if ((*entry)->end_stream_) {
      return;
    }
    ASSERT(!(state_.filter_call_state_ & FilterCallState::EncodeData));

    // We check the response_trailers_ pointer here in case addEncodedTrailers
    // is called in encodeData during a previous filter invocation, at which point we communicate to
    // the current and future filters that the stream has not yet ended.
    state_.filter_call_state_ |= FilterCallState::EncodeData;
    if (end_stream) {
      state_.filter_call_state_ |= FilterCallState::LastDataFrame;
    }

    recordLatestDataFilter(entry, state_.latest_data_encoding_filter_, encoder_filters_);

    (*entry)->end_stream_ = end_stream && !response_trailers_;
    FilterDataStatus status = (*entry)->handle_->encodeData(data, (*entry)->end_stream_);
    if ((*entry)->end_stream_) {
      (*entry)->handle_->encodeComplete();
    }
    state_.filter_call_state_ &= ~FilterCallState::EncodeData;
    if (end_stream) {
      state_.filter_call_state_ &= ~FilterCallState::LastDataFrame;
    }
    ENVOY_STREAM_LOG(trace, "encode data called: filter={} status={}", *this,
                     static_cast<const void*>((*entry).get()), static_cast<uint64_t>(status));

    if (!trailers_exists_at_start && response_trailers_ &&
        trailers_added_entry == encoder_filters_.end()) {
      trailers_added_entry = entry;
    }

    if (!(*entry)->commonHandleAfterDataCallback(status, data, state_.encoder_filters_streaming_)) {
      return;
    }
  }

  ENVOY_STREAM_LOG(trace, "encoding data via codec (size={} end_stream={})", *this, data.length(),
                   end_stream);

  stream_info_.addBytesSent(data.length());

  // If trailers were adding during encodeData we need to trigger decodeTrailers in order
  // to allow filters to process the trailers.
  if (trailers_added_entry != encoder_filters_.end()) {
    response_encoder_->encodeData(data, false);
    encodeTrailers(trailers_added_entry->get(), *response_trailers_);
  } else {
    response_encoder_->encodeData(data, end_stream);
    maybeEndEncode(end_stream);
  }
}

void ConnectionManagerImpl::ActiveStream::encodeTrailers(ActiveStreamEncoderFilter* filter,
                                                         HeaderMap& trailers) {
  resetIdleTimer();

  // If we previously decided to encode only the headers, do nothing here.
  if (encoding_headers_only_) {
    return;
  }

  // Filter iteration may start at the current filter.
  std::list<ActiveStreamEncoderFilterPtr>::iterator entry =
      commonEncodePrefix(filter, true, FilterIterationStartState::CanStartFromCurrent);
  for (; entry != encoder_filters_.end(); entry++) {
    // If the filter pointed by entry has stopped for all frame type, return now.
    if ((*entry)->stoppedAll()) {
      return;
    }
    ASSERT(!(state_.filter_call_state_ & FilterCallState::EncodeTrailers));
    state_.filter_call_state_ |= FilterCallState::EncodeTrailers;
    FilterTrailersStatus status = (*entry)->handle_->encodeTrailers(trailers);
    (*entry)->handle_->encodeComplete();
    (*entry)->end_stream_ = true;
    state_.filter_call_state_ &= ~FilterCallState::EncodeTrailers;
    ENVOY_STREAM_LOG(trace, "encode trailers called: filter={} status={}", *this,
                     static_cast<const void*>((*entry).get()), static_cast<uint64_t>(status));
    if (!(*entry)->commonHandleAfterTrailersCallback(status)) {
      return;
    }
  }

  ENVOY_STREAM_LOG(debug, "encoding trailers via codec:\n{}", *this, trailers);

  response_encoder_->encodeTrailers(trailers);
  maybeEndEncode(true);
}

void ConnectionManagerImpl::ActiveStream::maybeEndEncode(bool end_stream) {
  if (end_stream) {
    stream_info_.onLastDownstreamTxByteSent();
    request_response_timespan_->complete();
    connection_manager_.doEndStream(*this);
  }
}

bool ConnectionManagerImpl::ActiveStream::processNewlyAddedMetadata() {
  if (getRequestMetadataMapVector()->empty()) {
    return false;
  }
  for (const auto& metadata_map : *getRequestMetadataMapVector()) {
    decodeMetadata(nullptr, *metadata_map);
  }
  getRequestMetadataMapVector()->clear();
  return true;
}

bool ConnectionManagerImpl::ActiveStream::handleDataIfStopAll(ActiveStreamFilterBase& filter,
                                                              Buffer::Instance& data,
                                                              bool& filter_streaming) {
  if (filter.stoppedAll()) {
    ASSERT(!filter.canIterate());
    filter_streaming =
        filter.iteration_state_ == ActiveStreamFilterBase::IterationState::StopAllWatermark;
    filter.commonHandleBufferData(data);
    return true;
  }
  return false;
}

void ConnectionManagerImpl::ActiveStream::onResetStream(StreamResetReason, absl::string_view) {
  // NOTE: This function gets called in all of the following cases:
  //       1) We TX an app level reset
  //       2) The codec TX a codec level reset
  //       3) The codec RX a reset
  //       If we need to differentiate we need to do it inside the codec. Can start with this.
  connection_manager_.stats_.named_.downstream_rq_rx_reset_.inc();
  connection_manager_.doDeferredStreamDestroy(*this);
}

void ConnectionManagerImpl::ActiveStream::onAboveWriteBufferHighWatermark() {
  ENVOY_STREAM_LOG(debug, "Disabling upstream stream due to downstream stream watermark.", *this);
  callHighWatermarkCallbacks();
}

void ConnectionManagerImpl::ActiveStream::onBelowWriteBufferLowWatermark() {
  ENVOY_STREAM_LOG(debug, "Enabling upstream stream due to downstream stream watermark.", *this);
  callLowWatermarkCallbacks();
}

Tracing::OperationName ConnectionManagerImpl::ActiveStream::operationName() const {
  return connection_manager_.config_.tracingConfig()->operation_name_;
}

const std::vector<Http::LowerCaseString>&
ConnectionManagerImpl::ActiveStream::requestHeadersForTags() const {
  return connection_manager_.config_.tracingConfig()->request_headers_for_tags_;
}

bool ConnectionManagerImpl::ActiveStream::verbose() const {
  return connection_manager_.config_.tracingConfig()->verbose_;
}

void ConnectionManagerImpl::ActiveStream::callHighWatermarkCallbacks() {
  ++high_watermark_count_;
  for (auto watermark_callbacks : watermark_callbacks_) {
    watermark_callbacks->onAboveWriteBufferHighWatermark();
  }
}

void ConnectionManagerImpl::ActiveStream::callLowWatermarkCallbacks() {
  ASSERT(high_watermark_count_ > 0);
  --high_watermark_count_;
  for (auto watermark_callbacks : watermark_callbacks_) {
    watermark_callbacks->onBelowWriteBufferLowWatermark();
  }
}

void ConnectionManagerImpl::ActiveStream::setBufferLimit(uint32_t new_limit) {
  ENVOY_STREAM_LOG(debug, "setting buffer limit to {}", *this, new_limit);
  buffer_limit_ = new_limit;
  if (buffered_request_data_) {
    buffered_request_data_->setWatermarks(buffer_limit_);
  }
  if (buffered_response_data_) {
    buffered_response_data_->setWatermarks(buffer_limit_);
  }
}

bool ConnectionManagerImpl::ActiveStream::createFilterChain() {
  if (state_.created_filter_chain_) {
    return false;
  }
  bool upgrade_rejected = false;
  auto upgrade = request_headers_ ? request_headers_->Upgrade() : nullptr;
  state_.created_filter_chain_ = true;
  if (upgrade != nullptr) {
    const Router::RouteEntry::UpgradeMap* upgrade_map = nullptr;

    // We must check if the 'cached_route_' optional is populated since this function can be called
    // early via sendLocalReply(), before the cached route is populated.
    if (hasCachedRoute() && cached_route_.value()->routeEntry()) {
      upgrade_map = &cached_route_.value()->routeEntry()->upgradeMap();
    }

    if (connection_manager_.config_.filterFactory().createUpgradeFilterChain(
            upgrade->value().getStringView(), upgrade_map, *this)) {
      state_.successful_upgrade_ = true;
      connection_manager_.stats_.named_.downstream_cx_upgrades_total_.inc();
      connection_manager_.stats_.named_.downstream_cx_upgrades_active_.inc();
      return true;
    } else {
      upgrade_rejected = true;
      // Fall through to the default filter chain. The function calling this
      // will send a local reply indicating that the upgrade failed.
    }
  }

  connection_manager_.config_.filterFactory().createFilterChain(*this);
  return !upgrade_rejected;
}

void ConnectionManagerImpl::ActiveStreamFilterBase::commonContinue() {
  // TODO(mattklein123): Raise an error if this is called during a callback.
  if (!canContinue()) {
    ENVOY_STREAM_LOG(trace, "cannot continue filter chain: filter={}", parent_,
                     static_cast<const void*>(this));
    return;
  }

  ENVOY_STREAM_LOG(trace, "continuing filter chain: filter={}", parent_,
                   static_cast<const void*>(this));
  ASSERT(!canIterate());
  // If iteration has stopped for all frame types, set iterate_from_current_filter_ to true so the
  // filter iteration starts with the current filter instead of the next one.
  if (stoppedAll()) {
    iterate_from_current_filter_ = true;
  }
  allowIteration();

  // Only resume with do100ContinueHeaders() if we've actually seen a 100-Continue.
  if (parent_.has_continue_headers_ && !continue_headers_continued_) {
    continue_headers_continued_ = true;
    do100ContinueHeaders();
    // If the response headers have not yet come in, don't continue on with
    // headers and body. doHeaders expects request headers to exist.
    if (!parent_.response_headers_.get()) {
      return;
    }
  }

  // Make sure that we handle the zero byte data frame case. We make no effort to optimize this
  // case in terms of merging it into a header only request/response. This could be done in the
  // future.
  if (!headers_continued_) {
    headers_continued_ = true;
    doHeaders(complete() && !bufferedData() && !trailers());
  }

<<<<<<< HEAD
  if (!saved_metadata().empty()) {
    doMetadata();
  }

  // TODO(mattklein123): If a filter returns StopIterationNoBuffer and then does a continue, we
  // won't be able to end the stream if there is no buffered data. Need to handle this.
  if (bufferedData()) {
    doData(complete() && !trailers());
=======
  // Make sure we handle filters returning StopIterationNoBuffer and then commonContinue by flushing
  // the terminal fin.
  const bool end_stream_with_data = complete() && !trailers();
  if (bufferedData() || end_stream_with_data) {
    if (end_stream_with_data && !bufferedData()) {
      // In the StopIterationNoBuffer case the ConnectionManagerImpl will not have created a
      // buffer but encode/decodeData expects the buffer to exist, so create one.
      bufferedData() = createBuffer();
    }
    doData(end_stream_with_data);
>>>>>>> 847ef05e
  }

  if (trailers()) {
    doTrailers();
  }

  iterate_from_current_filter_ = false;
}

bool ConnectionManagerImpl::ActiveStreamFilterBase::commonHandleAfter100ContinueHeadersCallback(
    FilterHeadersStatus status) {
  ASSERT(parent_.has_continue_headers_);
  ASSERT(!continue_headers_continued_);
  ASSERT(canIterate());

  if (status == FilterHeadersStatus::StopIteration) {
    iteration_state_ = IterationState::StopSingleIteration;
    return false;
  } else {
    ASSERT(status == FilterHeadersStatus::Continue);
    continue_headers_continued_ = true;
    return true;
  }
}

bool ConnectionManagerImpl::ActiveStreamFilterBase::commonHandleAfterHeadersCallback(
    FilterHeadersStatus status, bool& headers_only) {
  ASSERT(!headers_continued_);
  ASSERT(canIterate());

  if (status == FilterHeadersStatus::StopIteration) {
    iteration_state_ = IterationState::StopSingleIteration;
  } else if (status == FilterHeadersStatus::StopAllIterationAndBuffer) {
    iteration_state_ = IterationState::StopAllBuffer;
  } else if (status == FilterHeadersStatus::StopAllIterationAndWatermark) {
    iteration_state_ = IterationState::StopAllWatermark;
  } else if (status == FilterHeadersStatus::ContinueAndEndStream) {
    // Set headers_only to true so we know to end early if necessary,
    // but continue filter iteration so we actually write the headers/run the cleanup code.
    headers_only = true;
    ENVOY_STREAM_LOG(debug, "converting to headers only", parent_);
  } else {
    ASSERT(status == FilterHeadersStatus::Continue);
    headers_continued_ = true;
  }

  handleMetadataAfterHeadersCallback();

  if (stoppedAll() || status == FilterHeadersStatus::StopIteration) {
    return false;
  } else {
    return true;
  }
}

void ConnectionManagerImpl::ActiveStreamFilterBase::commonHandleBufferData(
    Buffer::Instance& provided_data) {

  // The way we do buffering is a little complicated which is why we have this common function
  // which is used for both encoding and decoding. When data first comes into our filter pipeline,
  // we send it through. Any filter can choose to stop iteration and buffer or not. If we then
  // continue iteration in the future, we use the buffered data. A future filter can stop and
  // buffer again. In this case, since we are already operating on buffered data, we don't
  // rebuffer, because we assume the filter has modified the buffer as it wishes in place.
  if (bufferedData().get() != &provided_data) {
    if (!bufferedData()) {
      bufferedData() = createBuffer();
    }
    bufferedData()->move(provided_data);
  }
}

bool ConnectionManagerImpl::ActiveStreamFilterBase::commonHandleAfterDataCallback(
    FilterDataStatus status, Buffer::Instance& provided_data, bool& buffer_was_streaming) {

  if (status == FilterDataStatus::Continue) {
    if (iteration_state_ == IterationState::StopSingleIteration) {
      commonHandleBufferData(provided_data);
      commonContinue();
      return false;
    } else {
      ASSERT(headers_continued_);
    }
  } else {
    iteration_state_ = IterationState::StopSingleIteration;
    if (status == FilterDataStatus::StopIterationAndBuffer ||
        status == FilterDataStatus::StopIterationAndWatermark) {
      buffer_was_streaming = status == FilterDataStatus::StopIterationAndWatermark;
      commonHandleBufferData(provided_data);
    }

    return false;
  }

  return true;
}

bool ConnectionManagerImpl::ActiveStreamFilterBase::commonHandleAfterTrailersCallback(
    FilterTrailersStatus status) {

  if (status == FilterTrailersStatus::Continue) {
    if (iteration_state_ == IterationState::StopSingleIteration) {
      commonContinue();
      return false;
    } else {
      ASSERT(headers_continued_);
    }
  } else {
    return false;
  }

  return true;
}

const Network::Connection* ConnectionManagerImpl::ActiveStreamFilterBase::connection() {
  return parent_.connection();
}

Event::Dispatcher& ConnectionManagerImpl::ActiveStreamFilterBase::dispatcher() {
  return parent_.connection_manager_.read_callbacks_->connection().dispatcher();
}

StreamInfo::StreamInfo& ConnectionManagerImpl::ActiveStreamFilterBase::streamInfo() {
  return parent_.stream_info_;
}

Tracing::Span& ConnectionManagerImpl::ActiveStreamFilterBase::activeSpan() {
  if (parent_.active_span_) {
    return *parent_.active_span_;
  } else {
    return Tracing::NullSpan::instance();
  }
}

Tracing::Config& ConnectionManagerImpl::ActiveStreamFilterBase::tracingConfig() { return parent_; }

Upstream::ClusterInfoConstSharedPtr ConnectionManagerImpl::ActiveStreamFilterBase::clusterInfo() {
  // NOTE: Refreshing route caches clusterInfo as well.
  if (!parent_.cached_route_.has_value()) {
    parent_.refreshCachedRoute();
  }

  return parent_.cached_cluster_info_.value();
}

Router::RouteConstSharedPtr ConnectionManagerImpl::ActiveStreamFilterBase::route() {
  if (!parent_.cached_route_.has_value()) {
    parent_.refreshCachedRoute();
  }

  return parent_.cached_route_.value();
}

void ConnectionManagerImpl::ActiveStreamFilterBase::clearRouteCache() {
  parent_.cached_route_ = absl::optional<Router::RouteConstSharedPtr>();
  parent_.cached_cluster_info_ = absl::optional<Upstream::ClusterInfoConstSharedPtr>();
}

Buffer::WatermarkBufferPtr ConnectionManagerImpl::ActiveStreamDecoderFilter::createBuffer() {
  auto buffer =
      std::make_unique<Buffer::WatermarkBuffer>([this]() -> void { this->requestDataDrained(); },
                                                [this]() -> void { this->requestDataTooLarge(); });
  buffer->setWatermarks(parent_.buffer_limit_);
  return buffer;
}

void ConnectionManagerImpl::ActiveStreamDecoderFilter::handleMetadataAfterHeadersCallback() {
  // If we drain accumulated metadata, the iteration must start with the current filter.
  const bool saved_state = iterate_from_current_filter_;
  iterate_from_current_filter_ = true;
  // If decodeHeaders() returns StopAllIteration, we should skip draining metadata, and wait
  // for doMetadata() to drain the metadata after iteration continues.
  if (!stoppedAll() && !getSavedRequestMetadata()->empty()) {
    drainSavedRequestMetadata();
  }
  // Restores the original value of iterate_from_current_filter_.
  iterate_from_current_filter_ = saved_state;
}

HeaderMap& ConnectionManagerImpl::ActiveStreamDecoderFilter::addDecodedTrailers() {
  return parent_.addDecodedTrailers();
}

void ConnectionManagerImpl::ActiveStreamDecoderFilter::addDecodedData(Buffer::Instance& data,
                                                                      bool streaming) {
  parent_.addDecodedData(*this, data, streaming);
}

MetadataMapVector& ConnectionManagerImpl::ActiveStreamDecoderFilter::addDecodedMetadata() {
  return parent_.addDecodedMetadata();
}

void ConnectionManagerImpl::ActiveStreamDecoderFilter::injectDecodedDataToFilterChain(
    Buffer::Instance& data, bool end_stream) {
  parent_.decodeData(this, data, end_stream,
                     ActiveStream::FilterIterationStartState::CanStartFromCurrent);
}

void ConnectionManagerImpl::ActiveStreamDecoderFilter::continueDecoding() { commonContinue(); }

void ConnectionManagerImpl::ActiveStreamDecoderFilter::encode100ContinueHeaders(
    HeaderMapPtr&& headers) {
  // If Envoy is not configured to proxy 100-Continue responses, swallow the 100 Continue
  // here. This avoids the potential situation where Envoy strips Expect: 100-Continue and sends a
  // 100-Continue, then proxies a duplicate 100 Continue from upstream.
  if (parent_.connection_manager_.config_.proxy100Continue()) {
    parent_.continue_headers_ = std::move(headers);
    parent_.encode100ContinueHeaders(nullptr, *parent_.continue_headers_);
  }
}

void ConnectionManagerImpl::ActiveStreamDecoderFilter::encodeHeaders(HeaderMapPtr&& headers,
                                                                     bool end_stream) {
  parent_.response_headers_ = std::move(headers);
  parent_.encodeHeaders(nullptr, *parent_.response_headers_, end_stream);
}

void ConnectionManagerImpl::ActiveStreamDecoderFilter::encodeData(Buffer::Instance& data,
                                                                  bool end_stream) {
  parent_.encodeData(nullptr, data, end_stream,
                     ActiveStream::FilterIterationStartState::CanStartFromCurrent);
}

void ConnectionManagerImpl::ActiveStreamDecoderFilter::encodeTrailers(HeaderMapPtr&& trailers) {
  parent_.response_trailers_ = std::move(trailers);
  parent_.encodeTrailers(nullptr, *parent_.response_trailers_);
}

void ConnectionManagerImpl::ActiveStreamDecoderFilter::encodeMetadata(
    MetadataMapPtr&& metadata_map_ptr) {
  parent_.encodeMetadata(nullptr, std::move(metadata_map_ptr));
}

void ConnectionManagerImpl::ActiveStreamDecoderFilter::
    onDecoderFilterAboveWriteBufferHighWatermark() {
  ENVOY_STREAM_LOG(debug, "Read-disabling downstream stream due to filter callbacks.", parent_);
  parent_.response_encoder_->getStream().readDisable(true);
  parent_.connection_manager_.stats_.named_.downstream_flow_control_paused_reading_total_.inc();
}

void ConnectionManagerImpl::ActiveStreamDecoderFilter::requestDataTooLarge() {
  ENVOY_STREAM_LOG(debug, "request data too large watermark exceeded", parent_);
  if (parent_.state_.decoder_filters_streaming_) {
    onDecoderFilterAboveWriteBufferHighWatermark();
  } else {
    parent_.connection_manager_.stats_.named_.downstream_rq_too_large_.inc();
    sendLocalReply(Code::PayloadTooLarge, CodeUtility::toString(Code::PayloadTooLarge), nullptr,
                   absl::nullopt, StreamInfo::ResponseCodeDetails::get().RequestPayloadTooLarge);
  }
}

void ConnectionManagerImpl::ActiveStreamDecoderFilter::requestDataDrained() {
  // If this is called it means the call to requestDataTooLarge() was a
  // streaming call, or a 413 would have been sent.
  onDecoderFilterBelowWriteBufferLowWatermark();
}

void ConnectionManagerImpl::ActiveStreamDecoderFilter::
    onDecoderFilterBelowWriteBufferLowWatermark() {
  ENVOY_STREAM_LOG(debug, "Read-enabling downstream stream due to filter callbacks.", parent_);
  parent_.response_encoder_->getStream().readDisable(false);
  parent_.connection_manager_.stats_.named_.downstream_flow_control_resumed_reading_total_.inc();
}

void ConnectionManagerImpl::ActiveStreamDecoderFilter::addDownstreamWatermarkCallbacks(
    DownstreamWatermarkCallbacks& watermark_callbacks) {
  // This is called exactly once per upstream-stream, by the router filter. Therefore, we
  // expect the same callbacks to not be registered twice.
  ASSERT(std::find(parent_.watermark_callbacks_.begin(), parent_.watermark_callbacks_.end(),
                   &watermark_callbacks) == parent_.watermark_callbacks_.end());
  parent_.watermark_callbacks_.emplace(parent_.watermark_callbacks_.end(), &watermark_callbacks);
  for (uint32_t i = 0; i < parent_.high_watermark_count_; ++i) {
    watermark_callbacks.onAboveWriteBufferHighWatermark();
  }
}
void ConnectionManagerImpl::ActiveStreamDecoderFilter::removeDownstreamWatermarkCallbacks(
    DownstreamWatermarkCallbacks& watermark_callbacks) {
  ASSERT(std::find(parent_.watermark_callbacks_.begin(), parent_.watermark_callbacks_.end(),
                   &watermark_callbacks) != parent_.watermark_callbacks_.end());
  parent_.watermark_callbacks_.remove(&watermark_callbacks);
}

bool ConnectionManagerImpl::ActiveStreamDecoderFilter::recreateStream() {
  // Because the filter's and the HCM view of if the stream has a body and if
  // the stream is complete may differ, re-check bytesReceived() to make sure
  // there was no body from the HCM's point of view.
  if (!complete() || parent_.stream_info_.bytesReceived() != 0) {
    return false;
  }
  // n.b. we do not currently change the codecs to point at the new stream
  // decoder because the decoder callbacks are complete. It would be good to
  // null out that pointer but should not be necessary.
  HeaderMapPtr request_headers(std::move(parent_.request_headers_));
  StreamEncoder* response_encoder = parent_.response_encoder_;
  parent_.response_encoder_ = nullptr;
  // This functionally deletes the stream (via deferred delete) so do not
  // reference anything beyond this point.
  parent_.connection_manager_.doEndStream(this->parent_);

  StreamDecoder& new_stream = parent_.connection_manager_.newStream(*response_encoder, true);
  new_stream.decodeHeaders(std::move(request_headers), true);
  return true;
}

Buffer::WatermarkBufferPtr ConnectionManagerImpl::ActiveStreamEncoderFilter::createBuffer() {
  auto buffer = new Buffer::WatermarkBuffer([this]() -> void { this->responseDataDrained(); },
                                            [this]() -> void { this->responseDataTooLarge(); });
  buffer->setWatermarks(parent_.buffer_limit_);
  return Buffer::WatermarkBufferPtr{buffer};
}

void ConnectionManagerImpl::ActiveStreamEncoderFilter::addEncodedData(Buffer::Instance& data,
                                                                      bool streaming) {
  return parent_.addEncodedData(*this, data, streaming);
}

void ConnectionManagerImpl::ActiveStreamEncoderFilter::injectEncodedDataToFilterChain(
    Buffer::Instance& data, bool end_stream) {
  parent_.encodeData(this, data, end_stream,
                     ActiveStream::FilterIterationStartState::CanStartFromCurrent);
}

HeaderMap& ConnectionManagerImpl::ActiveStreamEncoderFilter::addEncodedTrailers() {
  return parent_.addEncodedTrailers();
}

void ConnectionManagerImpl::ActiveStreamEncoderFilter::
    onEncoderFilterAboveWriteBufferHighWatermark() {
  ENVOY_STREAM_LOG(debug, "Disabling upstream stream due to filter callbacks.", parent_);
  parent_.callHighWatermarkCallbacks();
}

void ConnectionManagerImpl::ActiveStreamEncoderFilter::
    onEncoderFilterBelowWriteBufferLowWatermark() {
  ENVOY_STREAM_LOG(debug, "Enabling upstream stream due to filter callbacks.", parent_);
  parent_.callLowWatermarkCallbacks();
}

void ConnectionManagerImpl::ActiveStreamEncoderFilter::continueEncoding() { commonContinue(); }

void ConnectionManagerImpl::ActiveStreamEncoderFilter::responseDataTooLarge() {
  if (parent_.state_.encoder_filters_streaming_) {
    onEncoderFilterAboveWriteBufferHighWatermark();
  } else {
    parent_.connection_manager_.stats_.named_.rs_too_large_.inc();

    // If headers have not been sent to the user, send a 500.
    if (!headers_continued_) {
      // Make sure we won't end up with nested watermark calls from the body buffer.
      parent_.state_.encoder_filters_streaming_ = true;
      allowIteration();

      parent_.stream_info_.setResponseCodeDetails(
          StreamInfo::ResponseCodeDetails::get().RequestHeadersTooLarge);
      Http::Utility::sendLocalReply(
          Grpc::Common::hasGrpcContentType(*parent_.request_headers_),
          [&](HeaderMapPtr&& response_headers, bool end_stream) -> void {
            parent_.chargeStats(*response_headers);
            parent_.response_headers_ = std::move(response_headers);
            parent_.response_encoder_->encodeHeaders(*parent_.response_headers_, end_stream);
            parent_.state_.local_complete_ = end_stream;
          },
          [&](Buffer::Instance& data, bool end_stream) -> void {
            parent_.response_encoder_->encodeData(data, end_stream);
            parent_.state_.local_complete_ = end_stream;
          },
          parent_.state_.destroyed_, Http::Code::InternalServerError,
          CodeUtility::toString(Http::Code::InternalServerError), absl::nullopt,
          parent_.is_head_request_);
      parent_.maybeEndEncode(parent_.state_.local_complete_);
    } else {
      resetStream();
    }
  }
}

void ConnectionManagerImpl::ActiveStreamEncoderFilter::responseDataDrained() {
  onEncoderFilterBelowWriteBufferLowWatermark();
}

void ConnectionManagerImpl::ActiveStreamFilterBase::resetStream() {
  parent_.connection_manager_.stats_.named_.downstream_rq_tx_reset_.inc();
  parent_.connection_manager_.doEndStream(this->parent_);
}

uint64_t ConnectionManagerImpl::ActiveStreamFilterBase::streamId() { return parent_.stream_id_; }

} // namespace Http
} // namespace Envoy<|MERGE_RESOLUTION|>--- conflicted
+++ resolved
@@ -1738,16 +1738,10 @@
     doHeaders(complete() && !bufferedData() && !trailers());
   }
 
-<<<<<<< HEAD
   if (!saved_metadata().empty()) {
     doMetadata();
   }
 
-  // TODO(mattklein123): If a filter returns StopIterationNoBuffer and then does a continue, we
-  // won't be able to end the stream if there is no buffered data. Need to handle this.
-  if (bufferedData()) {
-    doData(complete() && !trailers());
-=======
   // Make sure we handle filters returning StopIterationNoBuffer and then commonContinue by flushing
   // the terminal fin.
   const bool end_stream_with_data = complete() && !trailers();
@@ -1758,7 +1752,6 @@
       bufferedData() = createBuffer();
     }
     doData(end_stream_with_data);
->>>>>>> 847ef05e
   }
 
   if (trailers()) {
