#pragma once

#include <netinet/ip.h>
#include <sys/socket.h>
#include <sys/types.h>
#include <sys/un.h>

#include <array>
#include <cstdint>
#include <string>

#include "envoy/network/address.h"

namespace Envoy {
namespace Network {
namespace Address {

/**
 * Convert an address in the form of the socket address struct defined by Posix, Linux, etc. into
 * a Network::Address::Instance and return a pointer to it. Raises an EnvoyException on failure.
 * @param ss a valid address with family AF_INET, AF_INET6 or AF_UNIX.
 * @param len length of the address (e.g. from accept, getsockname or getpeername). If len > 0,
 *        it is used to validate the structure contents; else if len == 0, it is ignored.
 * @param v6only disable IPv4-IPv6 mapping for IPv6 addresses?
 * @return InstanceConstSharedPtr the address.
 */
Address::InstanceConstSharedPtr addressFromSockAddr(const sockaddr_storage& ss, socklen_t len,
                                                    bool v6only = true);

/**
 * Obtain an address from a bound file descriptor. Raises an EnvoyException on failure.
 * @param fd file descriptor.
 * @return InstanceConstSharedPtr for bound address.
 */
InstanceConstSharedPtr addressFromFd(int fd);

/**
 * Obtain the address of the peer of the socket with the specified file descriptor.
 * Raises an EnvoyException on failure.
 * @param fd file descriptor.
 * @return InstanceConstSharedPtr for peer address.
 */
InstanceConstSharedPtr peerAddressFromFd(int fd);

/**
 * Base class for all address types.
 */
class InstanceBase : public Instance {
public:
  // Network::Address::Instance
  bool operator==(const Instance& rhs) const override { return asString() == rhs.asString(); }
  const std::string& asString() const override { return friendly_name_; }
  // Default logical name is the human-readable name.
  const std::string& logicalName() const override { return asString(); }
  Type type() const override { return type_; }

protected:
  InstanceBase(Type type) : type_(type) {}
  int socketFromSocketType(SocketType type) const;

  std::string friendly_name_;

private:
  const Type type_;
};

/**
 * Implementation of an IPv4 address.
 */
class Ipv4Instance : public InstanceBase {
public:
  /**
   * Construct from an existing unix IPv4 socket address (IP v4 address and port).
   */
  explicit Ipv4Instance(const sockaddr_in* address);

  /**
   * Construct from a string IPv4 address such as "1.2.3.4". Port will be unset/0.
   */
  explicit Ipv4Instance(const std::string& address);

  /**
   * Construct from a string IPv4 address such as "1.2.3.4" as well as a port.
   */
  Ipv4Instance(const std::string& address, uint32_t port);

  /**
   * Construct from a port. The IPv4 address will be set to "any" and is suitable for binding
   * a port to any available address.
   */
  explicit Ipv4Instance(uint32_t port);

  // Network::Address::Instance
  int bind(int fd) const override;
  int connect(int fd) const override;
  const Ip* ip() const override { return &ip_; }
  int socket(SocketType type) const override;

private:
  struct Ipv4Helper : public Ipv4 {
    uint32_t address() const override { return address_.sin_addr.s_addr; }

    sockaddr_in address_;
  };

  struct IpHelper : public Ip {
    const std::string& addressAsString() const override { return friendly_address_; }
    bool isAnyAddress() const override { return ipv4_.address_.sin_addr.s_addr == INADDR_ANY; }
    bool isUnicastAddress() const override {
      return !isAnyAddress() && (ipv4_.address_.sin_addr.s_addr != INADDR_BROADCAST) &&
             // inlined IN_MULTICAST() to avoid byte swapping
             !((ipv4_.address_.sin_addr.s_addr & htonl(0xf0000000)) == htonl(0xe0000000));
    }
    const Ipv4* ipv4() const override { return &ipv4_; }
    const Ipv6* ipv6() const override { return nullptr; }
    uint32_t port() const override { return ntohs(ipv4_.address_.sin_port); }
    IpVersion version() const override { return IpVersion::v4; }

    Ipv4Helper ipv4_;
    std::string friendly_address_;
  };

  IpHelper ip_;
};

/**
 * Implementation of an IPv6 address.
 */
class Ipv6Instance : public InstanceBase {
public:
  /**
   * Construct from an existing unix IPv6 socket address (IP v6 address and port).
   */
  Ipv6Instance(const sockaddr_in6& address, bool v6only = true);

  /**
   * Construct from a string IPv6 address such as "12:34::5". Port will be unset/0.
   */
  explicit Ipv6Instance(const std::string& address);

  /**
   * Construct from a string IPv6 address such as "12:34::5" as well as a port.
   */
  Ipv6Instance(const std::string& address, uint32_t port);

  /**
   * Construct from a port. The IPv6 address will be set to "any" and is suitable for binding
   * a port to any available address.
   */
  explicit Ipv6Instance(uint32_t port);

  // Network::Address::Instance
  int bind(int fd) const override;
  int connect(int fd) const override;
  const Ip* ip() const override { return &ip_; }
  int socket(SocketType type) const override;

private:
  struct Ipv6Helper : public Ipv6 {
<<<<<<< HEAD
    // TODO(ccaraman): Use absl::uint128 instead of std::array<uint8_t, 16>.
    std::array<uint8_t, 16> address() const override;
=======
    absl::uint128 address() const override;
>>>>>>> 22c63afc
    uint32_t port() const;

    std::string makeFriendlyAddress() const;

    sockaddr_in6 address_;
  };

  struct IpHelper : public Ip {
    const std::string& addressAsString() const override { return friendly_address_; }
    bool isAnyAddress() const override {
      return 0 == memcmp(&ipv6_.address_.sin6_addr, &in6addr_any, sizeof(struct in6_addr));
    }
    bool isUnicastAddress() const override {
      return !isAnyAddress() && !IN6_IS_ADDR_MULTICAST(&ipv6_.address_.sin6_addr);
    }
    const Ipv4* ipv4() const override { return nullptr; }
    const Ipv6* ipv6() const override { return &ipv6_; }
    uint32_t port() const override { return ipv6_.port(); }
    IpVersion version() const override { return IpVersion::v6; }

    Ipv6Helper ipv6_;
    std::string friendly_address_;
    // Is IPv4 compatibility (https://tools.ietf.org/html/rfc3493#page-11) disabled?
    // Default initialized to true to preserve extant Envoy behavior where we don't explicitly set
    // this in the constructor.
    bool v6only_{true};
  };

  IpHelper ip_;
};

/**
 * Implementation of a pipe address (unix domain socket on unix).
 */
class PipeInstance : public InstanceBase {
public:
  /**
   * Construct from an existing unix address.
   */
  explicit PipeInstance(const sockaddr_un* address);

  /**
   * Construct from a string pipe path.
   */
  explicit PipeInstance(const std::string& pipe_path);

  // Network::Address::Instance
  int bind(int fd) const override;
  int connect(int fd) const override;
  const Ip* ip() const override { return nullptr; }
  int socket(SocketType type) const override;

private:
  sockaddr_un address_;
};

} // namespace Address
} // namespace Network
} // namespace Envoy<|MERGE_RESOLUTION|>--- conflicted
+++ resolved
@@ -157,12 +157,8 @@
 
 private:
   struct Ipv6Helper : public Ipv6 {
-<<<<<<< HEAD
-    // TODO(ccaraman): Use absl::uint128 instead of std::array<uint8_t, 16>.
-    std::array<uint8_t, 16> address() const override;
-=======
     absl::uint128 address() const override;
->>>>>>> 22c63afc
+
     uint32_t port() const;
 
     std::string makeFriendlyAddress() const;
