--- conflicted
+++ resolved
@@ -224,14 +224,10 @@
 - area: ext_proc
   change: |
     added new field ``filter_metadata <envoy_v3_api_field_extensions.filters.http.ext_proc.v3.ExtProc.filter_metadata`` to aid in logging.
-<<<<<<< HEAD
     Metadata will be stored in StreamInfo filter metadata under a namespace corresponding to the name of the ext proc filter.
 - area: http
   change: |
     added support for configuring additional :ref:`cookie attributes <envoy_v3_api_msg_config.route.v3.RouteAction.HashPolicy.cookie>`.
-=======
-    Metadata will be stored in StreamInfo filter state under a namespace corresponding to the name of the ext proc filter.
->>>>>>> cbadae62
 
 deprecated:
 - area: access_log
