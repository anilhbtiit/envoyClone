--- conflicted
+++ resolved
@@ -27,8 +27,6 @@
 namespace Envoy {
 
 namespace {
-<<<<<<< HEAD
-=======
 
 std::string normalizeDate(const std::string& s) {
   const std::regex date_regex("date:[^\r]+");
@@ -54,34 +52,6 @@
                          testing::ValuesIn(TestEnvironment::getIpVersionsForTest()),
                          TestUtility::ipTestParamsToString);
 
-TEST_P(IntegrationTest, RouterNotFound) { testRouterNotFound(); }
-
-TEST_P(IntegrationTest, RouterNotFoundBodyNoBuffer) { testRouterNotFoundWithBody(); }
-
-TEST_P(IntegrationTest, RouterClusterNotFound404) { testRouterClusterNotFound404(); }
->>>>>>> 7f9aaa1e
-
-std::string normalizeDate(const std::string& s) {
-  const std::regex date_regex("date:[^\r]+");
-  return std::regex_replace(s, date_regex, "date: Mon, 01 Jan 2017 00:00:00 GMT");
-}
-
-void setAllowAbsoluteUrl(
-    envoy::config::filter::network::http_connection_manager::v2::HttpConnectionManager& hcm) {
-  envoy::api::v2::core::Http1ProtocolOptions options;
-  options.mutable_allow_absolute_url()->set_value(true);
-  hcm.mutable_http_protocol_options()->CopyFrom(options);
-};
-
-void setAllowHttp10WithDefaultHost(
-    envoy::config::filter::network::http_connection_manager::v2::HttpConnectionManager& hcm) {
-  hcm.mutable_http_protocol_options()->set_accept_http_10(true);
-  hcm.mutable_http_protocol_options()->set_default_host_for_http_10("default.com");
-}
-
-<<<<<<< HEAD
-} // namespace
-=======
 TEST_P(IntegrationTest, RouterDirectResponse) {
   const std::string body = "Response body";
   const std::string file_path = TestEnvironment::writeStringToFileForTest("test_envoy", body);
@@ -122,52 +92,6 @@
   EXPECT_STREQ("text/html", response->headers().ContentType()->value().c_str());
   EXPECT_EQ(body, response->body());
 }
->>>>>>> 7f9aaa1e
-
-INSTANTIATE_TEST_SUITE_P(IpVersions, IntegrationTest,
-                         testing::ValuesIn(TestEnvironment::getIpVersionsForTest()),
-                         TestUtility::ipTestParamsToString);
-
-TEST_P(IntegrationTest, RouterDirectResponse) {
-  const std::string body = "Response body";
-  const std::string file_path = TestEnvironment::writeStringToFileForTest("test_envoy", body);
-  static const std::string domain("direct.example.com");
-  static const std::string prefix("/");
-  static const Http::Code status(Http::Code::OK);
-  config_helper_.addConfigModifier(
-      [&](envoy::config::filter::network::http_connection_manager::v2::HttpConnectionManager& hcm)
-          -> void {
-        auto* route_config = hcm.mutable_route_config();
-        auto* header_value_option = route_config->mutable_response_headers_to_add()->Add();
-        header_value_option->mutable_header()->set_key("x-additional-header");
-        header_value_option->mutable_header()->set_value("example-value");
-        header_value_option->mutable_append()->set_value(false);
-        header_value_option = route_config->mutable_response_headers_to_add()->Add();
-        header_value_option->mutable_header()->set_key("content-type");
-        header_value_option->mutable_header()->set_value("text/html");
-        header_value_option->mutable_append()->set_value(false);
-        auto* virtual_host = route_config->add_virtual_hosts();
-        virtual_host->set_name(domain);
-        virtual_host->add_domains(domain);
-        virtual_host->add_routes()->mutable_match()->set_prefix(prefix);
-        virtual_host->mutable_routes(0)->mutable_direct_response()->set_status(
-            static_cast<uint32_t>(status));
-        virtual_host->mutable_routes(0)->mutable_direct_response()->mutable_body()->set_filename(
-            file_path);
-      });
-  initialize();
-
-  BufferingStreamDecoderPtr response = IntegrationUtil::makeSingleRequest(
-      lookupPort("http"), "GET", "/", "", downstream_protocol_, version_, "direct.example.com");
-  ASSERT_TRUE(response->complete());
-  EXPECT_STREQ("200", response->headers().Status()->value().c_str());
-  EXPECT_STREQ("example-value", response->headers()
-                                    .get(Envoy::Http::LowerCaseString("x-additional-header"))
-                                    ->value()
-                                    .c_str());
-  EXPECT_STREQ("text/html", response->headers().ContentType()->value().c_str());
-  EXPECT_EQ(body, response->body());
-}
 
 TEST_P(IntegrationTest, ConnectionClose) {
   config_helper_.addFilter(ConfigHelper::DEFAULT_HEALTH_CHECK_FILTER);
@@ -342,7 +266,6 @@
   EXPECT_EQ("HTTP/1.1 400 Bad Request\r\ncontent-length: 0\r\nconnection: close\r\n\r\n", response);
 }
 
-<<<<<<< HEAD
 TEST_P(IntegrationTest, InvalidVersion) {
   initialize();
   std::string response;
@@ -434,148 +357,6 @@
 // Verify for HTTP/1.0 a keep-alive header results in no connection: close.
 // Also verify existing host headers are passed through for the HTTP/1.0 case.
 TEST_P(IntegrationTest, Http10WithHostandKeepAlive) {
-=======
-TEST_P(IntegrationTest, BadFirstline) {
-  initialize();
-  std::string response;
-  sendRawHttpAndWaitForResponse(lookupPort("http"), "hello", &response);
-  EXPECT_EQ("HTTP/1.1 400 Bad Request\r\ncontent-length: 0\r\nconnection: close\r\n\r\n", response);
-}
-
-TEST_P(IntegrationTest, MissingDelimiter) {
-  initialize();
-  std::string response;
-  sendRawHttpAndWaitForResponse(lookupPort("http"),
-                                "GET / HTTP/1.1\r\nHost: host\r\nfoo bar\r\n\r\n", &response);
-  EXPECT_EQ("HTTP/1.1 400 Bad Request\r\ncontent-length: 0\r\nconnection: close\r\n\r\n", response);
-}
-
-TEST_P(IntegrationTest, InvalidCharacterInFirstline) {
-  initialize();
-  std::string response;
-  sendRawHttpAndWaitForResponse(lookupPort("http"), "GE(T / HTTP/1.1\r\nHost: host\r\n\r\n",
-                                &response);
-  EXPECT_EQ("HTTP/1.1 400 Bad Request\r\ncontent-length: 0\r\nconnection: close\r\n\r\n", response);
-}
-
-TEST_P(IntegrationTest, InvalidVersion) {
-  initialize();
-  std::string response;
-  sendRawHttpAndWaitForResponse(lookupPort("http"), "GET / HTTP/1.01\r\nHost: host\r\n\r\n",
-                                &response);
-  EXPECT_EQ("HTTP/1.1 400 Bad Request\r\ncontent-length: 0\r\nconnection: close\r\n\r\n", response);
-}
-
-TEST_P(IntegrationTest, Http10Disabled) {
-  initialize();
-  std::string response;
-  sendRawHttpAndWaitForResponse(lookupPort("http"), "GET / HTTP/1.0\r\n\r\n", &response, true);
-  EXPECT_TRUE(response.find("HTTP/1.1 426 Upgrade Required\r\n") == 0);
-}
-
-TEST_P(IntegrationTest, Http10DisabledWithUpgrade) {
-  initialize();
-  std::string response;
-  sendRawHttpAndWaitForResponse(lookupPort("http"), "GET / HTTP/1.0\r\nUpgrade: h2c\r\n\r\n",
-                                &response, true);
-  EXPECT_TRUE(response.find("HTTP/1.1 426 Upgrade Required\r\n") == 0);
-}
-
-// Turn HTTP/1.0 support on and verify 09 style requests work.
-TEST_P(IntegrationTest, Http09Enabled) {
-  autonomous_upstream_ = true;
-  config_helper_.addConfigModifier(&setAllowHttp10WithDefaultHost);
-  initialize();
-  std::string response;
-  sendRawHttpAndWaitForResponse(lookupPort("http"), "GET /\r\n\r\n", &response, false);
-  EXPECT_THAT(response, HasSubstr("HTTP/1.0 200 OK\r\n"));
-  EXPECT_THAT(response, HasSubstr("connection: close"));
-  EXPECT_THAT(response, Not(HasSubstr("transfer-encoding: chunked\r\n")));
-
-  std::unique_ptr<Http::TestHeaderMapImpl> upstream_headers =
-      reinterpret_cast<AutonomousUpstream*>(fake_upstreams_.front().get())->lastRequestHeaders();
-  ASSERT_TRUE(upstream_headers != nullptr);
-  EXPECT_EQ(upstream_headers->Host()->value(), "default.com");
-}
-
-// Turn HTTP/1.0 support on and verify the request is proxied and the default host is sent upstream.
-TEST_P(IntegrationTest, Http10Enabled) {
->>>>>>> 7f9aaa1e
-  autonomous_upstream_ = true;
-  config_helper_.addConfigModifier(&setAllowHttp10WithDefaultHost);
-  initialize();
-  std::string response;
-<<<<<<< HEAD
-  sendRawHttpAndWaitForResponse(lookupPort("http"),
-                                "GET / HTTP/1.0\r\nHost: foo.com\r\nConnection:Keep-alive\r\n\r\n",
-                                &response, true);
-  EXPECT_THAT(response, HasSubstr("HTTP/1.0 200 OK\r\n"));
-  EXPECT_THAT(response, Not(HasSubstr("connection: close")));
-=======
-  sendRawHttpAndWaitForResponse(lookupPort("http"), "GET / HTTP/1.0\r\n\r\n", &response, false);
-  EXPECT_THAT(response, HasSubstr("HTTP/1.0 200 OK\r\n"));
-  EXPECT_THAT(response, HasSubstr("connection: close"));
->>>>>>> 7f9aaa1e
-  EXPECT_THAT(response, Not(HasSubstr("transfer-encoding: chunked\r\n")));
-
-  std::unique_ptr<Http::TestHeaderMapImpl> upstream_headers =
-      reinterpret_cast<AutonomousUpstream*>(fake_upstreams_.front().get())->lastRequestHeaders();
-  ASSERT_TRUE(upstream_headers != nullptr);
-<<<<<<< HEAD
-  EXPECT_EQ(upstream_headers->Host()->value(), "foo.com");
-}
-
-TEST_P(IntegrationTest, NoHost) {
-  initialize();
-  codec_client_ = makeHttpConnection(lookupPort("http"));
-
-  Http::TestHeaderMapImpl request_headers{
-      {":method", "GET"}, {":path", "/test/long/url"}, {":scheme", "http"}};
-  auto response = codec_client_->makeHeaderOnlyRequest(request_headers);
-  response->waitForEndStream();
-
-  ASSERT_TRUE(response->complete());
-  EXPECT_STREQ("400", response->headers().Status()->value().c_str());
-}
-
-=======
-  EXPECT_EQ(upstream_headers->Host()->value(), "default.com");
-
-  sendRawHttpAndWaitForResponse(lookupPort("http"), "HEAD / HTTP/1.0\r\n\r\n", &response, false);
-  EXPECT_THAT(response, HasSubstr("HTTP/1.0 200 OK\r\n"));
-  EXPECT_THAT(response, HasSubstr("connection: close"));
-  EXPECT_THAT(response, Not(HasSubstr("transfer-encoding: chunked\r\n")));
-}
-
-TEST_P(IntegrationTest, TestInlineHeaders) {
-  autonomous_upstream_ = true;
-  config_helper_.addConfigModifier(&setAllowHttp10WithDefaultHost);
-  initialize();
-  std::string response;
-  sendRawHttpAndWaitForResponse(lookupPort("http"),
-                                "GET / HTTP/1.1\r\n"
-                                "Host: foo.com\r\n"
-                                "Foo: bar\r\n"
-                                "Cache-control: public\r\n"
-                                "Cache-control: 123\r\n"
-                                "Eep: baz\r\n\r\n",
-                                &response, true);
-  EXPECT_THAT(response, HasSubstr("HTTP/1.1 200 OK\r\n"));
-
-  std::unique_ptr<Http::TestHeaderMapImpl> upstream_headers =
-      reinterpret_cast<AutonomousUpstream*>(fake_upstreams_.front().get())->lastRequestHeaders();
-  ASSERT_TRUE(upstream_headers != nullptr);
-  EXPECT_EQ(upstream_headers->Host()->value(), "foo.com");
-  EXPECT_EQ(upstream_headers->CacheControl()->value(), "public,123");
-  ASSERT_TRUE(upstream_headers->get(Envoy::Http::LowerCaseString("foo")) != nullptr);
-  EXPECT_STREQ("bar", upstream_headers->get(Envoy::Http::LowerCaseString("foo"))->value().c_str());
-  ASSERT_TRUE(upstream_headers->get(Envoy::Http::LowerCaseString("eep")) != nullptr);
-  EXPECT_STREQ("baz", upstream_headers->get(Envoy::Http::LowerCaseString("eep"))->value().c_str());
-}
-
-// Verify for HTTP/1.0 a keep-alive header results in no connection: close.
-// Also verify existing host headers are passed through for the HTTP/1.0 case.
-TEST_P(IntegrationTest, Http10WithHostandKeepAlive) {
   autonomous_upstream_ = true;
   config_helper_.addConfigModifier(&setAllowHttp10WithDefaultHost);
   initialize();
@@ -606,7 +387,6 @@
   EXPECT_STREQ("400", response->headers().Status()->value().c_str());
 }
 
->>>>>>> 7f9aaa1e
 TEST_P(IntegrationTest, BadPath) {
   initialize();
   std::string response;
@@ -623,7 +403,6 @@
                           envoy::api::v2::route::RouteAction::SERVICE_UNAVAILABLE,
                           envoy::api::v2::route::VirtualHost::ALL);
   config_helper_.addConfigModifier(&setAllowAbsoluteUrl);
-<<<<<<< HEAD
 
   initialize();
   std::string response;
@@ -679,62 +458,6 @@
   // Set the first listener to allow absolute URLs.
   config_helper_.addConfigModifier(&setAllowAbsoluteUrl);
   initialize();
-=======
-
-  initialize();
-  std::string response;
-  sendRawHttpAndWaitForResponse(lookupPort("http"),
-                                "GET http://www.redirect.com HTTP/1.1\r\nHost: host\r\n\r\n",
-                                &response, true);
-  EXPECT_FALSE(response.find("HTTP/1.1 404 Not Found\r\n") == 0);
-}
-
-TEST_P(IntegrationTest, AbsolutePathWithPort) {
-  // Configure www.namewithport.com:1234 to send a redirect, and ensure the redirect is
-  // encountered via absolute URL with a port.
-  config_helper_.addRoute("www.namewithport.com:1234", "/", "cluster_0", true,
-                          envoy::api::v2::route::RouteAction::SERVICE_UNAVAILABLE,
-                          envoy::api::v2::route::VirtualHost::ALL);
-  config_helper_.addConfigModifier(&setAllowAbsoluteUrl);
-  initialize();
-  std::string response;
-  sendRawHttpAndWaitForResponse(
-      lookupPort("http"), "GET http://www.namewithport.com:1234 HTTP/1.1\r\nHost: host\r\n\r\n",
-      &response, true);
-  EXPECT_FALSE(response.find("HTTP/1.1 404 Not Found\r\n") == 0);
-}
-
-TEST_P(IntegrationTest, AbsolutePathWithoutPort) {
-  // Add a restrictive default match, to avoid the request hitting the * / catchall.
-  config_helper_.setDefaultHostAndRoute("foo.com", "/found");
-  // Set a matcher for www.namewithport.com:1234 and verify http://www.namewithport.com does not
-  // match
-  config_helper_.addRoute("www.namewithport.com:1234", "/", "cluster_0", true,
-                          envoy::api::v2::route::RouteAction::SERVICE_UNAVAILABLE,
-                          envoy::api::v2::route::VirtualHost::ALL);
-  config_helper_.addConfigModifier(&setAllowAbsoluteUrl);
-  initialize();
-  std::string response;
-  sendRawHttpAndWaitForResponse(lookupPort("http"),
-                                "GET http://www.namewithport.com HTTP/1.1\r\nHost: host\r\n\r\n",
-                                &response, true);
-  EXPECT_TRUE(response.find("HTTP/1.1 404 Not Found\r\n") == 0) << response;
-}
-
-// Ensure that connect behaves the same with allow_absolute_url enabled and without
-TEST_P(IntegrationTest, Connect) {
-  const std::string& request = "CONNECT www.somewhere.com:80 HTTP/1.1\r\nHost: host\r\n\r\n";
-  config_helper_.addConfigModifier([&](envoy::config::bootstrap::v2::Bootstrap& bootstrap) -> void {
-    // Clone the whole listener.
-    auto static_resources = bootstrap.mutable_static_resources();
-    auto* old_listener = static_resources->mutable_listeners(0);
-    auto* cloned_listener = static_resources->add_listeners();
-    cloned_listener->CopyFrom(*old_listener);
-    old_listener->set_name("http_forward");
-  });
-  // Set the first listener to allow absolute URLs.
-  config_helper_.addConfigModifier(&setAllowAbsoluteUrl);
-  initialize();
 
   std::string response1;
   sendRawHttpAndWaitForResponse(lookupPort("http"), request.c_str(), &response1, true);
@@ -744,20 +467,10 @@
 
   EXPECT_EQ(normalizeDate(response1), normalizeDate(response2));
 }
->>>>>>> 7f9aaa1e
-
-  std::string response1;
-  sendRawHttpAndWaitForResponse(lookupPort("http"), request.c_str(), &response1, true);
-
-  std::string response2;
-  sendRawHttpAndWaitForResponse(lookupPort("http_forward"), request.c_str(), &response2, true);
-
-  EXPECT_EQ(normalizeDate(response1), normalizeDate(response2));
-}
-
-TEST_P(IntegrationTest, LargeHeadersRejected) { testLargeRequestHeaders(63, 60); }
-
-TEST_P(IntegrationTest, LargeHeadersAcceptedIfConfigured) { testLargeRequestHeaders(63, 64); }
+
+TEST_P(IntegrationTest, LargeHeadersRejected) { testLargeRequestHeaders(62, 60); }
+
+TEST_P(IntegrationTest, LargeHeadersAccepted) { testLargeRequestHeaders(62, 63); }
 
 TEST_P(IntegrationTest, UpstreamProtocolError) {
   initialize();
@@ -767,17 +480,6 @@
       {":method", "GET"}, {":path", "/test/long/url"}, {":authority", "host"}});
   auto response = std::move(encoder_decoder.second);
 
-<<<<<<< HEAD
-TEST_P(IntegrationTest, UpstreamProtocolError) {
-  initialize();
-  codec_client_ = makeHttpConnection(lookupPort("http"));
-
-  auto encoder_decoder = codec_client_->startRequest(Http::TestHeaderMapImpl{
-      {":method", "GET"}, {":path", "/test/long/url"}, {":authority", "host"}});
-  auto response = std::move(encoder_decoder.second);
-
-=======
->>>>>>> 7f9aaa1e
   FakeRawConnectionPtr fake_upstream_connection;
   ASSERT_TRUE(fake_upstreams_[0]->waitForRawConnection(fake_upstream_connection));
   // TODO(mattklein123): Waiting for exact amount of data is a hack. This needs to
