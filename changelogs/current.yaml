--- conflicted
+++ resolved
@@ -265,17 +265,14 @@
   change: |
     added :ref:` stats prefix option<envoy_v3_api_field_extensions.stat_sinks.open_telemetry.v3.SinkConfig.stats_prefix>`
     to OTLP stats sink that enables adding a static prefix to all stats flushed by this sink.
-<<<<<<< HEAD
 - area: stats
   change: |
     added :ref:`per_endpoint_stats <envoy_v3_api_field_config.cluster.v3.TrackClusterStats.per_endpoint_stats>` to get some metrics
     for each endpoint in a cluster.
-=======
 - area: udp_proxy
   change: |
     added :ref:`http_capsule <envoy_v3_api_msg_extensions.filters.udp.udp_proxy.session.http_capsule.v3.FilterConfig>` UDP session filter
     that can be used to encapsule or decapsulate UDP datagrams in HTTP, when used for UDP tunneling.
->>>>>>> bfb39284
 - area: tap
   change: |
     added :ref:`record_headers_received_time <envoy_v3_api_field_extensions.filters.http.tap.v3.Tap.record_headers_received_time>`
