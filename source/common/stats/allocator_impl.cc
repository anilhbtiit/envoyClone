--- conflicted
+++ resolved
@@ -294,11 +294,7 @@
   auto counter = CounterSharedPtr(makeCounterInternal(name, tag_extracted_name, stat_name_tags));
   counters_.insert(counter.get());
   // Add counter to sinked_counters_ if it matches the sink predicate.
-<<<<<<< HEAD
-  if (sink_predicates_.has_value() && sink_predicates_->includeCounter(*counter)) {
-=======
   if (sink_predicates_ != nullptr && sink_predicates_->includeCounter(*counter)) {
->>>>>>> a02d3ce7
     auto val = sinked_counters_.insert(counter.get());
     ASSERT(val.second);
   }
@@ -319,11 +315,7 @@
       GaugeSharedPtr(new GaugeImpl(name, *this, tag_extracted_name, stat_name_tags, import_mode));
   gauges_.insert(gauge.get());
   // Add gauge to sinked_gauges_ if it matches the sink predicate.
-<<<<<<< HEAD
-  if (sink_predicates_.has_value() && sink_predicates_->includeGauge(*gauge)) {
-=======
   if (sink_predicates_ != nullptr && sink_predicates_->includeGauge(*gauge)) {
->>>>>>> a02d3ce7
     auto val = sinked_gauges_.insert(gauge.get());
     ASSERT(val.second);
   }
@@ -343,11 +335,7 @@
       TextReadoutSharedPtr(new TextReadoutImpl(name, *this, tag_extracted_name, stat_name_tags));
   text_readouts_.insert(text_readout.get());
   // Add text_readout to sinked_text_readouts_ if it matches the sink predicate.
-<<<<<<< HEAD
-  if (sink_predicates_.has_value() && sink_predicates_->includeTextReadout(*text_readout)) {
-=======
   if (sink_predicates_ != nullptr && sink_predicates_->includeTextReadout(*text_readout)) {
->>>>>>> a02d3ce7
     auto val = sinked_text_readouts_.insert(text_readout.get());
     ASSERT(val.second);
   }
@@ -397,14 +385,8 @@
   }
 }
 
-<<<<<<< HEAD
-void AllocatorImpl::forEachSinkedCounter(std::function<void(std::size_t)> f_size,
-                                         std::function<void(Stats::Counter&)> f_stat) const {
-  if (sink_predicates_.has_value()) {
-=======
 void AllocatorImpl::forEachSinkedCounter(SizeFn f_size, StatFn<Counter> f_stat) const {
   if (sink_predicates_ != nullptr) {
->>>>>>> a02d3ce7
     Thread::LockGuard lock(mutex_);
     f_size(sinked_counters_.size());
     for (auto counter : sinked_counters_) {
@@ -415,14 +397,8 @@
   }
 }
 
-<<<<<<< HEAD
-void AllocatorImpl::forEachSinkedGauge(std::function<void(std::size_t)> f_size,
-                                       std::function<void(Stats::Gauge&)> f_stat) const {
-  if (sink_predicates_.has_value()) {
-=======
 void AllocatorImpl::forEachSinkedGauge(SizeFn f_size, StatFn<Gauge> f_stat) const {
   if (sink_predicates_ != nullptr) {
->>>>>>> a02d3ce7
     Thread::LockGuard lock(mutex_);
     f_size(sinked_gauges_.size());
     for (auto gauge : sinked_gauges_) {
@@ -433,15 +409,8 @@
   }
 }
 
-<<<<<<< HEAD
-void AllocatorImpl::forEachSinkedTextReadout(
-    std::function<void(std::size_t)> f_size,
-    std::function<void(Stats::TextReadout&)> f_stat) const {
-  if (sink_predicates_.has_value()) {
-=======
 void AllocatorImpl::forEachSinkedTextReadout(SizeFn f_size, StatFn<TextReadout> f_stat) const {
   if (sink_predicates_ != nullptr) {
->>>>>>> a02d3ce7
     Thread::LockGuard lock(mutex_);
     f_size(sinked_text_readouts_.size());
     for (auto text_readout : sinked_text_readouts_) {
@@ -452,13 +421,6 @@
   }
 }
 
-<<<<<<< HEAD
-void AllocatorImpl::setSinkPredicates(SinkPredicates& sink_predicates) {
-  Thread::LockGuard lock(mutex_);
-  ASSERT(!sink_predicates_.has_value());
-  sink_predicates_.emplace(sink_predicates);
-
-=======
 void AllocatorImpl::setSinkPredicates(std::unique_ptr<SinkPredicates>&& sink_predicates) {
   Thread::LockGuard lock(mutex_);
   ASSERT(sink_predicates_ == nullptr);
@@ -466,7 +428,6 @@
   sinked_counters_.clear();
   sinked_gauges_.clear();
   sinked_text_readouts_.clear();
->>>>>>> a02d3ce7
   // Add counters to the set of sinked counters.
   for (auto& counter : counters_) {
     if (sink_predicates_->includeCounter(*counter)) {
