#pragma once

#include <memory>
#include <vector>

#include "envoy/extensions/access_loggers/grpc/v3/als.pb.h"
#include "envoy/grpc/async_client.h"
#include "envoy/grpc/async_client_manager.h"
#include "envoy/local_info/local_info.h"
#include "envoy/singleton/instance.h"
#include "envoy/thread_local/thread_local.h"

#include "source/common/grpc/typed_async_client.h"
#include "source/extensions/access_loggers/common/access_log_base.h"
#include "source/extensions/access_loggers/grpc/grpc_access_log_impl.h"

namespace Envoy {
namespace Extensions {
namespace AccessLoggers {
namespace HttpGrpc {

// TODO(mattklein123): Stats

using envoy::extensions::access_loggers::grpc::v3::HttpGrpcAccessLogConfig;
using HttpGrpcAccessLogConfigConstSharedPtr = std::shared_ptr<const HttpGrpcAccessLogConfig>;

/**
 * Access log Instance that streams HTTP logs over gRPC.
 */
class HttpGrpcAccessLog : public Common::ImplBase {
public:
  HttpGrpcAccessLog(AccessLog::FilterPtr&& filter, const HttpGrpcAccessLogConfig config,
                    ThreadLocal::SlotAllocator& tls,
                    GrpcCommon::GrpcAccessLoggerCacheSharedPtr access_logger_cache);

private:
  /**
   * Per-thread cached logger.
   */
  struct ThreadLocalLogger : public ThreadLocal::ThreadLocalObject {
    ThreadLocalLogger(GrpcCommon::GrpcAccessLoggerSharedPtr logger);

    const GrpcCommon::GrpcAccessLoggerSharedPtr logger_;
  };

  // Common::ImplBase
  void emitLog(const Http::RequestHeaderMap& request_headers,
               const Http::ResponseHeaderMap& response_headers,
               const Http::ResponseTrailerMap& response_trailers,
               const StreamInfo::StreamInfo& stream_info) override;

<<<<<<< HEAD
  const envoy::extensions::access_loggers::grpc::v3::HttpGrpcAccessLogConfig config_;
=======
  Stats::Scope& scope_;
  const HttpGrpcAccessLogConfigConstSharedPtr config_;
>>>>>>> e6c5ac35
  const ThreadLocal::SlotPtr tls_slot_;
  const GrpcCommon::GrpcAccessLoggerCacheSharedPtr access_logger_cache_;
  std::vector<Http::LowerCaseString> request_headers_to_log_;
  std::vector<Http::LowerCaseString> response_headers_to_log_;
  std::vector<Http::LowerCaseString> response_trailers_to_log_;
  std::vector<std::string> filter_states_to_log_;
};

using HttpGrpcAccessLogPtr = std::unique_ptr<HttpGrpcAccessLog>;

} // namespace HttpGrpc
} // namespace AccessLoggers
} // namespace Extensions
} // namespace Envoy<|MERGE_RESOLUTION|>--- conflicted
+++ resolved
@@ -49,12 +49,7 @@
                const Http::ResponseTrailerMap& response_trailers,
                const StreamInfo::StreamInfo& stream_info) override;
 
-<<<<<<< HEAD
-  const envoy::extensions::access_loggers::grpc::v3::HttpGrpcAccessLogConfig config_;
-=======
-  Stats::Scope& scope_;
   const HttpGrpcAccessLogConfigConstSharedPtr config_;
->>>>>>> e6c5ac35
   const ThreadLocal::SlotPtr tls_slot_;
   const GrpcCommon::GrpcAccessLoggerCacheSharedPtr access_logger_cache_;
   std::vector<Http::LowerCaseString> request_headers_to_log_;
