--- conflicted
+++ resolved
@@ -1,6 +1,5 @@
 #include <memory>
 
-#include "envoy/config/accesslog/v3/accesslog.pb.h"
 #include "envoy/data/accesslog/v3/accesslog.pb.h"
 #include "envoy/extensions/access_loggers/grpc/v3/als.pb.h"
 
@@ -77,13 +76,8 @@
         });
     // Set tls callback in the HttpGrpcAccessLog constructor,
     // but it is not called yet since we have defer_data_ = true.
-<<<<<<< HEAD
     const auto access_log = std::make_unique<HttpGrpcAccessLog>(
         AccessLog::FilterPtr{filter}, config, logger_cache, factory_context);
-=======
-    const auto access_log = std::make_unique<HttpGrpcAccessLog>(AccessLog::FilterPtr{filter},
-                                                                config, tls, logger_cache);
->>>>>>> 7136c3ad
     // Intentionally make access_log die earlier in this scope to simulate the situation where the
     // creator has been deleted yet the tls callback is not called yet.
   }
@@ -110,13 +104,8 @@
               EXPECT_EQ(Common::GrpcAccessLoggerType::HTTP, logger_type);
               return logger_;
             });
-<<<<<<< HEAD
     access_log_ = std::make_unique<HttpGrpcAccessLog>(AccessLog::FilterPtr{filter_}, config_,
                                                       logger_cache_, factory_context_);
-=======
-    access_log_ = std::make_unique<HttpGrpcAccessLog>(AccessLog::FilterPtr{filter_}, config_, tls_,
-                                                      logger_cache_);
->>>>>>> 7136c3ad
   }
 
   void expectLog(const std::string& expected_log_entry_yaml, bool expect_critical = false) {
