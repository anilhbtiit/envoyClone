--- conflicted
+++ resolved
@@ -11,16 +11,13 @@
 * Admin mutations should be sent as POSTs rather than GETs. HTTP GETs will result in an error
   status code and will not have their intended effect. Prior to 1.7, GETs can be used for
   admin mutations, but a warning is logged.
-<<<<<<< HEAD
-* Redis health checker configuration via the `redis_health_check` field in `HealthCheck` is
-  deprecated. Use `custom_health_check` with name `envoy.health_checker.redis` instead. Prior
-  to 1.7, `redis_health_check` can be used, but warning is logged.
-=======
 * Rate limit service configuration via the `cluster_name` field is deprecated. Use `grpc_service`
   instead.
 * gRPC service configuration via the `cluster_names` field in `ApiConfigSource` is deprecated. Use
   `grpc_services` instead. Prior to 1.7, a warning is logged.
->>>>>>> 9045478c
+* Redis health checker configuration via the `redis_health_check` field in `HealthCheck` is
+  deprecated. Use `custom_health_check` with name `envoy.health_checker.redis` instead. Prior
+  to 1.7, `redis_health_check` can be used, but warning is logged.
 
 ## Version 1.6.0 (March 20, 2018)
 
