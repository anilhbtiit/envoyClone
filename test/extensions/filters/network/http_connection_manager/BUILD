--- conflicted
+++ resolved
@@ -25,11 +25,7 @@
         ":config_cc_proto",
         "//source/common/buffer:buffer_lib",
         "//source/common/event:dispatcher_lib",
-<<<<<<< HEAD
-        "//source/common/network:address_lib",
-=======
         "//source/common/filter/http:filter_config_discovery_lib",
->>>>>>> 4dfa844f
         "//source/extensions/access_loggers/file:config",
         "//source/extensions/filters/http/health_check:config",
         "//source/extensions/filters/http/router:config",
