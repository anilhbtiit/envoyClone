--- conflicted
+++ resolved
@@ -243,17 +243,14 @@
     added a :ref:`configuration option
     <envoy_v3_api_field_extensions.filters.network.http_connection_manager.v3.HttpConnectionManager.append_local_overload>` to add
     ``x-envoy-local-overloaded`` header when Overload Manager is triggered.
-<<<<<<< HEAD
+- area: tracing
+  change: |
+    Added support to configure a Dynatrace sampler for the OpenTelemetry tracer.
 - area: aws_request_signing
   change: |
     Update ``aws_request_signing`` filter to support optionally sending the aws signature in query parameters rather than headers,
     by specifying the :ref:`query_string <envoy_v3_api_field_extensions.filters.http.aws_request_signing.v3.AwsRequestSigning.query_string>`
     configuration section.
-=======
-- area: tracing
-  change: |
-    Added support to configure a Dynatrace sampler for the OpenTelemetry tracer.
->>>>>>> 57286048
 
 deprecated:
 - area: listener
