--- conflicted
+++ resolved
@@ -137,17 +137,6 @@
   annotateWithOriginalType(*prev_message.GetDescriptor(), next_message);
 }
 
-<<<<<<< HEAD
-DowngradedMessagePtr VersionConverter::downgrade(const Protobuf::Message& message) {
-  auto downgraded_message = std::make_unique<DowngradedMessage>();
-  const Protobuf::Descriptor* prev_desc =
-      ApiTypeOracle::getEarlierVersionDescriptor(message.GetDescriptor()->full_name());
-  if (prev_desc != nullptr) {
-    downgraded_message->msg_.reset(
-        downgraded_message->dynamic_msg_factory_.GetPrototype(prev_desc)->New());
-    wireCast(message, *downgraded_message->msg_);
-    return downgraded_message;
-=======
 void VersionConverter::eraseOriginalTypeInformation(Protobuf::Message& message) {
   class TypeErasingProtoVisitor : public ProtoVisitor {
   public:
@@ -198,7 +187,6 @@
     // https://github.com/envoyproxy/envoy/issues/9619.
     dynamic_message = downgrade(message);
     break;
->>>>>>> 5e819184
   }
   case envoy::config::core::v3::ApiVersion::V3: {
     // We need to scrub the hidden fields.
