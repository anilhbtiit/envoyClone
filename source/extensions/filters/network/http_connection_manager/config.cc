#include "extensions/filters/network/http_connection_manager/config.h"

#include <chrono>
#include <memory>
#include <string>
#include <vector>

#include "envoy/config/core/v3/base.pb.h"
#include "envoy/extensions/filters/network/http_connection_manager/v3/http_connection_manager.pb.h"
#include "envoy/extensions/filters/network/http_connection_manager/v3/http_connection_manager.pb.validate.h"
#include "envoy/extensions/request_id/uuid/v3/uuid.pb.h"
#include "envoy/filesystem/filesystem.h"
#include "envoy/registry/registry.h"
#include "envoy/server/admin.h"
#include "envoy/tracing/http_tracer.h"
#include "envoy/type/tracing/v3/custom_tag.pb.h"
#include "envoy/type/v3/percent.pb.h"

#include "common/access_log/access_log_impl.h"
#include "common/common/fmt.h"
#include "common/config/utility.h"
#include "common/filter/http/filter_config_discovery_impl.h"
#include "common/http/conn_manager_config.h"
#include "common/http/conn_manager_utility.h"
#include "common/http/default_server_string.h"
#include "common/http/http1/codec_impl.h"
#include "common/http/http1/settings.h"
#include "common/http/http2/codec_impl.h"
<<<<<<< HEAD
#include "common/http/http3/quic_codec_factory.h"
#include "common/http/http3/well_known_names.h"
#include "common/http/path_utility.h"
=======
>>>>>>> 9c6a44c3
#include "common/http/request_id_extension_impl.h"
#include "common/http/utility.h"
#include "common/local_reply/local_reply.h"
#include "common/protobuf/utility.h"
#include "common/router/rds_impl.h"
#include "common/router/scoped_rds.h"
#include "common/runtime/runtime_impl.h"
#include "common/tracing/http_tracer_config_impl.h"
#include "common/tracing/http_tracer_manager_impl.h"

#ifdef ENVOY_ENABLE_QUIC
#include "common/quic/codec_impl.h"
#endif

#include "extensions/filters/http/common/pass_through_filter.h"

namespace Envoy {
namespace Extensions {
namespace NetworkFilters {
namespace HttpConnectionManager {
namespace {

using FilterFactoriesList = std::list<Http::FilterFactoryCb>;
using FilterFactoryMap = std::map<std::string, HttpConnectionManagerConfig::FilterConfig>;

HttpConnectionManagerConfig::UpgradeMap::const_iterator
findUpgradeBoolCaseInsensitive(const HttpConnectionManagerConfig::UpgradeMap& upgrade_map,
                               absl::string_view upgrade_type) {
  for (auto it = upgrade_map.begin(); it != upgrade_map.end(); ++it) {
    if (StringUtil::CaseInsensitiveCompare()(it->first, upgrade_type)) {
      return it;
    }
  }
  return upgrade_map.end();
}

FilterFactoryMap::const_iterator findUpgradeCaseInsensitive(const FilterFactoryMap& upgrade_map,
                                                            absl::string_view upgrade_type) {
  for (auto it = upgrade_map.begin(); it != upgrade_map.end(); ++it) {
    if (StringUtil::CaseInsensitiveCompare()(it->first, upgrade_type)) {
      return it;
    }
  }
  return upgrade_map.end();
}

std::unique_ptr<Http::InternalAddressConfig> createInternalAddressConfig(
    const envoy::extensions::filters::network::http_connection_manager::v3::HttpConnectionManager&
        config) {
  if (config.has_internal_address_config()) {
    return std::make_unique<InternalAddressConfig>(config.internal_address_config());
  }

  return std::make_unique<Http::DefaultInternalAddressConfig>();
}

class MissingConfigFilter : public Http::PassThroughDecoderFilter {
public:
  Http::FilterHeadersStatus decodeHeaders(Http::RequestHeaderMap&, bool) override {
    decoder_callbacks_->streamInfo().setResponseFlag(StreamInfo::ResponseFlag::NoFilterConfigFound);
    decoder_callbacks_->sendLocalReply(Http::Code::InternalServerError, EMPTY_STRING, nullptr,
                                       absl::nullopt, EMPTY_STRING);
    return Http::FilterHeadersStatus::StopIteration;
  }
};

} // namespace

// Singleton registration via macro defined in envoy/singleton/manager.h
SINGLETON_MANAGER_REGISTRATION(date_provider);
SINGLETON_MANAGER_REGISTRATION(route_config_provider_manager);
SINGLETON_MANAGER_REGISTRATION(scoped_routes_config_provider_manager);
SINGLETON_MANAGER_REGISTRATION(http_tracer_manager);
SINGLETON_MANAGER_REGISTRATION(filter_config_provider_manager);

Utility::Singletons Utility::createSingletons(Server::Configuration::FactoryContext& context) {
  std::shared_ptr<Http::TlsCachingDateProviderImpl> date_provider =
      context.singletonManager().getTyped<Http::TlsCachingDateProviderImpl>(
          SINGLETON_MANAGER_REGISTERED_NAME(date_provider), [&context] {
            return std::make_shared<Http::TlsCachingDateProviderImpl>(context.dispatcher(),
                                                                      context.threadLocal());
          });

  Router::RouteConfigProviderManagerSharedPtr route_config_provider_manager =
      context.singletonManager().getTyped<Router::RouteConfigProviderManager>(
          SINGLETON_MANAGER_REGISTERED_NAME(route_config_provider_manager), [&context] {
            return std::make_shared<Router::RouteConfigProviderManagerImpl>(context.admin());
          });

  Router::ScopedRoutesConfigProviderManagerSharedPtr scoped_routes_config_provider_manager =
      context.singletonManager().getTyped<Router::ScopedRoutesConfigProviderManager>(
          SINGLETON_MANAGER_REGISTERED_NAME(scoped_routes_config_provider_manager),
          [&context, route_config_provider_manager] {
            return std::make_shared<Router::ScopedRoutesConfigProviderManager>(
                context.admin(), *route_config_provider_manager);
          });

  auto http_tracer_manager = context.singletonManager().getTyped<Tracing::HttpTracerManagerImpl>(
      SINGLETON_MANAGER_REGISTERED_NAME(http_tracer_manager), [&context] {
        return std::make_shared<Tracing::HttpTracerManagerImpl>(
            std::make_unique<Tracing::TracerFactoryContextImpl>(
                context.getServerFactoryContext(), context.messageValidationVisitor()));
      });

  std::shared_ptr<Filter::Http::FilterConfigProviderManager> filter_config_provider_manager =
      context.singletonManager().getTyped<Filter::Http::FilterConfigProviderManager>(
          SINGLETON_MANAGER_REGISTERED_NAME(filter_config_provider_manager),
          [] { return std::make_shared<Filter::Http::FilterConfigProviderManagerImpl>(); });

  return {date_provider, route_config_provider_manager, scoped_routes_config_provider_manager,
          http_tracer_manager, filter_config_provider_manager};
}

std::shared_ptr<HttpConnectionManagerConfig> Utility::createConfig(
    const envoy::extensions::filters::network::http_connection_manager::v3::HttpConnectionManager&
        proto_config,
    Server::Configuration::FactoryContext& context, Http::DateProvider& date_provider,
    Router::RouteConfigProviderManager& route_config_provider_manager,
    Config::ConfigProviderManager& scoped_routes_config_provider_manager,
    Tracing::HttpTracerManager& http_tracer_manager,
    Filter::Http::FilterConfigProviderManager& filter_config_provider_manager) {
  return std::make_shared<HttpConnectionManagerConfig>(
      proto_config, context, date_provider, route_config_provider_manager,
      scoped_routes_config_provider_manager, http_tracer_manager, filter_config_provider_manager);
}

Network::FilterFactoryCb
HttpConnectionManagerFilterConfigFactory::createFilterFactoryFromProtoTyped(
    const envoy::extensions::filters::network::http_connection_manager::v3::HttpConnectionManager&
        proto_config,
    Server::Configuration::FactoryContext& context) {
  Utility::Singletons singletons = Utility::createSingletons(context);

  auto filter_config = Utility::createConfig(
      proto_config, context, *singletons.date_provider_, *singletons.route_config_provider_manager_,
      *singletons.scoped_routes_config_provider_manager_, *singletons.http_tracer_manager_,
      *singletons.filter_config_provider_manager_);

  // This lambda captures the shared_ptrs created above, thus preserving the
  // reference count.
  // Keep in mind the lambda capture list **doesn't** determine the destruction order, but it's fine
  // as these captured objects are also global singletons.
  return [singletons, filter_config, &context](Network::FilterManager& filter_manager) -> void {
    filter_manager.addReadFilter(Network::ReadFilterSharedPtr{new Http::ConnectionManagerImpl(
        *filter_config, context.drainDecision(), context.api().randomGenerator(),
        context.httpContext(), context.runtime(), context.localInfo(), context.clusterManager(),
        context.overloadManager(), context.dispatcher().timeSource())});
  };
}

/**
 * Static registration for the HTTP connection manager filter.
 */
REGISTER_FACTORY(HttpConnectionManagerFilterConfigFactory,
                 Server::Configuration::NamedNetworkFilterConfigFactory){
    "envoy.http_connection_manager"};

InternalAddressConfig::InternalAddressConfig(
    const envoy::extensions::filters::network::http_connection_manager::v3::HttpConnectionManager::
        InternalAddressConfig& config)
    : unix_sockets_(config.unix_sockets()) {}

HttpConnectionManagerConfig::HttpConnectionManagerConfig(
    const envoy::extensions::filters::network::http_connection_manager::v3::HttpConnectionManager&
        config,
    Server::Configuration::FactoryContext& context, Http::DateProvider& date_provider,
    Router::RouteConfigProviderManager& route_config_provider_manager,
    Config::ConfigProviderManager& scoped_routes_config_provider_manager,
    Tracing::HttpTracerManager& http_tracer_manager,
    Filter::Http::FilterConfigProviderManager& filter_config_provider_manager)
    : context_(context), stats_prefix_(fmt::format("http.{}.", config.stat_prefix())),
      stats_(Http::ConnectionManagerImpl::generateStats(stats_prefix_, context_.scope())),
      tracing_stats_(
          Http::ConnectionManagerImpl::generateTracingStats(stats_prefix_, context_.scope())),
      use_remote_address_(PROTOBUF_GET_WRAPPED_OR_DEFAULT(config, use_remote_address, false)),
      internal_address_config_(createInternalAddressConfig(config)),
      xff_num_trusted_hops_(config.xff_num_trusted_hops()),
      skip_xff_append_(config.skip_xff_append()), via_(config.via()),
      route_config_provider_manager_(route_config_provider_manager),
      scoped_routes_config_provider_manager_(scoped_routes_config_provider_manager),
      filter_config_provider_manager_(filter_config_provider_manager),
      http3_options_(Http3::Utility::initializeAndValidateOptions(
          config.http3_protocol_options(), config.has_stream_error_on_invalid_http_message(),
          config.stream_error_on_invalid_http_message())),
      http2_options_(Http2::Utility::initializeAndValidateOptions(
          config.http2_protocol_options(), config.has_stream_error_on_invalid_http_message(),
          config.stream_error_on_invalid_http_message())),
      http1_settings_(Http::Http1::parseHttp1Settings(
          config.http_protocol_options(), context.messageValidationVisitor(),
          config.stream_error_on_invalid_http_message(),
          xff_num_trusted_hops_ == 0 && use_remote_address_)),
      max_request_headers_kb_(PROTOBUF_GET_WRAPPED_OR_DEFAULT(
          config, max_request_headers_kb, Http::DEFAULT_MAX_REQUEST_HEADERS_KB)),
      max_request_headers_count_(PROTOBUF_GET_WRAPPED_OR_DEFAULT(
          config.common_http_protocol_options(), max_headers_count,
          context.runtime().snapshot().getInteger(Http::MaxRequestHeadersCountOverrideKey,
                                                  Http::DEFAULT_MAX_HEADERS_COUNT))),
      idle_timeout_(PROTOBUF_GET_OPTIONAL_MS(config.common_http_protocol_options(), idle_timeout)),
      max_connection_duration_(
          PROTOBUF_GET_OPTIONAL_MS(config.common_http_protocol_options(), max_connection_duration)),
      max_stream_duration_(
          PROTOBUF_GET_OPTIONAL_MS(config.common_http_protocol_options(), max_stream_duration)),
      stream_idle_timeout_(
          PROTOBUF_GET_MS_OR_DEFAULT(config, stream_idle_timeout, StreamIdleTimeoutMs)),
      request_timeout_(PROTOBUF_GET_MS_OR_DEFAULT(config, request_timeout, RequestTimeoutMs)),
      request_headers_timeout_(
          PROTOBUF_GET_MS_OR_DEFAULT(config, request_headers_timeout, RequestHeaderTimeoutMs)),
      drain_timeout_(PROTOBUF_GET_MS_OR_DEFAULT(config, drain_timeout, 5000)),
      generate_request_id_(PROTOBUF_GET_WRAPPED_OR_DEFAULT(config, generate_request_id, true)),
      preserve_external_request_id_(config.preserve_external_request_id()),
      always_set_request_id_in_response_(config.always_set_request_id_in_response()),
      date_provider_(date_provider),
      listener_stats_(Http::ConnectionManagerImpl::generateListenerStats(stats_prefix_,
                                                                         context_.listenerScope())),
      proxy_100_continue_(config.proxy_100_continue()),
      stream_error_on_invalid_http_messaging_(
          PROTOBUF_GET_WRAPPED_OR_DEFAULT(config, stream_error_on_invalid_http_message, false)),
      delayed_close_timeout_(PROTOBUF_GET_MS_OR_DEFAULT(config, delayed_close_timeout, 1000)),
#ifdef ENVOY_NORMALIZE_PATH_BY_DEFAULT
      normalize_path_(PROTOBUF_GET_WRAPPED_OR_DEFAULT(
          config, normalize_path,
          // TODO(htuch): we should have a boolean variant of featureEnabled() here.
          context.runtime().snapshot().featureEnabled("http_connection_manager.normalize_path",
                                                      100))),
#else
      normalize_path_(PROTOBUF_GET_WRAPPED_OR_DEFAULT(
          config, normalize_path,
          // TODO(htuch): we should have a boolean variant of featureEnabled() here.
          context.runtime().snapshot().featureEnabled("http_connection_manager.normalize_path",
                                                      0))),
#endif
      merge_slashes_(config.merge_slashes()),
      headers_with_underscores_action_(
          config.common_http_protocol_options().headers_with_underscores_action()),
      local_reply_(LocalReply::Factory::create(config.local_reply_config(), context)) {
  // If idle_timeout_ was not configured in common_http_protocol_options, use value in deprecated
  // idle_timeout field.
  // TODO(asraa): Remove when idle_timeout is removed.
  if (!idle_timeout_) {
    idle_timeout_ = PROTOBUF_GET_OPTIONAL_MS(config, hidden_envoy_deprecated_idle_timeout);
  }
  if (!idle_timeout_) {
    idle_timeout_ = std::chrono::hours(1);
  } else if (idle_timeout_.value().count() == 0) {
    idle_timeout_ = absl::nullopt;
  }

  // If the path normalization options has been set.
  if (config.has_path_normalization_options()) {
    forwarding_path_transformer_ = std::make_unique<Http::PathTransformer>(
        config.path_normalization_options().forwarding_transformation());
    filter_path_transformer_ = std::make_unique<Http::PathTransformer>(
        config.path_normalization_options().http_filter_transformation());
  } else {
    forwarding_path_transformer_ =
        std::make_unique<Http::PathTransformer>(normalize_path_, merge_slashes_);
    filter_path_transformer_ = std::make_unique<Http::PathTransformer>();
  }

  if (config.strip_any_host_port() && config.strip_matching_host_port()) {
    throw EnvoyException(fmt::format(
        "Error: Only one of `strip_matching_host_port` or `strip_any_host_port` can be set."));
  }

  if (config.strip_any_host_port()) {
    strip_port_type_ = Http::StripPortType::Any;
  } else if (config.strip_matching_host_port()) {
    strip_port_type_ = Http::StripPortType::MatchingHost;
  } else {
    strip_port_type_ = Http::StripPortType::None;
  }

  // If we are provided a different request_id_extension implementation to use try and create a
  // new instance of it, otherwise use default one.
  envoy::extensions::filters::network::http_connection_manager::v3::RequestIDExtension
      final_rid_config = config.request_id_extension();
  if (!final_rid_config.has_typed_config()) {
    // This creates a default version of the UUID extension which is a required extension in the
    // build.
    final_rid_config.mutable_typed_config()->PackFrom(
        envoy::extensions::request_id::uuid::v3::UuidRequestIdConfig());
  }
  request_id_extension_ = Http::RequestIDExtensionFactory::fromProto(final_rid_config, context_);

  // If scoped RDS is enabled, avoid creating a route config provider. Route config providers will
  // be managed by the scoped routing logic instead.
  switch (config.route_specifier_case()) {
  case envoy::extensions::filters::network::http_connection_manager::v3::HttpConnectionManager::
      RouteSpecifierCase::kRds:
  case envoy::extensions::filters::network::http_connection_manager::v3::HttpConnectionManager::
      RouteSpecifierCase::kRouteConfig:
    route_config_provider_ = Router::RouteConfigProviderUtil::create(
        config, context_.getServerFactoryContext(), context_.messageValidationVisitor(),
        context_.initManager(), stats_prefix_, route_config_provider_manager_);
    break;
  case envoy::extensions::filters::network::http_connection_manager::v3::HttpConnectionManager::
      RouteSpecifierCase::kScopedRoutes:
    scoped_routes_config_provider_ = Router::ScopedRoutesConfigProviderUtil::create(
        config, context_.getServerFactoryContext(), context_.initManager(), stats_prefix_,
        scoped_routes_config_provider_manager_);
    break;
  default:
    NOT_REACHED_GCOVR_EXCL_LINE;
  }

  switch (config.forward_client_cert_details()) {
  case envoy::extensions::filters::network::http_connection_manager::v3::HttpConnectionManager::
      SANITIZE:
    forward_client_cert_ = Http::ForwardClientCertType::Sanitize;
    break;
  case envoy::extensions::filters::network::http_connection_manager::v3::HttpConnectionManager::
      FORWARD_ONLY:
    forward_client_cert_ = Http::ForwardClientCertType::ForwardOnly;
    break;
  case envoy::extensions::filters::network::http_connection_manager::v3::HttpConnectionManager::
      APPEND_FORWARD:
    forward_client_cert_ = Http::ForwardClientCertType::AppendForward;
    break;
  case envoy::extensions::filters::network::http_connection_manager::v3::HttpConnectionManager::
      SANITIZE_SET:
    forward_client_cert_ = Http::ForwardClientCertType::SanitizeSet;
    break;
  case envoy::extensions::filters::network::http_connection_manager::v3::HttpConnectionManager::
      ALWAYS_FORWARD_ONLY:
    forward_client_cert_ = Http::ForwardClientCertType::AlwaysForwardOnly;
    break;
  default:
    NOT_REACHED_GCOVR_EXCL_LINE;
  }

  const auto& set_current_client_cert_details = config.set_current_client_cert_details();
  if (set_current_client_cert_details.cert()) {
    set_current_client_cert_details_.push_back(Http::ClientCertDetailsType::Cert);
  }
  if (set_current_client_cert_details.chain()) {
    set_current_client_cert_details_.push_back(Http::ClientCertDetailsType::Chain);
  }
  if (PROTOBUF_GET_WRAPPED_OR_DEFAULT(set_current_client_cert_details, subject, false)) {
    set_current_client_cert_details_.push_back(Http::ClientCertDetailsType::Subject);
  }
  if (set_current_client_cert_details.uri()) {
    set_current_client_cert_details_.push_back(Http::ClientCertDetailsType::URI);
  }
  if (set_current_client_cert_details.dns()) {
    set_current_client_cert_details_.push_back(Http::ClientCertDetailsType::DNS);
  }

  if (config.has_add_user_agent() && config.add_user_agent().value()) {
    user_agent_ = context_.localInfo().clusterName();
  }

  if (config.has_tracing()) {
    http_tracer_ = http_tracer_manager.getOrCreateHttpTracer(getPerFilterTracerConfig(config));

    const auto& tracing_config = config.tracing();

    Tracing::OperationName tracing_operation_name;

    // Listener level traffic direction overrides the operation name
    switch (context.direction()) {
    case envoy::config::core::v3::UNSPECIFIED: {
      switch (tracing_config.hidden_envoy_deprecated_operation_name()) {
      case envoy::extensions::filters::network::http_connection_manager::v3::HttpConnectionManager::
          Tracing::INGRESS:
        tracing_operation_name = Tracing::OperationName::Ingress;
        break;
      case envoy::extensions::filters::network::http_connection_manager::v3::HttpConnectionManager::
          Tracing::EGRESS:
        tracing_operation_name = Tracing::OperationName::Egress;
        break;
      default:
        NOT_REACHED_GCOVR_EXCL_LINE;
      }
      break;
    }
    case envoy::config::core::v3::INBOUND:
      tracing_operation_name = Tracing::OperationName::Ingress;
      break;
    case envoy::config::core::v3::OUTBOUND:
      tracing_operation_name = Tracing::OperationName::Egress;
      break;
    default:
      NOT_REACHED_GCOVR_EXCL_LINE;
    }

    Tracing::CustomTagMap custom_tags;
    for (const std::string& header :
         tracing_config.hidden_envoy_deprecated_request_headers_for_tags()) {
      envoy::type::tracing::v3::CustomTag::Header headerTag;
      headerTag.set_name(header);
      custom_tags.emplace(
          header, std::make_shared<const Tracing::RequestHeaderCustomTag>(header, headerTag));
    }
    for (const auto& tag : tracing_config.custom_tags()) {
      custom_tags.emplace(tag.tag(), Tracing::HttpTracerUtility::createCustomTag(tag));
    }

    envoy::type::v3::FractionalPercent client_sampling;
    client_sampling.set_numerator(
        tracing_config.has_client_sampling() ? tracing_config.client_sampling().value() : 100);
    envoy::type::v3::FractionalPercent random_sampling;
    // TODO: Random sampling historically was an integer and default to out of 10,000. We should
    // deprecate that and move to a straight fractional percent config.
    uint64_t random_sampling_numerator{PROTOBUF_PERCENT_TO_ROUNDED_INTEGER_OR_DEFAULT(
        tracing_config, random_sampling, 10000, 10000)};
    random_sampling.set_numerator(random_sampling_numerator);
    random_sampling.set_denominator(envoy::type::v3::FractionalPercent::TEN_THOUSAND);
    envoy::type::v3::FractionalPercent overall_sampling;
    overall_sampling.set_numerator(
        tracing_config.has_overall_sampling() ? tracing_config.overall_sampling().value() : 100);

    const uint32_t max_path_tag_length = PROTOBUF_GET_WRAPPED_OR_DEFAULT(
        tracing_config, max_path_tag_length, Tracing::DefaultMaxPathTagLength);

    tracing_config_ =
        std::make_unique<Http::TracingConnectionManagerConfig>(Http::TracingConnectionManagerConfig{
            tracing_operation_name, custom_tags, client_sampling, random_sampling, overall_sampling,
            tracing_config.verbose(), max_path_tag_length});
  }

  for (const auto& access_log : config.access_log()) {
    AccessLog::InstanceSharedPtr current_access_log =
        AccessLog::AccessLogFactory::fromProto(access_log, context_);
    access_logs_.push_back(current_access_log);
  }

  server_transformation_ = config.server_header_transformation();

  if (!config.server_name().empty()) {
    server_name_ = config.server_name();
  } else {
    server_name_ = Http::DefaultServerString::get();
  }

  switch (config.codec_type()) {
  case envoy::extensions::filters::network::http_connection_manager::v3::HttpConnectionManager::
      AUTO:
    codec_type_ = CodecType::AUTO;
    break;
  case envoy::extensions::filters::network::http_connection_manager::v3::HttpConnectionManager::
      HTTP1:
    codec_type_ = CodecType::HTTP1;
    break;
  case envoy::extensions::filters::network::http_connection_manager::v3::HttpConnectionManager::
      HTTP2:
    codec_type_ = CodecType::HTTP2;
    break;
  case envoy::extensions::filters::network::http_connection_manager::v3::HttpConnectionManager::
      HTTP3:
#ifdef ENVOY_ENABLE_QUIC
    codec_type_ = CodecType::HTTP3;
#else
    throw EnvoyException("HTTP3 configured but not enabled in the build.");
#endif
    break;
  default:
    NOT_REACHED_GCOVR_EXCL_LINE;
  }

  const auto& filters = config.http_filters();
  for (int32_t i = 0; i < filters.size(); i++) {
    processFilter(filters[i], i, "http", filter_factories_, "http", i == filters.size() - 1);
  }

  for (const auto& upgrade_config : config.upgrade_configs()) {
    const std::string& name = upgrade_config.upgrade_type();
    const bool enabled = upgrade_config.has_enabled() ? upgrade_config.enabled().value() : true;
    if (findUpgradeCaseInsensitive(upgrade_filter_factories_, name) !=
        upgrade_filter_factories_.end()) {
      throw EnvoyException(
          fmt::format("Error: multiple upgrade configs with the same name: '{}'", name));
    }
    if (!upgrade_config.filters().empty()) {
      std::unique_ptr<FilterFactoriesList> factories = std::make_unique<FilterFactoriesList>();
      for (int32_t j = 0; j < upgrade_config.filters().size(); j++) {
        processFilter(upgrade_config.filters(j), j, name, *factories, "http upgrade",
                      j == upgrade_config.filters().size() - 1);
      }
      upgrade_filter_factories_.emplace(
          std::make_pair(name, FilterConfig{std::move(factories), enabled}));
    } else {
      std::unique_ptr<FilterFactoriesList> factories(nullptr);
      upgrade_filter_factories_.emplace(
          std::make_pair(name, FilterConfig{std::move(factories), enabled}));
    }
  }
}

void HttpConnectionManagerConfig::processFilter(
    const envoy::extensions::filters::network::http_connection_manager::v3::HttpFilter&
        proto_config,
    int i, absl::string_view prefix, FilterFactoriesList& filter_factories,
    const char* filter_chain_type, bool last_filter_in_current_config) {
  ENVOY_LOG(debug, "    {} filter #{}", prefix, i);
  if (proto_config.config_type_case() ==
      envoy::extensions::filters::network::http_connection_manager::v3::HttpFilter::ConfigTypeCase::
          kConfigDiscovery) {
    processDynamicFilterConfig(proto_config.name(), proto_config.config_discovery(),
                               filter_factories, filter_chain_type, last_filter_in_current_config);
    return;
  }

  // Now see if there is a factory that will accept the config.
  auto& factory =
      Config::Utility::getAndCheckFactory<Server::Configuration::NamedHttpFilterConfigFactory>(
          proto_config);
  ProtobufTypes::MessagePtr message = Config::Utility::translateToFactoryConfig(
      proto_config, context_.messageValidationVisitor(), factory);
  Http::FilterFactoryCb callback =
      factory.createFilterFactoryFromProto(*message, stats_prefix_, context_);
  bool is_terminal = factory.isTerminalFilter();
  Config::Utility::validateTerminalFilters(proto_config.name(), factory.name(), filter_chain_type,
                                           is_terminal, last_filter_in_current_config);
  auto filter_config_provider = filter_config_provider_manager_.createStaticFilterConfigProvider(
      callback, proto_config.name());
  ENVOY_LOG(debug, "      name: {}", filter_config_provider->name());
  ENVOY_LOG(debug, "    config: {}",
            MessageUtil::getJsonStringFromMessageOrError(
                proto_config.has_typed_config()
                    ? static_cast<const Protobuf::Message&>(proto_config.typed_config())
                    : static_cast<const Protobuf::Message&>(
                          proto_config.hidden_envoy_deprecated_config()),
                true));
  filter_factories.push_back(std::move(filter_config_provider));
}

void HttpConnectionManagerConfig::processDynamicFilterConfig(
    const std::string& name, const envoy::config::core::v3::ExtensionConfigSource& config_discovery,
    FilterFactoriesList& filter_factories, const char* filter_chain_type,
    bool last_filter_in_current_config) {
  ENVOY_LOG(debug, "      dynamic filter name: {}", name);
  if (config_discovery.apply_default_config_without_warming() &&
      !config_discovery.has_default_config()) {
    throw EnvoyException(fmt::format(
        "Error: filter config {} applied without warming but has no default config.", name));
  }
  for (const auto& type_url : config_discovery.type_urls()) {
    auto factory_type_url = TypeUtil::typeUrlToDescriptorFullName(type_url);
    auto* factory = Registry::FactoryRegistry<
        Server::Configuration::NamedHttpFilterConfigFactory>::getFactoryByType(factory_type_url);
    if (factory == nullptr) {
      throw EnvoyException(
          fmt::format("Error: no factory found for a required type URL {}.", factory_type_url));
    }
    Config::Utility::validateTerminalFilters(name, factory->name(), filter_chain_type,
                                             factory->isTerminalFilter(),
                                             last_filter_in_current_config);
  }

  auto filter_config_provider = filter_config_provider_manager_.createDynamicFilterConfigProvider(
      config_discovery, name, context_, stats_prefix_);
  filter_factories.push_back(std::move(filter_config_provider));
}

Http::ServerConnectionPtr
HttpConnectionManagerConfig::createCodec(Network::Connection& connection,
                                         const Buffer::Instance& data,
                                         Http::ServerConnectionCallbacks& callbacks) {
  switch (codec_type_) {
  case CodecType::HTTP1: {
    return std::make_unique<Http::Http1::ServerConnectionImpl>(
        connection, Http::Http1::CodecStats::atomicGet(http1_codec_stats_, context_.scope()),
        callbacks, http1_settings_, maxRequestHeadersKb(), maxRequestHeadersCount(),
        headersWithUnderscoresAction());
  }
  case CodecType::HTTP2: {
    return std::make_unique<Http::Http2::ServerConnectionImpl>(
        connection, callbacks,
        Http::Http2::CodecStats::atomicGet(http2_codec_stats_, context_.scope()),
        context_.api().randomGenerator(), http2_options_, maxRequestHeadersKb(),
        maxRequestHeadersCount(), headersWithUnderscoresAction());
  }
  case CodecType::HTTP3:
#ifdef ENVOY_ENABLE_QUIC
    return std::make_unique<Quic::QuicHttpServerConnectionImpl>(
        dynamic_cast<Quic::EnvoyQuicServerSession&>(connection), callbacks,
        Http::Http3::CodecStats::atomicGet(http3_codec_stats_, context_.scope()), http3_options_,
        maxRequestHeadersKb(), headersWithUnderscoresAction());
#else
    // Should be blocked by configuration checking at an earlier point.
    NOT_REACHED_GCOVR_EXCL_LINE;
#endif
  case CodecType::AUTO:
    return Http::ConnectionManagerUtility::autoCreateCodec(
        connection, data, callbacks, context_.scope(), context_.api().randomGenerator(),
        http1_codec_stats_, http2_codec_stats_, http1_settings_, http2_options_,
        maxRequestHeadersKb(), maxRequestHeadersCount(), headersWithUnderscoresAction());
  }
  NOT_REACHED_GCOVR_EXCL_LINE;
}

void HttpConnectionManagerConfig::createFilterChainForFactories(
    Http::FilterChainFactoryCallbacks& callbacks, const FilterFactoriesList& filter_factories) {
  bool added_missing_config_filter = false;
  for (const auto& filter_config_provider : filter_factories) {
    auto config = filter_config_provider->config();
    if (config.has_value()) {
      config.value()(callbacks);
      continue;
    }

    // If a filter config is missing after warming, inject a local reply with status 500.
    if (!added_missing_config_filter) {
      ENVOY_LOG(trace, "Missing filter config for a provider {}", filter_config_provider->name());
      callbacks.addStreamDecoderFilter(
          Http::StreamDecoderFilterSharedPtr{std::make_shared<MissingConfigFilter>()});
      added_missing_config_filter = true;
    } else {
      ENVOY_LOG(trace, "Provider {} missing a filter config", filter_config_provider->name());
    }
  }
}

void HttpConnectionManagerConfig::createFilterChain(Http::FilterChainFactoryCallbacks& callbacks) {
  createFilterChainForFactories(callbacks, filter_factories_);
}

bool HttpConnectionManagerConfig::createUpgradeFilterChain(
    absl::string_view upgrade_type,
    const Http::FilterChainFactory::UpgradeMap* per_route_upgrade_map,
    Http::FilterChainFactoryCallbacks& callbacks) {
  bool route_enabled = false;
  if (per_route_upgrade_map) {
    auto route_it = findUpgradeBoolCaseInsensitive(*per_route_upgrade_map, upgrade_type);
    if (route_it != per_route_upgrade_map->end()) {
      // Upgrades explicitly not allowed on this route.
      if (route_it->second == false) {
        return false;
      }
      // Upgrades explicitly enabled on this route.
      route_enabled = true;
    }
  }

  auto it = findUpgradeCaseInsensitive(upgrade_filter_factories_, upgrade_type);
  if ((it == upgrade_filter_factories_.end() || !it->second.allow_upgrade) && !route_enabled) {
    // Either the HCM disables upgrades and the route-config does not override,
    // or neither is configured for this upgrade.
    return false;
  }
  FilterFactoriesList* filters_to_use = &filter_factories_;
  if (it != upgrade_filter_factories_.end() && it->second.filter_factories != nullptr) {
    filters_to_use = it->second.filter_factories.get();
  }

  createFilterChainForFactories(callbacks, *filters_to_use);
  return true;
}

const Network::Address::Instance& HttpConnectionManagerConfig::localAddress() {
  return *context_.localInfo().address();
}

/**
 * Determines what tracing provider to use for a given
 * "envoy.filters.network.http_connection_manager" filter instance.
 */
const envoy::config::trace::v3::Tracing_Http* HttpConnectionManagerConfig::getPerFilterTracerConfig(
    const envoy::extensions::filters::network::http_connection_manager::v3::HttpConnectionManager&
        config) {
  // Give precedence to tracing provider configuration defined as part of
  // "envoy.filters.network.http_connection_manager" filter config.
  if (config.tracing().has_provider()) {
    return &config.tracing().provider();
  }
  // Otherwise, for the sake of backwards compatibility, fallback to using tracing provider
  // configuration defined in the bootstrap config.
  if (context_.httpContext().defaultTracingConfig().has_http()) {
    return &context_.httpContext().defaultTracingConfig().http();
  }
  return nullptr;
}

std::function<Http::ApiListenerPtr()>
HttpConnectionManagerFactory::createHttpConnectionManagerFactoryFromProto(
    const envoy::extensions::filters::network::http_connection_manager::v3::HttpConnectionManager&
        proto_config,
    Server::Configuration::FactoryContext& context, Network::ReadFilterCallbacks& read_callbacks) {

  Utility::Singletons singletons = Utility::createSingletons(context);

  auto filter_config = Utility::createConfig(
      proto_config, context, *singletons.date_provider_, *singletons.route_config_provider_manager_,
      *singletons.scoped_routes_config_provider_manager_, *singletons.http_tracer_manager_,
      *singletons.filter_config_provider_manager_);

  // This lambda captures the shared_ptrs created above, thus preserving the
  // reference count.
  // Keep in mind the lambda capture list **doesn't** determine the destruction order, but it's fine
  // as these captured objects are also global singletons.
  return [singletons, filter_config, &context, &read_callbacks]() -> Http::ApiListenerPtr {
    auto conn_manager = std::make_unique<Http::ConnectionManagerImpl>(
        *filter_config, context.drainDecision(), context.api().randomGenerator(),
        context.httpContext(), context.runtime(), context.localInfo(), context.clusterManager(),
        context.overloadManager(), context.dispatcher().timeSource());

    // This factory creates a new ConnectionManagerImpl in the absence of its usual environment as
    // an L4 filter, so this factory needs to take a few actions.

    // When a new connection is creating its filter chain it hydrates the factory with a filter
    // manager which provides the ConnectionManager with its "read_callbacks".
    conn_manager->initializeReadFilterCallbacks(read_callbacks);

    // When the connection first calls onData on the ConnectionManager, the ConnectionManager
    // creates a codec. Here we force create a codec as onData will not be called.
    Buffer::OwnedImpl dummy;
    conn_manager->createCodec(dummy);

    return conn_manager;
  };
}

} // namespace HttpConnectionManager
} // namespace NetworkFilters
} // namespace Extensions
} // namespace Envoy<|MERGE_RESOLUTION|>--- conflicted
+++ resolved
@@ -26,12 +26,6 @@
 #include "common/http/http1/codec_impl.h"
 #include "common/http/http1/settings.h"
 #include "common/http/http2/codec_impl.h"
-<<<<<<< HEAD
-#include "common/http/http3/quic_codec_factory.h"
-#include "common/http/http3/well_known_names.h"
-#include "common/http/path_utility.h"
-=======
->>>>>>> 9c6a44c3
 #include "common/http/request_id_extension_impl.h"
 #include "common/http/utility.h"
 #include "common/local_reply/local_reply.h"
@@ -281,14 +275,12 @@
 
   // If the path normalization options has been set.
   if (config.has_path_normalization_options()) {
-    forwarding_path_transformer_ = std::make_unique<Http::PathTransformer>(
-        config.path_normalization_options().forwarding_transformation());
-    filter_path_transformer_ = std::make_unique<Http::PathTransformer>(
-        config.path_normalization_options().http_filter_transformation());
+    forwarding_path_transformer_ =
+        Http::PathTransformer(config.path_normalization_options().forwarding_transformation());
+    filter_path_transformer_ =
+        Http::PathTransformer(config.path_normalization_options().http_filter_transformation());
   } else {
-    forwarding_path_transformer_ =
-        std::make_unique<Http::PathTransformer>(normalize_path_, merge_slashes_);
-    filter_path_transformer_ = std::make_unique<Http::PathTransformer>();
+    forwarding_path_transformer_ = Http::PathTransformer(normalize_path_, merge_slashes_);
   }
 
   if (config.strip_any_host_port() && config.strip_matching_host_port()) {
