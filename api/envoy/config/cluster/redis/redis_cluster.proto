syntax = "proto3";

package envoy.config.cluster.redis;

option java_outer_classname = "RedisClusterProto";
option java_multiple_files = true;
option java_package = "io.envoyproxy.envoy.config.cluster.redis";

import "google/protobuf/duration.proto";

import "validate/validate.proto";

// [#protodoc-title: Redis Cluster Configuration]
// This cluster adds support for `Redis Cluster <https://redis.io/topics/cluster-spec>`_, as part
// of :ref:`Envoy's support for Redis Cluster <arch_overview_redis>`.
//
// Redis Cluster is an extension of Redis which supports sharding and high availability (where a
// shard that loses its master fails over to a replica, and designates it as the new master).
// However, as there is no unified frontend or proxy service in front of Redis Cluster, the client
// (in this case Envoy) must locally maintain the state of the Redis Cluster, specifically the
// topology. A random node in the cluster is queried for the topology using the `CLUSTER SLOTS
// command <https://redis.io/commands/cluster-slots>`_. This result is then stored locally, and
// updated at user-configured intervals.
//
// Additionally, if
// :ref:`enable_redirection<envoy_api_field_config.filter.network.redis_proxy.v2.RedisProxy.ConnPoolSettings.enable_redirection>`
// is true, then moved and ask redirection errors from upstream servers will trigger a topology
// refresh when they exceed a user-configured error rate threshold.
//
// Example:
//
// .. code-block:: yaml
//
//     name: name
//     connect_timeout: 0.25s
//     dns_lookup_family: V4_ONLY
//     hosts:
//     - socket_address:
//       address: foo.bar.com
//       port_value: 22120
//     cluster_type:
//     name: envoy.clusters.redis
//     typed_config:
//       "@type": type.googleapis.com/google.protobuf.Struct
//       value:
//         cluster_refresh_rate: 30s
//         cluster_refresh_timeout: 0.5s
//         redirect_refresh_interval: 10s
//         redirect_per_minute_refresh_threshold: 10

message RedisClusterConfig {
  // Interval between successive topology refresh requests. If not set, this defaults to 5s.
  google.protobuf.Duration cluster_refresh_rate = 1 [(validate.rules).duration.gt = {}];

  // Timeout for topology refresh request. If not set, this defaults to 3s.
<<<<<<< HEAD
  google.protobuf.Duration cluster_refresh_timeout = 2
      [(validate.rules).duration.gt = {}, (gogoproto.stdduration) = true];

  // The minimum interval that must pass after triggering a topology refresh request before a new
  // request can possibly be triggered again, no matter how many redirection errors are received
  // from upstream servers during this interval. If not set, this defaults to 5s.
  google.protobuf.Duration redirect_refresh_interval = 3 [(gogoproto.stdduration) = true];

  // The number of redirection errors received in the last minute that must be reached before
  // triggering a topology refresh request. If not set, this defaults to 0. In this case every
  // redirection error will trigger a topology refresh, limited only by when the last error was
  // received and the
  // :ref:`redirect_refresh_interval<envoy_api_field_config.cluster.redis.RedisClusterConfig.redirect_refresh_interval>`
  // setting.
  uint32 redirect_per_minute_refresh_threshold = 4;
=======
  google.protobuf.Duration cluster_refresh_timeout = 2 [(validate.rules).duration.gt = {}];
>>>>>>> 838eb20c
}<|MERGE_RESOLUTION|>--- conflicted
+++ resolved
@@ -53,9 +53,7 @@
   google.protobuf.Duration cluster_refresh_rate = 1 [(validate.rules).duration.gt = {}];
 
   // Timeout for topology refresh request. If not set, this defaults to 3s.
-<<<<<<< HEAD
-  google.protobuf.Duration cluster_refresh_timeout = 2
-      [(validate.rules).duration.gt = {}, (gogoproto.stdduration) = true];
+  google.protobuf.Duration cluster_refresh_timeout = 2 [(validate.rules).duration.gt = {}];
 
   // The minimum interval that must pass after triggering a topology refresh request before a new
   // request can possibly be triggered again, no matter how many redirection errors are received
@@ -69,7 +67,4 @@
   // :ref:`redirect_refresh_interval<envoy_api_field_config.cluster.redis.RedisClusterConfig.redirect_refresh_interval>`
   // setting.
   uint32 redirect_per_minute_refresh_threshold = 4;
-=======
-  google.protobuf.Duration cluster_refresh_timeout = 2 [(validate.rules).duration.gt = {}];
->>>>>>> 838eb20c
 }