#include "common/http/codec_client.h"

#include <cstdint>
#include <memory>

#include "envoy/http/codec.h"

#include "common/common/enum_to_int.h"
#include "common/config/utility.h"
#include "common/http/exception.h"
#include "common/http/http1/codec_impl.h"
#include "common/http/http2/codec_impl.h"
#include "common/http/status.h"
#include "common/http/utility.h"

#ifdef ENVOY_ENABLE_QUIC
#include "common/quic/codec_impl.h"
#endif

namespace Envoy {
namespace Http {

CodecClient::CodecClient(Type type, Network::ClientConnectionPtr&& connection,
                         Upstream::HostDescriptionConstSharedPtr host,
                         Event::Dispatcher& dispatcher)
    : type_(type), host_(host), connection_(std::move(connection)),
      idle_timeout_(host_->cluster().idleTimeout()) {
  if (type_ != Type::HTTP3) {
    // Make sure upstream connections process data and then the FIN, rather than processing
    // TCP disconnects immediately. (see https://github.com/envoyproxy/envoy/issues/1679 for
    // details)
    connection_->detectEarlyCloseWhenReadDisabled(false);
  }
  connection_->addConnectionCallbacks(*this);
  connection_->addReadFilter(Network::ReadFilterSharedPtr{new CodecReadFilter(*this)});

  // In general, codecs are handed new not-yet-connected connections, but in the
  // case of ALPN, the codec may be handed an already connected connection.
  if (!connection_->connecting()) {
    ASSERT(connection_->state() == Network::Connection::State::Open);
    connected_ = true;
  } else {
    ENVOY_CONN_LOG(debug, "connecting", *connection_);
    connection_->connect();
  }

  if (idle_timeout_) {
    idle_timer_ = dispatcher.createTimer([this]() -> void { onIdleTimeout(); });
    enableIdleTimer();
  }

  // We just universally set no delay on connections. Theoretically we might at some point want
  // to make this configurable.
  connection_->noDelay(true);
}

CodecClient::~CodecClient() = default;

void CodecClient::close() { connection_->close(Network::ConnectionCloseType::NoFlush); }

void CodecClient::deleteRequest(ActiveRequest& request) {
  connection_->dispatcher().deferredDelete(request.removeFromList(active_requests_));
  if (codec_client_callbacks_) {
    codec_client_callbacks_->onStreamDestroy();
  }
  if (numActiveRequests() == 0) {
    enableIdleTimer();
  }
}

RequestEncoder& CodecClient::newStream(ResponseDecoder& response_decoder) {
  ActiveRequestPtr request(new ActiveRequest(*this, response_decoder));
  request->encoder_ = &codec_->newStream(*request);
  request->encoder_->getStream().addCallbacks(*request);
  LinkedList::moveIntoList(std::move(request), active_requests_);
  disableIdleTimer();
  return *active_requests_.front()->encoder_;
}

void CodecClient::onEvent(Network::ConnectionEvent event) {
  if (event == Network::ConnectionEvent::Connected) {
    ENVOY_CONN_LOG(debug, "connected", *connection_);
    connection_->streamInfo().setDownstreamSslConnection(connection_->ssl());
    connected_ = true;
  }

  if (event == Network::ConnectionEvent::RemoteClose) {
    remote_closed_ = true;
  }

  // HTTP/1 can signal end of response by disconnecting. We need to handle that case.
  if (type_ == Type::HTTP1 && event == Network::ConnectionEvent::RemoteClose &&
      !active_requests_.empty()) {
    Buffer::OwnedImpl empty;
    onData(empty);
  }

  if (event == Network::ConnectionEvent::RemoteClose ||
      event == Network::ConnectionEvent::LocalClose) {
    ENVOY_CONN_LOG(debug, "disconnect. resetting {} pending requests", *connection_,
                   active_requests_.size());
    disableIdleTimer();
    idle_timer_.reset();
    StreamResetReason reason = StreamResetReason::ConnectionFailure;
    if (connected_) {
      reason = StreamResetReason::ConnectionTermination;
      if (protocol_error_) {
        if (Runtime::runtimeFeatureEnabled(
                "envoy.reloadable_features.return_502_for_upstream_protocol_errors")) {
          reason = StreamResetReason::ProtocolError;
          connection_->streamInfo().setResponseFlag(
              StreamInfo::ResponseFlag::UpstreamProtocolError);
        }
      }
    }
    while (!active_requests_.empty()) {
      // Fake resetting all active streams so that reset() callbacks get invoked.
      active_requests_.front()->encoder_->getStream().resetStream(reason);
    }
  }
}

void CodecClient::responsePreDecodeComplete(ActiveRequest& request) {
  ENVOY_CONN_LOG(debug, "response complete", *connection_);
  if (codec_client_callbacks_) {
    codec_client_callbacks_->onStreamPreDecodeComplete();
  }
  deleteRequest(request);

  // HTTP/2 can send us a reset after a complete response if the request was not complete. Users
  // of CodecClient will deal with the premature response case and we should not handle any
  // further reset notification.
  request.encoder_->getStream().removeCallbacks(request);
}

void CodecClient::onReset(ActiveRequest& request, StreamResetReason reason) {
  ENVOY_CONN_LOG(debug, "request reset", *connection_);
  if (codec_client_callbacks_) {
    codec_client_callbacks_->onStreamReset(reason);
  }

  deleteRequest(request);
}

void CodecClient::onData(Buffer::Instance& data) {
  const Status status = codec_->dispatch(data);

  if (!status.ok()) {
    ENVOY_CONN_LOG(debug, "Error dispatching received data: {}", *connection_, status.message());

    // Don't count 408 responses where we have no active requests as protocol errors
    if (!isPrematureResponseError(status) ||
        (!active_requests_.empty() ||
         getPrematureResponseHttpCode(status) != Code::RequestTimeout)) {
      host_->cluster().stats().upstream_cx_protocol_error_.inc();
      protocol_error_ = true;
    }
    close();
  }

  // All data should be consumed at this point if the connection remains open.
  ASSERT(data.length() == 0 || connection_->state() != Network::Connection::State::Open,
         absl::StrCat("extraneous bytes after response complete: ", data.length()));
}

CodecClientProd::CodecClientProd(Type type, Network::ClientConnectionPtr&& connection,
                                 Upstream::HostDescriptionConstSharedPtr host,
                                 Event::Dispatcher& dispatcher,
                                 Random::RandomGenerator& random_generator)
    : CodecClient(type, std::move(connection), host, dispatcher) {

  switch (type) {
  case Type::HTTP1: {
    codec_ = std::make_unique<Http1::ClientConnectionImpl>(
        *connection_, host->cluster().http1CodecStats(), *this, host->cluster().http1Settings(),
        host->cluster().maxResponseHeadersCount());
    break;
  }
  case Type::HTTP2: {
    codec_ = std::make_unique<Http2::ClientConnectionImpl>(
        *connection_, *this, host->cluster().http2CodecStats(), random_generator,
        host->cluster().http2Options(), Http::DEFAULT_MAX_REQUEST_HEADERS_KB,
        host->cluster().maxResponseHeadersCount(), Http2::ProdNghttp2SessionFactory::get());
    break;
  }
  case Type::HTTP3: {
#ifdef ENVOY_ENABLE_QUIC
    codec_ = std::make_unique<Quic::QuicHttpClientConnectionImpl>(
        dynamic_cast<Quic::EnvoyQuicClientSession&>(*connection_), *this,
<<<<<<< HEAD
        host->cluster().http3Options(), Http::DEFAULT_MAX_REQUEST_HEADERS_KB);
=======
        host->cluster().http3CodecStats(), host->cluster().http3Options(),
        Http::DEFAULT_MAX_REQUEST_HEADERS_KB);
>>>>>>> c93d486c
    break;
#else
    // Should be blocked by configuration checking at an earlier point.
    NOT_REACHED_GCOVR_EXCL_LINE;
#endif
  }
  }
}

} // namespace Http
} // namespace Envoy<|MERGE_RESOLUTION|>--- conflicted
+++ resolved
@@ -187,12 +187,8 @@
 #ifdef ENVOY_ENABLE_QUIC
     codec_ = std::make_unique<Quic::QuicHttpClientConnectionImpl>(
         dynamic_cast<Quic::EnvoyQuicClientSession&>(*connection_), *this,
-<<<<<<< HEAD
-        host->cluster().http3Options(), Http::DEFAULT_MAX_REQUEST_HEADERS_KB);
-=======
         host->cluster().http3CodecStats(), host->cluster().http3Options(),
         Http::DEFAULT_MAX_REQUEST_HEADERS_KB);
->>>>>>> c93d486c
     break;
 #else
     // Should be blocked by configuration checking at an earlier point.
