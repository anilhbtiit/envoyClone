--- conflicted
+++ resolved
@@ -54,9 +54,8 @@
   bool above_high_watermark_called_{false};
 };
 
-<<<<<<< HEAD
 typedef std::unique_ptr<WatermarkBuffer> WatermarkBufferPtr;
-=======
+
 class WatermarkBufferFactory : public WatermarkFactory {
 public:
   // Buffer::WatermarkFactory
@@ -65,7 +64,6 @@
     return InstancePtr{new WatermarkBuffer(below_low_watermark, above_high_watermark)};
   }
 };
->>>>>>> adc3008d
 
 } // namespace Buffer
 } // namespace Envoy