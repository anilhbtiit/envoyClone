--- conflicted
+++ resolved
@@ -29,7 +29,6 @@
 namespace HttpFilters {
 namespace ExtAuthz {
 
-<<<<<<< HEAD
 class TestAsyncClientManagerImpl : public Grpc::AsyncClientManagerImpl {
 public:
   TestAsyncClientManagerImpl(Upstream::ClusterManager& cm, ThreadLocal::Instance& tls,
@@ -46,57 +45,12 @@
 public:
   MultiThreadTest(size_t num_threads) : num_threads_(num_threads), api_(Api::createApiForTest()) {}
   virtual ~MultiThreadTest() { tls_.shutdownGlobalThreading(); }
-=======
-void expectCorrectProtoGrpc(std::string const& grpc_service_yaml) {
-  ExtAuthzFilterConfig factory;
-  ProtobufTypes::MessagePtr proto_config = factory.createEmptyConfigProto();
-  TestUtility::loadFromYaml(grpc_service_yaml, *proto_config);
-
-  testing::StrictMock<Server::Configuration::MockFactoryContext> context;
-  testing::StrictMock<Server::Configuration::MockServerFactoryContext> server_context;
-  EXPECT_CALL(context, getServerFactoryContext())
-      .WillRepeatedly(testing::ReturnRef(server_context));
-  EXPECT_CALL(context, messageValidationVisitor());
-  EXPECT_CALL(context, clusterManager()).Times(2);
-  EXPECT_CALL(context, runtime());
-  EXPECT_CALL(context, scope()).Times(3);
-
-  Http::FilterFactoryCb cb = factory.createFilterFactoryFromProto(*proto_config, "stats", context);
-  Http::MockFilterChainFactoryCallbacks filter_callback;
-  EXPECT_CALL(filter_callback, addStreamFilter(_));
-  // Expect the raw async client to be created inside the callback.
-  // The creation of the filter callback is in main thread while the execution of callback is in
-  // worker thread. Because of the thread local cache of async client, it must be created in worker
-  // thread inside the callback.
-  EXPECT_CALL(context.cluster_manager_.async_client_manager_, getOrCreateRawAsyncClient(_, _, _, _))
-      .WillOnce(Invoke(
-          [](const envoy::config::core::v3::GrpcService&, Stats::Scope&, bool, Grpc::CacheOption) {
-            return std::make_unique<NiceMock<Grpc::MockAsyncClient>>();
-          }));
-  cb(filter_callback);
-
-  Thread::ThreadPtr thread = Thread::threadFactoryForTest().createThread([&context, cb]() {
-    Http::MockFilterChainFactoryCallbacks filter_callback;
-    EXPECT_CALL(filter_callback, addStreamFilter(_));
-    // Execute the filter factory callback in another thread.
-    EXPECT_CALL(context.cluster_manager_.async_client_manager_,
-                getOrCreateRawAsyncClient(_, _, _, _))
-        .WillOnce(Invoke(
-            [](const envoy::config::core::v3::GrpcService&, Stats::Scope&, bool,
-               Grpc::CacheOption) { return std::make_unique<NiceMock<Grpc::MockAsyncClient>>(); }));
-    cb(filter_callback);
-  });
-  thread->join();
-}
->>>>>>> a7b448c7
 
   void postWorkToAllWorkers(std::function<void()> work) {
-    absl::BlockingCounter start_counter(num_threads_);
     absl::BlockingCounter end_counter(num_threads_);
     absl::Notification workers_should_fire;
 
-<<<<<<< HEAD
-    for (Event::DispaztcherPtr& dispatcher : worker_dispatchers_) {
+    for (Event::DispatcherPtr& dispatcher : worker_dispatchers_) {
       dispatcher->post([&, work]() {
         workers_should_fire.WaitForNotificationWithTimeout(absl::Milliseconds(1000));
         work();
@@ -104,8 +58,6 @@
       });
     }
 
-    // Wait until all the workers start to execute the callback.
-    start_counter.Wait();
     // Notify all the worker to continue.
     workers_should_fire.Notify();
     // Wait for all workers to finish the job.
@@ -157,32 +109,6 @@
 
   ThreadLocal::InstanceImpl tls_;
   Api::ApiPtr api_;
-=======
-TEST(HttpExtAuthzConfigTest, CorrectProtoGoogleGrpc) {
-  std::string google_grpc_service_yaml = R"EOF(
-  transport_api_version: V3
-  grpc_service:
-    google_grpc:
-      target_uri: ext_authz_server
-      stat_prefix: google
-  failure_mode_allow: false
-  transport_api_version: V3
-  )EOF";
-  expectCorrectProtoGrpc(google_grpc_service_yaml);
-}
-
-TEST(HttpExtAuthzConfigTest, CorrectProtoEnvoyGrpc) {
-  std::string envoy_grpc_service_yaml = R"EOF(
-  transport_api_version: V3
-  grpc_service:
-    envoy_grpc:
-      cluster_name: ext_authz_server
-  failure_mode_allow: false
-  transport_api_version: V3
-  )EOF";
-  expectCorrectProtoGrpc(envoy_grpc_service_yaml);
-}
->>>>>>> a7b448c7
 
   Event::DispatcherPtr main_dispatcher_;
   Thread::ThreadPtr main_thread_;
