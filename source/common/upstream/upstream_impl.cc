--- conflicted
+++ resolved
@@ -1276,38 +1276,6 @@
   return hosts_changed;
 }
 
-<<<<<<< HEAD
-StrictDnsClusterImpl::StrictDnsClusterImpl(
-    const envoy::api::v2::Cluster& cluster, Runtime::Loader& runtime,
-    Network::DnsResolverSharedPtr dns_resolver,
-    Server::Configuration::TransportSocketFactoryContext& factory_context,
-    Stats::ScopePtr&& stats_scope, bool added_via_api)
-    : BaseDynamicClusterImpl(cluster, runtime, factory_context, std::move(stats_scope),
-                             added_via_api),
-      local_info_(factory_context.localInfo()), dns_resolver_(dns_resolver),
-      dns_refresh_rate_ms_(
-          std::chrono::milliseconds(PROTOBUF_GET_MS_OR_DEFAULT(cluster, dns_refresh_rate, 5000))) {
-  dns_lookup_family_ = getDnsLookupFamilyFromCluster(cluster);
-  const envoy::api::v2::ClusterLoadAssignment load_assignment(
-      cluster.has_load_assignment() ? cluster.load_assignment()
-                                    : Config::Utility::translateClusterHosts(cluster.hosts()));
-  const auto& locality_lb_endpoints = load_assignment.endpoints();
-  for (const auto& locality_lb_endpoint : locality_lb_endpoints) {
-    for (const auto& lb_endpoint : locality_lb_endpoint.lb_endpoints()) {
-      const auto& host = lb_endpoint.endpoint().address();
-      const std::string& url = fmt::format("tcp://{}:{}", host.socket_address().address(),
-                                           host.socket_address().port_value());
-      resolve_targets_.emplace_back(new ResolveTarget(*this, factory_context.dispatcher(), url,
-                                                      locality_lb_endpoint, lb_endpoint));
-    }
-  }
-
-  overprovisioning_factor_ = PROTOBUF_GET_WRAPPED_OR_DEFAULT(
-      load_assignment.policy(), overprovisioning_factor, kDefaultOverProvisioningFactor);
-}
-
-=======
->>>>>>> 6178aeac
 Network::DnsLookupFamily getDnsLookupFamilyFromCluster(const envoy::api::v2::Cluster& cluster) {
   switch (cluster.dns_lookup_family()) {
   case envoy::api::v2::Cluster::V6_ONLY:
@@ -1319,105 +1287,6 @@
   default:
     NOT_REACHED_GCOVR_EXCL_LINE;
   }
-<<<<<<< HEAD
-}
-
-void StrictDnsClusterImpl::startPreInit() {
-  for (const ResolveTargetPtr& target : resolve_targets_) {
-    target->startResolve();
-  }
-}
-
-void StrictDnsClusterImpl::updateAllHosts(const HostVector& hosts_added,
-                                          const HostVector& hosts_removed,
-                                          uint32_t current_priority) {
-  PriorityStateManager priority_state_manager(*this, local_info_, nullptr);
-  // At this point we know that we are different so make a new host list and notify.
-  //
-  // TODO(dio): The uniqueness of a host address resolved in STRICT_DNS cluster per priority is not
-  // guaranteed. Need a clear agreement on the behavior here, whether it is allowable to have
-  // duplicated hosts inside a priority. And if we want to enforce this behavior, it should be done
-  // inside the priority state manager.
-  for (const ResolveTargetPtr& target : resolve_targets_) {
-    priority_state_manager.initializePriorityFor(target->locality_lb_endpoint_);
-    for (const HostSharedPtr& host : target->hosts_) {
-      if (target->locality_lb_endpoint_.priority() == current_priority) {
-        priority_state_manager.registerHostForPriority(host, target->locality_lb_endpoint_);
-      }
-    }
-  }
-
-  // TODO(dio): Add assertion in here.
-  priority_state_manager.updateClusterPrioritySet(
-      current_priority, std::move(priority_state_manager.priorityState()[current_priority].first),
-      hosts_added, hosts_removed, absl::nullopt, overprovisioning_factor_);
-}
-
-StrictDnsClusterImpl::ResolveTarget::ResolveTarget(
-    StrictDnsClusterImpl& parent, Event::Dispatcher& dispatcher, const std::string& url,
-    const envoy::api::v2::endpoint::LocalityLbEndpoints& locality_lb_endpoint,
-    const envoy::api::v2::endpoint::LbEndpoint& lb_endpoint)
-    : parent_(parent), dns_address_(Network::Utility::hostFromTcpUrl(url)),
-      port_(Network::Utility::portFromTcpUrl(url)),
-      resolve_timer_(dispatcher.createTimer([this]() -> void { startResolve(); })),
-      locality_lb_endpoint_(locality_lb_endpoint), lb_endpoint_(lb_endpoint) {}
-
-StrictDnsClusterImpl::ResolveTarget::~ResolveTarget() {
-  if (active_query_) {
-    active_query_->cancel();
-  }
-}
-
-void StrictDnsClusterImpl::ResolveTarget::startResolve() {
-  ENVOY_LOG(trace, "starting async DNS resolution for {}", dns_address_);
-  parent_.info_->stats().update_attempt_.inc();
-
-  active_query_ = parent_.dns_resolver_->resolve(
-      dns_address_, parent_.dns_lookup_family_,
-      [this](const std::list<Network::Address::InstanceConstSharedPtr>&& address_list) -> void {
-        active_query_ = nullptr;
-        ENVOY_LOG(trace, "async DNS resolution complete for {}", dns_address_);
-        parent_.info_->stats().update_success_.inc();
-
-        std::unordered_map<std::string, HostSharedPtr> updated_hosts;
-        HostVector new_hosts;
-        for (const Network::Address::InstanceConstSharedPtr& address : address_list) {
-          // TODO(mattklein123): Currently the DNS interface does not consider port. We need to
-          // make a new address that has port in it. We need to both support IPv6 as well as
-          // potentially move port handling into the DNS interface itself, which would work better
-          // for SRV.
-          ASSERT(address != nullptr);
-          new_hosts.emplace_back(new HostImpl(
-              parent_.info_, dns_address_, Network::Utility::getAddressWithPort(*address, port_),
-              lb_endpoint_.metadata(), lb_endpoint_.load_balancing_weight().value(),
-              locality_lb_endpoint_.locality(), lb_endpoint_.endpoint().health_check_config(),
-              locality_lb_endpoint_.priority(), lb_endpoint_.health_status()));
-        }
-
-        HostVector hosts_added;
-        HostVector hosts_removed;
-        if (parent_.updateDynamicHostList(new_hosts, hosts_, hosts_added, hosts_removed,
-                                          updated_hosts, all_hosts_)) {
-          ENVOY_LOG(debug, "DNS hosts have changed for {}", dns_address_);
-          ASSERT(std::all_of(hosts_.begin(), hosts_.end(), [&](const auto& host) {
-            return host->priority() == locality_lb_endpoint_.priority();
-          }));
-          parent_.updateAllHosts(hosts_added, hosts_removed, locality_lb_endpoint_.priority());
-        } else {
-          parent_.info_->stats().update_no_rebuild_.inc();
-        }
-
-        all_hosts_ = std::move(updated_hosts);
-
-        // If there is an initialize callback, fire it now. Note that if the cluster refers to
-        // multiple DNS names, this will return initialized after a single DNS resolution
-        // completes. This is not perfect but is easier to code and unclear if the extra
-        // complexity is needed so will start with this.
-        parent_.onPreInitComplete();
-        resolve_timer_->enableTimer(parent_.dns_refresh_rate_ms_);
-      });
-=======
->>>>>>> 6178aeac
 }
 
 } // namespace Upstream
