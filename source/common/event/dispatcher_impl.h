#pragma once

#include <cstdint>
#include <functional>
#include <list>
#include <memory>
#include <vector>

#include "envoy/api/api.h"
#include "envoy/common/scope_tracker.h"
#include "envoy/common/time.h"
#include "envoy/event/deferred_deletable.h"
#include "envoy/event/dispatcher.h"
#include "envoy/network/connection_handler.h"
#include "envoy/stats/scope.h"

#include "source/common/common/logger.h"
#include "source/common/common/thread.h"
#include "source/common/event/libevent.h"
#include "source/common/event/libevent_scheduler.h"
#include "source/common/signal/fatal_error_handler.h"

#include "absl/container/inlined_vector.h"

namespace Envoy {
namespace Event {

// The tracked object stack likely won't grow larger than this initial
// reservation; this should make appends constant time since the stack
// shouldn't have to grow larger.
inline constexpr size_t ExpectedMaxTrackedObjectStackDepth = 10;

/**
 * libevent implementation of Event::Dispatcher.
 */
class DispatcherImpl : Logger::Loggable<Logger::Id::main>,
                       public Dispatcher,
                       public FatalErrorHandlerInterface {
public:
  DispatcherImpl(const std::string& name, Api::Api& api, Event::TimeSystem& time_system);
  DispatcherImpl(const std::string& name, Api::Api& api, Event::TimeSystem& time_systems,
                 const Buffer::WatermarkFactorySharedPtr& watermark_factory);
  DispatcherImpl(const std::string& name, Api::Api& api, Event::TimeSystem& time_system,
                 const ScaledRangeTimerManagerFactory& scaled_timer_factory,
                 const Buffer::WatermarkFactorySharedPtr& watermark_factory);
  DispatcherImpl(const std::string& name, Thread::ThreadFactory& thread_factory,
                 TimeSource& time_source, Random::RandomGenerator& random_generator,
                 Filesystem::Instance& file_system, Event::TimeSystem& time_system,
                 const ScaledRangeTimerManagerFactory& scaled_timer_factory,
                 const Buffer::WatermarkFactorySharedPtr& watermark_factory);
  ~DispatcherImpl() override;

  /**
   * @return event_base& the libevent base.
   */
  event_base& base() { return base_scheduler_.base(); }

  // Event::Dispatcher
  const std::string& name() override { return name_; }
  void registerWatchdog(const Server::WatchDogSharedPtr& watchdog,
                        std::chrono::milliseconds min_touch_interval) override;
  TimeSource& timeSource() override { return time_source_; }
  void initializeStats(Stats::Scope& scope, const absl::optional<std::string>& prefix) override;
  void clearDeferredDeleteList() override;
  Network::ServerConnectionPtr
  createServerConnection(Network::ConnectionSocketPtr&& socket,
                         Network::TransportSocketPtr&& transport_socket,
                         StreamInfo::StreamInfo& stream_info) override;
  Network::ClientConnectionPtr createClientConnection(
      Network::Address::InstanceConstSharedPtr address,
      Network::Address::InstanceConstSharedPtr source_address,
      Network::TransportSocketPtr&& transport_socket,
      const Network::ConnectionSocket::OptionsSharedPtr& options,
      const Network::TransportSocketOptionsConstSharedPtr& transport_options) override;
  FileEventPtr createFileEvent(os_fd_t fd, FileReadyCb cb, FileTriggerType trigger,
                               uint32_t events) override;
  Filesystem::WatcherPtr createFilesystemWatcher() override;
<<<<<<< HEAD
  Network::ListenerPtr
  createListener(Network::SocketSharedPtr&& socket, Network::TcpListenerCallbacks& cb,
                 Runtime::Loader& runtime, const Network::ListenerConfig& listener_config,
                 Server::ThreadLocalOverloadStateOptRef overload_state) override;
  Network::UdpListenerPtr
  createUdpListener(Network::SocketSharedPtr socket, Network::UdpListenerCallbacks& cb,
                    const envoy::config::core::v3::UdpSocketConfig& config) override;
=======
  Network::ListenerPtr createListener(Network::SocketSharedPtr&& socket,
                                      Network::TcpListenerCallbacks& cb, Runtime::Loader& runtime,
                                      const Network::ListenerConfig& listener_config) override;
>>>>>>> f04ac9dd
  TimerPtr createTimer(TimerCb cb) override;
  TimerPtr createScaledTimer(ScaledTimerType timer_type, TimerCb cb) override;
  TimerPtr createScaledTimer(ScaledTimerMinimum minimum, TimerCb cb) override;

  Event::SchedulableCallbackPtr createSchedulableCallback(std::function<void()> cb) override;
  void deferredDelete(DeferredDeletablePtr&& to_delete) override;
  void exit() override;
  SignalEventPtr listenForSignal(signal_t signal_num, SignalCb cb) override;
  void post(PostCb callback) override;
  void deleteInDispatcherThread(DispatcherThreadDeletableConstPtr deletable) override;
  void run(RunType type) override;
  Buffer::WatermarkFactory& getWatermarkFactory() override { return *buffer_factory_; }
  void pushTrackedObject(const ScopeTrackedObject* object) override;
  void popTrackedObject(const ScopeTrackedObject* expected_object) override;
  bool trackedObjectStackIsEmpty() const override { return tracked_object_stack_.empty(); }
  MonotonicTime approximateMonotonicTime() const override;
  void updateApproximateMonotonicTime() override;
  void shutdown() override;

  // FatalErrorInterface
  void onFatalError(std::ostream& os) const override;
  void
  runFatalActionsOnTrackedObject(const FatalAction::FatalActionPtrList& actions) const override;

private:
  // Holds a reference to the watchdog registered with this dispatcher and the timer used to ensure
  // that the dog is touched periodically.
  class WatchdogRegistration {
  public:
    WatchdogRegistration(const Server::WatchDogSharedPtr& watchdog, Scheduler& scheduler,
                         std::chrono::milliseconds timer_interval, Dispatcher& dispatcher)
        : watchdog_(watchdog), timer_interval_(timer_interval) {
      touch_timer_ = scheduler.createTimer(
          [this]() -> void {
            watchdog_->touch();
            touch_timer_->enableTimer(timer_interval_);
          },
          dispatcher);
      touch_timer_->enableTimer(timer_interval_);
    }

    void touchWatchdog() { watchdog_->touch(); }

  private:
    Server::WatchDogSharedPtr watchdog_;
    const std::chrono::milliseconds timer_interval_;
    TimerPtr touch_timer_;
  };
  using WatchdogRegistrationPtr = std::unique_ptr<WatchdogRegistration>;

  TimerPtr createTimerInternal(TimerCb cb);
  void updateApproximateMonotonicTimeInternal();
  void runPostCallbacks();
  void runThreadLocalDelete();

  // Helper used to touch the watchdog after most schedulable, fd, and timer callbacks.
  void touchWatchdog();

  // Validate that an operation is thread safe, i.e. it's invoked on the same thread that the
  // dispatcher run loop is executing on. We allow run_tid_ to be empty for tests where we don't
  // invoke run().
  bool isThreadSafe() const override {
    return run_tid_.isEmpty() || run_tid_ == thread_factory_.currentThreadId();
  }

  const std::string name_;
  Thread::ThreadFactory& thread_factory_;
  TimeSource& time_source_;
  Random::RandomGenerator& random_generator_;
  Filesystem::Instance& file_system_;
  std::string stats_prefix_;
  DispatcherStatsPtr stats_;
  Thread::ThreadId run_tid_;
  Buffer::WatermarkFactorySharedPtr buffer_factory_;
  LibeventScheduler base_scheduler_;
  SchedulerPtr scheduler_;

  SchedulableCallbackPtr thread_local_delete_cb_;
  Thread::MutexBasicLockable thread_local_deletable_lock_;
  // `deletables_in_dispatcher_thread` must be destroyed last to allow other callbacks populate.
  std::list<DispatcherThreadDeletableConstPtr>
      deletables_in_dispatcher_thread_ ABSL_GUARDED_BY(thread_local_deletable_lock_);
  bool shutdown_called_{false};

  SchedulableCallbackPtr deferred_delete_cb_;

  SchedulableCallbackPtr post_cb_;
  Thread::MutexBasicLockable post_lock_;
  std::list<PostCb> post_callbacks_ ABSL_GUARDED_BY(post_lock_);

  std::vector<DeferredDeletablePtr> to_delete_1_;
  std::vector<DeferredDeletablePtr> to_delete_2_;
  std::vector<DeferredDeletablePtr>* current_to_delete_;

  absl::InlinedVector<const ScopeTrackedObject*, ExpectedMaxTrackedObjectStackDepth>
      tracked_object_stack_;
  bool deferred_deleting_{};
  MonotonicTime approximate_monotonic_time_;
  WatchdogRegistrationPtr watchdog_registration_;
  const ScaledRangeTimerManagerPtr scaled_timer_manager_;
};

} // namespace Event
} // namespace Envoy<|MERGE_RESOLUTION|>--- conflicted
+++ resolved
@@ -75,19 +75,10 @@
   FileEventPtr createFileEvent(os_fd_t fd, FileReadyCb cb, FileTriggerType trigger,
                                uint32_t events) override;
   Filesystem::WatcherPtr createFilesystemWatcher() override;
-<<<<<<< HEAD
   Network::ListenerPtr
   createListener(Network::SocketSharedPtr&& socket, Network::TcpListenerCallbacks& cb,
                  Runtime::Loader& runtime, const Network::ListenerConfig& listener_config,
                  Server::ThreadLocalOverloadStateOptRef overload_state) override;
-  Network::UdpListenerPtr
-  createUdpListener(Network::SocketSharedPtr socket, Network::UdpListenerCallbacks& cb,
-                    const envoy::config::core::v3::UdpSocketConfig& config) override;
-=======
-  Network::ListenerPtr createListener(Network::SocketSharedPtr&& socket,
-                                      Network::TcpListenerCallbacks& cb, Runtime::Loader& runtime,
-                                      const Network::ListenerConfig& listener_config) override;
->>>>>>> f04ac9dd
   TimerPtr createTimer(TimerCb cb) override;
   TimerPtr createScaledTimer(ScaledTimerType timer_type, TimerCb cb) override;
   TimerPtr createScaledTimer(ScaledTimerMinimum minimum, TimerCb cb) override;
