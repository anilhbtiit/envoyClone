--- conflicted
+++ resolved
@@ -114,13 +114,8 @@
   /**
    * @brief a helper function to determine if the headers represent a CONNECT request.
    */
-<<<<<<< HEAD
-
-  static bool isConnect(const RequestHeaderMap& headers);
-=======
   static bool isConnect(const RequestHeaderMap& headers);
 
->>>>>>> 0fd0b941
   /**
    * Add headers from one HeaderMap to another
    * @param headers target where headers will be added
