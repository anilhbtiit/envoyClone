--- conflicted
+++ resolved
@@ -138,77 +138,6 @@
     deps = ["//source/common/upstream:scheduler_lib"],
 )
 
-<<<<<<< HEAD
-envoy_cc_test(
-    name = "eds_test",
-    srcs = ["eds_test.cc"],
-    deps = [
-        ":utility_lib",
-        "//source/common/config:utility_lib",
-        "//source/common/runtime:runtime_features_lib",
-        "//source/common/upstream:eds_lib",
-        "//source/extensions/transport_sockets/raw_buffer:config",
-        "//source/extensions/transport_sockets/tls:config",
-        "//source/server:transport_socket_config_lib",
-        "//test/common/stats:stat_test_utility_lib",
-        "//test/integration/load_balancers:custom_lb_policy",
-        "//test/mocks/local_info:local_info_mocks",
-        "//test/mocks/protobuf:protobuf_mocks",
-        "//test/mocks/runtime:runtime_mocks",
-        "//test/mocks/server:admin_mocks",
-        "//test/mocks/server:instance_mocks",
-        "//test/mocks/ssl:ssl_mocks",
-        "//test/mocks/upstream:cluster_manager_mocks",
-        "//test/mocks/upstream:health_checker_mocks",
-        "//test/test_common:test_runtime_lib",
-        "//test/test_common:utility_lib",
-        "@envoy_api//envoy/config/cluster/v3:pkg_cc_proto",
-        "@envoy_api//envoy/config/core/v3:pkg_cc_proto",
-        "@envoy_api//envoy/config/endpoint/v3:pkg_cc_proto",
-        "@envoy_api//envoy/service/discovery/v3:pkg_cc_proto",
-    ],
-)
-
-envoy_cc_benchmark_binary(
-    name = "eds_speed_test",
-    srcs = ["eds_speed_test.cc"],
-    external_deps = [
-        "benchmark",
-    ],
-    deps = [
-        ":utility_lib",
-        "//envoy/config:xds_resources_delegate_interface",
-        "//source/common/config:grpc_mux_lib",
-        "//source/common/config:grpc_subscription_lib",
-        "//source/common/config:protobuf_link_hacks",
-        "//source/common/config:utility_lib",
-        "//source/common/config/xds_mux:grpc_mux_lib",
-        "//source/common/runtime:runtime_features_lib",
-        "//source/common/upstream:eds_lib",
-        "//source/extensions/transport_sockets/raw_buffer:config",
-        "//source/server:transport_socket_config_lib",
-        "//test/mocks/config:custom_config_validators_mocks",
-        "//test/mocks/local_info:local_info_mocks",
-        "//test/mocks/protobuf:protobuf_mocks",
-        "//test/mocks/runtime:runtime_mocks",
-        "//test/mocks/server:admin_mocks",
-        "//test/mocks/server:instance_mocks",
-        "//test/mocks/ssl:ssl_mocks",
-        "//test/mocks/upstream:cluster_manager_mocks",
-        "//test/test_common:test_runtime_lib",
-        "//test/test_common:utility_lib",
-        "@envoy_api//envoy/config/cluster/v3:pkg_cc_proto",
-        "@envoy_api//envoy/config/core/v3:pkg_cc_proto",
-        "@envoy_api//envoy/config/endpoint/v3:pkg_cc_proto",
-        "@envoy_api//envoy/service/discovery/v3:pkg_cc_proto",
-    ],
-)
-
-envoy_benchmark_test(
-    name = "eds_speed_test_benchmark_test",
-    benchmark_binary = "eds_speed_test",
-)
-
 envoy_cc_test(
     name = "multiplexed_subscription_factory_test",
     srcs = ["multiplexed_subscription_factory_test.cc"],
@@ -226,30 +155,6 @@
     ],
 )
 
-envoy_cc_test(
-    name = "leds_test",
-    srcs = ["leds_test.cc"],
-    deps = [
-        ":utility_lib",
-        "//source/common/config:utility_lib",
-        "//source/common/upstream:leds_lib",
-        "//source/extensions/transport_sockets/raw_buffer:config",
-        "//source/server:transport_socket_config_lib",
-        "//test/common/stats:stat_test_utility_lib",
-        "//test/mocks/local_info:local_info_mocks",
-        "//test/mocks/protobuf:protobuf_mocks",
-        "//test/mocks/runtime:runtime_mocks",
-        "//test/mocks/server:admin_mocks",
-        "//test/mocks/server:instance_mocks",
-        "//test/mocks/ssl:ssl_mocks",
-        "//test/mocks/upstream:cluster_manager_mocks",
-        "//test/test_common:utility_lib",
-        "@envoy_api//envoy/config/endpoint/v3:pkg_cc_proto",
-    ],
-)
-
-=======
->>>>>>> 68b8e875
 envoy_cc_test_library(
     name = "health_check_fuzz_utils_lib",
     srcs = [
