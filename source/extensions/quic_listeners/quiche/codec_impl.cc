#include "extensions/quic_listeners/quiche/codec_impl.h"

<<<<<<< HEAD
#include "extensions/quic_listeners/quiche/envoy_quic_client_stream.h"
=======
>>>>>>> 2d7f6acf
#include "extensions/quic_listeners/quiche/envoy_quic_server_stream.h"

namespace Envoy {
namespace Quic {

bool QuicHttpConnectionImplBase::wantsToWrite() { return quic_session_.HasDataToWrite(); }

<<<<<<< HEAD
void QuicHttpConnectionImplBase::runWatermarkCallbacksForEachStream(
    quic::QuicSmallMap<quic::QuicStreamId, std::unique_ptr<quic::QuicStream>, 10>& stream_map,
    bool high_watermark) {
  for (auto& it : stream_map) {
    if (!it.second->is_static()) {
      auto stream = dynamic_cast<EnvoyQuicStream*>(it.second.get());
      if (high_watermark) {
        stream->runHighWatermarkCallbacks();
      } else {
        stream->runLowWatermarkCallbacks();
      }
    }
  }
}

=======
>>>>>>> 2d7f6acf
QuicHttpServerConnectionImpl::QuicHttpServerConnectionImpl(
    EnvoyQuicServerSession& quic_session, Http::ServerConnectionCallbacks& callbacks)
    : QuicHttpConnectionImplBase(quic_session), quic_server_session_(quic_session) {
  quic_session.setHttpConnectionCallbacks(callbacks);
}

void QuicHttpServerConnectionImpl::onUnderlyingConnectionAboveWriteBufferHighWatermark() {
<<<<<<< HEAD
  runWatermarkCallbacksForEachStream(quic_server_session_.stream_map(), true);
}

void QuicHttpServerConnectionImpl::onUnderlyingConnectionBelowWriteBufferLowWatermark() {
  runWatermarkCallbacksForEachStream(quic_server_session_.stream_map(), false);
=======
  for (auto& it : quic_server_session_.stream_map()) {
    if (!it.second->is_static()) {
      // Only call watermark callbacks on non QUIC static streams which are
      // crypto stream and Google QUIC headers stream.
      ENVOY_LOG(debug, "runHighWatermarkCallbacks on stream {}", it.first);
      dynamic_cast<EnvoyQuicServerStream*>(it.second.get())->runHighWatermarkCallbacks();
    }
  }
}

void QuicHttpServerConnectionImpl::onUnderlyingConnectionBelowWriteBufferLowWatermark() {
  for (const auto& it : quic_server_session_.stream_map()) {
    if (!it.second->is_static()) {
      ENVOY_LOG(debug, "runLowWatermarkCallbacks on stream {}", it.first);
      dynamic_cast<EnvoyQuicServerStream*>(it.second.get())->runLowWatermarkCallbacks();
    }
  }
>>>>>>> 2d7f6acf
}

void QuicHttpServerConnectionImpl::goAway() {
  quic_server_session_.SendGoAway(quic::QUIC_PEER_GOING_AWAY, "server shutdown imminent");
}

QuicHttpClientConnectionImpl::QuicHttpClientConnectionImpl(EnvoyQuicClientSession& session,
                                                           Http::ConnectionCallbacks& callbacks)
    : QuicHttpConnectionImplBase(session), quic_client_session_(session) {
  session.setHttpConnectionCallbacks(callbacks);
}

Http::StreamEncoder&
QuicHttpClientConnectionImpl::newStream(Http::StreamDecoder& response_decoder) {
  auto stream = dynamic_cast<EnvoyQuicClientStream*>(
      quic_client_session_.CreateOutgoingBidirectionalStream());
  ASSERT(stream != nullptr, "Fail to create QUIC stream.");
  stream->setDecoder(response_decoder);
  return *stream;
}

void QuicHttpClientConnectionImpl::onUnderlyingConnectionAboveWriteBufferHighWatermark() {
  runWatermarkCallbacksForEachStream(quic_client_session_.stream_map(), true);
}

void QuicHttpClientConnectionImpl::onUnderlyingConnectionBelowWriteBufferLowWatermark() {
  runWatermarkCallbacksForEachStream(quic_client_session_.stream_map(), false);
}

Http::Connection*
QuicHttpClientConnectionFactory::createQuicHttpConnection(Network::Connection& connection,
                                                          Http::ConnectionCallbacks& callbacks) {
  return new Quic::QuicHttpClientConnectionImpl(
      dynamic_cast<Quic::EnvoyQuicClientSession&>(connection), callbacks);
}

Http::Connection*
QuicHttpServerConnectionFactory::createQuicHttpConnection(Network::Connection& connection,
                                                          Http::ConnectionCallbacks& callbacks) {
  return new Quic::QuicHttpServerConnectionImpl(
      dynamic_cast<Quic::EnvoyQuicServerSession&>(connection),
      dynamic_cast<Http::ServerConnectionCallbacks&>(callbacks));
}

REGISTER_FACTORY(QuicHttpClientConnectionFactory, Http::QuicHttpConnectionFactory);
REGISTER_FACTORY(QuicHttpServerConnectionFactory, Http::QuicHttpConnectionFactory);

} // namespace Quic
} // namespace Envoy<|MERGE_RESOLUTION|>--- conflicted
+++ resolved
@@ -1,9 +1,6 @@
 #include "extensions/quic_listeners/quiche/codec_impl.h"
 
-<<<<<<< HEAD
 #include "extensions/quic_listeners/quiche/envoy_quic_client_stream.h"
-=======
->>>>>>> 2d7f6acf
 #include "extensions/quic_listeners/quiche/envoy_quic_server_stream.h"
 
 namespace Envoy {
@@ -11,7 +8,6 @@
 
 bool QuicHttpConnectionImplBase::wantsToWrite() { return quic_session_.HasDataToWrite(); }
 
-<<<<<<< HEAD
 void QuicHttpConnectionImplBase::runWatermarkCallbacksForEachStream(
     quic::QuicSmallMap<quic::QuicStreamId, std::unique_ptr<quic::QuicStream>, 10>& stream_map,
     bool high_watermark) {
@@ -19,16 +15,18 @@
     if (!it.second->is_static()) {
       auto stream = dynamic_cast<EnvoyQuicStream*>(it.second.get());
       if (high_watermark) {
+      // Only call watermark callbacks on non QUIC static streams which are
+      // crypto stream and Google QUIC headers stream.
+      ENVOY_LOG(debug, "runHighWatermarkCallbacks on stream {}", it.first);
         stream->runHighWatermarkCallbacks();
       } else {
+      ENVOY_LOG(debug, "runLowWatermarkCallbacks on stream {}", it.first);
         stream->runLowWatermarkCallbacks();
       }
     }
   }
 }
 
-=======
->>>>>>> 2d7f6acf
 QuicHttpServerConnectionImpl::QuicHttpServerConnectionImpl(
     EnvoyQuicServerSession& quic_session, Http::ServerConnectionCallbacks& callbacks)
     : QuicHttpConnectionImplBase(quic_session), quic_server_session_(quic_session) {
@@ -36,31 +34,11 @@
 }
 
 void QuicHttpServerConnectionImpl::onUnderlyingConnectionAboveWriteBufferHighWatermark() {
-<<<<<<< HEAD
   runWatermarkCallbacksForEachStream(quic_server_session_.stream_map(), true);
 }
 
 void QuicHttpServerConnectionImpl::onUnderlyingConnectionBelowWriteBufferLowWatermark() {
   runWatermarkCallbacksForEachStream(quic_server_session_.stream_map(), false);
-=======
-  for (auto& it : quic_server_session_.stream_map()) {
-    if (!it.second->is_static()) {
-      // Only call watermark callbacks on non QUIC static streams which are
-      // crypto stream and Google QUIC headers stream.
-      ENVOY_LOG(debug, "runHighWatermarkCallbacks on stream {}", it.first);
-      dynamic_cast<EnvoyQuicServerStream*>(it.second.get())->runHighWatermarkCallbacks();
-    }
-  }
-}
-
-void QuicHttpServerConnectionImpl::onUnderlyingConnectionBelowWriteBufferLowWatermark() {
-  for (const auto& it : quic_server_session_.stream_map()) {
-    if (!it.second->is_static()) {
-      ENVOY_LOG(debug, "runLowWatermarkCallbacks on stream {}", it.first);
-      dynamic_cast<EnvoyQuicServerStream*>(it.second.get())->runLowWatermarkCallbacks();
-    }
-  }
->>>>>>> 2d7f6acf
 }
 
 void QuicHttpServerConnectionImpl::goAway() {
@@ -79,6 +57,9 @@
       quic_client_session_.CreateOutgoingBidirectionalStream());
   ASSERT(stream != nullptr, "Fail to create QUIC stream.");
   stream->setDecoder(response_decoder);
+  if (quic_client_session_.aboveHighWatermark()) {
+    stream->runHighWatermarkCallbacks();
+  }
   return *stream;
 }
 
