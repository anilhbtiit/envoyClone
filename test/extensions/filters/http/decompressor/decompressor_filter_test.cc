--- conflicted
+++ resolved
@@ -259,13 +259,8 @@
                                                        {"content-length", "256"}};
 
   if (isRequestDirection()) {
-<<<<<<< HEAD
-    EXPECT_CALL(*decompressor_factory_, createDecompressor()).Times(0);
+    EXPECT_CALL(*decompressor_factory_, createDecompressor(_)).Times(0);
     Http::RequestOrResponseHeaderMapPtr headers_after_filter =
-=======
-    EXPECT_CALL(*decompressor_factory_, createDecompressor(_)).Times(0);
-    std::unique_ptr<Http::RequestOrResponseHeaderMap> headers_after_filter =
->>>>>>> 84affaad
         doHeaders(headers_before_filter, false /* end_stream */);
 
     // The request direction adds Accept-Encoding by default. Other than this header, the rest of
@@ -301,13 +296,8 @@
     decompressionActive(headers_before_filter, absl::nullopt /* expected_content_encoding*/,
                         absl::nullopt /* expected_accept_encoding */);
   } else {
-<<<<<<< HEAD
-    EXPECT_CALL(*decompressor_factory_, createDecompressor()).Times(0);
+    EXPECT_CALL(*decompressor_factory_, createDecompressor(_)).Times(0);
     Http::RequestOrResponseHeaderMapPtr headers_after_filter =
-=======
-    EXPECT_CALL(*decompressor_factory_, createDecompressor(_)).Times(0);
-    std::unique_ptr<Http::RequestOrResponseHeaderMap> headers_after_filter =
->>>>>>> 84affaad
         doHeaders(headers_before_filter, false /* end_stream */);
 
     EXPECT_THAT(headers_after_filter, HeaderMapEqualIgnoreOrder(&headers_before_filter));
