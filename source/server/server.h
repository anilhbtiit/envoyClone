#pragma once

#include <chrono>
#include <cstdint>
#include <functional>
#include <list>
#include <memory>
#include <string>

#include "envoy/event/timer.h"
#include "envoy/server/drain_manager.h"
#include "envoy/server/guarddog.h"
#include "envoy/server/instance.h"
#include "envoy/server/tracer_config.h"
#include "envoy/ssl/context_manager.h"
#include "envoy/stats/stats_macros.h"
#include "envoy/tracing/http_tracer.h"

#include "common/access_log/access_log_manager_impl.h"
#include "common/common/logger_delegates.h"
#include "common/grpc/async_client_manager_impl.h"
#include "common/runtime/runtime_impl.h"
#include "common/secret/secret_manager_impl.h"
#include "common/ssl/context_manager_impl.h"
#include "common/upstream/health_discovery_service.h"

#include "server/configuration_impl.h"
#include "server/http/admin.h"
#include "server/init_manager_impl.h"
#include "server/listener_manager_impl.h"
#include "server/overload_manager_impl.h"
#include "server/test_hooks.h"
#include "server/worker_impl.h"

#include "absl/types/optional.h"

namespace Envoy {
namespace Server {

/**
 * All server wide stats. @see stats_macros.h
 */
// clang-format off
#define ALL_SERVER_STATS(GAUGE)                                                                    \
  GAUGE(uptime)                                                                                    \
  GAUGE(concurrency)                                                                               \
  GAUGE(memory_allocated)                                                                          \
  GAUGE(memory_heap_size)                                                                          \
  GAUGE(live)                                                                                      \
  GAUGE(parent_connections)                                                                        \
  GAUGE(total_connections)                                                                         \
  GAUGE(version)                                                                                   \
  GAUGE(days_until_first_cert_expiring)                                                            \
  GAUGE(hot_restart_epoch)
// clang-format on

struct ServerStats {
  ALL_SERVER_STATS(GENERATE_GAUGE_STRUCT)
};

/**
 * Interface for creating service components during boot.
 */
class ComponentFactory {
public:
  virtual ~ComponentFactory() {}

  /**
   * @return DrainManagerPtr a new drain manager for the server.
   */
  virtual DrainManagerPtr createDrainManager(Instance& server) PURE;

  /**
   * @return Runtime::LoaderPtr the runtime implementation for the server.
   */
  virtual Runtime::LoaderPtr createRuntime(Instance& server, Configuration::Initial& config) PURE;
};

/**
 * Helpers used during server creation.
 */
class InstanceUtil : Logger::Loggable<Logger::Id::main> {
public:
  enum class BootstrapVersion { V1, V2 };

  /**
   * Default implementation of runtime loader creation used in the real server and in most
   * integration tests where a mock runtime is not needed.
   */
  static Runtime::LoaderPtr createRuntime(Instance& server, Server::Configuration::Initial& config);

  /**
   * Helper for flushing counters, gauges and histograms to sinks. This takes care of calling
   * flush() on each sink and clearing the cache afterward.
   * @param sinks supplies the list of sinks.
   * @param source provides the metrics being flushed.
   */
  static void flushMetricsToSinks(const std::list<Stats::SinkPtr>& sinks, Stats::Source& source);

  /**
   * Load a bootstrap config from either v1 or v2 and perform validation.
   * @param bootstrap supplies the bootstrap to fill.
   * @param config_path supplies the config path.
   * @param v2_only supplies whether to attempt v1 fallback.
   * @return BootstrapVersion to indicate which version of the API was parsed.
   */
  static BootstrapVersion loadBootstrapConfig(envoy::config::bootstrap::v2::Bootstrap& bootstrap,
                                              Options& options);
};

/**
 * This is a helper used by InstanceImpl::run() on the stack. It's broken out to make testing
 * easier.
 */
class RunHelper : Logger::Loggable<Logger::Id::main> {
public:
  RunHelper(Instance& instance, Options& options, Event::Dispatcher& dispatcher,
            Upstream::ClusterManager& cm, AccessLog::AccessLogManager& access_log_manager,
            InitManagerImpl& init_manager, OverloadManager& overload_manager,
            std::function<void()> workers_start_cb);

private:
  Event::SignalEventPtr sigterm_;
  Event::SignalEventPtr sig_usr_1_;
  Event::SignalEventPtr sig_hup_;
};

/**
 * This is the actual full standalone server which stiches together various common components.
 */
class InstanceImpl : Logger::Loggable<Logger::Id::main>, public Instance {
public:
  /**
   * @throw EnvoyException if initialization fails.
   */
  InstanceImpl(Options& options, Event::TimeSystem& time_system,
               Network::Address::InstanceConstSharedPtr local_address, TestHooks& hooks,
               HotRestart& restarter, Stats::StoreRoot& store,
               Thread::BasicLockable& access_log_lock, ComponentFactory& component_factory,
               Runtime::RandomGeneratorPtr&& random_generator, ThreadLocal::Instance& tls,
               Thread::ThreadFactory& thread_factory);

  ~InstanceImpl() override;

  void run();

  // Server::Instance
  Admin& admin() override { return *admin_; }
  Api::Api& api() override { return *api_; }
  Upstream::ClusterManager& clusterManager() override;
  Ssl::ContextManager& sslContextManager() override { return *ssl_context_manager_; }
  Event::Dispatcher& dispatcher() override { return *dispatcher_; }
  Network::DnsResolverSharedPtr dnsResolver() override { return dns_resolver_; }
  void drainListeners() override;
  DrainManager& drainManager() override { return *drain_manager_; }
  AccessLog::AccessLogManager& accessLogManager() override { return access_log_manager_; }
  void failHealthcheck(bool fail) override;
  void getParentStats(HotRestart::GetParentStatsInfo& info) override;
  HotRestart& hotRestart() override { return restarter_; }
  Init::Manager& initManager() override { return init_manager_; }
  ListenerManager& listenerManager() override { return *listener_manager_; }
  Secret::SecretManager& secretManager() override { return *secret_manager_; }
  Envoy::MutexTracer* mutexTracer() override { return mutex_tracer_; }
  OverloadManager& overloadManager() override { return *overload_manager_; }
  Runtime::RandomGenerator& random() override { return *random_generator_; }
<<<<<<< HEAD
  RateLimit::ClientPtr
  rateLimitClient(const absl::optional<std::chrono::milliseconds>& timeout) override {
    return config_.rateLimitClientFactory().create(timeout);
  }
=======
>>>>>>> 2f7312d2
  Runtime::Loader& runtime() override;
  void shutdown() override;
  bool isShutdown() override final { return shutdown_; }
  void shutdownAdmin() override;
  Singleton::Manager& singletonManager() override { return *singleton_manager_; }
  bool healthCheckFailed() override;
  Options& options() override { return options_; }
  time_t startTimeCurrentEpoch() override { return start_time_; }
  time_t startTimeFirstEpoch() override { return original_start_time_; }
  Stats::Store& stats() override { return stats_store_; }
  Tracing::HttpTracer& httpTracer() override;
  ThreadLocal::Instance& threadLocal() override { return thread_local_; }
  const LocalInfo::LocalInfo& localInfo() override { return *local_info_; }
  Event::TimeSystem& timeSystem() override { return time_system_; }

  std::chrono::milliseconds statsFlushInterval() const override {
    return config_.statsFlushInterval();
  }

private:
  ProtobufTypes::MessagePtr dumpBootstrapConfig();
  void flushStats();
  void initialize(Options& options, Network::Address::InstanceConstSharedPtr local_address,
                  ComponentFactory& component_factory);
  void loadServerFlags(const absl::optional<std::string>& flags_path);
  uint64_t numConnections();
  void startWorkers();
  void terminate();

  bool shutdown_;
  Options& options_;
  Event::TimeSystem& time_system_;
  HotRestart& restarter_;
  const time_t start_time_;
  time_t original_start_time_;
  Stats::StoreRoot& stats_store_;
  std::unique_ptr<ServerStats> server_stats_;
  ThreadLocal::Instance& thread_local_;
  Api::ApiPtr api_;
  std::unique_ptr<Secret::SecretManager> secret_manager_;
  Event::DispatcherPtr dispatcher_;
  std::unique_ptr<AdminImpl> admin_;
  Singleton::ManagerPtr singleton_manager_;
  Network::ConnectionHandlerPtr handler_;
  Runtime::RandomGeneratorPtr random_generator_;
  Runtime::LoaderPtr runtime_loader_;
  std::unique_ptr<Ssl::ContextManagerImpl> ssl_context_manager_;
  ProdListenerComponentFactory listener_component_factory_;
  ProdWorkerFactory worker_factory_;
  std::unique_ptr<ListenerManager> listener_manager_;
  Configuration::MainImpl config_;
  Network::DnsResolverSharedPtr dns_resolver_;
  Event::TimerPtr stat_flush_timer_;
  LocalInfo::LocalInfoPtr local_info_;
  DrainManagerPtr drain_manager_;
  AccessLog::AccessLogManagerImpl access_log_manager_;
  std::unique_ptr<Upstream::ClusterManagerFactory> cluster_manager_factory_;
  InitManagerImpl init_manager_;
  std::unique_ptr<Server::GuardDog> guard_dog_;
  bool terminated_;
  std::unique_ptr<Logger::FileSinkDelegate> file_logger_;
  envoy::config::bootstrap::v2::Bootstrap bootstrap_;
  ConfigTracker::EntryOwnerPtr config_tracker_entry_;
  SystemTime bootstrap_config_update_time_;
  Grpc::AsyncClientManagerPtr async_client_manager_;
  Upstream::ProdClusterInfoFactory info_factory_;
  Upstream::HdsDelegatePtr hds_delegate_;
  std::unique_ptr<OverloadManagerImpl> overload_manager_;
  std::unique_ptr<RunHelper> run_helper_;
  Envoy::MutexTracer* mutex_tracer_;
};

} // namespace Server
} // namespace Envoy<|MERGE_RESOLUTION|>--- conflicted
+++ resolved
@@ -31,6 +31,8 @@
 #include "server/overload_manager_impl.h"
 #include "server/test_hooks.h"
 #include "server/worker_impl.h"
+
+#include "extensions/filters/common/ratelimit/ratelimit_registration.h"
 
 #include "absl/types/optional.h"
 
@@ -163,13 +165,6 @@
   Envoy::MutexTracer* mutexTracer() override { return mutex_tracer_; }
   OverloadManager& overloadManager() override { return *overload_manager_; }
   Runtime::RandomGenerator& random() override { return *random_generator_; }
-<<<<<<< HEAD
-  RateLimit::ClientPtr
-  rateLimitClient(const absl::optional<std::chrono::milliseconds>& timeout) override {
-    return config_.rateLimitClientFactory().create(timeout);
-  }
-=======
->>>>>>> 2f7312d2
   Runtime::Loader& runtime() override;
   void shutdown() override;
   bool isShutdown() override final { return shutdown_; }
