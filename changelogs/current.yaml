date: Pending

behavior_changes:
- area: tls-inspector
  change: |
    the listener filter tls inspector's stats ``connection_closed`` and ``read_error`` are removed. The new stats are introduced for listener, ``downstream_peek_remote_close`` and ``read_error`` :ref:`listener stats <config_listener_stats>`.

minor_behavior_changes:
- area: thrift
  change: |
    add validate_clusters in :ref:`RouteConfiguration <envoy_v3_api_msg_extensions.filters.network.thrift_proxy.v3.RouteConfiguration>` to override the default behavior of cluster validation.
- area: tls
  change: |
    if both :ref:`match_subject_alt_names <envoy_v3_api_field_extensions.transport_sockets.tls.v3.CertificateValidationContext.match_subject_alt_names>` and :ref:`match_typed_subject_alt_names <envoy_v3_api_field_extensions.transport_sockets.tls.v3.CertificateValidationContext.match_typed_subject_alt_names>` are specified, the former (deprecated) field is ignored. Previously, setting both fields would result in an error.
- area: tls
  change: |
    removed SHA-1 and RSA key transport cipher suites from the server-side defaults.
- area: http
  change: |
    the behavior of the :ref:`timeout <envoy_v3_api_field_config.core.v3.KeepaliveSettings.timeout>`
    field has been modified to extend the timeout when *any* frame is received on the owning HTTP/2
    connection. This negates the effect of head-of-line (HOL) blocking for slow connections. If
    any frame is received the assumption is that the connection is working. This behavior change
    can be reverted by setting the ``envoy.reloadable_features.http2_delay_keepalive_timeout`` runtime
    flag to false.
- area: http
  change: |
    changing the behavior for CONNECT and upgrade requests over HTTP/1.1 to not delay close. This behavioral change
    can be reverted by setting ``envoy.reloadable_features.no_delay_close_for_upgrades`` to false.
- area: http-cache
  change: |
    http cache filter ``getCache`` interface changed from returning a reference to
    returning a shared_ptr - any third-party implementations of this interface will need to be
    updated accordingly. See changes to ``simple_http_cache.cc`` and ``simple_http_cache.h`` in
    `PR21114 <https://github.com/envoyproxy/envoy/pull/21114>`_ for example.
- area: lua
  change: |
    new function ``timestampString`` returning the time since epoch as a string. Supported
    resolutions are millisecond and microsecond.
- area: lua
  change: |
    export symbols of LuaJit by default on Linux. This is useful in cases where you have a lua script
    that loads shared object libraries, such as those installed via luarocks.
- area: admin
  change: |
    changed default regex engine for /stats?filter= from std::regex to RE2, improving filtering speed
    20x.
- area: skywalking
  change: |
    use request path as operation name of ENTRY/EXIT spans.
- area: skywalking
  change: |
    use upstream host address as ``addressUsedAtClient`` in propagation header.
- area: dns
  change: |
    allow propagating DNS responses with no records back to callers like strict_dns cluster,
    guarded by ``envoy.reloadable_features.cares_accept_nodata``.
- area: local_ratelimit
  change: |
    local_ratelimit will consume tokens of all matched descriptors sorted by tokens per second.
    This behavioral change can be reverted by setting runtime guard
    ``envoy.reloadable_features.http_local_ratelimit_match_all_descriptors`` to false.
- area: router
  change: |
    get route config factories by the configuration proto full names by default. This behavior change
    can be reverted by setting the ``envoy.reloadable_features.get_route_config_factory_by_type``
    runtime flag to false.
  change: |
    add an ignore_port_in_host_matching config entry in RouteConfiguration. When set to true, port number(if any) in host
    header is ignored during host matching.
- area: lua
  change: |
    lua ``respond`` api will call ``sendLocalReply`` instead of ``encodeHeaders`` and ``encodeData``.
    This means that encoder filters will be correctly invoked, including adding configured response
    headers, etc. This behavioral change can be reverted by setting runtime guard
    ``envoy.reloadable_features.lua_respond_with_send_local_reply`` to false.

bug_fixes:
- area: http
  change: |
    Fixed HTTP/2 CONNECT to be RFC compliant, rather than following the abandoned extended connect draft.
    This behavioral change can be reverted by setting runtime guard ``envoy.reloadable_features.use_rfc_connect`` to false.

- area: decompression
  change: |
    Fixed CVE-2022-29225: Decompressors can be zip bombed. Previously decompressors were
    susceptible to memory inflation in takes in which specially crafted payloads could cause a
    large amount of memory usage by Envoy. The max inflation payload size is now limited.
    This change can be reverted via the ``envoy.reloadable_features.enable_compression_bomb_protection``
    runtime flag.
- area: router
  change: |
    Fixed CVE-2022-29227: Internal redirect crash for requests with body/trailers. Envoy would
    previously crash in some cases when processing internal redirects for requests with bodies or
    trailers if the redirect prompts an Envoy-generated local reply.
- area: oauth
  change: |
    Fixed CVE-2022-29226: oauth filter allows trivial bypass. The OAuth filter implementation does
    not include a mechanism for validating access tokens, so by design when the HMAC signed cookie
    is missing a full authentication flow should be triggered. However, the current implementation
    assumes that access tokens are always validated thus allowing access in the presence of any
    access token attached to the request.
- area: oauth
  change: |
    Fixed CVE-2022-29228: oauth filter calls continueDecoding() from within decodeHeaders(). The
    OAuth filter would try to invoke the remaining filters in the chain after emitting a local
    response, which triggers an ASSERT() in newer versions and corrupts memory on earlier versions.
- area: health_check
  change: |
    Fixed CVE-2022-29224: Segfault in GrpcHealthCheckerImpl. An attacker-controlled upstream server
    that is health checked using gRPC health checking can crash Envoy via a null pointer dereference
    in certain circumstances.
- area: runtime
  change: |
    Fixed a bug where was ``envoy.restart_features.no_runtime_singleton`` was inverted.
    Runtime singleton status is now guarded by non-inverted ``envoy.restart_features.remove_runtime_singleton``.
- area: tcp_proxy
  change: |
    Fixed an issue using the cluster wide CONNECT termination so it will successfully proxy payloads.
- area: listener
  change: |
    Fixed metric tag extraction so that :ref:`stat_prefix <envoy_v3_api_field_config.listener.v3.Listener.stat_prefix>`
    is properly extracted.
- area: upstream
  change: |
    Fixed the LOGICAL_DNS and STRICT_DNS clusters to work for IPv6.

removed_config_or_runtime:
- area: compressor
  change: |
    removed ``envoy.reloadable_features.fix_added_trailers`` and legacy code paths.
- area: dns
  change: |
    removed ``envoy.reloadable_features.use_dns_ttl`` and legacy code paths.
- area: ext_authz
  change: |
    removed ``envoy.reloadable_features.http_ext_authz_do_not_skip_direct_response_and_redirect`` runtime guard and legacy code paths.
- area: http
  change: |
    deprecated ``envoy.reloadable_features.correct_scheme_and_xfp`` and legacy code paths.
- area: http
  change: |
    deprecated ``envoy.reloadable_features.validate_connect`` and legacy code paths.
- area: tcp_proxy
  change: |
    removed ``envoy.reloadable_features.new_tcp_connection_pool`` and legacy code paths.
- area: tls
  change: |
    fixed a bug when a certificate is invalid, ``days_until_expiration`` reports a big number. After this fix, when a certificate expires, it reports as ``0``.
- area: conn pool
  change: |
    removed ``envoy.reloadable_features.conn_pool_delete_when_idle`` and legacy code paths.
- area: runtime
  change: |
    removed ``envoy.restart_features.no_runtime_singleton`` and replaced with ``envoy.restart_features.remove_runtime_singleton``.

new_features:
- area: access_log
  change: |
    added new access_log command operators to retrieve upstream connection information change: ``%UPSTREAM_PROTOCOL%``, ``%UPSTREAM_PEER_SUBJECT%``, ``%UPSTREAM_PEER_ISSUER%``, ``%UPSTREAM_TLS_SESSION_ID%``, ``%UPSTREAM_TLS_CIPHER%``, ``%UPSTREAM_TLS_VERSION%``, ``%UPSTREAM_PEER_CERT_V_START%``, ``%UPSTREAM_PEER_CERT_V_END%``, ``%UPSTREAM_PEER_CERT%` and ``%UPSTREAM_FILTER_STATE%``.
- area: dns_resolver
  change: |
    added :ref:`include_unroutable_families<envoy_v3_api_field_extensions.network.dns_resolver.apple.v3.AppleDnsResolverConfig.include_unroutable_families>` to the Apple DNS resolver.
  change: |
    added support for multiple addresses. This is most valuable when used in conjunction with :ref:`ALL <envoy_v3_api_enum_value_config.cluster.v3.Cluster.DnsLookupFamily.ALL>` enabling full happy eyeballs support for Envoy (see detailed documentation :ref:`here <arch_overview_conn_pool>` but will also result in trying multiple addresses for resolvers doing only IPv4 or IPv6. This behavioral change can be temporarily disabled by setting runtime guard ``envoy.restart_features.remove_runtime_singleton`` to false.
- area: dubbo_proxy
  change: |
    added :ref:`dynamic routes discovery <envoy_v3_api_field_extensions.filters.network.dubbo_proxy.v3.DubboProxy.drds>` support to the dubbo proxy.
- area: ext_proc
  change: |
    added support for per-route :ref:`grpc_service <envoy_v3_api_field_extensions.filters.http.ext_proc.v3.ExtProcOverrides.grpc_service>`.
- area: http
  change: |
    added new :ref:`file_system_buffer <config_http_filters_file_system_buffer>` http filter.
  change: |
    added a :ref:`configuration option <envoy_v3_api_field_config.core.v3.Http1ProtocolOptions.send_fully_qualified_url>` to send absolute URLs for HTTP/1.1.
- area: http
  change: |
    preserve case header formatter support innner formatter on Envoy headers in :ref:`formatter_type_on_envoy_headers <envoy_v3_api_field_extensions.http.header_formatters.preserve_case.v3.PreserveCaseFormatterConfig.formatter_type_on_envoy_headers>`.
- area: http3
  change: |
    added :ref:`early_data_policy <envoy_v3_api_field_config.route.v3.RouteAction.early_data_policy>` extension to allow upstream HTTP/3 sending requests over early data. If no extension is configured, HTTP/3 pool will send safe requests as early data to the host if the pool already cached 0-RTT credentials of that host. If those requests fail and the underlying connection pool supports TCP fallback, the request may be retried automatically. If the :ref:`default extension <envoy_v3_api_msg_extensions.early_data.v3.DefaultEarlyDataPolicy>` is configured, no requests are allowed to be sent as early data. Note that if any customized extension configures non-safe requests to be allowed over early data, the Envoy will not automatically retry them. If desired, explicitly config their :ref:`retry_policy <envoy_v3_api_field_config.route.v3.RouteAction.retry_policy>`. This feature requires both ``envoy.reloadable_features.conn_pool_new_stream_with_early_data_and_http3`` and ``envoy.reloadable_features.http3_sends_early_data`` to be turned on.
- area: thrift
  change: |
    added flag to router to control downstream local close. :ref:`close_downstream_on_upstream_error <envoy_v3_api_field_extensions.filters.network.thrift_proxy.router.v3.Router.close_downstream_on_upstream_error>`.
- area: thrift
  change: |
    added support for access logging.
- area: thrift
  change: |
    added support for preserving header keys.
- area: thrift
  change: |
    added support onLocalReply to inform filters of local replies.
- area: thrift
  change: |
    introduced thrift configurable encoder and bidirectional filters, which allows peeking and modifying the thrift response message.
- area: on_demand
  change: |
    :ref:`OnDemand <envoy_v3_api_msg_extensions.filters.http.on_demand.v3.OnDemand>` got extended to hold configuration for on-demand cluster discovery. A similar message for :ref:`per-route configuration <envoy_v3_api_msg_extensions.filters.http.on_demand.v3.PerRouteConfig>` is also added.
- area: proxy_protcol
  change: |
    added :ref:`allow_requests_without_proxy_protocol<envoy_v3_api_field_extensions.filters.listener.proxy_protocol.v3.ProxyProtocol.allow_requests_without_proxy_protocol>` to allow requests without proxy protocol on the listener from trusted downstreams as an opt-in flag.
- area: udp
  change: |
    added config to specify the UDP packet writer factory. See :ref:`udp_packet_packet_writer_config <envoy_v3_api_field_config.listener.v3.UdpListenerConfig.udp_packet_packet_writer_config>`.
- area: build
  change: |
    enabled building arm64 envoy-distroless and envoy-tools :ref:`docker images <install_binaries>`.
- area: ratelimit
  change: |
    added support for :ref:`masked_remote_address <envoy_v3_api_field_config.route.v3.RateLimit.Action.masked_remote_address>`.
- area: ratelimit
  change: |
    added support for :ref:`HTTP matching input functions <arch_overview_matching_api>` as descriptor producers.
- area: build
  change: |
    official released binary is now built with Clang 14.0.0.
- area: conn pool
  change: |
    Changed HTTP/2 connection pooling and the :ref:`ALPN pool <envoy_v3_api_field_extensions.upstreams.http.v3.HttpProtocolOptions.auto_config>` to remember the number of streams allowed by the endpoint and cap multiplexed streams for subsequent connections based on that. With that working, defaulted the ALPN pool to assume HTTP/2 will work, as it will only incur a latency hit once until the TLS handshake is complete, and then will cache that the effective stream limit is 1.  This behavioral change can be revered by setting ``envoy.reloadable_features.allow_concurrency_for_alpn_pool`` to false.
- area: http
  change: |
    added :ref:`cluster_header <envoy_v3_api_field_config.route.v3.RouteAction.RequestMirrorPolicy.cluster_header>` in :ref:`request_mirror_policies <envoy_v3_api_field_config.route.v3.RouteAction.request_mirror_policies>` to allow routing shadow request to the cluster specified in the request_header.
- area: router
  change:
    added :ref:`keep_empty_value <envoy_v3_api_field_config.core.v3.HeaderValueOption.keep_empty_value>` to allow keeping empty values in custom headers.
- area: dubbo_proxy
  change: |
    added :ref:`metadata_match <envoy_v3_api_field_extensions.filters.network.dubbo_proxy.v3.RouteAction.metadata_match>` support to the dubbo proxy.
<<<<<<< HEAD
- area: rbac
  change: |
    added :ref:`matcher <arch_overview_rbac_matcher>` for selecting connections and requests to different actions.
=======
- area: matching
  change : |
    added support for matching authenticated inputs in network and HTTP matching data.
>>>>>>> c9c46bb4

deprecated:
- area: dubbo_proxy
  change: |
    deprecated :ref:`old dubbo route config <envoy_v3_api_field_extensions.filters.network.dubbo_proxy.v3.DubboProxy.route_config>`. Please use
    :ref:`multiple route config <envoy_v3_api_field_extensions.filters.network.dubbo_proxy.v3.DubboProxy.multiple_route_config>` or
    :ref:`multiple route config <envoy_v3_api_field_extensions.filters.network.dubbo_proxy.v3.DubboProxy.drds>` first.<|MERGE_RESOLUTION|>--- conflicted
+++ resolved
@@ -228,15 +228,12 @@
 - area: dubbo_proxy
   change: |
     added :ref:`metadata_match <envoy_v3_api_field_extensions.filters.network.dubbo_proxy.v3.RouteAction.metadata_match>` support to the dubbo proxy.
-<<<<<<< HEAD
 - area: rbac
   change: |
     added :ref:`matcher <arch_overview_rbac_matcher>` for selecting connections and requests to different actions.
-=======
 - area: matching
   change : |
     added support for matching authenticated inputs in network and HTTP matching data.
->>>>>>> c9c46bb4
 
 deprecated:
 - area: dubbo_proxy
