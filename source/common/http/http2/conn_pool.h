--- conflicted
+++ resolved
@@ -19,6 +19,8 @@
                      public Envoy::Http::ActiveClient {
 public:
   ActiveClient(HttpConnPoolImplBase& parent);
+  ActiveClient(Envoy::Http::HttpConnPoolImplBase& parent,
+               Upstream::Host::CreateConnectionData& data);
   ~ActiveClient() override = default;
 
   // ConnPoolImpl::ActiveClient
@@ -32,36 +34,7 @@
   // Http::ConnectionCallbacks
   void onGoAway(Http::GoAwayErrorCode error_code) override;
 
-<<<<<<< HEAD
-    HttpConnPoolImplBase& parent() { return static_cast<HttpConnPoolImplBase&>(parent_); }
-
-    // ConnPoolImpl::ActiveClient
-    bool closingWithIncompleteStream() const override;
-    RequestEncoder& newStreamEncoder(ResponseDecoder& response_decoder) override;
-
-    // CodecClientCallbacks
-    void onStreamDestroy() override;
-    void onStreamReset(Http::StreamResetReason reason) override;
-
-    // Http::ConnectionCallbacks
-    void onGoAway(Http::GoAwayErrorCode error_code) override;
-
-    bool closed_with_active_rq_{};
-  };
-};
-
-/**
- * Production implementation of the HTTP/2 connection pool.
- */
-class ProdConnPoolImpl : public ConnPoolImpl {
-public:
-  using ConnPoolImpl::ConnPoolImpl;
-
-private:
-  CodecClientPtr createCodecClient(Upstream::Host::CreateConnectionData& data) override;
-=======
   bool closed_with_active_rq_{};
->>>>>>> 1d259161
 };
 
 ConnectionPool::InstancePtr
