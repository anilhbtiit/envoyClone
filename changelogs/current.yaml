--- conflicted
+++ resolved
@@ -163,6 +163,10 @@
   change: |
     added :ref:`failed_status_in_metadata <envoy_v3_api_field_extensions.filters.http.jwt_authn.v3.JwtProvider.failed_status_in_metadata>` to support setting the JWT
     authentication failure status code and message in dynamic metadata.
+ area: ext_proc
+  change: |
+    added the support :ref:`new_message_timeout <envoy_v3_api_field_service.ext_proc.v3.ProcessingResponse.new_message_timeout>` for the ext_proc server to send back a message to Envoy to extend the ext_proc timer.
+    added the field :ref:`max_message_timeout <envoy_v3_api_field_extensions.filters.http.ext_proc.v3.ExternalProcessor.max_message_timeout>` for specifying the max new_message_timeout could be sent back by the ext_proc server.
 - area: http filter
   change: |
     added :ref:`header mutation http filter <config_http_filters_header_mutation>` which adds the ability to modify request and response headers in any position of HTTP filter chain.
@@ -184,18 +188,11 @@
 - area: tcp_proxy
   change: |
     added an option to dynamically disable TCP tunneling even if set in the filter config, by setting a filter state object for the key ``envoy.tcp_proxy.disable_tunneling``.
-<<<<<<< HEAD
- area: ext_proc                                                                                                                                       
-  change: |                                                                                                                                            
-    added the support :ref:`new_message_timeout <envoy_v3_api_field_service.ext_proc.v3.ProcessingResponse.new_message_timeout>` for the ext_proc server to send back a message to Envoy to extend the ext_proc timer.                                                                                       
-    added the field :ref:`max_message_timeout <envoy_v3_api_field_extensions.filters.http.ext_proc.v3.ExternalProcessor.max_message_timeout>` for specifying the max new_message_timeout could be sent back by the ext_proc server.  
-=======
 - area: http
   change: |
     add :ref:`periodic access logging <envoy_v3_api_field_extensions.filters.network.http_connection_manager.v3.HttpConnectionManager.access_log_flush_interval>`
     to http access logs for long-lived requests (Websockets, CONNECT, etc). :ref:`%DURATION% <config_access_log_format_duration>` will
     be empty for mid-request logs. Enabling this may affect access loggers and filters that register as access loggers that expect to be called only once.
->>>>>>> 7389e072
 
 deprecated:
 - area: ext_authz
