--- conflicted
+++ resolved
@@ -32,27 +32,14 @@
     }
   }
 
-<<<<<<< HEAD
-  void
-  expectIPAndTag(const std::vector<std::pair<std::string, std::vector<std::string>>>& test_output) {
+  void expectIPAndTags(
+      const std::vector<std::pair<std::string, std::vector<std::string>>>& test_output) {
     for (const auto& kv : test_output) {
       std::vector<std::string> expected(kv.second);
       std::sort(expected.begin(), expected.end());
       std::vector<std::string> actual(trie_->getTags(Utility::parseInternetAddress(kv.first)));
       std::sort(actual.begin(), actual.end());
       EXPECT_EQ(expected, actual);
-    }
-  }
-
-  void expectIPAndNoTag(const std::vector<std::string>& test_output) {
-    for (const auto& ip : test_output) {
-      EXPECT_EQ(0, trie_->getTags(Utility::parseInternetAddress(ip)).size());
-=======
-  void expectIPAndTags(
-      const std::vector<std::pair<std::string, std::vector<std::string>>>& test_output) {
-    for (const auto& kv : test_output) {
-      EXPECT_EQ(kv.second, trie_->getTags(Utility::parseInternetAddress(kv.first)));
->>>>>>> 38d82715
     }
   }
 
@@ -81,19 +68,6 @@
   };
   setup(cidr_range_strings);
 
-<<<<<<< HEAD
-  std::vector<std::pair<std::string, std::vector<std::string>>> test_case_hit = {
-      {"0.0.0.0", {"tag_0"}},    {"16.0.0.1", {"tag_1"}},    {"40.0.0.255", {"tag_2"}},
-      {"64.0.130.0", {"tag_3"}}, {"96.0.0.10", {"tag_4"}},   {"112.0.0.0", {"tag_5"}},
-      {"128.0.0.1", {"tag_6"}},  {"160.0.0.1", {"tag_7"}},   {"164.255.0.0", {"tag_8"}},
-      {"168.0.0.0", {"tag_9"}},  {"176.0.0.1", {"tag_10"}},  {"184.0.0.1", {"tag_11"}},
-      {"192.0.0.0", {"tag_12"}}, {"232.0.80.0", {"tag_13"}}, {"233.0.0.1", {"tag_14"}},
-  };
-  expectIPAndTag(test_case_hit);
-
-  std::vector<std::string> test_case_no_hits = {"::1"};
-  expectIPAndNoTag(test_case_no_hits);
-=======
   std::vector<std::pair<std::string, std::vector<std::string>>> test_case = {
       {"0.0.0.0", {"tag_0"}},     {"16.0.0.1", {"tag_1"}},
       {"40.0.0.255", {"tag_2"}},  {"64.0.130.0", {"tag_3"}},
@@ -105,7 +79,6 @@
       {"233.0.0.1", {"tag_14"}},  {"::1", {}},
   };
   expectIPAndTags(test_case);
->>>>>>> 38d82715
 }
 
 // There was a bug in the C++ port that didn't update the index for the next address in the trie.
@@ -132,19 +105,6 @@
   };
   setup(cidr_range_strings, fill_factor, root_branching_factor);
 
-<<<<<<< HEAD
-  std::vector<std::pair<std::string, std::vector<std::string>>> test_case_hit = {
-      {"0.0.0.0", {"tag_0"}},    {"16.0.0.1", {"tag_1"}},    {"40.0.0.255", {"tag_2"}},
-      {"64.0.130.0", {"tag_3"}}, {"96.0.0.10", {"tag_4"}},   {"112.0.0.0", {"tag_5"}},
-      {"128.0.0.1", {"tag_6"}},  {"160.0.0.1", {"tag_7"}},   {"164.255.0.0", {"tag_8"}},
-      {"168.0.0.0", {"tag_9"}},  {"176.0.0.1", {"tag_10"}},  {"184.0.0.1", {"tag_11"}},
-      {"192.0.0.0", {"tag_12"}}, {"232.0.80.0", {"tag_13"}}, {"233.0.0.1", {"tag_14"}},
-  };
-  expectIPAndTag(test_case_hit);
-
-  std::vector<std::string> test_case_no_hits = {"::1"};
-  expectIPAndNoTag(test_case_no_hits);
-=======
   std::vector<std::pair<std::string, std::vector<std::string>>> test_case = {
       {"0.0.0.0", {"tag_0"}},     {"16.0.0.1", {"tag_1"}},
       {"40.0.0.255", {"tag_2"}},  {"64.0.130.0", {"tag_3"}},
@@ -156,7 +116,6 @@
       {"233.0.0.1", {"tag_14"}},  {"::1", {}},
   };
   expectIPAndTags(test_case);
->>>>>>> 38d82715
 }
 
 TEST_F(LcTrieTest, IPv4AddressSizeBoundaries) {
@@ -167,25 +126,13 @@
   };
 
   setup(cidr_range_strings);
-<<<<<<< HEAD
-  std::vector<std::pair<std::string, std::vector<std::string>>> test_case_hit = {
-=======
-  std::vector<std::pair<std::string, std::vector<std::string>>> test_case = {
->>>>>>> 38d82715
+  std::vector<std::pair<std::string, std::vector<std::string>>> test_case = {
       {"205.251.192.100", {"tag_1"}},
       {"10.255.255.255", {"tag_0"}},
       {"52.220.191.10", {"tag_1"}},
       {"10.255.255.254", {"tag_2"}},
-<<<<<<< HEAD
-  };
-  expectIPAndTag(test_case_hit);
-
-  std::vector<std::string> test_case_no_hits = {"18.232.0.255"};
-  expectIPAndNoTag(test_case_no_hits);
-=======
       {"18.232.0.255", {}}};
   expectIPAndTags(test_case);
->>>>>>> 38d82715
 }
 
 TEST_F(LcTrieTest, IPv4Boundaries) {
@@ -214,18 +161,10 @@
       {"2406:da00:2000::1", {"tag_0"}},
       {"2001:abcd:ef01:2345::1", {"tag_1"}},
       {"::1", {"tag_0"}},
-<<<<<<< HEAD
-  };
-  expectIPAndTag(test_case);
-
-  std::vector<std::string> test_case_no_hits = {"1.2.3.4", "2400:ffff:ff00::"};
-  expectIPAndNoTag(test_case_no_hits);
-=======
       {"1.2.3.4", {}},
       {"2400:ffff:ff00::", {}},
   };
   expectIPAndTags(test_case);
->>>>>>> 38d82715
 }
 
 TEST_F(LcTrieTest, IPv6AddressSizeBoundaries) {
@@ -241,17 +180,9 @@
       {"2406:da00:2000::1", {"tag_0"}},
       {"2001:abcd:ef01:2345::1", {"tag_1"}},
       {"::", {"tag_2"}},
-<<<<<<< HEAD
-  };
-  expectIPAndTag(test_case);
-
-  std::vector<std::string> test_case_no_hits = {"::2"};
-  expectIPAndNoTag(test_case_no_hits);
-=======
       {"::2", {}},
   };
   expectIPAndTags(test_case);
->>>>>>> 38d82715
 }
 
 TEST_F(LcTrieTest, IPv6Boundaries) {
@@ -281,18 +212,9 @@
       {"2001:abcd:ef01:2345::1", {"tag_1"}},
       {"1.2.3.4", {"tag_0"}},
       {"255.255.255.255", {"tag_0"}},
-<<<<<<< HEAD
-
-  };
-  expectIPAndTag(test_case);
-
-  std::vector<std::string> test_case_no_hits = {"2400:ffff:ff00::"};
-  expectIPAndNoTag(test_case_no_hits);
-=======
       {"2400:ffff:ff00::", {}},
   };
   expectIPAndTags(test_case);
->>>>>>> 38d82715
 }
 
 TEST_F(LcTrieTest, CatchAllIPv6Prefix) {
@@ -306,16 +228,8 @@
       {"2001:abcd:ef01:2345::1", {"tag_0"}},
       {"1.2.3.4", {"tag_1"}},
       {"abcd::343", {"tag_0"}},
-<<<<<<< HEAD
-  };
-  expectIPAndTag(test_case);
-
-  std::vector<std::string> test_case_no_hits = {"255.255.255.255"};
-  expectIPAndNoTag(test_case_no_hits);
-=======
       {"255.255.255.255", {}}};
   expectIPAndTags(test_case);
->>>>>>> 38d82715
 }
 
 TEST_F(LcTrieTest, BothIpvVersions) {
@@ -328,19 +242,6 @@
   setup(cidr_range_strings);
 
   std::vector<std::pair<std::string, std::vector<std::string>>> test_case = {
-<<<<<<< HEAD
-      {"205.251.192.100", {"tag_3"}},        {"10.255.255.255", {"tag_2"}},
-      {"52.220.191.10", {"tag_3"}},          {"2406:da00:2000::1", {"tag_0"}},
-      {"2001:abcd:ef01:2345::1", {"tag_1"}}, {"::1", {"tag_0"}},
-  };
-  expectIPAndTag(test_case);
-
-  std::vector<std::string> test_case_no_hits = {
-      "18.232.0.255",
-      "2400:ffff:ff00::",
-  };
-  expectIPAndNoTag(test_case_no_hits);
-=======
       {"205.251.192.100", {"tag_3"}},
       {"10.255.255.255", {"tag_2"}},
       {"52.220.191.10", {"tag_3"}},
@@ -351,7 +252,6 @@
       {"2400:ffff:ff00::", {}},
   };
   expectIPAndTags(test_case);
->>>>>>> 38d82715
 }
 
 TEST_F(LcTrieTest, NestedPrefixes) {
@@ -373,7 +273,7 @@
       {"198.51.100.1", {"tag_2"}},
       {"2001:db8::ffff", {"tag_3", "tag_4"}},
       {"2001:db8:1::ffff", {"tag_5", "tag_6"}}};
-  expectIPAndTag(test_case);
+  expectIPAndTags(test_case);
 }
 
 TEST_F(LcTrieTest, NestedPrefixesWithCatchAll) {
@@ -398,7 +298,7 @@
       {"2001:db8:1::ffff", {"tag_4", "tag_7"}}
 
   };
-  expectIPAndTag(test_case);
+  expectIPAndTags(test_case);
 }
 
 } // namespace LcTrie
