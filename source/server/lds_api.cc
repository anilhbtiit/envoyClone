#include "server/lds_api.h"

#include <unordered_map>

#include "envoy/api/v2/lds.pb.validate.h"
#include "envoy/api/v2/listener/listener.pb.validate.h"
#include "envoy/stats/scope.h"

#include "common/common/cleanup.h"
#include "common/config/resources.h"
#include "common/config/subscription_factory.h"
#include "common/config/utility.h"
#include "common/protobuf/utility.h"

namespace Envoy {
namespace Server {

LdsApiImpl::LdsApiImpl(const envoy::api::v2::core::ConfigSource& lds_config,
                       Upstream::ClusterManager& cm, Event::Dispatcher& dispatcher,
                       Runtime::RandomGenerator& random, Init::Manager& init_manager,
                       const LocalInfo::LocalInfo& local_info, Stats::Scope& scope,
<<<<<<< HEAD
                       ListenerManager& lm, Api::Api& api, Server::ConfigTracker& config_tracker)
    : listener_manager_(lm), scope_(scope.createScope("listener_manager.lds.")), cm_(cm) {
  subscription_ =
      Envoy::Config::SubscriptionFactory::subscriptionFromConfigSource<envoy::api::v2::Listener>(
          lds_config, local_info, dispatcher, cm, random, *scope_,
          "envoy.api.v2.ListenerDiscoveryService.FetchListeners",
          "envoy.api.v2.ListenerDiscoveryService.StreamListeners", api, config_tracker);
=======
                       ListenerManager& lm, Api::Api& api)
    : listener_manager_(lm), scope_(scope.createScope("listener_manager.lds.")), cm_(cm),
      init_target_("LDS", [this]() { subscription_->start({}, *this); }) {
  subscription_ = Envoy::Config::SubscriptionFactory::subscriptionFromConfigSource(
      lds_config, local_info, dispatcher, cm, random, *scope_,
      "envoy.api.v2.ListenerDiscoveryService.FetchListeners",
      "envoy.api.v2.ListenerDiscoveryService.StreamListeners",
      Grpc::Common::typeUrl(envoy::api::v2::Listener().GetDescriptor()->full_name()), api);
>>>>>>> 48082bcd
  Config::Utility::checkLocalInfo("lds", local_info);
  init_manager.add(init_target_);
}

void LdsApiImpl::onConfigUpdate(const Protobuf::RepeatedPtrField<ProtobufWkt::Any>& resources,
                                const std::string& version_info) {
  cm_.adsMux().pause(Config::TypeUrl::get().RouteConfiguration);
  Cleanup rds_resume([this] { cm_.adsMux().resume(Config::TypeUrl::get().RouteConfiguration); });

  std::vector<envoy::api::v2::Listener> listeners;
  for (const auto& listener_blob : resources) {
    listeners.push_back(MessageUtil::anyConvert<envoy::api::v2::Listener>(listener_blob));
    MessageUtil::validate(listeners.back());
  }
  std::vector<std::string> exception_msgs;
  std::unordered_set<std::string> listener_names;
  for (const auto& listener : listeners) {
    if (!listener_names.insert(listener.name()).second) {
      throw EnvoyException(fmt::format("duplicate listener {} found", listener.name()));
    }
  }
  // We need to keep track of which listeners we might need to remove.
  std::unordered_map<std::string, std::reference_wrapper<Network::ListenerConfig>>
      listeners_to_remove;

  // We build the list of listeners to be removed and remove them before
  // adding new listeners. This allows adding a new listener with the same
  // address as a listener that is to be removed. Do not change the order.
  for (const auto& listener : listener_manager_.listeners()) {
    listeners_to_remove.emplace(listener.get().name(), listener);
  }
  for (const auto& listener : listeners) {
    listeners_to_remove.erase(listener.name());
  }
  for (const auto& listener : listeners_to_remove) {
    if (listener_manager_.removeListener(listener.first)) {
      ENVOY_LOG(info, "lds: remove listener '{}'", listener.first);
    }
  }

  for (const auto& listener : listeners) {
    const std::string& listener_name = listener.name();
    try {
      if (listener_manager_.addOrUpdateListener(listener, version_info, true)) {
        ENVOY_LOG(info, "lds: add/update listener '{}'", listener_name);
      } else {
        ENVOY_LOG(debug, "lds: add/update listener '{}' skipped", listener_name);
      }
    } catch (const EnvoyException& e) {
      exception_msgs.push_back(fmt::format("{}: {}", listener_name, e.what()));
    }
  }

  version_info_ = version_info;
  init_target_.ready();
  if (!exception_msgs.empty()) {
    throw EnvoyException(fmt::format("Error adding/updating listener(s) {}",
                                     StringUtil::join(exception_msgs, ", ")));
  }
}

void LdsApiImpl::onConfigUpdateFailed(const EnvoyException*) {
  // We need to allow server startup to continue, even if we have a bad
  // config.
  init_target_.ready();
}

} // namespace Server
} // namespace Envoy<|MERGE_RESOLUTION|>--- conflicted
+++ resolved
@@ -19,24 +19,15 @@
                        Upstream::ClusterManager& cm, Event::Dispatcher& dispatcher,
                        Runtime::RandomGenerator& random, Init::Manager& init_manager,
                        const LocalInfo::LocalInfo& local_info, Stats::Scope& scope,
-<<<<<<< HEAD
                        ListenerManager& lm, Api::Api& api, Server::ConfigTracker& config_tracker)
-    : listener_manager_(lm), scope_(scope.createScope("listener_manager.lds.")), cm_(cm) {
-  subscription_ =
-      Envoy::Config::SubscriptionFactory::subscriptionFromConfigSource<envoy::api::v2::Listener>(
-          lds_config, local_info, dispatcher, cm, random, *scope_,
-          "envoy.api.v2.ListenerDiscoveryService.FetchListeners",
-          "envoy.api.v2.ListenerDiscoveryService.StreamListeners", api, config_tracker);
-=======
-                       ListenerManager& lm, Api::Api& api)
     : listener_manager_(lm), scope_(scope.createScope("listener_manager.lds.")), cm_(cm),
       init_target_("LDS", [this]() { subscription_->start({}, *this); }) {
   subscription_ = Envoy::Config::SubscriptionFactory::subscriptionFromConfigSource(
       lds_config, local_info, dispatcher, cm, random, *scope_,
       "envoy.api.v2.ListenerDiscoveryService.FetchListeners",
       "envoy.api.v2.ListenerDiscoveryService.StreamListeners",
-      Grpc::Common::typeUrl(envoy::api::v2::Listener().GetDescriptor()->full_name()), api);
->>>>>>> 48082bcd
+      Grpc::Common::typeUrl(envoy::api::v2::Listener().GetDescriptor()->full_name()), api,
+      config_tracker);
   Config::Utility::checkLocalInfo("lds", local_info);
   init_manager.add(init_target_);
 }
