--- conflicted
+++ resolved
@@ -421,7 +421,16 @@
 )
 
 envoy_cc_library(
-<<<<<<< HEAD
+    name = "zlib_base_lib",
+    srcs = ["zlib/base.cc"],
+    hdrs = ["zlib/base.h"],
+    external_deps = ["zlib"],
+    deps = [
+        "//source/common/buffer:buffer_lib",
+    ],
+)
+
+envoy_cc_library(
     name = "status_lib",
     srcs = ["status.cc"],
     hdrs = ["status.h"],
@@ -430,13 +439,5 @@
     ],
     deps = [
         "//include/envoy/http:codes_interface",
-=======
-    name = "zlib_base_lib",
-    srcs = ["zlib/base.cc"],
-    hdrs = ["zlib/base.h"],
-    external_deps = ["zlib"],
-    deps = [
-        "//source/common/buffer:buffer_lib",
->>>>>>> 6d678b63
     ],
 )