#pragma once

#include <array>
#include <cstdint>
#include <functional>
#include <list>
#include <map>
#include <memory>
#include <string>
#include <vector>

#include "envoy/api/api.h"
#include "envoy/common/callback.h"
#include "envoy/common/random_generator.h"
#include "envoy/config/bootstrap/v3/bootstrap.pb.h"
#include "envoy/config/cluster/v3/cluster.pb.h"
#include "envoy/config/core/v3/address.pb.h"
#include "envoy/config/core/v3/config_source.pb.h"
#include "envoy/config/xds_resources_delegate.h"
#include "envoy/http/codes.h"
#include "envoy/local_info/local_info.h"
#include "envoy/router/context.h"
#include "envoy/runtime/runtime.h"
#include "envoy/secret/secret_manager.h"
#include "envoy/ssl/context_manager.h"
#include "envoy/stats/scope.h"
#include "envoy/thread_local/thread_local.h"
#include "envoy/upstream/cluster_manager.h"

#include "source/common/common/cleanup.h"
#include "source/common/config/grpc_mux_impl.h"
#include "source/common/config/subscription_factory_impl.h"
#include "source/common/http/async_client_impl.h"
#include "source/common/http/http_server_properties_cache_impl.h"
#include "source/common/http/http_server_properties_cache_manager_impl.h"
#include "source/common/quic/quic_stat_names.h"
#include "source/common/upstream/cluster_discovery_manager.h"
#include "source/common/upstream/load_stats_reporter.h"
#include "source/common/upstream/od_cds_api_impl.h"
#include "source/common/upstream/priority_conn_pool_map.h"
#include "source/common/upstream/upstream_impl.h"
#include "source/server/factory_context_base_impl.h"

namespace Envoy {
namespace Upstream {

/**
 * Production implementation of ClusterManagerFactory.
 */
class ProdClusterManagerFactory : public ClusterManagerFactory {
public:
  ProdClusterManagerFactory(
<<<<<<< HEAD
      Server::Admin& admin, Runtime::Loader& runtime, Stats::Store& stats,
      ThreadLocal::Instance& tls, Network::DnsResolverSharedPtr dns_resolver,
      Ssl::ContextManager& ssl_context_manager, Event::Dispatcher& main_thread_dispatcher,
      const LocalInfo::LocalInfo& local_info, Secret::SecretManager& secret_manager,
      ProtobufMessage::ValidationContext& validation_context, Api::Api& api,
      Http::Context& http_context, Grpc::Context& grpc_context, Router::Context& router_context,
      AccessLog::AccessLogManager& log_manager, Singleton::Manager& singleton_manager,
      const Server::Options& options, Quic::QuicStatNames& quic_stat_names,
      CertificateProvider::CertificateProviderManager& certificate_provider_manager,
      const Server::Instance& server)
      : context_(options, main_thread_dispatcher, api, local_info, admin, runtime,
=======
      Server::Configuration::ServerFactoryContext& server_context, Server::Admin& admin,
      Runtime::Loader& runtime, Stats::Store& stats, ThreadLocal::Instance& tls,
      Network::DnsResolverSharedPtr dns_resolver, Ssl::ContextManager& ssl_context_manager,
      Event::Dispatcher& main_thread_dispatcher, const LocalInfo::LocalInfo& local_info,
      Secret::SecretManager& secret_manager, ProtobufMessage::ValidationContext& validation_context,
      Api::Api& api, Http::Context& http_context, Grpc::Context& grpc_context,
      Router::Context& router_context, AccessLog::AccessLogManager& log_manager,
      Singleton::Manager& singleton_manager, const Server::Options& options,
      Quic::QuicStatNames& quic_stat_names, const Server::Instance& server)
      : server_context_(server_context),
        context_(options, main_thread_dispatcher, api, local_info, admin, runtime,
>>>>>>> 60e0a125
                 singleton_manager, validation_context.staticValidationVisitor(), stats, tls),
        validation_context_(validation_context), http_context_(http_context),
        grpc_context_(grpc_context), router_context_(router_context), admin_(admin), stats_(stats),
        tls_(tls), dns_resolver_(dns_resolver), ssl_context_manager_(ssl_context_manager),
        local_info_(local_info), secret_manager_(secret_manager), log_manager_(log_manager),
<<<<<<< HEAD
        certificate_provider_manager_(certificate_provider_manager),
        singleton_manager_(singleton_manager), quic_stat_names_(quic_stat_names),
=======
        quic_stat_names_(quic_stat_names),
>>>>>>> 60e0a125
        alternate_protocols_cache_manager_factory_(singleton_manager, tls_, {context_}),
        alternate_protocols_cache_manager_(alternate_protocols_cache_manager_factory_.get()),
        server_(server) {}

  // Upstream::ClusterManagerFactory
  ClusterManagerPtr
  clusterManagerFromProto(const envoy::config::bootstrap::v3::Bootstrap& bootstrap) override;
  Http::ConnectionPool::InstancePtr
  allocateConnPool(Event::Dispatcher& dispatcher, HostConstSharedPtr host,
                   ResourcePriority priority, std::vector<Http::Protocol>& protocol,
                   const absl::optional<envoy::config::core::v3::AlternateProtocolsCacheOptions>&
                       alternate_protocol_options,
                   const Network::ConnectionSocket::OptionsSharedPtr& options,
                   const Network::TransportSocketOptionsConstSharedPtr& transport_socket_options,
                   TimeSource& time_source, ClusterConnectivityState& state,
                   Http::PersistentQuicInfoPtr& quic_info) override;
  Tcp::ConnectionPool::InstancePtr
  allocateTcpConnPool(Event::Dispatcher& dispatcher, HostConstSharedPtr host,
                      ResourcePriority priority,
                      const Network::ConnectionSocket::OptionsSharedPtr& options,
                      Network::TransportSocketOptionsConstSharedPtr transport_socket_options,
                      ClusterConnectivityState& state) override;
  std::pair<ClusterSharedPtr, ThreadAwareLoadBalancerPtr>
  clusterFromProto(const envoy::config::cluster::v3::Cluster& cluster, ClusterManager& cm,
                   Outlier::EventLoggerSharedPtr outlier_event_logger, bool added_via_api) override;
  CdsApiPtr createCds(const envoy::config::core::v3::ConfigSource& cds_config,
                      const xds::core::v3::ResourceLocator* cds_resources_locator,
                      ClusterManager& cm) override;
  Secret::SecretManager& secretManager() override { return secret_manager_; }
<<<<<<< HEAD
  Singleton::Manager& singletonManager() override { return singleton_manager_; }
  CertificateProvider::CertificateProviderManager& certificateProviderManager() override {
    return certificate_provider_manager_;
  }
=======
  Singleton::Manager& singletonManager() override { return server_context_.singletonManager(); }
>>>>>>> 60e0a125

protected:
  Server::Configuration::ServerFactoryContext& server_context_;
  Server::FactoryContextBaseImpl context_;
  ProtobufMessage::ValidationContext& validation_context_;
  Http::Context& http_context_;
  Grpc::Context& grpc_context_;
  Router::Context& router_context_;
  Server::Admin& admin_;
  Stats::Store& stats_;
  ThreadLocal::Instance& tls_;
  Network::DnsResolverSharedPtr dns_resolver_;
  Ssl::ContextManager& ssl_context_manager_;
  const LocalInfo::LocalInfo& local_info_;
  Secret::SecretManager& secret_manager_;
  AccessLog::AccessLogManager& log_manager_;
<<<<<<< HEAD
  CertificateProvider::CertificateProviderManager& certificate_provider_manager_;
  Singleton::Manager& singleton_manager_;
=======
>>>>>>> 60e0a125
  Quic::QuicStatNames& quic_stat_names_;
  Http::HttpServerPropertiesCacheManagerFactoryImpl alternate_protocols_cache_manager_factory_;
  Http::HttpServerPropertiesCacheManagerSharedPtr alternate_protocols_cache_manager_;
  const Server::Instance& server_;
};

// For friend declaration in ClusterManagerInitHelper.
class ClusterManagerImpl;

/**
 * Wrapper for a cluster owned by the cluster manager. Used by both the cluster manager and the
 * cluster manager init helper which needs to pass clusters back to the cluster manager.
 */
class ClusterManagerCluster {
public:
  virtual ~ClusterManagerCluster() = default;

  // Return the underlying cluster.
  virtual Cluster& cluster() PURE;

  // Return a new load balancer factory if the cluster has one.
  virtual LoadBalancerFactorySharedPtr loadBalancerFactory() PURE;

  // Return true if a cluster has already been added or updated.
  virtual bool addedOrUpdated() PURE;

  // Set when a cluster has been added or updated. This is only called a single time for a cluster.
  virtual void setAddedOrUpdated() PURE;
};

/**
 * This is a helper class used during cluster management initialization. Dealing with primary
 * clusters, secondary clusters, and CDS, is quite complicated, so this makes it easier to test.
 */
class ClusterManagerInitHelper : Logger::Loggable<Logger::Id::upstream> {
public:
  /**
   * @param per_cluster_init_callback supplies the callback to call when a cluster has itself
   *        initialized. The cluster manager can use this for post-init processing.
   */
  ClusterManagerInitHelper(
      ClusterManager& cm,
      const std::function<void(ClusterManagerCluster&)>& per_cluster_init_callback)
      : cm_(cm), per_cluster_init_callback_(per_cluster_init_callback) {}

  enum class State {
    // Initial state. During this state all static clusters are loaded. Any primary clusters
    // immediately begin initialization.
    Loading,
    // In this state cluster manager waits for all primary clusters to finish initialization.
    // This state may immediately transition to the next state iff all clusters are STATIC and
    // without health checks enabled or health checks have failed immediately, since their
    // initialization completes immediately.
    WaitingForPrimaryInitializationToComplete,
    // During this state cluster manager waits to start initializing secondary clusters. In this
    // state all primary clusters have completed initialization. Initialization of the
    // secondary clusters is started by the `initializeSecondaryClusters` method.
    WaitingToStartSecondaryInitialization,
    // In this state cluster manager waits for all secondary clusters (if configured) to finish
    // initialization. Then, if CDS is configured, this state tracks waiting for the first CDS
    // response to populate dynamically configured clusters.
    WaitingToStartCdsInitialization,
    // During this state, all CDS populated clusters are undergoing either phase 1 or phase 2
    // initialization.
    CdsInitialized,
    // All clusters are fully initialized.
    AllClustersInitialized
  };

  void addCluster(ClusterManagerCluster& cluster);
  void onStaticLoadComplete();
  void removeCluster(ClusterManagerCluster& cluster);
  void setCds(CdsApi* cds);
  void setPrimaryClustersInitializedCb(ClusterManager::PrimaryClustersReadyCallback callback);
  void setInitializedCb(ClusterManager::InitializationCompleteCallback callback);
  State state() const { return state_; }

  void startInitializingSecondaryClusters();

private:
  // To enable invariant assertions on the cluster lists.
  friend ClusterManagerImpl;

  void initializeSecondaryClusters();
  void maybeFinishInitialize();
  void onClusterInit(ClusterManagerCluster& cluster);

  ClusterManager& cm_;
  std::function<void(ClusterManagerCluster& cluster)> per_cluster_init_callback_;
  CdsApi* cds_{};
  ClusterManager::PrimaryClustersReadyCallback primary_clusters_initialized_callback_;
  ClusterManager::InitializationCompleteCallback initialized_callback_;
  absl::flat_hash_map<std::string, ClusterManagerCluster*> primary_init_clusters_;
  absl::flat_hash_map<std::string, ClusterManagerCluster*> secondary_init_clusters_;
  State state_{State::Loading};
  bool started_secondary_initialize_{};
};

/**
 * All cluster manager stats. @see stats_macros.h
 */
#define ALL_CLUSTER_MANAGER_STATS(COUNTER, GAUGE)                                                  \
  COUNTER(cluster_added)                                                                           \
  COUNTER(cluster_modified)                                                                        \
  COUNTER(cluster_removed)                                                                         \
  COUNTER(cluster_updated)                                                                         \
  COUNTER(cluster_updated_via_merge)                                                               \
  COUNTER(update_merge_cancelled)                                                                  \
  COUNTER(update_out_of_merge_window)                                                              \
  GAUGE(active_clusters, NeverImport)                                                              \
  GAUGE(warming_clusters, NeverImport)

/**
 * Struct definition for all cluster manager stats. @see stats_macros.h
 */
struct ClusterManagerStats {
  ALL_CLUSTER_MANAGER_STATS(GENERATE_COUNTER_STRUCT, GENERATE_GAUGE_STRUCT)
};

/**
 * Implementation of ClusterManager that reads from a proto configuration, maintains a central
 * cluster list, as well as thread local caches of each cluster and associated connection pools.
 */
class ClusterManagerImpl : public ClusterManager,
                           public MissingClusterNotifier,
                           Logger::Loggable<Logger::Id::upstream> {
public:
  ClusterManagerImpl(const envoy::config::bootstrap::v3::Bootstrap& bootstrap,
                     ClusterManagerFactory& factory, Stats::Store& stats,
                     ThreadLocal::Instance& tls, Runtime::Loader& runtime,
                     const LocalInfo::LocalInfo& local_info,
                     AccessLog::AccessLogManager& log_manager,
                     Event::Dispatcher& main_thread_dispatcher, Server::Admin& admin,
                     ProtobufMessage::ValidationContext& validation_context, Api::Api& api,
                     Http::Context& http_context, Grpc::Context& grpc_context,
                     Router::Context& router_context, const Server::Instance& server);

  std::size_t warmingClusterCount() const { return warming_clusters_.size(); }

  // Upstream::ClusterManager
  bool addOrUpdateCluster(const envoy::config::cluster::v3::Cluster& cluster,
                          const std::string& version_info) override;

  void setPrimaryClustersInitializedCb(PrimaryClustersReadyCallback callback) override {
    init_helper_.setPrimaryClustersInitializedCb(callback);
  }

  void setInitializedCb(InitializationCompleteCallback callback) override {
    init_helper_.setInitializedCb(callback);
  }

  ClusterInfoMaps clusters() const override {
    ClusterInfoMaps clusters_maps;
    for (const auto& cluster : active_clusters_) {
      clusters_maps.active_clusters_.emplace(cluster.first, *cluster.second->cluster_);
      if (cluster.second->cluster_->info()->addedViaApi()) {
        ++clusters_maps.added_via_api_clusters_num_;
      }
    }
    for (const auto& cluster : warming_clusters_) {
      clusters_maps.warming_clusters_.emplace(cluster.first, *cluster.second->cluster_);
      if (cluster.second->cluster_->info()->addedViaApi()) {
        ++clusters_maps.added_via_api_clusters_num_;
      }
    }
    // The number of clusters that were added via API must be at most the number
    // of active clusters + number of warming clusters.
    ASSERT(clusters_maps.added_via_api_clusters_num_ <=
           clusters_maps.active_clusters_.size() + clusters_maps.warming_clusters_.size());
    return clusters_maps;
  }

  const ClusterSet& primaryClusters() override { return primary_clusters_; }
  ThreadLocalCluster* getThreadLocalCluster(absl::string_view cluster) override;

  bool removeCluster(const std::string& cluster) override;
  void shutdown() override {
    if (resume_cds_ != nullptr) {
      resume_cds_->cancel();
    }
    // Make sure we destroy all potential outgoing connections before this returns.
    cds_api_.reset();
    ads_mux_.reset();
    active_clusters_.clear();
    warming_clusters_.clear();
    updateClusterCounts();
  }

  const envoy::config::core::v3::BindConfig& bindConfig() const override { return bind_config_; }

  Config::GrpcMuxSharedPtr adsMux() override { return ads_mux_; }
  Grpc::AsyncClientManager& grpcAsyncClientManager() override { return *async_client_manager_; }

  const absl::optional<std::string>& localClusterName() const override {
    return local_cluster_name_;
  }

  ClusterUpdateCallbacksHandlePtr
  addThreadLocalClusterUpdateCallbacks(ClusterUpdateCallbacks&) override;

  OdCdsApiHandlePtr
  allocateOdCdsApi(const envoy::config::core::v3::ConfigSource& odcds_config,
                   OptRef<xds::core::v3::ResourceLocator> odcds_resources_locator,
                   ProtobufMessage::ValidationVisitor& validation_visitor) override;

  ClusterManagerFactory& clusterManagerFactory() override { return factory_; }

  Config::SubscriptionFactory& subscriptionFactory() override { return *subscription_factory_; }

  void
  initializeSecondaryClusters(const envoy::config::bootstrap::v3::Bootstrap& bootstrap) override;

  const ClusterStatNames& clusterStatNames() const override { return cluster_stat_names_; }
  const ClusterLoadReportStatNames& clusterLoadReportStatNames() const override {
    return cluster_load_report_stat_names_;
  }
  const ClusterCircuitBreakersStatNames& clusterCircuitBreakersStatNames() const override {
    return cluster_circuit_breakers_stat_names_;
  }
  const ClusterRequestResponseSizeStatNames& clusterRequestResponseSizeStatNames() const override {
    return cluster_request_response_size_stat_names_;
  }
  const ClusterTimeoutBudgetStatNames& clusterTimeoutBudgetStatNames() const override {
    return cluster_timeout_budget_stat_names_;
  }

  void drainConnections(const std::string& cluster,
                        DrainConnectionsHostPredicate predicate) override;

  void drainConnections(DrainConnectionsHostPredicate predicate) override;

  void checkActiveStaticCluster(const std::string& cluster) override;

  // Upstream::MissingClusterNotifier
  void notifyMissingCluster(absl::string_view name) override;

protected:
  virtual void postThreadLocalRemoveHosts(const Cluster& cluster, const HostVector& hosts_removed);

  // Parameters for calling postThreadLocalClusterUpdate()
  struct ThreadLocalClusterUpdateParams {
    struct PerPriority {
      PerPriority(uint32_t priority, const HostVector& hosts_added, const HostVector& hosts_removed)
          : priority_(priority), hosts_added_(hosts_added), hosts_removed_(hosts_removed) {}

      const uint32_t priority_;
      const HostVector hosts_added_;
      const HostVector hosts_removed_;
      PrioritySet::UpdateHostsParams update_hosts_params_;
      LocalityWeightsConstSharedPtr locality_weights_;
      uint32_t overprovisioning_factor_;
    };

    ThreadLocalClusterUpdateParams() = default;
    ThreadLocalClusterUpdateParams(uint32_t priority, const HostVector& hosts_added,
                                   const HostVector& hosts_removed)
        : per_priority_update_params_{{priority, hosts_added, hosts_removed}} {}

    std::vector<PerPriority> per_priority_update_params_;
  };

  /**
   * An implementation of an on-demand CDS handle. It forwards the discovery request to the cluster
   * manager that created the handle.
   *
   * It's a protected type, so unit tests can use it.
   */
  class OdCdsApiHandleImpl : public OdCdsApiHandle {
  public:
    static OdCdsApiHandlePtr create(ClusterManagerImpl& parent, OdCdsApiSharedPtr odcds) {
      return std::make_unique<OdCdsApiHandleImpl>(parent, std::move(odcds));
    }

    OdCdsApiHandleImpl(ClusterManagerImpl& parent, OdCdsApiSharedPtr odcds)
        : parent_(parent), odcds_(std::move(odcds)) {
      ASSERT(odcds_ != nullptr);
    }

    ClusterDiscoveryCallbackHandlePtr
    requestOnDemandClusterDiscovery(absl::string_view name, ClusterDiscoveryCallbackPtr callback,
                                    std::chrono::milliseconds timeout) override {
      return parent_.requestOnDemandClusterDiscovery(odcds_, std::string(name), std::move(callback),
                                                     timeout);
    }

  private:
    ClusterManagerImpl& parent_;
    OdCdsApiSharedPtr odcds_;
  };

  virtual void postThreadLocalClusterUpdate(ClusterManagerCluster& cm_cluster,
                                            ThreadLocalClusterUpdateParams&& params);

  /**
   * Notifies cluster discovery managers in each worker thread that the discovery process for the
   * cluster with a passed name has timed out.
   *
   * It's protected, so the tests can use it.
   */
  void notifyExpiredDiscovery(absl::string_view name);

  /**
   * Creates a new discovery manager in current thread and swaps it with the one in thread local
   * cluster manager. This could be used to simulate requesting a cluster from a different
   * thread. Used for tests only.
   *
   * Protected, so tests can use it.
   *
   * @return the previous cluster discovery manager.
   */
  ClusterDiscoveryManager createAndSwapClusterDiscoveryManager(std::string thread_name);

private:
  /**
   * Thread local cached cluster data. Each thread local cluster gets updates from the parent
   * central dynamic cluster (if applicable). It maintains load balancer state and any created
   * connection pools.
   */
  struct ThreadLocalClusterManagerImpl : public ThreadLocal::ThreadLocalObject,
                                         public ClusterLifecycleCallbackHandler {
    struct ConnPoolsContainer {
      ConnPoolsContainer(Event::Dispatcher& dispatcher, const HostConstSharedPtr& host)
          : host_handle_(host->acquireHandle()), pools_{std::make_shared<ConnPools>(dispatcher,
                                                                                    host)} {}

      using ConnPools = PriorityConnPoolMap<std::vector<uint8_t>, Http::ConnectionPool::Instance>;

      // Destroyed after pools.
      const HostHandlePtr host_handle_;
      // This is a shared_ptr so we can keep it alive while cleaning up.
      std::shared_ptr<ConnPools> pools_;

      // Protect from deletion while iterating through pools_. See comments and usage
      // in `ClusterManagerImpl::ThreadLocalClusterManagerImpl::drainConnPools()`.
      bool do_not_delete_{false};
    };

    struct TcpConnPoolsContainer {
      TcpConnPoolsContainer(HostHandlePtr&& host_handle) : host_handle_(std::move(host_handle)) {}

      using ConnPools = std::map<std::vector<uint8_t>, Tcp::ConnectionPool::InstancePtr>;

      // Destroyed after pools.
      const HostHandlePtr host_handle_;
      ConnPools pools_;
    };

    // Holds an unowned reference to a connection, and watches for Closed events. If the connection
    // is closed, this container removes itself from the container that owns it.
    struct TcpConnContainer : public Network::ConnectionCallbacks, public Event::DeferredDeletable {
    public:
      TcpConnContainer(ThreadLocalClusterManagerImpl& parent, const HostConstSharedPtr& host,
                       Network::ClientConnection& connection)
          : parent_(parent), host_(host), connection_(connection) {
        connection_.addConnectionCallbacks(*this);
      }

      // Network::ConnectionCallbacks
      void onEvent(Network::ConnectionEvent event) override {
        if (event == Network::ConnectionEvent::LocalClose ||
            event == Network::ConnectionEvent::RemoteClose) {
          parent_.removeTcpConn(host_, connection_);
        }
      }
      void onAboveWriteBufferHighWatermark() override {}
      void onBelowWriteBufferLowWatermark() override {}

      ThreadLocalClusterManagerImpl& parent_;
      HostConstSharedPtr host_;
      Network::ClientConnection& connection_;
    };
    struct TcpConnectionsMap {
      TcpConnectionsMap(HostHandlePtr&& host_handle) : host_handle_(std::move(host_handle)) {}

      // Destroyed after pools.
      const HostHandlePtr host_handle_;
      absl::node_hash_map<Network::ClientConnection*, std::unique_ptr<TcpConnContainer>>
          connections_;
    };

    class ClusterEntry : public ThreadLocalCluster {
    public:
      ClusterEntry(ThreadLocalClusterManagerImpl& parent, ClusterInfoConstSharedPtr cluster,
                   const LoadBalancerFactorySharedPtr& lb_factory);
      ~ClusterEntry() override;

      // Upstream::ThreadLocalCluster
      const PrioritySet& prioritySet() override { return priority_set_; }
      ClusterInfoConstSharedPtr info() override { return cluster_info_; }
      LoadBalancer& loadBalancer() override { return *lb_; }
      absl::optional<HttpPoolData> httpConnPool(ResourcePriority priority,
                                                absl::optional<Http::Protocol> downstream_protocol,
                                                LoadBalancerContext* context) override;
      absl::optional<TcpPoolData> tcpConnPool(ResourcePriority priority,
                                              LoadBalancerContext* context) override;
      Host::CreateConnectionData tcpConn(LoadBalancerContext* context) override;
      Http::AsyncClient& httpAsyncClient() override;

      // Updates the hosts in the priority set.
      void updateHosts(const std::string& name, uint32_t priority,
                       PrioritySet::UpdateHostsParams&& update_hosts_params,
                       LocalityWeightsConstSharedPtr locality_weights,
                       const HostVector& hosts_added, const HostVector& hosts_removed,
                       absl::optional<uint32_t> overprovisioning_factor,
                       HostMapConstSharedPtr cross_priority_host_map);

      // Drains any connection pools associated with the removed hosts. All connections will be
      // closed gracefully and no new connections will be created.
      void drainConnPools(const HostVector& hosts_removed);
      // Drains any connection pools associated with the all hosts. All connections will be
      // closed gracefully and no new connections will be created.
      void drainConnPools();
      // Drain any connection pools associated with the hosts filtered by the predicate.
      void drainConnPools(DrainConnectionsHostPredicate predicate,
                          ConnectionPool::DrainBehavior behavior);

    private:
      Http::ConnectionPool::Instance*
      httpConnPoolImpl(ResourcePriority priority,
                       absl::optional<Http::Protocol> downstream_protocol,
                       LoadBalancerContext* context, bool peek);

      Tcp::ConnectionPool::Instance* tcpConnPoolImpl(ResourcePriority priority,
                                                     LoadBalancerContext* context, bool peek);

      ThreadLocalClusterManagerImpl& parent_;
      PrioritySetImpl priority_set_;
      // LB factory if applicable. Not all load balancer types have a factory. LB types that have
      // a factory will create a new LB on every membership update. LB types that don't have a
      // factory will create an LB on construction and use it forever.
      LoadBalancerFactorySharedPtr lb_factory_;
      // Current active LB.
      LoadBalancerPtr lb_;
      ClusterInfoConstSharedPtr cluster_info_;
      Http::AsyncClientPtr lazy_http_async_client_;
      // Stores QUICHE specific objects which live through out the life time of the cluster and can
      // be shared across its hosts.
      Http::PersistentQuicInfoPtr quic_info_;
    };

    using ClusterEntryPtr = std::unique_ptr<ClusterEntry>;

    struct LocalClusterParams {
      LoadBalancerFactorySharedPtr load_balancer_factory_;
      ClusterInfoConstSharedPtr info_;
    };

    ThreadLocalClusterManagerImpl(ClusterManagerImpl& parent, Event::Dispatcher& dispatcher,
                                  const absl::optional<LocalClusterParams>& local_cluster_params);
    ~ThreadLocalClusterManagerImpl() override;

    // Drain or close connections of host. If no drain behavior is provided then closing will
    // be immediate.
    void drainOrCloseConnPools(const HostSharedPtr& host,
                               absl::optional<ConnectionPool::DrainBehavior> drain_behavior);

    void httpConnPoolIsIdle(HostConstSharedPtr host, ResourcePriority priority,
                            const std::vector<uint8_t>& hash_key);
    void tcpConnPoolIsIdle(HostConstSharedPtr host, const std::vector<uint8_t>& hash_key);
    void removeTcpConn(const HostConstSharedPtr& host, Network::ClientConnection& connection);
    void removeHosts(const std::string& name, const HostVector& hosts_removed);
    void updateClusterMembership(const std::string& name, uint32_t priority,
                                 PrioritySet::UpdateHostsParams update_hosts_params,
                                 LocalityWeightsConstSharedPtr locality_weights,
                                 const HostVector& hosts_added, const HostVector& hosts_removed,
                                 uint64_t overprovisioning_factor,
                                 HostMapConstSharedPtr cross_priority_host_map);
    void onHostHealthFailure(const HostSharedPtr& host);

    ConnPoolsContainer* getHttpConnPoolsContainer(const HostConstSharedPtr& host,
                                                  bool allocate = false);

    // Upstream::ClusterLifecycleCallbackHandler
    ClusterUpdateCallbacksHandlePtr addClusterUpdateCallbacks(ClusterUpdateCallbacks& cb) override;

    ClusterManagerImpl& parent_;
    Event::Dispatcher& thread_local_dispatcher_;
    absl::flat_hash_map<std::string, ClusterEntryPtr> thread_local_clusters_;

    ClusterConnectivityState cluster_manager_state_;

    // These maps are owned by the ThreadLocalClusterManagerImpl instead of the ClusterEntry
    // to prevent lifetime/ownership issues when a cluster is dynamically removed.
    absl::node_hash_map<HostConstSharedPtr, ConnPoolsContainer> host_http_conn_pool_map_;
    absl::node_hash_map<HostConstSharedPtr, TcpConnPoolsContainer> host_tcp_conn_pool_map_;
    absl::node_hash_map<HostConstSharedPtr, TcpConnectionsMap> host_tcp_conn_map_;

    std::list<Envoy::Upstream::ClusterUpdateCallbacks*> update_callbacks_;
    const PrioritySet* local_priority_set_{};
    bool destroying_{};
    ClusterDiscoveryManager cdm_;
  };

  struct ClusterData : public ClusterManagerCluster {
    ClusterData(const envoy::config::cluster::v3::Cluster& cluster_config,
                const uint64_t cluster_config_hash, const std::string& version_info,
                bool added_via_api, ClusterSharedPtr&& cluster, TimeSource& time_source)
        : cluster_config_(cluster_config), config_hash_(cluster_config_hash),
          version_info_(version_info), added_via_api_(added_via_api), cluster_(std::move(cluster)),
          last_updated_(time_source.systemTime()) {}

    bool blockUpdate(uint64_t hash) { return !added_via_api_ || config_hash_ == hash; }

    // ClusterManagerCluster
    Cluster& cluster() override { return *cluster_; }
    LoadBalancerFactorySharedPtr loadBalancerFactory() override {
      if (thread_aware_lb_ != nullptr) {
        return thread_aware_lb_->factory();
      } else {
        return nullptr;
      }
    }
    bool addedOrUpdated() override { return added_or_updated_; }
    void setAddedOrUpdated() override {
      ASSERT(!added_or_updated_);
      added_or_updated_ = true;
    }

    const envoy::config::cluster::v3::Cluster cluster_config_;
    const uint64_t config_hash_;
    const std::string version_info_;
    const bool added_via_api_;
    ClusterSharedPtr cluster_;
    // Optional thread aware LB depending on the LB type. Not all clusters have one.
    ThreadAwareLoadBalancerPtr thread_aware_lb_;
    SystemTime last_updated_;
    bool added_or_updated_{};
    Common::CallbackHandlePtr member_update_cb_;
    Common::CallbackHandlePtr priority_update_cb_;
  };

  struct ClusterUpdateCallbacksHandleImpl : public ClusterUpdateCallbacksHandle,
                                            RaiiListElement<ClusterUpdateCallbacks*> {
    ClusterUpdateCallbacksHandleImpl(ClusterUpdateCallbacks& cb,
                                     std::list<ClusterUpdateCallbacks*>& parent)
        : RaiiListElement<ClusterUpdateCallbacks*>(parent, &cb) {}
  };

  using ClusterDataPtr = std::unique_ptr<ClusterData>;
  // This map is ordered so that config dumping is consistent.
  using ClusterMap = std::map<std::string, ClusterDataPtr>;

  struct PendingUpdates {
    ~PendingUpdates() { disableTimer(); }
    void enableTimer(const uint64_t timeout) {
      if (timer_ != nullptr) {
        ASSERT(!timer_->enabled());
        timer_->enableTimer(std::chrono::milliseconds(timeout));
      }
    }
    bool disableTimer() {
      if (timer_ == nullptr) {
        return false;
      }

      const bool was_enabled = timer_->enabled();
      timer_->disableTimer();
      return was_enabled;
    }

    Event::TimerPtr timer_;
    // This is default constructed to the clock's epoch:
    // https://en.cppreference.com/w/cpp/chrono/time_point/time_point
    //
    // Depending on your execution environment this value can be different.
    // When running as host process: This will usually be the computer's boot time, which means that
    // given a not very large `Cluster.CommonLbConfig.update_merge_window`, the first update will
    // trigger immediately (the expected behavior). When running in some sandboxed environment this
    // value can be set to the start time of the sandbox, which means that the delta calculated
    // between now and the start time may fall within the
    // `Cluster.CommonLbConfig.update_merge_window`, with the side effect to delay the first update.
    MonotonicTime last_updated_;
  };

  using PendingUpdatesPtr = std::unique_ptr<PendingUpdates>;
  using PendingUpdatesByPriorityMap = absl::node_hash_map<uint32_t, PendingUpdatesPtr>;
  using PendingUpdatesByPriorityMapPtr = std::unique_ptr<PendingUpdatesByPriorityMap>;
  using ClusterUpdatesMap = absl::node_hash_map<std::string, PendingUpdatesByPriorityMapPtr>;

  /**
   * Holds a reference to an on-demand CDS to keep it alive for the duration of a cluster discovery,
   * and an expiration timer notifying worker threads about discovery timing out.
   */
  struct ClusterCreation {
    OdCdsApiSharedPtr odcds_;
    Event::TimerPtr expiration_timer_;
  };

  using ClusterCreationsMap = absl::flat_hash_map<std::string, ClusterCreation>;

  void applyUpdates(ClusterManagerCluster& cluster, uint32_t priority, PendingUpdates& updates);
  bool scheduleUpdate(ClusterManagerCluster& cluster, uint32_t priority, bool mergeable,
                      const uint64_t timeout);
  ProtobufTypes::MessagePtr dumpClusterConfigs(const Matchers::StringMatcher& name_matcher);
  static ClusterManagerStats generateStats(Stats::Scope& scope);

  /**
   * @return ClusterDataPtr contains the previous cluster in the cluster_map, or
   * nullptr if cluster_map did not contain the same cluster.
   */
  ClusterDataPtr loadCluster(const envoy::config::cluster::v3::Cluster& cluster,
                             const uint64_t cluster_hash, const std::string& version_info,
                             bool added_via_api, ClusterMap& cluster_map);
  void onClusterInit(ClusterManagerCluster& cluster);
  void postThreadLocalHealthFailure(const HostSharedPtr& host);
  void updateClusterCounts();
  void clusterWarmingToActive(const std::string& cluster_name);
  static void maybePreconnect(ThreadLocalClusterManagerImpl::ClusterEntry& cluster_entry,
                              const ClusterConnectivityState& cluster_manager_state,
                              std::function<ConnectionPool::Instance*()> preconnect_pool);

  ClusterDiscoveryCallbackHandlePtr
  requestOnDemandClusterDiscovery(OdCdsApiSharedPtr odcds, std::string name,
                                  ClusterDiscoveryCallbackPtr callback,
                                  std::chrono::milliseconds timeout);

  void notifyClusterDiscoveryStatus(absl::string_view name, ClusterDiscoveryStatus status);

private:
  ClusterManagerFactory& factory_;
  Runtime::Loader& runtime_;
  Stats::Store& stats_;
  ThreadLocal::TypedSlot<ThreadLocalClusterManagerImpl> tls_;
  // Contains information about ongoing on-demand cluster discoveries.
  ClusterCreationsMap pending_cluster_creations_;
  Random::RandomGenerator& random_;

protected:
  ClusterMap active_clusters_;

private:
  ClusterMap warming_clusters_;
  envoy::config::core::v3::BindConfig bind_config_;
  Outlier::EventLoggerSharedPtr outlier_event_logger_;
  const LocalInfo::LocalInfo& local_info_;
  CdsApiPtr cds_api_;
  ClusterManagerStats cm_stats_;
  ClusterManagerInitHelper init_helper_;
  Config::GrpcMuxSharedPtr ads_mux_;
  // Temporarily saved resume cds callback from updateClusterCounts invocation.
  Config::ScopedResume resume_cds_;
  LoadStatsReporterPtr load_stats_reporter_;
  // The name of the local cluster of this Envoy instance if defined.
  absl::optional<std::string> local_cluster_name_;
  Grpc::AsyncClientManagerPtr async_client_manager_;
  Server::ConfigTracker::EntryOwnerPtr config_tracker_entry_;
  TimeSource& time_source_;
  ClusterUpdatesMap updates_map_;
  Event::Dispatcher& dispatcher_;
  Http::Context& http_context_;
  Router::Context& router_context_;
  ClusterStatNames cluster_stat_names_;
  ClusterLoadReportStatNames cluster_load_report_stat_names_;
  ClusterCircuitBreakersStatNames cluster_circuit_breakers_stat_names_;
  ClusterRequestResponseSizeStatNames cluster_request_response_size_stat_names_;
  ClusterTimeoutBudgetStatNames cluster_timeout_budget_stat_names_;

  std::unique_ptr<Config::SubscriptionFactoryImpl> subscription_factory_;
  ClusterSet primary_clusters_;

  std::unique_ptr<Config::XdsResourcesDelegate> xds_resources_delegate_;
};

} // namespace Upstream
} // namespace Envoy<|MERGE_RESOLUTION|>--- conflicted
+++ resolved
@@ -50,19 +50,6 @@
 class ProdClusterManagerFactory : public ClusterManagerFactory {
 public:
   ProdClusterManagerFactory(
-<<<<<<< HEAD
-      Server::Admin& admin, Runtime::Loader& runtime, Stats::Store& stats,
-      ThreadLocal::Instance& tls, Network::DnsResolverSharedPtr dns_resolver,
-      Ssl::ContextManager& ssl_context_manager, Event::Dispatcher& main_thread_dispatcher,
-      const LocalInfo::LocalInfo& local_info, Secret::SecretManager& secret_manager,
-      ProtobufMessage::ValidationContext& validation_context, Api::Api& api,
-      Http::Context& http_context, Grpc::Context& grpc_context, Router::Context& router_context,
-      AccessLog::AccessLogManager& log_manager, Singleton::Manager& singleton_manager,
-      const Server::Options& options, Quic::QuicStatNames& quic_stat_names,
-      CertificateProvider::CertificateProviderManager& certificate_provider_manager,
-      const Server::Instance& server)
-      : context_(options, main_thread_dispatcher, api, local_info, admin, runtime,
-=======
       Server::Configuration::ServerFactoryContext& server_context, Server::Admin& admin,
       Runtime::Loader& runtime, Stats::Store& stats, ThreadLocal::Instance& tls,
       Network::DnsResolverSharedPtr dns_resolver, Ssl::ContextManager& ssl_context_manager,
@@ -71,21 +58,17 @@
       Api::Api& api, Http::Context& http_context, Grpc::Context& grpc_context,
       Router::Context& router_context, AccessLog::AccessLogManager& log_manager,
       Singleton::Manager& singleton_manager, const Server::Options& options,
-      Quic::QuicStatNames& quic_stat_names, const Server::Instance& server)
+      Quic::QuicStatNames& quic_stat_names, CertificateProvider::CertificateProviderManager& certificate_provider_manager,
+      const Server::Instance& server)
       : server_context_(server_context),
         context_(options, main_thread_dispatcher, api, local_info, admin, runtime,
->>>>>>> 60e0a125
                  singleton_manager, validation_context.staticValidationVisitor(), stats, tls),
         validation_context_(validation_context), http_context_(http_context),
         grpc_context_(grpc_context), router_context_(router_context), admin_(admin), stats_(stats),
         tls_(tls), dns_resolver_(dns_resolver), ssl_context_manager_(ssl_context_manager),
         local_info_(local_info), secret_manager_(secret_manager), log_manager_(log_manager),
-<<<<<<< HEAD
         certificate_provider_manager_(certificate_provider_manager),
-        singleton_manager_(singleton_manager), quic_stat_names_(quic_stat_names),
-=======
         quic_stat_names_(quic_stat_names),
->>>>>>> 60e0a125
         alternate_protocols_cache_manager_factory_(singleton_manager, tls_, {context_}),
         alternate_protocols_cache_manager_(alternate_protocols_cache_manager_factory_.get()),
         server_(server) {}
@@ -115,14 +98,10 @@
                       const xds::core::v3::ResourceLocator* cds_resources_locator,
                       ClusterManager& cm) override;
   Secret::SecretManager& secretManager() override { return secret_manager_; }
-<<<<<<< HEAD
-  Singleton::Manager& singletonManager() override { return singleton_manager_; }
   CertificateProvider::CertificateProviderManager& certificateProviderManager() override {
     return certificate_provider_manager_;
   }
-=======
   Singleton::Manager& singletonManager() override { return server_context_.singletonManager(); }
->>>>>>> 60e0a125
 
 protected:
   Server::Configuration::ServerFactoryContext& server_context_;
@@ -139,11 +118,7 @@
   const LocalInfo::LocalInfo& local_info_;
   Secret::SecretManager& secret_manager_;
   AccessLog::AccessLogManager& log_manager_;
-<<<<<<< HEAD
   CertificateProvider::CertificateProviderManager& certificate_provider_manager_;
-  Singleton::Manager& singleton_manager_;
-=======
->>>>>>> 60e0a125
   Quic::QuicStatNames& quic_stat_names_;
   Http::HttpServerPropertiesCacheManagerFactoryImpl alternate_protocols_cache_manager_factory_;
   Http::HttpServerPropertiesCacheManagerSharedPtr alternate_protocols_cache_manager_;
