licenses(["notice"])  # Apache 2

load(
    "//bazel:envoy_build_system.bzl",
    "envoy_cc_library",
    "envoy_package",
    "envoy_select_quiche",
)

envoy_package()

# Build targets in this package are part of the QUICHE platform implementation,
# are are not to be consumed or referenced directly by other Envoy code. The
# only consumers should be build rules under @com_googlesource_quiche//..., and
# tests. In a monorepo, this would be enforced via visibility attribute, but
# Bazel does not support limiting visibility to specific external dependencies.

# TODO: add build target for quic_platform_impl_lib

envoy_cc_library(
    name = "string_utils_lib",
    srcs = ["string_utils.cc"],
    hdrs = ["string_utils.h"],
    external_deps = ["abseil_str_format"],
    visibility = ["//visibility:private"],
    deps = [
        "//source/common/common:assert_lib",
        "//source/common/common:base64_lib",
    ],
)

envoy_cc_library(
    name = "http2_platform_impl_lib",
    hdrs = [
        "http2_arraysize_impl.h",
        "http2_containers_impl.h",
        "http2_estimate_memory_usage_impl.h",
        "http2_export_impl.h",
        "http2_flag_utils_impl.h",
        "http2_macros_impl.h",
        "http2_optional_impl.h",
        "http2_ptr_util_impl.h",
        "http2_string_impl.h",
        "http2_string_piece_impl.h",
    ] + envoy_select_quiche([
        "http2_bug_tracker_impl.h",
        "http2_logging_impl.h",
        "http2_string_utils_impl.h",
    ]),
    external_deps = [
        "abseil_base",
        "abseil_optional",
        "abseil_str_format",
    ],
    visibility = ["//visibility:public"],
    deps = envoy_select_quiche([
        ":quic_platform_logging_impl_lib",
        ":string_utils_lib",
    ]),
)

envoy_cc_library(
    name = "quic_platform_export_impl_lib",
    hdrs = ["quic_export_impl.h"],
    visibility = ["//visibility:public"],
)

envoy_cc_library(
    name = "quic_platform_logging_impl_lib",
    srcs = ["quic_logging_impl.cc"],
    hdrs = [
        "quic_bug_tracker_impl.h",
        "quic_logging_impl.h",
    ],
    visibility = ["//visibility:public"],
    deps = ["//source/common/common:assert_lib"],
)

envoy_cc_library(
    name = "quic_platform_base_impl_lib",
    hdrs = [
        "quic_aligned_impl.h",
        "quic_arraysize_impl.h",
        "quic_client_stats_impl.h",
        "quic_containers_impl.h",
        "quic_endian_impl.h",
        "quic_estimate_memory_usage_impl.h",
        "quic_fallthrough_impl.h",
        "quic_flag_utils_impl.h",
        "quic_iovec_impl.h",
        "quic_map_util_impl.h",
        "quic_prefetch_impl.h",
        "quic_reference_counted_impl.h",
        "quic_ptr_util_impl.h",
        "quic_server_stats_impl.h",
        "quic_string_piece_impl.h",
        "quic_uint128_impl.h",
    ] + envoy_select_quiche([
        "quic_expect_bug_impl.h",
        "quic_logging_impl.h",
        "quic_mock_log_impl.h",
        "quic_stack_trace_impl.h",
        "quic_test_impl.h",
        "quic_thread_impl.h",
    ]),
    external_deps = [
        "abseil_base",
        "abseil_hash",
        "abseil_inlined_vector",
        "abseil_memory",
        "abseil_node_hash_map",
        "abseil_node_hash_set",
        "googletest",
    ],
    visibility = ["//visibility:public"],
    deps = ["@com_googlesource_quiche//:quic_platform_export"] + envoy_select_quiche([
        ":quic_platform_logging_impl_lib",
        "//include/envoy/thread:thread_interface",
        "//source/common/common:assert_lib",
        "//source/server:backtrace_lib",
    ]),
)

envoy_cc_library(
    name = "quic_platform_impl_lib",
    srcs = ["quic_cert_utils_impl.cc"] + envoy_select_quiche([
        "quic_file_utils_impl.cc",
        "quic_hostname_utils_impl.cc",
        "quic_test_output_impl.cc",
    ]),
    hdrs = [
        "quic_cert_utils_impl.h",
        "quic_mutex_impl.h",
        "quic_str_cat_impl.h",
    ] + envoy_select_quiche([
<<<<<<< HEAD
        "quic_bug_tracker_impl.h",
        "quic_file_utils_impl.h",
=======
>>>>>>> aab05453
        "quic_hostname_utils_impl.h",
        "quic_string_utils_impl.h",
        "quic_test_output_impl.h",
        "quic_text_utils_impl.h",
    ]),
    external_deps = [
        "quiche_quic_platform_base",
        "abseil_str_format",
        "abseil_synchronization",
        "abseil_time",
        "ssl",
    ],
    visibility = ["//visibility:public"],
    deps = envoy_select_quiche([
        ":string_utils_lib",
        "//source/common/filesystem:directory_lib",
        "//source/common/filesystem:filesystem_lib",
        "//source/common/http:utility_lib",
    ]),
)

envoy_cc_library(
    name = "quic_platform_sleep_impl_lib",
    hdrs = ["quic_sleep_impl.h"],
    visibility = ["//visibility:public"],
    deps = ["@com_googlesource_quiche//:quic_time_lib"],
)

envoy_cc_library(
    name = "spdy_platform_impl_lib",
    hdrs = [
        "spdy_arraysize_impl.h",
        "spdy_containers_impl.h",
        "spdy_endianness_util_impl.h",
        "spdy_estimate_memory_usage_impl.h",
        "spdy_export_impl.h",
        "spdy_macros_impl.h",
        "spdy_mem_slice_impl.h",
        "spdy_ptr_util_impl.h",
        "spdy_string_impl.h",
        "spdy_string_piece_impl.h",
        "spdy_test_helpers_impl.h",
        "spdy_test_utils_prod_impl.h",
        "spdy_unsafe_arena_impl.h",
    ] + envoy_select_quiche([
        "spdy_bug_tracker_impl.h",
        "spdy_logging_impl.h",
        "spdy_string_utils_impl.h",
    ]),
    external_deps = [
        "abseil_base",
        "abseil_hash",
        "abseil_inlined_vector",
        "abseil_memory",
        "abseil_str_format",
    ],
    visibility = ["//visibility:public"],
    deps = envoy_select_quiche([
        ":quic_platform_logging_impl_lib",
        ":string_utils_lib",
        "//source/common/common:assert_lib",
    ]),
)<|MERGE_RESOLUTION|>--- conflicted
+++ resolved
@@ -133,11 +133,7 @@
         "quic_mutex_impl.h",
         "quic_str_cat_impl.h",
     ] + envoy_select_quiche([
-<<<<<<< HEAD
-        "quic_bug_tracker_impl.h",
         "quic_file_utils_impl.h",
-=======
->>>>>>> aab05453
         "quic_hostname_utils_impl.h",
         "quic_string_utils_impl.h",
         "quic_test_output_impl.h",
