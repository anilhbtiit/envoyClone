--- conflicted
+++ resolved
@@ -14,11 +14,8 @@
     srcs = ["utility_test.cc"],
     deps = [
         "//source/common/protobuf:utility_lib",
-<<<<<<< HEAD
-=======
         "//source/common/stats:isolated_store_lib",
         "//test/mocks/server:server_mocks",
->>>>>>> b9ec5b69
         "//test/proto:deprecated_proto_cc",
         "//test/test_common:environment_lib",
         "//test/test_common:logging_lib",
