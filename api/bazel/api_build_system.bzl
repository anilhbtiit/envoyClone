--- conflicted
+++ resolved
@@ -158,13 +158,10 @@
     if srcs == []:
         srcs = native.glob(["*.proto"])
 
-<<<<<<< HEAD
     if "@com_github_cncf_udpa//udpa/annotations:pkg" not in deps:
         deps = deps + ["@com_github_cncf_udpa//udpa/annotations:pkg"]
 
     name = "pkg"
-=======
->>>>>>> 52859d82
     api_cc_py_proto_library(
         name = name,
         visibility = visibility,
