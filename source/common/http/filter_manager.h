#pragma once

<<<<<<< HEAD
#include "envoy/matcher/matcher.h"
#include "envoy/extensions/filters/common/matching/v3/skip_action.pb.h"
#include "envoy/extensions/filters/network/http_connection_manager/v3/http_connection_manager.pb.h"
=======
#include <memory>

#include "envoy/extensions/filters/common/matcher/action/v3/skip_action.pb.h"
>>>>>>> 37e94149
#include "envoy/http/filter.h"
#include "envoy/http/header_map.h"
#include "envoy/matcher/matcher.h"

#include "common/buffer/watermark_buffer.h"
#include "common/common/dump_state_utils.h"
#include "common/common/linked_object.h"
#include "common/common/logger.h"
#include "common/grpc/common.h"
<<<<<<< HEAD
#include "common/http/filter_manager.h"
=======
>>>>>>> 37e94149
#include "common/http/header_utility.h"
#include "common/http/headers.h"
#include "common/local_reply/local_reply.h"
#include "common/matcher/matcher.h"

namespace Envoy {
namespace Http {

class FilterManager;

class HttpMatchingDataImpl : public HttpMatchingData {
public:
  static absl::string_view name() { return "http"; }

  void onRequestHeaders(const Http::RequestHeaderMap& request_headers) {
    request_headers_ = &request_headers;
  }

  void onResponseHeaders(const Http::ResponseHeaderMap& response_headers) {
    response_headers_ = &response_headers;
  }

<<<<<<< HEAD
  Http::RequestHeaderMapOptConstRef requestHeaders() const {
=======
  Http::RequestHeaderMapOptConstRef requestHeaders() const override {
>>>>>>> 37e94149
    if (request_headers_) {
      return absl::make_optional(std::cref(*request_headers_));
    }

    return absl::nullopt;
  }

<<<<<<< HEAD
  Http::ResponseHeaderMapOptConstRef responseHeaders() const {
=======
  Http::ResponseHeaderMapOptConstRef responseHeaders() const override {
>>>>>>> 37e94149
    if (response_headers_) {
      return absl::make_optional(std::cref(*response_headers_));
    }

    return absl::nullopt;
  }

private:
  const Http::RequestHeaderMap* request_headers_{};
  const Http::ResponseHeaderMap* response_headers_{};
};

using HttpMatchingDataImplSharedPtr = std::shared_ptr<HttpMatchingDataImpl>;

template <class HeaderType>
class HttpHeadersDataInputBase : public Matcher::DataInput<HttpMatchingData> {
public:
  explicit HttpHeadersDataInputBase(const std::string& name) : name_(name) {}

  virtual absl::optional<std::reference_wrapper<const HeaderType>>
  headerMap(const HttpMatchingData& data) const PURE;

  Matcher::DataInputGetResult get(const HttpMatchingData& data) override {
    const auto maybe_headers = headerMap(data);

    if (!maybe_headers) {
      return {Matcher::DataInputGetResult::DataAvailability::NotAvailable, absl::nullopt};
    }

    auto header = maybe_headers->get().get(name_);
    if (header.empty()) {
      return {Matcher::DataInputGetResult::DataAvailability::AllDataAvailable, absl::nullopt};
    }

    if (header_as_string_result_) {
      return {Matcher::DataInputGetResult::DataAvailability::AllDataAvailable,
              header_as_string_result_->result()};
    }

    header_as_string_result_ = HeaderUtility::getAllOfHeaderAsString(header, ",");

    return {Matcher::DataInputGetResult::DataAvailability::AllDataAvailable,
            header_as_string_result_->result()};
  }

private:
  const LowerCaseString name_;
  absl::optional<HeaderUtility::GetAllOfHeaderAsStringResult> header_as_string_result_;
};

class HttpRequestHeadersDataInput : public HttpHeadersDataInputBase<RequestHeaderMap> {
public:
  explicit HttpRequestHeadersDataInput(const std::string& name) : HttpHeadersDataInputBase(name) {}

  absl::optional<std::reference_wrapper<const RequestHeaderMap>>
  headerMap(const HttpMatchingData& data) const override {
    return data.requestHeaders();
  }
};

<<<<<<< HEAD
class HttpRequestHeadersDataInputFactory : public Matcher::DataInputFactory<HttpMatchingData> {
public:
  std::string name() const override { return "request-headers"; }
  Matcher::DataInputPtr<HttpMatchingData>
  createDataInput(const Protobuf::Message& config) override {
    const auto& typed_config =
        dynamic_cast<const envoy::extensions::filters::network::http_connection_manager::v3::
                         HttpRequestHeaderMatchInput&>(config);

    return std::make_unique<HttpRequestHeadersDataInput>(typed_config.header_name());
  };
  ProtobufTypes::MessagePtr createEmptyConfigProto() override {
    return std::make_unique<envoy::extensions::filters::network::http_connection_manager::v3::
                                HttpRequestHeaderMatchInput>();
  }
};

=======
>>>>>>> 37e94149
class HttpResponseHeadersDataInput : public HttpHeadersDataInputBase<ResponseHeaderMap> {
public:
  explicit HttpResponseHeadersDataInput(const std::string& name) : HttpHeadersDataInputBase(name) {}

  absl::optional<std::reference_wrapper<const ResponseHeaderMap>>
  headerMap(const HttpMatchingData& data) const override {
    return data.responseHeaders();
  }
};

<<<<<<< HEAD
class HttpResponseHeadersDataInputFactory : public Matcher::DataInputFactory<HttpMatchingData> {
public:
  std::string name() const override { return "response-headers"; }
  Matcher::DataInputPtr<HttpMatchingData>
  createDataInput(const Protobuf::Message& config) override {
    const auto& typed_config =
        dynamic_cast<const envoy::extensions::filters::network::http_connection_manager::v3::
                         HttpResponseHeaderMatchInput&>(config);

    return std::make_unique<HttpResponseHeadersDataInput>(typed_config.header_name());
  };
  ProtobufTypes::MessagePtr createEmptyConfigProto() override {
    return std::make_unique<envoy::extensions::filters::network::http_connection_manager::v3::
                                HttpResponseHeaderMatchInput>();
  }
};

class SkipAction : public Matcher::ActionBase<
                       envoy::extensions::filters::common::matching::v3::SkipFilterMatchAction> {};

class SkipActionFactory : public Matcher::ActionFactory {
public:
  std::string name() const override { return "skip"; }
  Matcher::ActionFactoryCb createActionFactoryCb(const Protobuf::Message&) override {
    return []() { return std::make_unique<SkipAction>(); };
  }
  ProtobufTypes::MessagePtr createEmptyConfigProto() override {
    return std::make_unique<
        envoy::extensions::filters::common::matching::v3::SkipFilterMatchAction>();
  }
};
=======
class SkipAction : public Matcher::ActionBase<
                       envoy::extensions::filters::common::matcher::action::v3::SkipFilter> {};

>>>>>>> 37e94149
/**
 * Base class wrapper for both stream encoder and decoder filters.
 *
 * This class is responsible for performing matching and updating match data when a match tree is
 * configured for the associated filter. When not using a match tree, only minimal overhead (i.e.
 * memory overhead of unused fields) should apply.
 */
struct ActiveStreamFilterBase : public virtual StreamFilterCallbacks,
                                Logger::Loggable<Logger::Id::http> {
  ActiveStreamFilterBase(FilterManager& parent, bool dual_filter,
                         Matcher::MatchTreeSharedPtr<HttpMatchingData> match_tree,
                         HttpMatchingDataImplSharedPtr matching_data)
      : parent_(parent), iteration_state_(IterationState::Continue),
        match_tree_(std::move(match_tree)), matching_data_(std::move(matching_data)),
        iterate_from_current_filter_(false), headers_continued_(false),
        continue_headers_continued_(false), end_stream_(false), dual_filter_(dual_filter),
        decode_headers_called_(false), encode_headers_called_(false), match_tree_evaluated_(false),
        skip_(false) {}

  // Functions in the following block are called after the filter finishes processing
  // corresponding data. Those functions handle state updates and data storage (if needed)
  // according to the status returned by filter's callback functions.
  bool commonHandleAfter100ContinueHeadersCallback(FilterHeadersStatus status);
  bool commonHandleAfterHeadersCallback(FilterHeadersStatus status, bool& end_stream);
  bool commonHandleAfterDataCallback(FilterDataStatus status, Buffer::Instance& provided_data,
                                     bool& buffer_was_streaming);
  bool commonHandleAfterTrailersCallback(FilterTrailersStatus status);

  // Buffers provided_data.
  void commonHandleBufferData(Buffer::Instance& provided_data);

  // If iteration has stopped for all frame types, calls this function to buffer the data before
  // the filter processes data. The function also updates streaming state.
  void commonBufferDataIfStopAll(Buffer::Instance& provided_data, bool& buffer_was_streaming);

  void commonContinue();
  virtual bool canContinue() PURE;
  virtual Buffer::InstancePtr createBuffer() PURE;
  virtual Buffer::InstancePtr& bufferedData() PURE;
  virtual bool complete() PURE;
  virtual bool has100Continueheaders() PURE;
  virtual void do100ContinueHeaders() PURE;
  virtual void doHeaders(bool end_stream) PURE;
  virtual void doData(bool end_stream) PURE;
  virtual void doTrailers() PURE;
  virtual bool hasTrailers() PURE;
  virtual void doMetadata() PURE;
  // TODO(soya3129): make this pure when adding impl to encoder filter.
  virtual void handleMetadataAfterHeadersCallback() PURE;

  // Http::StreamFilterCallbacks
  const Network::Connection* connection() override;
  Event::Dispatcher& dispatcher() override;
  void resetStream() override;
  Router::RouteConstSharedPtr route() override;
  Router::RouteConstSharedPtr route(const Router::RouteCallback& cb) override;
  Upstream::ClusterInfoConstSharedPtr clusterInfo() override;
  void clearRouteCache() override;
  uint64_t streamId() const override;
  StreamInfo::StreamInfo& streamInfo() override;
  Tracing::Span& activeSpan() override;
  Tracing::Config& tracingConfig() override;
  const ScopeTrackedObject& scope() override;

  // Functions to set or get iteration state.
  bool canIterate() { return iteration_state_ == IterationState::Continue; }
  bool stoppedAll() {
    return iteration_state_ == IterationState::StopAllBuffer ||
           iteration_state_ == IterationState::StopAllWatermark;
  }
  void allowIteration() {
    ASSERT(iteration_state_ != IterationState::Continue);
    iteration_state_ = IterationState::Continue;
  }
  MetadataMapVector* getSavedRequestMetadata() {
    if (saved_request_metadata_ == nullptr) {
      saved_request_metadata_ = std::make_unique<MetadataMapVector>();
    }
    return saved_request_metadata_.get();
  }
  MetadataMapVector* getSavedResponseMetadata() {
    if (saved_response_metadata_ == nullptr) {
      saved_response_metadata_ = std::make_unique<MetadataMapVector>();
    }
    return saved_response_metadata_.get();
  }

  void evaluateMatchTreeWithNewData(std::function<void(HttpMatchingDataImpl&)> update_func);

  // A vector to save metadata when the current filter's [de|en]codeMetadata() can not be called,
  // either because [de|en]codeHeaders() of the current filter returns StopAllIteration or because
  // [de|en]codeHeaders() adds new metadata to [de|en]code, but we don't know
  // [de|en]codeHeaders()'s return value yet. The storage is created on demand.
  std::unique_ptr<MetadataMapVector> saved_request_metadata_{nullptr};
  std::unique_ptr<MetadataMapVector> saved_response_metadata_{nullptr};
  // The state of iteration.
  enum class IterationState {
    Continue,            // Iteration has not stopped for any frame type.
    StopSingleIteration, // Iteration has stopped for headers, 100-continue, or data.
    StopAllBuffer,       // Iteration has stopped for all frame types, and following data should
                         // be buffered.
    StopAllWatermark,    // Iteration has stopped for all frame types, and following data should
                         // be buffered until high watermark is reached.
  };
  FilterManager& parent_;
  IterationState iteration_state_;

  Matcher::MatchTreeSharedPtr<HttpMatchingData> match_tree_;
  HttpMatchingDataImplSharedPtr matching_data_;

  // If the filter resumes iteration from a StopAllBuffer/Watermark state, the current filter
  // hasn't parsed data and trailers. As a result, the filter iteration should start with the
  // current filter instead of the next one. If true, filter iteration starts with the current
  // filter. Otherwise, starts with the next filter in the chain.
  bool iterate_from_current_filter_ : 1;
  bool headers_continued_ : 1;
  bool continue_headers_continued_ : 1;
  // If true, end_stream is called for this filter.
  bool end_stream_ : 1;
  const bool dual_filter_ : 1;
  bool decode_headers_called_ : 1;
  bool encode_headers_called_ : 1;
  bool match_tree_evaluated_ : 1;
  bool skip_ : 1;
};

/**
 * Wrapper for a stream decoder filter.
 */
struct ActiveStreamDecoderFilter : public ActiveStreamFilterBase,
                                   public StreamDecoderFilterCallbacks,
                                   LinkedObject<ActiveStreamDecoderFilter> {
  ActiveStreamDecoderFilter(FilterManager& parent, StreamDecoderFilterSharedPtr filter,
                            Matcher::MatchTreeSharedPtr<HttpMatchingData> match_tree,
                            HttpMatchingDataImplSharedPtr matching_data, bool dual_filter)
      : ActiveStreamFilterBase(parent, dual_filter, std::move(match_tree),
                               std::move(matching_data)),
        handle_(filter) {}

  // ActiveStreamFilterBase
  bool canContinue() override;
  Buffer::InstancePtr createBuffer() override;
  Buffer::InstancePtr& bufferedData() override;
  bool complete() override;
  bool has100Continueheaders() override { return false; }
  void do100ContinueHeaders() override { NOT_REACHED_GCOVR_EXCL_LINE; }
  void doHeaders(bool end_stream) override;
  void doData(bool end_stream) override;
  void doMetadata() override {
    if (saved_request_metadata_ != nullptr) {
      drainSavedRequestMetadata();
    }
  }
  void doTrailers() override;
  bool hasTrailers() override;

  void drainSavedRequestMetadata();
  // This function is called after the filter calls decodeHeaders() to drain accumulated metadata.
  void handleMetadataAfterHeadersCallback() override;

  // Http::StreamDecoderFilterCallbacks
  void addDecodedData(Buffer::Instance& data, bool streaming) override;
  void injectDecodedDataToFilterChain(Buffer::Instance& data, bool end_stream) override;
  RequestTrailerMap& addDecodedTrailers() override;
  MetadataMapVector& addDecodedMetadata() override;
  void continueDecoding() override;
  const Buffer::Instance* decodingBuffer() override;

  void modifyDecodingBuffer(std::function<void(Buffer::Instance&)> callback) override;

  void sendLocalReply(Code code, absl::string_view body,
                      std::function<void(ResponseHeaderMap& headers)> modify_headers,
                      const absl::optional<Grpc::Status::GrpcStatus> grpc_status,
                      absl::string_view details) override;
  void encode100ContinueHeaders(ResponseHeaderMapPtr&& headers) override;
  void encodeHeaders(ResponseHeaderMapPtr&& headers, bool end_stream,
                     absl::string_view details) override;
  void encodeData(Buffer::Instance& data, bool end_stream) override;
  void encodeTrailers(ResponseTrailerMapPtr&& trailers) override;
  void encodeMetadata(MetadataMapPtr&& metadata_map_ptr) override;
  void onDecoderFilterAboveWriteBufferHighWatermark() override;
  void onDecoderFilterBelowWriteBufferLowWatermark() override;
  void addDownstreamWatermarkCallbacks(DownstreamWatermarkCallbacks& watermark_callbacks) override;
  void
  removeDownstreamWatermarkCallbacks(DownstreamWatermarkCallbacks& watermark_callbacks) override;
  void setDecoderBufferLimit(uint32_t limit) override;
  uint32_t decoderBufferLimit() override;
  bool recreateStream(const Http::ResponseHeaderMap* original_response_headers) override;

  void addUpstreamSocketOptions(const Network::Socket::OptionsSharedPtr& options) override;

  Network::Socket::OptionsSharedPtr getUpstreamSocketOptions() const override;

  // Each decoder filter instance checks if the request passed to the filter is gRPC
  // so that we can issue gRPC local responses to gRPC requests. Filter's decodeHeaders()
  // called here may change the content type, so we must check it before the call.
  FilterHeadersStatus decodeHeaders(RequestHeaderMap& headers, bool end_stream) {
    is_grpc_request_ = Grpc::Common::isGrpcRequestHeaders(headers);
    FilterHeadersStatus status = handle_->decodeHeaders(headers, end_stream);
    return status;
  }

  void requestDataTooLarge();
  void requestDataDrained();

  void requestRouteConfigUpdate(
      Http::RouteConfigUpdatedCallbackSharedPtr route_config_updated_cb) override;
  absl::optional<Router::ConfigConstSharedPtr> routeConfig();

  StreamDecoderFilterSharedPtr handle_;
  bool is_grpc_request_{};
};

using ActiveStreamDecoderFilterPtr = std::unique_ptr<ActiveStreamDecoderFilter>;

/**
 * Wrapper for a stream encoder filter.
 */
struct ActiveStreamEncoderFilter : public ActiveStreamFilterBase,
                                   public StreamEncoderFilterCallbacks,
                                   LinkedObject<ActiveStreamEncoderFilter> {
  ActiveStreamEncoderFilter(FilterManager& parent, StreamEncoderFilterSharedPtr filter,
                            Matcher::MatchTreeSharedPtr<HttpMatchingData> match_tree,
                            HttpMatchingDataImplSharedPtr matching_data, bool dual_filter)
      : ActiveStreamFilterBase(parent, dual_filter, std::move(match_tree),
                               std::move(matching_data)),
        handle_(filter) {}

  // ActiveStreamFilterBase
  bool canContinue() override { return true; }
  Buffer::InstancePtr createBuffer() override;
  Buffer::InstancePtr& bufferedData() override;
  bool complete() override;
  bool has100Continueheaders() override;
  void do100ContinueHeaders() override;
  void doHeaders(bool end_stream) override;
  void doData(bool end_stream) override;
  void drainSavedResponseMetadata();
  void handleMetadataAfterHeadersCallback() override;

  void doMetadata() override {
    if (saved_response_metadata_ != nullptr) {
      drainSavedResponseMetadata();
    }
  }
  void doTrailers() override;
  bool hasTrailers() override;

  // Http::StreamEncoderFilterCallbacks
  void addEncodedData(Buffer::Instance& data, bool streaming) override;
  void injectEncodedDataToFilterChain(Buffer::Instance& data, bool end_stream) override;
  ResponseTrailerMap& addEncodedTrailers() override;
  void addEncodedMetadata(MetadataMapPtr&& metadata_map) override;
  void onEncoderFilterAboveWriteBufferHighWatermark() override;
  void onEncoderFilterBelowWriteBufferLowWatermark() override;
  void setEncoderBufferLimit(uint32_t limit) override;
  uint32_t encoderBufferLimit() override;
  void continueEncoding() override;
  const Buffer::Instance* encodingBuffer() override;
  void modifyEncodingBuffer(std::function<void(Buffer::Instance&)> callback) override;
  void sendLocalReply(Code code, absl::string_view body,
                      std::function<void(ResponseHeaderMap& headers)> modify_headers,
                      const absl::optional<Grpc::Status::GrpcStatus> grpc_status,
                      absl::string_view details) override;
  Http1StreamEncoderOptionsOptRef http1StreamEncoderOptions() override;

  void responseDataTooLarge();
  void responseDataDrained();

  StreamEncoderFilterSharedPtr handle_;
};

using ActiveStreamEncoderFilterPtr = std::unique_ptr<ActiveStreamEncoderFilter>;

/**
 * Callbacks invoked by the FilterManager to pass filter data/events back to the caller.
 */
class FilterManagerCallbacks {
public:
  virtual ~FilterManagerCallbacks() = default;

  /**
   * Called when the provided headers have been encoded by all the filters in the chain.
   * @param response_headers the encoded headers.
   * @param end_stream whether this is a header only response.
   */
  virtual void encodeHeaders(ResponseHeaderMap& response_headers, bool end_stream) PURE;

  /**
   * Called when the provided 100 Continue headers have been encoded by all the filters in the
   * chain.
   * @param response_headers the encoded headers.
   */
  virtual void encode100ContinueHeaders(ResponseHeaderMap& response_headers) PURE;

  /**
   * Called when the provided data has been encoded by all filters in the chain.
   * @param data the encoded data.
   * @param end_stream whether this is the end of the response.
   */
  virtual void encodeData(Buffer::Instance& data, bool end_stream) PURE;

  /**
   * Called when the provided trailers have been encoded by all filters in the chain.
   * @param trailers the encoded trailers.
   */
  virtual void encodeTrailers(ResponseTrailerMap& trailers) PURE;

  /**
   * Called when the provided metadata has been encoded by all filters in the chain.
   * @param trailers the encoded trailers.
   */
  virtual void encodeMetadata(MetadataMapVector& metadata) PURE;

  /**
   * Injects request trailers into a stream that originally did not have request trailers.
   */
  virtual void setRequestTrailers(RequestTrailerMapPtr&& request_trailers) PURE;

  /**
   * Passes ownership of received continue headers to the parent. This may be called multiple
   * times in the case of multiple upstream calls.
   */
  virtual void setContinueHeaders(ResponseHeaderMapPtr&& response_headers) PURE;

  /**
   * Passes ownership of received response headers to the parent. This may be called multiple
   * times in the case of multiple upstream calls.
   */
  virtual void setResponseHeaders(ResponseHeaderMapPtr&& response_headers) PURE;

  /**
   * Passes ownership of received response trailers to the parent. This may be called multiple
   * times in the case of multiple upstream calls.
   */
  virtual void setResponseTrailers(ResponseTrailerMapPtr&& response_trailers) PURE;

  /**
   * Updates response code stats based on the details in the headers.
   */
  virtual void chargeStats(const ResponseHeaderMap& headers) PURE;

  // TODO(snowp): We should consider moving filter access to headers/trailers to happen via the
  // callbacks instead of via the encode/decode callbacks on the filters.

  /**
   * The downstream request headers if set.
   */
  virtual RequestHeaderMapOptRef requestHeaders() PURE;

  /**
   * The downstream request trailers if present.
   */
  virtual RequestTrailerMapOptRef requestTrailers() PURE;

  /**
   * Retrieves a pointer to the continue headers set via the call to setContinueHeaders.
   */
  virtual ResponseHeaderMapOptRef continueHeaders() PURE;

  /**
   * Retrieves a pointer to the response headers set via the last call to setResponseHeaders.
   * Note that response headers might be set multiple times (e.g. if a local reply is issued after
   * headers have been received but before headers have been encoded), so it is not safe in
   * general to assume that any set of headers will be valid for the duration of a stream.
   */
  virtual ResponseHeaderMapOptRef responseHeaders() PURE;

  /**
   * Retrieves a pointer to the last response trailers set via setResponseTrailers.
   * Note that response trailers might be set multiple times, so it is not safe in general to
   * assume that any set of trailers will be valid for the duration of the stream.
   */
  virtual ResponseTrailerMapOptRef responseTrailers() PURE;

  /**
   * Called after encoding has completed.
   */
  virtual void endStream() PURE;

  /**
   * Called when the stream write buffer is no longer above the low watermark.
   */
  virtual void onDecoderFilterBelowWriteBufferLowWatermark() PURE;

  /**
   * Called when the stream write buffer is above above the high watermark.
   */
  virtual void onDecoderFilterAboveWriteBufferHighWatermark() PURE;

  /**
   * Called when the FilterManager creates an Upgrade filter chain.
   */
  virtual void upgradeFilterChainCreated() PURE;

  /**
   * Called when request activity indicates that the request timeout should be disarmed.
   */
  virtual void disarmRequestTimeout() PURE;

  /**
   * Called when stream activity indicates that the stream idle timeout should be reset.
   */
  virtual void resetIdleTimer() PURE;

  /**
   * Called when the stream should be re-created, e.g. for an internal redirect.
   */
  virtual void recreateStream(StreamInfo::FilterStateSharedPtr filter_state) PURE;

  /**
   * Called when the stream should be reset.
   */
  virtual void resetStream() PURE;

  /**
   * Returns the upgrade map for the current route entry.
   */
  virtual const Router::RouteEntry::UpgradeMap* upgradeMap() PURE;

  /**
   * Returns the cluster info for the current route entry.
   */
  virtual Upstream::ClusterInfoConstSharedPtr clusterInfo() PURE;

  /**
   * Returns the current route.
   */
  virtual Router::RouteConstSharedPtr route(const Router::RouteCallback& cb) PURE;

  /**
   * Clears the cached route.
   */
  virtual void clearRouteCache() PURE;

  /**
   * Returns the current route configuration.
   */
  virtual absl::optional<Router::ConfigConstSharedPtr> routeConfig() PURE;

  /**
   * Update the current route configuration.
   */
  virtual void
  requestRouteConfigUpdate(Http::RouteConfigUpdatedCallbackSharedPtr route_config_updated_cb) PURE;

  /**
   * Returns the current active span.
   */
  virtual Tracing::Span& activeSpan() PURE;

  // TODO(snowp): It might make more sense to pass (optional?) counters to the FM instead of
  // calling back out to the AS to record them.
  /**
   * Called when a stream fails due to the response data being too large.
   */
  virtual void onResponseDataTooLarge() PURE;

  /**
   * Called when a stream fails due to the request data being too large.
   */
  virtual void onRequestDataTooLarge() PURE;

  /**
   * Returns the Http1StreamEncoderOptions associated with the response encoder.
   */
  virtual Http1StreamEncoderOptionsOptRef http1StreamEncoderOptions() PURE;

  /**
   * Called when a local reply is made by the filter manager.
   * @param code the response code of the local reply.
   */
  virtual void onLocalReply(Code code) PURE;

  /**
   * Returns the tracing configuration to use for this stream.
   */
  virtual Tracing::Config& tracingConfig() PURE;

  /**
   * Returns the tracked scope to use for this stream.
   */
  virtual const ScopeTrackedObject& scope() PURE;
};

/**
 * FilterManager manages decoding a request through a series of decoding filter and the encoding
 * of the resulting response.
 */
class FilterManager : public ScopeTrackedObject,
                      FilterChainFactoryCallbacks,
                      Logger::Loggable<Logger::Id::http> {
public:
  FilterManager(FilterManagerCallbacks& filter_manager_callbacks, Event::Dispatcher& dispatcher,
                const Network::Connection& connection, uint64_t stream_id, bool proxy_100_continue,
                uint32_t buffer_limit, FilterChainFactory& filter_chain_factory,
                const LocalReply::LocalReply& local_reply, Http::Protocol protocol,
                TimeSource& time_source, StreamInfo::FilterStateSharedPtr parent_filter_state,
                StreamInfo::FilterState::LifeSpan filter_state_life_span)
      : filter_manager_callbacks_(filter_manager_callbacks), dispatcher_(dispatcher),
        connection_(connection), stream_id_(stream_id), proxy_100_continue_(proxy_100_continue),
        buffer_limit_(buffer_limit), filter_chain_factory_(filter_chain_factory),
        local_reply_(local_reply),
        stream_info_(protocol, time_source, parent_filter_state, filter_state_life_span) {}
  ~FilterManager() override {
    ASSERT(state_.destroyed_);
    ASSERT(state_.filter_call_state_ == 0);
  }

  // ScopeTrackedObject
  void dumpState(std::ostream& os, int indent_level = 0) const override {
    const char* spaces = spacesForLevel(indent_level);
    os << spaces << "FilterManager " << this << DUMP_MEMBER(state_.has_continue_headers_) << "\n";

    DUMP_OPT_REF_DETAILS(filter_manager_callbacks_.requestHeaders());
    DUMP_OPT_REF_DETAILS(filter_manager_callbacks_.requestTrailers());
    DUMP_OPT_REF_DETAILS(filter_manager_callbacks_.responseHeaders());
    DUMP_OPT_REF_DETAILS(filter_manager_callbacks_.responseTrailers());
    DUMP_DETAILS(&stream_info_);
  }

  // Http::FilterChainFactoryCallbacks
  void addStreamDecoderFilter(StreamDecoderFilterSharedPtr filter) override {
    addStreamDecoderFilterWorker(filter, nullptr, nullptr, false);
  }
  void addStreamDecoderFilter(StreamDecoderFilterSharedPtr filter,
                              Matcher::MatchTreeSharedPtr<HttpMatchingData> match_tree) override {
<<<<<<< HEAD
    auto matching_data = match_tree ? std::make_shared<HttpMatchingDataImpl>() : nullptr;

    addStreamDecoderFilterWorker(filter, std::move(match_tree), std::move(matching_data), false);
=======
    if (match_tree) {
      auto matching_data = std::make_shared<HttpMatchingDataImpl>();
      addStreamDecoderFilterWorker(filter, std::move(match_tree), std::move(matching_data), false);
      return;
    }

    addStreamDecoderFilterWorker(filter, nullptr, nullptr, false);
>>>>>>> 37e94149
  }
  void addStreamEncoderFilter(StreamEncoderFilterSharedPtr filter) override {
    addStreamEncoderFilterWorker(filter, nullptr, nullptr, false);
  }
  void addStreamEncoderFilter(StreamEncoderFilterSharedPtr filter,
                              Matcher::MatchTreeSharedPtr<HttpMatchingData> match_tree) override {
<<<<<<< HEAD
    auto matching_data = match_tree ? std::make_shared<HttpMatchingDataImpl>() : nullptr;

    addStreamEncoderFilterWorker(filter, std::move(match_tree), std::move(matching_data), false);
=======
    if (match_tree) {
      addStreamEncoderFilterWorker(filter, std::move(match_tree),
                                   std::make_shared<HttpMatchingDataImpl>(), false);
      return;
    }

    addStreamEncoderFilterWorker(filter, nullptr, nullptr, false);
>>>>>>> 37e94149
  }
  void addStreamFilter(StreamFilterSharedPtr filter) override {
    addStreamDecoderFilterWorker(filter, nullptr, nullptr, true);
    addStreamEncoderFilterWorker(filter, nullptr, nullptr, true);
  }
  void addStreamFilter(StreamFilterSharedPtr filter,
                       Matcher::MatchTreeSharedPtr<HttpMatchingData> match_tree) override {
    // Note that we share the match data and tree between the two filters to allow things like
    // matching on both request and response data.
    // TODO(snowp): The match tree might be fully evaluated twice, ideally we should expose
    // the result to both filters after the first match evaluation.
<<<<<<< HEAD
    auto matching_data = match_tree ? std::make_shared<HttpMatchingDataImpl>() : nullptr;

    addStreamDecoderFilterWorker(filter, match_tree, matching_data, true);
    addStreamEncoderFilterWorker(filter, std::move(match_tree), std::move(matching_data), true);
=======
    if (match_tree) {
      auto matching_data = std::make_shared<HttpMatchingDataImpl>();
      addStreamDecoderFilterWorker(filter, match_tree, matching_data, true);
      addStreamEncoderFilterWorker(filter, std::move(match_tree), std::move(matching_data), true);
      return;
    }

    addStreamDecoderFilterWorker(filter, nullptr, nullptr, true);
    addStreamEncoderFilterWorker(filter, nullptr, nullptr, true);
>>>>>>> 37e94149
  }
  void addAccessLogHandler(AccessLog::InstanceSharedPtr handler) override;

  void log() {
    RequestHeaderMap* request_headers = nullptr;
    if (filter_manager_callbacks_.requestHeaders()) {
      request_headers = &filter_manager_callbacks_.requestHeaders()->get();
    }
    ResponseHeaderMap* response_headers = nullptr;
    if (filter_manager_callbacks_.responseHeaders()) {
      response_headers = &filter_manager_callbacks_.responseHeaders()->get();
    }
    ResponseTrailerMap* response_trailers = nullptr;
    if (filter_manager_callbacks_.responseTrailers()) {
      response_trailers = &filter_manager_callbacks_.responseTrailers()->get();
    }

    for (const auto& log_handler : access_log_handlers_) {
      log_handler->log(request_headers, response_headers, response_trailers, stream_info_);
    }
  }

  void onStreamComplete() {
    for (auto& filter : decoder_filters_) {
      filter->handle_->onStreamComplete();
    }

    for (auto& filter : encoder_filters_) {
      // Do not call onStreamComplete twice for dual registered filters.
      if (!filter->dual_filter_) {
        filter->handle_->onStreamComplete();
      }
    }
  }

  void destroyFilters() {
    state_.destroyed_ = true;

    for (auto& filter : decoder_filters_) {
      filter->handle_->onDestroy();
    }

    for (auto& filter : encoder_filters_) {
      // Do not call on destroy twice for dual registered filters.
      if (!filter->dual_filter_) {
        filter->handle_->onDestroy();
      }
    }
  }

  /**
   * Decodes the provided headers starting at the first filter in the chain.
   * @param headers the headers to decode.
   * @param end_stream whether the request is header only.
   */
  void decodeHeaders(RequestHeaderMap& headers, bool end_stream) {
    decodeHeaders(nullptr, headers, end_stream);
  }

  /**
   * Decodes the provided data starting at the first filter in the chain.
   * @param data the data to decode.
   * @param end_stream whether this data is the end of the request.
   */
  void decodeData(Buffer::Instance& data, bool end_stream) {
    decodeData(nullptr, data, end_stream, FilterIterationStartState::CanStartFromCurrent);
  }

  /**
   * Decodes the provided trailers starting at the first filter in the chain.
   * @param trailers the trailers to decode.
   */
  void decodeTrailers(RequestTrailerMap& trailers) { decodeTrailers(nullptr, trailers); }

  /**
   * Decodes the provided metadata starting at the first filter in the chain.
   * @param metadata_map the metadata to decode.
   */
  void decodeMetadata(MetadataMap& metadata_map) { decodeMetadata(nullptr, metadata_map); }

  // TODO(snowp): Make private as filter chain construction is moved into FM.
  void addStreamDecoderFilterWorker(StreamDecoderFilterSharedPtr filter,
                                    Matcher::MatchTreeSharedPtr<HttpMatchingData> match_tree,
                                    HttpMatchingDataImplSharedPtr matching_data, bool dual_filter);
  void addStreamEncoderFilterWorker(StreamEncoderFilterSharedPtr filter,
                                    Matcher::MatchTreeSharedPtr<HttpMatchingData> match_tree,
                                    HttpMatchingDataImplSharedPtr matching_data, bool dual_filter);

  void disarmRequestTimeout();

  /**
   * If end_stream is true, marks decoding as complete. This is a noop if end_stream is false.
   * @param end_stream whether decoding is complete.
   */
  void maybeEndDecode(bool end_stream);

  /**
   * If end_stream is true, marks encoding as complete. This is a noop if end_stream is false.
   * @param end_stream whether encoding is complete.
   */
  void maybeEndEncode(bool end_stream);

  void sendLocalReply(bool is_grpc_request, Code code, absl::string_view body,
                      const std::function<void(ResponseHeaderMap& headers)>& modify_headers,
                      const absl::optional<Grpc::Status::GrpcStatus> grpc_status,
                      absl::string_view details);
  /**
   * Sends a local reply by constructing a response and passing it through all the encoder
   * filters. The resulting response will be passed out via the FilterManagerCallbacks.
   */
  void sendLocalReplyViaFilterChain(
      bool is_grpc_request, Code code, absl::string_view body,
      const std::function<void(ResponseHeaderMap& headers)>& modify_headers, bool is_head_request,
      const absl::optional<Grpc::Status::GrpcStatus> grpc_status, absl::string_view details);

  /**
   * Sends a local reply by constructing a response and skipping the encoder filters. The
   * resulting response will be passed out via the FilterManagerCallbacks.
   */
  void sendDirectLocalReply(Code code, absl::string_view body,
                            const std::function<void(ResponseHeaderMap& headers)>& modify_headers,
                            bool is_head_request,
                            const absl::optional<Grpc::Status::GrpcStatus> grpc_status);

  // Possibly increases buffer_limit_ to the value of limit.
  void setBufferLimit(uint32_t limit);

  /**
   * @return bool whether any above high watermark triggers are currently active
   */
  bool aboveHighWatermark() { return high_watermark_count_ != 0; }

  // Pass on watermark callbacks to watermark subscribers. This boils down to passing watermark
  // events for this stream and the downstream connection to the router filter.
  void callHighWatermarkCallbacks();
  void callLowWatermarkCallbacks();

  void requestHeadersInitialized() {
    if (Http::Headers::get().MethodValues.Head ==
        filter_manager_callbacks_.requestHeaders()->get().getMethodValue()) {
      state_.is_head_request_ = true;
    }
    state_.is_grpc_request_ =
        Grpc::Common::isGrpcRequestHeaders(filter_manager_callbacks_.requestHeaders()->get());
  }

  /**
   * Marks local processing as complete.
   */
  void setLocalComplete() { state_.local_complete_ = true; }

  /**
   * Whether the filters have been destroyed.
   */
  bool destroyed() const { return state_.destroyed_; }

  /**
   * Whether remote processing has been marked as complete.
   */
  bool remoteComplete() const { return state_.remote_complete_; }

  /**
   * Instructs the FilterManager to not create a filter chain. This makes it possible to issue
   * a local reply without the overhead of creating and traversing the filters.
   */
  void skipFilterChainCreation() {
    ASSERT(!state_.created_filter_chain_);
    state_.created_filter_chain_ = true;
  }

  // TODO(snowp): This should probably return a StreamInfo instead of the impl.
  StreamInfo::StreamInfoImpl& streamInfo() { return stream_info_; }
  const StreamInfo::StreamInfoImpl& streamInfo() const { return stream_info_; }

  // Set up the Encoder/Decoder filter chain.
  bool createFilterChain();

  const Network::Connection* connection() const { return &connection_; }

  uint64_t streamId() const { return stream_id_; }

private:
  // Indicates which filter to start the iteration with.
  enum class FilterIterationStartState { AlwaysStartFromNext, CanStartFromCurrent };

  // Returns the encoder filter to start iteration with.
  std::list<ActiveStreamEncoderFilterPtr>::iterator
  commonEncodePrefix(ActiveStreamEncoderFilter* filter, bool end_stream,
                     FilterIterationStartState filter_iteration_start_state);
  // Returns the decoder filter to start iteration with.
  std::list<ActiveStreamDecoderFilterPtr>::iterator
  commonDecodePrefix(ActiveStreamDecoderFilter* filter,
                     FilterIterationStartState filter_iteration_start_state);
  void addDecodedData(ActiveStreamDecoderFilter& filter, Buffer::Instance& data, bool streaming);
  RequestTrailerMap& addDecodedTrailers();
  MetadataMapVector& addDecodedMetadata();
  // Helper function for the case where we have a header only request, but a filter adds a body
  // to it.
  void maybeContinueDecoding(
      const std::list<ActiveStreamDecoderFilterPtr>::iterator& maybe_continue_data_entry);
  void decodeHeaders(ActiveStreamDecoderFilter* filter, RequestHeaderMap& headers, bool end_stream);
  // Sends data through decoding filter chains. filter_iteration_start_state indicates which
  // filter to start the iteration with.
  void decodeData(ActiveStreamDecoderFilter* filter, Buffer::Instance& data, bool end_stream,
                  FilterIterationStartState filter_iteration_start_state);
  void decodeTrailers(ActiveStreamDecoderFilter* filter, RequestTrailerMap& trailers);
  void decodeMetadata(ActiveStreamDecoderFilter* filter, MetadataMap& metadata_map);
  void addEncodedData(ActiveStreamEncoderFilter& filter, Buffer::Instance& data, bool streaming);
  ResponseTrailerMap& addEncodedTrailers();
  void encode100ContinueHeaders(ActiveStreamEncoderFilter* filter, ResponseHeaderMap& headers);
  // As with most of the encode functions, this runs encodeHeaders on various
  // filters before calling encodeHeadersInternal which does final header munging and passes the
  // headers to the encoder.
  void maybeContinueEncoding(
      const std::list<ActiveStreamEncoderFilterPtr>::iterator& maybe_continue_data_entry);
  void encodeHeaders(ActiveStreamEncoderFilter* filter, ResponseHeaderMap& headers,
                     bool end_stream);
  // Sends data through encoding filter chains. filter_iteration_start_state indicates which
  // filter to start the iteration with, and finally calls encodeDataInternal
  // to update stats, do end stream bookkeeping, and send the data to encoder.
  void encodeData(ActiveStreamEncoderFilter* filter, Buffer::Instance& data, bool end_stream,
                  FilterIterationStartState filter_iteration_start_state);
  void encodeTrailers(ActiveStreamEncoderFilter* filter, ResponseTrailerMap& trailers);
  void encodeMetadata(ActiveStreamEncoderFilter* filter, MetadataMapPtr&& metadata_map_ptr);

  // Returns true if new metadata is decoded. Otherwise, returns false.
  bool processNewlyAddedMetadata();

  // Returns true if filter has stopped iteration for all frame types. Otherwise, returns false.
  // filter_streaming is the variable to indicate if stream is streaming, and its value may be
  // changed by the function.
  bool handleDataIfStopAll(ActiveStreamFilterBase& filter, Buffer::Instance& data,
                           bool& filter_streaming);

  MetadataMapVector* getRequestMetadataMapVector() {
    if (request_metadata_map_vector_ == nullptr) {
      request_metadata_map_vector_ = std::make_unique<MetadataMapVector>();
    }
    return request_metadata_map_vector_.get();
  }

  FilterManagerCallbacks& filter_manager_callbacks_;
  Event::Dispatcher& dispatcher_;
  const Network::Connection& connection_;
  const uint64_t stream_id_;
  const bool proxy_100_continue_;

  std::list<ActiveStreamDecoderFilterPtr> decoder_filters_;
  std::list<ActiveStreamEncoderFilterPtr> encoder_filters_;
  std::list<AccessLog::InstanceSharedPtr> access_log_handlers_;

  // Stores metadata added in the decoding filter that is being processed. Will be cleared before
  // processing the next filter. The storage is created on demand. We need to store metadata
  // temporarily in the filter in case the filter has stopped all while processing headers.
  std::unique_ptr<MetadataMapVector> request_metadata_map_vector_;
  Buffer::InstancePtr buffered_response_data_;
  Buffer::InstancePtr buffered_request_data_;
  uint32_t buffer_limit_{0};
  uint32_t high_watermark_count_{0};
  std::list<DownstreamWatermarkCallbacks*> watermark_callbacks_;
  Network::Socket::OptionsSharedPtr upstream_options_ =
      std::make_shared<Network::Socket::Options>();

  FilterChainFactory& filter_chain_factory_;
  const LocalReply::LocalReply& local_reply_;
  StreamInfo::StreamInfoImpl stream_info_;
  // TODO(snowp): Once FM has been moved to its own file we'll make these private classes of FM,
  // at which point they no longer need to be friends.
  friend ActiveStreamFilterBase;
  friend ActiveStreamDecoderFilter;
  friend ActiveStreamEncoderFilter;

  /**
   * Flags that keep track of which filter calls are currently in progress.
   */
  // clang-format off
    struct FilterCallState {
      static constexpr uint32_t DecodeHeaders   = 0x01;
      static constexpr uint32_t DecodeData      = 0x02;
      static constexpr uint32_t DecodeTrailers  = 0x04;
      static constexpr uint32_t EncodeHeaders   = 0x08;
      static constexpr uint32_t EncodeData      = 0x10;
      static constexpr uint32_t EncodeTrailers  = 0x20;
      // Encode100ContinueHeaders is a bit of a special state as 100 continue
      // headers may be sent during request processing. This state is only used
      // to verify we do not encode100Continue headers more than once per
      // filter.
      static constexpr uint32_t Encode100ContinueHeaders  = 0x40;
      // Used to indicate that we're processing the final [En|De]codeData frame,
      // i.e. end_stream = true
      static constexpr uint32_t LastDataFrame = 0x80;
    };
  // clang-format on

  struct State {
    State()
        : remote_complete_(false), local_complete_(false), has_continue_headers_(false),
          created_filter_chain_(false), is_head_request_(false), is_grpc_request_(false),
          non_100_response_headers_encoded_(false) {}

    uint32_t filter_call_state_{0};

    bool remote_complete_ : 1;
    bool local_complete_ : 1; // This indicates that local is complete prior to filter processing.
                              // A filter can still stop the stream from being complete as seen
                              // by the codec.
    // By default, we will assume there are no 100-Continue headers. If encode100ContinueHeaders
    // is ever called, this is set to true so commonContinue resumes processing the 100-Continue.
    bool has_continue_headers_ : 1;
    bool created_filter_chain_ : 1;
    // These two are latched on initial header read, to determine if the original headers
    // constituted a HEAD or gRPC request, respectively.
    bool is_head_request_ : 1;
    bool is_grpc_request_ : 1;
    // Tracks if headers other than 100-Continue have been encoded to the codec.
    bool non_100_response_headers_encoded_ : 1;

    // The following 3 members are booleans rather than part of the space-saving bitfield as they
    // are passed as arguments to functions expecting bools. Extend State using the bitfield
    // where possible.
    bool encoder_filters_streaming_{true};
    bool decoder_filters_streaming_{true};
    bool destroyed_{false};

    // Used to track which filter is the latest filter that has received data.
    ActiveStreamEncoderFilter* latest_data_encoding_filter_{};
    ActiveStreamDecoderFilter* latest_data_decoding_filter_{};
  };

  State state_;
};

} // namespace Http
} // namespace Envoy<|MERGE_RESOLUTION|>--- conflicted
+++ resolved
@@ -1,14 +1,9 @@
 #pragma once
 
-<<<<<<< HEAD
 #include "envoy/matcher/matcher.h"
-#include "envoy/extensions/filters/common/matching/v3/skip_action.pb.h"
 #include "envoy/extensions/filters/network/http_connection_manager/v3/http_connection_manager.pb.h"
-=======
-#include <memory>
 
 #include "envoy/extensions/filters/common/matcher/action/v3/skip_action.pb.h"
->>>>>>> 37e94149
 #include "envoy/http/filter.h"
 #include "envoy/http/header_map.h"
 #include "envoy/matcher/matcher.h"
@@ -18,10 +13,6 @@
 #include "common/common/linked_object.h"
 #include "common/common/logger.h"
 #include "common/grpc/common.h"
-<<<<<<< HEAD
-#include "common/http/filter_manager.h"
-=======
->>>>>>> 37e94149
 #include "common/http/header_utility.h"
 #include "common/http/headers.h"
 #include "common/local_reply/local_reply.h"
@@ -44,11 +35,7 @@
     response_headers_ = &response_headers;
   }
 
-<<<<<<< HEAD
-  Http::RequestHeaderMapOptConstRef requestHeaders() const {
-=======
   Http::RequestHeaderMapOptConstRef requestHeaders() const override {
->>>>>>> 37e94149
     if (request_headers_) {
       return absl::make_optional(std::cref(*request_headers_));
     }
@@ -56,11 +43,7 @@
     return absl::nullopt;
   }
 
-<<<<<<< HEAD
-  Http::ResponseHeaderMapOptConstRef responseHeaders() const {
-=======
   Http::ResponseHeaderMapOptConstRef responseHeaders() const override {
->>>>>>> 37e94149
     if (response_headers_) {
       return absl::make_optional(std::cref(*response_headers_));
     }
@@ -121,7 +104,6 @@
   }
 };
 
-<<<<<<< HEAD
 class HttpRequestHeadersDataInputFactory : public Matcher::DataInputFactory<HttpMatchingData> {
 public:
   std::string name() const override { return "request-headers"; }
@@ -139,8 +121,6 @@
   }
 };
 
-=======
->>>>>>> 37e94149
 class HttpResponseHeadersDataInput : public HttpHeadersDataInputBase<ResponseHeaderMap> {
 public:
   explicit HttpResponseHeadersDataInput(const std::string& name) : HttpHeadersDataInputBase(name) {}
@@ -151,7 +131,6 @@
   }
 };
 
-<<<<<<< HEAD
 class HttpResponseHeadersDataInputFactory : public Matcher::DataInputFactory<HttpMatchingData> {
 public:
   std::string name() const override { return "response-headers"; }
@@ -170,7 +149,7 @@
 };
 
 class SkipAction : public Matcher::ActionBase<
-                       envoy::extensions::filters::common::matching::v3::SkipFilterMatchAction> {};
+                       envoy::extensions::filters::common::matcher::action::v3::SkipFilter> {};
 
 class SkipActionFactory : public Matcher::ActionFactory {
 public:
@@ -180,14 +159,9 @@
   }
   ProtobufTypes::MessagePtr createEmptyConfigProto() override {
     return std::make_unique<
-        envoy::extensions::filters::common::matching::v3::SkipFilterMatchAction>();
-  }
-};
-=======
-class SkipAction : public Matcher::ActionBase<
-                       envoy::extensions::filters::common::matcher::action::v3::SkipFilter> {};
-
->>>>>>> 37e94149
+        envoy::extensions::filters::common::matcher::action::v3::SkipFilter>();
+  }
+};
 /**
  * Base class wrapper for both stream encoder and decoder filters.
  *
@@ -715,11 +689,6 @@
   }
   void addStreamDecoderFilter(StreamDecoderFilterSharedPtr filter,
                               Matcher::MatchTreeSharedPtr<HttpMatchingData> match_tree) override {
-<<<<<<< HEAD
-    auto matching_data = match_tree ? std::make_shared<HttpMatchingDataImpl>() : nullptr;
-
-    addStreamDecoderFilterWorker(filter, std::move(match_tree), std::move(matching_data), false);
-=======
     if (match_tree) {
       auto matching_data = std::make_shared<HttpMatchingDataImpl>();
       addStreamDecoderFilterWorker(filter, std::move(match_tree), std::move(matching_data), false);
@@ -727,18 +696,12 @@
     }
 
     addStreamDecoderFilterWorker(filter, nullptr, nullptr, false);
->>>>>>> 37e94149
   }
   void addStreamEncoderFilter(StreamEncoderFilterSharedPtr filter) override {
     addStreamEncoderFilterWorker(filter, nullptr, nullptr, false);
   }
   void addStreamEncoderFilter(StreamEncoderFilterSharedPtr filter,
                               Matcher::MatchTreeSharedPtr<HttpMatchingData> match_tree) override {
-<<<<<<< HEAD
-    auto matching_data = match_tree ? std::make_shared<HttpMatchingDataImpl>() : nullptr;
-
-    addStreamEncoderFilterWorker(filter, std::move(match_tree), std::move(matching_data), false);
-=======
     if (match_tree) {
       addStreamEncoderFilterWorker(filter, std::move(match_tree),
                                    std::make_shared<HttpMatchingDataImpl>(), false);
@@ -746,7 +709,6 @@
     }
 
     addStreamEncoderFilterWorker(filter, nullptr, nullptr, false);
->>>>>>> 37e94149
   }
   void addStreamFilter(StreamFilterSharedPtr filter) override {
     addStreamDecoderFilterWorker(filter, nullptr, nullptr, true);
@@ -758,12 +720,6 @@
     // matching on both request and response data.
     // TODO(snowp): The match tree might be fully evaluated twice, ideally we should expose
     // the result to both filters after the first match evaluation.
-<<<<<<< HEAD
-    auto matching_data = match_tree ? std::make_shared<HttpMatchingDataImpl>() : nullptr;
-
-    addStreamDecoderFilterWorker(filter, match_tree, matching_data, true);
-    addStreamEncoderFilterWorker(filter, std::move(match_tree), std::move(matching_data), true);
-=======
     if (match_tree) {
       auto matching_data = std::make_shared<HttpMatchingDataImpl>();
       addStreamDecoderFilterWorker(filter, match_tree, matching_data, true);
@@ -773,7 +729,6 @@
 
     addStreamDecoderFilterWorker(filter, nullptr, nullptr, true);
     addStreamEncoderFilterWorker(filter, nullptr, nullptr, true);
->>>>>>> 37e94149
   }
   void addAccessLogHandler(AccessLog::InstanceSharedPtr handler) override;
 
