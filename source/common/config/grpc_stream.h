--- conflicted
+++ resolved
@@ -98,13 +98,8 @@
     // if(>0 || used) to keep this stat from being wrongly marked interesting by a pointless set(0)
     // and needlessly taking up space. The first time we set(123), used becomes true, and so we will
     // subsequently always do the set (including set(0)).
-<<<<<<< HEAD
-    if (!request_queue_.empty() || control_plane_stats_.pending_requests_.used()) {
-      control_plane_stats_.pending_requests_.set(request_queue_.size());
-=======
     if (size > 0 || control_plane_stats_.pending_requests_.used()) {
       control_plane_stats_.pending_requests_.set(size);
->>>>>>> 6d1e3af2
     }
   }
 
