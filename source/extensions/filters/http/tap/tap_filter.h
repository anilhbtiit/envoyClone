--- conflicted
+++ resolved
@@ -65,15 +65,6 @@
   HttpTapConfigSharedPtr currentConfig() override;
   FilterStats& stats() override { return stats_; }
 
-<<<<<<< HEAD
-  // Extensions::Common::Tap::ExtensionConfig
-  void clearTapConfig() override;
-  const absl::string_view adminId() override;
-  void newTapConfig(envoy::service::tap::v2alpha::TapConfig&& proto_config,
-                    Extensions::Common::Tap::Sink* admin_streamer) override;
-
-=======
->>>>>>> 22bba7e3
 private:
   FilterStats stats_;
 };
