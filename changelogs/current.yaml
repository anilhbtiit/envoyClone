--- conflicted
+++ resolved
@@ -63,14 +63,11 @@
 - area: upstream
   change: |
     added :ref:`maglev extension <envoy_v3_api_msg_extensions.load_balancing_policies.maglev.v3.Maglev>` to suppport the :ref:`load balancer policy <envoy_v3_api_field_config.cluster.v3.Cluster.load_balancing_policy>`.
-<<<<<<< HEAD
 - area: tls
   change: |
     added support to configure the ``enforce_rsa_key_usage`` of SSL_CONFIG. This can be used to override its configuration in BoringSSL.
-=======
 - area: router
   change: |
     support route info in upstream access log.
->>>>>>> bc8f0cd1
 
 deprecated: