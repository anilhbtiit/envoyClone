load(
    "//bazel:envoy_build_system.bzl",
    "envoy_cc_test",
    "envoy_cc_test_library",
    "envoy_package",
)

licenses(["notice"])  # Apache 2

envoy_package()

envoy_cc_test(
    name = "envoy_quic_alarm_test",
    srcs = ["envoy_quic_alarm_test.cc"],
    external_deps = ["quiche_quic_platform"],
    tags = ["nofips"],
    deps = [
        "//source/common/quic:envoy_quic_alarm_factory_lib",
        "//source/common/quic:envoy_quic_alarm_lib",
        "//source/common/quic/platform:envoy_quic_clock_lib",
        "//test/test_common:simulated_time_system_lib",
        "//test/test_common:utility_lib",
    ],
)

envoy_cc_test(
    name = "envoy_quic_writer_test",
    srcs = ["envoy_quic_writer_test.cc"],
    external_deps = ["quiche_quic_platform"],
    tags = ["nofips"],
    deps = [
        "//source/common/network:io_socket_error_lib",
        "//source/common/network:udp_packet_writer_handler_lib",
        "//source/common/quic:envoy_quic_packet_writer_lib",
        "//test/mocks/api:api_mocks",
        "//test/mocks/network:network_mocks",
        "//test/test_common:threadsafe_singleton_injector_lib",
    ],
)

envoy_cc_test(
    name = "envoy_quic_proof_source_test",
    srcs = ["envoy_quic_proof_source_test.cc"],
    external_deps = ["quiche_quic_platform"],
    tags = ["nofips"],
    deps = [
        "//source/common/quic:envoy_quic_proof_source_lib",
        "//source/common/quic:envoy_quic_proof_verifier_lib",
        "//source/extensions/transport_sockets/tls:context_config_lib",
        "//test/mocks/network:network_mocks",
        "//test/mocks/ssl:ssl_mocks",
        "@com_github_google_quiche//:quic_core_versions_lib",
        "@com_github_google_quiche//:quic_test_tools_test_certificates_lib",
    ],
)

envoy_cc_test(
    name = "quic_filter_manager_connection_impl_test",
    srcs = ["quic_filter_manager_connection_impl_test.cc"],
    tags = ["nofips"],
    deps = [
        "//source/common/quic:quic_filter_manager_connection_lib",
        "//test/common/quic:quic_test_utils_for_envoy_lib",
        "//test/mocks/event:event_mocks",
        "//test/mocks/network:network_mocks",
        "//test/test_common:utility_lib",
        "@com_github_google_quiche//:quic_test_tools_test_utils_lib",
    ],
)

envoy_cc_test(
    name = "quic_stat_names_test",
    srcs = ["quic_stat_names_test.cc"],
    tags = ["nofips"],
    deps = [
        "//source/common/quic:quic_stat_names_lib",
        "//source/common/stats:stats_lib",
        "//test/mocks/stats:stats_mocks",
        "//test/test_common:utility_lib",
    ],
)

envoy_cc_test(
    name = "envoy_quic_proof_verifier_test",
    srcs = ["envoy_quic_proof_verifier_test.cc"],
    external_deps = ["quiche_quic_platform"],
    tags = ["nofips"],
    deps = [
        "//source/common/quic:envoy_quic_proof_verifier_lib",
        "//source/extensions/transport_sockets/tls:context_config_lib",
        "//test/mocks/ssl:ssl_mocks",
        "@com_github_google_quiche//:quic_test_tools_test_certificates_lib",
    ],
)

envoy_cc_test(
    name = "envoy_quic_server_stream_test",
    srcs = ["envoy_quic_server_stream_test.cc"],
    tags = ["nofips"],
    deps = [
        ":quic_test_utils_for_envoy_lib",
        ":test_utils_lib",
        "//source/common/http:headers_lib",
        "//source/common/quic:envoy_quic_alarm_factory_lib",
        "//source/common/quic:envoy_quic_connection_helper_lib",
        "//source/common/quic:envoy_quic_server_connection_lib",
        "//source/common/quic:envoy_quic_server_session_lib",
        "//source/server:active_listener_base",
        "//test/mocks/http:http_mocks",
        "//test/mocks/http:stream_decoder_mock",
        "//test/mocks/network:network_mocks",
        "//test/test_common:utility_lib",
        "@com_github_google_quiche//:quic_core_http_spdy_session_lib",
        "@com_github_google_quiche//:quic_test_tools_qpack_qpack_test_utils_lib",
        "@com_github_google_quiche//:quic_test_tools_session_peer_lib",
    ],
)

envoy_cc_test(
    name = "envoy_quic_client_stream_test",
    srcs = ["envoy_quic_client_stream_test.cc"],
    tags = ["nofips"],
    deps = [
        ":quic_test_utils_for_envoy_lib",
        ":test_utils_lib",
        "//source/common/http:headers_lib",
        "//source/common/quic:envoy_quic_alarm_factory_lib",
        "//source/common/quic:envoy_quic_client_connection_lib",
        "//source/common/quic:envoy_quic_client_session_lib",
        "//source/common/quic:envoy_quic_connection_helper_lib",
        "//test/mocks/http:http_mocks",
        "//test/mocks/http:stream_decoder_mock",
        "//test/mocks/network:network_mocks",
        "//test/test_common:utility_lib",
        "@com_github_google_quiche//:quic_core_http_spdy_session_lib",
        "@com_github_google_quiche//:quic_test_tools_qpack_qpack_test_utils_lib",
    ],
)

envoy_cc_test(
    name = "envoy_quic_server_session_test",
    srcs = ["envoy_quic_server_session_test.cc"],
    tags = ["nofips"],
    deps = [
        ":quic_test_utils_for_envoy_lib",
        ":test_proof_source_lib",
        ":test_utils_lib",
        "//envoy/stats:stats_macros",
        "//source/common/quic:codec_lib",
        "//source/common/quic:envoy_quic_alarm_factory_lib",
        "//source/common/quic:envoy_quic_connection_helper_lib",
        "//source/common/quic:envoy_quic_server_connection_lib",
        "//source/common/quic:envoy_quic_server_session_lib",
        "//source/server:configuration_lib",
        "//test/mocks/event:event_mocks",
        "//test/mocks/http:http_mocks",
        "//test/mocks/http:stream_decoder_mock",
        "//test/mocks/network:network_mocks",
        "//test/mocks/stats:stats_mocks",
        "//test/test_common:global_lib",
        "//test/test_common:logging_lib",
        "//test/test_common:simulated_time_system_lib",
        "@com_github_google_quiche//:quic_test_tools_config_peer_lib",
        "@com_github_google_quiche//:quic_test_tools_server_session_base_peer",
        "@com_github_google_quiche//:quic_test_tools_test_utils_lib",
    ],
)

envoy_cc_test(
    name = "envoy_quic_client_session_test",
    srcs = ["envoy_quic_client_session_test.cc"],
    tags = ["nofips"],
    deps = [
        ":quic_test_utils_for_envoy_lib",
        ":test_utils_lib",
        "//envoy/stats:stats_macros",
        "//source/common/quic:codec_lib",
        "//source/common/quic:envoy_quic_alarm_factory_lib",
        "//source/common/quic:envoy_quic_client_connection_lib",
        "//source/common/quic:envoy_quic_client_session_lib",
        "//source/common/quic:envoy_quic_connection_helper_lib",
        "//source/extensions/quic/crypto_stream:envoy_quic_crypto_client_stream_lib",
        "//test/mocks/http:http_mocks",
        "//test/mocks/http:stream_decoder_mock",
        "//test/mocks/network:network_mocks",
        "//test/mocks/stats:stats_mocks",
        "//test/test_common:logging_lib",
        "//test/test_common:simulated_time_system_lib",
        "@com_github_google_quiche//:quic_test_tools_session_peer_lib",
    ],
)

envoy_cc_test(
    name = "active_quic_listener_test",
    srcs = ["active_quic_listener_test.cc"],
    tags = ["nofips"],
    deps = [
        ":quic_test_utils_for_envoy_lib",
        ":test_utils_lib",
        "//source/common/http:utility_lib",
        "//source/common/network:udp_packet_writer_handler_lib",
        "//source/common/quic:active_quic_listener_lib",
        "//source/common/quic:envoy_quic_utils_lib",
        "//source/common/quic:udp_gso_batch_writer_lib",
        "//source/extensions/quic/crypto_stream:envoy_quic_crypto_server_stream_lib",
        "//source/extensions/quic/proof_source:envoy_quic_proof_source_factory_impl_lib",
        "//source/server:configuration_lib",
        "//test/mocks/network:network_mocks",
        "//test/mocks/server:instance_mocks",
        "//test/test_common:network_utility_lib",
        "//test/test_common:simulated_time_system_lib",
        "@com_github_google_quiche//:quic_test_tools_crypto_server_config_peer_lib",
        "@envoy_api//envoy/config/listener/v3:pkg_cc_proto",
    ],
)

envoy_cc_test(
    name = "envoy_quic_dispatcher_test",
    srcs = ["envoy_quic_dispatcher_test.cc"],
    tags = ["nofips"],
    deps = [
        ":quic_test_utils_for_envoy_lib",
        ":test_proof_source_lib",
        ":test_utils_lib",
        "//envoy/stats:stats_macros",
        "//source/common/quic:envoy_quic_alarm_factory_lib",
        "//source/common/quic:envoy_quic_connection_helper_lib",
        "//source/common/quic:envoy_quic_dispatcher_lib",
        "//source/common/quic:envoy_quic_proof_source_lib",
        "//source/common/quic:envoy_quic_server_session_lib",
        "//source/extensions/quic/crypto_stream:envoy_quic_crypto_server_stream_lib",
        "//source/server:configuration_lib",
        "//test/mocks/event:event_mocks",
        "//test/mocks/http:http_mocks",
        "//test/mocks/network:network_mocks",
        "//test/mocks/ssl:ssl_mocks",
        "//test/mocks/stats:stats_mocks",
        "//test/test_common:global_lib",
        "//test/test_common:simulated_time_system_lib",
    ],
)

envoy_cc_test_library(
    name = "test_proof_source_lib",
    hdrs = ["test_proof_source.h"],
    tags = ["nofips"],
    deps = [
        "//source/common/quic:envoy_quic_proof_source_base_lib",
        "//test/mocks/network:network_mocks",
        "@com_github_google_quiche//:quic_test_tools_test_certificates_lib",
    ],
)

envoy_cc_test_library(
    name = "test_proof_verifier_lib",
    hdrs = ["test_proof_verifier.h"],
    tags = ["nofips"],
    deps = [
        "//source/common/quic:envoy_quic_proof_verifier_base_lib",
    ],
)

envoy_cc_test_library(
    name = "quic_test_utils_for_envoy_lib",
    srcs = ["crypto_test_utils_for_envoy.cc"],
    tags = ["nofips"],
    deps = [
        ":test_proof_source_lib",
        ":test_proof_verifier_lib",
        "@com_github_google_quiche//:quic_test_tools_test_utils_lib",
    ],
)

envoy_cc_test(
    name = "client_connection_factory_impl_test",
    srcs = ["client_connection_factory_impl_test.cc"],
    tags = ["nofips"],
    deps = [
        "//source/common/event:dispatcher_lib",
        "//source/common/http/http3:conn_pool_lib",
        "//source/common/network:utility_lib",
        "//source/common/upstream:upstream_includes",
        "//source/common/upstream:upstream_lib",
        "//test/common/http:common_lib",
        "//test/common/upstream:utility_lib",
        "//test/mocks/event:event_mocks",
        "//test/mocks/http:alternate_protocols_cache_mocks",
        "//test/mocks/http:http_mocks",
        "//test/mocks/network:network_mocks",
        "//test/mocks/runtime:runtime_mocks",
        "//test/mocks/server:transport_socket_factory_context_mocks",
        "//test/mocks/upstream:cluster_info_mocks",
        "//test/mocks/upstream:transport_socket_match_mocks",
        "//test/test_common:test_runtime_lib",
    ],
)

envoy_cc_test(
    name = "quic_io_handle_wrapper_test",
    srcs = ["quic_io_handle_wrapper_test.cc"],
    tags = ["nofips"],
    deps = [
        "//source/common/quic:quic_io_handle_wrapper_lib",
        "//test/mocks/api:api_mocks",
        "//test/mocks/network:io_handle_mocks",
        "//test/mocks/network:network_mocks",
        "//test/test_common:threadsafe_singleton_injector_lib",
    ],
)

envoy_cc_test(
    name = "envoy_quic_utils_test",
    srcs = ["envoy_quic_utils_test.cc"],
    tags = ["nofips"],
    deps = [
        ":quic_test_utils_for_envoy_lib",
        "//source/common/quic:envoy_quic_utils_lib",
        "//test/mocks/api:api_mocks",
        "//test/test_common:threadsafe_singleton_injector_lib",
    ],
)

envoy_cc_test(
    name = "envoy_quic_simulated_watermark_buffer_test",
    srcs = ["envoy_quic_simulated_watermark_buffer_test.cc"],
    tags = ["nofips"],
    deps = ["//source/common/quic:envoy_quic_simulated_watermark_buffer_lib"],
)

envoy_cc_test_library(
    name = "test_utils_lib",
    hdrs = ["test_utils.h"],
    external_deps = ["bazel_runfiles"],
    tags = ["nofips"],
    deps = [
        "//source/common/quic:envoy_quic_client_connection_lib",
        "//source/common/quic:envoy_quic_server_connection_lib",
        "//source/common/quic:quic_filter_manager_connection_lib",
        "//test/test_common:environment_lib",
        "@com_github_google_quiche//:quic_core_http_spdy_session_lib",
        "@com_github_google_quiche//:quic_test_tools_first_flight_lib",
        "@com_github_google_quiche//:quic_test_tools_qpack_qpack_encoder_test_utils_lib",
    ],
)

envoy_cc_test(
    name = "quic_transport_socket_factory_test",
    srcs = ["quic_transport_socket_factory_test.cc"],
<<<<<<< HEAD
    data = [
        "//test/extensions/transport_sockets/tls/test_data:certs",
    ],
    tags = ["nofips"],
    deps = [
        "//source/common/quic:quic_transport_socket_factory_lib",
        "//test/mocks/server:transport_socket_factory_context_mocks",
        "//test/test_common:environment_lib",
        "//test/test_common:utility_lib",
=======
    tags = ["nofips"],
    deps = [
        "//source/common/quic:quic_transport_socket_factory_lib",
        "//source/extensions/transport_sockets/tls:context_config_lib",
        "//test/mocks/server:transport_socket_factory_context_mocks",
        "//test/mocks/ssl:ssl_mocks",
>>>>>>> 8cbbf66d
    ],
)<|MERGE_RESOLUTION|>--- conflicted
+++ resolved
@@ -346,23 +346,16 @@
 envoy_cc_test(
     name = "quic_transport_socket_factory_test",
     srcs = ["quic_transport_socket_factory_test.cc"],
-<<<<<<< HEAD
     data = [
         "//test/extensions/transport_sockets/tls/test_data:certs",
     ],
-    tags = ["nofips"],
-    deps = [
-        "//source/common/quic:quic_transport_socket_factory_lib",
-        "//test/mocks/server:transport_socket_factory_context_mocks",
-        "//test/test_common:environment_lib",
-        "//test/test_common:utility_lib",
-=======
     tags = ["nofips"],
     deps = [
         "//source/common/quic:quic_transport_socket_factory_lib",
         "//source/extensions/transport_sockets/tls:context_config_lib",
         "//test/mocks/server:transport_socket_factory_context_mocks",
         "//test/mocks/ssl:ssl_mocks",
->>>>>>> 8cbbf66d
+        "//test/test_common:environment_lib",
+        "//test/test_common:utility_lib",
     ],
 )