--- conflicted
+++ resolved
@@ -48,25 +48,6 @@
 
     // Set validate_clusters to false to allow us to reference a CDS cluster.
     config_helper_.addConfigModifier(
-<<<<<<< HEAD
-        [this, max_hosts](envoy::config::bootstrap::v2::Bootstrap& bootstrap) {
-          auto* cluster_0 = bootstrap.mutable_static_resources()->mutable_clusters(0);
-          cluster_0->clear_hosts();
-          cluster_0->set_lb_policy(envoy::api::v2::Cluster::CLUSTER_PROVIDED);
-
-          if (upstream_tls_) {
-            envoy::api::v2::auth::UpstreamTlsContext tls_context;
-            auto* validation_context =
-                tls_context.mutable_common_tls_context()->mutable_validation_context();
-            validation_context->mutable_trusted_ca()->set_filename(
-                TestEnvironment::runfilesPath("test/config/integration/certs/upstreamcacert.pem"));
-            cluster_0->mutable_transport_socket()->set_name("envoy.transport_sockets.tls");
-            cluster_0->mutable_transport_socket()->mutable_typed_config()->PackFrom(tls_context);
-          }
-
-          const std::string cluster_type_config =
-              fmt::format(R"EOF(
-=======
         [](envoy::config::filter::network::http_connection_manager::v2::HttpConnectionManager&
                hcm) { hcm.mutable_route_config()->mutable_validate_clusters()->set_value(false); });
 
@@ -77,16 +58,17 @@
     cluster_.set_lb_policy(envoy::api::v2::Cluster::CLUSTER_PROVIDED);
 
     if (upstream_tls_) {
-      auto context = cluster_.mutable_tls_context();
+      envoy::api::v2::auth::UpstreamTlsContext tls_context;
       auto* validation_context =
-          context->mutable_common_tls_context()->mutable_validation_context();
+          tls_context.mutable_common_tls_context()->mutable_validation_context();
       validation_context->mutable_trusted_ca()->set_filename(
           TestEnvironment::runfilesPath("test/config/integration/certs/upstreamcacert.pem"));
+      cluster_.mutable_transport_socket()->set_name("envoy.transport_sockets.tls");
+      cluster_.mutable_transport_socket()->mutable_typed_config()->PackFrom(tls_context);
     }
 
     const std::string cluster_type_config =
         fmt::format(R"EOF(
->>>>>>> a62ebafd
 name: envoy.clusters.dynamic_forward_proxy
 typed_config:
   "@type": type.googleapis.com/envoy.config.cluster.dynamic_forward_proxy.v2alpha.ClusterConfig
