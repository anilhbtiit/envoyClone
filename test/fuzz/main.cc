--- conflicted
+++ resolved
@@ -52,11 +52,8 @@
   RELEASE_ASSERT(argc >= 2, "");
   // Consider any file after the test path which doesn't have a - prefix to be a corpus entry.
   uint32_t input_args = 0;
-<<<<<<< HEAD
-=======
   // Ensure we cleanup API resources before we jump into the tests, the test API creates a singleton
   // time system that we don't want to leak into gtest.
->>>>>>> cfd8fab8
   {
     Envoy::Stats::IsolatedStoreImpl stats_store;
     Envoy::Api::ApiPtr api = Envoy::Api::createApiForTest(stats_store);
@@ -74,14 +71,11 @@
       } else {
         Envoy::test_corpus_.emplace_back(arg);
       }
-<<<<<<< HEAD
     }
-    argc -= input_args;
-    for (size_t i = 0; i < Envoy::test_corpus_.size(); ++i) {
-      argv[i + 1] = argv[i + 1 + input_args];
-=======
->>>>>>> cfd8fab8
-    }
+  }
+  argc -= input_args;
+  for (size_t i = 0; i < Envoy::test_corpus_.size(); ++i) {
+    argv[i + 1] = argv[i + 1 + input_args];
   }
 
   testing::InitGoogleTest(&argc, argv);
