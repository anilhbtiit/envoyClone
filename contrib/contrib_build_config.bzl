--- conflicted
+++ resolved
@@ -10,11 +10,7 @@
     # Network filters
     #
 
-<<<<<<< HEAD
-    "envoy.filters.network.kafka_broker":                         "//contrib/kafka/filters/network/source:kafka_broker_config_lib",
-    "envoy.filters.network.kafka_mesh":                           "//contrib/kafka/filters/network/source/mesh:config_lib",
-=======
     "envoy.filters.network.kafka_broker":                       "//contrib/kafka/filters/network/source:kafka_broker_config_lib",
+    "envoy.filters.network.kafka_mesh":                         "//contrib/kafka/filters/network/source/mesh:config_lib",
     "envoy.filters.network.rocketmq_proxy":                     "//contrib/rocketmq_proxy/filters/network/source:config",
->>>>>>> b315a0bb
 }