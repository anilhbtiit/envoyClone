load("@rules_python//python:defs.bzl", "py_binary")
load(
    "//bazel:envoy_build_system.bzl",
    "envoy_cc_fuzz_test",
    "envoy_cc_test",
    "envoy_cc_test_binary",
    "envoy_cc_test_library",
    "envoy_package",
    "envoy_proto_library",
    "envoy_select_hot_restart",
    "envoy_sh_test",
)

licenses(["notice"])  # Apache 2

envoy_package()

envoy_cc_test_library(
    name = "ads_integration_lib",
    srcs = [
        "ads_integration.cc",
    ],
    hdrs = [
        "ads_integration.h",
    ],
    data = [
        "//test/config/integration:server_xds_files",
        "//test/config/integration/certs",
    ],
    deps = [
        ":http_integration_lib",
        "//source/common/common:version_lib",
        "//source/common/config:protobuf_link_hacks",
        "//source/common/config:version_converter_lib",
        "//source/common/protobuf:utility_lib",
        "//source/extensions/filters/network/redis_proxy:config",
        "//test/common/grpc:grpc_client_integration_lib",
        "//test/test_common:network_utility_lib",
        "//test/test_common:resources_lib",
        "//test/test_common:utility_lib",
        "@envoy_api//envoy/admin/v3:pkg_cc_proto",
        "@envoy_api//envoy/config/bootstrap/v3:pkg_cc_proto",
        "@envoy_api//envoy/config/cluster/v3:pkg_cc_proto",
        "@envoy_api//envoy/config/endpoint/v3:pkg_cc_proto",
        "@envoy_api//envoy/config/listener/v3:pkg_cc_proto",
        "@envoy_api//envoy/config/route/v3:pkg_cc_proto",
        "@envoy_api//envoy/extensions/transport_sockets/tls/v3:pkg_cc_proto",
    ],
)

envoy_cc_test(
    name = "ads_integration_test",
    size = "enormous",
    srcs = ["ads_integration_test.cc"],
    tags = ["fails_on_windows"],
    deps = [
        ":ads_integration_lib",
        ":http_integration_lib",
        "//source/common/config:protobuf_link_hacks",
        "//source/common/protobuf:utility_lib",
        "//test/common/grpc:grpc_client_integration_lib",
        "//test/test_common:network_utility_lib",
        "//test/test_common:resources_lib",
        "//test/test_common:utility_lib",
        "@envoy_api//envoy/config/bootstrap/v3:pkg_cc_proto",
        "@envoy_api//envoy/config/cluster/v3:pkg_cc_proto",
        "@envoy_api//envoy/config/endpoint/v3:pkg_cc_proto",
        "@envoy_api//envoy/config/listener/v3:pkg_cc_proto",
        "@envoy_api//envoy/config/route/v3:pkg_cc_proto",
    ],
)

envoy_cc_test(
    name = "api_listener_integration_test",
    srcs = ["api_listener_integration_test.cc"],
    tags = ["fails_on_windows"],
    deps = [
        ":http_integration_lib",
        "//test/mocks/http:stream_encoder_mock",
        "//test/server:utility_lib",
    ],
)

envoy_cc_test(
    name = "api_version_integration_test",
    srcs = ["api_version_integration_test.cc"],
    tags = ["fails_on_windows"],
    deps = [
        ":http_integration_lib",
        "@envoy_api//envoy/api/v2:pkg_cc_proto",
        "@envoy_api//envoy/api/v2/core:pkg_cc_proto",
        "@envoy_api//envoy/service/discovery/v3:pkg_cc_proto",
    ],
)

py_binary(
    name = "capture_fuzz_gen",
    srcs = ["capture_fuzz_gen.py"],
    licenses = ["notice"],  # Apache 2
    visibility = ["//visibility:public"],
    deps = [
        ":capture_fuzz_proto_py_proto",
        "@envoy_api//envoy/data/tap/v2alpha:pkg_py_proto",
    ],
)

envoy_proto_library(
    name = "capture_fuzz_proto",
    srcs = [":capture_fuzz.proto"],
)

envoy_proto_library(
    name = "h2_capture_fuzz_proto",
    srcs = [":h2_capture_fuzz.proto"],
)

envoy_cc_test(
    name = "cds_integration_test",
    srcs = ["cds_integration_test.cc"],
    data = [
        "//test/config/integration/certs",
    ],
    tags = ["fails_on_windows"],
    deps = [
        ":http_integration_lib",
        "//source/common/config:protobuf_link_hacks",
        "//source/common/protobuf:utility_lib",
        "//test/common/grpc:grpc_client_integration_lib",
        "//test/mocks/runtime:runtime_mocks",
        "//test/mocks/server:server_mocks",
        "//test/test_common:network_utility_lib",
        "//test/test_common:resources_lib",
        "//test/test_common:utility_lib",
        "@envoy_api//envoy/config/cluster/v3:pkg_cc_proto",
        "@envoy_api//envoy/service/discovery/v3:pkg_cc_proto",
    ],
)

envoy_cc_test(
    name = "eds_integration_test",
    srcs = ["eds_integration_test.cc"],
    # Times out on Windows
    tags = ["fails_on_windows"],
    deps = [
        ":http_integration_lib",
        "//source/common/upstream:load_balancer_lib",
        "//test/config:utility_lib",
        "//test/integration/filters:eds_ready_filter_config_lib",
        "//test/test_common:network_utility_lib",
        "@envoy_api//envoy/config/bootstrap/v3:pkg_cc_proto",
        "@envoy_api//envoy/config/cluster/v3:pkg_cc_proto",
        "@envoy_api//envoy/config/core/v3:pkg_cc_proto",
        "@envoy_api//envoy/config/endpoint/v3:pkg_cc_proto",
        "@envoy_api//envoy/extensions/filters/network/http_connection_manager/v3:pkg_cc_proto",
        "@envoy_api//envoy/type/v3:pkg_cc_proto",
    ],
)

envoy_proto_library(
    name = "filter_manager_integration_proto",
    srcs = [":filter_manager_integration_test.proto"],
)

envoy_cc_test(
    name = "filter_manager_integration_test",
    srcs = [
        "filter_manager_integration_test.cc",
    ],
    tags = ["fails_on_windows"],
    deps = [
        ":filter_manager_integration_proto_cc_proto",
        ":http_integration_lib",
        ":integration_lib",
        "//source/extensions/filters/listener/original_dst:config",
        "//source/extensions/filters/listener/tls_inspector:config",
        "//source/extensions/filters/network/common:factory_base_lib",
        "//source/extensions/filters/network/echo:config",
        "//source/extensions/filters/network/tcp_proxy:config",
        "//test/server:utility_lib",
        "//test/test_common:registry_lib",
        "//test/test_common:utility_lib",
        "@envoy_api//envoy/config/bootstrap/v3:pkg_cc_proto",
    ],
)

envoy_cc_test(
    name = "cluster_filter_integration_test",
    srcs = ["cluster_filter_integration_test.cc"],
    deps = [
        ":integration_lib",
        "//include/envoy/network:filter_interface",
        "//source/extensions/filters/network/tcp_proxy:config",
        "//test/config:utility_lib",
        "//test/test_common:registry_lib",
        "@envoy_api//envoy/config/bootstrap/v3:pkg_cc_proto",
    ],
)

envoy_cc_test(
    name = "custom_cluster_integration_test",
    srcs = ["custom_cluster_integration_test.cc"],
    deps = [
        ":http_integration_lib",
        "//source/common/upstream:load_balancer_lib",
        "//test/config:utility_lib",
        "//test/integration/clusters:custom_static_cluster",
        "//test/test_common:network_utility_lib",
        "@envoy_api//envoy/config/bootstrap/v3:pkg_cc_proto",
        "@envoy_api//envoy/config/cluster/v3:pkg_cc_proto",
    ],
)

envoy_cc_test(
    name = "vhds_integration_test",
    srcs = ["vhds_integration_test.cc"],
    data = [
        "//test/config/integration/certs",
    ],
    tags = ["fails_on_windows"],
    deps = [
        ":http_integration_lib",
        "//source/common/config:protobuf_link_hacks",
        "//source/common/protobuf:utility_lib",
        "//test/common/grpc:grpc_client_integration_lib",
        "//test/mocks/runtime:runtime_mocks",
        "//test/mocks/server:server_mocks",
        "//test/test_common:network_utility_lib",
        "//test/test_common:resources_lib",
        "//test/test_common:utility_lib",
        "@envoy_api//envoy/config/route/v3:pkg_cc_proto",
    ],
)

envoy_cc_test(
    name = "drain_close_integration_test",
    srcs = [
        "drain_close_integration_test.cc",
    ],
    tags = ["fails_on_windows"],
    deps = [
        ":http_protocol_integration_lib",
        "//source/extensions/filters/http/health_check:config",
        "//test/test_common:utility_lib",
    ],
)

exports_files(["test_utility.sh"])

envoy_cc_test_binary(
    name = "hotrestart_main",
    srcs = ["hotrestart_main.cc"],
    external_deps = [
        "abseil_symbolize",
    ],
    stamped = True,
    deps = [
        "//source/exe:envoy_main_common_with_core_extensions_lib",
        "//source/exe:platform_impl_lib",
    ],
)

envoy_sh_test(
    name = "hotrestart_test",
    size = "enormous",
    srcs = envoy_select_hot_restart([
        "hotrestart_test.sh",
    ]),
    cc_binary = [":hotrestart_main"],
    data = [
        "test_utility.sh",
        "//test/config/integration:server_config_files",
        "//tools:socket_passing",
    ],
    # Hot restart does not apply on Windows, skipping
    tags = ["skip_on_windows"],
)

envoy_sh_test(
    name = "run_envoy_test",
    srcs = ["run_envoy_test.sh"],
    cc_binary = [":hotrestart_main"],
    data = [
        "test_utility.sh",
        "//test/config/integration:server_config_files",
    ],
)

envoy_cc_test(
    name = "alpn_selection_integration_test",
    srcs = [
        "alpn_selection_integration_test.cc",
    ],
    data = [
        "//test/config/integration/certs",
    ],
    tags = ["fails_on_windows"],
    deps = [
        ":http_integration_lib",
        "//test/test_common:utility_lib",
        "@envoy_api//envoy/config/bootstrap/v3:pkg_cc_proto",
        "@envoy_api//envoy/config/route/v3:pkg_cc_proto",
        "@envoy_api//envoy/extensions/transport_sockets/tls/v3:pkg_cc_proto",
    ],
)

envoy_cc_test(
    name = "header_integration_test",
    srcs = [
        "header_integration_test.cc",
    ],
    tags = ["fails_on_windows"],
    deps = [
        ":http_integration_lib",
        "//source/common/config:api_version_lib",
        "//source/common/protobuf",
        "//test/test_common:utility_lib",
        "@envoy_api//envoy/api/v2:pkg_cc_proto",
        "@envoy_api//envoy/config/bootstrap/v3:pkg_cc_proto",
        "@envoy_api//envoy/config/cluster/v3:pkg_cc_proto",
        "@envoy_api//envoy/config/core/v3:pkg_cc_proto",
        "@envoy_api//envoy/extensions/filters/http/router/v3:pkg_cc_proto",
        "@envoy_api//envoy/extensions/filters/network/http_connection_manager/v3:pkg_cc_proto",
    ],
)

envoy_cc_test(
    name = "http2_integration_test",
    srcs = [
        "http2_integration_test.cc",
        "http2_integration_test.h",
    ],
    tags = ["fails_on_windows"],
    deps = [
        ":http_integration_lib",
        "//source/common/buffer:buffer_lib",
        "//source/common/http:header_map_lib",
        "//source/extensions/filters/http/buffer:config",
        "//source/extensions/filters/http/health_check:config",
        "//test/common/http/http2:http2_frame",
        "//test/integration/filters:metadata_stop_all_filter_config_lib",
        "//test/integration/filters:request_metadata_filter_config_lib",
        "//test/integration/filters:response_metadata_filter_config_lib",
        "//test/integration/filters:stop_iteration_and_continue",
        "//test/mocks/http:http_mocks",
        "//test/mocks/upstream:upstream_mocks",
        "//test/test_common:utility_lib",
        "@envoy_api//envoy/config/bootstrap/v3:pkg_cc_proto",
        "@envoy_api//envoy/config/cluster/v3:pkg_cc_proto",
        "@envoy_api//envoy/extensions/filters/network/http_connection_manager/v3:pkg_cc_proto",
    ],
)

envoy_cc_test(
    name = "http_subset_lb_integration_test",
    srcs = [
        "http_subset_lb_integration_test.cc",
    ],
    tags = ["fails_on_windows"],
    deps = [
        ":http_integration_lib",
        "//test/common/upstream:utility_lib",
        "@envoy_api//envoy/config/bootstrap/v3:pkg_cc_proto",
        "@envoy_api//envoy/config/cluster/v3:pkg_cc_proto",
        "@envoy_api//envoy/config/route/v3:pkg_cc_proto",
        "@envoy_api//envoy/extensions/filters/network/http_connection_manager/v3:pkg_cc_proto",
    ],
)

envoy_cc_test(
    name = "transport_socket_match_integration_test",
    srcs = [
        "transport_socket_match_integration_test.cc",
    ],
    data = [
        "//test/config/integration/certs",
    ],
    deps = [
        ":http_integration_lib",
        "//source/extensions/transport_sockets/tls:context_lib",
        "//test/common/upstream:utility_lib",
        "@envoy_api//envoy/config/bootstrap/v3:pkg_cc_proto",
        "@envoy_api//envoy/config/route/v3:pkg_cc_proto",
        "@envoy_api//envoy/extensions/filters/network/http_connection_manager/v3:pkg_cc_proto",
        "@envoy_api//envoy/extensions/transport_sockets/tls/v3:pkg_cc_proto",
    ],
)

envoy_cc_test(
    name = "header_casing_integration_test",
    srcs = [
        "header_casing_integration_test.cc",
    ],
    deps = [
        ":http_integration_lib",
        "@envoy_api//envoy/config/bootstrap/v3:pkg_cc_proto",
        "@envoy_api//envoy/extensions/filters/network/http_connection_manager/v3:pkg_cc_proto",
    ],
)

envoy_cc_test(
    name = "http_timeout_integration_test",
    srcs = [
        "http_timeout_integration_test.cc",
        "http_timeout_integration_test.h",
    ],
    tags = ["fails_on_windows"],
    deps = [
        ":http_integration_lib",
        "@envoy_api//envoy/extensions/filters/http/router/v3:pkg_cc_proto",
        "@envoy_api//envoy/extensions/filters/network/http_connection_manager/v3:pkg_cc_proto",
    ],
)

envoy_cc_test(
    name = "protocol_integration_test",
    srcs = [
        "protocol_integration_test.cc",
    ],
    # As this test has many H1/H2/v4/v6 tests it takes a while to run.
    # Shard it enough to bring the run time in line with other integration tests.
    shard_count = 5,
    tags = ["fails_on_windows"],
    deps = [
        ":http_protocol_integration_lib",
        "//source/common/http:header_map_lib",
        "//source/extensions/filters/http/buffer:config",
        "//source/extensions/filters/http/health_check:config",
        "//test/integration/filters:encoder_decoder_buffer_filter_lib",
        "//test/integration/filters:random_pause_filter_lib",
        "//test/test_common:utility_lib",
        "@envoy_api//envoy/config/bootstrap/v3:pkg_cc_proto",
        "@envoy_api//envoy/config/route/v3:pkg_cc_proto",
        "@envoy_api//envoy/extensions/filters/network/http_connection_manager/v3:pkg_cc_proto",
    ],
)

envoy_cc_test(
    name = "http2_upstream_integration_test",
    srcs = [
        "http2_upstream_integration_test.cc",
        "http2_upstream_integration_test.h",
    ],
    tags = ["fails_on_windows"],
    deps = [
        ":http_integration_lib",
        "//source/common/http:header_map_lib",
        "//source/extensions/access_loggers/grpc:http_config",
        "//source/extensions/filters/http/buffer:config",
        "//source/extensions/filters/http/health_check:config",
        "//test/integration/filters:encoder_decoder_buffer_filter_lib",
        "//test/integration/filters:random_pause_filter_lib",
        "//test/test_common:utility_lib",
        "@envoy_api//envoy/config/bootstrap/v3:pkg_cc_proto",
        "@envoy_api//envoy/extensions/filters/network/http_connection_manager/v3:pkg_cc_proto",
    ],
)

envoy_cc_test(
    name = "integration_admin_test",
    srcs = [
        "integration_admin_test.cc",
        "integration_admin_test.h",
    ],
    tags = ["fails_on_windows"],
    deps = [
        ":http_protocol_integration_lib",
        "//include/envoy/http:header_map_interface",
        "//source/common/stats:stats_matcher_lib",
        "//source/extensions/filters/http/buffer:config",
        "//source/extensions/filters/http/health_check:config",
        "//test/common/stats:stat_test_utility_lib",
        "@envoy_api//envoy/admin/v3:pkg_cc_proto",
        "@envoy_api//envoy/config/bootstrap/v3:pkg_cc_proto",
        "@envoy_api//envoy/config/core/v3:pkg_cc_proto",
        "@envoy_api//envoy/config/metrics/v3:pkg_cc_proto",
        "@envoy_api//envoy/config/route/v3:pkg_cc_proto",
    ],
)

envoy_cc_test_library(
    name = "test_host_predicate_lib",
    srcs = [
        "test_host_predicate.h",
        "test_host_predicate_config.h",
    ],
    deps = [
        "//include/envoy/upstream:retry_interface",
    ],
)

envoy_cc_test_library(
    name = "http_integration_lib",
    srcs = [
        "http_integration.cc",
    ],
    hdrs = [
        "http_integration.h",
    ],
    deps = [
        ":integration_lib",
        ":test_host_predicate_lib",
        "//include/envoy/event:timer_interface",
        "//source/common/common:thread_annotations",
        "//source/extensions/filters/http/on_demand:config",
        "//source/extensions/filters/http/router:config",
        "//source/extensions/filters/network/http_connection_manager:config",
        "//test/common/upstream:utility_lib",
        "//test/integration/filters:add_body_filter_config_lib",
        "//test/integration/filters:add_trailers_filter_config_lib",
        "//test/integration/filters:call_decodedata_once_filter_config_lib",
        "//test/integration/filters:decode_headers_return_stop_all_filter_config_lib",
        "//test/integration/filters:encode_headers_return_stop_all_filter_config_lib",
        "//test/integration/filters:headers_only_filter_config_lib",
        "//test/integration/filters:modify_buffer_filter_config_lib",
        "//test/integration/filters:passthrough_filter_config_lib",
        "//test/integration/filters:pause_filter_lib",
        "//test/integration/filters:wait_for_whole_request_and_response_config_lib",
        "//test/test_common:registry_lib",
        "@envoy_api//envoy/config/bootstrap/v3:pkg_cc_proto",
        "@envoy_api//envoy/extensions/filters/network/http_connection_manager/v3:pkg_cc_proto",
    ],
)

envoy_cc_test_library(
    name = "http_protocol_integration_lib",
    srcs = [
        "http_protocol_integration.cc",
    ],
    hdrs = [
        "http_protocol_integration.h",
    ],
    deps = [
        ":http_integration_lib",
        "//test/common/upstream:utility_lib",
    ],
)

envoy_cc_test(
    name = "idle_timeout_integration_test",
    srcs = ["idle_timeout_integration_test.cc"],
    # As this test has many pauses for idle timeouts, it takes a while to run.
    # Shard it enough to bring the run time in line with other integration tests.
    shard_count = 2,
    tags = ["fails_on_windows"],
    deps = [
        ":http_protocol_integration_lib",
        "//test/integration/filters:backpressure_filter_config_lib",
        "//test/test_common:test_time_lib",
        "@envoy_api//envoy/config/bootstrap/v3:pkg_cc_proto",
        "@envoy_api//envoy/extensions/filters/network/http_connection_manager/v3:pkg_cc_proto",
    ],
)

envoy_cc_test_library(
    name = "integration_lib",
    srcs = [
        "autonomous_upstream.cc",
        "fake_upstream.cc",
        "integration.cc",
        "server.cc",
        "ssl_utility.cc",
        "utility.cc",
    ],
    hdrs = [
        "autonomous_upstream.h",
        "fake_upstream.h",
        "integration.h",
        "server.h",
        "ssl_utility.h",
        "utility.h",
    ],
    data = ["//test/common/runtime:filesystem_test_data"],
    deps = [
        ":server_stats_interface",
        ":tcp_dump",
        "//include/envoy/api:api_interface",
        "//include/envoy/buffer:buffer_interface",
        "//include/envoy/event:dispatcher_interface",
        "//include/envoy/grpc:status",
        "//include/envoy/http:codec_interface",
        "//include/envoy/http:header_map_interface",
        "//include/envoy/network:connection_interface",
        "//include/envoy/network:filter_interface",
        "//include/envoy/server:configuration_interface",
        "//include/envoy/server:hot_restart_interface",
        "//include/envoy/server:options_interface",
        "//include/envoy/stats:stats_interface",
        "//include/envoy/thread:thread_interface",
        "//source/common/api:api_lib",
        "//source/common/buffer:buffer_lib",
        "//source/common/buffer:zero_copy_input_stream_lib",
        "//source/common/common:assert_lib",
        "//source/common/common:basic_resource_lib",
        "//source/common/common:minimal_logger_lib",
        "//source/common/config:api_version_lib",
        "//source/common/config:version_converter_lib",
        "//source/common/event:dispatcher_lib",
        "//source/common/grpc:codec_lib",
        "//source/common/grpc:common_lib",
        "//source/common/http:codec_client_lib",
        "//source/common/http:header_map_lib",
        "//source/common/http:headers_lib",
        "//source/common/http/http1:codec_lib",
        "//source/common/http/http2:codec_lib",
        "//source/common/local_info:local_info_lib",
        "//source/common/network:filter_lib",
        "//source/common/network:listen_socket_lib",
        "//source/common/network:utility_lib",
        "//source/common/runtime:runtime_lib",
        "//source/common/stats:isolated_store_lib",
        "//source/common/stats:symbol_table_creator_lib",
        "//source/common/stats:thread_local_store_lib",
        "//source/common/thread_local:thread_local_lib",
        "//source/common/upstream:upstream_includes",
        "//source/common/upstream:upstream_lib",
        "//source/extensions/access_loggers/file:config",
        "//source/extensions/transport_sockets/raw_buffer:config",
        "//source/extensions/transport_sockets/tap:config",
        "//source/extensions/transport_sockets/tls:config",
        "//source/server:connection_handler_lib",
        "//source/server:drain_manager_lib",
        "//source/server:hot_restart_nop_lib",
        "//source/server:listener_hooks_lib",
        "//source/server:process_context_lib",
        "//source/server:server_lib",
        "//test/common/grpc:grpc_client_integration_lib",
        "//test/common/runtime:utility_lib",
        "//test/common/upstream:utility_lib",
        "//test/config:utility_lib",
        "//test/mocks/buffer:buffer_mocks",
        "//test/mocks/server:server_mocks",
        "//test/mocks/stats:stats_mocks",
        "//test/mocks/upstream:upstream_mocks",
        "//test/test_common:environment_lib",
        "//test/test_common:network_utility_lib",
        "//test/test_common:printers_lib",
        "//test/test_common:simulated_time_system_lib",
        "//test/test_common:test_time_lib",
        "//test/test_common:test_time_system_interface",
        "//test/test_common:utility_lib",
        "@envoy_api//envoy/admin/v3:pkg_cc_proto",
        "@envoy_api//envoy/api/v2:pkg_cc_proto",
        "@envoy_api//envoy/config/bootstrap/v3:pkg_cc_proto",
        "@envoy_api//envoy/config/core/v3:pkg_cc_proto",
        "@envoy_api//envoy/config/endpoint/v3:pkg_cc_proto",
        "@envoy_api//envoy/config/listener/v3:pkg_cc_proto",
        "@envoy_api//envoy/extensions/transport_sockets/tls/v3:pkg_cc_proto",
    ],
)

envoy_cc_test(
    name = "integration_test",
    srcs = [
        "integration_test.cc",
        "integration_test.h",
    ],
    shard_count = 2,
    # Times out on Windows
    tags = ["fails_on_windows"],
    deps = [
        ":http_integration_lib",
        "//source/common/http:header_map_lib",
        "//source/common/http:headers_lib",
        "//source/extensions/filters/http/cors:config",
        "//source/extensions/filters/http/grpc_http1_bridge:config",
        "//source/extensions/filters/http/health_check:config",
        "//test/integration/filters:clear_route_cache_filter_lib",
        "//test/integration/filters:encoder_decoder_buffer_filter_lib",
        "//test/integration/filters:process_context_lib",
        "//test/integration/filters:stop_iteration_and_continue",
        "//test/mocks/http:http_mocks",
        "//test/test_common:utility_lib",
        "@envoy_api//envoy/config/bootstrap/v3:pkg_cc_proto",
        "@envoy_api//envoy/config/route/v3:pkg_cc_proto",
        "@envoy_api//envoy/extensions/filters/network/http_connection_manager/v3:pkg_cc_proto",
    ],
)

envoy_cc_test(
    name = "redirect_integration_test",
    srcs = [
        "redirect_integration_test.cc",
    ],
    tags = ["fails_on_windows"],
    deps = [
        ":http_protocol_integration_lib",
        "//source/common/http:header_map_lib",
        "//source/extensions/internal_redirect/allow_listed_routes:config",
        "//source/extensions/internal_redirect/previous_routes:config",
        "//source/extensions/internal_redirect/safe_cross_scheme:config",
        "//test/test_common:utility_lib",
        "@envoy_api//envoy/config/route/v3:pkg_cc_proto",
        "@envoy_api//envoy/extensions/filters/network/http_connection_manager/v3:pkg_cc_proto",
        "@envoy_api//envoy/extensions/internal_redirect/allow_listed_routes/v3:pkg_cc_proto",
        "@envoy_api//envoy/extensions/internal_redirect/previous_routes/v3:pkg_cc_proto",
        "@envoy_api//envoy/extensions/internal_redirect/safe_cross_scheme/v3:pkg_cc_proto",
    ],
)

envoy_cc_test(
    name = "websocket_integration_test",
    srcs = [
        "websocket_integration_test.cc",
        "websocket_integration_test.h",
    ],
    # Times out on Windows
    tags = ["fails_on_windows"],
    deps = [
        ":http_protocol_integration_lib",
        "//source/common/http:header_map_lib",
        "//source/extensions/access_loggers/file:config",
        "//source/extensions/filters/http/buffer:config",
        "//test/test_common:utility_lib",
        "@envoy_api//envoy/config/bootstrap/v3:pkg_cc_proto",
        "@envoy_api//envoy/extensions/filters/network/http_connection_manager/v3:pkg_cc_proto",
    ],
)

envoy_cc_test(
    name = "echo_integration_test",
    srcs = [
        "echo_integration_test.cc",
    ],
    tags = [
        # Uncomment this line to run this test repeatedly in exclusive mode if not using docker-sandbox,
        # or RBE, see comments in AddRemoveListener.
        # "exclusive",
        # TODO(wrowe,sunjayBhatia): Skipping this on Windows as MSVC does not allow invoking
        # connection.close() from within the lambda that is passed to the RawConnectionDriver
        # constructor
        "skip_on_windows",
    ],
    deps = [
        ":integration_lib",
        "//source/extensions/filters/network/echo:config",
        "//test/server:utility_lib",
        "//test/test_common:utility_lib",
    ],
)

envoy_cc_test(
    name = "stats_integration_test",
    srcs = ["stats_integration_test.cc"],
    # The symbol table cluster memory tests take a while to run specially under tsan.
    # Shard it to avoid test timeout.
    shard_count = 2,
    deps = [
        ":integration_lib",
        "//source/common/memory:stats_lib",
        "//source/common/stats:symbol_table_creator_lib",
        "//source/extensions/filters/http/router:config",
        "//source/extensions/filters/network/http_connection_manager:config",
        "//test/common/stats:stat_test_utility_lib",
        "//test/test_common:network_utility_lib",
        "//test/test_common:utility_lib",
        "@envoy_api//envoy/config/bootstrap/v3:pkg_cc_proto",
        "@envoy_api//envoy/config/core/v3:pkg_cc_proto",
    ],
)

envoy_cc_test(
    name = "load_stats_integration_test",
    srcs = ["load_stats_integration_test.cc"],
    tags = ["fails_on_windows"],
    deps = [
        ":http_integration_lib",
        "//test/config:utility_lib",
        "//test/test_common:network_utility_lib",
        "//test/test_common:resources_lib",
        "//test/test_common:utility_lib",
        "@envoy_api//envoy/config/bootstrap/v3:pkg_cc_proto",
        "@envoy_api//envoy/config/cluster/v3:pkg_cc_proto",
        "@envoy_api//envoy/config/core/v3:pkg_cc_proto",
        "@envoy_api//envoy/config/endpoint/v3:pkg_cc_proto",
        "@envoy_api//envoy/service/load_stats/v3:pkg_cc_proto",
    ],
)

envoy_cc_test(
    name = "hds_integration_test",
    srcs = ["hds_integration_test.cc"],
    tags = ["fails_on_windows"],
    deps = [
        ":http_integration_lib",
        ":integration_lib",
        "//include/envoy/upstream:upstream_interface",
        "//source/common/config:metadata_lib",
        "//source/common/json:json_loader_lib",
        "//source/common/network:utility_lib",
        "//source/common/upstream:health_checker_lib",
        "//source/common/upstream:health_discovery_service_lib",
        "//test/common/upstream:utility_lib",
        "//test/config:utility_lib",
        "//test/test_common:network_utility_lib",
        "//test/test_common:resources_lib",
        "@envoy_api//envoy/config/bootstrap/v3:pkg_cc_proto",
        "@envoy_api//envoy/config/core/v3:pkg_cc_proto",
        "@envoy_api//envoy/service/health/v3:pkg_cc_proto",
    ],
)

envoy_cc_test(
    name = "header_prefix_integration_test",
    srcs = ["header_prefix_integration_test.cc"],
    coverage = False,
    tags = ["fails_on_windows"],
    deps = [
        ":http_protocol_integration_lib",
        "@envoy_api//envoy/config/bootstrap/v3:pkg_cc_proto",
    ],
)

envoy_cc_test(
    name = "overload_integration_test",
    srcs = ["overload_integration_test.cc"],
    tags = ["fails_on_windows"],
    deps = [
        ":http_protocol_integration_lib",
        "//source/extensions/resource_monitors/injected_resource:config",
        "@envoy_api//envoy/config/bootstrap/v3:pkg_cc_proto",
        "@envoy_api//envoy/config/overload/v3:pkg_cc_proto",
    ],
)

envoy_cc_test(
    name = "proxy_proto_integration_test",
    srcs = [
        "proxy_proto_integration_test.cc",
        "proxy_proto_integration_test.h",
    ],
    tags = ["fails_on_windows"],
    deps = [
        ":http_integration_lib",
        "//source/common/buffer:buffer_lib",
        "//source/common/http:codec_client_lib",
        "//source/extensions/filters/listener/proxy_protocol:config",
        "//test/test_common:utility_lib",
        "@envoy_api//envoy/config/bootstrap/v3:pkg_cc_proto",
        "@envoy_api//envoy/config/cluster/v3:pkg_cc_proto",
    ],
)

envoy_cc_test(
    name = "rtds_integration_test",
    srcs = ["rtds_integration_test.cc"],
    tags = ["fails_on_windows"],
    deps = [
        ":http_integration_lib",
        "//test/common/grpc:grpc_client_integration_lib",
        "@envoy_api//envoy/service/runtime/v3:pkg_cc_proto",
    ],
)

envoy_cc_test_library(
    name = "server_stats_interface",
    hdrs = ["server_stats.h"],
    deps = ["//include/envoy/stats:stats_interface"],
)

envoy_cc_test(
    name = "sds_static_integration_test",
    srcs = [
        "sds_static_integration_test.cc",
    ],
    data = [
        "//test/config/integration/certs",
    ],
    tags = ["fails_on_windows"],
    deps = [
        ":http_integration_lib",
        "//source/common/event:dispatcher_includes",
        "//source/common/event:dispatcher_lib",
        "//source/common/network:connection_lib",
        "//source/common/network:utility_lib",
        "//source/extensions/transport_sockets/tls:config",
        "//source/extensions/transport_sockets/tls:context_config_lib",
        "//source/extensions/transport_sockets/tls:context_lib",
        "//test/mocks/secret:secret_mocks",
        "//test/test_common:utility_lib",
        "@envoy_api//envoy/config/bootstrap/v3:pkg_cc_proto",
        "@envoy_api//envoy/extensions/transport_sockets/tls/v3:pkg_cc_proto",
    ],
)

envoy_cc_test(
    name = "sds_dynamic_integration_test",
    srcs = [
        "sds_dynamic_integration_test.cc",
    ],
    data = [
        "//test/config/integration/certs",
    ],
    tags = ["fails_on_windows"],
    deps = [
        ":http_integration_lib",
        "//source/common/config:api_version_lib",
        "//source/common/config:protobuf_link_hacks",
        "//source/common/event:dispatcher_includes",
        "//source/common/event:dispatcher_lib",
        "//source/common/network:connection_lib",
        "//source/common/network:utility_lib",
        "//source/extensions/transport_sockets/tls:config",
        "//source/extensions/transport_sockets/tls:context_config_lib",
        "//source/extensions/transport_sockets/tls:context_lib",
        "//test/common/grpc:grpc_client_integration_lib",
        "//test/mocks/runtime:runtime_mocks",
        "//test/mocks/secret:secret_mocks",
        "//test/test_common:resources_lib",
        "//test/test_common:utility_lib",
        "@envoy_api//envoy/api/v2:pkg_cc_proto",
        "@envoy_api//envoy/config/bootstrap/v3:pkg_cc_proto",
        "@envoy_api//envoy/config/core/v3:pkg_cc_proto",
        "@envoy_api//envoy/extensions/transport_sockets/tls/v3:pkg_cc_proto",
        "@envoy_api//envoy/service/secret/v3:pkg_cc_proto",
    ],
)

envoy_cc_test(
    name = "sds_generic_secret_integration_test",
    srcs = [
        "sds_generic_secret_integration_test.cc",
    ],
    tags = ["fails_on_windows"],
    deps = [
        ":http_integration_lib",
        "//include/envoy/registry",
        "//source/common/grpc:common_lib",
        "//test/test_common:registry_lib",
        "//test/test_common:utility_lib",
        "@envoy_api//envoy/api/v2:pkg_cc_proto",
        "@envoy_api//envoy/config/bootstrap/v3:pkg_cc_proto",
        "@envoy_api//envoy/config/core/v3:pkg_cc_proto",
    ],
)

envoy_cc_test(
    name = "tcp_proxy_integration_test",
    srcs = [
        "tcp_proxy_integration_test.cc",
        "tcp_proxy_integration_test.h",
    ],
    data = [
        "//test/config/integration/certs",
    ],
<<<<<<< HEAD
    shard_count = 2,
    tags = ["fails_on_windows"],
=======
>>>>>>> f483845b
    deps = [
        ":integration_lib",
        "//source/common/config:api_version_lib",
        "//source/common/event:dispatcher_includes",
        "//source/common/event:dispatcher_lib",
        "//source/common/network:utility_lib",
        "//source/extensions/access_loggers/file:config",
        "//source/extensions/filters/network/tcp_proxy:config",
        "//source/extensions/transport_sockets/tls:config",
        "//source/extensions/transport_sockets/tls:context_config_lib",
        "//source/extensions/transport_sockets/tls:context_lib",
        "//test/mocks/runtime:runtime_mocks",
        "//test/mocks/secret:secret_mocks",
        "//test/test_common:utility_lib",
        "@envoy_api//envoy/config/bootstrap/v3:pkg_cc_proto",
        "@envoy_api//envoy/config/cluster/v3:pkg_cc_proto",
        "@envoy_api//envoy/config/core/v3:pkg_cc_proto",
        "@envoy_api//envoy/config/filter/network/tcp_proxy/v2:pkg_cc_proto",
        "@envoy_api//envoy/extensions/access_loggers/file/v3:pkg_cc_proto",
        "@envoy_api//envoy/extensions/filters/network/tcp_proxy/v3:pkg_cc_proto",
    ],
)

envoy_cc_test(
    name = "tcp_tunneling_integration_test",
    srcs = [
        "tcp_tunneling_integration_test.cc",
    ],
    data = [
        "//test/config/integration/certs",
    ],
    tags = ["fails_on_windows"],
    deps = [
        ":http_integration_lib",
        ":http_protocol_integration_lib",
        "//source/extensions/filters/network/tcp_proxy:config",
        "@envoy_api//envoy/config/bootstrap/v3:pkg_cc_proto",
        "@envoy_api//envoy/config/filter/network/tcp_proxy/v2:pkg_cc_proto",
    ],
)

envoy_cc_test(
    name = "tcp_conn_pool_integration_test",
    srcs = [
        "tcp_conn_pool_integration_test.cc",
    ],
    deps = [
        ":integration_lib",
        "//include/envoy/server:filter_config_interface",
        "//include/envoy/tcp:conn_pool_interface",
        "//test/server:utility_lib",
        "//test/test_common:registry_lib",
        "//test/test_common:utility_lib",
    ],
)

envoy_cc_test_library(
    name = "tcp_dump",
    srcs = ["tcp_dump.cc"],
    hdrs = ["tcp_dump.h"],
    deps = [
        "//source/common/common:assert_lib",
        "//source/common/common:fmt_lib",
    ],
)

envoy_cc_test(
    name = "uds_integration_test",
    srcs = [
        "uds_integration_test.cc",
        "uds_integration_test.h",
    ],
    tags = ["fails_on_windows"],
    deps = [
        ":http_integration_lib",
        "//source/common/event:dispatcher_includes",
        "//source/common/event:dispatcher_lib",
        "//source/common/http:codec_client_lib",
        "//source/common/stats:stats_lib",
        "//test/test_common:environment_lib",
        "@envoy_api//envoy/config/bootstrap/v3:pkg_cc_proto",
    ],
)

envoy_cc_test(
    name = "version_integration_test",
    srcs = ["version_integration_test.cc"],
    deps = [
        ":http_integration_lib",
        "//source/extensions/filters/http/ip_tagging:config",
    ],
)

envoy_cc_test(
    name = "dynamic_validation_integration_test",
    srcs = ["dynamic_validation_integration_test.cc"],
    data = ["//test/config/integration:server_xds_files"],
    # Fails on windows with cr/lf yaml file checkouts
    tags = ["fails_on_windows"],
    deps = [
        ":http_integration_lib",
        "//source/common/stats:stats_lib",
        "//test/test_common:registry_lib",
        "@envoy_api//envoy/extensions/filters/network/tcp_proxy/v3:pkg_cc_proto",
    ],
)

envoy_cc_test(
    name = "xds_integration_test",
    srcs = ["xds_integration_test.cc"],
    data = [
        "//test/config/integration:server_xds_files",
        "//test/config/integration/certs",
    ],
    tags = ["fails_on_windows"],
    deps = [
        ":http_integration_lib",
        ":http_protocol_integration_lib",
        "//source/extensions/filters/listener/tls_inspector:config",
        "//source/extensions/filters/listener/tls_inspector:tls_inspector_lib",
        "//source/extensions/filters/network/tcp_proxy:config",
        "//source/extensions/transport_sockets/tls:config",
        "//source/extensions/transport_sockets/tls:context_config_lib",
        "//source/extensions/transport_sockets/tls:context_lib",
        "//test/test_common:environment_lib",
        "//test/test_common:utility_lib",
        "@envoy_api//envoy/config/bootstrap/v3:pkg_cc_proto",
        "@envoy_api//envoy/extensions/filters/network/http_connection_manager/v3:pkg_cc_proto",
    ],
)

envoy_cc_test(
    name = "xfcc_integration_test",
    srcs = [
        "xfcc_integration_test.cc",
        "xfcc_integration_test.h",
    ],
    data = [
        "//test/config/integration/certs",
    ],
    deps = [
        ":http_integration_lib",
        "//source/common/http:header_map_lib",
        "//source/extensions/transport_sockets/tls:config",
        "//test/mocks/server:server_mocks",
        "//test/test_common:utility_lib",
        "@envoy_api//envoy/config/bootstrap/v3:pkg_cc_proto",
        "@envoy_api//envoy/extensions/filters/network/http_connection_manager/v3:pkg_cc_proto",
        "@envoy_api//envoy/extensions/transport_sockets/tls/v3:pkg_cc_proto",
    ],
)

H1_FUZZ_LIB_DEPS = [
    ":capture_fuzz_proto_cc_proto",
    ":http_integration_lib",
    "//source/common/common:assert_lib",
    "//source/common/common:logger_lib",
    "//test/fuzz:fuzz_runner_lib",
    "//test/integration:integration_lib",
    "//test/test_common:environment_lib",
]

envoy_cc_test_library(
    name = "h1_fuzz_lib",
    srcs = ["h1_fuzz.cc"],
    hdrs = ["h1_fuzz.h"],
    deps = H1_FUZZ_LIB_DEPS,
)

envoy_cc_test_library(
    name = "h1_fuzz_persistent_lib",
    srcs = ["h1_fuzz.cc"],
    hdrs = ["h1_fuzz.h"],
    copts = ["-DPERSISTENT_FUZZER"],
    deps = H1_FUZZ_LIB_DEPS,
)

envoy_cc_fuzz_test(
    name = "h1_capture_fuzz_test",
    srcs = ["h1_capture_fuzz_test.cc"],
    corpus = "h1_corpus",
    deps = [":h1_fuzz_lib"],
)

envoy_cc_fuzz_test(
    name = "h1_capture_persistent_fuzz_test",
    srcs = ["h1_capture_fuzz_test.cc"],
    copts = ["-DPERSISTENT_FUZZER"],
    corpus = "h1_corpus",
    deps = [":h1_fuzz_persistent_lib"],
)

envoy_cc_fuzz_test(
    name = "h1_capture_direct_response_fuzz_test",
    srcs = ["h1_capture_direct_response_fuzz_test.cc"],
    corpus = "h1_corpus",
    deps = [
        ":h1_fuzz_lib",
        "@envoy_api//envoy/extensions/filters/network/http_connection_manager/v3:pkg_cc_proto",
    ],
)

envoy_cc_fuzz_test(
    name = "h1_capture_direct_response_persistent_fuzz_test",
    srcs = ["h1_capture_direct_response_fuzz_test.cc"],
    copts = ["-DPERSISTENT_FUZZER"],
    corpus = "h1_corpus",
    deps = [
        ":h1_fuzz_persistent_lib",
        "@envoy_api//envoy/extensions/filters/network/http_connection_manager/v3:pkg_cc_proto",
    ],
)

H2_FUZZ_LIB_DEPS = [
    ":h2_capture_fuzz_proto_cc_proto",
    ":http_integration_lib",
    "//source/common/common:assert_lib",
    "//source/common/common:logger_lib",
    "//test/common/http/http2:http2_frame",
    "//test/fuzz:fuzz_runner_lib",
    "//test/fuzz:utility_lib",
    "//test/integration:integration_lib",
    "//test/test_common:environment_lib",
]

envoy_cc_test_library(
    name = "h2_fuzz_lib",
    srcs = ["h2_fuzz.cc"],
    hdrs = ["h2_fuzz.h"],
    deps = H2_FUZZ_LIB_DEPS,
)

envoy_cc_test_library(
    name = "h2_fuzz_persistent_lib",
    srcs = ["h2_fuzz.cc"],
    hdrs = ["h2_fuzz.h"],
    copts = ["-DPERSISTENT_FUZZER"],
    deps = H2_FUZZ_LIB_DEPS,
)

envoy_cc_fuzz_test(
    name = "h2_capture_fuzz_test",
    srcs = ["h2_capture_fuzz_test.cc"],
    corpus = "h2_corpus",
    deps = [":h2_fuzz_lib"],
)

envoy_cc_fuzz_test(
    name = "h2_capture_persistent_fuzz_test",
    srcs = ["h2_capture_fuzz_test.cc"],
    copts = ["-DPERSISTENT_FUZZER"],
    corpus = "h2_corpus",
    deps = [":h2_fuzz_persistent_lib"],
)

envoy_cc_fuzz_test(
    name = "h2_capture_direct_response_fuzz_test",
    srcs = ["h2_capture_direct_response_fuzz_test.cc"],
    corpus = "h2_corpus",
    deps = [
        ":h2_fuzz_lib",
        "@envoy_api//envoy/extensions/filters/network/http_connection_manager/v3:pkg_cc_proto",
    ],
)

envoy_cc_fuzz_test(
    name = "h2_capture_direct_response_persistent_fuzz_test",
    srcs = ["h2_capture_direct_response_fuzz_test.cc"],
    copts = ["-DPERSISTENT_FUZZER"],
    corpus = "h2_corpus",
    deps = [
        ":h2_fuzz_persistent_lib",
        "@envoy_api//envoy/extensions/filters/network/http_connection_manager/v3:pkg_cc_proto",
    ],
)

envoy_cc_test(
    name = "scoped_rds_integration_test",
    srcs = [
        "scoped_rds_integration_test.cc",
    ],
    tags = ["fails_on_windows"],
    deps = [
        ":http_integration_lib",
        "//source/common/config:api_version_lib",
        "//source/common/event:dispatcher_includes",
        "//source/common/event:dispatcher_lib",
        "//source/common/network:connection_lib",
        "//source/common/network:utility_lib",
        "//test/common/grpc:grpc_client_integration_lib",
        "//test/test_common:resources_lib",
        "//test/test_common:utility_lib",
        "@envoy_api//envoy/api/v2:pkg_cc_proto",
        "@envoy_api//envoy/config/bootstrap/v3:pkg_cc_proto",
        "@envoy_api//envoy/config/core/v3:pkg_cc_proto",
        "@envoy_api//envoy/config/route/v3:pkg_cc_proto",
        "@envoy_api//envoy/extensions/filters/network/http_connection_manager/v3:pkg_cc_proto",
    ],
)

envoy_cc_test(
    name = "listener_lds_integration_test",
    srcs = [
        "listener_lds_integration_test.cc",
    ],
    tags = ["fails_on_windows"],
    deps = [
        ":http_integration_lib",
        "//source/common/config:api_version_lib",
        "//source/common/event:dispatcher_includes",
        "//source/common/event:dispatcher_lib",
        "//source/common/network:connection_lib",
        "//source/common/network:utility_lib",
        "//test/common/grpc:grpc_client_integration_lib",
        "//test/test_common:resources_lib",
        "//test/test_common:utility_lib",
        "@envoy_api//envoy/api/v2:pkg_cc_proto",
        "@envoy_api//envoy/config/bootstrap/v3:pkg_cc_proto",
        "@envoy_api//envoy/config/core/v3:pkg_cc_proto",
        "@envoy_api//envoy/config/route/v3:pkg_cc_proto",
        "@envoy_api//envoy/extensions/filters/network/http_connection_manager/v3:pkg_cc_proto",
    ],
)

envoy_cc_test(
    name = "listener_filter_integration_test",
    srcs = [
        "listener_filter_integration_test.cc",
    ],
    data = [
        "//test/config/integration/certs",
    ],
    tags = ["fails_on_windows"],
    deps = [
        ":integration_lib",
        "//source/common/config:api_version_lib",
        "//source/common/event:dispatcher_includes",
        "//source/common/event:dispatcher_lib",
        "//source/common/network:utility_lib",
        "//source/extensions/access_loggers/file:config",
        "//source/extensions/filters/listener/tls_inspector:config",
        "//source/extensions/filters/listener/tls_inspector:tls_inspector_lib",
        "//source/extensions/filters/network/echo:config",
        "//source/extensions/transport_sockets/tls:config",
        "//source/extensions/transport_sockets/tls:context_config_lib",
        "//source/extensions/transport_sockets/tls:context_lib",
        "//test/mocks/runtime:runtime_mocks",
        "//test/mocks/secret:secret_mocks",
        "//test/test_common:utility_lib",
        "@envoy_api//envoy/config/bootstrap/v3:pkg_cc_proto",
        "@envoy_api//envoy/config/cluster/v3:pkg_cc_proto",
        "@envoy_api//envoy/config/core/v3:pkg_cc_proto",
        "@envoy_api//envoy/extensions/access_loggers/file/v3:pkg_cc_proto",
    ],
)

envoy_cc_test(
    name = "cx_limit_integration_test",
    srcs = ["cx_limit_integration_test.cc"],
    # TODO(11841) See if this can be reenabled once the test is deflaked.
    tags = ["fails_on_windows"],
    deps = [
        ":http_integration_lib",
        "//include/envoy/network:filter_interface",
        "//include/envoy/registry",
        "//source/extensions/filters/network/tcp_proxy:config",
        "//test/config:utility_lib",
        "//test/test_common:logging_lib",
        "//test/test_common:simulated_time_system_lib",
        "@envoy_api//envoy/config/bootstrap/v3:pkg_cc_proto",
    ],
)

envoy_cc_test(
    name = "local_reply_integration_test",
    srcs = [
        "local_reply_integration_test.cc",
    ],
    tags = ["fails_on_windows"],
    deps = [
        ":http_integration_lib",
        ":http_protocol_integration_lib",
        "//test/test_common:utility_lib",
    ],
)<|MERGE_RESOLUTION|>--- conflicted
+++ resolved
@@ -942,11 +942,7 @@
     data = [
         "//test/config/integration/certs",
     ],
-<<<<<<< HEAD
     shard_count = 2,
-    tags = ["fails_on_windows"],
-=======
->>>>>>> f483845b
     deps = [
         ":integration_lib",
         "//source/common/config:api_version_lib",
