load(
    "//bazel:envoy_build_system.bzl",
    "envoy_benchmark_test",
    "envoy_cc_benchmark_binary",
    "envoy_cc_test",
    "envoy_package",
)

licenses(["notice"])  # Apache 2

envoy_package()

envoy_cc_test(
    name = "eds_test",
    srcs = ["eds_test.cc"],
    deps = [
        "//source/common/config:utility_lib",
        "//source/extensions/clusters/eds:eds_lib",
        "//source/extensions/transport_sockets/raw_buffer:config",
        "//source/extensions/transport_sockets/tls:config",
        "//source/server:transport_socket_config_lib",
        "//test/common/stats:stat_test_utility_lib",
        "//test/common/upstream:utility_lib",
        "//test/integration/load_balancers:custom_lb_policy",
        "//test/mocks/local_info:local_info_mocks",
        "//test/mocks/protobuf:protobuf_mocks",
        "//test/mocks/runtime:runtime_mocks",
        "//test/mocks/server:admin_mocks",
        "//test/mocks/server:instance_mocks",
        "//test/mocks/ssl:ssl_mocks",
        "//test/mocks/upstream:cluster_manager_mocks",
        "//test/mocks/upstream:health_checker_mocks",
<<<<<<< HEAD
        "//test/test_common:simulated_time_system_lib",
        "//test/test_common:test_runtime_lib",
=======
>>>>>>> 75f7741c
        "//test/test_common:utility_lib",
        "@envoy_api//envoy/config/cluster/v3:pkg_cc_proto",
        "@envoy_api//envoy/config/core/v3:pkg_cc_proto",
        "@envoy_api//envoy/config/endpoint/v3:pkg_cc_proto",
        "@envoy_api//envoy/service/discovery/v3:pkg_cc_proto",
    ],
)

envoy_cc_benchmark_binary(
    name = "eds_speed_test",
    srcs = ["eds_speed_test.cc"],
    external_deps = [
        "benchmark",
    ],
    deps = [
        "//envoy/config:xds_resources_delegate_interface",
        "//source/common/config:protobuf_link_hacks",
        "//source/common/config:utility_lib",
        "//source/extensions/clusters/eds:eds_lib",
        "//source/extensions/config_subscription/grpc:grpc_subscription_lib",
        "//source/extensions/config_subscription/grpc/xds_mux:grpc_mux_lib",
        "//source/extensions/transport_sockets/raw_buffer:config",
        "//source/server:transport_socket_config_lib",
        "//test/common/upstream:utility_lib",
        "//test/mocks/config:custom_config_validators_mocks",
        "//test/mocks/local_info:local_info_mocks",
        "//test/mocks/protobuf:protobuf_mocks",
        "//test/mocks/runtime:runtime_mocks",
        "//test/mocks/server:admin_mocks",
        "//test/mocks/server:instance_mocks",
        "//test/mocks/ssl:ssl_mocks",
        "//test/mocks/upstream:cluster_manager_mocks",
        "//test/test_common:test_runtime_lib",
        "//test/test_common:utility_lib",
        "@envoy_api//envoy/config/cluster/v3:pkg_cc_proto",
        "@envoy_api//envoy/config/core/v3:pkg_cc_proto",
        "@envoy_api//envoy/config/endpoint/v3:pkg_cc_proto",
        "@envoy_api//envoy/service/discovery/v3:pkg_cc_proto",
    ],
)

envoy_benchmark_test(
    name = "eds_speed_test_benchmark_test",
    benchmark_binary = "eds_speed_test",
)

envoy_cc_test(
    name = "leds_test",
    srcs = ["leds_test.cc"],
    deps = [
        "//source/common/config:utility_lib",
        "//source/extensions/clusters/eds:leds_lib",
        "//source/extensions/transport_sockets/raw_buffer:config",
        "//source/server:transport_socket_config_lib",
        "//test/common/stats:stat_test_utility_lib",
        "//test/common/upstream:utility_lib",
        "//test/mocks/local_info:local_info_mocks",
        "//test/mocks/protobuf:protobuf_mocks",
        "//test/mocks/runtime:runtime_mocks",
        "//test/mocks/server:admin_mocks",
        "//test/mocks/server:instance_mocks",
        "//test/mocks/ssl:ssl_mocks",
        "//test/mocks/upstream:cluster_manager_mocks",
        "//test/test_common:utility_lib",
        "@envoy_api//envoy/config/endpoint/v3:pkg_cc_proto",
    ],
)<|MERGE_RESOLUTION|>--- conflicted
+++ resolved
@@ -30,11 +30,7 @@
         "//test/mocks/ssl:ssl_mocks",
         "//test/mocks/upstream:cluster_manager_mocks",
         "//test/mocks/upstream:health_checker_mocks",
-<<<<<<< HEAD
         "//test/test_common:simulated_time_system_lib",
-        "//test/test_common:test_runtime_lib",
-=======
->>>>>>> 75f7741c
         "//test/test_common:utility_lib",
         "@envoy_api//envoy/config/cluster/v3:pkg_cc_proto",
         "@envoy_api//envoy/config/core/v3:pkg_cc_proto",
