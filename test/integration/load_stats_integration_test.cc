#include "common/config/resources.h"

#include "test/integration/http_integration.h"
#include "test/test_common/network_utility.h"

#include "api/eds.pb.h"
#include "gtest/gtest.h"

namespace Envoy {
namespace {

class LoadStatsIntegrationTest : public HttpIntegrationTest,
                                 public testing::TestWithParam<Network::Address::IpVersion> {
public:
  LoadStatsIntegrationTest() : HttpIntegrationTest(Http::CodecClient::Type::HTTP1, GetParam()) {}

  void addEndpoint(envoy::api::v2::LocalityLbEndpoints& locality_lb_endpoints, uint32_t index,
                   uint32_t& num_endpoints) {
    auto* socket_address = locality_lb_endpoints.add_lb_endpoints()
                               ->mutable_endpoint()
                               ->mutable_address()
                               ->mutable_socket_address();
    socket_address->set_address(Network::Test::getLoopbackAddressString(GetParam()));
    socket_address->set_port_value(service_upstream_[index]->localAddress()->ip()->port());
    ++num_endpoints;
  }

  // We need to supply the endpoints via EDS to provide locality information for
  // load reporting. Use a filesystem delivery to simplify test mechanics.
  void updateClusterLoadAssignment(const std::vector<uint32_t>& winter_upstreams,
                                   const std::vector<uint32_t>& dragon_upstreeams,
                                   const std::vector<uint32_t>& p1_winter_upstreams,
                                   const std::vector<uint32_t>& p1_dragon_upstreams) {
    uint32_t num_endpoints = 0;
    envoy::api::v2::ClusterLoadAssignment cluster_load_assignment;
    cluster_load_assignment.set_cluster_name("cluster_0");

    auto* winter = cluster_load_assignment.add_endpoints();
    winter->mutable_locality()->set_region("some_region");
    winter->mutable_locality()->set_zone("zone_name");
    winter->mutable_locality()->set_sub_zone("winter");
    for (uint32_t index : winter_upstreams) {
      addEndpoint(*winter, index, num_endpoints);
    }

    auto* dragon = cluster_load_assignment.add_endpoints();
    dragon->mutable_locality()->set_region("some_region");
    dragon->mutable_locality()->set_zone("zone_name");
    dragon->mutable_locality()->set_sub_zone("dragon");
    for (uint32_t index : dragon_upstreeams) {
      addEndpoint(*dragon, index, num_endpoints);
    }

    auto* winter_p1 = cluster_load_assignment.add_endpoints();
    winter_p1->set_priority(1);
    winter_p1->mutable_locality()->set_region("some_region");
    winter_p1->mutable_locality()->set_zone("zone_name");
    winter_p1->mutable_locality()->set_sub_zone("winter");
    for (uint32_t index : p1_winter_upstreams) {
      addEndpoint(*winter_p1, index, num_endpoints);
    }

    auto* dragon_p1 = cluster_load_assignment.add_endpoints();
    dragon_p1->set_priority(1);
    dragon_p1->mutable_locality()->set_region("some_region");
    dragon_p1->mutable_locality()->set_zone("zone_name");
    dragon_p1->mutable_locality()->set_sub_zone("dragon");
    for (uint32_t index : p1_dragon_upstreams) {
      addEndpoint(*dragon_p1, index, num_endpoints);
    }

    // Write to file the DiscoveryResponse and trigger inotify watch.
    envoy::api::v2::DiscoveryResponse eds_response;
    eds_response.set_version_info(std::to_string(eds_version_++));
    eds_response.set_type_url(Config::TypeUrl::get().ClusterLoadAssignment);
    eds_response.add_resources()->PackFrom(cluster_load_assignment);
    // Past the initial write, need move semantics to trigger inotify move event that the
    // FilesystemSubscriptionImpl is subscribed to.
    if (eds_path_.empty()) {
      eds_path_ =
          TestEnvironment::writeStringToFileForTest("eds.pb_text", eds_response.DebugString());
    } else {
      std::string path = TestEnvironment::writeStringToFileForTest("eds.update.pb_text",
                                                                   eds_response.DebugString());
      ASSERT_EQ(0, ::rename(path.c_str(), eds_path_.c_str()));
    }
    // For every update wait for the update to be processed by Envoy. The nullptr check avoids a
    // segfault on initial config, where the server is not created yet.
    if (test_server_) {
      test_server_->waitForGaugeGe("cluster.cluster_0.membership_total", num_endpoints);
    }
  }

  void createUpstreams() override {
    fake_upstreams_.emplace_back(new FakeUpstream(0, FakeHttpConnection::Type::HTTP2, version_));
    ports_.push_back(fake_upstreams_.back()->localAddress()->ip()->port());
    load_report_upstream_ = fake_upstreams_.back().get();

    for (uint32_t i = 0; i < upstream_endpoints_; ++i) {
      fake_upstreams_.emplace_back(new FakeUpstream(0, FakeHttpConnection::Type::HTTP1, version_));
      service_upstream_[i] = fake_upstreams_.back().get();
    }
  }

  void initialize() override {
    updateClusterLoadAssignment({}, {}, {}, {});
    config_helper_.addConfigModifier([this](envoy::api::v2::Bootstrap& bootstrap) {
      // Setup load reporting and corresponding gRPC cluster.
      auto* loadstats_config = bootstrap.mutable_cluster_manager()->mutable_load_stats_config();
      loadstats_config->set_api_type(envoy::api::v2::ApiConfigSource::GRPC);
      loadstats_config->add_cluster_name("load_report");
      auto* load_report_cluster = bootstrap.mutable_static_resources()->add_clusters();
      load_report_cluster->MergeFrom(bootstrap.static_resources().clusters()[0]);
      load_report_cluster->mutable_circuit_breakers()->Clear();
      load_report_cluster->set_name("load_report");
      load_report_cluster->mutable_http2_protocol_options();
      // Put ourselves in a locality that will be used in
      // updateClusterLoadAssignment()
      auto* locality = bootstrap.mutable_node()->mutable_locality();
      locality->set_region("some_region");
      locality->set_zone("zone_name");
      locality->set_sub_zone("winter");
      // Switch predefined cluster_0 to EDS filesystem sourcing.
      auto* cluster_0 = bootstrap.mutable_static_resources()->mutable_clusters(0);
      cluster_0->mutable_hosts()->Clear();
      cluster_0->set_type(envoy::api::v2::Cluster::EDS);
      auto* eds_cluster_config = cluster_0->mutable_eds_cluster_config();
      eds_cluster_config->mutable_eds_config()->set_path(eds_path_);
    });
    named_ports_ = {"http"};
    HttpIntegrationTest::initialize();
  }

  void initiateClientConnection() {
    auto conn = makeClientConnection(lookupPort("http"));
    codec_client_ = makeHttpConnection(std::move(conn));
    Http::TestHeaderMapImpl headers{{":method", "POST"},       {":path", "/test/long/url"},
                                    {":scheme", "http"},       {":authority", "host"},
                                    {"x-lyft-user-id", "123"}, {"x-forwarded-for", "10.0.0.1"}};
    response_.reset(new IntegrationStreamDecoder(*dispatcher_));
    codec_client_->makeRequestWithBody(headers, request_size_, *response_);
  }

  void waitForLoadStatsStream() {
    fake_loadstats_connection_ = load_report_upstream_->waitForHttpConnection(*dispatcher_);
    loadstats_stream_ = fake_loadstats_connection_->waitForNewStream(*dispatcher_);
  }

  void waitForLoadStatsRequest(
      const std::vector<envoy::api::v2::UpstreamLocalityStats>& expected_locality_stats,
      uint64_t dropped = 0) {
    envoy::api::v2::LoadStatsRequest loadstats_request;
    loadstats_stream_->waitForGrpcMessage(*dispatcher_, loadstats_request);
    EXPECT_STREQ("POST", loadstats_stream_->headers().Method()->value().c_str());
    EXPECT_STREQ("/envoy.api.v2.EndpointDiscoveryService/StreamLoadStats",
                 loadstats_stream_->headers().Path()->value().c_str());
    EXPECT_STREQ("application/grpc", loadstats_stream_->headers().ContentType()->value().c_str());

    Protobuf::RepeatedPtrField<envoy::api::v2::ClusterStats> expected_cluster_stats;
    if (!expected_locality_stats.empty()) {
      auto* cluster_stats = expected_cluster_stats.Add();
      cluster_stats->set_cluster_name("cluster_0");
      if (dropped > 0) {
        cluster_stats->set_total_dropped_requests(dropped);
      }
      std::copy(
          expected_locality_stats.begin(), expected_locality_stats.end(),
          Protobuf::RepeatedPtrFieldBackInserter(cluster_stats->mutable_upstream_locality_stats()));
    }
    EXPECT_TRUE(TestUtility::assertRepeatedPtrFieldEqual(expected_cluster_stats,
                                                         loadstats_request.cluster_stats()));
  }

  void waitForUpstreamResponse(uint32_t endpoint_index, uint32_t response_code = 200) {
    fake_upstream_connection_ =
        service_upstream_[endpoint_index]->waitForHttpConnection(*dispatcher_);
    upstream_request_ = fake_upstream_connection_->waitForNewStream(*dispatcher_);
    upstream_request_->waitForEndStream(*dispatcher_);

    upstream_request_->encodeHeaders(
        Http::TestHeaderMapImpl{{":status", std::to_string(response_code)}}, false);
    upstream_request_->encodeData(response_size_, true);
    response_->waitForEndStream();

    EXPECT_TRUE(upstream_request_->complete());
    EXPECT_EQ(request_size_, upstream_request_->bodyLength());

    EXPECT_TRUE(response_->complete());
    EXPECT_STREQ(std::to_string(response_code).c_str(),
                 response_->headers().Status()->value().c_str());
    EXPECT_EQ(response_size_, response_->body().size());
  }

  void requestLoadStatsResponse(const std::vector<std::string>& clusters, uint32_t secs) {
    envoy::api::v2::LoadStatsResponse loadstats_response;
    loadstats_response.mutable_load_reporting_interval()->set_seconds(secs);
    for (const auto& cluster : clusters) {
      loadstats_response.add_clusters(cluster);
    }
    loadstats_stream_->sendGrpcMessage(loadstats_response);
    // Wait until the request has been received by Envoy.
    test_server_->waitForCounterGe("load_reporter.requests", ++load_requests_);
  }

  envoy::api::v2::UpstreamLocalityStats localityStats(const std::string& sub_zone, uint64_t success,
                                                      uint64_t error, uint64_t active,
                                                      uint32_t priority = 0) {
    envoy::api::v2::UpstreamLocalityStats locality_stats;
    auto* locality = locality_stats.mutable_locality();
    locality->set_region("some_region");
    locality->set_zone("zone_name");
    locality->set_sub_zone(sub_zone);
    locality_stats.set_total_successful_requests(success);
    locality_stats.set_total_error_requests(error);
    locality_stats.set_total_requests_in_progress(active);
    locality_stats.set_priority(priority);
    return locality_stats;
  }

  void cleanupUpstreamConnection() {
    codec_client_->close();
    if (fake_upstream_connection_ != nullptr) {
      fake_upstream_connection_->close();
      fake_upstream_connection_->waitForDisconnect();
    }
  }

  void cleanupLoadStatsConnection() {
    if (fake_loadstats_connection_ != nullptr) {
      fake_loadstats_connection_->close();
      fake_loadstats_connection_->waitForDisconnect();
    }
  }

  void sendAndReceiveUpstream(uint32_t endpoint_index, uint32_t response_code = 200) {
    initiateClientConnection();
    waitForUpstreamResponse(endpoint_index, response_code);
    cleanupUpstreamConnection();
  }

  static constexpr uint32_t upstream_endpoints_ = 5;

  FakeHttpConnectionPtr fake_loadstats_connection_;
  FakeStreamPtr loadstats_stream_;
  FakeUpstream* load_report_upstream_{};
  FakeUpstream* service_upstream_[upstream_endpoints_]{};
  std::string eds_path_;
  uint32_t eds_version_{};
  uint32_t load_requests_{};

  const uint64_t request_size_ = 1024;
  const uint64_t response_size_ = 512;
};

INSTANTIATE_TEST_CASE_P(IpVersions, LoadStatsIntegrationTest,
                        testing::ValuesIn(TestEnvironment::getIpVersionsForTest()));

// Validate the load reports for successful requests as cluster membership
// changes.
TEST_P(LoadStatsIntegrationTest, Success) {
  initialize();

  waitForLoadStatsStream();
  waitForLoadStatsRequest({});
  loadstats_stream_->startGrpcStream();

  // Simple 50%/50% split between dragon/winter localities. Also include an
  // unknown cluster to exercise the handling of this case.
  requestLoadStatsResponse({"cluster_0", "cluster_1"}, 1);

  updateClusterLoadAssignment({0}, {1}, {3}, {});

  for (uint32_t i = 0; i < 4; ++i) {
    sendAndReceiveUpstream(i % 2);
  }

  // Verify we do not get empty stats for non-zero priorities.
  waitForLoadStatsRequest({localityStats("winter", 2, 0, 0), localityStats("dragon", 2, 0, 0),
                           localityStats("winter", 0, 0, 0, 1)});

  EXPECT_EQ(1, test_server_->counter("load_reporter.requests")->value());
  EXPECT_EQ(2, test_server_->counter("load_reporter.responses")->value());
  EXPECT_EQ(0, test_server_->counter("load_reporter.errors")->value());

  // 33%/67% split between dragon/winter primary localities.
  updateClusterLoadAssignment({0}, {1, 2}, {}, {4});
  requestLoadStatsResponse({"cluster_0"}, 1);

  for (uint32_t i = 0; i < 6; ++i) {
    sendAndReceiveUpstream((i + 1) % 3);
  }

  // No locality for priority=1 since there's no "winter" endpoints.
  // The hosts for dragon were receiced because membership_total is accurate.
  waitForLoadStatsRequest({localityStats("winter", 2, 0, 0), localityStats("dragon", 4, 0, 0)});

  EXPECT_EQ(2, test_server_->counter("load_reporter.requests")->value());
  EXPECT_EQ(3, test_server_->counter("load_reporter.responses")->value());
  EXPECT_EQ(0, test_server_->counter("load_reporter.errors")->value());

  // Change to 50/50 for the failover clusters.
  updateClusterLoadAssignment({}, {}, {3}, {4});
  sendLoadStatsResponse({"cluster_0"}, 1);
  test_server_->waitForGaugeEq("cluster.cluster_0.membership_total", 2);

  for (uint32_t i = 0; i < 4; ++i) {
    sendAndReceiveUpstream(i % 2 + 3);
  }

  waitForLoadStatsRequest(
      {localityStats("winter", 2, 0, 0, 1), localityStats("dragon", 2, 0, 0, 1)});
  EXPECT_EQ(3, test_server_->counter("load_reporter.requests")->value());
  EXPECT_EQ(4, test_server_->counter("load_reporter.responses")->value());
  EXPECT_EQ(0, test_server_->counter("load_reporter.errors")->value());

  // 100% winter locality.
  updateClusterLoadAssignment({}, {}, {}, {});
  updateClusterLoadAssignment({1}, {}, {}, {});
<<<<<<< HEAD
  requestLoadStatsResponse({"cluster_0"}, 1);
=======
  sendLoadStatsResponse({"cluster_0"}, 1);
  test_server_->waitForCounterGe("load_reporter.requests", 4);
>>>>>>> dde9b206

  for (uint32_t i = 0; i < 1; ++i) {
    sendAndReceiveUpstream(1);
  }

  waitForLoadStatsRequest({localityStats("winter", 1, 0, 0)});
  EXPECT_EQ(4, test_server_->counter("load_reporter.requests")->value());
  EXPECT_EQ(5, test_server_->counter("load_reporter.responses")->value());
  EXPECT_EQ(0, test_server_->counter("load_reporter.errors")->value());

  // A LoadStatsResponse arrives before the expiration of the reporting interval.
<<<<<<< HEAD
  requestLoadStatsResponse({"cluster_0"}, 1);
  sendAndReceiveUpstream(1);
  requestLoadStatsResponse({"cluster_0"}, 1);
=======
  sendLoadStatsResponse({"cluster_0"}, 1);
  test_server_->waitForCounterGe("load_reporter.requests", 5);
  sendAndReceiveUpstream(1);
  sendLoadStatsResponse({"cluster_0"}, 1);
  test_server_->waitForCounterGe("load_reporter.requests", 6);
>>>>>>> dde9b206
  sendAndReceiveUpstream(1);
  sendAndReceiveUpstream(1);

  waitForLoadStatsRequest({localityStats("winter", 2, 0, 0)});

  EXPECT_EQ(6, test_server_->counter("load_reporter.requests")->value());
  EXPECT_EQ(6, test_server_->counter("load_reporter.responses")->value());
  EXPECT_EQ(0, test_server_->counter("load_reporter.errors")->value());

  cleanupLoadStatsConnection();
}

// Validate the load reports for successful/error requests make sense.
TEST_P(LoadStatsIntegrationTest, Error) {
  initialize();

  waitForLoadStatsStream();
  waitForLoadStatsRequest({});
  loadstats_stream_->startGrpcStream();

  requestLoadStatsResponse({"cluster_0"}, 1);
  updateClusterLoadAssignment({0}, {}, {}, {});

  // This should count as an error since 5xx.
  sendAndReceiveUpstream(0, 503);

  // This should count as "success" since non-5xx.
  sendAndReceiveUpstream(0, 404);

  waitForLoadStatsRequest({localityStats("winter", 1, 1, 0)});

  EXPECT_EQ(1, test_server_->counter("load_reporter.requests")->value());
  EXPECT_EQ(2, test_server_->counter("load_reporter.responses")->value());
  EXPECT_EQ(0, test_server_->counter("load_reporter.errors")->value());

  cleanupLoadStatsConnection();
}

// Validate the load reports for in-progress make sense.
TEST_P(LoadStatsIntegrationTest, InProgress) {
  initialize();

  waitForLoadStatsStream();
  waitForLoadStatsRequest({});
  loadstats_stream_->startGrpcStream();

  requestLoadStatsResponse({"cluster_0"}, 1);

  updateClusterLoadAssignment({0}, {}, {}, {});

  initiateClientConnection();

  waitForLoadStatsRequest({localityStats("winter", 0, 0, 1)});

  waitForUpstreamResponse(0, 503);
  cleanupUpstreamConnection();

  EXPECT_EQ(1, test_server_->counter("load_reporter.requests")->value());
  EXPECT_EQ(2, test_server_->counter("load_reporter.responses")->value());
  EXPECT_EQ(0, test_server_->counter("load_reporter.errors")->value());

  cleanupLoadStatsConnection();
}

// Validate the load reports for dropped requests make sense.
TEST_P(LoadStatsIntegrationTest, Dropped) {
  config_helper_.addConfigModifier([](envoy::api::v2::Bootstrap& bootstrap) {
    auto* cluster_0 = bootstrap.mutable_static_resources()->mutable_clusters(0);
    auto* thresholds = cluster_0->mutable_circuit_breakers()->add_thresholds();
    thresholds->mutable_max_pending_requests()->set_value(0);
  });
  initialize();

  waitForLoadStatsStream();
  waitForLoadStatsRequest({});
  loadstats_stream_->startGrpcStream();

  requestLoadStatsResponse({"cluster_0"}, 1);

  updateClusterLoadAssignment({0}, {}, {}, {});

  // This should count as dropped, since we trigger circuit breaking.
  initiateClientConnection();
  response_->waitForEndStream();
  EXPECT_TRUE(response_->complete());
  EXPECT_STREQ("503", response_->headers().Status()->value().c_str());
  cleanupUpstreamConnection();

  waitForLoadStatsRequest({localityStats("winter", 0, 0, 0)}, 1);

  EXPECT_EQ(1, test_server_->counter("load_reporter.requests")->value());
  EXPECT_EQ(2, test_server_->counter("load_reporter.responses")->value());
  EXPECT_EQ(0, test_server_->counter("load_reporter.errors")->value());

  cleanupLoadStatsConnection();
}

} // namespace
} // namespace Envoy<|MERGE_RESOLUTION|>--- conflicted
+++ resolved
@@ -300,7 +300,7 @@
 
   // Change to 50/50 for the failover clusters.
   updateClusterLoadAssignment({}, {}, {3}, {4});
-  sendLoadStatsResponse({"cluster_0"}, 1);
+  requestLoadStatsResponse({"cluster_0"}, 1);
   test_server_->waitForGaugeEq("cluster.cluster_0.membership_total", 2);
 
   for (uint32_t i = 0; i < 4; ++i) {
@@ -316,12 +316,7 @@
   // 100% winter locality.
   updateClusterLoadAssignment({}, {}, {}, {});
   updateClusterLoadAssignment({1}, {}, {}, {});
-<<<<<<< HEAD
-  requestLoadStatsResponse({"cluster_0"}, 1);
-=======
-  sendLoadStatsResponse({"cluster_0"}, 1);
-  test_server_->waitForCounterGe("load_reporter.requests", 4);
->>>>>>> dde9b206
+  requestLoadStatsResponse({"cluster_0"}, 1);
 
   for (uint32_t i = 0; i < 1; ++i) {
     sendAndReceiveUpstream(1);
@@ -333,17 +328,9 @@
   EXPECT_EQ(0, test_server_->counter("load_reporter.errors")->value());
 
   // A LoadStatsResponse arrives before the expiration of the reporting interval.
-<<<<<<< HEAD
   requestLoadStatsResponse({"cluster_0"}, 1);
   sendAndReceiveUpstream(1);
   requestLoadStatsResponse({"cluster_0"}, 1);
-=======
-  sendLoadStatsResponse({"cluster_0"}, 1);
-  test_server_->waitForCounterGe("load_reporter.requests", 5);
-  sendAndReceiveUpstream(1);
-  sendLoadStatsResponse({"cluster_0"}, 1);
-  test_server_->waitForCounterGe("load_reporter.requests", 6);
->>>>>>> dde9b206
   sendAndReceiveUpstream(1);
   sendAndReceiveUpstream(1);
 
