#include "common/network/socket_interface_impl.h"

#include "envoy/common/exception.h"
#include "envoy/network/socket.h"

#include "common/api/os_sys_calls_impl.h"
#include "common/common/utility.h"
#include "common/network/address_impl.h"
#include "common/network/io_socket_handle_impl.h"

namespace Envoy {
namespace Network {

IoHandlePtr SocketInterfaceImpl::socket(Socket::Type socket_type, Address::Type addr_type,
                                        Address::IpVersion version) {
#if defined(__APPLE__) || defined(WIN32)
  int flags = 0;
#else
  int flags = SOCK_NONBLOCK;
#endif

  if (socket_type == Socket::Type::Stream) {
    flags |= SOCK_STREAM;
  } else {
    flags |= SOCK_DGRAM;
  }

  int domain;
  if (addr_type == Address::Type::Ip) {
    if (version == Address::IpVersion::v6) {
      domain = AF_INET6;
    } else {
      ASSERT(version == Address::IpVersion::v4);
      domain = AF_INET;
    }
  } else {
    ASSERT(addr_type == Address::Type::Pipe);
    domain = AF_UNIX;
  }

  const Api::SysCallSocketResult result = Api::OsSysCallsSingleton::get().socket(domain, flags, 0);
  RELEASE_ASSERT(SOCKET_VALID(result.rc_),
                 fmt::format("socket(2) failed, got error: {}", errorDetails(result.errno_)));
  IoHandlePtr io_handle = std::make_unique<IoSocketHandleImpl>(result.rc_);

#if defined(__APPLE__) || defined(WIN32)
  // Cannot set SOCK_NONBLOCK as a ::socket flag.
  const int rc = Api::OsSysCallsSingleton::get().setsocketblocking(io_handle->fd(), false).rc_;
  RELEASE_ASSERT(!SOCKET_FAILURE(rc), "");
#endif

  return io_handle;
}

IoHandlePtr SocketInterfaceImpl::socket(Socket::Type socket_type,
                                        const Address::InstanceConstSharedPtr addr) {
  Address::IpVersion ip_version = addr->ip() ? addr->ip()->version() : Address::IpVersion::v4;
  IoHandlePtr io_handle = SocketInterfaceImpl::socket(socket_type, addr->type(), ip_version);
  if (addr->type() == Address::Type::Ip && addr->ip()->version() == Address::IpVersion::v6) {
    // Setting IPV6_V6ONLY restricts the IPv6 socket to IPv6 connections only.
    const int v6only = addr->ip()->ipv6()->v6only();
    const Api::SysCallIntResult result = Api::OsSysCallsSingleton::get().setsockopt(
        io_handle->fd(), IPPROTO_IPV6, IPV6_V6ONLY, reinterpret_cast<const char*>(&v6only),
        sizeof(v6only));
    RELEASE_ASSERT(!SOCKET_FAILURE(result.rc_), "");
  }
  return io_handle;
}

IoHandlePtr SocketInterfaceImpl::socket(os_fd_t fd) {
  return std::make_unique<IoSocketHandleImpl>(fd);
}

bool SocketInterfaceImpl::ipFamilySupported(int domain) {
  Api::OsSysCalls& os_sys_calls = Api::OsSysCallsSingleton::get();
  const Api::SysCallSocketResult result = os_sys_calls.socket(domain, SOCK_STREAM, 0);
  if (SOCKET_VALID(result.rc_)) {
    RELEASE_ASSERT(os_sys_calls.close(result.rc_).rc_ == 0,
                   fmt::format("Fail to close fd: response code {}", errorDetails(result.rc_)));
  }
  return SOCKET_VALID(result.rc_);
}

<<<<<<< HEAD
Address::InstanceConstSharedPtr SocketInterfaceImpl::addressFromFd(os_fd_t fd) {
  sockaddr_storage ss;
  socklen_t ss_len = sizeof ss;
  auto& os_sys_calls = Api::OsSysCallsSingleton::get();
  Api::SysCallIntResult result =
      os_sys_calls.getsockname(fd, reinterpret_cast<sockaddr*>(&ss), &ss_len);
  if (result.rc_ != 0) {
    throw EnvoyException(fmt::format("getsockname failed for '{}': ({}) {}", fd, result.errno_,
                                     errorDetails(result.errno_)));
  }
  int socket_v6only = 0;
  if (ss.ss_family == AF_INET6) {
    socklen_t size_int = sizeof(socket_v6only);
    result = os_sys_calls.getsockopt(fd, IPPROTO_IPV6, IPV6_V6ONLY, &socket_v6only, &size_int);
#ifdef WIN32
    // On Windows, it is possible for this getsockopt() call to fail.
    // This can happen if the address we are trying to connect to has nothing
    // listening. So we can't use RELEASE_ASSERT and instead must throw an
    // exception
    if (SOCKET_FAILURE(result.rc_)) {
      throw EnvoyException(fmt::format("getsockopt failed for '{}': ({}) {}", fd, result.errno_,
                                       errorDetails(result.errno_)));
    }
#else
    RELEASE_ASSERT(result.rc_ == 0, "");
#endif
  }
  return Address::addressFromSockAddr(ss, ss_len, socket_v6only);
}

Address::InstanceConstSharedPtr SocketInterfaceImpl::peerAddressFromFd(os_fd_t fd) {
  sockaddr_storage ss;
  socklen_t ss_len = sizeof ss;
  auto& os_sys_calls = Api::OsSysCallsSingleton::get();
  Api::SysCallIntResult result =
      os_sys_calls.getpeername(fd, reinterpret_cast<sockaddr*>(&ss), &ss_len);
  if (result.rc_ != 0) {
    throw EnvoyException(
        fmt::format("getpeername failed for '{}': {}", fd, errorDetails(result.errno_)));
  }
#ifdef __APPLE__
  if (ss_len == sizeof(sockaddr) && ss.ss_family == AF_UNIX)
#else
  if (ss_len == sizeof(sa_family_t) && ss.ss_family == AF_UNIX)
#endif
  {
    // For Unix domain sockets, can't find out the peer name, but it should match our own
    // name for the socket (i.e. the path should match, barring any namespace or other
    // mechanisms to hide things, of which there are many).
    ss_len = sizeof ss;
    result = os_sys_calls.getsockname(fd, reinterpret_cast<sockaddr*>(&ss), &ss_len);
    if (result.rc_ != 0) {
      throw EnvoyException(
          fmt::format("getsockname failed for '{}': {}", fd, errorDetails(result.errno_)));
    }
  }
  return Address::addressFromSockAddr(ss, ss_len);
}

=======
>>>>>>> 5faff2ad
static SocketInterfaceLoader* socket_interface_ =
    new SocketInterfaceLoader(std::make_unique<SocketInterfaceImpl>());

} // namespace Network
} // namespace Envoy<|MERGE_RESOLUTION|>--- conflicted
+++ resolved
@@ -81,68 +81,6 @@
   return SOCKET_VALID(result.rc_);
 }
 
-<<<<<<< HEAD
-Address::InstanceConstSharedPtr SocketInterfaceImpl::addressFromFd(os_fd_t fd) {
-  sockaddr_storage ss;
-  socklen_t ss_len = sizeof ss;
-  auto& os_sys_calls = Api::OsSysCallsSingleton::get();
-  Api::SysCallIntResult result =
-      os_sys_calls.getsockname(fd, reinterpret_cast<sockaddr*>(&ss), &ss_len);
-  if (result.rc_ != 0) {
-    throw EnvoyException(fmt::format("getsockname failed for '{}': ({}) {}", fd, result.errno_,
-                                     errorDetails(result.errno_)));
-  }
-  int socket_v6only = 0;
-  if (ss.ss_family == AF_INET6) {
-    socklen_t size_int = sizeof(socket_v6only);
-    result = os_sys_calls.getsockopt(fd, IPPROTO_IPV6, IPV6_V6ONLY, &socket_v6only, &size_int);
-#ifdef WIN32
-    // On Windows, it is possible for this getsockopt() call to fail.
-    // This can happen if the address we are trying to connect to has nothing
-    // listening. So we can't use RELEASE_ASSERT and instead must throw an
-    // exception
-    if (SOCKET_FAILURE(result.rc_)) {
-      throw EnvoyException(fmt::format("getsockopt failed for '{}': ({}) {}", fd, result.errno_,
-                                       errorDetails(result.errno_)));
-    }
-#else
-    RELEASE_ASSERT(result.rc_ == 0, "");
-#endif
-  }
-  return Address::addressFromSockAddr(ss, ss_len, socket_v6only);
-}
-
-Address::InstanceConstSharedPtr SocketInterfaceImpl::peerAddressFromFd(os_fd_t fd) {
-  sockaddr_storage ss;
-  socklen_t ss_len = sizeof ss;
-  auto& os_sys_calls = Api::OsSysCallsSingleton::get();
-  Api::SysCallIntResult result =
-      os_sys_calls.getpeername(fd, reinterpret_cast<sockaddr*>(&ss), &ss_len);
-  if (result.rc_ != 0) {
-    throw EnvoyException(
-        fmt::format("getpeername failed for '{}': {}", fd, errorDetails(result.errno_)));
-  }
-#ifdef __APPLE__
-  if (ss_len == sizeof(sockaddr) && ss.ss_family == AF_UNIX)
-#else
-  if (ss_len == sizeof(sa_family_t) && ss.ss_family == AF_UNIX)
-#endif
-  {
-    // For Unix domain sockets, can't find out the peer name, but it should match our own
-    // name for the socket (i.e. the path should match, barring any namespace or other
-    // mechanisms to hide things, of which there are many).
-    ss_len = sizeof ss;
-    result = os_sys_calls.getsockname(fd, reinterpret_cast<sockaddr*>(&ss), &ss_len);
-    if (result.rc_ != 0) {
-      throw EnvoyException(
-          fmt::format("getsockname failed for '{}': {}", fd, errorDetails(result.errno_)));
-    }
-  }
-  return Address::addressFromSockAddr(ss, ss_len);
-}
-
-=======
->>>>>>> 5faff2ad
 static SocketInterfaceLoader* socket_interface_ =
     new SocketInterfaceLoader(std::make_unique<SocketInterfaceImpl>());
 
