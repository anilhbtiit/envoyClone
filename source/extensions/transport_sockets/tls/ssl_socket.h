--- conflicted
+++ resolved
@@ -119,12 +119,8 @@
   // Ssl::PrivateKeyConnectionCallbacks
   void onPrivateKeyMethodComplete() override;
 
-<<<<<<< HEAD
   SSL* rawSslForTest() const { return rawSsl(); }
 
-protected:
-=======
->>>>>>> 7b778442
   SSL* rawSsl() const { return info_->ssl_.get(); }
 
 private:
