--- conflicted
+++ resolved
@@ -30,22 +30,18 @@
                      Network::Socket::OptionsSharedPtr options,
                      const envoy::config::core::v3::RuntimeFeatureFlag& enabled);
 
-  ActiveQuicListener(Event::Dispatcher& dispatcher,
-                                       Network::ConnectionHandler& parent,
-                                       Network::SocketSharedPtr listen_socket,
-                                       Network::ListenerConfig& listener_config,
-                                       const quic::QuicConfig& quic_config,
-                                       Network::Socket::OptionsSharedPtr options);
+  ActiveQuicListener(Event::Dispatcher& dispatcher, Network::ConnectionHandler& parent,
+                     Network::SocketSharedPtr listen_socket,
+                     Network::ListenerConfig& listener_config, const quic::QuicConfig& quic_config,
+                     Network::Socket::OptionsSharedPtr options,
+                     const envoy::config::core::v3::RuntimeFeatureFlag& enabled);
 
   ActiveQuicListener(Event::Dispatcher& dispatcher, Network::ConnectionHandler& parent,
                      Network::SocketSharedPtr listen_socket,
                      Network::ListenerConfig& listener_config, const quic::QuicConfig& quic_config,
                      Network::Socket::OptionsSharedPtr options,
-<<<<<<< HEAD
-                     std::unique_ptr<quic::ProofSource> proof_source);
-=======
+                     std::unique_ptr<quic::ProofSource> proof_source,
                      const envoy::config::core::v3::RuntimeFeatureFlag& enabled);
->>>>>>> 74290ef7
 
   ~ActiveQuicListener() override;
 
