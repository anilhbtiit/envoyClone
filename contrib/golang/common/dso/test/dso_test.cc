#include <string>

#include "envoy/registry/registry.h"

#include "test/test_common/environment.h"
#include "test/test_common/utility.h"

#include "contrib/golang/common/dso/dso.h"
#include "gmock/gmock.h"
#include "gtest/gtest.h"

namespace Envoy {
namespace Dso {
namespace {

std::string genSoPath(std::string name) {
  return TestEnvironment::substitute("{{ test_rundir }}/contrib/golang/common/dso/test/test_data/" +
                                     name);
}

TEST(DsoInstanceTest, SimpleAPI) {
  auto path = genSoPath("simple.so");
  HttpFilterDsoPtr dso(new HttpFilterDsoImpl(path));
  EXPECT_EQ(dso->envoyGoFilterNewHttpPluginConfig(0, 0, 0, 100), 100);
}

TEST(DsoManagerTest, Pub) {
  auto id = "simple.so";
  auto plugin_name = "example";
  auto path = genSoPath(id);

  {
    // get before load http filter dso
    auto dso = DsoManager<HttpFilterDsoImpl>::getDsoByPluginName(plugin_name);
    EXPECT_EQ(dso, nullptr);

    // first time load http filter dso
    dso = DsoManager<HttpFilterDsoImpl>::load(id, path, plugin_name);
    EXPECT_NE(dso, nullptr);

<<<<<<< HEAD
    // get after load http filter dso
    dso = DsoManager<HttpFilterDsoImpl>::getDsoByPluginName(plugin_name);
    EXPECT_NE(dso, nullptr);
    EXPECT_EQ(dso->envoyGoFilterNewHttpPluginConfig(0, 0, 0, 0), 100);

    // second time load http filter dso
    dso = DsoManager<HttpFilterDsoImpl>::load(id, path, plugin_name);
    EXPECT_NE(dso, nullptr);
  }

  {
    // first time load cluster specifier dso
    auto cluster_dso = DsoManager<ClusterSpecifierDsoImpl>::load(id, path);
    EXPECT_NE(cluster_dso, nullptr);

    EXPECT_EQ(cluster_dso->envoyGoClusterSpecifierNewPlugin(0, 0), 200);
  }

  {
    // get before load network filter dso
    auto dso = DsoManager<NetworkFilterDsoImpl>::getDsoByID(id);
    EXPECT_EQ(dso, nullptr);
=======
  // get after load http filter dso
  dso = DsoManager<HttpFilterDsoImpl>::getDsoByPluginName(plugin_name);
  EXPECT_NE(dso, nullptr);
  EXPECT_EQ(dso->envoyGoFilterNewHttpPluginConfig(0, 0, 0, 200), 200);
>>>>>>> ca786056

    // first time load network filter dso
    auto res = DsoManager<NetworkFilterDsoImpl>::load(id, path);
    EXPECT_NE(res, nullptr);

    // get after load network filter dso
    dso = DsoManager<NetworkFilterDsoImpl>::getDsoByID(id);
    EXPECT_NE(dso, nullptr);
    EXPECT_EQ(dso->envoyGoFilterOnNetworkFilterConfig(0, 0, 0, 0), 100);

    // second time load network filter dso
    res = DsoManager<NetworkFilterDsoImpl>::load(id, path);
    EXPECT_NE(dso, nullptr);
  }
}

// missing a symbol
TEST(DsoInstanceTest, BadSo) {
  auto path = genSoPath("bad.so");
  ClusterSpecifierDsoPtr dso(new ClusterSpecifierDsoImpl(path));
  EXPECT_EQ(dso->loaded(), false);
}

// remove plugin config
TEST(DsoInstanceTest, RemovePluginConfig) {
  auto path = genSoPath("simple.so");
  HttpFilterDsoPtr dso(new HttpFilterDsoImpl(path));
  EXPECT_EQ(dso->envoyGoFilterNewHttpPluginConfig(0, 0, 0, 300), 300);
  // new again, return 0, since it's already existing
  EXPECT_EQ(dso->envoyGoFilterNewHttpPluginConfig(0, 0, 0, 300), 0);

  // remove it
  dso->envoyGoFilterDestroyHttpPluginConfig(300);
  // new again, after removed.
  EXPECT_EQ(dso->envoyGoFilterNewHttpPluginConfig(0, 0, 0, 300), 300);

  // remove twice should be ok
  dso->envoyGoFilterDestroyHttpPluginConfig(300);
  dso->envoyGoFilterDestroyHttpPluginConfig(300);
}

} // namespace
} // namespace Dso
} // namespace Envoy<|MERGE_RESOLUTION|>--- conflicted
+++ resolved
@@ -38,11 +38,10 @@
     dso = DsoManager<HttpFilterDsoImpl>::load(id, path, plugin_name);
     EXPECT_NE(dso, nullptr);
 
-<<<<<<< HEAD
     // get after load http filter dso
     dso = DsoManager<HttpFilterDsoImpl>::getDsoByPluginName(plugin_name);
     EXPECT_NE(dso, nullptr);
-    EXPECT_EQ(dso->envoyGoFilterNewHttpPluginConfig(0, 0, 0, 0), 100);
+    EXPECT_EQ(dso->envoyGoFilterNewHttpPluginConfig(0, 0, 0, 200), 200);
 
     // second time load http filter dso
     dso = DsoManager<HttpFilterDsoImpl>::load(id, path, plugin_name);
@@ -61,12 +60,6 @@
     // get before load network filter dso
     auto dso = DsoManager<NetworkFilterDsoImpl>::getDsoByID(id);
     EXPECT_EQ(dso, nullptr);
-=======
-  // get after load http filter dso
-  dso = DsoManager<HttpFilterDsoImpl>::getDsoByPluginName(plugin_name);
-  EXPECT_NE(dso, nullptr);
-  EXPECT_EQ(dso->envoyGoFilterNewHttpPluginConfig(0, 0, 0, 200), 200);
->>>>>>> ca786056
 
     // first time load network filter dso
     auto res = DsoManager<NetworkFilterDsoImpl>::load(id, path);
