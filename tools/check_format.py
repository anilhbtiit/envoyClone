--- conflicted
+++ resolved
@@ -66,11 +66,7 @@
   with open(file_path) as f:
     text = f.read()
     if pattern in text:
-<<<<<<< HEAD
-      error_messages = [error_message]
-=======
-      printError(file_path + ': ' + error_message)
->>>>>>> 65279961
+      error_messages = [file_path + ': ' + error_message]
       for i, line in enumerate(text.splitlines()):
         if pattern in line:
           error_messages.append("  %s:%s" % (file_path, i + 1))
@@ -79,17 +75,10 @@
 
 def checkProtobufExternalDepsBuild(file_path):
   if whitelistedForProtobufDeps(file_path):
-<<<<<<< HEAD
-    return []
-  message = ("%s has unexpected direct external dependency on protobuf, use "
-    "//source/common/protobuf instead." % file_path)
-  return findSubstringAndReturnError('"protobuf"', file_path, message)
-=======
-    return True
+    return []
   message = ("unexpected direct external dependency on protobuf, use "
     "//source/common/protobuf instead.")
-  return findSubstringAndPrintError('"protobuf"', file_path, message)
->>>>>>> 65279961
+  return findSubstringAndReturnError('"protobuf"', file_path, message)
 
 
 def checkProtobufExternalDeps(file_path):
@@ -120,21 +109,18 @@
   subdir = path[0:slash]
   return subdir in SUBDIR_SET
 
-<<<<<<< HEAD
+def formatLineError(path, zero_based_line_number, message):
+  return "%s:%d: %s" % (path, zero_based_line_number + 1, message)
+
 def checkFileContents(file_path):
-  message = "%s has over-enthusiastic spaces:" % file_path
-  return findSubstringAndReturnError('.  ', file_path, message)
-=======
-def printLineError(path, zero_based_line_number, message):
-  printError("%s:%d: %s" % (path, zero_based_line_number + 1, message))
->>>>>>> 65279961
-
-def checkFileContents(file_path):
+  error_messages = []
   for line_number, line in enumerate(fileinput.input(file_path)):
     if line.find(".  ") != -1:
-      printLineError(file_path, line_number, "over-enthusiastic spaces")
+      error_messages.append(formatLineError(file_path, line_number, "over-enthusiastic spaces"))
     if hasInvalidAngleBracketDirectory(line):
-      printLineError(file_path, line_number, "envoy includes should not have angle brackets")
+      error_messages.append(formatLineError(file_path, line_number,
+                                            "envoy includes should not have angle brackets"))
+  return error_messages
 
 def fixFileContents(file_path):
   for line in fileinput.input(file_path, inplace=True):
