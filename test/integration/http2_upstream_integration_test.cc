#include "test/integration/http2_upstream_integration_test.h"

#include <iostream>

#include "envoy/config/bootstrap/v3/bootstrap.pb.h"
#include "envoy/extensions/filters/network/http_connection_manager/v3/http_connection_manager.pb.h"

#include "common/http/header_map_impl.h"

#include "test/integration/autonomous_upstream.h"
#include "test/test_common/printers.h"
#include "test/test_common/utility.h"

#include "gtest/gtest.h"

namespace Envoy {

INSTANTIATE_TEST_SUITE_P(IpVersions, Http2UpstreamIntegrationTest,
                         testing::ValuesIn(TestEnvironment::getIpVersionsForTest()),
                         TestUtility::ipTestParamsToString);

TEST_P(Http2UpstreamIntegrationTest, RouterRequestAndResponseWithBodyNoBuffer) {
  testRouterRequestAndResponseWithBody(1024, 512, false);
}

TEST_P(Http2UpstreamIntegrationTest, RouterRequestAndResponseWithZeroByteBodyNoBuffer) {
  testRouterRequestAndResponseWithBody(0, 0, false);
}

TEST_P(Http2UpstreamIntegrationTest, RouterHeaderOnlyRequestAndResponseNoBuffer) {
  testRouterHeaderOnlyRequestAndResponse();
}

TEST_P(Http2UpstreamIntegrationTest, RouterUpstreamDisconnectBeforeRequestcomplete) {
  testRouterUpstreamDisconnectBeforeRequestComplete();
}

TEST_P(Http2UpstreamIntegrationTest, RouterUpstreamDisconnectBeforeResponseComplete) {
  testRouterUpstreamDisconnectBeforeResponseComplete();
}

TEST_P(Http2UpstreamIntegrationTest, RouterDownstreamDisconnectBeforeRequestComplete) {
  testRouterDownstreamDisconnectBeforeRequestComplete();
}

TEST_P(Http2UpstreamIntegrationTest, RouterDownstreamDisconnectBeforeResponseComplete) {
  testRouterDownstreamDisconnectBeforeResponseComplete();
}

TEST_P(Http2UpstreamIntegrationTest, RouterUpstreamResponseBeforeRequestComplete) {
  testRouterUpstreamResponseBeforeRequestComplete();
}

TEST_P(Http2UpstreamIntegrationTest, Retry) { testRetry(); }

TEST_P(Http2UpstreamIntegrationTest, GrpcRetry) { testGrpcRetry(); }

TEST_P(Http2UpstreamIntegrationTest, Trailers) { testTrailers(1024, 2048, true, true); }

// Ensure Envoy handles streaming requests and responses simultaneously.
void Http2UpstreamIntegrationTest::bidirectionalStreaming(uint32_t bytes) {
  initialize();
  codec_client_ = makeHttpConnection(lookupPort("http"));

  // Start the request.
  auto encoder_decoder =
      codec_client_->startRequest(Http::TestRequestHeaderMapImpl{{":method", "POST"},
                                                                 {":path", "/test/long/url"},
                                                                 {":scheme", "http"},
                                                                 {":authority", "host"}});
  auto response = std::move(encoder_decoder.second);
  request_encoder_ = &encoder_decoder.first;
  ASSERT_TRUE(fake_upstreams_[0]->waitForHttpConnection(*dispatcher_, fake_upstream_connection_));
  ASSERT_TRUE(fake_upstream_connection_->waitForNewStream(*dispatcher_, upstream_request_));

  // Send part of the request body and ensure it is received upstream.
  codec_client_->sendData(*request_encoder_, bytes, false);
  ASSERT_TRUE(upstream_request_->waitForData(*dispatcher_, bytes));

  // Start sending the response and ensure it is received downstream.
  upstream_request_->encodeHeaders(Http::TestResponseHeaderMapImpl{{":status", "200"}}, false);
  upstream_request_->encodeData(bytes, false);
  response->waitForBodyData(bytes);

  // Finish the request.
  codec_client_->sendTrailers(*request_encoder_,
                              Http::TestRequestTrailerMapImpl{{"trailer", "foo"}});
  ASSERT_TRUE(upstream_request_->waitForEndStream(*dispatcher_));

  // Finish the response.
  upstream_request_->encodeTrailers(Http::TestHeaderMapImpl{{"trailer", "bar"}});
  response->waitForEndStream();
  EXPECT_TRUE(response->complete());
}

TEST_P(Http2UpstreamIntegrationTest, BidirectionalStreaming) { bidirectionalStreaming(1024); }

TEST_P(Http2UpstreamIntegrationTest, LargeBidirectionalStreamingWithBufferLimits) {
  config_helper_.setBufferLimits(1024, 1024); // Set buffer limits upstream and downstream.
  bidirectionalStreaming(1024 * 32);
}

TEST_P(Http2UpstreamIntegrationTest, BidirectionalStreamingReset) {
  initialize();
  codec_client_ = makeHttpConnection(lookupPort("http"));

  // Start sending the request.
  auto encoder_decoder =
      codec_client_->startRequest(Http::TestRequestHeaderMapImpl{{":method", "POST"},
                                                                 {":path", "/test/long/url"},
                                                                 {":scheme", "http"},
                                                                 {":authority", "host"}});
  auto response = std::move(encoder_decoder.second);
  request_encoder_ = &encoder_decoder.first;
  ASSERT_TRUE(fake_upstreams_[0]->waitForHttpConnection(*dispatcher_, fake_upstream_connection_));
  ASSERT_TRUE(fake_upstream_connection_->waitForNewStream(*dispatcher_, upstream_request_));

  // Send some request data.
  codec_client_->sendData(*request_encoder_, 1024, false);
  ASSERT_TRUE(upstream_request_->waitForData(*dispatcher_, 1024));

  // Start sending the response.
  upstream_request_->encodeHeaders(Http::TestResponseHeaderMapImpl{{":status", "200"}}, false);
  upstream_request_->encodeData(1024, false);
  response->waitForBodyData(1024);

  // Finish sending the request.
  codec_client_->sendTrailers(*request_encoder_,
                              Http::TestRequestTrailerMapImpl{{"trailer", "foo"}});
  ASSERT_TRUE(upstream_request_->waitForEndStream(*dispatcher_));

  // Reset the stream.
  upstream_request_->encodeResetStream();
  response->waitForReset();
  EXPECT_FALSE(response->complete());
}

void Http2UpstreamIntegrationTest::simultaneousRequest(uint32_t request1_bytes,
                                                       uint32_t request2_bytes,
                                                       uint32_t response1_bytes,
                                                       uint32_t response2_bytes) {
  FakeStreamPtr upstream_request1;
  FakeStreamPtr upstream_request2;
  initialize();
  codec_client_ = makeHttpConnection(lookupPort("http"));

  // Start request 1
  auto encoder_decoder1 =
      codec_client_->startRequest(Http::TestRequestHeaderMapImpl{{":method", "POST"},
                                                                 {":path", "/test/long/url"},
                                                                 {":scheme", "http"},
                                                                 {":authority", "host"}});
  Http::RequestEncoder* encoder1 = &encoder_decoder1.first;
  auto response1 = std::move(encoder_decoder1.second);
  ASSERT_TRUE(fake_upstreams_[0]->waitForHttpConnection(*dispatcher_, fake_upstream_connection_));
  ASSERT_TRUE(fake_upstream_connection_->waitForNewStream(*dispatcher_, upstream_request1));

  // Start request 2
  auto encoder_decoder2 =
      codec_client_->startRequest(Http::TestRequestHeaderMapImpl{{":method", "POST"},
                                                                 {":path", "/test/long/url"},
                                                                 {":scheme", "http"},
                                                                 {":authority", "host"}});
  Http::RequestEncoder* encoder2 = &encoder_decoder2.first;
  auto response2 = std::move(encoder_decoder2.second);
  ASSERT_TRUE(fake_upstream_connection_->waitForNewStream(*dispatcher_, upstream_request2));

  // Finish request 1
  codec_client_->sendData(*encoder1, request1_bytes, true);
  ASSERT_TRUE(upstream_request1->waitForEndStream(*dispatcher_));

  // Finish request 2
  codec_client_->sendData(*encoder2, request2_bytes, true);
  ASSERT_TRUE(upstream_request2->waitForEndStream(*dispatcher_));

  // Respond to request 2
  upstream_request2->encodeHeaders(Http::TestResponseHeaderMapImpl{{":status", "200"}}, false);
  upstream_request2->encodeData(response2_bytes, true);
  response2->waitForEndStream();
  EXPECT_TRUE(upstream_request2->complete());
  EXPECT_EQ(request2_bytes, upstream_request2->bodyLength());
  EXPECT_TRUE(response2->complete());
  EXPECT_EQ("200", response2->headers().Status()->value().getStringView());
  EXPECT_EQ(response2_bytes, response2->body().size());

  // Respond to request 1
  upstream_request1->encodeHeaders(Http::TestResponseHeaderMapImpl{{":status", "200"}}, false);
  upstream_request1->encodeData(response1_bytes, true);
  response1->waitForEndStream();
  EXPECT_TRUE(upstream_request1->complete());
  EXPECT_EQ(request1_bytes, upstream_request1->bodyLength());
  EXPECT_TRUE(response1->complete());
  EXPECT_EQ("200", response1->headers().Status()->value().getStringView());
  EXPECT_EQ(response1_bytes, response1->body().size());
}

TEST_P(Http2UpstreamIntegrationTest, SimultaneousRequest) {
  simultaneousRequest(1024, 512, 1023, 513);
}

TEST_P(Http2UpstreamIntegrationTest, LargeSimultaneousRequestWithBufferLimits) {
  config_helper_.setBufferLimits(1024, 1024); // Set buffer limits upstream and downstream.
  simultaneousRequest(1024 * 20, 1024 * 14 + 2, 1024 * 10 + 5, 1024 * 16);
}

void Http2UpstreamIntegrationTest::manySimultaneousRequests(uint32_t request_bytes, uint32_t) {
  TestRandomGenerator rand;
  const uint32_t num_requests = 50;
  std::vector<Http::RequestEncoder*> encoders;
  std::vector<IntegrationStreamDecoderPtr> responses;
  std::vector<int> response_bytes;
  autonomous_upstream_ = true;
  initialize();

  codec_client_ = makeHttpConnection(lookupPort("http"));
  for (uint32_t i = 0; i < num_requests; ++i) {
    response_bytes.push_back(rand.random() % (1024 * 2));
    auto headers = Http::TestRequestHeaderMapImpl{
        {":method", "POST"},
        {":path", "/test/long/url"},
        {":scheme", "http"},
        {":authority", "host"},
        {AutonomousStream::RESPONSE_SIZE_BYTES, std::to_string(response_bytes[i])},
        {AutonomousStream::EXPECT_REQUEST_SIZE_BYTES, std::to_string(request_bytes)}};
    if (i % 2 == 0) {
      headers.addCopy(AutonomousStream::RESET_AFTER_REQUEST, "yes");
    }
    auto encoder_decoder = codec_client_->startRequest(headers);
    encoders.push_back(&encoder_decoder.first);
    responses.push_back(std::move(encoder_decoder.second));
    codec_client_->sendData(*encoders[i], request_bytes, true);
  }

  for (uint32_t i = 0; i < num_requests; ++i) {
    responses[i]->waitForEndStream();
    if (i % 2 != 0) {
      EXPECT_TRUE(responses[i]->complete());
      EXPECT_EQ("200", responses[i]->headers().Status()->value().getStringView());
      EXPECT_EQ(response_bytes[i], responses[i]->body().length());
    } else {
      // Upstream stream reset.
      EXPECT_EQ("503", responses[i]->headers().Status()->value().getStringView());
    }
  }
}

TEST_P(Http2UpstreamIntegrationTest, ManySimultaneousRequest) {
  manySimultaneousRequests(1024, 1024);
}

TEST_P(Http2UpstreamIntegrationTest, ManyLargeSimultaneousRequestWithBufferLimits) {
  config_helper_.setBufferLimits(1024, 1024); // Set buffer limits upstream and downstream.
  manySimultaneousRequests(1024 * 20, 1024 * 20);
}

TEST_P(Http2UpstreamIntegrationTest, ManyLargeSimultaneousRequestWithRandomBackup) {
  config_helper_.addFilter(R"EOF(
  name: random-pause-filter
  typed_config:
    "@type": type.googleapis.com/google.protobuf.Empty
  )EOF");

  manySimultaneousRequests(1024 * 20, 1024 * 20);
}

TEST_P(Http2UpstreamIntegrationTest, UpstreamConnectionCloseWithManyStreams) {
  config_helper_.setBufferLimits(1024, 1024); // Set buffer limits upstream and downstream.
  const uint32_t num_requests = 20;
  std::vector<Http::RequestEncoder*> encoders;
  std::vector<IntegrationStreamDecoderPtr> responses;
  std::vector<FakeStreamPtr> upstream_requests;
  initialize();
  codec_client_ = makeHttpConnection(lookupPort("http"));
  for (uint32_t i = 0; i < num_requests; ++i) {
    auto encoder_decoder =
        codec_client_->startRequest(Http::TestRequestHeaderMapImpl{{":method", "POST"},
                                                                   {":path", "/test/long/url"},
                                                                   {":scheme", "http"},
                                                                   {":authority", "host"}});
    encoders.push_back(&encoder_decoder.first);
    responses.push_back(std::move(encoder_decoder.second));

    // Ensure that we establish the first request (which will be reset) to avoid
    // a race where the reset is detected before the upstream stream is
    // established (#5316)
    if (i == 0) {
      ASSERT_TRUE(
          fake_upstreams_[0]->waitForHttpConnection(*dispatcher_, fake_upstream_connection_));
      upstream_requests.emplace_back();
      ASSERT_TRUE(
          fake_upstream_connection_->waitForNewStream(*dispatcher_, upstream_requests.back()));
    }

    if (i != 0) {
      codec_client_->sendData(*encoders[i], 0, true);
    }
  }

  // Reset one stream to test how reset and watermarks interact.
  codec_client_->sendReset(*encoders[0]);

  // Now drain the upstream connection.
  for (uint32_t i = 1; i < num_requests; ++i) {
    upstream_requests.emplace_back();
    ASSERT_TRUE(
        fake_upstream_connection_->waitForNewStream(*dispatcher_, upstream_requests.back()));
  }
  for (uint32_t i = 1; i < num_requests; ++i) {
    ASSERT_TRUE(upstream_requests[i]->waitForEndStream(*dispatcher_));
    upstream_requests[i]->encodeHeaders(Http::TestResponseHeaderMapImpl{{":status", "200"}}, false);
    upstream_requests[i]->encodeData(100, false);
  }
  // Close the connection.
  ASSERT_TRUE(fake_upstream_connection_->close());
  ASSERT_TRUE(fake_upstream_connection_->waitForDisconnect());
  // Ensure the streams are all reset successfully.
  for (uint32_t i = 1; i < num_requests; ++i) {
    responses[i]->waitForReset();
  }
}

// Regression test for https://github.com/envoyproxy/envoy/issues/6744
TEST_P(Http2UpstreamIntegrationTest, HittingEncoderFilterLimitForGrpc) {
  config_helper_.addConfigModifier(
      [&](envoy::extensions::filters::network::http_connection_manager::v3::HttpConnectionManager&
              hcm) -> void {
        const std::string access_log_name =
            TestEnvironment::temporaryPath(TestUtility::uniqueFilename());
        // Configure just enough of an upstream access log to reference the upstream headers.
        const std::string yaml_string = R"EOF(
<<<<<<< HEAD
name: router
=======
name: envoy.filters.http.router
>>>>>>> 82b5fd4f
typed_config:
  "@type": type.googleapis.com/envoy.config.filter.http.router.v2.Router
  upstream_log:
    name: accesslog
    filter:
      not_health_check_filter: {}
    typed_config:
      "@type": type.googleapis.com/envoy.config.accesslog.v2.FileAccessLog
      path: /dev/null
  )EOF";
        TestUtility::loadFromYaml(yaml_string, *hcm.mutable_http_filters(1));
      });

  // As with ProtocolIntegrationTest.HittingEncoderFilterLimit use a filter
  // which buffers response data but in this case, make sure the sendLocalReply
  // is gRPC.
  config_helper_.addFilter("{ name: envoy.filters.http.dynamo, typed_config: { \"@type\": "
                           "type.googleapis.com/google.protobuf.Empty } }");
  config_helper_.setBufferLimits(1024, 1024);
  initialize();

  // Send the request.
  codec_client_ = makeHttpConnection(lookupPort("http"));
  auto encoder_decoder =
      codec_client_->startRequest(Http::TestRequestHeaderMapImpl{{":method", "POST"},
                                                                 {":path", "/test/long/url"},
                                                                 {":scheme", "http"},
                                                                 {":authority", "host"},
                                                                 {"te", "trailers"}});
  auto downstream_request = &encoder_decoder.first;
  auto response = std::move(encoder_decoder.second);
  Buffer::OwnedImpl data(R"({"TableName":"locations"})");
  codec_client_->sendData(*downstream_request, data, true);
  waitForNextUpstreamRequest();

  // Send the response headers.
  upstream_request_->encodeHeaders(default_response_headers_, false);

  // Now send an overly large response body. At some point, too much data will
  // be buffered, the stream will be reset, and the connection will disconnect.
  fake_upstreams_[0]->set_allow_unexpected_disconnects(true);
  upstream_request_->encodeData(1024 * 65, false);
  ASSERT_TRUE(upstream_request_->waitForReset());
  ASSERT_TRUE(fake_upstream_connection_->close());
  ASSERT_TRUE(fake_upstream_connection_->waitForDisconnect());

  response->waitForEndStream();
  EXPECT_TRUE(response->complete());
}

// Tests the default limit for the number of response headers is 100. Results in a stream reset if
// exceeds.
TEST_P(Http2UpstreamIntegrationTest, TestManyResponseHeadersRejected) {
  // Default limit for response headers is 100.
  initialize();
  codec_client_ = makeHttpConnection(lookupPort("http"));

  Http::TestHeaderMapImpl many_headers(default_response_headers_);
  for (int i = 0; i < 100; i++) {
    many_headers.addCopy("many", std::string(1, 'a'));
  }
  auto response = codec_client_->makeHeaderOnlyRequest(default_request_headers_);
  waitForNextUpstreamRequest();

  upstream_request_->encodeHeaders(many_headers, true);
  response->waitForEndStream();
  // Upstream stream reset triggered.
  EXPECT_EQ("503", response->headers().Status()->value().getStringView());
}

// Tests bootstrap configuration of max response headers.
TEST_P(Http2UpstreamIntegrationTest, ManyResponseHeadersAccepted) {
  // Set max response header count to 200.
  config_helper_.addConfigModifier([](envoy::config::bootstrap::v3::Bootstrap& bootstrap) {
    auto* static_resources = bootstrap.mutable_static_resources();
    auto* cluster = static_resources->mutable_clusters(0);
    auto* http_protocol_options = cluster->mutable_common_http_protocol_options();
    http_protocol_options->mutable_max_headers_count()->set_value(200);
  });
  Http::TestResponseHeaderMapImpl response_headers(default_response_headers_);
  for (int i = 0; i < 150; i++) {
    response_headers.addCopy(std::to_string(i), std::string(1, 'a'));
  }

  initialize();
  codec_client_ = makeHttpConnection(lookupPort("http"));
  auto response = codec_client_->makeRequestWithBody(default_request_headers_, 1024);
  waitForNextUpstreamRequest();

  upstream_request_->encodeHeaders(response_headers, false);
  upstream_request_->encodeData(512, true);
  response->waitForEndStream();

  EXPECT_TRUE(upstream_request_->complete());
  EXPECT_TRUE(response->complete());
}

// Tests that HTTP/2 response headers over 60 kB are rejected and result in a stream reset.
TEST_P(Http2UpstreamIntegrationTest, LargeResponseHeadersRejected) {
  initialize();
  codec_client_ = makeHttpConnection(lookupPort("http"));

  Http::TestHeaderMapImpl large_headers(default_response_headers_);
  large_headers.addCopy("large", std::string(60 * 1024, 'a'));
  auto response = codec_client_->makeHeaderOnlyRequest(default_request_headers_);
  waitForNextUpstreamRequest();

  upstream_request_->encodeHeaders(large_headers, true);
  response->waitForEndStream();
  // Upstream stream reset.
  EXPECT_EQ("503", response->headers().Status()->value().getStringView());
}

// Regression test to make sure that configuring upstream logs over gRPC will not crash Envoy.
// TODO(asraa): Test output of the upstream logs.
// See https://github.com/envoyproxy/envoy/issues/8828.
TEST_P(Http2UpstreamIntegrationTest, ConfigureHttpOverGrpcLogs) {
  config_helper_.addConfigModifier(
      [&](envoy::extensions::filters::network::http_connection_manager::v3::HttpConnectionManager&
              hcm) -> void {
        const std::string access_log_name =
            TestEnvironment::temporaryPath(TestUtility::uniqueFilename());
        // Configure just enough of an upstream access log to reference the upstream headers.
        const std::string yaml_string = R"EOF(
<<<<<<< HEAD
name: router
=======
name: envoy.filters.http.router
>>>>>>> 82b5fd4f
typed_config:
  "@type": type.googleapis.com/envoy.config.filter.http.router.v2.Router
  upstream_log:
    name: grpc_accesslog
    filter:
      not_health_check_filter: {}
    typed_config:
      "@type": type.googleapis.com/envoy.config.accesslog.v2.HttpGrpcAccessLogConfig
      common_config:
        log_name: foo
        grpc_service:
          envoy_grpc:
            cluster_name: cluster_0
  )EOF";
        // Replace the terminal envoy.router.
        hcm.clear_http_filters();
        TestUtility::loadFromYaml(yaml_string, *hcm.add_http_filters());
      });

  initialize();

  // Send the request.
  codec_client_ = makeHttpConnection(lookupPort("http"));
  auto response = codec_client_->makeHeaderOnlyRequest(default_request_headers_);
  waitForNextUpstreamRequest();

  // Send the response headers.
  upstream_request_->encodeHeaders(default_response_headers_, true);
  response->waitForEndStream();
  EXPECT_EQ("200", response->headers().Status()->value().getStringView());
}

} // namespace Envoy<|MERGE_RESOLUTION|>--- conflicted
+++ resolved
@@ -328,11 +328,7 @@
             TestEnvironment::temporaryPath(TestUtility::uniqueFilename());
         // Configure just enough of an upstream access log to reference the upstream headers.
         const std::string yaml_string = R"EOF(
-<<<<<<< HEAD
 name: router
-=======
-name: envoy.filters.http.router
->>>>>>> 82b5fd4f
 typed_config:
   "@type": type.googleapis.com/envoy.config.filter.http.router.v2.Router
   upstream_log:
@@ -457,11 +453,7 @@
             TestEnvironment::temporaryPath(TestUtility::uniqueFilename());
         // Configure just enough of an upstream access log to reference the upstream headers.
         const std::string yaml_string = R"EOF(
-<<<<<<< HEAD
 name: router
-=======
-name: envoy.filters.http.router
->>>>>>> 82b5fd4f
 typed_config:
   "@type": type.googleapis.com/envoy.config.filter.http.router.v2.Router
   upstream_log:
