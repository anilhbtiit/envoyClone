#pragma once

#include <atomic>
#include <chrono>
#include <cstdint>
#include <list>
#include <string>

#include "envoy/thread_local/thread_local.h"

#include "common/common/hash.h"
#include "common/stats/heap_stat_data.h"
#include "common/stats/histogram_impl.h"
#include "common/stats/source_impl.h"
#include "common/stats/symbol_table_impl.h"
#include "common/stats/utility.h"

#include "absl/container/flat_hash_map.h"
#include "absl/container/flat_hash_set.h"
#include "circllhist.h"

namespace Envoy {
namespace Stats {

/**
 * A histogram that is stored in TLS and used to record values per thread. This holds two
 * histograms, one to collect the values and other as backup that is used for merge process. The
 * swap happens during the merge process.
 */
class ThreadLocalHistogramImpl : public Histogram, public MetricImpl {
public:
  ThreadLocalHistogramImpl(StatName name, absl::string_view tag_extracted_name,
                           const std::vector<Tag>& tags, SymbolTable& symbol_table);
  ~ThreadLocalHistogramImpl() override;

  void merge(histogram_t* target);

  /**
   * Called in the beginning of merge process. Swaps the histogram used for collection so that we do
   * not have to lock the histogram in high throughput TLS writes.
   */
  void beginMerge() {
    // This switches the current_active_ between 1 and 0.
    ASSERT(std::this_thread::get_id() == created_thread_id_);
    current_active_ = otherHistogramIndex();
  }

  // Stats::Histogram
  void recordValue(uint64_t value) override;
  bool used() const override { return flags_ & Flags::Used; }

  // Stats::Metric
  StatName statName() const override { return name_.statName(); }
  SymbolTable& symbolTable() override { return symbol_table_; }
  const SymbolTable& symbolTable() const override { return symbol_table_; }

private:
  uint64_t otherHistogramIndex() const { return 1 - current_active_; }
  uint64_t current_active_;
  histogram_t* histograms_[2];
  std::atomic<uint16_t> flags_;
  std::thread::id created_thread_id_;
  StatNameStorage name_;
  SymbolTable& symbol_table_;
};

using TlsHistogramSharedPtr = std::shared_ptr<ThreadLocalHistogramImpl>;

class TlsScope;

/**
 * Log Linear Histogram implementation that is stored in the main thread.
 */
class ParentHistogramImpl : public ParentHistogram, public MetricImpl {
public:
  ParentHistogramImpl(StatName name, Store& parent, TlsScope& tlsScope,
                      absl::string_view tag_extracted_name, const std::vector<Tag>& tags);
  ~ParentHistogramImpl() override;

  void addTlsHistogram(const TlsHistogramSharedPtr& hist_ptr);
  bool used() const override;
  void recordValue(uint64_t value) override;

  /**
   * This method is called during the main stats flush process for each of the histograms. It
   * iterates through the TLS histograms and collects the histogram data of all of them
   * in to "interval_histogram". Then the collected "interval_histogram" is merged to a
   * "cumulative_histogram".
   */
  void merge() override;

  const HistogramStatistics& intervalStatistics() const override { return interval_statistics_; }
  const HistogramStatistics& cumulativeStatistics() const override {
    return cumulative_statistics_;
  }
  const std::string quantileSummary() const override;
  const std::string bucketSummary() const override;

  // Stats::Metric
  StatName statName() const override { return name_.statName(); }
  SymbolTable& symbolTable() override { return parent_.symbolTable(); }
  const SymbolTable& symbolTable() const override { return parent_.symbolTable(); }

private:
  bool usedLockHeld() const EXCLUSIVE_LOCKS_REQUIRED(merge_lock_);

  Store& parent_;
  TlsScope& tls_scope_;
  histogram_t* interval_histogram_;
  histogram_t* cumulative_histogram_;
  HistogramStatisticsImpl interval_statistics_;
  HistogramStatisticsImpl cumulative_statistics_;
  mutable Thread::MutexBasicLockable merge_lock_;
  std::list<TlsHistogramSharedPtr> tls_histograms_ GUARDED_BY(merge_lock_);
  bool merged_;
  StatNameStorage name_;
};

using ParentHistogramImplSharedPtr = std::shared_ptr<ParentHistogramImpl>;

/**
 * Class used to create ThreadLocalHistogram in the scope.
 */
class TlsScope : public Scope {
public:
  virtual ~TlsScope() {}

  // TODO(ramaraochavali): Allow direct TLS access for the advanced consumers.
  /**
   * @return a ThreadLocalHistogram within the scope's namespace.
   * @param name name of the histogram with scope prefix attached.
   */
  virtual Histogram& tlsHistogram(StatName name, ParentHistogramImpl& parent) PURE;
};

/**
 * Store implementation with thread local caching. For design details see
 * https://github.com/envoyproxy/envoy/blob/master/docs/stats.md
 */
class ThreadLocalStoreImpl : Logger::Loggable<Logger::Id::stats>, public StoreRoot {
public:
  ThreadLocalStoreImpl(const Stats::StatsOptions& stats_options, StatDataAllocator& alloc);
  ~ThreadLocalStoreImpl() override;

  // Stats::Scope
  Counter& counterFromStatName(StatName name) override {
    return default_scope_->counterFromStatName(name);
  }
  Counter& counter(const std::string& name) override { return default_scope_->counter(name); }
  ScopePtr createScope(const std::string& name) override;
  void deliverHistogramToSinks(const Histogram& histogram, uint64_t value) override {
    return default_scope_->deliverHistogramToSinks(histogram, value);
  }
  Gauge& gaugeFromStatName(StatName name) override {
    return default_scope_->gaugeFromStatName(name);
  }
  Gauge& gauge(const std::string& name) override { return default_scope_->gauge(name); }
  Histogram& histogramFromStatName(StatName name) override {
    return default_scope_->histogramFromStatName(name);
  }
  Histogram& histogram(const std::string& name) override { return default_scope_->histogram(name); }
  const SymbolTable& symbolTable() const override { return alloc_.symbolTable(); }
  SymbolTable& symbolTable() override { return alloc_.symbolTable(); }
  const TagProducer& tagProducer() const { return *tag_producer_; }

  // Stats::Store
  std::vector<CounterSharedPtr> counters() const override;
  std::vector<GaugeSharedPtr> gauges() const override;
  std::vector<ParentHistogramSharedPtr> histograms() const override;

  // Stats::StoreRoot
  void addSink(Sink& sink) override { timer_sinks_.push_back(sink); }
  void setTagProducer(TagProducerPtr&& tag_producer) override {
    tag_producer_ = std::move(tag_producer);
  }
  void setStatsMatcher(StatsMatcherPtr&& stats_matcher) override;
  void initializeThreading(Event::Dispatcher& main_thread_dispatcher,
                           ThreadLocal::Instance& tls) override;
  void shutdownThreading() override;

  void mergeHistograms(PostMergeCb mergeCb) override;

  Source& source() override { return source_; }

  const Stats::StatsOptions& statsOptions() const override { return stats_options_; }
  absl::string_view truncateStatNameIfNeeded(absl::string_view name);

private:
<<<<<<< HEAD
  template <class Stat> using StatMap = StatNameHashMap<Stat>;
=======
  template <class Stat> using StatMap = ConstCharStarHashMap<Stat>;
>>>>>>> e8b4d0f0

  struct TlsCacheEntry {
    StatMap<CounterSharedPtr> counters_;
    StatMap<GaugeSharedPtr> gauges_;
    StatMap<TlsHistogramSharedPtr> histograms_;
    StatMap<ParentHistogramSharedPtr> parent_histograms_;

    // We keep a TLS cache of rejected stat names. This costs memory, but
    // reduces runtime overhead running the matcher. Moreover, once symbol
    // tables are integrated, rejection will need the fully elaborated string,
    // and it we need to take a global symbol-table lock to run. We keep
    // this char* map here in the TLS cache to avoid taking a lock to compute
    // rejection.
    SharedStringSet rejected_stats_;
  };

  struct CentralCacheEntry {
    StatMap<CounterSharedPtr> counters_;
    StatMap<GaugeSharedPtr> gauges_;
    StatMap<ParentHistogramImplSharedPtr> histograms_;
    SharedStringSet rejected_stats_;
  };

  struct ScopeImpl : public TlsScope {
    ScopeImpl(ThreadLocalStoreImpl& parent, const std::string& prefix);
    ~ScopeImpl() override;

    // Stats::Scope
    Counter& counterFromStatName(StatName name) override;
    void deliverHistogramToSinks(const Histogram& histogram, uint64_t value) override;
    Gauge& gaugeFromStatName(StatName name) override;
    Histogram& histogramFromStatName(StatName name) override;
    Histogram& tlsHistogram(StatName name, ParentHistogramImpl& parent) override;
    const Stats::StatsOptions& statsOptions() const override { return parent_.statsOptions(); }
    ScopePtr createScope(const std::string& name) override {
      return parent_.createScope(symbolTable().toString(prefix_.statName()) + "." + name);
    }
    const SymbolTable& symbolTable() const override { return parent_.symbolTable(); }
    SymbolTable& symbolTable() override { return parent_.symbolTable(); }

    Counter& counter(const std::string& name) override {
      StatNameTempStorage storage(name, symbolTable());
      return counterFromStatName(storage.statName());
    }
    Gauge& gauge(const std::string& name) override {
      StatNameTempStorage storage(name, symbolTable());
      return gaugeFromStatName(storage.statName());
    }
    Histogram& histogram(const std::string& name) override {
      StatNameTempStorage storage(name, symbolTable());
      return histogramFromStatName(storage.statName());
    }

    template <class StatType>
    using MakeStatFn = std::function<std::shared_ptr<StatType>(StatDataAllocator&, StatName name,
                                                               absl::string_view tag_extracted_name,
                                                               const std::vector<Tag>& tags)>;

    /**
     * Makes a stat either by looking it up in the central cache,
     * generating it from the parent allocator, or as a last
     * result, creating it with the heap allocator.
     *
     * @param name the full name of the stat (not tag extracted).
     * @param central_cache_map a map from name to the desired object in the central cache.
     * @param make_stat a function to generate the stat object, called if it's not in cache.
     * @param tls_ref possibly null reference to a cache entry for this stat, which will be
     *     used if non-empty, or filled in if empty (and non-null).
     */
    template <class StatType>
<<<<<<< HEAD
    StatType& safeMakeStat(StatName name, StatMap<std::shared_ptr<StatType>>& central_cache_map,
                           MakeStatFn<StatType> make_stat,
                           StatMap<std::shared_ptr<StatType>>* tls_cache);

    void extractTagsAndTruncate(StatName& name,
                                std::unique_ptr<StatNameTempStorage>& truncated_name_storage,
                                std::vector<Tag>& tags, std::string& tag_extracted_name);
=======
    StatType& safeMakeStat(const std::string& name,
                           StatMap<std::shared_ptr<StatType>>& central_cache_map,
                           SharedStringSet& central_rejected_stats_, MakeStatFn<StatType> make_stat,
                           StatMap<std::shared_ptr<StatType>>* tls_cache,
                           SharedStringSet* tls_rejected_stats, StatType& null_stat);
>>>>>>> e8b4d0f0

    static std::atomic<uint64_t> next_scope_id_;

    const uint64_t scope_id_;
    ThreadLocalStoreImpl& parent_;
    StatNameStorage prefix_;
    CentralCacheEntry central_cache_;
  };

  struct TlsCache : public ThreadLocal::ThreadLocalObject {
    // The TLS scope cache is keyed by scope ID. This is used to avoid complex circular references
    // during scope destruction. An ID is required vs. using the address of the scope pointer
    // because it's possible that the memory allocator will recycle the scope pointer immediately
    // upon destruction, leading to a situation in which a new scope with the same address is used
    // to reference the cache, and then subsequently cache flushed, leaving nothing in the central
    // store. See the overview for more information. This complexity is required for lockless
    // operation in the fast path.
    absl::flat_hash_map<uint64_t, TlsCacheEntry> scope_cache_;
  };

  std::string getTagsForName(const std::string& name, std::vector<Tag>& tags) const;
  void clearScopeFromCaches(uint64_t scope_id);
  void releaseScopeCrossThread(ScopeImpl* scope);
  void mergeInternal(PostMergeCb mergeCb);
<<<<<<< HEAD
  bool rejects(StatName name) const;
  // absl::string_view truncateStatNameIfNeeded(absl::string_view name);
=======
  absl::string_view truncateStatNameIfNeeded(absl::string_view name);
  bool rejects(const std::string& name) const;
  bool rejectsAll() const { return stats_matcher_->rejectsAll(); }
>>>>>>> e8b4d0f0
  template <class StatMapClass, class StatListClass>
  void removeRejectedStats(StatMapClass& map, StatListClass& list);
  bool checkAndRememberRejection(const std::string& name, SharedStringSet& central_rejected_stats,
                                 SharedStringSet* tls_rejected_stats);

  const Stats::StatsOptions& stats_options_;
  StatDataAllocator& alloc_;
  Event::Dispatcher* main_thread_dispatcher_{};
  ThreadLocal::SlotPtr tls_;
  mutable Thread::MutexBasicLockable lock_;
  absl::flat_hash_set<ScopeImpl*> scopes_ GUARDED_BY(lock_);
  ScopePtr default_scope_;
  std::list<std::reference_wrapper<Sink>> timer_sinks_;
  TagProducerPtr tag_producer_;
  StatsMatcherPtr stats_matcher_;
  std::atomic<bool> shutting_down_{};
  std::atomic<bool> merge_in_progress_{};
  StatNameStorage stats_overflow_;
  Counter& num_last_resort_stats_;
  HeapStatDataAllocator heap_allocator_;
  SourceImpl source_;

  NullCounterImpl null_counter_;
  NullGaugeImpl null_gauge_;
  NullHistogramImpl null_histogram_;

  // Retain storage for deleted stats; these are no longer in maps because the
  // matcher-pattern was established after they were created. Since the stats
  // are held by reference in code that expects them to be there, we can't
  // actually delete the stats.
  //
  // It seems like it would be better to have each client that expects a stat
  // to exist to hold it as (e.g.) a CounterSharedPtr rather than a Counter&
  // but that would be fairly complex to change.
  std::vector<CounterSharedPtr> deleted_counters_;
  std::vector<GaugeSharedPtr> deleted_gauges_;
  std::vector<HistogramSharedPtr> deleted_histograms_;
};

} // namespace Stats
} // namespace Envoy<|MERGE_RESOLUTION|>--- conflicted
+++ resolved
@@ -186,11 +186,7 @@
   absl::string_view truncateStatNameIfNeeded(absl::string_view name);
 
 private:
-<<<<<<< HEAD
   template <class Stat> using StatMap = StatNameHashMap<Stat>;
-=======
-  template <class Stat> using StatMap = ConstCharStarHashMap<Stat>;
->>>>>>> e8b4d0f0
 
   struct TlsCacheEntry {
     StatMap<CounterSharedPtr> counters_;
@@ -204,14 +200,14 @@
     // and it we need to take a global symbol-table lock to run. We keep
     // this char* map here in the TLS cache to avoid taking a lock to compute
     // rejection.
-    SharedStringSet rejected_stats_;
+    StatNameHashSet rejected_stats_;
   };
 
   struct CentralCacheEntry {
     StatMap<CounterSharedPtr> counters_;
     StatMap<GaugeSharedPtr> gauges_;
     StatMap<ParentHistogramImplSharedPtr> histograms_;
-    SharedStringSet rejected_stats_;
+    SharedStatNameStorageSet rejected_stats_;
   };
 
   struct ScopeImpl : public TlsScope {
@@ -261,21 +257,15 @@
      *     used if non-empty, or filled in if empty (and non-null).
      */
     template <class StatType>
-<<<<<<< HEAD
     StatType& safeMakeStat(StatName name, StatMap<std::shared_ptr<StatType>>& central_cache_map,
+                           SharedStatNameStorageSet& central_rejected_stats,
                            MakeStatFn<StatType> make_stat,
-                           StatMap<std::shared_ptr<StatType>>* tls_cache);
+                           StatMap<std::shared_ptr<StatType>>* tls_cache,
+                           StatNameHashSet* tls_rejected_stats, StatType& null_stat);
 
     void extractTagsAndTruncate(StatName& name,
                                 std::unique_ptr<StatNameTempStorage>& truncated_name_storage,
                                 std::vector<Tag>& tags, std::string& tag_extracted_name);
-=======
-    StatType& safeMakeStat(const std::string& name,
-                           StatMap<std::shared_ptr<StatType>>& central_cache_map,
-                           SharedStringSet& central_rejected_stats_, MakeStatFn<StatType> make_stat,
-                           StatMap<std::shared_ptr<StatType>>* tls_cache,
-                           SharedStringSet* tls_rejected_stats, StatType& null_stat);
->>>>>>> e8b4d0f0
 
     static std::atomic<uint64_t> next_scope_id_;
 
@@ -297,21 +287,15 @@
   };
 
   std::string getTagsForName(const std::string& name, std::vector<Tag>& tags) const;
-  void clearScopeFromCaches(uint64_t scope_id);
+  void clearScopeFromCaches(uint64_t scope_id, const Event::PostCb& clean_central_cache);
   void releaseScopeCrossThread(ScopeImpl* scope);
   void mergeInternal(PostMergeCb mergeCb);
-<<<<<<< HEAD
   bool rejects(StatName name) const;
-  // absl::string_view truncateStatNameIfNeeded(absl::string_view name);
-=======
-  absl::string_view truncateStatNameIfNeeded(absl::string_view name);
-  bool rejects(const std::string& name) const;
   bool rejectsAll() const { return stats_matcher_->rejectsAll(); }
->>>>>>> e8b4d0f0
   template <class StatMapClass, class StatListClass>
   void removeRejectedStats(StatMapClass& map, StatListClass& list);
-  bool checkAndRememberRejection(const std::string& name, SharedStringSet& central_rejected_stats,
-                                 SharedStringSet* tls_rejected_stats);
+  bool checkAndRememberRejection(StatName name, SharedStatNameStorageSet& central_rejected_stats,
+                                 StatNameHashSet* tls_rejected_stats);
 
   const Stats::StatsOptions& stats_options_;
   StatDataAllocator& alloc_;
