#include "common/stats/thread_local_store.h"

#include <chrono>
#include <cstdint>
#include <list>
#include <memory>
#include <string>

#include "envoy/stats/histogram.h"
#include "envoy/stats/sink.h"
#include "envoy/stats/stat_data_allocator.h"
#include "envoy/stats/stats.h"
#include "envoy/stats/stats_options.h"

#include "common/common/lock_guard.h"
#include "common/stats/scope_prefixer.h"
#include "common/stats/stats_matcher_impl.h"
#include "common/stats/tag_producer_impl.h"

#include "absl/strings/str_join.h"

namespace Envoy {
namespace Stats {

ThreadLocalStoreImpl::ThreadLocalStoreImpl(const StatsOptions& stats_options,
                                           StatDataAllocator& alloc)
    : stats_options_(stats_options), alloc_(alloc), default_scope_(createScope("")),
      tag_producer_(std::make_unique<TagProducerImpl>()),
      stats_matcher_(std::make_unique<StatsMatcherImpl>()),
<<<<<<< HEAD
      stats_overflow_("stats.overflow", alloc.symbolTable()),
      num_last_resort_stats_(default_scope_->counterFromStatName(stats_overflow_.statName())),
      heap_allocator_(alloc.symbolTable()), source_(*this), null_counter_(alloc.symbolTable()),
      null_gauge_(alloc.symbolTable()), null_bool_(alloc.symbolTable()),
      null_histogram_(alloc.symbolTable()) {}
=======
      num_last_resort_stats_(default_scope_->counter("stats.overflow")),
      heap_allocator_(alloc.symbolTable()), source_(*this) {}
>>>>>>> b84c1f9d

ThreadLocalStoreImpl::~ThreadLocalStoreImpl() {
  ASSERT(shutting_down_);
  default_scope_.reset();
  ASSERT(scopes_.empty());
  stats_overflow_.free(symbolTable());
}

void ThreadLocalStoreImpl::setStatsMatcher(StatsMatcherPtr&& stats_matcher) {
  stats_matcher_ = std::move(stats_matcher);
  if (stats_matcher_->acceptsAll()) {
    return;
  }

  // The Filesystem and potentially other stat-registering objects are
  // constructed prior to the stat-matcher, and those add stats
  // in the default_scope. There should be no requests, so there will
  // be no copies in TLS caches.
  Thread::LockGuard lock(lock_);
  for (ScopeImpl* scope : scopes_) {
    removeRejectedStats(scope->central_cache_.counters_, deleted_counters_);
    removeRejectedStats(scope->central_cache_.gauges_, deleted_gauges_);
    removeRejectedStats(scope->central_cache_.histograms_, deleted_histograms_);
  }
}

template <class StatMapClass, class StatListClass>
void ThreadLocalStoreImpl::removeRejectedStats(StatMapClass& map, StatListClass& list) {
  std::vector<StatName> remove_list;
  for (auto& stat : map) {
    if (rejects(stat.first)) {
      remove_list.push_back(stat.first);
    }
  }
<<<<<<< HEAD
  for (StatName stat_name : remove_list) {
    auto p = map.find(stat_name);
    ASSERT(p != map.end());
    list.push_back(p->second); // Save SharedPtr to the list to avoid invalidating refs to stat.
    map.erase(p);
=======
  for (const char* stat_name : remove_list) {
    auto iter = map.find(stat_name);
    ASSERT(iter != map.end());
    list.push_back(iter->second); // Save SharedPtr to the list to avoid invalidating refs to stat.
    map.erase(iter);
>>>>>>> b84c1f9d
  }
}

bool ThreadLocalStoreImpl::rejects(StatName stat_name) const {
  // Don't both elaborating the StatName there are no pattern-based
  // exclusions;/inclusions.
  if (stats_matcher_->acceptsAll()) {
    return false;
  }

  // TODO(ambuc): If stats_matcher_ depends on regexes, this operation (on the
  // hot path) could become prohibitively expensive. Revisit this usage in the
  // future.
  //
  // Also note that the elaboration of the stat-name into a string is expensive,
  // so I think it might be better to move the matcher test until after caching,
  // unless its acceptsAll/rejectsAll.
  return stats_matcher_->rejectsAll() || stats_matcher_->rejects(symbolTable().toString(stat_name));
}

std::vector<CounterSharedPtr> ThreadLocalStoreImpl::counters() const {
  // Handle de-dup due to overlapping scopes.
  std::vector<CounterSharedPtr> ret;
<<<<<<< HEAD
  StatNameHashSet names;
=======
  ConstCharStarHashSet names;
>>>>>>> b84c1f9d
  Thread::LockGuard lock(lock_);
  for (ScopeImpl* scope : scopes_) {
    for (auto& counter : scope->central_cache_.counters_) {
      if (names.insert(counter.first).second) {
        ret.push_back(counter.second);
      }
    }
  }

  return ret;
}

ScopePtr ThreadLocalStoreImpl::createScope(const std::string& name) {
  auto new_scope = std::make_unique<ScopeImpl>(*this, name);
  Thread::LockGuard lock(lock_);
  scopes_.emplace(new_scope.get());
  return std::move(new_scope);
}

std::vector<GaugeSharedPtr> ThreadLocalStoreImpl::gauges() const {
  // Handle de-dup due to overlapping scopes.
  std::vector<GaugeSharedPtr> ret;
<<<<<<< HEAD
  StatNameHashSet names;
=======
  ConstCharStarHashSet names;
>>>>>>> b84c1f9d
  Thread::LockGuard lock(lock_);
  for (ScopeImpl* scope : scopes_) {
    for (auto& gauge : scope->central_cache_.gauges_) {
      if (names.insert(gauge.first).second) {
        ret.push_back(gauge.second);
      }
    }
  }

  return ret;
}

<<<<<<< HEAD
std::vector<BoolIndicatorSharedPtr> ThreadLocalStoreImpl::boolIndicators() const {
  // Handle de-dup due to overlapping scopes.
  std::vector<BoolIndicatorSharedPtr> ret;
  StatNameHashSet names;
  Thread::LockGuard lock(lock_);
  for (ScopeImpl* scope : scopes_) {
    for (auto& bool_indicator : scope->central_cache_.bool_indicators_) {
      if (names.insert(bool_indicator.first).second) {
        ret.push_back(bool_indicator.second);
      }
    }
  }

  return ret;
}

=======
>>>>>>> b84c1f9d
std::vector<ParentHistogramSharedPtr> ThreadLocalStoreImpl::histograms() const {
  std::vector<ParentHistogramSharedPtr> ret;
  Thread::LockGuard lock(lock_);
  // TODO(ramaraochavali): As histograms don't share storage, there is a chance of duplicate names
  // here. We need to create global storage for histograms similar to how we have a central storage
  // in shared memory for counters/gauges. In the interim, no de-dup is done here. This may result
  // in histograms with duplicate names, but until shared storage is implemented it's ultimately
  // less confusing for users who have such configs.
  for (ScopeImpl* scope : scopes_) {
    for (const auto& name_histogram_pair : scope->central_cache_.histograms_) {
      const ParentHistogramSharedPtr& parent_hist = name_histogram_pair.second;
      ret.push_back(parent_hist);
    }
  }

  return ret;
}

void ThreadLocalStoreImpl::initializeThreading(Event::Dispatcher& main_thread_dispatcher,
                                               ThreadLocal::Instance& tls) {
  main_thread_dispatcher_ = &main_thread_dispatcher;
  tls_ = tls.allocateSlot();
  tls_->set([](Event::Dispatcher&) -> ThreadLocal::ThreadLocalObjectSharedPtr {
    return std::make_shared<TlsCache>();
  });
}

void ThreadLocalStoreImpl::shutdownThreading() {
  // This will block both future cache fills as well as cache flushes.
  shutting_down_ = true;
}

void ThreadLocalStoreImpl::mergeHistograms(PostMergeCb merge_complete_cb) {
  if (!shutting_down_) {
    ASSERT(!merge_in_progress_);
    merge_in_progress_ = true;
    tls_->runOnAllThreads(
        [this]() -> void {
          for (const auto& scope : tls_->getTyped<TlsCache>().scope_cache_) {
            const TlsCacheEntry& tls_cache_entry = scope.second;
            for (const auto& name_histogram_pair : tls_cache_entry.histograms_) {
              const TlsHistogramSharedPtr& tls_hist = name_histogram_pair.second;
              tls_hist->beginMerge();
            }
          }
        },
        [this, merge_complete_cb]() -> void { mergeInternal(merge_complete_cb); });
  } else {
    // If server is shutting down, just call the callback to allow flush to continue.
    merge_complete_cb();
  }
}

void ThreadLocalStoreImpl::mergeInternal(PostMergeCb merge_complete_cb) {
  if (!shutting_down_) {
    for (const ParentHistogramSharedPtr& histogram : histograms()) {
      histogram->merge();
    }
    merge_complete_cb();
    merge_in_progress_ = false;
  }
}

void ThreadLocalStoreImpl::releaseScopeCrossThread(ScopeImpl* scope) {
  Thread::LockGuard lock(lock_);
  ASSERT(scopes_.count(scope) == 1);
  scopes_.erase(scope);

  // This can happen from any thread. We post() back to the main thread which will initiate the
  // cache flush operation.
  if (!shutting_down_ && main_thread_dispatcher_) {
    main_thread_dispatcher_->post(
        [this, scope_id = scope->scope_id_]() -> void { clearScopeFromCaches(scope_id); });
  }
}

/*
std::string ThreadLocalStoreImpl::getTagsForName(const std::string& name,
                                                 std::vector<Tag>& tags) const {
  return tag_producer_->produceTags(name, tags);
}
*/

void ThreadLocalStoreImpl::clearScopeFromCaches(uint64_t scope_id) {
  // If we are shutting down we no longer perform cache flushes as workers may be shutting down
  // at the same time.
  if (!shutting_down_) {
    // Perform a cache flush on all threads.
    tls_->runOnAllThreads(
        [this, scope_id]() -> void { tls_->getTyped<TlsCache>().scope_cache_.erase(scope_id); });
  }
}

absl::string_view ThreadLocalStoreImpl::truncateStatNameIfNeeded(absl::string_view name) {
  // If the main allocator requires stat name truncation, do so now, though any
  // warnings will be printed only if the truncated stat requires a new
  // allocation.
  if (alloc_.requiresBoundedStatNameSize()) {
    const uint64_t max_length = stats_options_.maxNameLength();
    if (name.size() > max_length) {
      ENVOY_LOG_MISC(
          warn,
          "Statistic '{}' is too long with {} characters, it will be truncated to {} characters",
          name, name.size(), max_length);
      name = name.substr(0, max_length);
    }
  }
  return name;
}

std::atomic<uint64_t> ThreadLocalStoreImpl::ScopeImpl::next_scope_id_;

ThreadLocalStoreImpl::ScopeImpl::ScopeImpl(ThreadLocalStoreImpl& parent, const std::string& prefix)
    : scope_id_(next_scope_id_++), parent_(parent),
      prefix_(Utility::sanitizeStatsName(prefix), parent.symbolTable()) {}

ThreadLocalStoreImpl::ScopeImpl::~ScopeImpl() {
  parent_.releaseScopeCrossThread(this);
  prefix_.free(symbolTable());
}

/*
void ThreadLocalStoreImpl::ScopeImpl::extractTagsAndTruncate(
    StatName& name, std::unique_ptr<StatNameTempStorage>& truncated_name_storage,
    std::vector<Tag>& tags,
    std::string& tag_extracted_name) {

  // Tag extraction occurs on the original, untruncated name so the extraction
  // can complete properly, even if the tag values are partially truncated.
  std::string name_str = name.toString(parent_.symbolTable());
  tag_extracted_name = parent_.getTagsForName(name_str, tags);
  absl::string_view truncated_name = parent_.truncateStatNameIfNeeded(name_str);
  if (truncated_name.size() < name_str.size()) {
    truncated_name_storage = std::make_unique<StatNameTempStorage>(truncated_name, symbolTable());
    name = truncated_name_storage->statName();
  }
  }*/

// Manages the truncation and tag-extration of stat names. Tag extraction occurs
// on the original, untruncated name so the extraction can complete properly,
// even if the tag values are partially truncated.
class TagExtraction {
public:
  TagExtraction(ThreadLocalStoreImpl& tls, StatName name) {
    std::string name_str = tls.symbolTable().toString(name);
    tag_extracted_name_ = tls.tagProducer().produceTags(name_str, tags_);
  }

  const std::vector<Tag>& tags() { return tags_; }
  const std::string& tagExtractedName() { return tag_extracted_name_; }

private:
  std::vector<Tag> tags_;
  std::string tag_extracted_name_;
};

bool ThreadLocalStoreImpl::checkAndRememberRejection(const std::string& name,
                                                     SharedStringSet& central_rejected_stats,
                                                     SharedStringSet* tls_rejected_stats) {
  if (stats_matcher_->acceptsAll()) {
    return false;
  }

  auto iter = central_rejected_stats.find(name);
  SharedString rejected_name;
  if (iter != central_rejected_stats.end()) {
    rejected_name = *iter;
  } else {
    if (rejects(name)) {
      rejected_name = std::make_shared<std::string>(name);
      central_rejected_stats.insert(rejected_name);
    }
  }
  if (rejected_name != nullptr) {
    if (tls_rejected_stats != nullptr) {
      tls_rejected_stats->insert(rejected_name);
    }
    return true;
  }
  return false;
}

template <class StatType>
StatType& ThreadLocalStoreImpl::ScopeImpl::safeMakeStat(
<<<<<<< HEAD
    StatName name, StatMap<std::shared_ptr<StatType>>& central_cache_map,
    MakeStatFn<StatType> make_stat, StatMap<std::shared_ptr<StatType>>* tls_cache) {

=======
    const std::string& name, StatMap<std::shared_ptr<StatType>>& central_cache_map,
    SharedStringSet& central_rejected_stats, MakeStatFn<StatType> make_stat,
    StatMap<std::shared_ptr<StatType>>* tls_cache, SharedStringSet* tls_rejected_stats,
    StatType& null_stat) {

  const char* stat_key = name.c_str();

  // We do name-rejections on the full name, prior to truncation.
  if (tls_rejected_stats != nullptr &&
      tls_rejected_stats->find(stat_key) != tls_rejected_stats->end()) {
    return null_stat;
  }

  std::unique_ptr<std::string> truncation_buffer;
  absl::string_view truncated_name = parent_.truncateStatNameIfNeeded(name);
  if (truncated_name.size() < name.size()) {
    truncation_buffer = std::make_unique<std::string>(std::string(truncated_name));
    stat_key = truncation_buffer->c_str(); // must be nul-terminated.
  }

>>>>>>> b84c1f9d
  // If we have a valid cache entry, return it.
  if (tls_cache) {
    auto pos = tls_cache->find(name);
    if (pos != tls_cache->end()) {
      return *pos->second;
    }
  }

  // We must now look in the central store so we must be locked. We grab a reference to the
  // central store location. It might contain nothing. In this case, we allocate a new stat.
  Thread::LockGuard lock(parent_.lock_);
<<<<<<< HEAD
  auto p = central_cache_map.find(name);
=======
  auto iter = central_cache_map.find(stat_key);
>>>>>>> b84c1f9d
  std::shared_ptr<StatType>* central_ref = nullptr;
  if (iter != central_cache_map.end()) {
    central_ref = &(iter->second);
  } else if (parent_.checkAndRememberRejection(name, central_rejected_stats, tls_rejected_stats)) {
    // Note that again we do the name-rejection lookup on the untruncated name.
    return null_stat;
  } else {
    TagExtraction extraction(parent_, name);
    // std::shared_ptr<StatType> stat = make_stat(parent_.alloc_, extraction.truncatedStatName(),
    // extraction.tagExtractedName(), extraction.tags());
    std::shared_ptr<StatType> stat =
        make_stat(parent_.alloc_, name, extraction.tagExtractedName(), extraction.tags());
    if (stat == nullptr) {
      parent_.num_last_resort_stats_.inc();
      stat = make_stat(parent_.heap_allocator_, name, extraction.tagExtractedName(),
                       extraction.tags());
      ASSERT(stat != nullptr);
    }
    central_ref = &central_cache_map[stat->statName()];
    *central_ref = stat;
  }

  // If we have a TLS cache, insert the stat.
  if (tls_cache) {
    tls_cache->insert(std::make_pair((*central_ref)->statName(), *central_ref));
  }

  // Finally we return the reference.
  return **central_ref;
}

<<<<<<< HEAD
Counter& ThreadLocalStoreImpl::ScopeImpl::counterFromStatName(StatName name) {
=======
Counter& ThreadLocalStoreImpl::ScopeImpl::counter(const std::string& name) {
  if (parent_.rejectsAll()) {
    return null_counter_;
  }

>>>>>>> b84c1f9d
  // Determine the final name based on the prefix and the passed name.
  //
  // Note that we can do map.find(final_name.c_str()), but we cannot do
  // map[final_name.c_str()] as the char*-keyed maps would then save the pointer
  // to a temporary, and address sanitization errors would follow. Instead we
  // must do a find() first, using the value if it succeeds. If it fails, then
  // after we construct the stat we can insert it into the required maps. This
  // strategy costs an extra hash lookup for each miss, but saves time
  // re-copying the string and significant memory overhead.
<<<<<<< HEAD
  Stats::SymbolTable::StoragePtr final_name = symbolTable().join({prefix_.statName(), name});
  StatName final_stat_name(final_name.get());

  if (parent_.rejects(final_stat_name)) {
    return parent_.null_counter_;
  }
=======
  std::string final_name = prefix_ + name;
>>>>>>> b84c1f9d

  // We now find the TLS cache. This might remain null if we don't have TLS
  // initialized currently.
  StatMap<CounterSharedPtr>* tls_cache = nullptr;
  SharedStringSet* tls_rejected_stats = nullptr;
  if (!parent_.shutting_down_ && parent_.tls_) {
    TlsCacheEntry& entry = parent_.tls_->getTyped<TlsCache>().scope_cache_[this->scope_id_];
    tls_cache = &entry.counters_;
    tls_rejected_stats = &entry.rejected_stats_;
  }

<<<<<<< HEAD
  return safeMakeStat<Counter>(final_stat_name, central_cache_.counters_,
                               [](StatDataAllocator& allocator, StatName name,
                                  absl::string_view tag_extracted_name,
                                  const std::vector<Tag>& tags) -> CounterSharedPtr {
                                 return allocator.makeCounter(name, tag_extracted_name, tags);
                               },
                               tls_cache);
=======
  return safeMakeStat<Counter>(
      final_name, central_cache_.counters_, central_cache_.rejected_stats_,
      [](StatDataAllocator& allocator, absl::string_view name, std::string&& tag_extracted_name,
         std::vector<Tag>&& tags) -> CounterSharedPtr {
        return allocator.makeCounter(name, std::move(tag_extracted_name), std::move(tags));
      },
      tls_cache, tls_rejected_stats, null_counter_);
>>>>>>> b84c1f9d
}

void ThreadLocalStoreImpl::ScopeImpl::deliverHistogramToSinks(const Histogram& histogram,
                                                              uint64_t value) {
  // Thread local deliveries must be blocked outright for histograms and timers during shutdown.
  // This is because the sinks may end up trying to create new connections via the thread local
  // cluster manager which may already be destroyed (there is no way to sequence this because the
  // cluster manager destroying can create deliveries). We special case this explicitly to avoid
  // having to implement a shutdown() method (or similar) on every TLS object.
  if (parent_.shutting_down_) {
    return;
  }

  for (Sink& sink : parent_.timer_sinks_) {
    sink.onHistogramComplete(histogram, value);
  }
}

<<<<<<< HEAD
Gauge& ThreadLocalStoreImpl::ScopeImpl::gaugeFromStatName(StatName name) {
  // See comments in counterFromStatName(). There is no super clean way (via templates or otherwise)
  // to share this code so I'm leaving it largely duplicated for now.
=======
Gauge& ThreadLocalStoreImpl::ScopeImpl::gauge(const std::string& name) {
  if (parent_.rejectsAll()) {
    return null_gauge_;
  }

  // See comments in counter(). There is no super clean way (via templates or otherwise) to
  // share this code so I'm leaving it largely duplicated for now.
>>>>>>> b84c1f9d
  //
  // Note that we can do map.find(final_name.c_str()), but we cannot do
  // map[final_name.c_str()] as the char*-keyed maps would then save the pointer to
  // a temporary, and address sanitization errors would follow. Instead we must
  // do a find() first, using that if it succeeds. If it fails, then after we
  // construct the stat we can insert it into the required maps.
<<<<<<< HEAD
  Stats::SymbolTable::StoragePtr final_name = symbolTable().join({prefix_.statName(), name});
  StatName final_stat_name(final_name.get());

  if (parent_.rejects(final_stat_name)) {
    return parent_.null_gauge_;
  }
=======
  std::string final_name = prefix_ + name;
>>>>>>> b84c1f9d

  StatMap<GaugeSharedPtr>* tls_cache = nullptr;
  SharedStringSet* tls_rejected_stats = nullptr;
  if (!parent_.shutting_down_ && parent_.tls_) {
    TlsCacheEntry& entry = parent_.tls_->getTyped<TlsCache>().scope_cache_[this->scope_id_];
    tls_cache = &entry.gauges_;
    tls_rejected_stats = &entry.rejected_stats_;
  }

<<<<<<< HEAD
  return safeMakeStat<Gauge>(final_stat_name, central_cache_.gauges_,
                             [](StatDataAllocator& allocator, StatName name,
                                absl::string_view tag_extracted_name,
                                const std::vector<Tag>& tags) -> GaugeSharedPtr {
                               return allocator.makeGauge(name, tag_extracted_name, tags);
                             },
                             tls_cache);
}

// See comments in counterFromStatName(). There is no super clean way (via templates or otherwise)
// to

BoolIndicator& ThreadLocalStoreImpl::ScopeImpl::boolIndicatorFromStatName(StatName name) {
  // See comments in counter(). There is no super clean way (via templates or otherwise) to
  // share this code so I'm leaving it largely duplicated for now.
  //
  // Note that we can do map.find(final_name.c_str()), but we cannot do
  // map[final_name.c_str()] as the char*-keyed maps would then save the pointer
  // to a temporary, and address sanitization errors would follow. Instead we
  // must do a find() first, using that if it succeeds. If it fails, then after
  // we construct the stat we can insert it into the required maps.
  Stats::SymbolTable::StoragePtr final_name = symbolTable().join({prefix_.statName(), name});
  StatName final_stat_name(final_name.get());

  if (parent_.rejects(final_stat_name)) {
    return parent_.null_bool_;
  }

  StatMap<BoolIndicatorSharedPtr>* tls_cache = nullptr;
  if (!parent_.shutting_down_ && parent_.tls_) {
    tls_cache = &parent_.tls_->getTyped<TlsCache>().scope_cache_[this->scope_id_].bool_indicators_;
  }

  return safeMakeStat<BoolIndicator>(
      final_stat_name, central_cache_.bool_indicators_,
      [](StatDataAllocator& allocator, StatName name, absl::string_view tag_extracted_name,
         const std::vector<Tag>& tags) -> BoolIndicatorSharedPtr {
        return allocator.makeBoolIndicator(name, std::move(tag_extracted_name), std::move(tags));
      },
      tls_cache);
}

Histogram& ThreadLocalStoreImpl::ScopeImpl::histogramFromStatName(StatName name) {
=======
  return safeMakeStat<Gauge>(
      final_name, central_cache_.gauges_, central_cache_.rejected_stats_,
      [](StatDataAllocator& allocator, absl::string_view name, std::string&& tag_extracted_name,
         std::vector<Tag>&& tags) -> GaugeSharedPtr {
        return allocator.makeGauge(name, std::move(tag_extracted_name), std::move(tags));
      },
      tls_cache, tls_rejected_stats, null_gauge_);
}

Histogram& ThreadLocalStoreImpl::ScopeImpl::histogram(const std::string& name) {
  if (parent_.rejectsAll()) {
    return null_histogram_;
  }

>>>>>>> b84c1f9d
  // See comments in counter(). There is no super clean way (via templates or otherwise) to
  // share this code so I'm leaving it largely duplicated for now.
  //
  // Note that we can do map.find(final_name.c_str()), but we cannot do
  // map[final_name.c_str()] as the char*-keyed maps would then save the pointer to
  // a temporary, and address sanitization errors would follow. Instead we must
  // do a find() first, using that if it succeeds. If it fails, then after we
  // construct the stat we can insert it into the required maps.
<<<<<<< HEAD
  Stats::SymbolTable::StoragePtr final_name = symbolTable().join({prefix_.statName(), name});
  StatName final_stat_name(final_name.get());

  if (parent_.rejects(final_stat_name)) {
    return parent_.null_histogram_;
  }
=======
  std::string final_name = prefix_ + name;
>>>>>>> b84c1f9d

  StatMap<ParentHistogramSharedPtr>* tls_cache = nullptr;
  SharedStringSet* tls_rejected_stats = nullptr;
  if (!parent_.shutting_down_ && parent_.tls_) {
<<<<<<< HEAD
    tls_cache =
        &parent_.tls_->getTyped<TlsCache>().scope_cache_[this->scope_id_].parent_histograms_;
    auto p = tls_cache->find(final_stat_name);
    if (p != tls_cache->end()) {
      return *p->second;
=======
    TlsCacheEntry& entry = parent_.tls_->getTyped<TlsCache>().scope_cache_[this->scope_id_];
    tls_cache = &entry.parent_histograms_;
    auto iter = tls_cache->find(final_name.c_str());
    if (iter != tls_cache->end()) {
      return *iter->second;
    }
    tls_rejected_stats = &entry.rejected_stats_;
    if (tls_rejected_stats->find(final_name.c_str()) != tls_rejected_stats->end()) {
      return null_histogram_;
>>>>>>> b84c1f9d
    }
  }

  Thread::LockGuard lock(parent_.lock_);
<<<<<<< HEAD
  auto p = central_cache_.histograms_.find(final_stat_name);
=======
  auto iter = central_cache_.histograms_.find(final_name.c_str());
>>>>>>> b84c1f9d
  ParentHistogramImplSharedPtr* central_ref = nullptr;
  if (iter != central_cache_.histograms_.end()) {
    central_ref = &iter->second;
  } else if (parent_.checkAndRememberRejection(final_name, central_cache_.rejected_stats_,
                                               tls_rejected_stats)) {
    return null_histogram_;
  } else {
    TagExtraction extraction(parent_, final_stat_name);
    auto stat = std::make_shared<ParentHistogramImpl>(
        final_stat_name, parent_, *this, extraction.tagExtractedName(), extraction.tags());
    central_ref = &central_cache_.histograms_[stat->statName()];
    *central_ref = stat;
  }

  if (tls_cache != nullptr) {
    tls_cache->insert(std::make_pair((*central_ref)->statName(), *central_ref));
  }
  return **central_ref;
}

<<<<<<< HEAD
Histogram& ThreadLocalStoreImpl::ScopeImpl::tlsHistogramFromStatName(StatName name,
                                                                     ParentHistogramImpl& parent) {
  if (parent_.rejects(name)) {
    return parent_.null_histogram_;
  }

  // See comments in counterFromStatName() which explains the logic here.

  StatMap<TlsHistogramSharedPtr>* tls_cache = nullptr;
  if (!parent_.shutting_down_ && parent_.tls_) {
    tls_cache = &parent_.tls_->getTyped<TlsCache>().scope_cache_[this->scope_id_].histograms_;
    auto p = tls_cache->find(name);
    if (p != tls_cache->end()) {
      return *p->second;
=======
Histogram& ThreadLocalStoreImpl::ScopeImpl::tlsHistogram(const std::string& name,
                                                         ParentHistogramImpl& parent) {
  // tlsHistogram() is generally not called for a histogram that is rejected by
  // the matcher, so no further rejection-checking is needed at this level.
  // TlsHistogram inherits its reject/accept status from ParentHistogram.

  // See comments in counter() which explains the logic here.
  StatMap<TlsHistogramSharedPtr>* tls_cache = nullptr;
  if (!parent_.shutting_down_ && parent_.tls_) {
    tls_cache = &parent_.tls_->getTyped<TlsCache>().scope_cache_[this->scope_id_].histograms_;
    auto iter = tls_cache->find(name.c_str());
    if (iter != tls_cache->end()) {
      return *iter->second;
>>>>>>> b84c1f9d
    }
  }

  std::vector<Tag> tags;
  std::string tag_extracted_name =
      parent_.tagProducer().produceTags(symbolTable().toString(name), tags);
  TlsHistogramSharedPtr hist_tls_ptr =
      std::make_shared<ThreadLocalHistogramImpl>(name, tag_extracted_name, tags, symbolTable());

  parent.addTlsHistogram(hist_tls_ptr);

  if (tls_cache) {
    tls_cache->insert(std::make_pair(hist_tls_ptr->statName(), hist_tls_ptr));
  }
  return *hist_tls_ptr;
}

ThreadLocalHistogramImpl::ThreadLocalHistogramImpl(StatName name,
                                                   absl::string_view tag_extracted_name,
                                                   const std::vector<Tag>& tags,
                                                   SymbolTable& symbol_table)
    : MetricImpl(tag_extracted_name, tags, symbol_table), current_active_(0), flags_(0),
      created_thread_id_(std::this_thread::get_id()), name_(name, symbol_table),
      symbol_table_(symbol_table) {
  histograms_[0] = hist_alloc();
  histograms_[1] = hist_alloc();
}

ThreadLocalHistogramImpl::~ThreadLocalHistogramImpl() {
  MetricImpl::clear();
  name_.free(symbolTable());
  hist_free(histograms_[0]);
  hist_free(histograms_[1]);
}

void ThreadLocalHistogramImpl::recordValue(uint64_t value) {
  ASSERT(std::this_thread::get_id() == created_thread_id_);
  hist_insert_intscale(histograms_[current_active_], value, 0, 1);
  flags_ |= Flags::Used;
}

void ThreadLocalHistogramImpl::merge(histogram_t* target) {
  histogram_t** other_histogram = &histograms_[otherHistogramIndex()];
  hist_accumulate(target, other_histogram, 1);
  hist_clear(*other_histogram);
}

ParentHistogramImpl::ParentHistogramImpl(StatName name, Store& parent, TlsScope& tls_scope,
                                         absl::string_view tag_extracted_name,
                                         const std::vector<Tag>& tags)
    : MetricImpl(tag_extracted_name, tags, parent.symbolTable()), parent_(parent),
      tls_scope_(tls_scope), interval_histogram_(hist_alloc()), cumulative_histogram_(hist_alloc()),
      interval_statistics_(interval_histogram_), cumulative_statistics_(cumulative_histogram_),
      merged_(false), name_(name, parent.symbolTable()) {}

ParentHistogramImpl::~ParentHistogramImpl() {
  MetricImpl::clear();
  name_.free(symbolTable());
  hist_free(interval_histogram_);
  hist_free(cumulative_histogram_);
}

void ParentHistogramImpl::recordValue(uint64_t value) {
  Histogram& tls_histogram = tls_scope_.tlsHistogramFromStatName(statName(), *this);
  tls_histogram.recordValue(value);
  parent_.deliverHistogramToSinks(*this, value);
}

bool ParentHistogramImpl::used() const {
  // Consider ParentHistogram used only if has ever been merged.
  return merged_;
}

void ParentHistogramImpl::merge() {
  Thread::ReleasableLockGuard lock(merge_lock_);
  if (merged_ || usedLockHeld()) {
    hist_clear(interval_histogram_);
    // Here we could copy all the pointers to TLS histograms in the tls_histogram_ list,
    // then release the lock before we do the actual merge. However it is not a big deal
    // because the tls_histogram merge is not that expensive as it is a single histogram
    // merge and adding TLS histograms is rare.
    for (const TlsHistogramSharedPtr& tls_histogram : tls_histograms_) {
      tls_histogram->merge(interval_histogram_);
    }
    // Since TLS merge is done, we can release the lock here.
    lock.release();
    hist_accumulate(cumulative_histogram_, &interval_histogram_, 1);
    cumulative_statistics_.refresh(cumulative_histogram_);
    interval_statistics_.refresh(interval_histogram_);
    merged_ = true;
  }
}

const std::string ParentHistogramImpl::quantileSummary() const {
  if (used()) {
    std::vector<std::string> summary;
    const std::vector<double>& supported_quantiles_ref = interval_statistics_.supportedQuantiles();
    summary.reserve(supported_quantiles_ref.size());
    for (size_t i = 0; i < supported_quantiles_ref.size(); ++i) {
      summary.push_back(fmt::format("P{}({},{})", 100 * supported_quantiles_ref[i],
                                    interval_statistics_.computedQuantiles()[i],
                                    cumulative_statistics_.computedQuantiles()[i]));
    }
    return absl::StrJoin(summary, " ");
  } else {
    return std::string("No recorded values");
  }
}

const std::string ParentHistogramImpl::bucketSummary() const {
  if (used()) {
    std::vector<std::string> bucket_summary;
    const std::vector<double>& supported_buckets = interval_statistics_.supportedBuckets();
    bucket_summary.reserve(supported_buckets.size());
    for (size_t i = 0; i < supported_buckets.size(); ++i) {
      bucket_summary.push_back(fmt::format("B{}({},{})", supported_buckets[i],
                                           interval_statistics_.computedBuckets()[i],
                                           cumulative_statistics_.computedBuckets()[i]));
    }
    return absl::StrJoin(bucket_summary, " ");
  } else {
    return std::string("No recorded values");
  }
}

void ParentHistogramImpl::addTlsHistogram(const TlsHistogramSharedPtr& hist_ptr) {
  Thread::LockGuard lock(merge_lock_);
  tls_histograms_.emplace_back(hist_ptr);
}

bool ParentHistogramImpl::usedLockHeld() const {
  for (const TlsHistogramSharedPtr& tls_histogram : tls_histograms_) {
    if (tls_histogram->used()) {
      return true;
    }
  }
  return false;
}

} // namespace Stats
} // namespace Envoy<|MERGE_RESOLUTION|>--- conflicted
+++ resolved
@@ -27,16 +27,11 @@
     : stats_options_(stats_options), alloc_(alloc), default_scope_(createScope("")),
       tag_producer_(std::make_unique<TagProducerImpl>()),
       stats_matcher_(std::make_unique<StatsMatcherImpl>()),
-<<<<<<< HEAD
       stats_overflow_("stats.overflow", alloc.symbolTable()),
       num_last_resort_stats_(default_scope_->counterFromStatName(stats_overflow_.statName())),
       heap_allocator_(alloc.symbolTable()), source_(*this), null_counter_(alloc.symbolTable()),
       null_gauge_(alloc.symbolTable()), null_bool_(alloc.symbolTable()),
       null_histogram_(alloc.symbolTable()) {}
-=======
-      num_last_resort_stats_(default_scope_->counter("stats.overflow")),
-      heap_allocator_(alloc.symbolTable()), source_(*this) {}
->>>>>>> b84c1f9d
 
 ThreadLocalStoreImpl::~ThreadLocalStoreImpl() {
   ASSERT(shutting_down_);
@@ -71,19 +66,11 @@
       remove_list.push_back(stat.first);
     }
   }
-<<<<<<< HEAD
   for (StatName stat_name : remove_list) {
     auto p = map.find(stat_name);
     ASSERT(p != map.end());
     list.push_back(p->second); // Save SharedPtr to the list to avoid invalidating refs to stat.
     map.erase(p);
-=======
-  for (const char* stat_name : remove_list) {
-    auto iter = map.find(stat_name);
-    ASSERT(iter != map.end());
-    list.push_back(iter->second); // Save SharedPtr to the list to avoid invalidating refs to stat.
-    map.erase(iter);
->>>>>>> b84c1f9d
   }
 }
 
@@ -107,11 +94,7 @@
 std::vector<CounterSharedPtr> ThreadLocalStoreImpl::counters() const {
   // Handle de-dup due to overlapping scopes.
   std::vector<CounterSharedPtr> ret;
-<<<<<<< HEAD
   StatNameHashSet names;
-=======
-  ConstCharStarHashSet names;
->>>>>>> b84c1f9d
   Thread::LockGuard lock(lock_);
   for (ScopeImpl* scope : scopes_) {
     for (auto& counter : scope->central_cache_.counters_) {
@@ -134,11 +117,7 @@
 std::vector<GaugeSharedPtr> ThreadLocalStoreImpl::gauges() const {
   // Handle de-dup due to overlapping scopes.
   std::vector<GaugeSharedPtr> ret;
-<<<<<<< HEAD
   StatNameHashSet names;
-=======
-  ConstCharStarHashSet names;
->>>>>>> b84c1f9d
   Thread::LockGuard lock(lock_);
   for (ScopeImpl* scope : scopes_) {
     for (auto& gauge : scope->central_cache_.gauges_) {
@@ -151,25 +130,6 @@
   return ret;
 }
 
-<<<<<<< HEAD
-std::vector<BoolIndicatorSharedPtr> ThreadLocalStoreImpl::boolIndicators() const {
-  // Handle de-dup due to overlapping scopes.
-  std::vector<BoolIndicatorSharedPtr> ret;
-  StatNameHashSet names;
-  Thread::LockGuard lock(lock_);
-  for (ScopeImpl* scope : scopes_) {
-    for (auto& bool_indicator : scope->central_cache_.bool_indicators_) {
-      if (names.insert(bool_indicator.first).second) {
-        ret.push_back(bool_indicator.second);
-      }
-    }
-  }
-
-  return ret;
-}
-
-=======
->>>>>>> b84c1f9d
 std::vector<ParentHistogramSharedPtr> ThreadLocalStoreImpl::histograms() const {
   std::vector<ParentHistogramSharedPtr> ret;
   Thread::LockGuard lock(lock_);
@@ -354,32 +314,17 @@
 
 template <class StatType>
 StatType& ThreadLocalStoreImpl::ScopeImpl::safeMakeStat(
-<<<<<<< HEAD
     StatName name, StatMap<std::shared_ptr<StatType>>& central_cache_map,
-    MakeStatFn<StatType> make_stat, StatMap<std::shared_ptr<StatType>>* tls_cache) {
-
-=======
-    const std::string& name, StatMap<std::shared_ptr<StatType>>& central_cache_map,
-    SharedStringSet& central_rejected_stats, MakeStatFn<StatType> make_stat,
-    StatMap<std::shared_ptr<StatType>>* tls_cache, SharedStringSet* tls_rejected_stats,
+    SharedStatNameStorageSet& central_rejected_stats, MakeStatFn<StatType> make_stat,
+    StatMap<std::shared_ptr<StatType>>* tls_cache, StatNameHashSet* tls_rejected_stats,
     StatType& null_stat) {
-
-  const char* stat_key = name.c_str();
 
   // We do name-rejections on the full name, prior to truncation.
   if (tls_rejected_stats != nullptr &&
-      tls_rejected_stats->find(stat_key) != tls_rejected_stats->end()) {
+      tls_rejected_stats->find(name) != tls_rejected_stats->end()) {
     return null_stat;
   }
 
-  std::unique_ptr<std::string> truncation_buffer;
-  absl::string_view truncated_name = parent_.truncateStatNameIfNeeded(name);
-  if (truncated_name.size() < name.size()) {
-    truncation_buffer = std::make_unique<std::string>(std::string(truncated_name));
-    stat_key = truncation_buffer->c_str(); // must be nul-terminated.
-  }
-
->>>>>>> b84c1f9d
   // If we have a valid cache entry, return it.
   if (tls_cache) {
     auto pos = tls_cache->find(name);
@@ -391,11 +336,7 @@
   // We must now look in the central store so we must be locked. We grab a reference to the
   // central store location. It might contain nothing. In this case, we allocate a new stat.
   Thread::LockGuard lock(parent_.lock_);
-<<<<<<< HEAD
-  auto p = central_cache_map.find(name);
-=======
-  auto iter = central_cache_map.find(stat_key);
->>>>>>> b84c1f9d
+  auto iter = central_cache_map.find(name);
   std::shared_ptr<StatType>* central_ref = nullptr;
   if (iter != central_cache_map.end()) {
     central_ref = &(iter->second);
@@ -427,15 +368,11 @@
   return **central_ref;
 }
 
-<<<<<<< HEAD
 Counter& ThreadLocalStoreImpl::ScopeImpl::counterFromStatName(StatName name) {
-=======
-Counter& ThreadLocalStoreImpl::ScopeImpl::counter(const std::string& name) {
   if (parent_.rejectsAll()) {
-    return null_counter_;
-  }
-
->>>>>>> b84c1f9d
+    return parent_.null_counter_;
+  }
+
   // Determine the final name based on the prefix and the passed name.
   //
   // Note that we can do map.find(final_name.c_str()), but we cannot do
@@ -445,44 +382,26 @@
   // after we construct the stat we can insert it into the required maps. This
   // strategy costs an extra hash lookup for each miss, but saves time
   // re-copying the string and significant memory overhead.
-<<<<<<< HEAD
   Stats::SymbolTable::StoragePtr final_name = symbolTable().join({prefix_.statName(), name});
   StatName final_stat_name(final_name.get());
-
-  if (parent_.rejects(final_stat_name)) {
-    return parent_.null_counter_;
-  }
-=======
-  std::string final_name = prefix_ + name;
->>>>>>> b84c1f9d
 
   // We now find the TLS cache. This might remain null if we don't have TLS
   // initialized currently.
   StatMap<CounterSharedPtr>* tls_cache = nullptr;
-  SharedStringSet* tls_rejected_stats = nullptr;
+  StatNameHashSet* tls_rejected_stats = nullptr;
   if (!parent_.shutting_down_ && parent_.tls_) {
     TlsCacheEntry& entry = parent_.tls_->getTyped<TlsCache>().scope_cache_[this->scope_id_];
     tls_cache = &entry.counters_;
     tls_rejected_stats = &entry.rejected_stats_;
   }
 
-<<<<<<< HEAD
-  return safeMakeStat<Counter>(final_stat_name, central_cache_.counters_,
-                               [](StatDataAllocator& allocator, StatName name,
-                                  absl::string_view tag_extracted_name,
-                                  const std::vector<Tag>& tags) -> CounterSharedPtr {
-                                 return allocator.makeCounter(name, tag_extracted_name, tags);
-                               },
-                               tls_cache);
-=======
   return safeMakeStat<Counter>(
-      final_name, central_cache_.counters_, central_cache_.rejected_stats_,
-      [](StatDataAllocator& allocator, absl::string_view name, std::string&& tag_extracted_name,
-         std::vector<Tag>&& tags) -> CounterSharedPtr {
-        return allocator.makeCounter(name, std::move(tag_extracted_name), std::move(tags));
+      final_stat_name, central_cache_.counters_, central_cache_.rejected_stats_,
+      [](StatDataAllocator& allocator, StatName name, absl::string_view tag_extracted_name,
+         const std::vector<Tag>& tags) -> CounterSharedPtr {
+        return allocator.makeCounter(name, tag_extracted_name, tags);
       },
-      tls_cache, tls_rejected_stats, null_counter_);
->>>>>>> b84c1f9d
+      tls_cache, tls_rejected_stats, parent_.null_counter_);
 }
 
 void ThreadLocalStoreImpl::ScopeImpl::deliverHistogramToSinks(const Histogram& histogram,
@@ -501,104 +420,11 @@
   }
 }
 
-<<<<<<< HEAD
 Gauge& ThreadLocalStoreImpl::ScopeImpl::gaugeFromStatName(StatName name) {
-  // See comments in counterFromStatName(). There is no super clean way (via templates or otherwise)
-  // to share this code so I'm leaving it largely duplicated for now.
-=======
-Gauge& ThreadLocalStoreImpl::ScopeImpl::gauge(const std::string& name) {
   if (parent_.rejectsAll()) {
-    return null_gauge_;
-  }
-
-  // See comments in counter(). There is no super clean way (via templates or otherwise) to
-  // share this code so I'm leaving it largely duplicated for now.
->>>>>>> b84c1f9d
-  //
-  // Note that we can do map.find(final_name.c_str()), but we cannot do
-  // map[final_name.c_str()] as the char*-keyed maps would then save the pointer to
-  // a temporary, and address sanitization errors would follow. Instead we must
-  // do a find() first, using that if it succeeds. If it fails, then after we
-  // construct the stat we can insert it into the required maps.
-<<<<<<< HEAD
-  Stats::SymbolTable::StoragePtr final_name = symbolTable().join({prefix_.statName(), name});
-  StatName final_stat_name(final_name.get());
-
-  if (parent_.rejects(final_stat_name)) {
     return parent_.null_gauge_;
   }
-=======
-  std::string final_name = prefix_ + name;
->>>>>>> b84c1f9d
-
-  StatMap<GaugeSharedPtr>* tls_cache = nullptr;
-  SharedStringSet* tls_rejected_stats = nullptr;
-  if (!parent_.shutting_down_ && parent_.tls_) {
-    TlsCacheEntry& entry = parent_.tls_->getTyped<TlsCache>().scope_cache_[this->scope_id_];
-    tls_cache = &entry.gauges_;
-    tls_rejected_stats = &entry.rejected_stats_;
-  }
-
-<<<<<<< HEAD
-  return safeMakeStat<Gauge>(final_stat_name, central_cache_.gauges_,
-                             [](StatDataAllocator& allocator, StatName name,
-                                absl::string_view tag_extracted_name,
-                                const std::vector<Tag>& tags) -> GaugeSharedPtr {
-                               return allocator.makeGauge(name, tag_extracted_name, tags);
-                             },
-                             tls_cache);
-}
-
-// See comments in counterFromStatName(). There is no super clean way (via templates or otherwise)
-// to
-
-BoolIndicator& ThreadLocalStoreImpl::ScopeImpl::boolIndicatorFromStatName(StatName name) {
-  // See comments in counter(). There is no super clean way (via templates or otherwise) to
-  // share this code so I'm leaving it largely duplicated for now.
-  //
-  // Note that we can do map.find(final_name.c_str()), but we cannot do
-  // map[final_name.c_str()] as the char*-keyed maps would then save the pointer
-  // to a temporary, and address sanitization errors would follow. Instead we
-  // must do a find() first, using that if it succeeds. If it fails, then after
-  // we construct the stat we can insert it into the required maps.
-  Stats::SymbolTable::StoragePtr final_name = symbolTable().join({prefix_.statName(), name});
-  StatName final_stat_name(final_name.get());
-
-  if (parent_.rejects(final_stat_name)) {
-    return parent_.null_bool_;
-  }
-
-  StatMap<BoolIndicatorSharedPtr>* tls_cache = nullptr;
-  if (!parent_.shutting_down_ && parent_.tls_) {
-    tls_cache = &parent_.tls_->getTyped<TlsCache>().scope_cache_[this->scope_id_].bool_indicators_;
-  }
-
-  return safeMakeStat<BoolIndicator>(
-      final_stat_name, central_cache_.bool_indicators_,
-      [](StatDataAllocator& allocator, StatName name, absl::string_view tag_extracted_name,
-         const std::vector<Tag>& tags) -> BoolIndicatorSharedPtr {
-        return allocator.makeBoolIndicator(name, std::move(tag_extracted_name), std::move(tags));
-      },
-      tls_cache);
-}
-
-Histogram& ThreadLocalStoreImpl::ScopeImpl::histogramFromStatName(StatName name) {
-=======
-  return safeMakeStat<Gauge>(
-      final_name, central_cache_.gauges_, central_cache_.rejected_stats_,
-      [](StatDataAllocator& allocator, absl::string_view name, std::string&& tag_extracted_name,
-         std::vector<Tag>&& tags) -> GaugeSharedPtr {
-        return allocator.makeGauge(name, std::move(tag_extracted_name), std::move(tags));
-      },
-      tls_cache, tls_rejected_stats, null_gauge_);
-}
-
-Histogram& ThreadLocalStoreImpl::ScopeImpl::histogram(const std::string& name) {
-  if (parent_.rejectsAll()) {
-    return null_histogram_;
-  }
-
->>>>>>> b84c1f9d
+
   // See comments in counter(). There is no super clean way (via templates or otherwise) to
   // share this code so I'm leaving it largely duplicated for now.
   //
@@ -607,52 +433,65 @@
   // a temporary, and address sanitization errors would follow. Instead we must
   // do a find() first, using that if it succeeds. If it fails, then after we
   // construct the stat we can insert it into the required maps.
-<<<<<<< HEAD
   Stats::SymbolTable::StoragePtr final_name = symbolTable().join({prefix_.statName(), name});
   StatName final_stat_name(final_name.get());
 
-  if (parent_.rejects(final_stat_name)) {
+  StatMap<GaugeSharedPtr>* tls_cache = nullptr;
+  StatNameHashSet* tls_rejected_stats = nullptr;
+  if (!parent_.shutting_down_ && parent_.tls_) {
+    TlsCacheEntry& entry = parent_.tls_->getTyped<TlsCache>().scope_cache_[this->scope_id_];
+    tls_cache = &entry.gauges_;
+    tls_rejected_stats = &entry.rejected_stats_;
+  }
+
+  return safeMakeStat<Gauge>(
+      final_stat_name, central_cache_.gauges_, central_cache_.rejected_stats_,
+      [](StatDataAllocator& allocator, StatName name, absl::string_view tag_extracted_name,
+         const std::vector<Tag>& tags) -> GaugeSharedPtr {
+        return allocator.makeGauge(name, tag_extracted_name, tags);
+      },
+      tls_cache, tls_rejected_stats, parent_.null_gauge_);
+}
+
+Histogram& ThreadLocalStoreImpl::ScopeImpl::histogramFromStatName(StatName name) {
+  if (parent_.rejectsAll()) {
     return parent_.null_histogram_;
   }
-=======
-  std::string final_name = prefix_ + name;
->>>>>>> b84c1f9d
+
+  // See comments in counter(). There is no super clean way (via templates or otherwise) to
+  // share this code so I'm leaving it largely duplicated for now.
+  //
+  // Note that we can do map.find(final_name.c_str()), but we cannot do
+  // map[final_name.c_str()] as the char*-keyed maps would then save the pointer to
+  // a temporary, and address sanitization errors would follow. Instead we must
+  // do a find() first, using that if it succeeds. If it fails, then after we
+  // construct the stat we can insert it into the required maps.
+  Stats::SymbolTable::StoragePtr final_name = symbolTable().join({prefix_.statName(), name});
+  StatName final_stat_name(final_name.get());
 
   StatMap<ParentHistogramSharedPtr>* tls_cache = nullptr;
-  SharedStringSet* tls_rejected_stats = nullptr;
+  StatNameHashSet* tls_rejected_stats = nullptr;
   if (!parent_.shutting_down_ && parent_.tls_) {
-<<<<<<< HEAD
-    tls_cache =
-        &parent_.tls_->getTyped<TlsCache>().scope_cache_[this->scope_id_].parent_histograms_;
-    auto p = tls_cache->find(final_stat_name);
-    if (p != tls_cache->end()) {
-      return *p->second;
-=======
     TlsCacheEntry& entry = parent_.tls_->getTyped<TlsCache>().scope_cache_[this->scope_id_];
     tls_cache = &entry.parent_histograms_;
-    auto iter = tls_cache->find(final_name.c_str());
+    auto iter = tls_cache->find(final_stat_name);
     if (iter != tls_cache->end()) {
       return *iter->second;
     }
     tls_rejected_stats = &entry.rejected_stats_;
-    if (tls_rejected_stats->find(final_name.c_str()) != tls_rejected_stats->end()) {
-      return null_histogram_;
->>>>>>> b84c1f9d
+    if (tls_rejected_stats->find(final_stat_name) != tls_rejected_stats->end()) {
+      return parent_.null_histogram_;
     }
   }
 
   Thread::LockGuard lock(parent_.lock_);
-<<<<<<< HEAD
-  auto p = central_cache_.histograms_.find(final_stat_name);
-=======
-  auto iter = central_cache_.histograms_.find(final_name.c_str());
->>>>>>> b84c1f9d
+  auto iter = central_cache_.histograms_.find(final_stat_name);
   ParentHistogramImplSharedPtr* central_ref = nullptr;
   if (iter != central_cache_.histograms_.end()) {
     central_ref = &iter->second;
-  } else if (parent_.checkAndRememberRejection(final_name, central_cache_.rejected_stats_,
+  } else if (parent_.checkAndRememberRejection(final_stat_name, central_cache_.rejected_stats_,
                                                tls_rejected_stats)) {
-    return null_histogram_;
+    return parent_.null_histogram_;
   } else {
     TagExtraction extraction(parent_, final_stat_name);
     auto stat = std::make_shared<ParentHistogramImpl>(
@@ -667,36 +506,20 @@
   return **central_ref;
 }
 
-<<<<<<< HEAD
-Histogram& ThreadLocalStoreImpl::ScopeImpl::tlsHistogramFromStatName(StatName name,
-                                                                     ParentHistogramImpl& parent) {
-  if (parent_.rejects(name)) {
-    return parent_.null_histogram_;
-  }
-
-  // See comments in counterFromStatName() which explains the logic here.
-
-  StatMap<TlsHistogramSharedPtr>* tls_cache = nullptr;
-  if (!parent_.shutting_down_ && parent_.tls_) {
-    tls_cache = &parent_.tls_->getTyped<TlsCache>().scope_cache_[this->scope_id_].histograms_;
-    auto p = tls_cache->find(name);
-    if (p != tls_cache->end()) {
-      return *p->second;
-=======
-Histogram& ThreadLocalStoreImpl::ScopeImpl::tlsHistogram(const std::string& name,
+Histogram& ThreadLocalStoreImpl::ScopeImpl::tlsHistogram(StatName name,
                                                          ParentHistogramImpl& parent) {
   // tlsHistogram() is generally not called for a histogram that is rejected by
   // the matcher, so no further rejection-checking is needed at this level.
   // TlsHistogram inherits its reject/accept status from ParentHistogram.
 
-  // See comments in counter() which explains the logic here.
+  // See comments in counterFromStatName() which explains the logic here.
+
   StatMap<TlsHistogramSharedPtr>* tls_cache = nullptr;
   if (!parent_.shutting_down_ && parent_.tls_) {
     tls_cache = &parent_.tls_->getTyped<TlsCache>().scope_cache_[this->scope_id_].histograms_;
-    auto iter = tls_cache->find(name.c_str());
+    auto iter = tls_cache->find(name);
     if (iter != tls_cache->end()) {
       return *iter->second;
->>>>>>> b84c1f9d
     }
   }
 
@@ -760,7 +583,7 @@
 }
 
 void ParentHistogramImpl::recordValue(uint64_t value) {
-  Histogram& tls_histogram = tls_scope_.tlsHistogramFromStatName(statName(), *this);
+  Histogram& tls_histogram = tls_scope_.tlsHistogram(statName(), *this);
   tls_histogram.recordValue(value);
   parent_.deliverHistogramToSinks(*this, value);
 }
