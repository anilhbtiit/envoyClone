--- conflicted
+++ resolved
@@ -55,14 +55,7 @@
 /**
  * Static registration for the rate limit filter. @see RegisterFactory.
  */
-<<<<<<< HEAD
-// NOLINTNEXTLINE(fuchsia-statically-constructed-objects)
-static Registry::RegisterFactory<RateLimitFilterConfig,
-                                 Server::Configuration::NamedHttpFilterConfigFactory>
-    register_;
-=======
 REGISTER_FACTORY(RateLimitFilterConfig, Server::Configuration::NamedHttpFilterConfigFactory);
->>>>>>> 7725a97a
 
 } // namespace RateLimitFilter
 } // namespace HttpFilters
