licenses(["notice"])  # Apache 2

load(
    "//bazel:envoy_build_system.bzl",
    "envoy_cc_library",
    "envoy_package",
)

envoy_package()

envoy_cc_library(
    name = "envoy_quic_alarm_lib",
    srcs = ["envoy_quic_alarm.cc"],
    hdrs = ["envoy_quic_alarm.h"],
    external_deps = ["quiche_quic_platform"],
    tags = ["nofips"],
    deps = [
        "//include/envoy/event:timer_interface",
        "@com_googlesource_quiche//:quic_core_alarm_interface_lib",
    ],
)

envoy_cc_library(
    name = "envoy_quic_alarm_factory_lib",
    srcs = ["envoy_quic_alarm_factory.cc"],
    hdrs = ["envoy_quic_alarm_factory.h"],
    external_deps = ["quiche_quic_platform"],
    tags = ["nofips"],
    deps = [
        ":envoy_quic_alarm_lib",
        "@com_googlesource_quiche//:quic_core_alarm_factory_interface_lib",
        "@com_googlesource_quiche//:quic_core_arena_scoped_ptr_lib",
        "@com_googlesource_quiche//:quic_core_one_block_arena_lib",
    ],
)

envoy_cc_library(
<<<<<<< HEAD
    name = "envoy_quic_packet_writer_lib",
    srcs = ["envoy_quic_packet_writer.cc"],
    hdrs = ["envoy_quic_packet_writer.h"],
    external_deps = ["quiche_quic_platform"],
    deps = [
        ":envoy_quic_utils_lib",
        "@com_googlesource_quiche//:quic_core_packet_writer_interface_lib",
=======
    name = "envoy_quic_proof_source_lib",
    hdrs = ["envoy_quic_fake_proof_source.h"],
    external_deps = ["quiche_quic_platform"],
    tags = ["nofips"],
    deps = [
        "@com_googlesource_quiche//:quic_core_crypto_proof_source_interface_lib",
        "@com_googlesource_quiche//:quic_core_versions_lib",
>>>>>>> 3c8a1ef9
    ],
)

envoy_cc_library(
<<<<<<< HEAD
    name = "envoy_quic_utils_lib",
    hdrs = ["envoy_quic_utils.h"],
    external_deps = ["quiche_quic_platform"],
    deps = ["//source/common/network:address_lib"],
=======
    name = "envoy_quic_proof_verifier_lib",
    hdrs = ["envoy_quic_fake_proof_verifier.h"],
    external_deps = ["quiche_quic_platform"],
    tags = ["nofips"],
    deps = [
        "@com_googlesource_quiche//:quic_core_crypto_crypto_handshake_lib",
        "@com_googlesource_quiche//:quic_core_versions_lib",
    ],
>>>>>>> 3c8a1ef9
)<|MERGE_RESOLUTION|>--- conflicted
+++ resolved
@@ -35,7 +35,6 @@
 )
 
 envoy_cc_library(
-<<<<<<< HEAD
     name = "envoy_quic_packet_writer_lib",
     srcs = ["envoy_quic_packet_writer.cc"],
     hdrs = ["envoy_quic_packet_writer.h"],
@@ -43,7 +42,10 @@
     deps = [
         ":envoy_quic_utils_lib",
         "@com_googlesource_quiche//:quic_core_packet_writer_interface_lib",
-=======
+            ],
+)
+
+envoy_cc_library(
     name = "envoy_quic_proof_source_lib",
     hdrs = ["envoy_quic_fake_proof_source.h"],
     external_deps = ["quiche_quic_platform"],
@@ -51,17 +53,10 @@
     deps = [
         "@com_googlesource_quiche//:quic_core_crypto_proof_source_interface_lib",
         "@com_googlesource_quiche//:quic_core_versions_lib",
->>>>>>> 3c8a1ef9
     ],
 )
 
 envoy_cc_library(
-<<<<<<< HEAD
-    name = "envoy_quic_utils_lib",
-    hdrs = ["envoy_quic_utils.h"],
-    external_deps = ["quiche_quic_platform"],
-    deps = ["//source/common/network:address_lib"],
-=======
     name = "envoy_quic_proof_verifier_lib",
     hdrs = ["envoy_quic_fake_proof_verifier.h"],
     external_deps = ["quiche_quic_platform"],
@@ -70,5 +65,11 @@
         "@com_googlesource_quiche//:quic_core_crypto_crypto_handshake_lib",
         "@com_googlesource_quiche//:quic_core_versions_lib",
     ],
->>>>>>> 3c8a1ef9
+)
+
+envoy_cc_library(
+    name = "envoy_quic_utils_lib",
+    hdrs = ["envoy_quic_utils.h"],
+    external_deps = ["quiche_quic_platform"],
+    deps = ["//source/common/network:address_lib"],
 )