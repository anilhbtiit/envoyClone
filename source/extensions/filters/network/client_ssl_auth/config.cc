--- conflicted
+++ resolved
@@ -37,15 +37,8 @@
 /**
  * Static registration for the client SSL auth filter. @see RegisterFactory.
  */
-<<<<<<< HEAD
-// NOLINTNEXTLINE(fuchsia-statically-constructed-objects)
-static Registry::RegisterFactory<ClientSslAuthConfigFactory,
-                                 Server::Configuration::NamedNetworkFilterConfigFactory>
-    registered_;
-=======
 REGISTER_FACTORY(ClientSslAuthConfigFactory,
                  Server::Configuration::NamedNetworkFilterConfigFactory);
->>>>>>> 7725a97a
 
 } // namespace ClientSslAuth
 } // namespace NetworkFilters
