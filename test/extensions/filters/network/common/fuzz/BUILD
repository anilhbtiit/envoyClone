load(
    "//bazel:envoy_build_system.bzl",
    "envoy_cc_fuzz_test",
    "envoy_cc_test_library",
    "envoy_package",
    "envoy_proto_library",
)
load(
    "//source/extensions:all_extensions.bzl",
    "envoy_all_network_filters",
)

licenses(["notice"])  # Apache 2

envoy_package()

envoy_proto_library(
    name = "network_readfilter_fuzz_proto",
    srcs = ["network_readfilter_fuzz.proto"],
    deps = [
        "//test/fuzz:common_proto",
        "@envoy_api//envoy/config/listener/v3:pkg",
    ],
)

envoy_proto_library(
    name = "network_writefilter_fuzz_proto",
    srcs = ["network_writefilter_fuzz.proto"],
    deps = [
        "//test/fuzz:common_proto",
        "@envoy_api//envoy/config/listener/v3:pkg",
    ],
)

envoy_cc_test_library(
    name = "uber_readfilter_lib",
    srcs = [
        "uber_per_readfilter.cc",
        "uber_readfilter.cc",
    ],
    hdrs = ["uber_readfilter.h"],
    deps = [
        ":network_readfilter_fuzz_proto_cc_proto",
        "//source/common/config:utility_lib",
<<<<<<< HEAD
        "//source/common/network:address_lib",
=======
        "//source/extensions/filters/common/ratelimit:ratelimit_lib",
>>>>>>> 6a2820ff
        "//source/extensions/filters/network:well_known_names",
        "//source/extensions/filters/network/common:utility_lib",
        "//test/extensions/filters/common/ext_authz:ext_authz_test_common",
        "//test/extensions/filters/network/common/fuzz/utils:network_filter_fuzzer_fakes_lib",
        "//test/fuzz:utility_lib",
        "//test/mocks/network:network_mocks",
        "@envoy_api//envoy/extensions/filters/network/direct_response/v3:pkg_cc_proto",
        "@envoy_api//envoy/extensions/filters/network/local_ratelimit/v3:pkg_cc_proto",
        "@envoy_api//envoy/extensions/filters/network/thrift_proxy/v3:pkg_cc_proto",
    ],
)

envoy_cc_fuzz_test(
    name = "network_readfilter_fuzz_test",
    srcs = ["network_readfilter_fuzz_test.cc"],
    corpus = "network_readfilter_corpus",
    dictionaries = ["network_readfilter_fuzz_test.dict"],
    # All Envoy network filters must be linked to the test in order for the fuzzer to pick
    # these up via the NamedNetworkFilterConfigFactory.
    deps = [
        ":uber_readfilter_lib",
        "//source/common/config:utility_lib",
        "//test/config:utility_lib",
    ] + envoy_all_network_filters(),
)

envoy_cc_test_library(
    name = "uber_writefilter_lib",
    srcs = [
        "uber_per_writefilter.cc",
        "uber_writefilter.cc",
    ],
    hdrs = ["uber_writefilter.h"],
    deps = [
        ":network_writefilter_fuzz_proto_cc_proto",
        "//source/common/config:utility_lib",
        "//source/extensions/filters/network:well_known_names",
        "//source/extensions/filters/network/common:utility_lib",
        "//test/extensions/filters/network/common/fuzz/utils:network_filter_fuzzer_fakes_lib",
        "//test/fuzz:utility_lib",
        "//test/mocks/network:network_mocks",
    ],
)

envoy_cc_fuzz_test(
    name = "network_writefilter_fuzz_test",
    srcs = ["network_writefilter_fuzz_test.cc"],
    corpus = "network_writefilter_corpus",
    # All Envoy network filters must be linked to the test in order for the fuzzer to pick
    # these up via the NamedNetworkFilterConfigFactory.
    deps = [
        ":uber_writefilter_lib",
        "//source/common/config:utility_lib",
        "//source/extensions/filters/network/kafka:kafka_broker_config_lib",
        "//source/extensions/filters/network/mongo_proxy:config",
        "//source/extensions/filters/network/mysql_proxy:config",
        "//source/extensions/filters/network/zookeeper_proxy:config",
        "//test/config:utility_lib",
    ],
)<|MERGE_RESOLUTION|>--- conflicted
+++ resolved
@@ -42,11 +42,8 @@
     deps = [
         ":network_readfilter_fuzz_proto_cc_proto",
         "//source/common/config:utility_lib",
-<<<<<<< HEAD
         "//source/common/network:address_lib",
-=======
         "//source/extensions/filters/common/ratelimit:ratelimit_lib",
->>>>>>> 6a2820ff
         "//source/extensions/filters/network:well_known_names",
         "//source/extensions/filters/network/common:utility_lib",
         "//test/extensions/filters/common/ext_authz:ext_authz_test_common",
