#include "common/ssl/connection_impl.h"

#include <cstdint>
#include <string>
#include <vector>

#include "common/common/assert.h"
#include "common/common/empty_string.h"
#include "common/common/hex.h"
#include "common/network/utility.h"

#include "openssl/err.h"
#include "openssl/x509v3.h"

namespace Envoy {
namespace Ssl {

namespace {
// TODO(mattklein123): Currently we don't populate local address for client connections. Nothing
// looks at this currently, but we may want to populate this later for logging purposes.
Network::Address::InstanceConstSharedPtr
getNullLocalAddress(const Network::Address::Instance& address) {
  if (address.type() == Network::Address::Type::Ip &&
      address.ip()->version() == Network::Address::IpVersion::v6) {
    return Network::Utility::getIpv6AnyAddress();
  }
  // Default to IPv4 any address.
  return Network::Utility::getIpv4AnyAddress();
}
} // namespace

ConnectionImpl::ConnectionImpl(Event::DispatcherImpl& dispatcher, int fd,
                               Network::Address::InstanceConstSharedPtr remote_address,
                               Network::Address::InstanceConstSharedPtr local_address,
                               bool using_original_dst, Context& ctx, InitialState state)
    : Network::ConnectionImpl(dispatcher, fd, remote_address, local_address, using_original_dst),
      ctx_(dynamic_cast<Ssl::ContextImpl&>(ctx)), ssl_(ctx_.newSsl()) {
  BIO* bio = BIO_new_socket(fd, 0);
  SSL_set_bio(ssl_.get(), bio, bio);

  SSL_set_mode(ssl_.get(), SSL_MODE_ACCEPT_MOVING_WRITE_BUFFER);
  if (state == InitialState::Client) {
    SSL_set_connect_state(ssl_.get());
  } else {
    ASSERT(state == InitialState::Server);
    SSL_set_accept_state(ssl_.get());
  }
}

ConnectionImpl::~ConnectionImpl() {
  // Filters may care about whether this connection is an SSL connection or not in their
  // destructors for stat reasons. We destroy the filters here vs. the base class destructors
  // to make sure they have the chance to still inspect SSL specific data via virtual functions.
  filter_manager_.destroyFilters();
}

Network::ConnectionImpl::IoResult ConnectionImpl::doReadFromSocket() {
  if (!handshake_complete_) {
    PostIoAction action = doHandshake();
    if (action == PostIoAction::Close || !handshake_complete_) {
      return {action, 0};
    }
  }

  bool keep_reading = true;
  PostIoAction action = PostIoAction::KeepOpen;
  uint64_t bytes_read = 0;
  while (keep_reading) {
    // We use 2 slices here so that we can use the remainder of an existing buffer chain element
    // if there is extra space. 16K read is arbitrary and can be tuned later.
    Buffer::RawSlice slices[2];
    uint64_t slices_to_commit = 0;
    uint64_t num_slices = read_buffer_->reserve(16384, slices, 2);
    for (uint64_t i = 0; i < num_slices; i++) {
      int rc = SSL_read(ssl_.get(), slices[i].mem_, slices[i].len_);
      ENVOY_CONN_LOG(trace, "ssl read returns: {}", *this, rc);
      if (rc > 0) {
        slices[i].len_ = rc;
        slices_to_commit++;
        bytes_read += rc;
      } else {
        keep_reading = false;
        int err = SSL_get_error(ssl_.get(), rc);
        switch (err) {
        case SSL_ERROR_WANT_READ:
          break;
        case SSL_ERROR_WANT_WRITE:
        // Renegotiation has started. We don't handle renegotiation so just fall through.
        default:
          drainErrorQueue();
          action = PostIoAction::Close;
          break;
        }

        break;
      }
    }

    if (slices_to_commit > 0) {
      read_buffer_->commit(slices, slices_to_commit);
      if (shouldDrainReadBuffer()) {
        setReadBufferReady();
        keep_reading = false;
      }
    }
  }

  return {action, bytes_read};
}

Network::ConnectionImpl::PostIoAction ConnectionImpl::doHandshake() {
  ASSERT(!handshake_complete_);
  int rc = SSL_do_handshake(ssl_.get());
  if (rc == 1) {
    ENVOY_CONN_LOG(debug, "handshake complete", *this);
    handshake_complete_ = true;
    ctx_.logHandshake(ssl_.get());
    raiseEvent(Network::ConnectionEvent::Connected);

    // It's possible that we closed during the handshake callback.
    return state() == State::Open ? PostIoAction::KeepOpen : PostIoAction::Close;
  } else {
    int err = SSL_get_error(ssl_.get(), rc);
    ENVOY_CONN_LOG(debug, "handshake error: {}", *this, err);
    switch (err) {
    case SSL_ERROR_WANT_READ:
    case SSL_ERROR_WANT_WRITE:
      return PostIoAction::KeepOpen;
    default:
      drainErrorQueue();
      return PostIoAction::Close;
    }
  }
}

void ConnectionImpl::drainErrorQueue() {
  bool saw_error = false;
  bool saw_counted_error = false;
  while (uint64_t err = ERR_get_error()) {
    if (ERR_GET_LIB(err) == ERR_LIB_SSL) {
      if (ERR_GET_REASON(err) == SSL_R_PEER_DID_NOT_RETURN_A_CERTIFICATE) {
        ctx_.stats().fail_verify_no_cert_.inc();
        saw_counted_error = true;
      } else if (ERR_GET_REASON(err) == SSL_R_CERTIFICATE_VERIFY_FAILED) {
        saw_counted_error = true;
      }
    }
    saw_error = true;

    ENVOY_CONN_LOG(debug, "SSL error: {}:{}:{}:{}", *this, err, ERR_lib_error_string(err),
                   ERR_func_error_string(err), ERR_reason_error_string(err));
    UNREFERENCED_PARAMETER(err);
  }
  if (saw_error && !saw_counted_error) {
    ctx_.stats().connection_error_.inc();
  }
}

Network::ConnectionImpl::IoResult ConnectionImpl::doWriteToSocket() {
  if (!handshake_complete_) {
    PostIoAction action = doHandshake();
    if (action == PostIoAction::Close || !handshake_complete_) {
      return {action, 0};
    }
  }

  uint64_t original_buffer_length = write_buffer_.length();
  uint64_t total_bytes_written = 0;
  bool keep_writing = true;
  while ((original_buffer_length != total_bytes_written) && keep_writing) {
    // Protect against stack overflow if the buffer has a very large buffer chain.
    // TODO(mattklein123): See the comment on getRawSlices() for why we have to also check
    // original_buffer_length != total_bytes_written during loop iteration.
    // TODO(mattklein123): As it relates to our fairness efforts, we might want to limit the number
    // of iterations of this loop, either by pure iterations, bytes written, etc.
    const uint64_t MAX_SLICES = 32;
    Buffer::RawSlice slices[MAX_SLICES];
    uint64_t num_slices = write_buffer_.getRawSlices(slices, MAX_SLICES);

    uint64_t inner_bytes_written = 0;
    for (uint64_t i = 0; (i < num_slices) && (original_buffer_length != total_bytes_written); i++) {
      // SSL_write() requires that if a previous call returns SSL_ERROR_WANT_WRITE, we need to call
      // it again with the same parameters. Most implementations keep track of the last write size.
      // In our case we don't need to do that because: a) SSL_write() will not write partial
      // buffers. b) We only move() into the write buffer, which means that it's impossible for a
      // particular chain to increase in size. So as long as we start writing where we left off we
      // are guaranteed to call SSL_write() with the same parameters.
      int rc = SSL_write(ssl_.get(), slices[i].mem_, slices[i].len_);
      ENVOY_CONN_LOG(trace, "ssl write returns: {}", *this, rc);
      if (rc > 0) {
        inner_bytes_written += rc;
        total_bytes_written += rc;
      } else {
        int err = SSL_get_error(ssl_.get(), rc);
        switch (err) {
        case SSL_ERROR_WANT_WRITE:
          keep_writing = false;
          break;
        case SSL_ERROR_WANT_READ:
        // Renegotiation has started. We don't handle renegotiation so just fall through.
        default:
          drainErrorQueue();
          return {PostIoAction::Close, total_bytes_written};
        }

        break;
      }
    }

    // Draining must be done within the inner loop, otherwise we will keep getting the same slices
    // at the beginning of the buffer.
    if (inner_bytes_written > 0) {
      write_buffer_.drain(inner_bytes_written);
    }
  }

  return {PostIoAction::KeepOpen, total_bytes_written};
}

void ConnectionImpl::onConnected() { ASSERT(!handshake_complete_); }

bool ConnectionImpl::peerCertificatePresented() {
  bssl::UniquePtr<X509> cert(SSL_get_peer_certificate(ssl_.get()));
  return cert != nullptr;
}

std::string ConnectionImpl::uriSanLocalCertificate() {
  // The cert object is not owned.
  X509* cert = SSL_get_certificate(ssl_.get());
  if (!cert) {
    return "";
  }
  return getUriSanFromCertificate(cert);
}

std::string ConnectionImpl::sha256PeerCertificateDigest() {
  bssl::UniquePtr<X509> cert(SSL_get_peer_certificate(ssl_.get()));
  if (!cert) {
    return "";
  }

  std::vector<uint8_t> computed_hash(SHA256_DIGEST_LENGTH);
  unsigned int n;
  X509_digest(cert.get(), EVP_sha256(), computed_hash.data(), &n);
  RELEASE_ASSERT(n == computed_hash.size());
  return Hex::encode(computed_hash);
}

std::string ConnectionImpl::subjectPeerCertificate() {
  bssl::UniquePtr<X509> cert(SSL_get_peer_certificate(ssl_.get()));
  if (!cert) {
    return "";
  }
  bssl::UniquePtr<char> buf(X509_NAME_oneline(X509_get_subject_name(cert.get()), nullptr, 0));
  return std::string(buf.get());
}

std::string ConnectionImpl::uriSanPeerCertificate() {
  bssl::UniquePtr<X509> cert(SSL_get_peer_certificate(ssl_.get()));
  if (!cert) {
    return "";
  }
  return getUriSanFromCertificate(cert.get());
}

std::string ConnectionImpl::getUriSanFromCertificate(X509* cert) {
  STACK_OF(GENERAL_NAME)* altnames = static_cast<STACK_OF(GENERAL_NAME)*>(
      X509_get_ext_d2i(cert, NID_subject_alt_name, nullptr, nullptr));

  if (altnames == nullptr) {
    return "";
  }

  std::string result;
  int n = sk_GENERAL_NAME_num(altnames);
  if (n > 0) {
    // Only take the first item in altnames since we only set one uri in cert.
    GENERAL_NAME* altname = sk_GENERAL_NAME_value(altnames, 0);
    switch (altname->type) {
    case GEN_URI:
      result.append(
          reinterpret_cast<const char*>(ASN1_STRING_data(altname->d.uniformResourceIdentifier)));
      break;
    default:
      // Default to empty;
      break;
    }
  }

  sk_GENERAL_NAME_pop_free(altnames, GENERAL_NAME_free);
  return result;
}

ClientConnectionImpl::ClientConnectionImpl(Event::DispatcherImpl& dispatcher, Context& ctx,
                                           Network::Address::InstanceConstSharedPtr address)
    : ConnectionImpl(dispatcher, address->socket(Network::Address::SocketType::Stream), address,
<<<<<<< HEAD
                     getNullLocalAddress(*address), ctx, InitialState::Client) {
  markUnconnected();
}
=======
                     getNullLocalAddress(*address), false, ctx, InitialState::Client) {}
>>>>>>> 89d22b00

void ClientConnectionImpl::connect() { doConnect(); }

void ConnectionImpl::closeSocket(Network::ConnectionEvent close_type) {
  if (handshake_complete_ && state() != State::Closed) {
    // Attempt to send a shutdown before closing the socket. It's possible this won't go out if
    // there is no room on the socket. We can extend the state machine to handle this at some point
    // if needed.
    int rc = SSL_shutdown(ssl_.get());
    ENVOY_CONN_LOG(debug, "SSL shutdown: rc={}", *this, rc);
    UNREFERENCED_PARAMETER(rc);
    drainErrorQueue();
  }

  Network::ConnectionImpl::closeSocket(close_type);
}

std::string ConnectionImpl::nextProtocol() const {
  const unsigned char* proto;
  unsigned int proto_len;
  SSL_get0_alpn_selected(ssl_.get(), &proto, &proto_len);
  return std::string(reinterpret_cast<const char*>(proto), proto_len);
}

} // namespace Ssl
} // namespace Envoy<|MERGE_RESOLUTION|>--- conflicted
+++ resolved
@@ -294,13 +294,9 @@
 ClientConnectionImpl::ClientConnectionImpl(Event::DispatcherImpl& dispatcher, Context& ctx,
                                            Network::Address::InstanceConstSharedPtr address)
     : ConnectionImpl(dispatcher, address->socket(Network::Address::SocketType::Stream), address,
-<<<<<<< HEAD
-                     getNullLocalAddress(*address), ctx, InitialState::Client) {
+                     getNullLocalAddress(*address), false, ctx, InitialState::Client) {
   markUnconnected();
 }
-=======
-                     getNullLocalAddress(*address), false, ctx, InitialState::Client) {}
->>>>>>> 89d22b00
 
 void ClientConnectionImpl::connect() { doConnect(); }
 
