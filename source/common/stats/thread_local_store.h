#pragma once

#include <atomic>
#include <chrono>
#include <cstdint>
#include <list>
#include <memory>
#include <string>

#include "envoy/stats/tag.h"
#include "envoy/thread_local/thread_local.h"

#include "source/common/common/hash.h"
#include "source/common/common/thread_synchronizer.h"
#include "source/common/stats/allocator_impl.h"
#include "source/common/stats/histogram_impl.h"
#include "source/common/stats/null_counter.h"
#include "source/common/stats/null_gauge.h"
#include "source/common/stats/null_text_readout.h"
#include "source/common/stats/symbol_table_impl.h"
#include "source/common/stats/utility.h"

#include "absl/container/flat_hash_map.h"
#include "absl/container/flat_hash_set.h"
#include "circllhist.h"

namespace Envoy {
namespace Stats {

/**
 * A histogram that is stored in TLS and used to record values per thread. This holds two
 * histograms, one to collect the values and other as backup that is used for merge process. The
 * swap happens during the merge process.
 */
class ThreadLocalHistogramImpl : public HistogramImplHelper {
public:
  ThreadLocalHistogramImpl(StatName name, Histogram::Unit unit, StatName tag_extracted_name,
                           const StatNameTagVector& stat_name_tags, SymbolTable& symbol_table);
  ~ThreadLocalHistogramImpl() override;

  void merge(histogram_t* target);

  /**
   * Called in the beginning of merge process. Swaps the histogram used for collection so that we do
   * not have to lock the histogram in high throughput TLS writes.
   */
  void beginMerge() {
    // This switches the current_active_ between 1 and 0.
    ASSERT(std::this_thread::get_id() == created_thread_id_);
    current_active_ = otherHistogramIndex();
  }

  // Stats::Histogram
  Histogram::Unit unit() const override {
    // If at some point ThreadLocalHistogramImpl will hold a pointer to its parent we can just
    // return parent's unit here and not store it separately.
    return unit_;
  }
  void recordValue(uint64_t value) override;

  // Stats::Metric
  SymbolTable& symbolTable() final { return symbol_table_; }
  bool used() const override { return used_; }

private:
  Histogram::Unit unit_;
  uint64_t otherHistogramIndex() const { return 1 - current_active_; }
  uint64_t current_active_;
  histogram_t* histograms_[2];
  std::atomic<bool> used_;
  std::thread::id created_thread_id_;
  SymbolTable& symbol_table_;
};

using TlsHistogramSharedPtr = RefcountPtr<ThreadLocalHistogramImpl>;

class ThreadLocalStoreImpl;

/**
 * Log Linear Histogram implementation that is stored in the main thread.
 */
class ParentHistogramImpl : public MetricImpl<ParentHistogram> {
public:
  ParentHistogramImpl(StatName name, Histogram::Unit unit, ThreadLocalStoreImpl& parent,
                      StatName tag_extracted_name, const StatNameTagVector& stat_name_tags,
                      ConstSupportedBuckets& supported_buckets, uint64_t id);
  ~ParentHistogramImpl() override;

  void addTlsHistogram(const TlsHistogramSharedPtr& hist_ptr);

  // Stats::Histogram
  Histogram::Unit unit() const override;
  void recordValue(uint64_t value) override;

  /**
   * This method is called during the main stats flush process for each of the histograms. It
   * iterates through the TLS histograms and collects the histogram data of all of them
   * in to "interval_histogram". Then the collected "interval_histogram" is merged to a
   * "cumulative_histogram".
   */
  void merge() override;

  const HistogramStatistics& intervalStatistics() const override { return interval_statistics_; }
  const HistogramStatistics& cumulativeStatistics() const override {
    return cumulative_statistics_;
  }
  const std::string quantileSummary() const override;
  const std::string bucketSummary() const override;

  // Stats::Metric
  SymbolTable& symbolTable() override;
  bool used() const override;

  // RefcountInterface
  void incRefCount() override;
  bool decRefCount() override;
  uint32_t use_count() const override { return ref_count_; }

  // Indicates that the ThreadLocalStore is shutting down, so no need to clear its histogram_set_.
  void setShuttingDown(bool shutting_down) { shutting_down_ = shutting_down; }
  bool shuttingDown() const { return shutting_down_; }

private:
  bool usedLockHeld() const ABSL_EXCLUSIVE_LOCKS_REQUIRED(merge_lock_);

  Histogram::Unit unit_;
  ThreadLocalStoreImpl& thread_local_store_;
  histogram_t* interval_histogram_;
  histogram_t* cumulative_histogram_;
  HistogramStatisticsImpl interval_statistics_;
  HistogramStatisticsImpl cumulative_statistics_;
  mutable Thread::MutexBasicLockable merge_lock_;
  std::list<TlsHistogramSharedPtr> tls_histograms_ ABSL_GUARDED_BY(merge_lock_);
  bool merged_;
  std::atomic<bool> shutting_down_{false};
  std::atomic<uint32_t> ref_count_{0};
  const uint64_t id_; // Index into TlsCache::histogram_cache_.
};

using ParentHistogramImplSharedPtr = RefcountPtr<ParentHistogramImpl>;

/**
 * Store implementation with thread local caching. For design details see
 * https://github.com/envoyproxy/envoy/blob/main/source/docs/stats.md
 */
class ThreadLocalStoreImpl : Logger::Loggable<Logger::Id::stats>, public StoreRoot {
public:
  static const char MainDispatcherCleanupSync[];

  ThreadLocalStoreImpl(Allocator& alloc);
  ~ThreadLocalStoreImpl() override;

  // Stats::Scope
  Counter& counterFromStatNameWithTags(const StatName& name,
                                       StatNameTagVectorOptConstRef tags) override {
    return default_scope_->counterFromStatNameWithTags(name, tags);
  }
  Counter& counterFromString(const std::string& name) override {
    return default_scope_->counterFromString(name);
  }
  ScopePtr createScope(const std::string& name) override;
  ScopePtr scopeFromStatName(StatName name) override;
  void deliverHistogramToSinks(const Histogram& histogram, uint64_t value) override {
    return default_scope_->deliverHistogramToSinks(histogram, value);
  }
  Gauge& gaugeFromStatNameWithTags(const StatName& name, StatNameTagVectorOptConstRef tags,
                                   Gauge::ImportMode import_mode) override {
    return default_scope_->gaugeFromStatNameWithTags(name, tags, import_mode);
  }
  Gauge& gaugeFromString(const std::string& name, Gauge::ImportMode import_mode) override {
    return default_scope_->gaugeFromString(name, import_mode);
  }
  Histogram& histogramFromStatNameWithTags(const StatName& name, StatNameTagVectorOptConstRef tags,
                                           Histogram::Unit unit) override {
    return default_scope_->histogramFromStatNameWithTags(name, tags, unit);
  }
  Histogram& histogramFromString(const std::string& name, Histogram::Unit unit) override {
    return default_scope_->histogramFromString(name, unit);
  }
  TextReadout& textReadoutFromStatNameWithTags(const StatName& name,
                                               StatNameTagVectorOptConstRef tags) override {
    return default_scope_->textReadoutFromStatNameWithTags(name, tags);
  }
  TextReadout& textReadoutFromString(const std::string& name) override {
    return default_scope_->textReadoutFromString(name);
  }
  NullGaugeImpl& nullGauge(const std::string&) override { return null_gauge_; }
  const SymbolTable& constSymbolTable() const override { return alloc_.constSymbolTable(); }
  SymbolTable& symbolTable() override { return alloc_.symbolTable(); }
  const TagProducer& tagProducer() const { return *tag_producer_; }
  CounterOptConstRef findCounter(StatName name) const override {
    CounterOptConstRef found_counter;
    Thread::LockGuard lock(lock_);
    for (ScopeImpl* scope : scopes_) {
      found_counter = scope->findCounter(name);
      if (found_counter.has_value()) {
        return found_counter;
      }
    }
    return absl::nullopt;
  }
  GaugeOptConstRef findGauge(StatName name) const override {
    GaugeOptConstRef found_gauge;
    Thread::LockGuard lock(lock_);
    for (ScopeImpl* scope : scopes_) {
      found_gauge = scope->findGauge(name);
      if (found_gauge.has_value()) {
        return found_gauge;
      }
    }
    return absl::nullopt;
  }
  HistogramOptConstRef findHistogram(StatName name) const override {
    HistogramOptConstRef found_histogram;
    Thread::LockGuard lock(lock_);
    for (ScopeImpl* scope : scopes_) {
      found_histogram = scope->findHistogram(name);
      if (found_histogram.has_value()) {
        return found_histogram;
      }
    }
    return absl::nullopt;
  }
  TextReadoutOptConstRef findTextReadout(StatName name) const override {
    TextReadoutOptConstRef found_text_readout;
    Thread::LockGuard lock(lock_);
    for (ScopeImpl* scope : scopes_) {
      found_text_readout = scope->findTextReadout(name);
      if (found_text_readout.has_value()) {
        return found_text_readout;
      }
    }
    return absl::nullopt;
  }

  bool iterate(const IterateFn<Counter>& fn) const override { return iterHelper(fn); }
  bool iterate(const IterateFn<Gauge>& fn) const override { return iterHelper(fn); }
  bool iterate(const IterateFn<Histogram>& fn) const override { return iterHelper(fn); }
  bool iterate(const IterateFn<TextReadout>& fn) const override { return iterHelper(fn); }

  // Stats::Store
  std::vector<CounterSharedPtr> counters() const override;
  std::vector<GaugeSharedPtr> gauges() const override;
  std::vector<TextReadoutSharedPtr> textReadouts() const override;
  std::vector<ParentHistogramSharedPtr> histograms() const override;

<<<<<<< HEAD
  void forEachCounter(std::function<void(std::size_t)> f_size,
                      std::function<void(Stats::Counter&)> f_stat) const override;

  void forEachGauge(std::function<void(std::size_t)> f_size,
                    std::function<void(Stats::Gauge&)> f_stat) const override;

  void forEachTextReadout(std::function<void(std::size_t)> f_size,
                          std::function<void(Stats::TextReadout&)> f_stat) const override;
  void forEachHistogram(std::function<void(size_t)> f_size,
                        std::function<void(Stats::ParentHistogram&)> f_stat) const override;
=======
  void forEachCounter(SizeFn f_size, StatFn<Counter> f_stat) const override;
  void forEachGauge(SizeFn f_size, StatFn<Gauge> f_stat) const override;
  void forEachTextReadout(SizeFn f_size, StatFn<TextReadout> f_stat) const override;
>>>>>>> a02d3ce7

  // Stats::StoreRoot
  void addSink(Sink& sink) override { timer_sinks_.push_back(sink); }
  void setTagProducer(TagProducerPtr&& tag_producer) override {
    tag_producer_ = std::move(tag_producer);
  }
  void setStatsMatcher(StatsMatcherPtr&& stats_matcher) override;
  void setHistogramSettings(HistogramSettingsConstPtr&& histogram_settings) override;
  void initializeThreading(Event::Dispatcher& main_thread_dispatcher,
                           ThreadLocal::Instance& tls) override;
  void shutdownThreading() override;
  void mergeHistograms(PostMergeCb merge_cb) override;

  Histogram& tlsHistogram(ParentHistogramImpl& parent, uint64_t id);

<<<<<<< HEAD
  void forEachSinkedCounter(std::function<void(std::size_t)> f_size,
                            std::function<void(Stats::Counter&)> f_stat) const override;
  void forEachSinkedGauge(std::function<void(std::size_t)> f_size,
                          std::function<void(Stats::Gauge&)> f_stat) const override;
  void forEachSinkedTextReadout(std::function<void(std::size_t)> f_size,
                                std::function<void(Stats::TextReadout&)> f_stat) const override;
  void forEachSinkedHistogram(std::function<void(size_t)> f_size,
                              std::function<void(Stats::ParentHistogram&)> f_stat) const override;

  void setSinkPredicates(std::unique_ptr<SinkPredicates> sink_predicates) override;
=======
  void forEachSinkedCounter(SizeFn f_size, StatFn<Counter> f_stat) const override;
  void forEachSinkedGauge(SizeFn f_size, StatFn<Gauge> f_stat) const override;
  void forEachSinkedTextReadout(SizeFn f_size, StatFn<TextReadout> f_stat) const override;

  void setSinkPredicates(std::unique_ptr<SinkPredicates>&& sink_predicates) override;
>>>>>>> a02d3ce7

  /**
   * @return a thread synchronizer object used for controlling thread behavior in tests.
   */
  Thread::ThreadSynchronizer& sync() { return sync_; }

  /**
   * @return a set of well known tag names; used to reduce symbol table churn.
   */
  const StatNameSet& wellKnownTags() const { return *well_known_tags_; }

  bool decHistogramRefCount(ParentHistogramImpl& histogram, std::atomic<uint32_t>& ref_count);
  void releaseHistogramCrossThread(uint64_t histogram_id);

private:
  friend class ThreadLocalStoreTestingPeer;

  template <class Stat> using StatRefMap = StatNameHashMap<std::reference_wrapper<Stat>>;

  struct TlsCacheEntry {
    // The counters, gauges and text readouts in the TLS cache are stored by reference,
    // depending on the CentralCache for backing store. This avoids a potential
    // contention-storm when destructing a scope, as the counter/gauge ref-count
    // decrement in allocator_impl.cc needs to hold the single allocator mutex.
    StatRefMap<Counter> counters_;
    StatRefMap<Gauge> gauges_;
    StatRefMap<TextReadout> text_readouts_;

    // Histograms also require holding a mutex while decrementing reference
    // counts. The only difference from other stats is that the histogram_set_
    // lives in the ThreadLocalStore object, rather than in
    // AllocatorImpl. Histograms are removed from that set when all scopes
    // referencing the histogram are dropped. Each ParentHistogram has a unique
    // index, which is not re-used during the process lifetime.
    //
    // There is also a tls_histogram_cache_ in the TlsCache object, which is
    // not tied to a scope. It maps from parent histogram's unique index to
    // a TlsHistogram. This enables continuity between same-named histograms
    // in same-named scopes. That scenario is common when re-creating scopes in
    // response to xDS.
    StatNameHashMap<ParentHistogramSharedPtr> parent_histograms_;

    // We keep a TLS cache of rejected stat names. This costs memory, but
    // reduces runtime overhead running the matcher. Moreover, once symbol
    // tables are integrated, rejection will need the fully elaborated string,
    // and it we need to take a global symbol-table lock to run. We keep this
    // StatName set here in the TLS cache to avoid taking a lock to compute
    // rejection.
    StatNameHashSet rejected_stats_;
  };

  struct CentralCacheEntry : public RefcountHelper {
    explicit CentralCacheEntry(SymbolTable& symbol_table) : symbol_table_(symbol_table) {}
    ~CentralCacheEntry();

    StatNameHashMap<CounterSharedPtr> counters_;
    StatNameHashMap<GaugeSharedPtr> gauges_;
    StatNameHashMap<ParentHistogramImplSharedPtr> histograms_;
    StatNameHashMap<TextReadoutSharedPtr> text_readouts_;
    StatNameStorageSet rejected_stats_;
    SymbolTable& symbol_table_;
  };
  using CentralCacheEntrySharedPtr = RefcountPtr<CentralCacheEntry>;

  struct ScopeImpl : public Scope {
    ScopeImpl(ThreadLocalStoreImpl& parent, StatName prefix);
    ~ScopeImpl() override;

    // Stats::Scope
    Counter& counterFromStatNameWithTags(const StatName& name,
                                         StatNameTagVectorOptConstRef tags) override;
    void deliverHistogramToSinks(const Histogram& histogram, uint64_t value) override;
    Gauge& gaugeFromStatNameWithTags(const StatName& name, StatNameTagVectorOptConstRef tags,
                                     Gauge::ImportMode import_mode) override;
    Histogram& histogramFromStatNameWithTags(const StatName& name,
                                             StatNameTagVectorOptConstRef tags,
                                             Histogram::Unit unit) override;
    TextReadout& textReadoutFromStatNameWithTags(const StatName& name,
                                                 StatNameTagVectorOptConstRef tags) override;
    ScopePtr createScope(const std::string& name) override {
      return parent_.createScope(symbolTable().toString(prefix_.statName()) + "." + name);
    }
    ScopePtr scopeFromStatName(StatName name) override {
      SymbolTable::StoragePtr joined = symbolTable().join({prefix_.statName(), name});
      return parent_.scopeFromStatName(StatName(joined.get()));
    }
    const SymbolTable& constSymbolTable() const final { return parent_.constSymbolTable(); }
    SymbolTable& symbolTable() final { return parent_.symbolTable(); }

    Counter& counterFromString(const std::string& name) override {
      StatNameManagedStorage storage(name, symbolTable());
      return counterFromStatName(storage.statName());
    }

    Gauge& gaugeFromString(const std::string& name, Gauge::ImportMode import_mode) override {
      StatNameManagedStorage storage(name, symbolTable());
      return gaugeFromStatName(storage.statName(), import_mode);
    }
    Histogram& histogramFromString(const std::string& name, Histogram::Unit unit) override {
      StatNameManagedStorage storage(name, symbolTable());
      return histogramFromStatName(storage.statName(), unit);
    }
    TextReadout& textReadoutFromString(const std::string& name) override {
      StatNameManagedStorage storage(name, symbolTable());
      return textReadoutFromStatName(storage.statName());
    }

    NullGaugeImpl& nullGauge(const std::string&) override { return parent_.null_gauge_; }

    template <class StatMap, class StatFn> bool iterHelper(StatFn fn, const StatMap& map) const {
      for (auto& iter : map) {
        if (!fn(iter.second)) {
          return false;
        }
      }
      return true;
    }

    bool iterate(const IterateFn<Counter>& fn) const override {
      return iterHelper(fn, central_cache_->counters_);
    }
    bool iterate(const IterateFn<Gauge>& fn) const override {
      return iterHelper(fn, central_cache_->gauges_);
    }
    bool iterate(const IterateFn<Histogram>& fn) const override {
      return iterHelper(fn, central_cache_->histograms_);
    }
    bool iterate(const IterateFn<TextReadout>& fn) const override {
      return iterHelper(fn, central_cache_->text_readouts_);
    }

    // NOTE: The find methods assume that `name` is fully-qualified.
    // Implementations will not add the scope prefix.
    CounterOptConstRef findCounter(StatName name) const override;
    GaugeOptConstRef findGauge(StatName name) const override;
    HistogramOptConstRef findHistogram(StatName name) const override;
    TextReadoutOptConstRef findTextReadout(StatName name) const override;

    template <class StatType>
    using MakeStatFn = std::function<RefcountPtr<StatType>(
        Allocator&, StatName name, StatName tag_extracted_name, const StatNameTagVector& tags)>;

    /**
     * Makes a stat either by looking it up in the central cache,
     * generating it from the parent allocator, or as a last
     * result, creating it with the heap allocator.
     *
     * @param full_stat_name the full name of the stat with appended tags.
     * @param name_no_tags the full name of the stat (not tag extracted) without appended tags.
     * @param stat_name_tags the tags provided at creation time. If empty, tag extraction occurs.
     * @param central_cache_map a map from name to the desired object in the central cache.
     * @param make_stat a function to generate the stat object, called if it's not in cache.
     * @param tls_ref possibly null reference to a cache entry for this stat, which will be
     *     used if non-empty, or filled in if empty (and non-null).
     */
    template <class StatType>
    StatType& safeMakeStat(StatName full_stat_name, StatName name_no_tags,
                           const absl::optional<StatNameTagVector>& stat_name_tags,
                           StatNameHashMap<RefcountPtr<StatType>>& central_cache_map,
                           StatsMatcher::FastResult fast_reject_result,
                           StatNameStorageSet& central_rejected_stats,
                           MakeStatFn<StatType> make_stat, StatRefMap<StatType>* tls_cache,
                           StatNameHashSet* tls_rejected_stats, StatType& null_stat);

    template <class StatType>
    using StatTypeOptConstRef = absl::optional<std::reference_wrapper<const StatType>>;

    /**
     * Looks up an existing stat, populating the local cache if necessary. Does
     * not check the TLS or rejects, and does not create a stat if it does not
     * exist.
     *
     * @param name the full name of the stat (not tag extracted).
     * @param central_cache_map a map from name to the desired object in the central cache.
     * @return a reference to the stat, if it exists.
     */
    template <class StatType>
    StatTypeOptConstRef<StatType>
    findStatLockHeld(StatName name,
                     StatNameHashMap<RefcountPtr<StatType>>& central_cache_map) const;

    const uint64_t scope_id_;
    ThreadLocalStoreImpl& parent_;
    StatNameStorage prefix_;
    mutable CentralCacheEntrySharedPtr central_cache_;
  };

  struct TlsCache : public ThreadLocal::ThreadLocalObject {
    TlsCacheEntry& insertScope(uint64_t scope_id);
    void eraseScopes(const std::vector<uint64_t>& scope_ids);
    void eraseHistograms(const std::vector<uint64_t>& histograms);

    // The TLS scope cache is keyed by scope ID. This is used to avoid complex circular references
    // during scope destruction. An ID is required vs. using the address of the scope pointer
    // because it's possible that the memory allocator will recycle the scope pointer immediately
    // upon destruction, leading to a situation in which a new scope with the same address is used
    // to reference the cache, and then subsequently cache flushed, leaving nothing in the central
    // store. See the overview for more information. This complexity is required for lockless
    // operation in the fast path.
    absl::flat_hash_map<uint64_t, TlsCacheEntry> scope_cache_;

    // Maps from histogram ID (monotonically increasing) to a TLS histogram.
    absl::flat_hash_map<uint64_t, TlsHistogramSharedPtr> tls_histogram_cache_;
  };

  template <class StatFn> bool iterHelper(StatFn fn) const {
    Thread::LockGuard lock(lock_);
    for (ScopeImpl* scope : scopes_) {
      if (!scope->iterate(fn)) {
        return false;
      }
    }
    return true;
  }

  std::string getTagsForName(const std::string& name, TagVector& tags) const;
  void clearScopesFromCaches();
  void clearHistogramsFromCaches();
  void releaseScopeCrossThread(ScopeImpl* scope);
  void mergeInternal(PostMergeCb merge_cb);
  bool slowRejects(StatsMatcher::FastResult fast_reject_result, StatName name) const;
  bool rejects(StatName name) const { return stats_matcher_->rejects(name); }
  StatsMatcher::FastResult fastRejects(StatName name) const;
  bool rejectsAll() const { return stats_matcher_->rejectsAll(); }
  template <class StatMapClass, class StatListClass>
  void removeRejectedStats(StatMapClass& map, StatListClass& list);
  template <class StatSharedPtr>
  void removeRejectedStats(StatNameHashMap<StatSharedPtr>& map,
                           std::function<void(const StatSharedPtr&)> f_deletion);
  bool checkAndRememberRejection(StatName name, StatsMatcher::FastResult fast_reject_result,
                                 StatNameStorageSet& central_rejected_stats,
                                 StatNameHashSet* tls_rejected_stats);
  TlsCache& tlsCache() { return **tls_cache_; }

<<<<<<< HEAD
  std::unique_ptr<SinkPredicates> sink_predicates_ = nullptr;
=======
  OptRef<SinkPredicates> sink_predicates_;
>>>>>>> a02d3ce7
  Allocator& alloc_;
  Event::Dispatcher* main_thread_dispatcher_{};
  using TlsCacheSlot = ThreadLocal::TypedSlotPtr<TlsCache>;
  ThreadLocal::TypedSlotPtr<TlsCache> tls_cache_;
  mutable Thread::MutexBasicLockable lock_;
  absl::flat_hash_set<ScopeImpl*> scopes_ ABSL_GUARDED_BY(lock_);
  ScopePtr default_scope_;
  std::list<std::reference_wrapper<Sink>> timer_sinks_;
  TagProducerPtr tag_producer_;
  StatsMatcherPtr stats_matcher_;
  HistogramSettingsConstPtr histogram_settings_;
  std::atomic<bool> threading_ever_initialized_{};
  std::atomic<bool> shutting_down_{};
  std::atomic<bool> merge_in_progress_{};
  AllocatorImpl heap_allocator_;
  OptRef<ThreadLocal::Instance> tls_;

  NullCounterImpl null_counter_;
  NullGaugeImpl null_gauge_;
  NullHistogramImpl null_histogram_;
  NullTextReadoutImpl null_text_readout_;

  Thread::ThreadSynchronizer sync_;
  std::atomic<uint64_t> next_scope_id_{};
  uint64_t next_histogram_id_ ABSL_GUARDED_BY(hist_mutex_) = 0;

  StatNameSetPtr well_known_tags_;

  mutable Thread::MutexBasicLockable hist_mutex_;
  StatSet<ParentHistogramImpl> histogram_set_ ABSL_GUARDED_BY(hist_mutex_);
  StatSet<ParentHistogramImpl> sinked_histograms_ ABSL_GUARDED_BY(hist_mutex_);

  // Retain storage for deleted stats; these are no longer in maps because the
  // matcher-pattern was established after they were created. Since the stats
  // are held by reference in code that expects them to be there, we can't
  // actually delete the stats.
  //
  // It seems like it would be better to have each client that expects a stat
  // to exist to hold it as (e.g.) a CounterSharedPtr rather than a Counter&
  // but that would be fairly complex to change.
  std::vector<HistogramSharedPtr> deleted_histograms_ ABSL_GUARDED_BY(lock_);

  // Scope IDs and central cache entries that are queued for cross-scope release.
  // Because there can be a large number of scopes, all of which are released at once,
  // (e.g. when a scope is deleted), it is more efficient to batch their cleanup,
  // which would otherwise entail a post() per scope per thread.
  std::vector<uint64_t> scopes_to_cleanup_ ABSL_GUARDED_BY(lock_);
  std::vector<CentralCacheEntrySharedPtr> central_cache_entries_to_cleanup_ ABSL_GUARDED_BY(lock_);

  // Histograms IDs that are queued for cross-scope release. Because there
  // can be a large number of histograms, all of which are released at once,
  // (e.g. when a scope is deleted), it is likely more efficient to batch their
  // cleanup, which would otherwise entail a post() per histogram per thread.
  std::vector<uint64_t> histograms_to_cleanup_ ABSL_GUARDED_BY(hist_mutex_);
};

using ThreadLocalStoreImplPtr = std::unique_ptr<ThreadLocalStoreImpl>;

} // namespace Stats
} // namespace Envoy<|MERGE_RESOLUTION|>--- conflicted
+++ resolved
@@ -244,22 +244,10 @@
   std::vector<TextReadoutSharedPtr> textReadouts() const override;
   std::vector<ParentHistogramSharedPtr> histograms() const override;
 
-<<<<<<< HEAD
-  void forEachCounter(std::function<void(std::size_t)> f_size,
-                      std::function<void(Stats::Counter&)> f_stat) const override;
-
-  void forEachGauge(std::function<void(std::size_t)> f_size,
-                    std::function<void(Stats::Gauge&)> f_stat) const override;
-
-  void forEachTextReadout(std::function<void(std::size_t)> f_size,
-                          std::function<void(Stats::TextReadout&)> f_stat) const override;
-  void forEachHistogram(std::function<void(size_t)> f_size,
-                        std::function<void(Stats::ParentHistogram&)> f_stat) const override;
-=======
   void forEachCounter(SizeFn f_size, StatFn<Counter> f_stat) const override;
   void forEachGauge(SizeFn f_size, StatFn<Gauge> f_stat) const override;
   void forEachTextReadout(SizeFn f_size, StatFn<TextReadout> f_stat) const override;
->>>>>>> a02d3ce7
+  void forEachHistogram(SizeFn f_size, StatFn<ParentHistogram> f_stat) const override;
 
   // Stats::StoreRoot
   void addSink(Sink& sink) override { timer_sinks_.push_back(sink); }
@@ -275,24 +263,12 @@
 
   Histogram& tlsHistogram(ParentHistogramImpl& parent, uint64_t id);
 
-<<<<<<< HEAD
-  void forEachSinkedCounter(std::function<void(std::size_t)> f_size,
-                            std::function<void(Stats::Counter&)> f_stat) const override;
-  void forEachSinkedGauge(std::function<void(std::size_t)> f_size,
-                          std::function<void(Stats::Gauge&)> f_stat) const override;
-  void forEachSinkedTextReadout(std::function<void(std::size_t)> f_size,
-                                std::function<void(Stats::TextReadout&)> f_stat) const override;
-  void forEachSinkedHistogram(std::function<void(size_t)> f_size,
-                              std::function<void(Stats::ParentHistogram&)> f_stat) const override;
-
-  void setSinkPredicates(std::unique_ptr<SinkPredicates> sink_predicates) override;
-=======
   void forEachSinkedCounter(SizeFn f_size, StatFn<Counter> f_stat) const override;
   void forEachSinkedGauge(SizeFn f_size, StatFn<Gauge> f_stat) const override;
   void forEachSinkedTextReadout(SizeFn f_size, StatFn<TextReadout> f_stat) const override;
+  void forEachSinkedHistogram(SizeFn f_size, StatFn<ParentHistogram> f_stat) const override;
 
   void setSinkPredicates(std::unique_ptr<SinkPredicates>&& sink_predicates) override;
->>>>>>> a02d3ce7
 
   /**
    * @return a thread synchronizer object used for controlling thread behavior in tests.
@@ -527,11 +503,7 @@
                                  StatNameHashSet* tls_rejected_stats);
   TlsCache& tlsCache() { return **tls_cache_; }
 
-<<<<<<< HEAD
-  std::unique_ptr<SinkPredicates> sink_predicates_ = nullptr;
-=======
   OptRef<SinkPredicates> sink_predicates_;
->>>>>>> a02d3ce7
   Allocator& alloc_;
   Event::Dispatcher* main_thread_dispatcher_{};
   using TlsCacheSlot = ThreadLocal::TypedSlotPtr<TlsCache>;
