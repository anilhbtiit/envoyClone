--- conflicted
+++ resolved
@@ -33,14 +33,11 @@
 - area: extension_discovery_service
   change: |
     added ECDS support for :ref:` downstream network filters<envoy_v3_api_field_config.listener.v3.Filter.config_discovery>`.
-<<<<<<< HEAD
 - area: http
   change: |
     added :ref:`Json-To-Metadata filter <envoy_v3_api_msg_extensions.filters.http.json_to_metadata.v3.JsonToMetadata>`.
-=======
 - area: extension_discovery_service
   change: |
     added metric listener.listener_stat.network_extension_config_missing to track closed connections due to missing config.
->>>>>>> e7a11536
 
 deprecated: