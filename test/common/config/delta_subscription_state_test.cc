--- conflicted
+++ resolved
@@ -28,14 +28,9 @@
 
 class DeltaSubscriptionStateTestBase : public testing::Test {
 protected:
-<<<<<<< HEAD
-  DeltaSubscriptionStateTest()
-      : state_(TypeUrl, callbacks_, std::chrono::milliseconds(0U), dispatcher_) {
-=======
   DeltaSubscriptionStateTestBase(const std::string& type_url)
       : timer_(new Event::MockTimer(&dispatcher_)),
-        state_(type_url, callbacks_, local_info_, dispatcher_) {
->>>>>>> 0f7952d1
+        state_(TypeUrl, callbacks_, std::chrono::milliseconds(0U), dispatcher_) {
     state_.updateSubscriptionInterest({"name1", "name2", "name3"}, {});
     auto cur_request = getNextDeltaDiscoveryRequestAckless();
     EXPECT_THAT(cur_request->resource_names_subscribe(),
@@ -59,10 +54,6 @@
     if (nonce.has_value()) {
       message.set_nonce(nonce.value());
     }
-<<<<<<< HEAD
-    EXPECT_CALL(callbacks_, onConfigUpdate(_, _, _)).Times(expect_config_update_call ? 1 : 0);
-    return state_.handleResponse(&message);
-=======
     EXPECT_CALL(callbacks_, onConfigUpdate(_, _, _))
         .Times(expect_config_update_call ? 1 : 0)
         .WillRepeatedly(Invoke([updated_resources](const auto& added, const auto&, const auto&) {
@@ -71,7 +62,6 @@
           }
         }));
     return state_.handleResponse(message);
->>>>>>> 0f7952d1
   }
 
   UpdateAck deliverBadDiscoveryResponse(
@@ -421,7 +411,6 @@
             ack.error_detail_.message());
 }
 
-<<<<<<< HEAD
 TEST_F(DeltaSubscriptionStateTest, HandleEstablishmentFailure) {
   // Although establishment failure is not supposed to cause an onConfigUpdateFailed() on the
   // ultimate actual subscription callbacks, DeltaSubscriptionState's callbacks are actually
@@ -429,7 +418,8 @@
   // that will decline to pass on an onConfigUpdateFailed(ConnectionFailure).
   EXPECT_CALL(callbacks_, onConfigUpdateFailed(_, _));
   state_.handleEstablishmentFailure();
-=======
+}
+
 TEST_F(DeltaSubscriptionStateTest, ResourceTTL) {
   Event::SimulatedTimeSystem time_system;
   time_system.setSystemTime(std::chrono::milliseconds(0));
@@ -539,7 +529,6 @@
 
   EXPECT_CALL(*timer_, enabled());
   deliverDiscoveryResponse(create_resource_with_ttl(false), {}, "debug1", "nonce1", true, 1);
->>>>>>> 0f7952d1
 }
 
 } // namespace
