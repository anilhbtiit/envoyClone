#include "source/common/event/dispatcher_impl.h"
#include "source/common/stats/isolated_store_impl.h"
#include "source/extensions/common/wasm/wasm.h"

#include "test/extensions/common/wasm/wasm_runtime.h"
#include "test/mocks/server/mocks.h"
#include "test/mocks/upstream/mocks.h"
#include "test/test_common/environment.h"
#include "test/test_common/utility.h"

#include "absl/types/optional.h"
#include "gmock/gmock.h"
#include "gtest/gtest-param-test.h"
#include "gtest/gtest.h"

using testing::Eq;

namespace Envoy {
namespace Extensions {
namespace Wasm {

class TestContext : public Extensions::Common::Wasm::Context {
public:
  TestContext(Extensions::Common::Wasm::Wasm* wasm,
              const std::shared_ptr<Extensions::Common::Wasm::Plugin>& plugin)
      : Extensions::Common::Wasm::Context(wasm, plugin) {}
  ~TestContext() override = default;
  using Extensions::Common::Wasm::Context::log;
  proxy_wasm::WasmResult log(uint32_t level, std::string_view message) override {
    std::cerr << message << "\n";
    log_(static_cast<spdlog::level::level_enum>(level), toAbslStringView(message));
    return proxy_wasm::WasmResult::Ok;
  }
  MOCK_METHOD(void, log_, (spdlog::level::level_enum level, absl::string_view message));
};

class WasmTestBase {
public:
  WasmTestBase()
      : api_(Api::createApiForTest(stats_store_)),
        dispatcher_(api_->allocateDispatcher("wasm_test")),
        base_scope_(stats_store_.createScope("")), scope_(base_scope_->createScope("")) {}

  void createWasm(absl::string_view runtime) {
    envoy::extensions::wasm::v3::PluginConfig plugin_config;
    *plugin_config.mutable_name() = name_;
    *plugin_config.mutable_root_id() = root_id_;
    *plugin_config.mutable_vm_config()->mutable_runtime() =
        absl::StrCat("envoy.wasm.runtime.", runtime);
    *plugin_config.mutable_vm_config()->mutable_vm_id() = vm_id_;
    plugin_config.mutable_vm_config()->mutable_configuration()->set_value(vm_configuration_);
    plugin_config.mutable_configuration()->set_value(plugin_configuration_);
    plugin_ = std::make_shared<Extensions::Common::Wasm::Plugin>(
        plugin_config, envoy::config::core::v3::TrafficDirection::UNSPECIFIED, local_info_,
        nullptr);
    auto config = plugin_->wasmConfig();
    config.allowedCapabilities() = allowed_capabilities_;
    config.environmentVariables() = envs_;
    wasm_ = std::make_shared<Extensions::Common::Wasm::Wasm>(config, vm_key_, scope_, *api_,
                                                             cluster_manager, *dispatcher_);
    EXPECT_NE(wasm_, nullptr);
    wasm_->setCreateContextForTesting(
        nullptr,
        [](Extensions::Common::Wasm::Wasm* wasm,
           const std::shared_ptr<Extensions::Common::Wasm::Plugin>& plugin)
            -> proxy_wasm::ContextBase* { return new TestContext(wasm, plugin); });
  }

  Stats::IsolatedStoreImpl stats_store_;
  Api::ApiPtr api_;
  Upstream::MockClusterManager cluster_manager;
  Event::DispatcherPtr dispatcher_;
  Stats::ScopeSharedPtr base_scope_;
  Stats::ScopeSharedPtr scope_;
  NiceMock<LocalInfo::MockLocalInfo> local_info_;
  std::string name_;
  std::string root_id_;
  std::string vm_id_;
  std::string vm_configuration_;
  std::string vm_key_;
  proxy_wasm::AllowedCapabilitiesMap allowed_capabilities_;
  Extensions::Common::Wasm::EnvironmentVariableMap envs_{};
  std::string plugin_configuration_;
  std::shared_ptr<Extensions::Common::Wasm::Plugin> plugin_;
  std::shared_ptr<Extensions::Common::Wasm::Wasm> wasm_;
};

class WasmTest : public WasmTestBase,
                 public testing::TestWithParam<std::tuple<std::string, std::string>> {
public:
  void createWasm() { WasmTestBase::createWasm(std::get<0>(GetParam())); }
};

INSTANTIATE_TEST_SUITE_P(Runtimes, WasmTest,
                         Envoy::Extensions::Common::Wasm::sandbox_runtime_and_cpp_values,
                         Envoy::Extensions::Common::Wasm::wasmTestParamsToString);
GTEST_ALLOW_UNINSTANTIATED_PARAMETERIZED_TEST(WasmTest);

class WasmNullTest : public WasmTestBase,
                     public testing::TestWithParam<std::tuple<std::string, std::string>> {
public:
  void createWasm() {
<<<<<<< HEAD
    WasmTestBase::createWasm(GetParam());
    const auto code = GetParam() != "null"
                          ? TestEnvironment::readFileToStringForTest(TestEnvironment::substitute(
                                "{{ test_rundir "
                                "}}/test/extensions/bootstrap/wasm/test_data/stats_cpp.wasm/"
                                "proxy_wasm_stats_cpp.wasm"))
                          : "WasmStatsCpp";
=======
    WasmTestBase::createWasm(std::get<0>(GetParam()));
    const auto code =
        std::get<0>(GetParam()) != "null"
            ? TestEnvironment::readFileToStringForTest(TestEnvironment::substitute(
                  "{{ test_rundir }}/test/extensions/bootstrap/wasm/test_data/stats_cpp.wasm"))
            : "WasmStatsCpp";
>>>>>>> 0c8b689c
    EXPECT_FALSE(code.empty());
    EXPECT_TRUE(wasm_->load(code, false));
    EXPECT_TRUE(wasm_->initialize());
  }
};

INSTANTIATE_TEST_SUITE_P(Runtimes, WasmNullTest,
                         Envoy::Extensions::Common::Wasm::runtime_and_cpp_values);

class WasmTestMatrix : public WasmTestBase,
                       public testing::TestWithParam<std::tuple<std::string, std::string>> {
public:
  void createWasm() { WasmTestBase::createWasm(std::get<0>(GetParam())); }

  void setWasmCode(std::string vm_configuration) {
    const auto basic_path =
        absl::StrCat("test/extensions/bootstrap/wasm/test_data/", vm_configuration);
    if (std::get<1>(GetParam()) == "cpp") {
      code_ = TestEnvironment::readFileToStringForTest(TestEnvironment::runfilesPath(
          basic_path + "_cpp.wasm/proxy_wasm_" + vm_configuration + "_cpp.wasm"));
    } else {
      code_ = TestEnvironment::readFileToStringForTest(
          TestEnvironment::runfilesPath(basic_path + "_" + std::get<1>(GetParam()) + ".wasm"));
    }

    EXPECT_FALSE(code_.empty());
  }

protected:
  std::string code_;
};

INSTANTIATE_TEST_SUITE_P(RuntimesAndLanguages, WasmTestMatrix,
                         Envoy::Extensions::Common::Wasm::sandbox_runtime_and_language_values);
GTEST_ALLOW_UNINSTANTIATED_PARAMETERIZED_TEST(WasmTestMatrix);

TEST_P(WasmTestMatrix, LoggingWithEnvVars) {
  plugin_configuration_ = "configure-test";
  envs_ = {{"ON_TICK", "TICK_VALUE"}, {"ON_CONFIGURE", "CONFIGURE_VALUE"}};
  createWasm();
  setWasmCode("logging");
  auto wasm_weak = std::weak_ptr<Extensions::Common::Wasm::Wasm>(wasm_);
  auto wasm_handler = std::make_unique<Extensions::Common::Wasm::WasmHandle>(std::move(wasm_));

  EXPECT_TRUE(wasm_weak.lock()->load(code_, false));
  EXPECT_TRUE(wasm_weak.lock()->initialize());
  auto context = static_cast<TestContext*>(wasm_weak.lock()->start(plugin_));
  if (std::get<1>(GetParam()) == "cpp") {
    EXPECT_CALL(*context, log_(spdlog::level::info, Eq("printf stdout test")));
    EXPECT_CALL(*context, log_(spdlog::level::err, Eq("printf stderr test")));
  }
  EXPECT_CALL(*context, log_(spdlog::level::warn, Eq("warn configure-test")));
  EXPECT_CALL(*context, log_(spdlog::level::trace, Eq("test trace logging")));
  EXPECT_CALL(*context, log_(spdlog::level::debug, Eq("test debug logging")));
  EXPECT_CALL(*context, log_(spdlog::level::err, Eq("test error logging")));
  EXPECT_CALL(*context, log_(spdlog::level::info, Eq("test tick logging")))
      .Times(testing::AtLeast(1));
  EXPECT_CALL(*context, log_(spdlog::level::info, Eq("onDone logging")));
  EXPECT_CALL(*context, log_(spdlog::level::info, Eq("onDelete logging")));
  EXPECT_CALL(*context, log_(spdlog::level::trace, Eq("ON_CONFIGURE: CONFIGURE_VALUE")));
  EXPECT_CALL(*context, log_(spdlog::level::trace, Eq("ON_TICK: TICK_VALUE")));

  EXPECT_TRUE(wasm_weak.lock()->configure(context, plugin_));
  wasm_handler.reset();
  dispatcher_->run(Event::Dispatcher::RunType::NonBlock);
  // This will `SEGV` on nullptr if wasm has been deleted.
  context->onTick(0);
  dispatcher_->run(Event::Dispatcher::RunType::NonBlock);
  dispatcher_->clearDeferredDeleteList();
}

TEST_P(WasmTest, BadSignature) {
  createWasm();
  const auto code = TestEnvironment::readFileToStringForTest(
      TestEnvironment::substitute("{{ test_rundir "
                                  "}}/test/extensions/bootstrap/wasm/test_data/"
                                  "bad_signature_cpp.wasm/proxy_wasm_bad_signature_cpp.wasm"));
  EXPECT_FALSE(code.empty());
  EXPECT_TRUE(wasm_->load(code, false));
  EXPECT_FALSE(wasm_->initialize());
  EXPECT_TRUE(wasm_->isFailed());
}

TEST_P(WasmTest, Segv) {
  createWasm();
  const auto code = TestEnvironment::readFileToStringForTest(TestEnvironment::substitute(
      "{{ test_rundir "
      "}}/test/extensions/bootstrap/wasm/test_data/segv_cpp.wasm/proxy_wasm_segv_cpp.wasm"));
  EXPECT_FALSE(code.empty());
  EXPECT_TRUE(wasm_->load(code, false));
  EXPECT_TRUE(wasm_->initialize());
  auto context = static_cast<TestContext*>(wasm_->start(plugin_));
  EXPECT_CALL(*context, log_(spdlog::level::err, Eq("before badptr")));
  EXPECT_FALSE(wasm_->configure(context, plugin_));
  EXPECT_TRUE(wasm_->isFailed());
}

TEST_P(WasmTest, DivByZero) {
  createWasm();
  const auto code = TestEnvironment::readFileToStringForTest(TestEnvironment::substitute(
      "{{ test_rundir "
      "}}/test/extensions/bootstrap/wasm/test_data/segv_cpp.wasm/proxy_wasm_segv_cpp.wasm"));
  EXPECT_FALSE(code.empty());
  EXPECT_TRUE(wasm_->load(code, false));
  EXPECT_TRUE(wasm_->initialize());
  auto context = static_cast<TestContext*>(wasm_->start(plugin_));
  EXPECT_CALL(*context, log_(spdlog::level::err, Eq("before div by zero")));
  context->onLog();
  EXPECT_TRUE(wasm_->isFailed());
}

TEST_P(WasmTest, IntrinsicGlobals) {
  createWasm();
  const auto code = TestEnvironment::readFileToStringForTest(
      TestEnvironment::substitute("{{ test_rundir "
                                  "}}/test/extensions/bootstrap/wasm/test_data/emscripten_cpp.wasm/"
                                  "proxy_wasm_emscripten_cpp.wasm"));
  EXPECT_FALSE(code.empty());
  EXPECT_TRUE(wasm_->load(code, false));
  EXPECT_TRUE(wasm_->initialize());
  auto context = static_cast<TestContext*>(wasm_->start(plugin_));
  EXPECT_CALL(*context, log_(spdlog::level::info, Eq("NaN nan")));
  EXPECT_CALL(*context, log_(spdlog::level::warn, Eq("inf inf"))).Times(3);
  EXPECT_TRUE(wasm_->configure(context, plugin_));
}

// The `asm2wasm.wasm` file uses operations which would require the `asm2wasm` Emscripten module
// *if* em++ is invoked with the trap mode "clamp". See
// https://emscripten.org/docs/compiling/WebAssembly.html This test demonstrates that the `asm2wasm`
// module is not required with the trap mode is set to "allow". Note: future Wasm standards will
// change this behavior by providing non-trapping instructions, but in the mean time we support the
// default Emscripten behavior.
TEST_P(WasmTest, Asm2Wasm) {
  createWasm();
  const auto code = TestEnvironment::readFileToStringForTest(
      TestEnvironment::substitute("{{ test_rundir "
                                  "}}/test/extensions/bootstrap/wasm/test_data/asm2wasm_cpp.wasm/"
                                  "proxy_wasm_asm2wasm_cpp.wasm"));
  EXPECT_FALSE(code.empty());
  EXPECT_TRUE(wasm_->load(code, false));
  EXPECT_TRUE(wasm_->initialize());
  auto context = static_cast<TestContext*>(wasm_->start(plugin_));
  EXPECT_CALL(*context, log_(spdlog::level::info, Eq("out 0 0 0")));
  EXPECT_TRUE(wasm_->configure(context, plugin_));
}

TEST_P(WasmNullTest, Stats) {
  createWasm();
  auto context = static_cast<TestContext*>(wasm_->start(plugin_));

  EXPECT_CALL(*context, log_(spdlog::level::trace, Eq("get counter = 1")));
  EXPECT_CALL(*context, log_(spdlog::level::debug, Eq("get counter = 2")));
  // recordMetric on a Counter is the same as increment.
  EXPECT_CALL(*context, log_(spdlog::level::info, Eq("get counter = 5")));
  EXPECT_CALL(*context, log_(spdlog::level::warn, Eq("get gauge = 2")));
  // Get is not supported on histograms.
  EXPECT_CALL(*context, log_(spdlog::level::err, Eq("get histogram = Unsupported")));

  EXPECT_TRUE(wasm_->configure(context, plugin_));
  EXPECT_EQ(scope_->counterFromString("wasmcustom.test_counter").value(), 5);
  EXPECT_EQ(scope_->gaugeFromString("wasmcustom.test_gauge", Stats::Gauge::ImportMode::Accumulate)
                .value(),
            2);
}

TEST_P(WasmNullTest, StatsHigherLevel) {
  createWasm();
  auto context = static_cast<TestContext*>(wasm_->start(plugin_));

  EXPECT_CALL(*context, log_(spdlog::level::trace, Eq("get counter = 1")));
  EXPECT_CALL(*context, log_(spdlog::level::debug, Eq("get counter = 2")));
  // recordMetric on a Counter is the same as increment.
  EXPECT_CALL(*context, log_(spdlog::level::info, Eq("get counter = 5")));
  EXPECT_CALL(*context, log_(spdlog::level::warn, Eq("get gauge = 2")));
  // Get is not supported on histograms.
  EXPECT_CALL(*context, log_(spdlog::level::err,
                             Eq(std::string("resolved histogram name = "
                                            "histogram_int_tag.7.histogram_string_tag.test_tag."
                                            "histogram_bool_tag.true.test_histogram"))));

  wasm_->setTimerPeriod(1, std::chrono::milliseconds(10));
  wasm_->tickHandler(1);
  EXPECT_EQ(scope_->counterFromString("wasmcustom.counter_tag.test_tag.test_counter").value(), 5);
  EXPECT_EQ(scope_
                ->gaugeFromString("wasmcustom.gauge_int_tag.9.test_gauge",
                                  Stats::Gauge::ImportMode::Accumulate)
                .value(),
            2);
}

TEST_P(WasmNullTest, StatsHighLevel) {
  createWasm();
  auto context = static_cast<TestContext*>(wasm_->start(plugin_));

  EXPECT_CALL(*context, log_(spdlog::level::trace, Eq("get counter = 1")));
  EXPECT_CALL(*context, log_(spdlog::level::debug, Eq("get counter = 2")));
  // recordMetric on a Counter is the same as increment.
  EXPECT_CALL(*context, log_(spdlog::level::info, Eq("get counter = 5")));
  EXPECT_CALL(*context, log_(spdlog::level::warn, Eq("get gauge = 2")));
  // Get is not supported on histograms.
  // EXPECT_CALL(*context, log_(spdlog::level::err, Eq(std::string("resolved histogram name
  // = int_tag.7_string_tag.test_tag.bool_tag.true.test_histogram"))));
  EXPECT_CALL(*context,
              log_(spdlog::level::err,
                   Eq("h_id = int_tag.7.string_tag.test_tag.bool_tag.true.test_histogram")));
  EXPECT_CALL(*context, log_(spdlog::level::err, Eq("stack_c = 1")));
  EXPECT_CALL(*context, log_(spdlog::level::err, Eq("stack_g = 2")));
  // Get is not supported on histograms.
  // EXPECT_CALL(*context, log_(spdlog::level::err, Eq("stack_h = 3")));
  context->onLog();
  EXPECT_EQ(
      scope_
          ->counterFromString("wasmcustom.string_tag.test_tag.int_tag.7.bool_tag.true.test_counter")
          .value(),
      5);
  EXPECT_EQ(
      scope_
          ->gaugeFromString("wasmcustom.string_tag1.test_tag1.string_tag2.test_tag2.test_gauge",
                            Stats::Gauge::ImportMode::Accumulate)
          .value(),
      2);
}

} // namespace Wasm
} // namespace Extensions
} // namespace Envoy<|MERGE_RESOLUTION|>--- conflicted
+++ resolved
@@ -100,22 +100,14 @@
                      public testing::TestWithParam<std::tuple<std::string, std::string>> {
 public:
   void createWasm() {
-<<<<<<< HEAD
-    WasmTestBase::createWasm(GetParam());
-    const auto code = GetParam() != "null"
+    WasmTestBase::createWasm(std::get<0>(GetParam()));
+    const auto code =
+        std::get<0>(GetParam()) != "null"
                           ? TestEnvironment::readFileToStringForTest(TestEnvironment::substitute(
                                 "{{ test_rundir "
                                 "}}/test/extensions/bootstrap/wasm/test_data/stats_cpp.wasm/"
                                 "proxy_wasm_stats_cpp.wasm"))
                           : "WasmStatsCpp";
-=======
-    WasmTestBase::createWasm(std::get<0>(GetParam()));
-    const auto code =
-        std::get<0>(GetParam()) != "null"
-            ? TestEnvironment::readFileToStringForTest(TestEnvironment::substitute(
-                  "{{ test_rundir }}/test/extensions/bootstrap/wasm/test_data/stats_cpp.wasm"))
-            : "WasmStatsCpp";
->>>>>>> 0c8b689c
     EXPECT_FALSE(code.empty());
     EXPECT_TRUE(wasm_->load(code, false));
     EXPECT_TRUE(wasm_->initialize());
