# Raw release notes

This file contains "raw" release notes for each release. The notes are added by developers as changes
are made to Envoy that are user impacting. When a release is cut, the releaser will use these notes
to populate the [Sphinx release notes in data-plane-api](https://github.com/envoyproxy/data-plane-api/blob/master/docs/root/intro/version_history.rst).
The idea is that this is a low friction way to add release notes along with code changes. Doing this
will make it substantially easier for the releaser to "linkify" all of the release notes in the
final version.

## 1.6.0
* Added support for sending error details as grpc.rpc.Status in DiscoveryRequest.
* Added support for specifying alternate stats name while emitting stats for clusters.
* Added support for inline delivery of TLS certificates and private keys.
* Added gRPC healthcheck based on [grpc.health.v1.Health](https://github.com/grpc/grpc/blob/master/src/proto/grpc/health/v1/health.proto) service.
* Added Metrics Service implementation.
* Added gRPC access logging.
* Added DOWNSTREAM_REMOTE_ADDRESS, DOWNSTREAM_REMOTE_ADDRESS_WITHOUT_PORT, and
  DOWNSTREAM_LOCAL_ADDRESS access log formatters. DOWNSTREAM_ADDRESS access log formatter has been
  deprecated.
* TCP proxy access logs now bring an IP address without a port when using DOWNSTREAM_ADDRESS.
  Use DOWNSTREAM_REMOTE_ADDRESS instead.
* Added DOWNSTREAM_REMOTE_ADDRESS_WITHOUT_PORT header formatter. CLIENT_IP header formatter has been
  deprecated.
* Added transport socket interface to allow custom implementation of transport socket. A transport socket
  provides read and write logic with buffer encryption and decryption. The existing TLS implementation is
  refactored with the interface.
* Added support for dynamic response header values (`%CLIENT_IP%` and `%PROTOCOL%`).
* Added native DogStatsD support. :ref:`DogStatsdSink <envoy_api_msg_DogStatsdSink>`
* grpc-json: Added support inline descriptor in config.
* Added support for listening for both IPv4 and IPv6 when binding to ::.
* Added support for :ref:`LocalityLbEndpoints<envoy_api_msg_LocalityLbEndpoints>` priorities.
* Added idle timeout to TCP proxy.
* Added Maglev consistent hash load balancer.
* Improved TCP proxy to correctly proxy TCP half-close.
* Added support for dynamic headers generated from upstream host endpoint metadata
  (`UPSTREAM_METADATA(...)`).
* Added restrictions for the backing sources of xDS resources. For filesystem based xDS the file
  must exist at configuration time. For cluster based xDS (api\_config\_source, and ADS) the backing
  cluster must be statically defined and be of non-EDS type.
* Added support for route matching based on URL query string parameters.
  :ref:`QueryParameterMatcher<envoy_api_msg_QueryParameterMatcher>`
* Added support for :ref:`fixed stats tag values
  <envoy_api_field_TagSpecifier.fixed_value>` which will be added to all metrics.
* Added `/runtime` admin endpoint to read the current runtime values.
* Extended the health check filter to support computation of the health check response
  based on the percent of healthy servers is upstream clusters.
* Added `gateway-error` retry-on policy.
* Added support for building envoy with exported symbols
  This change allows scripts loaded with the lua filter to load shared object libraries such as those installed via luarocks.
* The Google gRPC C++ library client is now supported as specified in the :ref:`gRPC services
  overview <arch_overview_grpc_services>` and :ref:`GrpcService <envoy_api_msg_GrpcService>`.
* Added cluster configuration for healthy panic threshold percentage.
* Added support for more granular weighted cluster routing by allowing the total weight to be specified in configuration.
* Added support for custom request/response headers with mixed static and dynamic values.
* Added support for [Squash microservices debugger](https://github.com/solo-io/squash).
  :ref:`Squash <envoy_api_msg_filter.http.Squash>` allows debugging an incoming request to a microservice in the mesh.
* lua: added headers replace() API.
* Added support for direct responses -- i.e., sending a preconfigured HTTP response without proxying anywhere.
* Added support for proxying 100-Continue responses.
* Added DOWNSTREAM_LOCAL_ADDRESS, DOWNSTREAM_LOCAL_ADDRESS_WITHOUT_PORT header formatters, and
  DOWNSTREAM_LOCAL_ADDRESS access log formatter.
* Added support for HTTPS redirects on specific routes.
* Added the ability to pass a URL encoded Pem encoded peer certificate in the x-forwarded-client-cert header.
* Added support for abstract unix domain sockets on linux. The abstract
  namespace can be used by prepending '@' to a socket path.
<<<<<<< HEAD
* Added support for dynamically loading a tracer.
=======
* Added `GEORADIUS_RO` and `GEORADIUSBYMEMBER_RO` to the Redis command splitter whitelist.
* Added support for trusting additional hops in the X-Forwarded-For request header.
* Added setting host header value for http health check request.
* Added SIGTERM propagation to children to hot-restarter.py, which enables using it as a parent of containers.
>>>>>>> afd34c7c
<|MERGE_RESOLUTION|>--- conflicted
+++ resolved
@@ -63,11 +63,8 @@
 * Added the ability to pass a URL encoded Pem encoded peer certificate in the x-forwarded-client-cert header.
 * Added support for abstract unix domain sockets on linux. The abstract
   namespace can be used by prepending '@' to a socket path.
-<<<<<<< HEAD
 * Added support for dynamically loading a tracer.
-=======
 * Added `GEORADIUS_RO` and `GEORADIUSBYMEMBER_RO` to the Redis command splitter whitelist.
 * Added support for trusting additional hops in the X-Forwarded-For request header.
 * Added setting host header value for http health check request.
-* Added SIGTERM propagation to children to hot-restarter.py, which enables using it as a parent of containers.
->>>>>>> afd34c7c
+* Added SIGTERM propagation to children to hot-restarter.py, which enables using it as a parent of containers.