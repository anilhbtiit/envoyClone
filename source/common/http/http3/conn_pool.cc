--- conflicted
+++ resolved
@@ -16,33 +16,6 @@
 namespace Http {
 namespace Http3 {
 
-<<<<<<< HEAD
-// Http3 subclass of FixedHttpConnPoolImpl which exists to store quic data.
-class Http3ConnPoolImpl : public FixedHttpConnPoolImpl {
-public:
-  Http3ConnPoolImpl(Upstream::HostConstSharedPtr host, Upstream::ResourcePriority priority,
-                    Event::Dispatcher& dispatcher,
-                    const Network::ConnectionSocket::OptionsSharedPtr& options,
-                    const Network::TransportSocketOptionsSharedPtr& transport_socket_options,
-                    Random::RandomGenerator& random_generator,
-                    Upstream::ClusterConnectivityState& state, CreateClientFn client_fn,
-                    CreateCodecFn codec_fn, std::vector<Http::Protocol> protocol,
-                    TimeSource& time_source)
-      : FixedHttpConnPoolImpl(host, priority, dispatcher, options, transport_socket_options,
-                              random_generator, state, client_fn, codec_fn, protocol) {
-    auto source_address = host_->cluster().sourceAddress();
-    if (!source_address.get()) {
-      auto host_address = host->address();
-      source_address = Network::Utility::getLocalAddress(host_address->ip()->version());
-    }
-    Network::TransportSocketFactory& transport_socket_factory = host->transportSocketFactory();
-    quic_info_ = std::make_unique<Quic::PersistentQuicInfoImpl>(
-        dispatcher, transport_socket_factory, time_source, source_address,
-        host->cluster().perConnectionBufferLimitBytes());
-    Quic::configQuicInitialFlowControlWindow(
-        host_->cluster().http3Options().quic_protocol_options(), quic_info_->quic_config_);
-  }
-=======
 void Http3ConnPoolImpl::setQuicConfigFromClusterConfig(const Upstream::ClusterInfo& cluster,
                                                        quic::QuicConfig& quic_config) {
   quic::QuicTime::Delta crypto_timeout =
@@ -55,7 +28,6 @@
   Quic::configQuicInitialFlowControlWindow(cluster.http3Options().quic_protocol_options(),
                                            quic_config);
 }
->>>>>>> c69eb574
 
 Http3ConnPoolImpl::Http3ConnPoolImpl(
     Upstream::HostConstSharedPtr host, Upstream::ResourcePriority priority,
@@ -72,8 +44,9 @@
     source_address = Network::Utility::getLocalAddress(host_address->ip()->version());
   }
   Network::TransportSocketFactory& transport_socket_factory = host->transportSocketFactory();
-  quic_info_ = std::make_unique<Quic::PersistentQuicInfoImpl>(dispatcher, transport_socket_factory,
-                                                              time_source, source_address);
+  quic_info_ = std::make_unique<Quic::PersistentQuicInfoImpl>(
+      dispatcher, transport_socket_factory, time_source, source_address,
+      host->cluster().perConnectionBufferLimitBytes());
   setQuicConfigFromClusterConfig(host_->cluster(), quic_info_->quic_config_);
 }
 
