--- conflicted
+++ resolved
@@ -1735,12 +1735,8 @@
   initialize();
 
   // Delayed connection close.
-<<<<<<< HEAD
   EXPECT_CALL(dispatcher_, createTimer_(_, _));
-=======
-  EXPECT_CALL(dispatcher_, createTimer_(_));
   EXPECT_CALL(*file_event_, setEnabled(Event::FileReadyType::Closed));
->>>>>>> f2129cbf
   connection_->close(ConnectionCloseType::FlushWriteAndDelay);
 
   // Read event, doRead() happens on connection but no filter onData().
@@ -1764,15 +1760,11 @@
   writeSomeData();
 
   // Delayed connection close.
-<<<<<<< HEAD
   EXPECT_CALL(dispatcher_, createTimer_(_, _));
-=======
-  EXPECT_CALL(dispatcher_, createTimer_(_));
   // With half-close semantics enabled we will not wait for early close notification.
   // See the `Envoy::Network::ConnectionImpl::readDisable()' method for more details.
   EXPECT_CALL(*file_event_, setEnabled(0));
   connection_->enableHalfClose(true);
->>>>>>> f2129cbf
   connection_->close(ConnectionCloseType::FlushWriteAndDelay);
 
   // Read event, doRead() happens on connection but no filter onData().
