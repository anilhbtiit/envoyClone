#include <chrono>
#include <memory>
#include <string>
#include <utility>
#include <vector>

#include "envoy/api/io_error.h"
#include "envoy/config/core/v3/base.pb.h"
#include "envoy/config/listener/v3/udp_listener_config.pb.h"
#include "envoy/network/exception.h"
#include "envoy/network/filter.h"
#include "envoy/stats/scope.h"

#include "source/common/common/utility.h"
#include "source/common/config/utility.h"
#include "source/common/network/address_impl.h"
#include "source/common/network/connection_balancer_impl.h"
#include "source/common/network/io_socket_handle_impl.h"
#include "source/common/network/raw_buffer_socket.h"
#include "source/common/network/udp_listener_impl.h"
#include "source/common/network/udp_packet_writer_handler_impl.h"
#include "source/common/network/utility.h"
#include "source/server/active_raw_udp_listener_config.h"
#include "source/server/connection_handler_impl.h"

#include "test/mocks/access_log/mocks.h"
#include "test/mocks/api/mocks.h"
#include "test/mocks/common.h"
#include "test/mocks/network/mocks.h"
#include "test/test_common/network_utility.h"
#include "test/test_common/test_runtime.h"
#include "test/test_common/threadsafe_singleton_injector.h"

#include "gmock/gmock.h"
#include "gtest/gtest.h"

using testing::_;
using testing::InSequence;
using testing::Invoke;
using testing::MockFunction;
using testing::NiceMock;
using testing::Return;
using testing::ReturnPointee;
using testing::ReturnRef;
using testing::SaveArg;

namespace Envoy {
namespace Server {
namespace {

class ConnectionHandlerTest : public testing::Test, protected Logger::Loggable<Logger::Id::main> {
public:
  ConnectionHandlerTest()
      : handler_(new ConnectionHandlerImpl(dispatcher_, 0)),
        filter_chain_(std::make_shared<NiceMock<Network::MockFilterChain>>()),
        listener_filter_matcher_(std::make_shared<NiceMock<Network::MockListenerFilterMatcher>>()),
        access_log_(std::make_shared<AccessLog::MockInstance>()) {
    ON_CALL(*filter_chain_, transportSocketFactory)
        .WillByDefault(ReturnPointee(std::shared_ptr<Network::TransportSocketFactory>{
            Network::Test::createRawBufferSocketFactory()}));
    ON_CALL(*filter_chain_, networkFilterFactories)
        .WillByDefault(ReturnPointee(std::make_shared<std::vector<Network::FilterFactoryCb>>()));
    ON_CALL(*listener_filter_matcher_, matches(_)).WillByDefault(Return(false));
  }

  class TestListener : public Network::ListenerConfig {
  public:
    TestListener(
        ConnectionHandlerTest& parent, uint64_t tag, bool bind_to_port,
        bool hand_off_restored_destination_connections, const std::string& name,
        Network::Socket::Type socket_type, std::chrono::milliseconds listener_filters_timeout,
        bool continue_on_listener_filters_timeout,
        std::shared_ptr<AccessLog::MockInstance> access_log,
        std::shared_ptr<NiceMock<Network::MockFilterChainManager>> filter_chain_manager = nullptr,
        uint32_t tcp_backlog_size = ENVOY_TCP_BACKLOG_SIZE,
        Network::ConnectionBalancerSharedPtr connection_balancer = nullptr,
        bool ignore_global_conn_limit = false)
        : parent_(parent), socket_(std::make_shared<NiceMock<Network::MockListenSocket>>()),
          tag_(tag), bind_to_port_(bind_to_port), tcp_backlog_size_(tcp_backlog_size),
          hand_off_restored_destination_connections_(hand_off_restored_destination_connections),
          name_(name), listener_filters_timeout_(listener_filters_timeout),
          continue_on_listener_filters_timeout_(continue_on_listener_filters_timeout),
          connection_balancer_(connection_balancer == nullptr
                                   ? std::make_shared<Network::NopConnectionBalancerImpl>()
                                   : connection_balancer),
          access_logs_({access_log}), inline_filter_chain_manager_(filter_chain_manager),
          init_manager_(nullptr), ignore_global_conn_limit_(ignore_global_conn_limit) {
      envoy::config::listener::v3::UdpListenerConfig udp_config;
      udp_listener_config_ = std::make_unique<UdpListenerConfigImpl>(udp_config);
      udp_listener_config_->listener_factory_ =
          std::make_unique<Server::ActiveRawUdpListenerFactory>(1);
      udp_listener_config_->writer_factory_ = std::make_unique<Network::UdpDefaultWriterFactory>();
      ON_CALL(*socket_, socketType()).WillByDefault(Return(socket_type));
    }

    struct UdpListenerConfigImpl : public Network::UdpListenerConfig {
      UdpListenerConfigImpl(const envoy::config::listener::v3::UdpListenerConfig& config)
          : config_(config) {}

      // Network::UdpListenerConfig
      Network::ActiveUdpListenerFactory& listenerFactory() override { return *listener_factory_; }
      Network::UdpPacketWriterFactory& packetWriterFactory() override { return *writer_factory_; }
      Network::UdpListenerWorkerRouter& listenerWorkerRouter() override {
        return *listener_worker_router_;
      }
      const envoy::config::listener::v3::UdpListenerConfig& config() override { return config_; }

      const envoy::config::listener::v3::UdpListenerConfig config_;
      std::unique_ptr<Network::ActiveUdpListenerFactory> listener_factory_;
      std::unique_ptr<Network::UdpPacketWriterFactory> writer_factory_;
      Network::UdpListenerWorkerRouterPtr listener_worker_router_;
    };

    struct InternalListenerConfigImpl : public Network::InternalListenerConfig {};

    // Network::ListenerConfig
    Network::FilterChainManager& filterChainManager() override {
      return inline_filter_chain_manager_ == nullptr ? parent_.manager_
                                                     : *inline_filter_chain_manager_;
    }
    Network::FilterChainFactory& filterChainFactory() override { return parent_.factory_; }
    Network::ListenSocketFactory& listenSocketFactory() override { return socket_factory_; }
    bool bindToPort() override { return bind_to_port_; }
    bool handOffRestoredDestinationConnections() const override {
      return hand_off_restored_destination_connections_;
    }
    uint32_t perConnectionBufferLimitBytes() const override { return 0; }
    std::chrono::milliseconds listenerFiltersTimeout() const override {
      return listener_filters_timeout_;
    }
    bool continueOnListenerFiltersTimeout() const override {
      return continue_on_listener_filters_timeout_;
    }
    Stats::Scope& listenerScope() override { return parent_.stats_store_; }
    uint64_t listenerTag() const override { return tag_; }
    const std::string& name() const override { return name_; }
    Network::UdpListenerConfigOptRef udpListenerConfig() override { return *udp_listener_config_; }
    Network::InternalListenerConfigOptRef internalListenerConfig() override {
      if (internal_listener_config_ == nullptr) {
        return Network::InternalListenerConfigOptRef();
      } else {
        return *internal_listener_config_;
      }
    }
    envoy::config::core::v3::TrafficDirection direction() const override { return direction_; }
    void setDirection(envoy::config::core::v3::TrafficDirection direction) {
      direction_ = direction;
    }
    Network::ConnectionBalancer& connectionBalancer() override { return *connection_balancer_; }
    const std::vector<AccessLog::InstanceSharedPtr>& accessLogs() const override {
      return access_logs_;
    }
    ResourceLimit& openConnections() override { return open_connections_; }
    uint32_t tcpBacklogSize() const override { return tcp_backlog_size_; }
    Init::Manager& initManager() override { return *init_manager_; }
    bool ignoreGlobalConnLimit() const override { return ignore_global_conn_limit_; }
    void setMaxConnections(const uint32_t num_connections) {
      open_connections_.setMax(num_connections);
    }
    void clearMaxConnections() { open_connections_.resetMax(); }

    ConnectionHandlerTest& parent_;
    std::shared_ptr<NiceMock<Network::MockListenSocket>> socket_;
    Network::MockListenSocketFactory socket_factory_;
    uint64_t tag_;
    bool bind_to_port_;
    const uint32_t tcp_backlog_size_;
    const bool hand_off_restored_destination_connections_;
    const std::string name_;
    const std::chrono::milliseconds listener_filters_timeout_;
    const bool continue_on_listener_filters_timeout_;
    std::unique_ptr<UdpListenerConfigImpl> udp_listener_config_;
    std::unique_ptr<InternalListenerConfigImpl> internal_listener_config_;
    Network::ConnectionBalancerSharedPtr connection_balancer_;
    BasicResourceLimitImpl open_connections_;
    const std::vector<AccessLog::InstanceSharedPtr> access_logs_;
    std::shared_ptr<NiceMock<Network::MockFilterChainManager>> inline_filter_chain_manager_;
    std::unique_ptr<Init::Manager> init_manager_;
    const bool ignore_global_conn_limit_;
    envoy::config::core::v3::TrafficDirection direction_;
    Network::UdpListenerCallbacks* udp_listener_callbacks_{};
  };

  using TestListenerPtr = std::unique_ptr<TestListener>;

  class MockUpstreamUdpFilter : public Network::UdpListenerReadFilter {
  public:
    MockUpstreamUdpFilter(ConnectionHandlerTest& parent, Network::UdpReadFilterCallbacks& callbacks)
        : UdpListenerReadFilter(callbacks), parent_(parent) {}
    ~MockUpstreamUdpFilter() override {
      parent_.deleted_before_listener_ = !parent_.udp_listener_deleted_;
    }

    MOCK_METHOD(Network::FilterStatus, onData, (Network::UdpRecvData&), (override));
    MOCK_METHOD(Network::FilterStatus, onReceiveError, (Api::IoError::IoErrorCode), (override));

  private:
    ConnectionHandlerTest& parent_;
  };

  class MockUpstreamUdpListener : public Network::UdpListener {
  public:
    explicit MockUpstreamUdpListener(ConnectionHandlerTest& parent) : parent_(parent) {
      ON_CALL(*this, dispatcher()).WillByDefault(ReturnRef(dispatcher_));
    }
    ~MockUpstreamUdpListener() override { parent_.udp_listener_deleted_ = true; }

    MOCK_METHOD(void, enable, (), (override));
    MOCK_METHOD(void, disable, (), (override));
    MOCK_METHOD(void, setRejectFraction, (UnitFloat));
    MOCK_METHOD(Event::Dispatcher&, dispatcher, (), (override));
    MOCK_METHOD(Network::Address::InstanceConstSharedPtr&, localAddress, (), (const, override));
    MOCK_METHOD(Api::IoCallUint64Result, send, (const Network::UdpSendData&), (override));
    MOCK_METHOD(Api::IoCallUint64Result, flush, (), (override));
    MOCK_METHOD(void, activateRead, (), (override));

  private:
    ConnectionHandlerTest& parent_;
    Event::MockDispatcher dispatcher_;
  };

  TestListener* addListener(
      uint64_t tag, bool bind_to_port, bool hand_off_restored_destination_connections,
      const std::string& name, Network::Listener* listener,
      Network::TcpListenerCallbacks** listener_callbacks = nullptr,
      std::shared_ptr<Network::MockConnectionBalancer> connection_balancer = nullptr,
      Network::BalancedConnectionHandler** balanced_connection_handler = nullptr,
      Network::Socket::Type socket_type = Network::Socket::Type::Stream,
      std::chrono::milliseconds listener_filters_timeout = std::chrono::milliseconds(15000),
      bool continue_on_listener_filters_timeout = false,
      std::shared_ptr<NiceMock<Network::MockFilterChainManager>> overridden_filter_chain_manager =
          nullptr,
      uint32_t tcp_backlog_size = ENVOY_TCP_BACKLOG_SIZE, bool ignore_global_conn_limit = false) {
    listeners_.emplace_back(std::make_unique<TestListener>(
        *this, tag, bind_to_port, hand_off_restored_destination_connections, name, socket_type,
        listener_filters_timeout, continue_on_listener_filters_timeout, access_log_,
        overridden_filter_chain_manager, tcp_backlog_size, connection_balancer,
        ignore_global_conn_limit));

    if (listener == nullptr) {
      // Expecting listener config in place update.
      // If so, dispatcher would not create new network listener.
      return listeners_.back().get();
    }
    EXPECT_CALL(listeners_.back()->socket_factory_, socketType()).WillOnce(Return(socket_type));
    EXPECT_CALL(listeners_.back()->socket_factory_, getListenSocket(_))
        .WillOnce(Return(listeners_.back()->socket_));
    if (socket_type == Network::Socket::Type::Stream) {
      EXPECT_CALL(dispatcher_, createListener_(_, _, _, _, _))
          .WillOnce(Invoke([listener, listener_callbacks](
                               Network::SocketSharedPtr&&, Network::TcpListenerCallbacks& cb,
                               Runtime::Loader&, bool, bool) -> Network::Listener* {
            if (listener_callbacks != nullptr) {
              *listener_callbacks = &cb;
            }
            return listener;
          }));
    } else {
      EXPECT_CALL(dispatcher_, createUdpListener_(_, _, _))
          .WillOnce(Invoke(
              [listener, &test_listener = listeners_.back()](
                  Network::SocketSharedPtr&&, Network::UdpListenerCallbacks& udp_listener_callbacks,
                  const envoy::config::core::v3::UdpSocketConfig&) -> Network::UdpListener* {
                test_listener->udp_listener_callbacks_ = &udp_listener_callbacks;
                return dynamic_cast<Network::UdpListener*>(listener);
              }));
      listeners_.back()->udp_listener_config_->listener_worker_router_ =
          std::make_unique<Network::UdpListenerWorkerRouterImpl>(1);
    }

    if (balanced_connection_handler != nullptr) {
      EXPECT_CALL(*connection_balancer, registerHandler(_))
          .WillOnce(SaveArgAddress(balanced_connection_handler));
    }

    return listeners_.back().get();
  }

  TestListener* addInternalListener(
      uint64_t tag, const std::string& name,
      std::chrono::milliseconds listener_filters_timeout = std::chrono::milliseconds(15000),
      bool continue_on_listener_filters_timeout = false,
      std::shared_ptr<NiceMock<Network::MockFilterChainManager>> overridden_filter_chain_manager =
          nullptr) {
    listeners_.emplace_back(std::make_unique<TestListener>(
        *this, tag, /*bind_to_port*/ false, /*hand_off_restored_destination_connections*/ false,
        name, Network::Socket::Type::Stream, listener_filters_timeout,
        continue_on_listener_filters_timeout, access_log_, overridden_filter_chain_manager,
        ENVOY_TCP_BACKLOG_SIZE, nullptr));
    listeners_.back()->internal_listener_config_ =
        std::make_unique<TestListener::InternalListenerConfigImpl>();
    return listeners_.back().get();
  }

  void validateOriginalDst(Network::TcpListenerCallbacks** listener_callbacks,
                           TestListener* test_listener, Network::MockListener* listener) {
    Network::Address::InstanceConstSharedPtr normal_address(
        new Network::Address::Ipv4Instance("127.0.0.1", 80));
    // Original dst address nor port number match that of the listener's address.
    Network::Address::InstanceConstSharedPtr original_dst_address(
        new Network::Address::Ipv4Instance("127.0.0.2", 8080));
    Network::Address::InstanceConstSharedPtr any_address = Network::Utility::getAddressWithPort(
        *Network::Utility::getIpv4AnyAddress(), normal_address->ip()->port());
    EXPECT_CALL(test_listener->socket_factory_, localAddress())
        .WillRepeatedly(ReturnRef(any_address));
    handler_->addListener(absl::nullopt, *test_listener, runtime_);

    Network::MockListenerFilter* test_filter = new Network::MockListenerFilter();
    Network::MockConnectionSocket* accepted_socket = new NiceMock<Network::MockConnectionSocket>();
    EXPECT_CALL(factory_, createListenerFilterChain(_))
        .WillRepeatedly(Invoke([&](Network::ListenerFilterManager& manager) -> bool {
          // Insert the Mock filter.
          manager.addAcceptFilter(listener_filter_matcher_,
                                  Network::ListenerFilterPtr{test_filter});
          return true;
        }));
    EXPECT_CALL(*test_filter, onAccept(_))
        .WillOnce(Invoke([&](Network::ListenerFilterCallbacks& cb) -> Network::FilterStatus {
          cb.socket().connectionInfoProvider().restoreLocalAddress(original_dst_address);
          return Network::FilterStatus::Continue;
        }));
    EXPECT_CALL(*test_filter, destroy_());
    EXPECT_CALL(manager_, findFilterChain(_)).WillOnce(Return(filter_chain_.get()));
    auto* connection = new NiceMock<Network::MockServerConnection>();
    EXPECT_CALL(dispatcher_, createServerConnection_()).WillOnce(Return(connection));
    EXPECT_CALL(factory_, createNetworkFilterChain(_, _)).WillOnce(Return(true));
    (*listener_callbacks)->onAccept(Network::ConnectionSocketPtr{accepted_socket});
    EXPECT_EQ(1UL, handler_->numConnections());

    EXPECT_CALL(*listener, onDestroy());
    EXPECT_CALL(*access_log_, log(_, _, _, _));
  }

  Stats::TestUtil::TestStore stats_store_;
  Network::Address::InstanceConstSharedPtr local_address_{
      new Network::Address::Ipv4Instance("127.0.0.1", 10001)};
  NiceMock<Event::MockDispatcher> dispatcher_{"test"};
  std::list<TestListenerPtr> listeners_;
  std::unique_ptr<ConnectionHandlerImpl> handler_;
  NiceMock<Network::MockFilterChainManager> manager_;
  NiceMock<Network::MockFilterChainFactory> factory_;
  const std::shared_ptr<Network::MockFilterChain> filter_chain_;
  NiceMock<Api::MockOsSysCalls> os_sys_calls_;
  TestThreadsafeSingletonInjector<Api::OsSysCallsImpl> os_calls_{&os_sys_calls_};
  std::shared_ptr<NiceMock<Network::MockListenerFilterMatcher>> listener_filter_matcher_;
  bool udp_listener_deleted_ = false;
  bool deleted_before_listener_ = false;
  std::shared_ptr<AccessLog::MockInstance> access_log_;
  TestScopedRuntime scoped_runtime_;
  Runtime::Loader& runtime_{*Runtime::LoaderSingleton::getExisting()};
};

// Verify that if a listener is removed while a rebalanced connection is in flight, we correctly
// destroy the connection.
TEST_F(ConnectionHandlerTest, RemoveListenerDuringRebalance) {
  InSequence s;

  // For reasons I did not investigate, the death test below requires this, likely due to forking.
  // So we just leak the FDs for this test.
  ON_CALL(os_sys_calls_, close(_)).WillByDefault(Return(Api::SysCallIntResult{0, 0}));

  Network::TcpListenerCallbacks* listener_callbacks;
  auto listener = new NiceMock<Network::MockListener>();
  auto connection_balancer = std::make_shared<Network::MockConnectionBalancer>();
  Network::BalancedConnectionHandler* current_handler;
  TestListener* test_listener =
      addListener(1, true, false, "test_listener", listener, &listener_callbacks,
                  connection_balancer, &current_handler);
  EXPECT_CALL(test_listener->socket_factory_, localAddress())
      .WillRepeatedly(ReturnRef(local_address_));
  handler_->addListener(absl::nullopt, *test_listener, runtime_);

  // Fake a balancer posting a connection to us.
  Event::PostCb post_cb;
  EXPECT_CALL(dispatcher_, post(_)).WillOnce(SaveArg<0>(&post_cb));
  Network::MockConnectionSocket* connection = new NiceMock<Network::MockConnectionSocket>();
  current_handler->incNumConnections();
#ifndef NDEBUG
  EXPECT_CALL(*access_log_, log(_, _, _, _));
#endif
  current_handler->post(Network::ConnectionSocketPtr{connection});

  EXPECT_CALL(*connection_balancer, unregisterHandler(_));

  // This also tests the assert in ConnectionHandlerImpl::ActiveTcpListener::~ActiveTcpListener.
  // See the long comment at the end of that function.
#ifndef NDEBUG
  // On debug builds this should crash.
  EXPECT_DEATH(handler_->removeListeners(1), ".*num_listener_connections_ == 0.*");
  // The original test continues without the previous line being run. To avoid the same assert
  // firing during teardown, run the posted callback now.
  post_cb();
  ASSERT(post_cb != nullptr);
  EXPECT_CALL(*listener, onDestroy());
#else
  // On release builds this should be fine.
  EXPECT_CALL(*listener, onDestroy());
  handler_->removeListeners(1);
  post_cb();
#endif
}

TEST_F(ConnectionHandlerTest, ListenerConnectionLimitEnforced) {
  Network::TcpListenerCallbacks* listener_callbacks1;
  auto listener1 = new NiceMock<Network::MockListener>();
  TestListener* test_listener1 =
      addListener(1, false, false, "test_listener1", listener1, &listener_callbacks1);
  Network::Address::InstanceConstSharedPtr normal_address(
      new Network::Address::Ipv4Instance("127.0.0.1", 10001));
  EXPECT_CALL(test_listener1->socket_factory_, localAddress())
      .WillRepeatedly(ReturnRef(normal_address));
  // Only allow a single connection on this listener.
  test_listener1->setMaxConnections(1);
  handler_->addListener(absl::nullopt, *test_listener1, runtime_);

  auto listener2 = new NiceMock<Network::MockListener>();
  Network::TcpListenerCallbacks* listener_callbacks2;
  TestListener* test_listener2 =
      addListener(2, false, false, "test_listener2", listener2, &listener_callbacks2);
  Network::Address::InstanceConstSharedPtr alt_address(
      new Network::Address::Ipv4Instance("127.0.0.2", 20002));
  EXPECT_CALL(test_listener2->socket_factory_, localAddress())
      .WillRepeatedly(ReturnRef(alt_address));
  // Do not allow any connections on this listener.
  test_listener2->setMaxConnections(0);
  handler_->addListener(absl::nullopt, *test_listener2, runtime_);

  EXPECT_CALL(manager_, findFilterChain(_)).WillRepeatedly(Return(filter_chain_.get()));
  EXPECT_CALL(factory_, createNetworkFilterChain(_, _)).WillRepeatedly(Return(true));
  Network::MockListenerFilter* test_filter = new Network::MockListenerFilter();
  EXPECT_CALL(*test_filter, destroy_());
  EXPECT_CALL(factory_, createListenerFilterChain(_))
      .WillRepeatedly(Invoke([&](Network::ListenerFilterManager& manager) -> bool {
        manager.addAcceptFilter(listener_filter_matcher_, Network::ListenerFilterPtr{test_filter});
        return true;
      }));
  EXPECT_CALL(*test_filter, onAccept(_))
      .WillRepeatedly(Invoke([&](Network::ListenerFilterCallbacks&) -> Network::FilterStatus {
        return Network::FilterStatus::Continue;
      }));

  // For listener 2, verify its connection limit is independent of listener 1.

  // We expect that listener 2 accepts the connection, so there will be a call to
  // createServerConnection and active cx should increase, while cx overflow remains the same.
  EXPECT_CALL(*access_log_, log(_, _, _, _));
  listener_callbacks2->onAccept(
      Network::ConnectionSocketPtr{new NiceMock<Network::MockConnectionSocket>()});
  EXPECT_EQ(0, handler_->numConnections());
  EXPECT_EQ(0, TestUtility::findCounter(stats_store_, "downstream_cx_total")->value());
  EXPECT_EQ(0, TestUtility::findGauge(stats_store_, "downstream_cx_active")->value());
  EXPECT_EQ(1, TestUtility::findCounter(stats_store_, "downstream_cx_overflow")->value());

  // For listener 1, verify connections are limited after one goes active.

  // First connection attempt should result in an active connection being created.
  auto conn1 = new NiceMock<Network::MockServerConnection>();
  EXPECT_CALL(dispatcher_, createServerConnection_()).WillOnce(Return(conn1));
  listener_callbacks1->onAccept(
      Network::ConnectionSocketPtr{new NiceMock<Network::MockConnectionSocket>()});
  EXPECT_EQ(1, handler_->numConnections());
  // Note that these stats are not the per-worker stats, but the per-listener stats.
  EXPECT_EQ(1, TestUtility::findCounter(stats_store_, "downstream_cx_total")->value());
  EXPECT_EQ(1, TestUtility::findGauge(stats_store_, "downstream_cx_active")->value());
  EXPECT_EQ(1, TestUtility::findCounter(stats_store_, "downstream_cx_overflow")->value());

  // Don't expect server connection to be created, should be instantly closed and increment
  // overflow stat.
  listener_callbacks1->onAccept(
      Network::ConnectionSocketPtr{new NiceMock<Network::MockConnectionSocket>()});
  EXPECT_EQ(1, handler_->numConnections());
  EXPECT_EQ(1, TestUtility::findCounter(stats_store_, "downstream_cx_total")->value());
  EXPECT_EQ(1, TestUtility::findGauge(stats_store_, "downstream_cx_active")->value());
  EXPECT_EQ(2, TestUtility::findCounter(stats_store_, "downstream_cx_overflow")->value());

  // Check behavior again for good measure.
  listener_callbacks1->onAccept(
      Network::ConnectionSocketPtr{new NiceMock<Network::MockConnectionSocket>()});
  EXPECT_EQ(1, handler_->numConnections());
  EXPECT_EQ(1, TestUtility::findCounter(stats_store_, "downstream_cx_total")->value());
  EXPECT_EQ(1, TestUtility::findGauge(stats_store_, "downstream_cx_active")->value());
  EXPECT_EQ(3, TestUtility::findCounter(stats_store_, "downstream_cx_overflow")->value());

  EXPECT_CALL(*listener1, onDestroy());
  EXPECT_CALL(*listener2, onDestroy());
}

TEST_F(ConnectionHandlerTest, RemoveListener) {
  InSequence s;

  Network::TcpListenerCallbacks* listener_callbacks;
  auto listener = new NiceMock<Network::MockListener>();
  TestListener* test_listener =
      addListener(1, true, false, "test_listener", listener, &listener_callbacks);
  EXPECT_CALL(test_listener->socket_factory_, localAddress())
      .WillRepeatedly(ReturnRef(local_address_));
  handler_->addListener(absl::nullopt, *test_listener, runtime_);

  Network::MockConnectionSocket* connection = new NiceMock<Network::MockConnectionSocket>();
  EXPECT_CALL(*access_log_, log(_, _, _, _));
  listener_callbacks->onAccept(Network::ConnectionSocketPtr{connection});
  EXPECT_EQ(0UL, handler_->numConnections());

  // Test stop/remove of not existent listener.
  handler_->stopListeners(0);
  handler_->removeListeners(0);

  EXPECT_CALL(*listener, onDestroy());
  handler_->stopListeners(1);
  EXPECT_CALL(dispatcher_, clearDeferredDeleteList());
  handler_->removeListeners(1);
  EXPECT_EQ(0UL, handler_->numConnections());

  // Test stop/remove of not existent listener.
  handler_->stopListeners(0);
  handler_->removeListeners(0);
}

TEST_F(ConnectionHandlerTest, DisableListener) {
  InSequence s;

  Network::TcpListenerCallbacks* listener_callbacks;
  auto listener = new NiceMock<Network::MockListener>();
  TestListener* test_listener =
      addListener(1, false, false, "test_listener", listener, &listener_callbacks);
  EXPECT_CALL(test_listener->socket_factory_, localAddress())
      .WillRepeatedly(ReturnRef(local_address_));
  handler_->addListener(absl::nullopt, *test_listener, runtime_);

  EXPECT_CALL(*listener, disable());
  EXPECT_CALL(*listener, onDestroy());

  handler_->disableListeners();
}

// Envoy doesn't have such case yet, just ensure the code won't break with it.
TEST_F(ConnectionHandlerTest, StopAndDisableStoppedListener) {
  InSequence s;

  Network::TcpListenerCallbacks* listener_callbacks;
  auto listener = new NiceMock<Network::MockListener>();
  TestListener* test_listener =
      addListener(1, false, false, "test_listener", listener, &listener_callbacks);
  EXPECT_CALL(test_listener->socket_factory_, localAddress())
      .WillRepeatedly(ReturnRef(local_address_));
  handler_->addListener(absl::nullopt, *test_listener, runtime_);

  EXPECT_CALL(*listener, onDestroy());
  handler_->stopListeners(1);

  // Test stop a stopped listener.
  handler_->stopListeners(1);

  // Test disable a stopped listener.
  handler_->disableListeners();
}

TEST_F(ConnectionHandlerTest, AddDisabledListener) {
  InSequence s;

  Network::TcpListenerCallbacks* listener_callbacks;
  auto listener = new NiceMock<Network::MockListener>();
  TestListener* test_listener =
      addListener(1, false, false, "test_listener", listener, &listener_callbacks);
  EXPECT_CALL(*listener, disable());
  EXPECT_CALL(test_listener->socket_factory_, localAddress())
      .WillRepeatedly(ReturnRef(local_address_));
  EXPECT_CALL(*listener, onDestroy());

  handler_->disableListeners();
  handler_->addListener(absl::nullopt, *test_listener, runtime_);
}

TEST_F(ConnectionHandlerTest, SetListenerRejectFraction) {
  InSequence s;

  Network::TcpListenerCallbacks* listener_callbacks;
  auto listener = new NiceMock<Network::MockListener>();
  TestListener* test_listener =
      addListener(1, false, false, "test_listener", listener, &listener_callbacks);
  EXPECT_CALL(test_listener->socket_factory_, localAddress())
      .WillRepeatedly(ReturnRef(local_address_));
  handler_->addListener(absl::nullopt, *test_listener, runtime_);

  EXPECT_CALL(*listener, setRejectFraction(UnitFloat(0.1234f)));
  EXPECT_CALL(*listener, onDestroy());

  handler_->setListenerRejectFraction(UnitFloat(0.1234f));
}

TEST_F(ConnectionHandlerTest, AddListenerSetRejectFraction) {
  InSequence s;

  Network::TcpListenerCallbacks* listener_callbacks;
  auto listener = new NiceMock<Network::MockListener>();
  TestListener* test_listener =
      addListener(1, false, false, "test_listener", listener, &listener_callbacks);
  EXPECT_CALL(*listener, setRejectFraction(UnitFloat(0.12345f)));
  EXPECT_CALL(test_listener->socket_factory_, localAddress())
      .WillRepeatedly(ReturnRef(local_address_));
  EXPECT_CALL(*listener, onDestroy());

  handler_->setListenerRejectFraction(UnitFloat(0.12345f));
  handler_->addListener(absl::nullopt, *test_listener, runtime_);
}

TEST_F(ConnectionHandlerTest, SetsTransportSocketConnectTimeout) {
  InSequence s;

  Network::TcpListenerCallbacks* listener_callbacks;
  auto listener = new NiceMock<Network::MockListener>();
  TestListener* test_listener =
      addListener(1, false, false, "test_listener", listener, &listener_callbacks);

  EXPECT_CALL(test_listener->socket_factory_, localAddress())
      .WillRepeatedly(ReturnRef(local_address_));
  handler_->addListener(absl::nullopt, *test_listener, runtime_);

  auto server_connection = new NiceMock<Network::MockServerConnection>();

  EXPECT_CALL(manager_, findFilterChain(_)).WillOnce(Return(filter_chain_.get()));
  EXPECT_CALL(dispatcher_, createServerConnection_()).WillOnce(Return(server_connection));
  EXPECT_CALL(*filter_chain_, transportSocketConnectTimeout)
      .WillOnce(Return(std::chrono::seconds(5)));
  EXPECT_CALL(*server_connection,
              setTransportSocketConnectTimeout(std::chrono::milliseconds(5 * 1000), _));
  EXPECT_CALL(*access_log_, log(_, _, _, _));

  listener_callbacks->onAccept(std::make_unique<NiceMock<Network::MockConnectionSocket>>());

  EXPECT_CALL(*listener, onDestroy());
}

TEST_F(ConnectionHandlerTest, DestroyCloseConnections) {
  InSequence s;

  Network::TcpListenerCallbacks* listener_callbacks;
  auto listener = new NiceMock<Network::MockListener>();
  TestListener* test_listener =
      addListener(1, true, false, "test_listener", listener, &listener_callbacks);
  EXPECT_CALL(test_listener->socket_factory_, localAddress())
      .WillRepeatedly(ReturnRef(local_address_));
  handler_->addListener(absl::nullopt, *test_listener, runtime_);

  Network::MockConnectionSocket* connection = new NiceMock<Network::MockConnectionSocket>();
  EXPECT_CALL(*access_log_, log(_, _, _, _));
  listener_callbacks->onAccept(Network::ConnectionSocketPtr{connection});
  EXPECT_EQ(0UL, handler_->numConnections());

  EXPECT_CALL(dispatcher_, clearDeferredDeleteList());
  EXPECT_CALL(*listener, onDestroy());
  handler_.reset();
}

TEST_F(ConnectionHandlerTest, CloseDuringFilterChainCreate) {
  InSequence s;

  Network::TcpListenerCallbacks* listener_callbacks;
  auto listener = new NiceMock<Network::MockListener>();
  TestListener* test_listener =
      addListener(1, true, false, "test_listener", listener, &listener_callbacks);
  EXPECT_CALL(test_listener->socket_factory_, localAddress())
      .WillRepeatedly(ReturnRef(local_address_));
  handler_->addListener(absl::nullopt, *test_listener, runtime_);

  EXPECT_CALL(manager_, findFilterChain(_)).WillOnce(Return(filter_chain_.get()));
  auto* connection = new NiceMock<Network::MockServerConnection>();
  EXPECT_CALL(dispatcher_, createServerConnection_()).WillOnce(Return(connection));
  EXPECT_CALL(factory_, createNetworkFilterChain(_, _)).WillOnce(Return(true));
  EXPECT_CALL(*connection, state()).WillOnce(Return(Network::Connection::State::Closed));
  EXPECT_CALL(*connection, addConnectionCallbacks(_)).Times(0);
  EXPECT_CALL(*access_log_, log(_, _, _, _));
  Network::MockConnectionSocket* accepted_socket = new NiceMock<Network::MockConnectionSocket>();
  listener_callbacks->onAccept(Network::ConnectionSocketPtr{accepted_socket});
  EXPECT_EQ(0UL, handler_->numConnections());

  EXPECT_CALL(*listener, onDestroy());
}

TEST_F(ConnectionHandlerTest, CloseConnectionOnEmptyFilterChain) {
  InSequence s;

  Network::TcpListenerCallbacks* listener_callbacks;
  auto listener = new NiceMock<Network::MockListener>();
  TestListener* test_listener =
      addListener(1, true, false, "test_listener", listener, &listener_callbacks);
  EXPECT_CALL(test_listener->socket_factory_, localAddress())
      .WillRepeatedly(ReturnRef(local_address_));
  handler_->addListener(absl::nullopt, *test_listener, runtime_);

  EXPECT_CALL(manager_, findFilterChain(_)).WillOnce(Return(filter_chain_.get()));
  auto* connection = new NiceMock<Network::MockServerConnection>();
  EXPECT_CALL(dispatcher_, createServerConnection_()).WillOnce(Return(connection));
  EXPECT_CALL(factory_, createNetworkFilterChain(_, _)).WillOnce(Return(false));
  EXPECT_CALL(*connection, close(Network::ConnectionCloseType::NoFlush));
  EXPECT_CALL(*connection, addConnectionCallbacks(_)).Times(0);
  EXPECT_CALL(*access_log_, log(_, _, _, _));
  Network::MockConnectionSocket* accepted_socket = new NiceMock<Network::MockConnectionSocket>();
  listener_callbacks->onAccept(Network::ConnectionSocketPtr{accepted_socket});
  EXPECT_EQ(0UL, handler_->numConnections());

  EXPECT_CALL(*listener, onDestroy());
}

TEST_F(ConnectionHandlerTest, NormalRedirect) {
  Network::TcpListenerCallbacks* listener_callbacks1;
  auto listener1 = new NiceMock<Network::MockListener>();
  TestListener* test_listener1 =
      addListener(1, true, true, "test_listener1", listener1, &listener_callbacks1);
  Network::Address::InstanceConstSharedPtr normal_address(
      new Network::Address::Ipv4Instance("127.0.0.1", 10001));
  EXPECT_CALL(test_listener1->socket_factory_, localAddress())
      .WillRepeatedly(ReturnRef(normal_address));
  handler_->addListener(absl::nullopt, *test_listener1, runtime_);

  Network::TcpListenerCallbacks* listener_callbacks2;
  auto listener2 = new NiceMock<Network::MockListener>();
  TestListener* test_listener2 =
      addListener(2, false, false, "test_listener2", listener2, &listener_callbacks2);
  Network::Address::InstanceConstSharedPtr alt_address(
      new Network::Address::Ipv4Instance("127.0.0.2", 20002));
  EXPECT_CALL(test_listener2->socket_factory_, localAddress())
      .WillRepeatedly(ReturnRef(alt_address));
  handler_->addListener(absl::nullopt, *test_listener2, runtime_);

  auto* test_filter = new NiceMock<Network::MockListenerFilter>();
  EXPECT_CALL(*test_filter, destroy_());
  Network::MockConnectionSocket* accepted_socket = new NiceMock<Network::MockConnectionSocket>();
  bool redirected = false;
  EXPECT_CALL(factory_, createListenerFilterChain(_))
      .WillRepeatedly(Invoke([&](Network::ListenerFilterManager& manager) -> bool {
        // Insert the Mock filter.
        if (!redirected) {
          manager.addAcceptFilter(nullptr, Network::ListenerFilterPtr{test_filter});
          redirected = true;
        }
        return true;
      }));
  EXPECT_CALL(*test_filter, onAccept(_))
      .WillOnce(Invoke([&](Network::ListenerFilterCallbacks& cb) -> Network::FilterStatus {
        cb.socket().connectionInfoProvider().restoreLocalAddress(alt_address);
        return Network::FilterStatus::Continue;
      }));
  EXPECT_CALL(manager_, findFilterChain(_)).WillOnce(Return(filter_chain_.get()));
  auto* connection = new NiceMock<Network::MockServerConnection>();
  EXPECT_CALL(dispatcher_, createServerConnection_()).WillOnce(Return(connection));
  EXPECT_CALL(factory_, createNetworkFilterChain(_, _)).WillOnce(Return(true));
  listener_callbacks1->onAccept(Network::ConnectionSocketPtr{accepted_socket});

  // Verify per-listener connection stats.
  EXPECT_EQ(1UL, handler_->numConnections());
  EXPECT_EQ(1UL, TestUtility::findCounter(stats_store_, "downstream_cx_total")->value());
  EXPECT_EQ(1UL, TestUtility::findGauge(stats_store_, "downstream_cx_active")->value());
  EXPECT_EQ(1UL, TestUtility::findCounter(stats_store_, "test.downstream_cx_total")->value());
  EXPECT_EQ(1UL, TestUtility::findGauge(stats_store_, "test.downstream_cx_active")->value());

  EXPECT_CALL(*access_log_, log(_, _, _, _))
      .WillOnce(
          Invoke([&](const Http::RequestHeaderMap*, const Http::ResponseHeaderMap*,
                     const Http::ResponseTrailerMap*, const StreamInfo::StreamInfo& stream_info) {
            EXPECT_EQ(alt_address, stream_info.downstreamAddressProvider().localAddress());
          }));
  connection->close(Network::ConnectionCloseType::NoFlush);
  dispatcher_.clearDeferredDeleteList();
  EXPECT_EQ(0UL, TestUtility::findGauge(stats_store_, "downstream_cx_active")->value());
  EXPECT_EQ(0UL, TestUtility::findGauge(stats_store_, "test.downstream_cx_active")->value());

  EXPECT_CALL(*listener2, onDestroy());
  EXPECT_CALL(*listener1, onDestroy());
}

// When update a listener, the old listener will be stopped and the new listener will
// be added into ConnectionHandler before remove the old listener from ConnectionHandler.
// This test ensure ConnectionHandler can query the correct Listener when redirect the connection
// through `getBalancedHandlerByAddress`
TEST_F(ConnectionHandlerTest, MatchLatestListener) {
  Network::TcpListenerCallbacks* listener_callbacks;
  // The Listener1 will accept the new connection first then redirect to other listener.
  auto listener1 = new NiceMock<Network::MockListener>();
  TestListener* test_listener1 =
      addListener(1, true, true, "test_listener1", listener1, &listener_callbacks);
  EXPECT_CALL(test_listener1->socket_factory_, localAddress())
      .WillRepeatedly(ReturnRef(local_address_));
  handler_->addListener(absl::nullopt, *test_listener1, runtime_);

  // Listener2 will be replaced by Listener3.
  auto listener2_overridden_filter_chain_manager =
      std::make_shared<NiceMock<Network::MockFilterChainManager>>();
  auto listener2 = new NiceMock<Network::MockListener>();
  TestListener* test_listener2 =
      addListener(2, false, false, "test_listener2", listener2, nullptr, nullptr, nullptr,
                  Network::Socket::Type::Stream, std::chrono::milliseconds(15000), false,
                  listener2_overridden_filter_chain_manager);
  Network::Address::InstanceConstSharedPtr listener2_address(
      new Network::Address::Ipv4Instance("127.0.0.1", 10002));
  EXPECT_CALL(test_listener2->socket_factory_, localAddress())
      .WillRepeatedly(ReturnRef(listener2_address));
  handler_->addListener(absl::nullopt, *test_listener2, runtime_);

  // Listener3 will replace the listener2.
  auto listener3_overridden_filter_chain_manager =
      std::make_shared<NiceMock<Network::MockFilterChainManager>>();
  auto listener3 = new NiceMock<Network::MockListener>();
  TestListener* test_listener3 =
      addListener(3, false, false, "test_listener3", listener3, nullptr, nullptr, nullptr,
                  Network::Socket::Type::Stream, std::chrono::milliseconds(15000), false,
                  listener3_overridden_filter_chain_manager);
  Network::Address::InstanceConstSharedPtr listener3_address(
      new Network::Address::Ipv4Instance("127.0.0.1", 10002));
  EXPECT_CALL(test_listener3->socket_factory_, localAddress())
      .WillRepeatedly(ReturnRef(listener3_address));

  // This emulated the case of update listener in-place. Stop the old listener and
  // add the new listener.
  EXPECT_CALL(*listener2, onDestroy());
  handler_->stopListeners(2);
  handler_->addListener(absl::nullopt, *test_listener3, runtime_);

  Network::MockListenerFilter* test_filter = new Network::MockListenerFilter();
  EXPECT_CALL(*test_filter, destroy_());
  Network::MockConnectionSocket* accepted_socket = new NiceMock<Network::MockConnectionSocket>();
  bool redirected = false;
  EXPECT_CALL(factory_, createListenerFilterChain(_))
      .WillRepeatedly(Invoke([&](Network::ListenerFilterManager& manager) -> bool {
        // Insert the Mock filter.
        if (!redirected) {
          manager.addAcceptFilter(listener_filter_matcher_,
                                  Network::ListenerFilterPtr{test_filter});
          redirected = true;
        }
        return true;
      }));
  // This is the address of listener2 and listener3.
  Network::Address::InstanceConstSharedPtr alt_address(
      new Network::Address::Ipv4Instance("127.0.0.1", 10002, nullptr));
  EXPECT_CALL(*test_filter, onAccept(_))
      .WillOnce(Invoke([&](Network::ListenerFilterCallbacks& cb) -> Network::FilterStatus {
        cb.socket().connectionInfoProvider().restoreLocalAddress(alt_address);
        return Network::FilterStatus::Continue;
      }));
  // Ensure the request is going to the listener3.
  EXPECT_CALL(*listener3_overridden_filter_chain_manager, findFilterChain(_))
      .WillOnce(Return(filter_chain_.get()));
  // Ensure the request isn't going to the listener1 and listener2.
  EXPECT_CALL(manager_, findFilterChain(_)).Times(0);
  EXPECT_CALL(*listener2_overridden_filter_chain_manager, findFilterChain(_)).Times(0);

  auto* connection = new NiceMock<Network::MockServerConnection>();
  EXPECT_CALL(dispatcher_, createServerConnection_()).WillOnce(Return(connection));
  EXPECT_CALL(factory_, createNetworkFilterChain(_, _)).WillOnce(Return(true));
  listener_callbacks->onAccept(Network::ConnectionSocketPtr{accepted_socket});
  EXPECT_EQ(1UL, handler_->numConnections());

  EXPECT_CALL(*listener3, onDestroy());
  EXPECT_CALL(*listener1, onDestroy());
  EXPECT_CALL(*access_log_, log(_, _, _, _));
}

TEST_F(ConnectionHandlerTest, EnsureNotMatchStoppedListener) {
  Network::TcpListenerCallbacks* listener_callbacks;
  // The Listener1 will accept the new connection first then redirect to other listener.
  auto listener1 = new NiceMock<Network::MockListener>();
  TestListener* test_listener1 =
      addListener(1, true, true, "test_listener1", listener1, &listener_callbacks);
  EXPECT_CALL(test_listener1->socket_factory_, localAddress())
      .WillRepeatedly(ReturnRef(local_address_));
<<<<<<< HEAD
  handler_->addListener(absl::nullopt, *test_listener1);
=======
  handler_->addListener(absl::nullopt, *test_listener1, runtime_);
>>>>>>> 5671b08a

  auto listener2_overridden_filter_chain_manager =
      std::make_shared<NiceMock<Network::MockFilterChainManager>>();
  auto listener2 = new NiceMock<Network::MockListener>();
  TestListener* test_listener2 =
      addListener(2, false, false, "test_listener2", listener2, nullptr, nullptr, nullptr,
                  Network::Socket::Type::Stream, std::chrono::milliseconds(15000), false,
                  listener2_overridden_filter_chain_manager);
  Network::Address::InstanceConstSharedPtr listener2_address(
      new Network::Address::Ipv4Instance("127.0.0.1", 10002));
  EXPECT_CALL(test_listener2->socket_factory_, localAddress())
      .WillRepeatedly(ReturnRef(listener2_address));
<<<<<<< HEAD
  handler_->addListener(absl::nullopt, *test_listener2);
=======
  handler_->addListener(absl::nullopt, *test_listener2, runtime_);
>>>>>>> 5671b08a

  // Stop the listener2.
  EXPECT_CALL(*listener2, onDestroy());
  handler_->stopListeners(2);

  Network::MockListenerFilter* test_filter = new Network::MockListenerFilter();
  EXPECT_CALL(*test_filter, destroy_());
  Network::MockConnectionSocket* accepted_socket = new NiceMock<Network::MockConnectionSocket>();
  bool redirected = false;
  EXPECT_CALL(factory_, createListenerFilterChain(_))
      .WillRepeatedly(Invoke([&](Network::ListenerFilterManager& manager) -> bool {
        // Insert the Mock filter.
        if (!redirected) {
          manager.addAcceptFilter(listener_filter_matcher_,
                                  Network::ListenerFilterPtr{test_filter});
          redirected = true;
        }
        return true;
      }));
  // This is the address of listener2.
  Network::Address::InstanceConstSharedPtr alt_address(
      new Network::Address::Ipv4Instance("127.0.0.1", 10002, nullptr));
  EXPECT_CALL(*test_filter, onAccept(_))
      .WillOnce(Invoke([&](Network::ListenerFilterCallbacks& cb) -> Network::FilterStatus {
        cb.socket().connectionInfoProvider().restoreLocalAddress(alt_address);
        return Network::FilterStatus::Continue;
      }));
  // Ensure the request isn't going to the listener2.
  EXPECT_CALL(*listener2_overridden_filter_chain_manager, findFilterChain(_)).Times(0);
  // Ensure the request is going to the listener1.
  EXPECT_CALL(manager_, findFilterChain(_)).WillOnce(Return(filter_chain_.get()));

  auto* connection = new NiceMock<Network::MockServerConnection>();
  EXPECT_CALL(dispatcher_, createServerConnection_()).WillOnce(Return(connection));
  EXPECT_CALL(factory_, createNetworkFilterChain(_, _)).WillOnce(Return(true));
  listener_callbacks->onAccept(Network::ConnectionSocketPtr{accepted_socket});
  EXPECT_EQ(1UL, handler_->numConnections());

  EXPECT_CALL(*listener1, onDestroy());
  EXPECT_CALL(*access_log_, log(_, _, _, _));
}

TEST_F(ConnectionHandlerTest, EnsureNotMatchStoppedAnyAddressListener) {
  Network::TcpListenerCallbacks* listener_callbacks;
  // The Listener1 will accept the new connection first then redirect to other listener.
  auto listener1 = new NiceMock<Network::MockListener>();
  TestListener* test_listener1 =
      addListener(1, true, true, "test_listener1", listener1, &listener_callbacks);
  EXPECT_CALL(test_listener1->socket_factory_, localAddress())
      .WillRepeatedly(ReturnRef(local_address_));
<<<<<<< HEAD
  handler_->addListener(absl::nullopt, *test_listener1);
=======
  handler_->addListener(absl::nullopt, *test_listener1, runtime_);
>>>>>>> 5671b08a

  auto listener2_overridden_filter_chain_manager =
      std::make_shared<NiceMock<Network::MockFilterChainManager>>();
  auto listener2 = new NiceMock<Network::MockListener>();
  TestListener* test_listener2 =
      addListener(2, false, false, "test_listener2", listener2, nullptr, nullptr, nullptr,
                  Network::Socket::Type::Stream, std::chrono::milliseconds(15000), false,
                  listener2_overridden_filter_chain_manager);
  Network::Address::InstanceConstSharedPtr listener2_address(
      new Network::Address::Ipv4Instance("0.0.0.0", 10002));
  EXPECT_CALL(test_listener2->socket_factory_, localAddress())
      .WillRepeatedly(ReturnRef(listener2_address));
<<<<<<< HEAD
  handler_->addListener(absl::nullopt, *test_listener2);
=======
  handler_->addListener(absl::nullopt, *test_listener2, runtime_);
>>>>>>> 5671b08a

  // Stop the listener2.
  EXPECT_CALL(*listener2, onDestroy());
  handler_->stopListeners(2);

  Network::MockListenerFilter* test_filter = new Network::MockListenerFilter();
  EXPECT_CALL(*test_filter, destroy_());
  Network::MockConnectionSocket* accepted_socket = new NiceMock<Network::MockConnectionSocket>();
  bool redirected = false;
  EXPECT_CALL(factory_, createListenerFilterChain(_))
      .WillRepeatedly(Invoke([&](Network::ListenerFilterManager& manager) -> bool {
        // Insert the Mock filter.
        if (!redirected) {
          manager.addAcceptFilter(listener_filter_matcher_,
                                  Network::ListenerFilterPtr{test_filter});
          redirected = true;
        }
        return true;
      }));
  // This is the address of listener2.
  Network::Address::InstanceConstSharedPtr alt_address(
      new Network::Address::Ipv4Instance("127.0.0.1", 10002, nullptr));
  EXPECT_CALL(*test_filter, onAccept(_))
      .WillOnce(Invoke([&](Network::ListenerFilterCallbacks& cb) -> Network::FilterStatus {
        cb.socket().connectionInfoProvider().restoreLocalAddress(alt_address);
        return Network::FilterStatus::Continue;
      }));
  // Ensure the request isn't going to the listener2.
  EXPECT_CALL(*listener2_overridden_filter_chain_manager, findFilterChain(_)).Times(0);
  // Ensure the request is going to the listener1.
  EXPECT_CALL(manager_, findFilterChain(_)).WillOnce(Return(filter_chain_.get()));

  auto* connection = new NiceMock<Network::MockServerConnection>();
  EXPECT_CALL(dispatcher_, createServerConnection_()).WillOnce(Return(connection));
  EXPECT_CALL(factory_, createNetworkFilterChain(_, _)).WillOnce(Return(true));
  listener_callbacks->onAccept(Network::ConnectionSocketPtr{accepted_socket});
  EXPECT_EQ(1UL, handler_->numConnections());

  EXPECT_CALL(*listener1, onDestroy());
  EXPECT_CALL(*access_log_, log(_, _, _, _));
}

TEST_F(ConnectionHandlerTest, EnsureNotMatchStoppedAnyAddressListenerOnOldBehavior) {
<<<<<<< HEAD
  auto scoped_runtime = std::make_unique<TestScopedRuntime>();

=======
>>>>>>> 5671b08a
  Runtime::LoaderSingleton::getExisting()->mergeValues(
      {{"envoy.reloadable_features.listener_wildcard_match_ip_family", "false"}});

  Network::TcpListenerCallbacks* listener_callbacks;
  // The Listener1 will accept the new connection first then redirect to other listener.
  auto listener1 = new NiceMock<Network::MockListener>();
  TestListener* test_listener1 =
      addListener(1, true, true, "test_listener1", listener1, &listener_callbacks);
  EXPECT_CALL(test_listener1->socket_factory_, localAddress())
      .WillRepeatedly(ReturnRef(local_address_));
<<<<<<< HEAD
  handler_->addListener(absl::nullopt, *test_listener1);
=======
  handler_->addListener(absl::nullopt, *test_listener1, runtime_);
>>>>>>> 5671b08a

  auto listener2_overridden_filter_chain_manager =
      std::make_shared<NiceMock<Network::MockFilterChainManager>>();
  auto listener2 = new NiceMock<Network::MockListener>();
  TestListener* test_listener2 =
      addListener(2, false, false, "test_listener2", listener2, nullptr, nullptr, nullptr,
                  Network::Socket::Type::Stream, std::chrono::milliseconds(15000), false,
                  listener2_overridden_filter_chain_manager);
  Network::Address::InstanceConstSharedPtr listener2_address(
      new Network::Address::Ipv4Instance("0.0.0.0", 10002));
  EXPECT_CALL(test_listener2->socket_factory_, localAddress())
      .WillRepeatedly(ReturnRef(listener2_address));
<<<<<<< HEAD
  handler_->addListener(absl::nullopt, *test_listener2);
=======
  handler_->addListener(absl::nullopt, *test_listener2, runtime_);
>>>>>>> 5671b08a

  // Stop the listener2.
  EXPECT_CALL(*listener2, onDestroy());
  handler_->stopListeners(2);

  Network::MockListenerFilter* test_filter = new Network::MockListenerFilter();
  EXPECT_CALL(*test_filter, destroy_());
  Network::MockConnectionSocket* accepted_socket = new NiceMock<Network::MockConnectionSocket>();
  bool redirected = false;
  EXPECT_CALL(factory_, createListenerFilterChain(_))
      .WillRepeatedly(Invoke([&](Network::ListenerFilterManager& manager) -> bool {
        // Insert the Mock filter.
        if (!redirected) {
          manager.addAcceptFilter(listener_filter_matcher_,
                                  Network::ListenerFilterPtr{test_filter});
          redirected = true;
        }
        return true;
      }));
  // This is the address of listener2.
  Network::Address::InstanceConstSharedPtr alt_address(
      new Network::Address::Ipv4Instance("127.0.0.1", 10002, nullptr));
  EXPECT_CALL(*test_filter, onAccept(_))
      .WillOnce(Invoke([&](Network::ListenerFilterCallbacks& cb) -> Network::FilterStatus {
        cb.socket().connectionInfoProvider().restoreLocalAddress(alt_address);
        return Network::FilterStatus::Continue;
      }));
  // Ensure the request isn't going to the listener2.
  EXPECT_CALL(*listener2_overridden_filter_chain_manager, findFilterChain(_)).Times(0);
  // Ensure the request is going to the listener1.
  EXPECT_CALL(manager_, findFilterChain(_)).WillOnce(Return(filter_chain_.get()));

  auto* connection = new NiceMock<Network::MockServerConnection>();
  EXPECT_CALL(dispatcher_, createServerConnection_()).WillOnce(Return(connection));
  EXPECT_CALL(factory_, createNetworkFilterChain(_, _)).WillOnce(Return(true));
  listener_callbacks->onAccept(Network::ConnectionSocketPtr{accepted_socket});
  EXPECT_EQ(1UL, handler_->numConnections());

  EXPECT_CALL(*listener1, onDestroy());
  EXPECT_CALL(*access_log_, log(_, _, _, _));
}

TEST_F(ConnectionHandlerTest, FallbackToWildcardListener) {
  Network::TcpListenerCallbacks* listener_callbacks1;
  auto listener1 = new NiceMock<Network::MockListener>();
  TestListener* test_listener1 =
      addListener(1, true, true, "test_listener1", listener1, &listener_callbacks1);
  Network::Address::InstanceConstSharedPtr normal_address(
      new Network::Address::Ipv4Instance("127.0.0.1", 10001));
  EXPECT_CALL(test_listener1->socket_factory_, localAddress())
      .WillRepeatedly(ReturnRef(normal_address));
  handler_->addListener(absl::nullopt, *test_listener1, runtime_);

  Network::TcpListenerCallbacks* listener_callbacks2;
  auto listener2 = new NiceMock<Network::MockListener>();
  TestListener* test_listener2 =
      addListener(2, false, false, "test_listener2", listener2, &listener_callbacks2);
  Network::Address::InstanceConstSharedPtr any_address = Network::Utility::getIpv4AnyAddress();
  EXPECT_CALL(test_listener2->socket_factory_, localAddress())
      .WillRepeatedly(ReturnRef(any_address));
  handler_->addListener(absl::nullopt, *test_listener2, runtime_);

  Network::MockListenerFilter* test_filter = new Network::MockListenerFilter();
  EXPECT_CALL(*test_filter, destroy_());
  Network::MockConnectionSocket* accepted_socket = new NiceMock<Network::MockConnectionSocket>();
  bool redirected = false;
  EXPECT_CALL(factory_, createListenerFilterChain(_))
      .WillRepeatedly(Invoke([&](Network::ListenerFilterManager& manager) -> bool {
        // Insert the Mock filter.
        if (!redirected) {
          manager.addAcceptFilter(listener_filter_matcher_,
                                  Network::ListenerFilterPtr{test_filter});
          redirected = true;
        }
        return true;
      }));
  // Zero port to match the port of AnyAddress
  Network::Address::InstanceConstSharedPtr alt_address(
      new Network::Address::Ipv4Instance("127.0.0.2", 0, nullptr));
  EXPECT_CALL(*test_filter, onAccept(_))
      .WillOnce(Invoke([&](Network::ListenerFilterCallbacks& cb) -> Network::FilterStatus {
        cb.socket().connectionInfoProvider().restoreLocalAddress(alt_address);
        return Network::FilterStatus::Continue;
      }));
  EXPECT_CALL(manager_, findFilterChain(_)).WillOnce(Return(filter_chain_.get()));
  auto* connection = new NiceMock<Network::MockServerConnection>();
  EXPECT_CALL(dispatcher_, createServerConnection_()).WillOnce(Return(connection));
  EXPECT_CALL(factory_, createNetworkFilterChain(_, _)).WillOnce(Return(true));
  listener_callbacks1->onAccept(Network::ConnectionSocketPtr{accepted_socket});
  EXPECT_EQ(1UL, handler_->numConnections());

  EXPECT_CALL(*listener2, onDestroy());
  EXPECT_CALL(*listener1, onDestroy());
  EXPECT_CALL(*access_log_, log(_, _, _, _));
}

TEST_F(ConnectionHandlerTest, OldBehaviorWildcardListener) {
  Runtime::LoaderSingleton::getExisting()->mergeValues(
      {{"envoy.reloadable_features.listener_wildcard_match_ip_family", "false"}});

  Network::TcpListenerCallbacks* listener_callbacks1;
  auto listener1 = new NiceMock<Network::MockListener>();
  TestListener* test_listener1 =
      addListener(1, true, true, "test_listener1", listener1, &listener_callbacks1);
  Network::Address::InstanceConstSharedPtr normal_address(
      new Network::Address::Ipv4Instance("127.0.0.1", 10001));
  EXPECT_CALL(test_listener1->socket_factory_, localAddress())
      .WillRepeatedly(ReturnRef(normal_address));
  handler_->addListener(absl::nullopt, *test_listener1, runtime_);

  auto ipv4_overridden_filter_chain_manager =
      std::make_shared<NiceMock<Network::MockFilterChainManager>>();
  Network::TcpListenerCallbacks* ipv4_any_listener_callbacks;
  auto listener2 = new NiceMock<Network::MockListener>();
  TestListener* ipv4_any_listener =
      addListener(2, false, false, "ipv4_any_test_listener", listener2,
                  &ipv4_any_listener_callbacks, nullptr, nullptr, Network::Socket::Type::Stream,
                  std::chrono::milliseconds(15000), false, ipv4_overridden_filter_chain_manager);
  Network::Address::InstanceConstSharedPtr any_address(
      new Network::Address::Ipv4Instance("0.0.0.0", 80));
  EXPECT_CALL(ipv4_any_listener->socket_factory_, localAddress())
      .WillRepeatedly(ReturnRef(any_address));
  handler_->addListener(absl::nullopt, *ipv4_any_listener, runtime_);

  Network::MockListenerFilter* test_filter = new Network::MockListenerFilter();
  EXPECT_CALL(*test_filter, destroy_());
  Network::MockConnectionSocket* accepted_socket = new NiceMock<Network::MockConnectionSocket>();
  bool redirected = false;
  EXPECT_CALL(factory_, createListenerFilterChain(_))
      .WillRepeatedly(Invoke([&](Network::ListenerFilterManager& manager) -> bool {
        // Insert the Mock filter.
        if (!redirected) {
          manager.addAcceptFilter(listener_filter_matcher_,
                                  Network::ListenerFilterPtr{test_filter});
          redirected = true;
        }
        return true;
      }));

  Network::Address::InstanceConstSharedPtr alt_address(
      new Network::Address::Ipv6Instance("::2", 80, nullptr));
  EXPECT_CALL(*test_filter, onAccept(_))
      .WillOnce(Invoke([&](Network::ListenerFilterCallbacks& cb) -> Network::FilterStatus {
        cb.socket().connectionInfoProvider().restoreLocalAddress(alt_address);
        return Network::FilterStatus::Continue;
      }));
  EXPECT_CALL(manager_, findFilterChain(_)).Times(0);
  EXPECT_CALL(*ipv4_overridden_filter_chain_manager, findFilterChain(_))
      .WillOnce(Return(filter_chain_.get()));
  auto* connection = new NiceMock<Network::MockServerConnection>();
  EXPECT_CALL(dispatcher_, createServerConnection_()).WillOnce(Return(connection));
  EXPECT_CALL(factory_, createNetworkFilterChain(_, _)).WillOnce(Return(true));
  listener_callbacks1->onAccept(Network::ConnectionSocketPtr{accepted_socket});
  EXPECT_EQ(1UL, handler_->numConnections());

  EXPECT_CALL(*listener2, onDestroy());
  EXPECT_CALL(*listener1, onDestroy());
  EXPECT_CALL(*access_log_, log(_, _, _, _));
}

TEST_F(ConnectionHandlerTest, MatchIPv6WildcardListener) {
  Network::TcpListenerCallbacks* listener_callbacks1;
  auto listener1 = new NiceMock<Network::MockListener>();
  TestListener* test_listener1 =
      addListener(1, true, true, "test_listener1", listener1, &listener_callbacks1);
  Network::Address::InstanceConstSharedPtr normal_address(
      new Network::Address::Ipv4Instance("127.0.0.1", 10001));
  EXPECT_CALL(test_listener1->socket_factory_, localAddress())
      .WillRepeatedly(ReturnRef(normal_address));
  handler_->addListener(absl::nullopt, *test_listener1, runtime_);

  auto ipv4_overridden_filter_chain_manager =
      std::make_shared<NiceMock<Network::MockFilterChainManager>>();
  Network::TcpListenerCallbacks* ipv4_any_listener_callbacks;
  auto listener2 = new NiceMock<Network::MockListener>();
  TestListener* ipv4_any_listener =
      addListener(2, false, false, "ipv4_any_test_listener", listener2,
                  &ipv4_any_listener_callbacks, nullptr, nullptr, Network::Socket::Type::Stream,
                  std::chrono::milliseconds(15000), false, ipv4_overridden_filter_chain_manager);

  Network::Address::InstanceConstSharedPtr any_address(
      new Network::Address::Ipv4Instance("0.0.0.0", 80));
  EXPECT_CALL(ipv4_any_listener->socket_factory_, localAddress())
      .WillRepeatedly(ReturnRef(any_address));
  handler_->addListener(absl::nullopt, *ipv4_any_listener, runtime_);

  auto ipv6_overridden_filter_chain_manager =
      std::make_shared<NiceMock<Network::MockFilterChainManager>>();
  Network::TcpListenerCallbacks* ipv6_any_listener_callbacks;
  auto listener3 = new NiceMock<Network::MockListener>();
  TestListener* ipv6_any_listener =
      addListener(3, false, false, "ipv6_any_test_listener", listener3,
                  &ipv6_any_listener_callbacks, nullptr, nullptr, Network::Socket::Type::Stream,
                  std::chrono::milliseconds(15000), false, ipv6_overridden_filter_chain_manager);
  Network::Address::InstanceConstSharedPtr any_address_ipv6(
      new Network::Address::Ipv6Instance("::", 80));
  EXPECT_CALL(ipv6_any_listener->socket_factory_, localAddress())
      .WillRepeatedly(ReturnRef(any_address_ipv6));
  handler_->addListener(absl::nullopt, *ipv6_any_listener, runtime_);

  Network::MockListenerFilter* test_filter = new Network::MockListenerFilter();
  EXPECT_CALL(*test_filter, destroy_());
  Network::MockConnectionSocket* accepted_socket = new NiceMock<Network::MockConnectionSocket>();
  bool redirected = false;
  EXPECT_CALL(factory_, createListenerFilterChain(_))
      .WillRepeatedly(Invoke([&](Network::ListenerFilterManager& manager) -> bool {
        // Insert the Mock filter.
        if (!redirected) {
          manager.addAcceptFilter(listener_filter_matcher_,
                                  Network::ListenerFilterPtr{test_filter});
          redirected = true;
        }
        return true;
      }));

  Network::Address::InstanceConstSharedPtr alt_address(
      new Network::Address::Ipv6Instance("::2", 80, nullptr));
  EXPECT_CALL(*test_filter, onAccept(_))
      .WillOnce(Invoke([&](Network::ListenerFilterCallbacks& cb) -> Network::FilterStatus {
        cb.socket().connectionInfoProvider().restoreLocalAddress(alt_address);
        return Network::FilterStatus::Continue;
      }));
  EXPECT_CALL(manager_, findFilterChain(_)).Times(0);
  EXPECT_CALL(*ipv4_overridden_filter_chain_manager, findFilterChain(_)).Times(0);
  EXPECT_CALL(*ipv6_overridden_filter_chain_manager, findFilterChain(_))
      .WillOnce(Return(filter_chain_.get()));
  auto* connection = new NiceMock<Network::MockServerConnection>();
  EXPECT_CALL(dispatcher_, createServerConnection_()).WillOnce(Return(connection));
  EXPECT_CALL(factory_, createNetworkFilterChain(_, _)).WillOnce(Return(true));
  listener_callbacks1->onAccept(Network::ConnectionSocketPtr{accepted_socket});
  EXPECT_EQ(1UL, handler_->numConnections());

  EXPECT_CALL(*listener3, onDestroy());
  EXPECT_CALL(*listener2, onDestroy());
  EXPECT_CALL(*listener1, onDestroy());
  EXPECT_CALL(*access_log_, log(_, _, _, _));
}

TEST_F(ConnectionHandlerTest, WildcardListenerWithOriginalDstInbound) {
  Network::TcpListenerCallbacks* listener_callbacks1;
  auto listener1 = new NiceMock<Network::MockListener>();
  TestListener* test_listener1 =
      addListener(1, true, true, "test_listener1", listener1, &listener_callbacks1);
  test_listener1->setDirection(envoy::config::core::v3::TrafficDirection::INBOUND);
  validateOriginalDst(&listener_callbacks1, test_listener1, listener1);
}

TEST_F(ConnectionHandlerTest, WildcardListenerWithOriginalDstOutbound) {
  Network::TcpListenerCallbacks* listener_callbacks1;
  auto listener1 = new NiceMock<Network::MockListener>();
  TestListener* test_listener1 =
      addListener(1, true, true, "test_listener1", listener1, &listener_callbacks1);
  test_listener1->setDirection(envoy::config::core::v3::TrafficDirection::OUTBOUND);
  validateOriginalDst(&listener_callbacks1, test_listener1, listener1);
}

TEST_F(ConnectionHandlerTest, WildcardListenerWithNoOriginalDst) {
  Network::TcpListenerCallbacks* listener_callbacks1;
  auto listener1 = new NiceMock<Network::MockListener>();
  TestListener* test_listener1 =
      addListener(1, true, true, "test_listener1", listener1, &listener_callbacks1);

  Network::Address::InstanceConstSharedPtr normal_address(
      new Network::Address::Ipv4Instance("127.0.0.1", 80));
  Network::Address::InstanceConstSharedPtr any_address = Network::Utility::getAddressWithPort(
      *Network::Utility::getIpv4AnyAddress(), normal_address->ip()->port());
  EXPECT_CALL(test_listener1->socket_factory_, localAddress())
      .WillRepeatedly(ReturnRef(any_address));
  handler_->addListener(absl::nullopt, *test_listener1, runtime_);

  Network::MockListenerFilter* test_filter = new Network::MockListenerFilter();
  EXPECT_CALL(*test_filter, destroy_());
  Network::MockConnectionSocket* accepted_socket = new NiceMock<Network::MockConnectionSocket>();
  EXPECT_CALL(factory_, createListenerFilterChain(_))
      .WillRepeatedly(Invoke([&](Network::ListenerFilterManager& manager) -> bool {
        // Insert the Mock filter.
        manager.addAcceptFilter(listener_filter_matcher_, Network::ListenerFilterPtr{test_filter});
        return true;
      }));
  EXPECT_CALL(*test_filter, onAccept(_)).WillOnce(Return(Network::FilterStatus::Continue));
  EXPECT_CALL(manager_, findFilterChain(_)).WillOnce(Return(filter_chain_.get()));
  auto* connection = new NiceMock<Network::MockServerConnection>();
  EXPECT_CALL(dispatcher_, createServerConnection_()).WillOnce(Return(connection));
  EXPECT_CALL(factory_, createNetworkFilterChain(_, _)).WillOnce(Return(true));
  listener_callbacks1->onAccept(Network::ConnectionSocketPtr{accepted_socket});
  EXPECT_EQ(1UL, handler_->numConnections());

  EXPECT_CALL(*listener1, onDestroy());
  EXPECT_CALL(*access_log_, log(_, _, _, _));
}

TEST_F(ConnectionHandlerTest, TransportProtocolDefault) {
  Network::TcpListenerCallbacks* listener_callbacks;
  auto listener = new NiceMock<Network::MockListener>();
  TestListener* test_listener =
      addListener(1, true, false, "test_listener", listener, &listener_callbacks);
  EXPECT_CALL(test_listener->socket_factory_, localAddress())
      .WillRepeatedly(ReturnRef(local_address_));
  handler_->addListener(absl::nullopt, *test_listener, runtime_);

  Network::MockConnectionSocket* accepted_socket = new NiceMock<Network::MockConnectionSocket>();
  EXPECT_CALL(*accepted_socket, detectedTransportProtocol())
      .WillOnce(Return(absl::string_view("")));
  EXPECT_CALL(*accepted_socket, setDetectedTransportProtocol(absl::string_view("raw_buffer")));
  EXPECT_CALL(manager_, findFilterChain(_)).WillOnce(Return(nullptr));
  EXPECT_CALL(*access_log_, log(_, _, _, _));
  listener_callbacks->onAccept(Network::ConnectionSocketPtr{accepted_socket});

  EXPECT_CALL(*listener, onDestroy());
}

TEST_F(ConnectionHandlerTest, TransportProtocolCustom) {
  Network::TcpListenerCallbacks* listener_callbacks;
  auto listener = new NiceMock<Network::MockListener>();
  TestListener* test_listener =
      addListener(1, true, false, "test_listener", listener, &listener_callbacks);
  EXPECT_CALL(test_listener->socket_factory_, localAddress())
      .WillRepeatedly(ReturnRef(local_address_));
  handler_->addListener(absl::nullopt, *test_listener, runtime_);

  Network::MockListenerFilter* test_filter = new Network::MockListenerFilter();
  EXPECT_CALL(*test_filter, destroy_());
  EXPECT_CALL(factory_, createListenerFilterChain(_))
      .WillRepeatedly(Invoke([&](Network::ListenerFilterManager& manager) -> bool {
        manager.addAcceptFilter(listener_filter_matcher_, Network::ListenerFilterPtr{test_filter});
        return true;
      }));
  absl::string_view dummy = "dummy";
  EXPECT_CALL(*test_filter, onAccept(_))
      .WillOnce(Invoke([&](Network::ListenerFilterCallbacks& cb) -> Network::FilterStatus {
        cb.socket().setDetectedTransportProtocol(dummy);
        return Network::FilterStatus::Continue;
      }));
  Network::MockConnectionSocket* accepted_socket = new NiceMock<Network::MockConnectionSocket>();
  EXPECT_CALL(*accepted_socket, setDetectedTransportProtocol(dummy));
  EXPECT_CALL(*accepted_socket, detectedTransportProtocol()).WillOnce(Return(dummy));
  EXPECT_CALL(manager_, findFilterChain(_)).WillOnce(Return(nullptr));
  EXPECT_CALL(*access_log_, log(_, _, _, _));
  listener_callbacks->onAccept(Network::ConnectionSocketPtr{accepted_socket});

  EXPECT_CALL(*listener, onDestroy());
}

// Timeout during listener filter stop iteration.
TEST_F(ConnectionHandlerTest, ListenerFilterTimeout) {
  InSequence s;

  Network::TcpListenerCallbacks* listener_callbacks;
  auto listener = new NiceMock<Network::MockListener>();
  TestListener* test_listener =
      addListener(1, true, false, "test_listener", listener, &listener_callbacks);
  EXPECT_CALL(test_listener->socket_factory_, localAddress())
      .WillRepeatedly(ReturnRef(local_address_));
  handler_->addListener(absl::nullopt, *test_listener, runtime_);

  Network::MockListenerFilter* test_filter = new Network::MockListenerFilter(512);
  EXPECT_CALL(factory_, createListenerFilterChain(_))
      .WillRepeatedly(Invoke([&](Network::ListenerFilterManager& manager) -> bool {
        manager.addAcceptFilter(listener_filter_matcher_, Network::ListenerFilterPtr{test_filter});
        return true;
      }));
  Network::MockConnectionSocket* accepted_socket = new NiceMock<Network::MockConnectionSocket>();
  Network::MockIoHandle io_handle;
  EXPECT_CALL(*accepted_socket, ioHandle()).WillRepeatedly(ReturnRef(io_handle));
  EXPECT_CALL(io_handle, createFileEvent_(_, _, Event::PlatformDefaultTriggerType,
                                          Event::FileReadyType::Read));
  EXPECT_CALL(io_handle, recv).WillOnce([&](void*, size_t, int) {
    return Api::IoCallUint64Result(
        0, Api::IoErrorPtr(Network::IoSocketError::getIoSocketEagainInstance(),
                           Network::IoSocketError::deleteIoError));
  });
  EXPECT_CALL(*test_filter, onAccept(_))
      .WillOnce(Invoke([&](Network::ListenerFilterCallbacks&) -> Network::FilterStatus {
        return Network::FilterStatus::StopIteration;
      }));
  EXPECT_CALL(*accepted_socket, ioHandle()).WillRepeatedly(ReturnRef(io_handle));
  EXPECT_CALL(io_handle, isOpen()).WillOnce(Return(true));
  Event::MockTimer* timeout = new Event::MockTimer(&dispatcher_);
  EXPECT_CALL(*timeout, enableTimer(std::chrono::milliseconds(15000), _));
  listener_callbacks->onAccept(Network::ConnectionSocketPtr{accepted_socket});
  Stats::Gauge& downstream_pre_cx_active =
      stats_store_.gauge("downstream_pre_cx_active", Stats::Gauge::ImportMode::Accumulate);
  EXPECT_EQ(1UL, downstream_pre_cx_active.value());

  EXPECT_CALL(*timeout, disableTimer());
  EXPECT_CALL(*access_log_, log(_, _, _, _));
  timeout->invokeCallback();
  EXPECT_CALL(*test_filter, destroy_());
  dispatcher_.clearDeferredDeleteList();
  EXPECT_EQ(0UL, downstream_pre_cx_active.value());
  EXPECT_EQ(1UL, stats_store_.counter("downstream_pre_cx_timeout").value());

  // Make sure we didn't continue to try create connection.
  EXPECT_EQ(0UL, stats_store_.counter("no_filter_chain_match").value());

  EXPECT_CALL(*listener, onDestroy());
}

// Continue on timeout during listener filter stop iteration.
TEST_F(ConnectionHandlerTest, ContinueOnListenerFilterTimeout) {
  InSequence s;

  NiceMock<Api::MockOsSysCalls> os_sys_calls;
  Network::TcpListenerCallbacks* listener_callbacks;
  auto listener = new NiceMock<Network::MockListener>();
  TestListener* test_listener =
      addListener(1, true, false, "test_listener", listener, &listener_callbacks, nullptr, nullptr,
                  Network::Socket::Type::Stream, std::chrono::milliseconds(15000), true);
  EXPECT_CALL(test_listener->socket_factory_, localAddress())
      .WillRepeatedly(ReturnRef(local_address_));
  handler_->addListener(absl::nullopt, *test_listener, runtime_);

  Network::MockListenerFilter* test_filter = new NiceMock<Network::MockListenerFilter>(128);
  EXPECT_CALL(factory_, createListenerFilterChain(_))
      .WillRepeatedly(Invoke([&](Network::ListenerFilterManager& manager) -> bool {
        manager.addAcceptFilter(listener_filter_matcher_, Network::ListenerFilterPtr{test_filter});
        return true;
      }));
  Network::MockConnectionSocket* accepted_socket = new NiceMock<Network::MockConnectionSocket>();
  Network::IoSocketHandleImpl io_handle{42};
  EXPECT_CALL(*accepted_socket, ioHandle())
      .WillRepeatedly(ReturnRef(io_handle))
      .RetiresOnSaturation();

  std::string data = "test";
  EXPECT_CALL(os_sys_calls_, recv(42, _, _, MSG_PEEK))
      .WillOnce(
          Invoke([&data](os_fd_t, void* buffer, size_t length, int) -> Api::SysCallSizeResult {
            ASSERT(length >= data.size());
            memcpy(buffer, data.data(), data.size());
            return Api::SysCallSizeResult{ssize_t(data.size()), 0};
          }));

  EXPECT_CALL(*test_filter, onAccept(_))
      .WillOnce(Invoke([&](Network::ListenerFilterCallbacks&) -> Network::FilterStatus {
        return Network::FilterStatus::StopIteration;
      }));
  EXPECT_CALL(*accepted_socket, ioHandle())
      .WillRepeatedly(ReturnRef(io_handle))
      .RetiresOnSaturation();
  EXPECT_CALL(*test_filter, onData(_))
      .WillOnce(Invoke([&](Network::ListenerFilterBuffer&) -> Network::FilterStatus {
        return Network::FilterStatus::StopIteration;
      }));

  Event::MockTimer* timeout = new Event::MockTimer(&dispatcher_);
  EXPECT_CALL(*timeout, enableTimer(std::chrono::milliseconds(15000), _));
  listener_callbacks->onAccept(Network::ConnectionSocketPtr{accepted_socket});
  Stats::Gauge& downstream_pre_cx_active =
      stats_store_.gauge("downstream_pre_cx_active", Stats::Gauge::ImportMode::Accumulate);
  EXPECT_EQ(1UL, downstream_pre_cx_active.value());
  EXPECT_CALL(*test_filter, destroy_());
  // Barrier: test_filter must be destructed before findFilterChain
  EXPECT_CALL(manager_, findFilterChain(_)).WillOnce(Return(nullptr));
  EXPECT_CALL(*access_log_, log(_, _, _, _));
  EXPECT_CALL(*timeout, disableTimer());
  timeout->invokeCallback();
  dispatcher_.clearDeferredDeleteList();
  EXPECT_EQ(0UL, downstream_pre_cx_active.value());
  EXPECT_EQ(1UL, stats_store_.counter("downstream_pre_cx_timeout").value());

  // Make sure we continued to try create connection.
  EXPECT_EQ(1UL, stats_store_.counter("no_filter_chain_match").value());

  EXPECT_CALL(*listener, onDestroy());

  // Verify the file event created by listener filter was reset. If not
  // the initializeFileEvent will trigger the assertion.
  io_handle.initializeFileEvent(
      dispatcher_, [](uint32_t) -> void {}, Event::PlatformDefaultTriggerType,
      Event::FileReadyType::Read | Event::FileReadyType::Closed);
}

// Timeout is disabled once the listener filters complete.
TEST_F(ConnectionHandlerTest, ListenerFilterTimeoutResetOnSuccess) {
  InSequence s;

  NiceMock<Api::MockOsSysCalls> os_sys_calls;
  Network::TcpListenerCallbacks* listener_callbacks;
  auto listener = new NiceMock<Network::MockListener>();
  TestListener* test_listener =
      addListener(1, true, false, "test_listener", listener, &listener_callbacks);
  EXPECT_CALL(test_listener->socket_factory_, localAddress())
      .WillRepeatedly(ReturnRef(local_address_));
  handler_->addListener(absl::nullopt, *test_listener, runtime_);

  Network::MockListenerFilter* test_filter = new Network::MockListenerFilter(123);
  EXPECT_CALL(factory_, createListenerFilterChain(_))
      .WillRepeatedly(Invoke([&](Network::ListenerFilterManager& manager) -> bool {
        manager.addAcceptFilter(listener_filter_matcher_, Network::ListenerFilterPtr{test_filter});
        return true;
      }));
  Network::ListenerFilterCallbacks* listener_filter_cb{};
  Network::MockConnectionSocket* accepted_socket = new NiceMock<Network::MockConnectionSocket>();
  Network::IoSocketHandleImpl io_handle{42};
  EXPECT_CALL(*accepted_socket, ioHandle())
      .WillRepeatedly(ReturnRef(io_handle))
      .RetiresOnSaturation();
  std::string data = "test";
  EXPECT_CALL(os_sys_calls_, recv(42, _, _, MSG_PEEK))
      .WillOnce(
          Invoke([&data](os_fd_t, void* buffer, size_t length, int) -> Api::SysCallSizeResult {
            ASSERT(length >= data.size());
            memcpy(buffer, data.data(), data.size());
            return Api::SysCallSizeResult{ssize_t(data.size()), 0};
          }));
  EXPECT_CALL(*test_filter, onAccept(_))
      .WillOnce(Invoke([&](Network::ListenerFilterCallbacks& cb) -> Network::FilterStatus {
        listener_filter_cb = &cb;
        return Network::FilterStatus::StopIteration;
      }));
  EXPECT_CALL(*accepted_socket, ioHandle())
      .WillRepeatedly(ReturnRef(io_handle))
      .RetiresOnSaturation();
  EXPECT_CALL(*test_filter, onData(_))
      .WillOnce(Invoke([&](Network::ListenerFilterBuffer&) -> Network::FilterStatus {
        return Network::FilterStatus::StopIteration;
      }));

  Event::MockTimer* timeout = new Event::MockTimer(&dispatcher_);
  EXPECT_CALL(*timeout, enableTimer(std::chrono::milliseconds(15000), _));
  listener_callbacks->onAccept(Network::ConnectionSocketPtr{accepted_socket});

  EXPECT_CALL(*test_filter, destroy_());
  EXPECT_CALL(manager_, findFilterChain(_)).WillOnce(Return(nullptr));
  EXPECT_CALL(*access_log_, log(_, _, _, _));
  EXPECT_CALL(*timeout, disableTimer());
  listener_filter_cb->continueFilterChain(true);

  EXPECT_CALL(*listener, onDestroy());

  // Verify the file event created by listener filter was reset. If not
  // the initializeFileEvent will trigger the assertion.
  io_handle.initializeFileEvent(
      dispatcher_, [](uint32_t) -> void {}, Event::PlatformDefaultTriggerType,
      Event::FileReadyType::Read | Event::FileReadyType::Closed);
}

// Ensure there is no timeout when the timeout is disabled with 0s.
TEST_F(ConnectionHandlerTest, ListenerFilterDisabledTimeout) {
  InSequence s;

  Network::TcpListenerCallbacks* listener_callbacks;
  auto listener = new NiceMock<Network::MockListener>();
  TestListener* test_listener =
      addListener(1, true, false, "test_listener", listener, &listener_callbacks, nullptr, nullptr,
                  Network::Socket::Type::Stream, std::chrono::milliseconds());
  EXPECT_CALL(test_listener->socket_factory_, localAddress())
      .WillRepeatedly(ReturnRef(local_address_));
  handler_->addListener(absl::nullopt, *test_listener, runtime_);

  Network::MockListenerFilter* test_filter = new Network::MockListenerFilter(512);
  EXPECT_CALL(factory_, createListenerFilterChain(_))
      .WillRepeatedly(Invoke([&](Network::ListenerFilterManager& manager) -> bool {
        manager.addAcceptFilter(listener_filter_matcher_, Network::ListenerFilterPtr{test_filter});
        return true;
      }));
  Network::MockIoHandle io_handle;
  Network::MockConnectionSocket* accepted_socket = new NiceMock<Network::MockConnectionSocket>();
  EXPECT_CALL(*accepted_socket, ioHandle()).WillRepeatedly(ReturnRef(io_handle));
  EXPECT_CALL(io_handle, createFileEvent_(_, _, Event::PlatformDefaultTriggerType,
                                          Event::FileReadyType::Read));
  EXPECT_CALL(io_handle, recv).WillOnce([&](void*, size_t, int) {
    return Api::IoCallUint64Result(
        0, Api::IoErrorPtr(Network::IoSocketError::getIoSocketEagainInstance(),
                           Network::IoSocketError::deleteIoError));
  });
  EXPECT_CALL(*test_filter, onAccept(_))
      .WillOnce(Invoke([&](Network::ListenerFilterCallbacks&) -> Network::FilterStatus {
        return Network::FilterStatus::StopIteration;
      }));
  EXPECT_CALL(*accepted_socket, ioHandle()).WillRepeatedly(ReturnRef(io_handle));
  EXPECT_CALL(io_handle, isOpen()).WillOnce(Return(true));
  // EXPECT_CALL(*access_log_, log(_, _, _, _));
  EXPECT_CALL(dispatcher_, createTimer_(_)).Times(0);
  EXPECT_CALL(*test_filter, destroy_());
  listener_callbacks->onAccept(Network::ConnectionSocketPtr{accepted_socket});

  EXPECT_CALL(*listener, onDestroy());
}

// Listener Filter could close socket in the context of listener callback.
TEST_F(ConnectionHandlerTest, ListenerFilterReportError) {
  InSequence s;

  Network::TcpListenerCallbacks* listener_callbacks;
  auto listener = new NiceMock<Network::MockListener>();
  TestListener* test_listener =
      addListener(1, true, false, "test_listener", listener, &listener_callbacks);
  EXPECT_CALL(test_listener->socket_factory_, localAddress())
      .WillRepeatedly(ReturnRef(local_address_));
  handler_->addListener(absl::nullopt, *test_listener, runtime_);

  Network::MockListenerFilter* first_filter = new Network::MockListenerFilter();
  Network::MockListenerFilter* last_filter = new Network::MockListenerFilter();
  EXPECT_CALL(factory_, createListenerFilterChain(_))
      .WillRepeatedly(Invoke([&](Network::ListenerFilterManager& manager) -> bool {
        manager.addAcceptFilter(listener_filter_matcher_, Network::ListenerFilterPtr{first_filter});
        manager.addAcceptFilter(listener_filter_matcher_, Network::ListenerFilterPtr{last_filter});
        return true;
      }));
  // The first filter close the socket
  EXPECT_CALL(*first_filter, onAccept(_))
      .WillOnce(Invoke([&](Network::ListenerFilterCallbacks& cb) -> Network::FilterStatus {
        cb.socket().close();
        return Network::FilterStatus::StopIteration;
      }));
  EXPECT_CALL(*access_log_, log(_, _, _, _));
  // The last filter won't be invoked
  EXPECT_CALL(*last_filter, onAccept(_)).Times(0);
  EXPECT_CALL(*first_filter, destroy_());
  EXPECT_CALL(*last_filter, destroy_());
  Network::MockConnectionSocket* accepted_socket = new NiceMock<Network::MockConnectionSocket>();
  listener_callbacks->onAccept(Network::ConnectionSocketPtr{accepted_socket});

  dispatcher_.clearDeferredDeleteList();
  // Make sure the error leads to no listener timer created.
  EXPECT_CALL(dispatcher_, createTimer_(_)).Times(0);
  // Make sure we never try to match the filter chain since listener filter doesn't complete.
  EXPECT_CALL(manager_, findFilterChain(_)).Times(0);

  EXPECT_CALL(*listener, onDestroy());
}

// Ensure no filters registered for a UDP listener is handled correctly.
TEST_F(ConnectionHandlerTest, UdpListenerNoFilter) {
  InSequence s;

  auto listener = new NiceMock<Network::MockUdpListener>();
  TestListener* test_listener =
      addListener(1, true, false, "test_listener", listener, nullptr, nullptr, nullptr,
                  Network::Socket::Type::Datagram, std::chrono::milliseconds());
  EXPECT_CALL(factory_, createUdpListenerFilterChain(_, _))
      .WillOnce(Invoke([&](Network::UdpListenerFilterManager&,
                           Network::UdpReadFilterCallbacks&) -> bool { return true; }));
  EXPECT_CALL(test_listener->socket_factory_, localAddress())
      .WillRepeatedly(ReturnRef(local_address_));

  handler_->addListener(absl::nullopt, *test_listener, runtime_);

  // Make sure these calls don't crash.
  Network::UdpRecvData data;
  test_listener->udp_listener_callbacks_->onData(std::move(data));
  test_listener->udp_listener_callbacks_->onReceiveError(Api::IoError::IoErrorCode::UnknownError);

  EXPECT_CALL(*listener, onDestroy());
}

TEST_F(ConnectionHandlerTest, TcpListenerInplaceUpdate) {
  InSequence s;
  uint64_t old_listener_tag = 1;
  uint64_t new_listener_tag = 2;
  Network::TcpListenerCallbacks* old_listener_callbacks;
  Network::BalancedConnectionHandler* current_handler;

  auto old_listener = new NiceMock<Network::MockListener>();
  auto mock_connection_balancer = std::make_shared<Network::MockConnectionBalancer>();

  TestListener* old_test_listener =
      addListener(old_listener_tag, true, false, "test_listener", old_listener,
                  &old_listener_callbacks, mock_connection_balancer, &current_handler);
  EXPECT_CALL(old_test_listener->socket_factory_, localAddress())
      .WillRepeatedly(ReturnRef(local_address_));
  handler_->addListener(absl::nullopt, *old_test_listener, runtime_);
  ASSERT_NE(old_test_listener, nullptr);

  Network::TcpListenerCallbacks* new_listener_callbacks = nullptr;

  auto overridden_filter_chain_manager =
      std::make_shared<NiceMock<Network::MockFilterChainManager>>();
  TestListener* new_test_listener = addListener(
      new_listener_tag, true, false, "test_listener", /* Network::Listener */ nullptr,
      &new_listener_callbacks, mock_connection_balancer, nullptr, Network::Socket::Type::Stream,
      std::chrono::milliseconds(15000), false, overridden_filter_chain_manager);
  handler_->addListener(old_listener_tag, *new_test_listener, runtime_);
  ASSERT_EQ(new_listener_callbacks, nullptr)
      << "new listener should be inplace added and callback should not change";

  Network::MockConnectionSocket* connection = new NiceMock<Network::MockConnectionSocket>();
  current_handler->incNumConnections();

  EXPECT_CALL(*mock_connection_balancer, pickTargetHandler(_))
      .WillOnce(ReturnRef(*current_handler));
  EXPECT_CALL(manager_, findFilterChain(_)).Times(0);
  EXPECT_CALL(*overridden_filter_chain_manager, findFilterChain(_)).WillOnce(Return(nullptr));
  EXPECT_CALL(*access_log_, log(_, _, _, _));
  EXPECT_CALL(*mock_connection_balancer, unregisterHandler(_));
  old_listener_callbacks->onAccept(Network::ConnectionSocketPtr{connection});
  EXPECT_EQ(0UL, handler_->numConnections());
  EXPECT_CALL(*old_listener, onDestroy());
}

TEST_F(ConnectionHandlerTest, TcpListenerRemoveFilterChain) {
  InSequence s;
  uint64_t listener_tag = 1;
  Network::TcpListenerCallbacks* listener_callbacks;
  auto listener = new NiceMock<Network::MockListener>();
  TestListener* test_listener =
      addListener(listener_tag, true, false, "test_listener", listener, &listener_callbacks);
  EXPECT_CALL(test_listener->socket_factory_, localAddress())
      .WillRepeatedly(ReturnRef(local_address_));
  handler_->addListener(absl::nullopt, *test_listener, runtime_);

  Network::MockConnectionSocket* connection = new NiceMock<Network::MockConnectionSocket>();
  EXPECT_CALL(manager_, findFilterChain(_)).WillOnce(Return(filter_chain_.get()));
  auto* server_connection = new NiceMock<Network::MockServerConnection>();
  EXPECT_CALL(dispatcher_, createServerConnection_()).WillOnce(Return(server_connection));
  EXPECT_CALL(factory_, createNetworkFilterChain(_, _)).WillOnce(Return(true));
  EXPECT_CALL(*access_log_, log(_, _, _, _));

  listener_callbacks->onAccept(Network::ConnectionSocketPtr{connection});

  EXPECT_EQ(1UL, handler_->numConnections());
  EXPECT_EQ(1UL, TestUtility::findCounter(stats_store_, "downstream_cx_total")->value());
  EXPECT_EQ(1UL, TestUtility::findGauge(stats_store_, "downstream_cx_active")->value());
  EXPECT_EQ(1UL, TestUtility::findCounter(stats_store_, "test.downstream_cx_total")->value());
  EXPECT_EQ(1UL, TestUtility::findGauge(stats_store_, "test.downstream_cx_active")->value());

  const std::list<const Network::FilterChain*> filter_chains{filter_chain_.get()};

  // The completion callback is scheduled.
  handler_->removeFilterChains(listener_tag, filter_chains,
                               []() { ENVOY_LOG(debug, "removed filter chains"); });
  // Trigger the deletion if any.
  dispatcher_.clearDeferredDeleteList();
  EXPECT_EQ(0UL, handler_->numConnections());
  EXPECT_EQ(1UL, TestUtility::findCounter(stats_store_, "downstream_cx_total")->value());
  EXPECT_EQ(0UL, TestUtility::findGauge(stats_store_, "downstream_cx_active")->value());
  EXPECT_EQ(1UL, TestUtility::findCounter(stats_store_, "test.downstream_cx_total")->value());
  EXPECT_EQ(0UL, TestUtility::findGauge(stats_store_, "test.downstream_cx_active")->value());

  EXPECT_CALL(dispatcher_, clearDeferredDeleteList());
  EXPECT_CALL(*listener, onDestroy());
  handler_.reset();
}

// `removeListeners` and `removeFilterChains` are posted from main thread. The two post actions are
// triggered by two timers. In some corner cases, the two timers have the same expiration time
// point. Thus `removeListeners` may be executed prior to `removeFilterChains`. This test case
// verifies that the work threads remove the listener and filter chains successfully under the above
// sequence.
TEST_F(ConnectionHandlerTest, TcpListenerRemoveFilterChainCalledAfterListenerIsRemoved) {
  InSequence s;
  uint64_t listener_tag = 1;
  Network::TcpListenerCallbacks* listener_callbacks;
  auto listener = new NiceMock<Network::MockListener>();
  TestListener* test_listener =
      addListener(listener_tag, true, false, "test_listener", listener, &listener_callbacks);
  EXPECT_CALL(test_listener->socket_factory_, localAddress())
      .WillRepeatedly(ReturnRef(local_address_));
  handler_->addListener(absl::nullopt, *test_listener, runtime_);

  Network::MockConnectionSocket* connection = new NiceMock<Network::MockConnectionSocket>();
  EXPECT_CALL(manager_, findFilterChain(_)).WillOnce(Return(filter_chain_.get()));
  auto* server_connection = new NiceMock<Network::MockServerConnection>();
  EXPECT_CALL(dispatcher_, createServerConnection_()).WillOnce(Return(server_connection));
  EXPECT_CALL(factory_, createNetworkFilterChain(_, _)).WillOnce(Return(true));

  listener_callbacks->onAccept(Network::ConnectionSocketPtr{connection});

  EXPECT_EQ(1UL, handler_->numConnections());
  EXPECT_EQ(1UL, TestUtility::findCounter(stats_store_, "downstream_cx_total")->value());
  EXPECT_EQ(1UL, TestUtility::findGauge(stats_store_, "downstream_cx_active")->value());
  EXPECT_EQ(1UL, TestUtility::findCounter(stats_store_, "test.downstream_cx_total")->value());
  EXPECT_EQ(1UL, TestUtility::findGauge(stats_store_, "test.downstream_cx_active")->value());

  EXPECT_CALL(*listener, onDestroy());
  handler_->stopListeners(listener_tag);

  EXPECT_CALL(dispatcher_, clearDeferredDeleteList());
  EXPECT_CALL(*access_log_, log(_, _, _, _));

  {
    // Filter chain removal in the same poll cycle but earlier.
    handler_->removeListeners(listener_tag);
  }
  EXPECT_EQ(0UL, handler_->numConnections());

  EXPECT_EQ(0UL, TestUtility::findGauge(stats_store_, "downstream_cx_active")->value());
  EXPECT_EQ(0UL, TestUtility::findGauge(stats_store_, "test.downstream_cx_active")->value());

  const std::list<const Network::FilterChain*> filter_chains{filter_chain_.get()};
  MockFunction<void()> on_filter_chain_removed;
  {
    // Listener removal in the same poll cycle but later than filter chain removal.
    handler_->removeFilterChains(listener_tag, filter_chains,
                                 [&on_filter_chain_removed]() { on_filter_chain_removed.Call(); });
  }
  EXPECT_CALL(dispatcher_, clearDeferredDeleteList());
  // on_filter_chain_removed must be deferred called.
  EXPECT_CALL(on_filter_chain_removed, Call());
  dispatcher_.clearDeferredDeleteList();

  // Final counters.
  EXPECT_EQ(1UL, TestUtility::findCounter(stats_store_, "downstream_cx_total")->value());
  EXPECT_EQ(0UL, TestUtility::findGauge(stats_store_, "downstream_cx_active")->value());
  EXPECT_EQ(1UL, TestUtility::findCounter(stats_store_, "test.downstream_cx_total")->value());
  EXPECT_EQ(0UL, TestUtility::findGauge(stats_store_, "test.downstream_cx_active")->value());

  // Verify that the callback is invoked already.
  testing::Mock::VerifyAndClearExpectations(&on_filter_chain_removed);
  handler_.reset();
}

TEST_F(ConnectionHandlerTest, TcpListenerRemoveListener) {
  InSequence s;

  Network::TcpListenerCallbacks* listener_callbacks;
  auto listener = new NiceMock<Network::MockListener>();
  TestListener* test_listener =
      addListener(1, true, false, "test_listener", listener, &listener_callbacks);
  EXPECT_CALL(test_listener->socket_factory_, localAddress())
      .WillRepeatedly(ReturnRef(local_address_));
  handler_->addListener(absl::nullopt, *test_listener, runtime_);

  Network::MockConnectionSocket* connection = new NiceMock<Network::MockConnectionSocket>();
  EXPECT_CALL(*access_log_, log(_, _, _, _));
  listener_callbacks->onAccept(Network::ConnectionSocketPtr{connection});
  EXPECT_EQ(0UL, handler_->numConnections());

  // Test stop/remove of not existent listener.
  handler_->stopListeners(0);
  handler_->removeListeners(0);

  EXPECT_CALL(*listener, onDestroy());
  handler_->stopListeners(1);

  EXPECT_CALL(dispatcher_, clearDeferredDeleteList());
  handler_->removeListeners(1);
  EXPECT_EQ(0UL, handler_->numConnections());

  // Test stop/remove of not existent listener.
  handler_->stopListeners(0);
  handler_->removeListeners(0);
}

TEST_F(ConnectionHandlerTest, TcpListenerGlobalCxLimitReject) {
  Network::TcpListenerCallbacks* listener_callbacks;
  auto listener = new NiceMock<Network::MockListener>();
  TestListener* test_listener =
      addListener(1, true, false, "test_listener", listener, &listener_callbacks);
  EXPECT_CALL(test_listener->socket_factory_, localAddress())
      .WillRepeatedly(ReturnRef(local_address_));
  handler_->addListener(absl::nullopt, *test_listener, runtime_);

  listener_callbacks->onReject(Network::TcpListenerCallbacks::RejectCause::GlobalCxLimit);

  EXPECT_EQ(1UL, TestUtility::findCounter(stats_store_, "downstream_global_cx_overflow")->value());
  EXPECT_EQ(0UL, TestUtility::findCounter(stats_store_, "downstream_cx_overload_reject")->value());
  EXPECT_CALL(*listener, onDestroy());
}

TEST_F(ConnectionHandlerTest, TcpListenerOverloadActionReject) {
  Network::TcpListenerCallbacks* listener_callbacks;
  auto listener = new NiceMock<Network::MockListener>();
  TestListener* test_listener =
      addListener(1, true, false, "test_listener", listener, &listener_callbacks);
  EXPECT_CALL(test_listener->socket_factory_, localAddress())
      .WillRepeatedly(ReturnRef(local_address_));
  handler_->addListener(absl::nullopt, *test_listener, runtime_);

  listener_callbacks->onReject(Network::TcpListenerCallbacks::RejectCause::OverloadAction);

  EXPECT_EQ(1UL, TestUtility::findCounter(stats_store_, "downstream_cx_overload_reject")->value());
  EXPECT_EQ(0UL, TestUtility::findCounter(stats_store_, "downstream_global_cx_overflow")->value());
  EXPECT_CALL(*listener, onDestroy());
}

// Listener Filter matchers works.
TEST_F(ConnectionHandlerTest, ListenerFilterWorks) {
  Network::TcpListenerCallbacks* listener_callbacks;
  auto listener = new NiceMock<Network::MockListener>();
  TestListener* test_listener =
      addListener(1, true, false, "test_listener", listener, &listener_callbacks);
  EXPECT_CALL(test_listener->socket_factory_, localAddress())
      .WillRepeatedly(ReturnRef(local_address_));
  handler_->addListener(absl::nullopt, *test_listener, runtime_);

  auto all_matcher = std::make_shared<Network::MockListenerFilterMatcher>();
  auto* disabled_listener_filter = new Network::MockListenerFilter();
  auto* enabled_filter = new Network::MockListenerFilter();
  EXPECT_CALL(factory_, createListenerFilterChain(_))
      .WillRepeatedly(Invoke([&](Network::ListenerFilterManager& manager) -> bool {
        manager.addAcceptFilter(all_matcher, Network::ListenerFilterPtr{disabled_listener_filter});
        manager.addAcceptFilter(listener_filter_matcher_,
                                Network::ListenerFilterPtr{enabled_filter});
        return true;
      }));

  // The all matcher matches any incoming traffic and disables the listener filter.
  EXPECT_CALL(*all_matcher, matches(_)).WillOnce(Return(true));
  EXPECT_CALL(*disabled_listener_filter, onAccept(_)).Times(0);

  // The non matcher acts as if always enabled.
  EXPECT_CALL(*enabled_filter, onAccept(_)).WillOnce(Return(Network::FilterStatus::Continue));
  EXPECT_CALL(*disabled_listener_filter, destroy_());
  EXPECT_CALL(*enabled_filter, destroy_());
  EXPECT_CALL(manager_, findFilterChain(_)).WillOnce(Return(nullptr));
  EXPECT_CALL(*access_log_, log(_, _, _, _));
  listener_callbacks->onAccept(std::make_unique<NiceMock<Network::MockConnectionSocket>>());
  EXPECT_CALL(*listener, onDestroy());
}

// The read_filter should be deleted before the udp_listener is deleted.
TEST_F(ConnectionHandlerTest, ShutdownUdpListener) {
  InSequence s;

  Network::MockUdpReadFilterCallbacks dummy_callbacks;
  auto listener = new NiceMock<MockUpstreamUdpListener>(*this);
  TestListener* test_listener =
      addListener(1, true, false, "test_listener", listener, nullptr, nullptr, nullptr,
                  Network::Socket::Type::Datagram, std::chrono::milliseconds(), false, nullptr);
  auto filter = std::make_unique<NiceMock<MockUpstreamUdpFilter>>(*this, dummy_callbacks);

  EXPECT_CALL(factory_, createUdpListenerFilterChain(_, _))
      .WillOnce(Invoke([&](Network::UdpListenerFilterManager& udp_listener,
                           Network::UdpReadFilterCallbacks&) -> bool {
        udp_listener.addReadFilter(std::move(filter));
        return true;
      }));
  EXPECT_CALL(test_listener->socket_factory_, localAddress())
      .WillRepeatedly(ReturnRef(local_address_));
  EXPECT_CALL(dummy_callbacks.udp_listener_, onDestroy());

  handler_->addListener(absl::nullopt, *test_listener, runtime_);
  handler_->stopListeners();

  ASSERT_TRUE(deleted_before_listener_)
      << "The read_filter_ should be deleted before the udp_listener_ is deleted.";
}

TEST_F(ConnectionHandlerTest, DisableInternalListener) {
  InSequence s;
  Network::Address::InstanceConstSharedPtr local_address{
      new Network::Address::EnvoyInternalInstance("server_internal_address")};

  TestListener* internal_listener =
      addInternalListener(1, "test_internal_listener", std::chrono::milliseconds(), false, nullptr);
  EXPECT_CALL(internal_listener->socket_factory_, localAddress())
      .WillRepeatedly(ReturnRef(local_address));
  handler_->addListener(absl::nullopt, *internal_listener, runtime_);
  auto internal_listener_cb = handler_->findByAddress(local_address);
  ASSERT_TRUE(internal_listener_cb.has_value());

  handler_->disableListeners();
  auto internal_listener_cb_disabled = handler_->findByAddress(local_address);
  ASSERT_TRUE(internal_listener_cb_disabled.has_value());
  ASSERT_EQ(&internal_listener_cb_disabled.value().get(), &internal_listener_cb.value().get());

  handler_->enableListeners();
  auto internal_listener_cb_enabled = handler_->findByAddress(local_address);
  ASSERT_TRUE(internal_listener_cb_enabled.has_value());
  ASSERT_EQ(&internal_listener_cb_enabled.value().get(), &internal_listener_cb.value().get());
}

TEST_F(ConnectionHandlerTest, InternalListenerInplaceUpdate) {
  InSequence s;
  uint64_t old_listener_tag = 1;
  uint64_t new_listener_tag = 2;
  Network::Address::InstanceConstSharedPtr local_address{
      new Network::Address::EnvoyInternalInstance("server_internal_address")};

  TestListener* internal_listener = addInternalListener(
      old_listener_tag, "test_internal_listener", std::chrono::milliseconds(), false, nullptr);
  EXPECT_CALL(internal_listener->socket_factory_, localAddress())
      .WillRepeatedly(ReturnRef(local_address));
  handler_->addListener(absl::nullopt, *internal_listener, runtime_);

  ASSERT_NE(internal_listener, nullptr);

  auto overridden_filter_chain_manager =
      std::make_shared<NiceMock<Network::MockFilterChainManager>>();
  TestListener* new_test_listener =
      addInternalListener(new_listener_tag, "test_internal_listener", std::chrono::milliseconds(),
                          false, overridden_filter_chain_manager);

  handler_->addListener(old_listener_tag, *new_test_listener, runtime_);

  Network::MockConnectionSocket* connection = new NiceMock<Network::MockConnectionSocket>();

  auto internal_listener_cb = handler_->findByAddress(local_address);

  EXPECT_CALL(manager_, findFilterChain(_)).Times(0);
  EXPECT_CALL(*overridden_filter_chain_manager, findFilterChain(_)).WillOnce(Return(nullptr));
  EXPECT_CALL(*access_log_, log(_, _, _, _));
  internal_listener_cb.value().get().onAccept(Network::ConnectionSocketPtr{connection});
  EXPECT_EQ(0UL, handler_->numConnections());

  testing::MockFunction<void()> completion;
  handler_->removeFilterChains(old_listener_tag, {}, completion.AsStdFunction());
  EXPECT_CALL(completion, Call());
  dispatcher_.clearDeferredDeleteList();
}
} // namespace
} // namespace Server
} // namespace Envoy<|MERGE_RESOLUTION|>--- conflicted
+++ resolved
@@ -864,11 +864,7 @@
       addListener(1, true, true, "test_listener1", listener1, &listener_callbacks);
   EXPECT_CALL(test_listener1->socket_factory_, localAddress())
       .WillRepeatedly(ReturnRef(local_address_));
-<<<<<<< HEAD
-  handler_->addListener(absl::nullopt, *test_listener1);
-=======
   handler_->addListener(absl::nullopt, *test_listener1, runtime_);
->>>>>>> 5671b08a
 
   auto listener2_overridden_filter_chain_manager =
       std::make_shared<NiceMock<Network::MockFilterChainManager>>();
@@ -881,11 +877,7 @@
       new Network::Address::Ipv4Instance("127.0.0.1", 10002));
   EXPECT_CALL(test_listener2->socket_factory_, localAddress())
       .WillRepeatedly(ReturnRef(listener2_address));
-<<<<<<< HEAD
-  handler_->addListener(absl::nullopt, *test_listener2);
-=======
   handler_->addListener(absl::nullopt, *test_listener2, runtime_);
->>>>>>> 5671b08a
 
   // Stop the listener2.
   EXPECT_CALL(*listener2, onDestroy());
@@ -936,11 +928,7 @@
       addListener(1, true, true, "test_listener1", listener1, &listener_callbacks);
   EXPECT_CALL(test_listener1->socket_factory_, localAddress())
       .WillRepeatedly(ReturnRef(local_address_));
-<<<<<<< HEAD
-  handler_->addListener(absl::nullopt, *test_listener1);
-=======
   handler_->addListener(absl::nullopt, *test_listener1, runtime_);
->>>>>>> 5671b08a
 
   auto listener2_overridden_filter_chain_manager =
       std::make_shared<NiceMock<Network::MockFilterChainManager>>();
@@ -953,11 +941,7 @@
       new Network::Address::Ipv4Instance("0.0.0.0", 10002));
   EXPECT_CALL(test_listener2->socket_factory_, localAddress())
       .WillRepeatedly(ReturnRef(listener2_address));
-<<<<<<< HEAD
-  handler_->addListener(absl::nullopt, *test_listener2);
-=======
   handler_->addListener(absl::nullopt, *test_listener2, runtime_);
->>>>>>> 5671b08a
 
   // Stop the listener2.
   EXPECT_CALL(*listener2, onDestroy());
@@ -1001,11 +985,6 @@
 }
 
 TEST_F(ConnectionHandlerTest, EnsureNotMatchStoppedAnyAddressListenerOnOldBehavior) {
-<<<<<<< HEAD
-  auto scoped_runtime = std::make_unique<TestScopedRuntime>();
-
-=======
->>>>>>> 5671b08a
   Runtime::LoaderSingleton::getExisting()->mergeValues(
       {{"envoy.reloadable_features.listener_wildcard_match_ip_family", "false"}});
 
@@ -1016,11 +995,7 @@
       addListener(1, true, true, "test_listener1", listener1, &listener_callbacks);
   EXPECT_CALL(test_listener1->socket_factory_, localAddress())
       .WillRepeatedly(ReturnRef(local_address_));
-<<<<<<< HEAD
-  handler_->addListener(absl::nullopt, *test_listener1);
-=======
   handler_->addListener(absl::nullopt, *test_listener1, runtime_);
->>>>>>> 5671b08a
 
   auto listener2_overridden_filter_chain_manager =
       std::make_shared<NiceMock<Network::MockFilterChainManager>>();
@@ -1033,11 +1008,7 @@
       new Network::Address::Ipv4Instance("0.0.0.0", 10002));
   EXPECT_CALL(test_listener2->socket_factory_, localAddress())
       .WillRepeatedly(ReturnRef(listener2_address));
-<<<<<<< HEAD
-  handler_->addListener(absl::nullopt, *test_listener2);
-=======
   handler_->addListener(absl::nullopt, *test_listener2, runtime_);
->>>>>>> 5671b08a
 
   // Stop the listener2.
   EXPECT_CALL(*listener2, onDestroy());
