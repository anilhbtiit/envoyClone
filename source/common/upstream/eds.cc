#include "common/upstream/eds.h"

#include "envoy/api/v2/cds.pb.h"
#include "envoy/api/v2/core/config_source.pb.h"
#include "envoy/api/v2/discovery.pb.h"
#include "envoy/api/v2/eds.pb.h"
#include "envoy/api/v2/eds.pb.validate.h"
#include "envoy/api/v3alpha/cds.pb.h"
#include "envoy/common/exception.h"

#include "common/common/utility.h"
#include "common/config/api_version.h"

namespace Envoy {
namespace Upstream {

EdsClusterImpl::EdsClusterImpl(
    const envoy::api::v2::Cluster& cluster, Runtime::Loader& runtime,
    Server::Configuration::TransportSocketFactoryContext& factory_context,
    Stats::ScopePtr&& stats_scope, bool added_via_api)
    : BaseDynamicClusterImpl(cluster, runtime, factory_context, std::move(stats_scope),
                             added_via_api),
      local_info_(factory_context.localInfo()),
      cluster_name_(cluster.eds_cluster_config().service_name().empty()
                        ? cluster.name()
                        : cluster.eds_cluster_config().service_name()),
      validation_visitor_(factory_context.messageValidationVisitor()),
      xds_api_version_(cluster.eds_cluster_config().eds_config().xds_api_version()) {
  Event::Dispatcher& dispatcher = factory_context.dispatcher();
  assignment_timeout_ = dispatcher.createTimer([this]() -> void { onAssignmentTimeout(); });
  const auto& eds_config = cluster.eds_cluster_config().eds_config();
  if (eds_config.config_source_specifier_case() ==
      envoy::api::v2::core::ConfigSource::ConfigSourceSpecifierCase::kPath) {
    initialize_phase_ = InitializePhase::Primary;
  } else {
    initialize_phase_ = InitializePhase::Secondary;
  }
  subscription_ =
      factory_context.clusterManager().subscriptionFactory().subscriptionFromConfigSource(
<<<<<<< HEAD
          eds_config, loadTypeUrl(), info_->statsScope(), *this);
=======
          eds_config,
          Grpc::Common::typeUrl(
              API_NO_BOOST(envoy::api::v2::ClusterLoadAssignment)().GetDescriptor()->full_name()),
          info_->statsScope(), *this);
>>>>>>> eef74ef9
}

void EdsClusterImpl::startPreInit() { subscription_->start({cluster_name_}); }

void EdsClusterImpl::BatchUpdateHelper::batchUpdate(PrioritySet::HostUpdateCb& host_update_cb) {
  std::unordered_map<std::string, HostSharedPtr> updated_hosts;
  PriorityStateManager priority_state_manager(parent_, parent_.local_info_, &host_update_cb);
  for (const auto& locality_lb_endpoint : cluster_load_assignment_.endpoints()) {
    parent_.validateEndpointsForZoneAwareRouting(locality_lb_endpoint);

    priority_state_manager.initializePriorityFor(locality_lb_endpoint);

    for (const auto& lb_endpoint : locality_lb_endpoint.lb_endpoints()) {
      priority_state_manager.registerHostForPriority(
          "", parent_.resolveProtoAddress(lb_endpoint.endpoint().address()), locality_lb_endpoint,
          lb_endpoint);
    }
  }

  // Track whether we rebuilt any LB structures.
  bool cluster_rebuilt = false;

  const uint32_t overprovisioning_factor = PROTOBUF_GET_WRAPPED_OR_DEFAULT(
      cluster_load_assignment_.policy(), overprovisioning_factor, kDefaultOverProvisioningFactor);

  // Loop over all priorities that exist in the new configuration.
  auto& priority_state = priority_state_manager.priorityState();
  for (size_t i = 0; i < priority_state.size(); ++i) {
    if (priority_state[i].first != nullptr) {
      if (parent_.locality_weights_map_.size() <= i) {
        parent_.locality_weights_map_.resize(i + 1);
      }
      cluster_rebuilt |= parent_.updateHostsPerLocality(
          i, overprovisioning_factor, *priority_state[i].first, parent_.locality_weights_map_[i],
          priority_state[i].second, priority_state_manager, updated_hosts);
    }
  }

  // Loop over all priorities not present in the config that already exists. This will
  // empty out any remaining priority that the config update did not refer to.
  for (size_t i = priority_state.size(); i < parent_.priority_set_.hostSetsPerPriority().size();
       ++i) {
    const HostVector empty_hosts;
    LocalityWeightsMap empty_locality_map;

    if (parent_.locality_weights_map_.size() <= i) {
      parent_.locality_weights_map_.resize(i + 1);
    }
    cluster_rebuilt |= parent_.updateHostsPerLocality(
        i, overprovisioning_factor, empty_hosts, parent_.locality_weights_map_[i],
        empty_locality_map, priority_state_manager, updated_hosts);
  }

  parent_.all_hosts_ = std::move(updated_hosts);

  if (!cluster_rebuilt) {
    parent_.info_->stats().update_no_rebuild_.inc();
  }

  // If we didn't setup to initialize when our first round of health checking is complete, just
  // do it now.
  parent_.onPreInitComplete();
}

void EdsClusterImpl::onConfigUpdate(const Protobuf::RepeatedPtrField<ProtobufWkt::Any>& resources,
                                    const std::string&) {
  if (!validateUpdateSize(resources.size())) {
    return;
  }
  auto cluster_load_assignment =
      MessageUtil::anyConvert<envoy::api::v2::ClusterLoadAssignment>(resources[0]);
  MessageUtil::validate(cluster_load_assignment, validation_visitor_);
  if (cluster_load_assignment.cluster_name() != cluster_name_) {
    throw EnvoyException(fmt::format("Unexpected EDS cluster (expecting {}): {}", cluster_name_,
                                     cluster_load_assignment.cluster_name()));
  }

  // Disable timer (if enabled) as we have received new assignment.
  if (assignment_timeout_->enabled()) {
    assignment_timeout_->disableTimer();
  }
  // Check if endpoint_stale_after is set.
  const uint64_t stale_after_ms =
      PROTOBUF_GET_MS_OR_DEFAULT(cluster_load_assignment.policy(), endpoint_stale_after, 0);
  if (stale_after_ms > 0) {
    // Stat to track how often we receive valid assignment_timeout in response.
    info_->stats().assignment_timeout_received_.inc();
    assignment_timeout_->enableTimer(std::chrono::milliseconds(stale_after_ms));
  }

  BatchUpdateHelper helper(*this, cluster_load_assignment);
  priority_set_.batchHostUpdate(helper);
}

void EdsClusterImpl::onConfigUpdate(
    const Protobuf::RepeatedPtrField<envoy::api::v2::Resource>& resources,
    const Protobuf::RepeatedPtrField<std::string>&, const std::string&) {
  if (!validateUpdateSize(resources.size())) {
    return;
  }
  Protobuf::RepeatedPtrField<ProtobufWkt::Any> unwrapped_resource;
  *unwrapped_resource.Add() = resources[0].resource();
  onConfigUpdate(unwrapped_resource, resources[0].version());
}

bool EdsClusterImpl::validateUpdateSize(int num_resources) {
  if (num_resources == 0) {
    ENVOY_LOG(debug, "Missing ClusterLoadAssignment for {} in onConfigUpdate()", cluster_name_);
    info_->stats().update_empty_.inc();
    onPreInitComplete();
    return false;
  }
  if (num_resources != 1) {
    throw EnvoyException(fmt::format("Unexpected EDS resource length: {}", num_resources));
    // (would be a return false here)
  }
  return true;
}

void EdsClusterImpl::onAssignmentTimeout() {
  // We can no longer use the assignments, remove them.
  // TODO(vishalpowar) This is not going to work for incremental updates, and we
  // need to instead change the health status to indicate the assignments are
  // stale.
  Protobuf::RepeatedPtrField<ProtobufWkt::Any> resources;
  envoy::api::v2::ClusterLoadAssignment resource;
  resource.set_cluster_name(cluster_name_);
  resources.Add()->PackFrom(resource);
  onConfigUpdate(resources, "");
  // Stat to track how often we end up with stale assignments.
  info_->stats().assignment_stale_.inc();
}

void EdsClusterImpl::reloadHealthyHostsHelper(const HostSharedPtr& host) {
  // Here we will see if we have a host that has been marked for deletion by service discovery
  // but has been stabilized due to passing active health checking. If such a host is now
  // failing active health checking we can remove it during this health check update.
  HostSharedPtr host_to_exclude = host;
  if (host_to_exclude != nullptr &&
      host_to_exclude->healthFlagGet(Host::HealthFlag::FAILED_ACTIVE_HC) &&
      host_to_exclude->healthFlagGet(Host::HealthFlag::PENDING_DYNAMIC_REMOVAL)) {
    // Empty for clarity.
  } else {
    // Do not exclude and remove the host during the update.
    host_to_exclude = nullptr;
  }

  const auto& host_sets = prioritySet().hostSetsPerPriority();
  for (size_t priority = 0; priority < host_sets.size(); ++priority) {
    const auto& host_set = host_sets[priority];

    // Filter current hosts in case we need to exclude a host.
    HostVectorSharedPtr hosts_copy(new HostVector());
    std::copy_if(host_set->hosts().begin(), host_set->hosts().end(),
                 std::back_inserter(*hosts_copy),
                 [&host_to_exclude](const HostSharedPtr& host) { return host_to_exclude != host; });

    // Setup a hosts to remove vector in case we need to exclude a host.
    HostVector hosts_to_remove;
    if (hosts_copy->size() != host_set->hosts().size()) {
      ASSERT(hosts_copy->size() == host_set->hosts().size() - 1);
      hosts_to_remove.emplace_back(host_to_exclude);
    }

    // Filter hosts per locality in case we need to exclude a host.
    HostsPerLocalityConstSharedPtr hosts_per_locality_copy = host_set->hostsPerLocality().filter(
        {[&host_to_exclude](const Host& host) { return &host != host_to_exclude.get(); }})[0];

    prioritySet().updateHosts(priority,
                              HostSetImpl::partitionHosts(hosts_copy, hosts_per_locality_copy),
                              host_set->localityWeights(), {}, hosts_to_remove, absl::nullopt);
  }

  if (host_to_exclude != nullptr) {
    ASSERT(all_hosts_.find(host_to_exclude->address()->asString()) != all_hosts_.end());
    all_hosts_.erase(host_to_exclude->address()->asString());
  }
}

std::string EdsClusterImpl::loadTypeUrl() {
  switch (xds_api_version_) {
  // automatically set api version as V2
  case envoy::api::v2::core::ConfigSource::AUTO:
  case envoy::api::v2::core::ConfigSource::V2:
    return Grpc::Common::typeUrl(
        envoy::api::v2::ClusterLoadAssignment().GetDescriptor()->full_name());
  case envoy::api::v2::core::ConfigSource::V3ALPHA:
    return Grpc::Common::typeUrl(
        envoy::api::v3alpha::ClusterLoadAssignment().GetDescriptor()->full_name());
  default:
    throw EnvoyException(fmt::format("type {} is not supported", xds_api_version_));
  }
}

bool EdsClusterImpl::updateHostsPerLocality(
    const uint32_t priority, const uint32_t overprovisioning_factor, const HostVector& new_hosts,
    LocalityWeightsMap& locality_weights_map, LocalityWeightsMap& new_locality_weights_map,
    PriorityStateManager& priority_state_manager,
    std::unordered_map<std::string, HostSharedPtr>& updated_hosts) {
  const auto& host_set = priority_set_.getOrCreateHostSet(priority, overprovisioning_factor);
  HostVectorSharedPtr current_hosts_copy(new HostVector(host_set.hosts()));

  HostVector hosts_added;
  HostVector hosts_removed;
  // We need to trigger updateHosts with the new host vectors if they have changed. We also do this
  // when the locality weight map or the overprovisioning factor. Note calling updateDynamicHostList
  // is responsible for both determining whether there was a change and to perform the actual update
  // to current_hosts_copy, so it must be called even if we know that we need to update (e.g. if the
  // overprovisioning factor changes).
  // TODO(htuch): We eagerly update all the host sets here on weight changes, which isn't great,
  // since this has the knock on effect that we rebuild the load balancers and locality scheduler.
  // We could make this happen lazily, as we do for host-level weight updates, where as things age
  // out of the locality scheduler, we discover their new weights. We don't currently have a shared
  // object for locality weights that we can update here, we should add something like this to
  // improve performance and scalability of locality weight updates.
  const bool hosts_updated = updateDynamicHostList(new_hosts, *current_hosts_copy, hosts_added,
                                                   hosts_removed, updated_hosts, all_hosts_);
  if (hosts_updated || host_set.overprovisioningFactor() != overprovisioning_factor ||
      locality_weights_map != new_locality_weights_map) {
    ASSERT(std::all_of(current_hosts_copy->begin(), current_hosts_copy->end(),
                       [&](const auto& host) { return host->priority() == priority; }));
    locality_weights_map = new_locality_weights_map;
    ENVOY_LOG(debug,
              "EDS hosts or locality weights changed for cluster: {} current hosts {} priority {}",
              info_->name(), host_set.hosts().size(), host_set.priority());

    priority_state_manager.updateClusterPrioritySet(priority, std::move(current_hosts_copy),
                                                    hosts_added, hosts_removed, absl::nullopt,
                                                    overprovisioning_factor);
    return true;
  }
  return false;
}

void EdsClusterImpl::onConfigUpdateFailed(Envoy::Config::ConfigUpdateFailureReason reason,
                                          const EnvoyException*) {
  ASSERT(Envoy::Config::ConfigUpdateFailureReason::ConnectionFailure != reason);
  // We need to allow server startup to continue, even if we have a bad config.
  onPreInitComplete();
}

std::pair<ClusterImplBaseSharedPtr, ThreadAwareLoadBalancerPtr>
EdsClusterFactory::createClusterImpl(
    const envoy::api::v2::Cluster& cluster, ClusterFactoryContext& context,
    Server::Configuration::TransportSocketFactoryContext& socket_factory_context,
    Stats::ScopePtr&& stats_scope) {
  if (!cluster.has_eds_cluster_config()) {
    throw EnvoyException("cannot create an EDS cluster without an EDS config");
  }

  return std::make_pair(
      std::make_unique<EdsClusterImpl>(cluster, context.runtime(), socket_factory_context,
                                       std::move(stats_scope), context.addedViaApi()),
      nullptr);
}

/**
 * Static registration for the strict dns cluster factory. @see RegisterFactory.
 */
REGISTER_FACTORY(EdsClusterFactory, ClusterFactory);

} // namespace Upstream
} // namespace Envoy<|MERGE_RESOLUTION|>--- conflicted
+++ resolved
@@ -37,14 +37,7 @@
   }
   subscription_ =
       factory_context.clusterManager().subscriptionFactory().subscriptionFromConfigSource(
-<<<<<<< HEAD
           eds_config, loadTypeUrl(), info_->statsScope(), *this);
-=======
-          eds_config,
-          Grpc::Common::typeUrl(
-              API_NO_BOOST(envoy::api::v2::ClusterLoadAssignment)().GetDescriptor()->full_name()),
-          info_->statsScope(), *this);
->>>>>>> eef74ef9
 }
 
 void EdsClusterImpl::startPreInit() { subscription_->start({cluster_name_}); }
@@ -230,10 +223,10 @@
   case envoy::api::v2::core::ConfigSource::AUTO:
   case envoy::api::v2::core::ConfigSource::V2:
     return Grpc::Common::typeUrl(
-        envoy::api::v2::ClusterLoadAssignment().GetDescriptor()->full_name());
+        API_NO_BOOST(envoy::api::v2::ClusterLoadAssignment().GetDescriptor()->full_name()));
   case envoy::api::v2::core::ConfigSource::V3ALPHA:
     return Grpc::Common::typeUrl(
-        envoy::api::v3alpha::ClusterLoadAssignment().GetDescriptor()->full_name());
+        API_NO_BOOST(envoy::api::v3alpha::ClusterLoadAssignment().GetDescriptor()->full_name()));
   default:
     throw EnvoyException(fmt::format("type {} is not supported", xds_api_version_));
   }
