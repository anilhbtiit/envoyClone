--- conflicted
+++ resolved
@@ -111,12 +111,8 @@
           end
 
 The HTTP Lua filter can be disabled on some virtual host, route, or weighted cluster by the
-<<<<<<< HEAD
-LuaPerRoute configuration as follow:
-=======
 :ref:`LuaPerRoute <envoy_v3_api_msg_extensions.filters.http.lua.v3.LuaPerRoute>` configuration as
 follow:
->>>>>>> 6eb7e642
 
 .. code-block:: yaml
 
