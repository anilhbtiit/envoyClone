suffixes:
  # Suffixes to include in checking
  included:
  - BUILD
  - WORKSPACE
  - .bzl
  - .cc
  - .h
  - .java
  - .m
  - .mm
  - .proto

  # Histogram names which are allowed to be suffixed with the unit symbol, all of the pre-existing
  # ones were grandfathered as part of PR #8484 for backwards compatibility.
  histogram_with_si:
    include:
    - cx_rtt_us
    - cx_rtt_variance_us
    - downstream_cx_length_ms
    - downstream_cx_length_ms
    - initialization_time_ms
    - loop_duration_us
    - poll_delay_us
    - request_time_ms
    - upstream_cx_connect_ms
    - upstream_cx_length_ms

  proto:
  - .proto

  repositories_bzl:
  - bazel/repositories.bzl

paths:
  # Path prefixes to exclude from checking
  # TODO(alyssawilk) unexclude mobile
  excluded:
  - .
  - bazel/external/http_parser/
  - bazel/toolchains/configs/
  - bazel-
  - build
  - contrib/contrib_build_config.bzl
  - examples/wasm-cc
  - generated/
  - mobile/
  - source/extensions/common/wasm/ext
  - source/extensions/extensions_build_config.bzl
  - third_party/
  - thirdparty/
  - tools/dev/src
  - tools/pyformat/
  - tools/testdata/check_format/
  - test/extensions/access_loggers/wasm/test_data
  - test/extensions/bootstrap/wasm/test_data
  - test/extensions/common/wasm/test_data
  - test/extensions/filters/http/wasm/test_data
  - test/extensions/filters/network/wasm/test_data
  - test/extensions/stats_sinks/wasm/test_data

  build_fixer:
    exclude:
    - bazel/BUILD
    - bazel/external/
    - bazel/toolchains/
    - tools/clang_tools

  # `build_urls`:
  #   We want all URL references to exist in repository_locations.bzl files and have
  #   metadata that conforms to the schema in ./api/bazel/external_deps.bzl. Below
  #   we have some exceptions for either infrastructure files or places we fall
  #   short today (Rust).
  #
  # NB: Please DO NOT extend the `build_urls` allow list without consulting
  # @envoyproxy/dependency-shepherds.
  build_urls:
    include:
    - api/bazel/envoy_http_archive.bzl
    - api/bazel/repository_locations.bzl
    - bazel/external/cargo/crates.bzl
    - bazel/repository_locations.bzl

  exception:
    include:
    # Header files that can throw exceptions. These should be limited; the only
    # valid situation identified so far is template functions used for config
    # processing.
    - envoy/common/exception.h
    - source/common/filter/config_discovery_impl.h
    - source/common/config/utility.h
    - source/common/matcher/map_matcher.h
    - source/common/matcher/field_matcher.h
    - source/common/protobuf/visitor_helper.h
    - source/extensions/common/matcher/trie_matcher.h
    - envoy/common/exception.h
    # legacy core files which throw exceptions. We can add to this list but strongly prefer
    # StausOr where possible.
    - source/common/listener_manager/listener_impl.cc
    - source/common/listener_manager/listener_manager_impl.cc
    - source/common/listener_manager/filter_chain_manager_impl.cc
    - source/common/upstream/thread_aware_lb_impl.cc
    - source/common/upstream/subset_lb_config.cc
    - source/common/upstream/cluster_manager_impl.cc
    - source/common/upstream/upstream_impl.cc
    - source/common/upstream/default_local_address_selector_factory.cc
    - source/common/network/listen_socket_impl.cc
    - source/common/network/io_socket_handle_base_impl.cc
    - source/common/network/address_impl.cc
    - source/common/network/utility.cc
    - source/common/network/dns_resolver/dns_factory_util.cc
    - source/common/ssl/tls_certificate_config_impl.cc
    - source/common/formatter/http_specific_formatter.cc
    - source/common/formatter/stream_info_formatter.h
    - source/common/formatter/stream_info_formatter.cc
    - source/common/formatter/substitution_formatter.h
    - source/common/formatter/substitution_format_utility.cc
    - source/common/formatter/substitution_format_string.h
    - source/common/stats/tag_extractor_impl.cc
    - source/common/stats/tag_producer_impl.cc
    - source/common/http/http2/codec_impl.cc
    - source/common/http/utility.cc
    - source/common/http/hash_policy.cc
    - source/common/http/conn_manager_utility.cc
    - source/common/http/match_delegate/config.cc
    - source/common/protobuf/yaml_utility.cc
    - source/common/protobuf/visitor.cc
    - source/common/protobuf/utility.cc
    - source/common/protobuf/message_validator_impl.cc
    - source/common/quic/quic_server_transport_socket_factory.cc
    - source/common/access_log/access_log_manager_impl.cc
    - source/common/secret/secret_manager_impl.cc
    - source/common/grpc/async_client_manager_impl.cc
    - source/common/grpc/google_grpc_utils.cc
    - source/common/tcp_proxy/tcp_proxy.cc
    - source/common/config/subscription_factory_impl.cc
    - source/common/config/xds_resource.cc
    - source/common/config/datasource.cc
    - source/common/runtime/runtime_impl.cc
    - source/common/filter/config_discovery_impl.cc
    - source/common/json/json_internal.cc
    - source/common/router/scoped_rds.cc
    - source/common/router/config_impl.cc
    - source/common/router/scoped_config_impl.cc
    - source/common/router/router_ratelimit.cc
    - source/common/router/header_parser.cc
    - source/common/filesystem/inotify/watcher_impl.cc
    - source/common/filesystem/posix/directory_iterator_impl.cc
    - source/common/filesystem/kqueue/watcher_impl.cc
    - source/common/filesystem/win32/directory_iterator_impl.cc
    - source/common/filesystem/win32/watcher_impl.cc
    - source/common/common/utility.cc
    - source/common/common/regex.cc
    - source/common/common/matchers.cc
    - source/exe/stripped_main_base.cc
    - source/server/options_impl.cc
    - source/server/overload_manager_impl.cc
    - source/server/config_validation/server.cc
    - source/server/admin/html/active_stats.js
    - source/server/server.cc
    - source/server/hot_restarting_base.cc
    - source/server/hot_restart_impl.cc
    - source/server/ssl_context_manager.cc
<<<<<<< HEAD
    - source/server/configuration_impl.cc
    - source/server/config_validation/cluster_manager.cc
    - source/common/upstream/health_discovery_service.cc
    - source/common/secret/sds_api.h
    - source/common/secret/sds_api.cc
    - source/common/router/router.cc
    - source/common/config/config_provider_impl.h
=======
>>>>>>> 3b5b51e4

  # Only one C++ file should instantiate grpc_init
  grpc_init:
    include:
    - source/common/grpc/google_grpc_context.cc

  # Files in these paths can use Protobuf::util::JsonStringToMessage
  json_string_to_message:
    include:
    - source/common/protobuf/utility.cc
    - source/common/protobuf/protobuf.h
    - source/common/protobuf/yaml_utility.cc
    - test/extensions/bootstrap/wasm/test_data/speed_cpp.cc

  namespace_check:
    exclude:
    - tools/api_boost/testdata/
    - tools/clang_tools/

  # Files that should not raise an error for using memcpy
  memcpy:
    include:
    - source/common/common/mem_block_builder.h
    - source/common/common/safe_memcpy.h

  # Files in these paths can make reference to protobuf stuff directly
  protobuf:
    include:
    - api/test
    - api/bazel/cc_proto_descriptor_library
    - ci/prebuilt
    - source/common/protobuf
    - source/extensions/filters/http/grpc_field_extraction
    - test/extensions/bootstrap/wasm/test_data

  # Files that are allowed to use try without main thread assertion.
  raw_try:
    include:
    - source/common/common/thread.h
    - source/exe/terminate_handler.cc

  # Files matching these exact names can reference real-world time. These include the class
  # definitions for real-world time, the construction of them in main(), and perf annotation.
  # For now it includes the validation server but that really should be injected too.
  real_time:
    include:
    - source/common/common/perf_annotation.h
    - source/common/common/utility.h
    - source/common/event/real_time_system.cc
    - source/common/event/real_time_system.h
    - source/exe/main_common.cc
    - source/exe/main_common.h
    - source/extensions/common/aws/utility.cc
    - source/server/config_validation/server.cc
    - test/common/common/log_macros_test.cc
    - test/common/protobuf/utility_test.cc
    - test/integration/integration.h
    - test/test_common/simulated_time_system.cc
    - test/test_common/simulated_time_system.h
    - test/test_common/test_random_generator.cc
    - test/test_common/test_time.cc
    - test/test_common/test_time.h
    - test/test_common/utility.cc
    - test/tools/wee8_compile/wee8_compile.cc
    - test/extensions/filters/http/stateful_session/stateful_session_integration_test.cc

  # Tests in these paths may make use of the Registry::RegisterFactory constructor or the
  # REGISTER_FACTORY macro. Other locations should use the InjectFactory helper class to
  # perform temporary registrations.
  register_factory_test:
    include:
    - test/common/config/registry_test.cc
    - test/extensions/transport_sockets/tls/
    - test/integration/clusters/
    - test/integration/filters/
    - test/integration/load_balancers/

  # Files in these paths can use MessageLite::SerializeAsString
  serialize_as_string:
    include:
    - api/bazel/cc_proto_descriptor_library/file_descriptor_generator.cc
    - contrib/config/source/kv_store_xds_delegate.cc
    - source/common/protobuf/utility.h
    - source/common/protobuf/utility.cc
    - source/extensions/filters/http/grpc_json_transcoder/json_transcoder_filter.cc
    - source/extensions/http/cache/file_system_http_cache/cache_file_header_proto_util.cc
    - test/common/grpc/codec_fuzz_test.cc
    - test/common/grpc/codec_test.cc
    - test/common/protobuf/utility_test.cc
    - test/extensions/bootstrap/wasm/test_data/speed_cpp.cc
    - test/extensions/filters/common/expr/context_test.cc
    - test/extensions/filters/http/common/fuzz/uber_filter.h
    - test/extensions/http/cache/file_system_http_cache/cache_file_header_proto_util_test.cc
    - test/tools/router_check/router_check.cc

  # Files in these paths can use std::regex
  std_regex:
    include:
    - contrib/squash/filters/http/source/squash_filter.h
    - contrib/squash/filters/http/source/squash_filter.cc
    - source/common/common/regex.h
    - source/common/common/regex.cc
    - source/common/common/utility.cc
    - source/common/formatter/http_specific_formatter.cc
    - source/common/formatter/stream_info_formatter.cc
    - source/common/formatter/substitution_formatter.h
    - source/common/formatter/substitution_formatter.cc
    - source/common/stats/tag_extractor_impl.h
    - source/common/stats/tag_extractor_impl.cc
    - source/common/version/version.cc
    - source/server/admin/prometheus_stats.h
    - source/server/admin/prometheus_stats.cc
    - source/server/admin/stats_params.h
    - source/server/admin/stats_request.cc
    - source/server/admin/utils.h
    - source/server/admin/utils.cc
    - tools/clang_tools/api_booster/main.cc
    - tools/clang_tools/api_booster/proto_cxx_utils.cc

  # These are entire files that are allowed to use std::string_view vs. individual exclusions. Right
  # now this is just WASM which makes use of std::string_view heavily so we need to convert to
  # absl::string_view internally. Everywhere else should be using absl::string_view for additional
  # safety.
  std_string_view:
    include:
    - source/extensions/common/wasm/context.h
    - source/extensions/common/wasm/context.cc
    - source/extensions/common/wasm/foreign.cc
    - source/extensions/common/wasm/wasm.h
    - source/extensions/common/wasm/wasm.cc
    - source/extensions/common/wasm/wasm_vm.h
    - source/extensions/common/wasm/wasm_vm.cc
    - test/extensions/bootstrap/wasm/wasm_speed_test.cc
    - test/extensions/bootstrap/wasm/wasm_test.cc
    - test/extensions/common/wasm/wasm_test.cc
    - test/extensions/stats_sinks/wasm/wasm_stat_sink_test.cc
    - test/test_common/wasm_base.h

dir_order:
- envoy
- common
- source
- exe
- server
- extensions
- test

re:
  codeowners_contrib: (/contrib/[^@]*\s+)(@.*)
  codeowners_extensions: .*(extensions[^@]*\s+)(@.*)
  comment: //|\*
  designated_initializer: \{\s*\.\w+\s*\=
  # Check for punctuation in a terminal ref clause, e.g.
  # :ref:`panic mode. <arch_overview_load_balancing_panic_threshold>`
  dot_multi_space: \. +
  duration_value: \b[Dd]uration\(([0-9.]+)
  # C++17 feature, lacks sufficient support across various libraries / compilers.
  for_each_n: for_each_n\(
  histogram_si_suffix: (?<=HISTOGRAM\()[a-zA-Z0-9_]+_(b|kb|mb|ns|us|ms|s)(?=,)
  line_number: ^(\d+)[a|c|d]?\d*(?:,\d+[a|c|d]?\d*)?$
  mangled_protobuf_name: envoy::[a-z0-9_:]+::[A-Z][a-z]\w*_\w*_[A-Z]{2}
  maintainers: .*github.com.(.*)\)\)
  old_mock_method: MOCK_METHOD\d
  owner: "@\\S+"
  runtime_guard_flag: RUNTIME_GUARD\((.*)\);
  test_name_starting_lc: TEST(_.\(.*,\s|\()[a-z].*\)\s\{
  virtual_include_headers: \#include.*/_virtual_includes/
  x_envoy_used_directly: .*\"x-envoy-.*\".*

re_multiline:
  proto_package: ^package (\S+);\n*

replacements:
  code_convention:
    # We can't just remove Times(1) everywhere, since .Times(1).WillRepeatedly
    # is a legitimate pattern. See
    # https://github.com/google/googletest/blob/master/googlemock/docs/for_dummies.md#cardinalities-how-many-times-will-it-be-called
    ".Times(1);": ";"
    # These may miss some cases, due to line breaks, but should reduce the
    # Times(1) noise.
    ".Times(1).WillOnce": ".WillOnce"
    ".Times(1).WillRepeatedly": ".WillOnce"
    "Stats::ScopePtr": "Stats::ScopeSharedPtr"

  libcxx:
    "absl::make_unique<": "std::make_unique<"

  protobuf_type_errors:
    # Well-known types should be referenced from the ProtobufWkt namespace.
    "Protobuf::Any": "ProtobufWkt::Any"
    "Protobuf::Empty": "ProtobufWkt::Empty"
    "Protobuf::ListValue": "ProtobufWkt::ListValue"
    "Protobuf::NULL_VALUE": "ProtobufWkt::NULL_VALUE"
    "Protobuf::StringValue": "ProtobufWkt::StringValue"
    "Protobuf::Struct": "ProtobufWkt::Struct"
    "Protobuf::Value": "ProtobufWkt::Value"
    # Other common mis-namespacing of protobuf types.
    "ProtobufWkt::Map": "Protobuf::Map"
    "ProtobufWkt::MapPair": "Protobuf::MapPair"
    "ProtobufUtil::MessageDifferencer": "Protobuf::util::MessageDifferencer"

include_angle: "#include <"
unsorted_flags:
- envoy.reloadable_features.activate_timers_next_event_loop
- envoy.reloadable_features.grpc_json_transcoder_adhere_to_buffer_limits
- envoy.reloadable_features.sanitize_http_header_referer

# https://github.com/envoyproxy/envoy/issues/20589
# https://github.com/envoyproxy/envoy/issues/9953
# PLEASE DO NOT ADD FILES TO THIS LIST WITHOUT SENIOR MAINTAINER APPROVAL
visibility_excludes:
- source/extensions/clusters/eds/
- source/extensions/clusters/strict_dns/
- source/extensions/clusters/static/
- source/extensions/clusters/original_dst/
- source/extensions/clusters/logical_dns/
- source/extensions/early_data/BUILD
- source/extensions/filters/http/buffer/BUILD
- source/extensions/filters/network/common/BUILD
- source/extensions/http/header_validators/envoy_default/BUILD
- source/extensions/transport_sockets/common/BUILD
- source/extensions/udp_packet_writer/default/BUILD
- source/extensions/udp_packet_writer/gso/BUILD
- source/extensions/path/uri_template_lib/BUILD
- source/extensions/path/match/uri_template/BUILD
- source/extensions/path/rewrite/uri_template/BUILD
- source/extensions/quic/connection_id_generator/BUILD
- source/extensions/quic/server_preferred_address/BUILD
- source/extensions/listener_managers/listener_manager/BUILD
- source/extensions/upstreams/tcp/BUILD
- source/extensions/health_check/event_sinks/BUILD
- source/extensions/health_checkers/BUILD
- source/extensions/health_checkers/BUILD
- source/extensions/health_checkers/BUILD
- source/extensions/config_subscription/rest/BUILD
- source/extensions/config_subscription/filesystem/BUILD
- source/extensions/config_subscription/grpc/BUILD
- source/extensions/load_balancing_policies/subset/BUILD
- source/extensions/load_balancing_policies/ring_hash/BUILD
- source/extensions/load_balancing_policies/round_robin/
- source/extensions/load_balancing_policies/least_request/
- source/extensions/load_balancing_policies/random/
- source/extensions/load_balancing_policies/cluster_provided/<|MERGE_RESOLUTION|>--- conflicted
+++ resolved
@@ -161,16 +161,12 @@
     - source/server/hot_restarting_base.cc
     - source/server/hot_restart_impl.cc
     - source/server/ssl_context_manager.cc
-<<<<<<< HEAD
-    - source/server/configuration_impl.cc
     - source/server/config_validation/cluster_manager.cc
     - source/common/upstream/health_discovery_service.cc
     - source/common/secret/sds_api.h
     - source/common/secret/sds_api.cc
     - source/common/router/router.cc
     - source/common/config/config_provider_impl.h
-=======
->>>>>>> 3b5b51e4
 
   # Only one C++ file should instantiate grpc_init
   grpc_init:
