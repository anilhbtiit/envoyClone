--- conflicted
+++ resolved
@@ -82,13 +82,10 @@
   const std::string AwsLambda = "envoy.filters.http.aws_lambda";
   // OAuth filter
   const std::string OAuth = "envoy.filters.http.oauth2";
-<<<<<<< HEAD
+  // KillRequest filter
+  const std::string KillRequest = "envoy.filters.http.kill_request";
   // External Processing filter
   const std::string ExternalProcessing = "envoy.filters.http.ext_proc";
-=======
-  // KillRequest filter
-  const std::string KillRequest = "envoy.filters.http.kill_request";
->>>>>>> 9e94d1ba
 };
 
 using HttpFilterNames = ConstSingleton<HttpFilterNameValues>;
