--- conflicted
+++ resolved
@@ -53,25 +53,15 @@
 namespace Envoy {
 namespace Server {
 
-<<<<<<< HEAD
 InstanceImpl::InstanceImpl(Init::Manager& init_manager, const Options& options,
                            Event::TimeSystem& time_system,
                            Network::Address::InstanceConstSharedPtr local_address,
                            ListenerHooks& hooks, HotRestart& restarter, Stats::StoreRoot& store,
                            Thread::BasicLockable& access_log_lock,
                            ComponentFactory& component_factory,
-                           Runtime::RandomGeneratorPtr&& random_generator,
+                           Random::RandomGeneratorPtr&& random_generator,
                            ThreadLocal::Instance& tls, Thread::ThreadFactory& thread_factory,
                            Filesystem::Instance& file_system, ProcessContextPtr process_context)
-=======
-InstanceImpl::InstanceImpl(
-    Init::Manager& init_manager, const Options& options, Event::TimeSystem& time_system,
-    Network::Address::InstanceConstSharedPtr local_address, ListenerHooks& hooks,
-    HotRestart& restarter, Stats::StoreRoot& store, Thread::BasicLockable& access_log_lock,
-    ComponentFactory& component_factory, Random::RandomGeneratorPtr&& random_generator,
-    ThreadLocal::Instance& tls, Thread::ThreadFactory& thread_factory,
-    Filesystem::Instance& file_system, std::unique_ptr<ProcessContext> process_context)
->>>>>>> cb03985d
     : init_manager_(init_manager), workers_started_(false), live_(false), shutdown_(false),
       options_(options), validation_context_(options_.allowUnknownStaticFields(),
                                              !options.rejectUnknownDynamicFields(),
