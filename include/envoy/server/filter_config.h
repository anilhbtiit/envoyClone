#pragma once

#include <functional>

#include "envoy/access_log/access_log.h"
#include "envoy/config/core/v3/base.pb.h"
#include "envoy/config/typed_config.h"
#include "envoy/grpc/context.h"
#include "envoy/http/codes.h"
#include "envoy/http/context.h"
#include "envoy/http/filter.h"
#include "envoy/init/manager.h"
#include "envoy/network/drain_decision.h"
#include "envoy/network/filter.h"
#include "envoy/runtime/runtime.h"
#include "envoy/server/admin.h"
#include "envoy/server/drain_manager.h"
#include "envoy/server/lifecycle_notifier.h"
#include "envoy/server/overload_manager.h"
#include "envoy/server/process_context.h"
#include "envoy/server/transport_socket_config.h"
#include "envoy/singleton/manager.h"
#include "envoy/stats/scope.h"
#include "envoy/thread_local/thread_local.h"
#include "envoy/tracing/http_tracer.h"
#include "envoy/upstream/cluster_manager.h"

#include "common/common/assert.h"
#include "common/common/macros.h"
#include "common/protobuf/protobuf.h"

namespace Envoy {
namespace Server {
namespace Configuration {

/**
 * Common interface for downstream and upstream network filters.
 */
class CommonFactoryContext {
public:
  virtual ~CommonFactoryContext() = default;

  /**
   * @return Upstream::ClusterManager& singleton for use by the entire server.
   */
  virtual Upstream::ClusterManager& clusterManager() PURE;

  /**
   * @return Event::Dispatcher& the main thread's dispatcher. This dispatcher should be used
   *         for all singleton processing.
   */
  virtual Event::Dispatcher& dispatcher() PURE;

  /**
   * @return information about the local environment the server is running in.
   */
  virtual const LocalInfo::LocalInfo& localInfo() const PURE;

  /**
   * @return ProtobufMessage::ValidationContext& validation visitor for xDS and static configuration
   *         messages.
   */
  virtual ProtobufMessage::ValidationContext& messageValidationContext() PURE;

  /**
   * @return RandomGenerator& the random generator for the server.
   */
  virtual Envoy::Runtime::RandomGenerator& random() PURE;

  /**
   * @return Runtime::Loader& the singleton runtime loader for the server.
   */
  virtual Envoy::Runtime::Loader& runtime() PURE;

  /**
   * @return Stats::Scope& the filter's stats scope.
   */
  virtual Stats::Scope& scope() PURE;

  /**
   * @return Singleton::Manager& the server-wide singleton manager.
   */
  virtual Singleton::Manager& singletonManager() PURE;

  /**
   * @return ThreadLocal::SlotAllocator& the thread local storage engine for the server. This is
   *         used to allow runtime lockless updates to configuration, etc. across multiple threads.
   */
  virtual ThreadLocal::SlotAllocator& threadLocal() PURE;

  /**
   * @return Server::Admin& the server's global admin HTTP endpoint.
   */
  virtual Server::Admin& admin() PURE;

  /**
   * @return TimeSource& a reference to the time source.
   */
  virtual TimeSource& timeSource() PURE;

  /**
   * @return Api::Api& a reference to the api object.
   */
  virtual Api::Api& api() PURE;
};

/**
 * ServerFactoryContext is an specialization of common interface for downstream and upstream network
 * filters. The implementation guarantees the lifetime is no shorter than server. It could be used
 * across listeners.
 */
class ServerFactoryContext : public virtual CommonFactoryContext {
public:
  ~ServerFactoryContext() override = default;

  /**
<<<<<<< HEAD
   * @return the server-wide grpc context.
   */
  virtual Grpc::Context& grpcContext() PURE;
=======
   * @return DrainManager& drain manager which has life no shorter than the life of the current
   * context.
   */
  virtual Envoy::Server::DrainManager& drainManager() PURE;
>>>>>>> 7caa11fc
};

/**
 * Context passed to network and HTTP filters to access server resources.
 * TODO(mattklein123): When we lock down visibility of the rest of the code, filters should only
 * access the rest of the server via interfaces exposed here.
 */
class FactoryContext : public virtual CommonFactoryContext {
public:
  ~FactoryContext() override = default;

  /**
   * @return ServerFactoryContext which lifetime is no shorter than the server.
   */
  virtual ServerFactoryContext& getServerFactoryContext() const PURE;

  /**
   * @return TransportSocketFactoryContext which lifetime is no shorter than the server.
   */
  virtual TransportSocketFactoryContext& getTransportSocketFactoryContext() const PURE;

  /**
   * @return AccessLogManager for use by the entire server.
   */
  virtual AccessLog::AccessLogManager& accessLogManager() PURE;

  /**
   * @return envoy::config::core::v3::TrafficDirection the direction of the traffic relative to
   * the local proxy.
   */
  virtual envoy::config::core::v3::TrafficDirection direction() const PURE;

  /**
   * @return const Network::DrainDecision& a drain decision that filters can use to determine if
   *         they should be doing graceful closes on connections when possible.
   */
  virtual const Network::DrainDecision& drainDecision() PURE;

  /**
   * @return whether external healthchecks are currently failed or not.
   */
  virtual bool healthCheckFailed() PURE;

  /**
   * @return the server's init manager. This can be used for extensions that need to initialize
   *         after cluster manager init but before the server starts listening. All extensions
   *         should register themselves during configuration load. initialize() will be called on
   *         each registered target after cluster manager init but before the server starts
   *         listening. Once all targets have initialized and invoked their callbacks, the server
   *         will start listening.
   */
  virtual Init::Manager& initManager() PURE;

  /**
   * @return ServerLifecycleNotifier& the lifecycle notifier for the server.
   */
  virtual ServerLifecycleNotifier& lifecycleNotifier() PURE;

  /**
   * @return Stats::Scope& the listener's stats scope.
   */
  virtual Stats::Scope& listenerScope() PURE;

  /**
   * @return const envoy::config::core::v3::Metadata& the config metadata associated with this
   * listener.
   */
  virtual const envoy::config::core::v3::Metadata& listenerMetadata() const PURE;

  /**
   * @return OverloadManager& the overload manager for the server.
   */
  virtual OverloadManager& overloadManager() PURE;

  /**
   * @return Http::Context& a reference to the http context.
   */
  virtual Http::Context& httpContext() PURE;

  /**
   * @return Grpc::Context& a reference to the grpc context.
   */
  virtual Grpc::Context& grpcContext() PURE;

  /**
   * @return ProcessContextOptRef an optional reference to the
   * process context. Will be unset when running in validation mode.
   */
  virtual ProcessContextOptRef processContext() PURE;

  /**
   * @return ProtobufMessage::ValidationVisitor& validation visitor for filter configuration
   *         messages.
   */
  virtual ProtobufMessage::ValidationVisitor& messageValidationVisitor() PURE;
};

/**
 * An implementation of FactoryContext. The life time is no shorter than the created filter chains.
 * The life time is no longer than the owning listener. It should be used to create
 * NetworkFilterChain.
 */
class FilterChainFactoryContext : public virtual FactoryContext {};

/**
 * An implementation of FactoryContext. The life time should cover the lifetime of the filter chains
 * and connections. It can be used to create ListenerFilterChain.
 */
class ListenerFactoryContext : public virtual FactoryContext {
public:
  /**
   * Give access to the listener configuration
   */
  virtual const Network::ListenerConfig& listenerConfig() const PURE;
};

/**
 * Common interface for listener filters and UDP listener filters
 */
class ListenerFilterConfigFactoryBase : public Config::TypedFactory {
public:
  virtual ~ListenerFilterConfigFactoryBase() = default;
};

/**
 * Implemented by each listener filter and registered via Registry::registerFactory()
 * or the convenience class RegisterFactory.
 */
class NamedListenerFilterConfigFactory : public ListenerFilterConfigFactoryBase {
public:
  ~NamedListenerFilterConfigFactory() override = default;

  /**
   * Create a particular listener filter factory implementation. If the implementation is unable to
   * produce a factory with the provided parameters, it should throw an EnvoyException in the case
   * of general error or a Json::Exception if the json configuration is erroneous. The returned
   * callback should always be initialized.
   * @param config supplies the general protobuf configuration for the filter
   * @param context supplies the filter's context.
   * @return Network::ListenerFilterFactoryCb the factory creation function.
   */
  virtual Network::ListenerFilterFactoryCb
  createFilterFactoryFromProto(const Protobuf::Message& config,
                               ListenerFactoryContext& context) PURE;

  std::string category() const override { return "envoy.filters.listener"; }
};

/**
 * Implemented by each UDP listener filter and registered via Registry::registerFactory()
 * or the convenience class RegisterFactory.
 */
class NamedUdpListenerFilterConfigFactory : public ListenerFilterConfigFactoryBase {
public:
  ~NamedUdpListenerFilterConfigFactory() override = default;

  /**
   * Create a particular UDP listener filter factory implementation. If the implementation is unable
   * to produce a factory with the provided parameters, it should throw an EnvoyException.
   * The returned callback should always be initialized.
   * @param config supplies the general protobuf configuration for the filter
   * @param context supplies the filter's context.
   * @return Network::UdpListenerFilterFactoryCb the factory creation function.
   */
  virtual Network::UdpListenerFilterFactoryCb
  createFilterFactoryFromProto(const Protobuf::Message& config,
                               ListenerFactoryContext& context) PURE;

  std::string category() const override { return "envoy.filters.udp_listener"; }
};

/**
 * Implemented by filter factories that require more options to process the protocol used by the
 * upstream cluster.
 */
class ProtocolOptionsFactory : public Config::TypedFactory {
public:
  virtual ~ProtocolOptionsFactory() = default;

  /**
   * Create a particular filter's protocol specific options implementation. If the factory
   * implementation is unable to produce a factory with the provided parameters, it should throw an
   * EnvoyException.
   * @param config supplies the protobuf configuration for the filter
   * @param validation_visitor message validation visitor instance.
   * @return Upstream::ProtocolOptionsConfigConstSharedPtr the protocol options
   */
  virtual Upstream::ProtocolOptionsConfigConstSharedPtr
  createProtocolOptionsConfig(const Protobuf::Message& config,
                              ProtobufMessage::ValidationVisitor& validation_visitor) {
    UNREFERENCED_PARAMETER(config);
    UNREFERENCED_PARAMETER(validation_visitor);
    return nullptr;
  }

  /**
   * @return ProtobufTypes::MessagePtr a newly created empty protocol specific options message or
   *         nullptr if protocol specific options are not available.
   */
  virtual ProtobufTypes::MessagePtr createEmptyProtocolOptionsProto() { return nullptr; }
};

/**
 * Implemented by each network filter and registered via Registry::registerFactory()
 * or the convenience class RegisterFactory.
 */
class NamedNetworkFilterConfigFactory : public ProtocolOptionsFactory {
public:
  ~NamedNetworkFilterConfigFactory() override = default;

  /**
   * Create a particular network filter factory implementation. If the implementation is unable to
   * produce a factory with the provided parameters, it should throw an EnvoyException. The returned
   * callback should always be initialized.
   * @param config supplies the general json configuration for the filter
   * @param filter_chain_factory_context supplies the filter's context.
   * @return Network::FilterFactoryCb the factory creation function.
   */
  virtual Network::FilterFactoryCb
  createFilterFactoryFromProto(const Protobuf::Message& config,
                               FactoryContext& filter_chain_factory_context) PURE;

  std::string category() const override { return "envoy.filters.network"; }

  /**
   * @return bool true if this filter must be the last filter in a filter chain, false otherwise.
   */
  virtual bool isTerminalFilter() { return false; }
};

/**
 * Implemented by each upstream cluster network filter and registered via
 * Registry::registerFactory() or the convenience class RegisterFactory.
 */
class NamedUpstreamNetworkFilterConfigFactory : public ProtocolOptionsFactory {
public:
  ~NamedUpstreamNetworkFilterConfigFactory() override = default;

  /**
   * Create a particular upstream network filter factory implementation. If the implementation is
   * unable to produce a factory with the provided parameters, it should throw an EnvoyException in
   * the case of general error. The returned callback should always be initialized.
   */
  virtual Network::FilterFactoryCb createFilterFactoryFromProto(const Protobuf::Message& config,
                                                                CommonFactoryContext& context) PURE;

  std::string category() const override { return "envoy.filters.upstream_network"; }
};

/**
 * Implemented by each HTTP filter and registered via Registry::registerFactory or the
 * convenience class RegisterFactory.
 */
class NamedHttpFilterConfigFactory : public ProtocolOptionsFactory {
public:
  ~NamedHttpFilterConfigFactory() override = default;

  /**
   * Create a particular http filter factory implementation. If the implementation is unable to
   * produce a factory with the provided parameters, it should throw an EnvoyException. The returned
   * callback should always be initialized.
   * @param config supplies the general Protobuf message to be marshaled into a filter-specific
   * configuration.
   * @param stat_prefix prefix for stat logging
   * @param context supplies the filter's context.
   * @return Http::FilterFactoryCb the factory creation function.
   */
  virtual Http::FilterFactoryCb createFilterFactoryFromProto(const Protobuf::Message& config,
                                                             const std::string& stat_prefix,
                                                             FactoryContext& context) PURE;

  /**
   * @return ProtobufTypes::MessagePtr create an empty virtual host, route, or weighted
   *         cluster-local config proto message for v2. The filter config, which arrives in an
   *         opaque message, will be parsed into this empty proto. By default, this method
   *         returns the same value as createEmptyConfigProto, and can be optionally overridden
   *         in implementations.
   */
  virtual ProtobufTypes::MessagePtr createEmptyRouteConfigProto() {
    return createEmptyConfigProto();
  }

  /**
   * @return RouteSpecificFilterConfigConstSharedPtr allow the filter to pre-process per route
   * config. Returned object will be stored in the loaded route configuration.
   */
  virtual Router::RouteSpecificFilterConfigConstSharedPtr
  createRouteSpecificFilterConfig(const Protobuf::Message&, ServerFactoryContext&,
                                  ProtobufMessage::ValidationVisitor&) {
    return nullptr;
  }

  std::string category() const override { return "envoy.filters.http"; }

  /**
   * @return bool true if this filter must be the last filter in a filter chain, false otherwise.
   */
  virtual bool isTerminalFilter() { return false; }
};

} // namespace Configuration
} // namespace Server
} // namespace Envoy<|MERGE_RESOLUTION|>--- conflicted
+++ resolved
@@ -114,16 +114,14 @@
   ~ServerFactoryContext() override = default;
 
   /**
-<<<<<<< HEAD
    * @return the server-wide grpc context.
    */
   virtual Grpc::Context& grpcContext() PURE;
-=======
-   * @return DrainManager& drain manager which has life no shorter than the life of the current
+
+  /** @return DrainManager& drain manager which has life no shorter than the life of the current
    * context.
    */
   virtual Envoy::Server::DrainManager& drainManager() PURE;
->>>>>>> 7caa11fc
 };
 
 /**
