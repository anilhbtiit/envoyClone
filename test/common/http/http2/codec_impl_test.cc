--- conflicted
+++ resolved
@@ -995,30 +995,17 @@
           "pending_deferred_reset_: 0\n"
           "  &protocol_constraints_: \n"
           "    ProtocolConstraints"));
-<<<<<<< HEAD
   EXPECT_THAT(
       ostream.contents(),
       EndsWith("outbound_frames_: 0, max_outbound_frames_: 10000, "
                "outbound_control_frames_: 0, max_outbound_control_frames_: 1000, "
                "consecutive_inbound_frames_with_empty_payload_: 0, "
-               "max_consecutive_inbound_frames_with_empty_payload_: 1, inbound_streams_: 0, "
+               "max_consecutive_inbound_frames_with_empty_payload_: 1, opened_streams_: 0, "
                "inbound_priority_frames_: 0, max_inbound_priority_frames_per_stream_: 100, "
                "inbound_window_update_frames_: 0, outbound_data_frames_: 0, "
                "max_inbound_window_update_frames_per_data_frame_sent_: 10\n"
                "  current_stream_id_: null, Number of active streams: 0 Dumping 0 Active Streams:\n"
                "  current_slice_: null\n"));
-=======
-  EXPECT_THAT(ostream.contents(),
-              EndsWith("outbound_frames_: 0, max_outbound_frames_: 10000, "
-                       "outbound_control_frames_: 0, max_outbound_control_frames_: 1000, "
-                       "consecutive_inbound_frames_with_empty_payload_: 0, "
-                       "max_consecutive_inbound_frames_with_empty_payload_: 1, opened_streams_: 0, "
-                       "inbound_priority_frames_: 0, max_inbound_priority_frames_per_stream_: 100, "
-                       "inbound_window_update_frames_: 0, outbound_data_frames_: 0, "
-                       "max_inbound_window_update_frames_per_data_frame_sent_: 10\n"
-                       "  Number of active streams: 0 Active Streams:\n"
-                       "  current_slice_: null\n"));
->>>>>>> fd6ea434
 }
 
 TEST_P(Http2CodecImplTest, ShouldDumpActiveStreamsWithoutAllocatingMemory) {
