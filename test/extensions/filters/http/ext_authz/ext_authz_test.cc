#include <memory>
#include <string>
#include <vector>

#include "envoy/config/filter/http/ext_authz/v2/ext_authz.pb.h"
#include "envoy/config/filter/http/ext_authz/v2/ext_authz.pb.validate.h"
#include "envoy/http/codes.h"

#include "common/buffer/buffer_impl.h"
#include "common/common/empty_string.h"
#include "common/http/context_impl.h"
#include "common/http/headers.h"
#include "common/json/json_loader.h"
#include "common/network/address_impl.h"
#include "common/protobuf/utility.h"

#include "extensions/filters/http/ext_authz/ext_authz.h"
#include "extensions/filters/http/well_known_names.h"

#include "test/extensions/filters/common/ext_authz/mocks.h"
#include "test/mocks/http/mocks.h"
#include "test/mocks/local_info/mocks.h"
#include "test/mocks/network/mocks.h"
#include "test/mocks/runtime/mocks.h"
#include "test/mocks/tracing/mocks.h"
#include "test/mocks/upstream/mocks.h"
#include "test/test_common/printers.h"
#include "test/test_common/utility.h"

#include "gmock/gmock.h"
#include "gtest/gtest.h"

using testing::_;
using testing::InSequence;
using testing::Invoke;
using testing::NiceMock;
using testing::Return;
using testing::ReturnRef;
using testing::TestWithParam;
using testing::Values;
using testing::WithArgs;

namespace Envoy {
namespace Extensions {
namespace HttpFilters {
namespace ExtAuthz {

template <class T> class HttpFilterTestBase : public T {
public:
  void initialize(std::string&& yaml) {
    envoy::config::filter::http::ext_authz::v2::ExtAuthz proto_config{};
    if (!yaml.empty()) {
      MessageUtil::loadFromYaml(yaml, proto_config);
    }
    config_.reset(
        new FilterConfig(proto_config, local_info_, stats_store_, runtime_, http_context_));
    client_ = new Filters::Common::ExtAuthz::MockClient();
    filter_ = std::make_unique<Filter>(config_, Filters::Common::ExtAuthz::ClientPtr{client_});
    filter_->setDecoderFilterCallbacks(filter_callbacks_);
    addr_ = std::make_shared<Network::Address::Ipv4Instance>("1.2.3.4", 1111);
  }

  FilterConfigSharedPtr config_;
  Filters::Common::ExtAuthz::MockClient* client_;
  std::unique_ptr<Filter> filter_;
  NiceMock<Http::MockStreamDecoderFilterCallbacks> filter_callbacks_;
  Filters::Common::ExtAuthz::RequestCallbacks* request_callbacks_{};
  Http::TestHeaderMapImpl request_headers_;
  Buffer::OwnedImpl data_;
  Stats::IsolatedStoreImpl stats_store_;
  NiceMock<Runtime::MockLoader> runtime_;
  NiceMock<Upstream::MockClusterManager> cm_;
  NiceMock<LocalInfo::MockLocalInfo> local_info_;
  Network::Address::InstanceConstSharedPtr addr_;
  NiceMock<Envoy::Network::MockConnection> connection_;
  Http::ContextImpl http_context_;

  void prepareCheck() {
    ON_CALL(filter_callbacks_, connection()).WillByDefault(Return(&connection_));
    EXPECT_CALL(connection_, remoteAddress()).WillOnce(ReturnRef(addr_));
    EXPECT_CALL(connection_, localAddress()).WillOnce(ReturnRef(addr_));
  }
};

class HttpFilterTest : public HttpFilterTestBase<testing::Test> {};

typedef envoy::config::filter::http::ext_authz::v2::ExtAuthz CreateFilterConfigFunc();

class HttpFilterTestParam
    : public HttpFilterTestBase<testing::TestWithParam<CreateFilterConfigFunc*>> {
public:
  virtual void SetUp() override { initialize(""); }
};

template <bool failure_mode_allow_value, bool http_client>
envoy::config::filter::http::ext_authz::v2::ExtAuthz GetFilterConfig() {
  const std::string http_config = R"EOF(
  http_service:
    server_uri:
      uri: "ext_authz:9000"
      cluster: "ext_authz"
      timeout: 0.25s
  )EOF";

  const std::string grpc_config = R"EOF(
  grpc_service:
    envoy_grpc:
      cluster_name: "ext_authz_server"
  )EOF";

  envoy::config::filter::http::ext_authz::v2::ExtAuthz proto_config{};
  MessageUtil::loadFromYaml(http_client ? http_config : grpc_config, proto_config);
  proto_config.set_failure_mode_allow(failure_mode_allow_value);
  return proto_config;
}

INSTANTIATE_TEST_SUITE_P(ParameterizedFilterConfig, HttpFilterTestParam,
                         Values(&GetFilterConfig<true, true>, &GetFilterConfig<false, false>,
                                &GetFilterConfig<true, false>, &GetFilterConfig<false, true>));

// Test that the per route config is properly merged: more specific keys override previous keys.
TEST_F(HttpFilterTest, MergeConfig) {
  envoy::config::filter::http::ext_authz::v2::ExtAuthzPerRoute settings;
  auto&& extensions = settings.mutable_check_settings()->mutable_context_extensions();

  // First config base config with one base value, and one value to be overridden.
  (*extensions)["base_key"] = "base_value";
  (*extensions)["merged_key"] = "base_value";
  FilterConfigPerRoute base_config(settings);

  // Construct a config to merge, that provides one value and overrides one value.
  settings.Clear();
  auto&& specific_extensions = settings.mutable_check_settings()->mutable_context_extensions();
  (*specific_extensions)["merged_key"] = "value";
  (*specific_extensions)["key"] = "value";
  FilterConfigPerRoute specific_config(settings);

  // Perform the merge:
  base_config.merge(specific_config);

  settings.Clear();
  settings.set_disabled(true);
  FilterConfigPerRoute disabled_config(settings);

  // Perform a merge with disabled config:
  base_config.merge(disabled_config);

  // Make sure all values were merged:
  EXPECT_TRUE(base_config.disabled());
  auto&& merged_extensions = base_config.contextExtensions();
  EXPECT_EQ("base_value", merged_extensions.at("base_key"));
  EXPECT_EQ("value", merged_extensions.at("merged_key"));
  EXPECT_EQ("value", merged_extensions.at("key"));
}

<<<<<<< HEAD
class HttpExtAuthzFilterTestBase {
public:
  HttpExtAuthzFilterTestBase() : http_context_(stats_store_.symbolTable()) {}

  void initConfig(envoy::config::filter::http::ext_authz::v2alpha::ExtAuthz& proto_config) {
    config_ = std::make_unique<FilterConfig>(proto_config, local_info_, stats_store_, runtime_, cm_,
                                             http_context_);
  }

  FilterConfigSharedPtr config_;
  Filters::Common::ExtAuthz::MockClient* client_;
  std::unique_ptr<Filter> filter_;
  NiceMock<Http::MockStreamDecoderFilterCallbacks> filter_callbacks_;
  Filters::Common::ExtAuthz::RequestCallbacks* request_callbacks_{};
  Http::TestHeaderMapImpl request_headers_;
  Buffer::OwnedImpl data_;
  NiceMock<Stats::MockIsolatedStatsStore> stats_store_;
  NiceMock<Runtime::MockLoader> runtime_;
  NiceMock<Upstream::MockClusterManager> cm_;
  NiceMock<LocalInfo::MockLocalInfo> local_info_;
  Network::Address::InstanceConstSharedPtr addr_;
  NiceMock<Envoy::Network::MockConnection> connection_;
  Http::ContextImpl http_context_;
=======
// Test when failure_mode_allow is NOT set and the response from the authorization service is Error
// that the request is not allowed to continue.
TEST_F(HttpFilterTest, ErrorFailClose) {
  InSequence s;
>>>>>>> 3e5b2860

  initialize(R"EOF(
  grpc_service:
    envoy_grpc:
      cluster_name: "ext_authz_server"
  failure_mode_allow: false
  )EOF");

<<<<<<< HEAD
class HttpExtAuthzFilterTest : public testing::Test, public HttpExtAuthzFilterTestBase {
public:
  void initialize(const std::string yaml) {
    envoy::config::filter::http::ext_authz::v2alpha::ExtAuthz proto_config{};
    MessageUtil::loadFromYaml(yaml, proto_config);
    initConfig(proto_config);
=======
  ON_CALL(filter_callbacks_, connection()).WillByDefault(Return(&connection_));
  EXPECT_CALL(connection_, remoteAddress()).WillOnce(ReturnRef(addr_));
  EXPECT_CALL(connection_, localAddress()).WillOnce(ReturnRef(addr_));
  EXPECT_CALL(*client_, check(_, _, _))
      .WillOnce(
          WithArgs<0>(Invoke([&](Filters::Common::ExtAuthz::RequestCallbacks& callbacks) -> void {
            request_callbacks_ = &callbacks;
          })));
  EXPECT_EQ(Http::FilterHeadersStatus::StopIteration,
            filter_->decodeHeaders(request_headers_, false));
  EXPECT_CALL(filter_callbacks_, continueDecoding()).Times(0);

  Filters::Common::ExtAuthz::Response response{};
  response.status = Filters::Common::ExtAuthz::CheckStatus::Error;
  request_callbacks_->onComplete(std::make_unique<Filters::Common::ExtAuthz::Response>(response));
  EXPECT_EQ(1U, filter_callbacks_.clusterInfo()->statsScope().counter("ext_authz.error").value());
}
>>>>>>> 3e5b2860

// Test when failure_mode_allow is set and the response from the authorization service is Error that
// the request is allowed to continue.
TEST_F(HttpFilterTest, ErrorOpen) {
  InSequence s;

  initialize(R"EOF(
  grpc_service:
    envoy_grpc:
      cluster_name: "ext_authz_server"
  failure_mode_allow: true
  )EOF");

  ON_CALL(filter_callbacks_, connection()).WillByDefault(Return(&connection_));
  EXPECT_CALL(connection_, remoteAddress()).WillOnce(ReturnRef(addr_));
  EXPECT_CALL(connection_, localAddress()).WillOnce(ReturnRef(addr_));
  EXPECT_CALL(*client_, check(_, _, _))
      .WillOnce(
          WithArgs<0>(Invoke([&](Filters::Common::ExtAuthz::RequestCallbacks& callbacks) -> void {
            request_callbacks_ = &callbacks;
          })));
  EXPECT_EQ(Http::FilterHeadersStatus::StopIteration,
            filter_->decodeHeaders(request_headers_, false));
  EXPECT_CALL(filter_callbacks_, continueDecoding());

  Filters::Common::ExtAuthz::Response response{};
  response.status = Filters::Common::ExtAuthz::CheckStatus::Error;
  request_callbacks_->onComplete(std::make_unique<Filters::Common::ExtAuthz::Response>(response));
  EXPECT_EQ(1U, filter_callbacks_.clusterInfo()->statsScope().counter("ext_authz.error").value());
}

// Test when failure_mode_allow is set and the response from the authorization service is an
// immediate Error that the request is allowed to continue.
TEST_F(HttpFilterTest, ImmediateErrorOpen) {
  InSequence s;

  initialize(R"EOF(
  grpc_service:
    envoy_grpc:
      cluster_name: "ext_authz_server"
  failure_mode_allow: true
  )EOF");

  ON_CALL(filter_callbacks_, connection()).WillByDefault(Return(&connection_));
  EXPECT_CALL(connection_, remoteAddress()).WillOnce(ReturnRef(addr_));
  EXPECT_CALL(connection_, localAddress()).WillOnce(ReturnRef(addr_));

  Filters::Common::ExtAuthz::Response response{};
  response.status = Filters::Common::ExtAuthz::CheckStatus::Error;
  EXPECT_CALL(*client_, check(_, _, _))
      .WillOnce(
          WithArgs<0>(Invoke([&](Filters::Common::ExtAuthz::RequestCallbacks& callbacks) -> void {
            callbacks.onComplete(std::make_unique<Filters::Common::ExtAuthz::Response>(response));
          })));

  EXPECT_CALL(filter_callbacks_, continueDecoding()).Times(0);
  EXPECT_EQ(Http::FilterHeadersStatus::Continue, filter_->decodeHeaders(request_headers_, false));
  EXPECT_EQ(Http::FilterDataStatus::Continue, filter_->decodeData(data_, false));
  EXPECT_EQ(Http::FilterTrailersStatus::Continue, filter_->decodeTrailers(request_headers_));
  EXPECT_EQ(1U, filter_callbacks_.clusterInfo()->statsScope().counter("ext_authz.error").value());
  EXPECT_EQ(1U, filter_callbacks_.clusterInfo()
                    ->statsScope()
                    .counter("ext_authz.failure_mode_allowed")
                    .value());
}

// Check a bad configuration results in validation exception.
TEST_F(HttpFilterTest, BadConfig) {
  const std::string filter_config = R"EOF(
  grpc_service:
    envoy_grpc: {}
  failure_mode_allow: true
  )EOF";
  envoy::config::filter::http::ext_authz::v2::ExtAuthz proto_config{};
  MessageUtil::loadFromYaml(filter_config, proto_config);
  EXPECT_THROW(
      MessageUtil::downcastAndValidate<const envoy::config::filter::http::ext_authz::v2::ExtAuthz&>(
          proto_config),
      ProtoValidationException);
}

// -------------------
// Parameterized Tests
// -------------------

// Test that context extensions make it into the check request.
TEST_F(HttpFilterTestParam, ContextExtensions) {
  // Place something in the context extensions on the virtualhost.
  envoy::config::filter::http::ext_authz::v2::ExtAuthzPerRoute settingsvhost;
  (*settingsvhost.mutable_check_settings()->mutable_context_extensions())["key_vhost"] =
      "value_vhost";
  // add a default route value to see it overridden
  (*settingsvhost.mutable_check_settings()->mutable_context_extensions())["key_route"] =
      "default_route_value";
  // Initialize the virtual host's per filter config.
  FilterConfigPerRoute auth_per_vhost(settingsvhost);
  ON_CALL(filter_callbacks_.route_->route_entry_.virtual_host_,
          perFilterConfig(HttpFilterNames::get().ExtAuthorization))
      .WillByDefault(Return(&auth_per_vhost));

  // Place something in the context extensions on the route.
  envoy::config::filter::http::ext_authz::v2::ExtAuthzPerRoute settingsroute;
  (*settingsroute.mutable_check_settings()->mutable_context_extensions())["key_route"] =
      "value_route";
  // Initialize the route's per filter config.
  FilterConfigPerRoute auth_per_route(settingsroute);
  ON_CALL(*filter_callbacks_.route_, perFilterConfig(HttpFilterNames::get().ExtAuthorization))
      .WillByDefault(Return(&auth_per_route));

  prepareCheck();

  // Save the check request from the check call.
  envoy::service::auth::v2::CheckRequest check_request;
  EXPECT_CALL(*client_, check(_, _, _))
      .WillOnce(WithArgs<1>(Invoke([&](const envoy::service::auth::v2::CheckRequest& check_param)
                                       -> void { check_request = check_param; })));

  // Engage the filter so that check is called.
  filter_->decodeHeaders(request_headers_, false);

  // Make sure that the extensions appear in the check request issued by the filter.
  EXPECT_EQ("value_vhost", check_request.attributes().context_extensions().at("key_vhost"));
  EXPECT_EQ("value_route", check_request.attributes().context_extensions().at("key_route"));
}

// Test that filter can be disabled with route config.
TEST_F(HttpFilterTestParam, DisabledOnRoute) {
  envoy::config::filter::http::ext_authz::v2::ExtAuthzPerRoute settings;
  FilterConfigPerRoute auth_per_route(settings);

  ON_CALL(filter_callbacks_, connection()).WillByDefault(Return(&connection_));
  ON_CALL(connection_, remoteAddress()).WillByDefault(ReturnRef(addr_));
  ON_CALL(connection_, localAddress()).WillByDefault(ReturnRef(addr_));

  ON_CALL(*filter_callbacks_.route_, perFilterConfig(HttpFilterNames::get().ExtAuthorization))
      .WillByDefault(Return(&auth_per_route));

  auto test_disable = [&](bool disabled) {
    initialize("");
    // Set disabled
    settings.set_disabled(disabled);
    // Initialize the route's per filter config.
    auth_per_route = FilterConfigPerRoute(settings);
  };

  // baseline: make sure that when not disabled, check is called
  test_disable(false);
  EXPECT_CALL(*client_, check(_, _, _)).Times(1);
  // Engage the filter.
  EXPECT_EQ(Http::FilterHeadersStatus::StopIteration,
            filter_->decodeHeaders(request_headers_, false));

  // test that disabling works
  test_disable(true);
  // Make sure check is not called.
  EXPECT_CALL(*client_, check(_, _, _)).Times(0);
  // Engage the filter.
  EXPECT_EQ(Http::FilterHeadersStatus::Continue, filter_->decodeHeaders(request_headers_, false));
}

// Test that the request continues when the filter_callbacks has no route.
TEST_F(HttpFilterTestParam, NoRoute) {
  EXPECT_CALL(*filter_callbacks_.route_, routeEntry()).WillOnce(Return(nullptr));
  EXPECT_EQ(Http::FilterHeadersStatus::Continue, filter_->decodeHeaders(request_headers_, false));
  EXPECT_EQ(Http::FilterDataStatus::Continue, filter_->decodeData(data_, false));
  EXPECT_EQ(Http::FilterTrailersStatus::Continue, filter_->decodeTrailers(request_headers_));
}

// Test that the request continues when the authorization service cluster is not present.
TEST_F(HttpFilterTestParam, NoCluster) {
  EXPECT_CALL(filter_callbacks_, clusterInfo()).WillOnce(Return(nullptr));
  EXPECT_EQ(Http::FilterHeadersStatus::Continue, filter_->decodeHeaders(request_headers_, false));
  EXPECT_EQ(Http::FilterDataStatus::Continue, filter_->decodeData(data_, false));
  EXPECT_EQ(Http::FilterTrailersStatus::Continue, filter_->decodeTrailers(request_headers_));
}

// Test that the request is stopped till there is an OK response back after which it continues on.
TEST_F(HttpFilterTestParam, OkResponse) {
  InSequence s;

  prepareCheck();

  EXPECT_CALL(*client_, check(_, _, testing::A<Tracing::Span&>()))
      .WillOnce(
          WithArgs<0>(Invoke([&](Filters::Common::ExtAuthz::RequestCallbacks& callbacks) -> void {
            request_callbacks_ = &callbacks;
          })));
  EXPECT_EQ(Http::FilterHeadersStatus::StopIteration,
            filter_->decodeHeaders(request_headers_, false));
  EXPECT_EQ(Http::FilterDataStatus::StopIterationAndWatermark, filter_->decodeData(data_, false));
  EXPECT_EQ(Http::FilterTrailersStatus::StopIteration, filter_->decodeTrailers(request_headers_));
  EXPECT_CALL(filter_callbacks_, continueDecoding());
  EXPECT_CALL(filter_callbacks_.stream_info_,
              setResponseFlag(Envoy::StreamInfo::ResponseFlag::UnauthorizedExternalService))
      .Times(0);

  Filters::Common::ExtAuthz::Response response{};
  response.status = Filters::Common::ExtAuthz::CheckStatus::OK;
  request_callbacks_->onComplete(std::make_unique<Filters::Common::ExtAuthz::Response>(response));
  EXPECT_EQ(1U, filter_callbacks_.clusterInfo()->statsScope().counter("ext_authz.ok").value());
}

// Test that an synchronous OK response from the authorization service, on the call stack, results
// in request continuing on.
TEST_F(HttpFilterTestParam, ImmediateOkResponse) {
  InSequence s;

  prepareCheck();

  Filters::Common::ExtAuthz::Response response{};
  response.status = Filters::Common::ExtAuthz::CheckStatus::OK;

  EXPECT_CALL(*client_, check(_, _, _))
      .WillOnce(
          WithArgs<0>(Invoke([&](Filters::Common::ExtAuthz::RequestCallbacks& callbacks) -> void {
            callbacks.onComplete(std::make_unique<Filters::Common::ExtAuthz::Response>(response));
          })));
  EXPECT_CALL(filter_callbacks_, continueDecoding()).Times(0);
  EXPECT_EQ(Http::FilterHeadersStatus::Continue, filter_->decodeHeaders(request_headers_, false));
  EXPECT_EQ(Http::FilterDataStatus::Continue, filter_->decodeData(data_, false));
  EXPECT_EQ(Http::FilterTrailersStatus::Continue, filter_->decodeTrailers(request_headers_));
  EXPECT_EQ(1U, filter_callbacks_.clusterInfo()->statsScope().counter("ext_authz.ok").value());
}

// Test that an synchronous denied response from the authorization service passing additional HTTP
// attributes to the downstream.
TEST_F(HttpFilterTestParam, ImmediateDeniedResponseWithHttpAttributes) {
  InSequence s;

  prepareCheck();

  Filters::Common::ExtAuthz::Response response{};
  response.status = Filters::Common::ExtAuthz::CheckStatus::Denied;
  response.status_code = Http::Code::Unauthorized;
  response.headers_to_add = Http::HeaderVector{{Http::LowerCaseString{"foo"}, "bar"}};
  response.body = std::string{"baz"};

  auto response_ptr = std::make_unique<Filters::Common::ExtAuthz::Response>(response);

  EXPECT_CALL(*client_, check(_, _, _))
      .WillOnce(
          WithArgs<0>(Invoke([&](Filters::Common::ExtAuthz::RequestCallbacks& callbacks) -> void {
            callbacks.onComplete(std::move(response_ptr));
          })));
  EXPECT_CALL(filter_callbacks_, continueDecoding()).Times(0);
  EXPECT_EQ(Http::FilterHeadersStatus::StopIteration,
            filter_->decodeHeaders(request_headers_, false));
  EXPECT_EQ(Http::FilterDataStatus::StopIterationAndWatermark, filter_->decodeData(data_, false));
  EXPECT_EQ(Http::FilterTrailersStatus::StopIteration, filter_->decodeTrailers(request_headers_));
  EXPECT_EQ(1U, filter_callbacks_.clusterInfo()->statsScope().counter("ext_authz.denied").value());
}

// Test that an synchronous ok response from the authorization service passing additional HTTP
// attributes to the upstream.
TEST_F(HttpFilterTestParam, ImmediateOkResponseWithHttpAttributes) {
  InSequence s;

  // `bar` will be appended to this header.
  const Http::LowerCaseString request_header_key{"baz"};
  request_headers_.addCopy(request_header_key, "foo");

  // `foo` will be added to this key.
  const Http::LowerCaseString key_to_add{"bar"};

  // `foo` will be override with `bar`.
  const Http::LowerCaseString key_to_override{"foobar"};
  request_headers_.addCopy("foobar", "foo");

  prepareCheck();

  Filters::Common::ExtAuthz::Response response{};
  response.status = Filters::Common::ExtAuthz::CheckStatus::OK;
  response.headers_to_append = Http::HeaderVector{{request_header_key, "bar"}};
  response.headers_to_add = Http::HeaderVector{{key_to_add, "foo"}, {key_to_override, "bar"}};

  auto response_ptr = std::make_unique<Filters::Common::ExtAuthz::Response>(response);

  EXPECT_CALL(*client_, check(_, _, _))
      .WillOnce(
          WithArgs<0>(Invoke([&](Filters::Common::ExtAuthz::RequestCallbacks& callbacks) -> void {
            callbacks.onComplete(std::move(response_ptr));
          })));
  EXPECT_CALL(filter_callbacks_, continueDecoding()).Times(0);
  EXPECT_EQ(Http::FilterHeadersStatus::Continue, filter_->decodeHeaders(request_headers_, false));
  EXPECT_EQ(Http::FilterDataStatus::Continue, filter_->decodeData(data_, false));
  EXPECT_EQ(Http::FilterTrailersStatus::Continue, filter_->decodeTrailers(request_headers_));
  EXPECT_EQ(Http::FilterTrailersStatus::Continue, filter_->decodeTrailers(request_headers_));
  EXPECT_EQ(request_headers_.get_(request_header_key), "foo,bar");
  EXPECT_EQ(request_headers_.get_(key_to_add), "foo");
  EXPECT_EQ(request_headers_.get_(key_to_override), "bar");
}

// Test that an synchronous denied response from the authorization service, on the call stack,
// results in request not continuing.
TEST_F(HttpFilterTestParam, ImmediateDeniedResponse) {
  InSequence s;

  prepareCheck();

  Filters::Common::ExtAuthz::Response response{};
  response.status = Filters::Common::ExtAuthz::CheckStatus::Denied;
  EXPECT_CALL(*client_, check(_, _, _))
      .WillOnce(
          WithArgs<0>(Invoke([&](Filters::Common::ExtAuthz::RequestCallbacks& callbacks) -> void {
            callbacks.onComplete(std::make_unique<Filters::Common::ExtAuthz::Response>(response));
          })));
  EXPECT_CALL(filter_callbacks_, continueDecoding()).Times(0);
  EXPECT_EQ(Http::FilterHeadersStatus::StopIteration,
            filter_->decodeHeaders(request_headers_, false));
  EXPECT_EQ(Http::FilterDataStatus::StopIterationAndWatermark, filter_->decodeData(data_, false));
  EXPECT_EQ(Http::FilterTrailersStatus::StopIteration, filter_->decodeTrailers(request_headers_));
  EXPECT_EQ(1U, filter_callbacks_.clusterInfo()->statsScope().counter("ext_authz.denied").value());
}

// Test that a denied response results in the connection closing with a 401 response to the client.
TEST_F(HttpFilterTestParam, DeniedResponseWith401) {
  InSequence s;

  prepareCheck();
  EXPECT_CALL(*client_, check(_, _, _))
      .WillOnce(
          WithArgs<0>(Invoke([&](Filters::Common::ExtAuthz::RequestCallbacks& callbacks) -> void {
            request_callbacks_ = &callbacks;
          })));
  EXPECT_EQ(Http::FilterHeadersStatus::StopIteration,
            filter_->decodeHeaders(request_headers_, false));

  Http::TestHeaderMapImpl response_headers{{":status", "401"}};
  EXPECT_CALL(filter_callbacks_, encodeHeaders_(HeaderMapEqualRef(&response_headers), true));
  EXPECT_CALL(filter_callbacks_, continueDecoding()).Times(0);
  EXPECT_CALL(filter_callbacks_.stream_info_,
              setResponseFlag(Envoy::StreamInfo::ResponseFlag::UnauthorizedExternalService));

  Filters::Common::ExtAuthz::Response response{};
  response.status = Filters::Common::ExtAuthz::CheckStatus::Denied;
  response.status_code = Http::Code::Unauthorized;
  request_callbacks_->onComplete(std::make_unique<Filters::Common::ExtAuthz::Response>(response));
  EXPECT_EQ(1U, filter_callbacks_.clusterInfo()->statsScope().counter("ext_authz.denied").value());
  EXPECT_EQ(1U, filter_callbacks_.clusterInfo()->statsScope().counter("upstream_rq_4xx").value());
}

// Test that a denied response results in the connection closing with a 403 response to the client.
TEST_F(HttpFilterTestParam, DeniedResponseWith403) {
  InSequence s;

  prepareCheck();
  EXPECT_CALL(*client_, check(_, _, _))
      .WillOnce(
          WithArgs<0>(Invoke([&](Filters::Common::ExtAuthz::RequestCallbacks& callbacks) -> void {
            request_callbacks_ = &callbacks;
          })));
  EXPECT_EQ(Http::FilterHeadersStatus::StopIteration,
            filter_->decodeHeaders(request_headers_, false));

  Http::TestHeaderMapImpl response_headers{{":status", "403"}};
  EXPECT_CALL(filter_callbacks_, encodeHeaders_(HeaderMapEqualRef(&response_headers), true));
  EXPECT_CALL(filter_callbacks_, continueDecoding()).Times(0);
  EXPECT_CALL(filter_callbacks_.stream_info_,
              setResponseFlag(Envoy::StreamInfo::ResponseFlag::UnauthorizedExternalService));

  Filters::Common::ExtAuthz::Response response{};
  response.status = Filters::Common::ExtAuthz::CheckStatus::Denied;
  response.status_code = Http::Code::Forbidden;
  request_callbacks_->onComplete(std::make_unique<Filters::Common::ExtAuthz::Response>(response));
  EXPECT_EQ(1U, filter_callbacks_.clusterInfo()->statsScope().counter("ext_authz.denied").value());
  EXPECT_EQ(1U, filter_callbacks_.clusterInfo()->statsScope().counter("upstream_rq_4xx").value());
  EXPECT_EQ(1U, filter_callbacks_.clusterInfo()->statsScope().counter("upstream_rq_403").value());
}

// Verify that authz response memory is not used after free.
TEST_F(HttpFilterTestParam, DestroyResponseBeforeSendLocalReply) {
  InSequence s;

  Filters::Common::ExtAuthz::Response response{};
  response.status = Filters::Common::ExtAuthz::CheckStatus::Denied;
  response.status_code = Http::Code::Forbidden;
  response.body = std::string{"foo"};
  response.headers_to_add = Http::HeaderVector{{Http::LowerCaseString{"foo"}, "bar"},
                                               {Http::LowerCaseString{"bar"}, "foo"}};
  Filters::Common::ExtAuthz::ResponsePtr response_ptr =
      std::make_unique<Filters::Common::ExtAuthz::Response>(response);

  prepareCheck();
  EXPECT_CALL(*client_, check(_, _, _))
      .WillOnce(
          WithArgs<0>(Invoke([&](Filters::Common::ExtAuthz::RequestCallbacks& callbacks) -> void {
            request_callbacks_ = &callbacks;
          })));
  EXPECT_EQ(Http::FilterHeadersStatus::StopIteration,
            filter_->decodeHeaders(request_headers_, false));

  Http::TestHeaderMapImpl response_headers{{":status", "403"},
                                           {"content-length", "3"},
                                           {"content-type", "text/plain"},
                                           {"foo", "bar"},
                                           {"bar", "foo"}};
  Http::HeaderMap* saved_headers;
  EXPECT_CALL(filter_callbacks_, encodeHeaders_(HeaderMapEqualRef(&response_headers), false))
      .WillOnce(Invoke([&](Http::HeaderMap& headers, bool) { saved_headers = &headers; }));
  EXPECT_CALL(filter_callbacks_, encodeData(_, true))
      .WillOnce(Invoke([&](Buffer::Instance& data, bool) {
        response_ptr.reset();
        Http::TestHeaderMapImpl test_headers{*saved_headers};
        EXPECT_EQ(test_headers.get_("foo"), "bar");
        EXPECT_EQ(test_headers.get_("bar"), "foo");
        EXPECT_EQ(data.toString(), "foo");
      }));

  request_callbacks_->onComplete(std::move(response_ptr));
  EXPECT_EQ(1U, filter_callbacks_.clusterInfo()->statsScope().counter("ext_authz.denied").value());
  EXPECT_EQ(1U, filter_callbacks_.clusterInfo()->statsScope().counter("upstream_rq_4xx").value());
  EXPECT_EQ(1U, filter_callbacks_.clusterInfo()->statsScope().counter("upstream_rq_403").value());
}

// Verify that authz denied response headers overrides the existing encoding headers.
TEST_F(HttpFilterTestParam, OverrideEncodingHeaders) {
  InSequence s;

  Filters::Common::ExtAuthz::Response response{};
  response.status = Filters::Common::ExtAuthz::CheckStatus::Denied;
  response.status_code = Http::Code::Forbidden;
  response.body = std::string{"foo"};
  response.headers_to_add = Http::HeaderVector{{Http::LowerCaseString{"foo"}, "bar"},
                                               {Http::LowerCaseString{"bar"}, "foo"}};
  Filters::Common::ExtAuthz::ResponsePtr response_ptr =
      std::make_unique<Filters::Common::ExtAuthz::Response>(response);

  prepareCheck();
  EXPECT_CALL(*client_, check(_, _, _))
      .WillOnce(
          WithArgs<0>(Invoke([&](Filters::Common::ExtAuthz::RequestCallbacks& callbacks) -> void {
            request_callbacks_ = &callbacks;
          })));
  EXPECT_EQ(Http::FilterHeadersStatus::StopIteration,
            filter_->decodeHeaders(request_headers_, false));

  Http::TestHeaderMapImpl response_headers{{":status", "403"},
                                           {"content-length", "3"},
                                           {"content-type", "text/plain"},
                                           {"foo", "bar"},
                                           {"bar", "foo"}};
  Http::HeaderMap* saved_headers;
  EXPECT_CALL(filter_callbacks_, encodeHeaders_(HeaderMapEqualRef(&response_headers), false))
      .WillOnce(Invoke([&](Http::HeaderMap& headers, bool) {
        headers.addCopy(Http::LowerCaseString{"foo"}, std::string{"OVERRIDE_WITH_bar"});
        headers.addCopy(Http::LowerCaseString{"foobar"}, std::string{"DO_NOT_OVERRIDE"});
        saved_headers = &headers;
      }));
  EXPECT_CALL(filter_callbacks_, encodeData(_, true))
      .WillOnce(Invoke([&](Buffer::Instance& data, bool) {
        response_ptr.reset();
        Http::TestHeaderMapImpl test_headers{*saved_headers};
        EXPECT_EQ(test_headers.get_("foo"), "bar");
        EXPECT_EQ(test_headers.get_("bar"), "foo");
        EXPECT_EQ(test_headers.get_("foobar"), "DO_NOT_OVERRIDE");
        EXPECT_EQ(data.toString(), "foo");
      }));

  request_callbacks_->onComplete(std::move(response_ptr));
  EXPECT_EQ(1U, filter_callbacks_.clusterInfo()->statsScope().counter("ext_authz.denied").value());
  EXPECT_EQ(1U, filter_callbacks_.clusterInfo()->statsScope().counter("upstream_rq_4xx").value());
  EXPECT_EQ(1U, filter_callbacks_.clusterInfo()->statsScope().counter("upstream_rq_403").value());
}

// Test that when a connection awaiting a authorization response is canceled then the
// authorization call is closed.
TEST_F(HttpFilterTestParam, ResetDuringCall) {
  InSequence s;

  prepareCheck();
  EXPECT_CALL(*client_, check(_, _, _))
      .WillOnce(
          WithArgs<0>(Invoke([&](Filters::Common::ExtAuthz::RequestCallbacks& callbacks) -> void {
            request_callbacks_ = &callbacks;
          })));
  EXPECT_EQ(Http::FilterHeadersStatus::StopIteration,
            filter_->decodeHeaders(request_headers_, false));
  EXPECT_CALL(*client_, cancel());
  filter_->onDestroy();
}

} // namespace ExtAuthz
} // namespace HttpFilters
} // namespace Extensions
} // namespace Envoy<|MERGE_RESOLUTION|>--- conflicted
+++ resolved
@@ -153,7 +153,6 @@
   EXPECT_EQ("value", merged_extensions.at("key"));
 }
 
-<<<<<<< HEAD
 class HttpExtAuthzFilterTestBase {
 public:
   HttpExtAuthzFilterTestBase() : http_context_(stats_store_.symbolTable()) {}
@@ -177,12 +176,6 @@
   Network::Address::InstanceConstSharedPtr addr_;
   NiceMock<Envoy::Network::MockConnection> connection_;
   Http::ContextImpl http_context_;
-=======
-// Test when failure_mode_allow is NOT set and the response from the authorization service is Error
-// that the request is not allowed to continue.
-TEST_F(HttpFilterTest, ErrorFailClose) {
-  InSequence s;
->>>>>>> 3e5b2860
 
   initialize(R"EOF(
   grpc_service:
@@ -190,15 +183,21 @@
       cluster_name: "ext_authz_server"
   failure_mode_allow: false
   )EOF");
-
-<<<<<<< HEAD
+};
+
 class HttpExtAuthzFilterTest : public testing::Test, public HttpExtAuthzFilterTestBase {
 public:
   void initialize(const std::string yaml) {
     envoy::config::filter::http::ext_authz::v2alpha::ExtAuthz proto_config{};
     MessageUtil::loadFromYaml(yaml, proto_config);
     initConfig(proto_config);
-=======
+  }
+};
+
+// Test when failure_mode_allow is NOT set and the response from the authorization service is Error
+// that the request is not allowed to continue.
+TEST_F(HttpFilterTest, ErrorFailClose) {
+  InSequence s;
   ON_CALL(filter_callbacks_, connection()).WillByDefault(Return(&connection_));
   EXPECT_CALL(connection_, remoteAddress()).WillOnce(ReturnRef(addr_));
   EXPECT_CALL(connection_, localAddress()).WillOnce(ReturnRef(addr_));
@@ -216,7 +215,6 @@
   request_callbacks_->onComplete(std::make_unique<Filters::Common::ExtAuthz::Response>(response));
   EXPECT_EQ(1U, filter_callbacks_.clusterInfo()->statsScope().counter("ext_authz.error").value());
 }
->>>>>>> 3e5b2860
 
 // Test when failure_mode_allow is set and the response from the authorization service is Error that
 // the request is allowed to continue.
