date: Pending

behavior_changes:
# *Changes that are expected to cause an incompatibility if applicable; deployment changes are likely required*

minor_behavior_changes:
# *Changes that may cause incompatibilities for some users, but should not for most*
- area: adaptive concurrency filter stats
  change: |
    Multiply the gradient value stat by 1000 to make it more granular (values will range between 500 and 2000).

bug_fixes:
# *Changes expected to improve the state of the world and are unlikely to have negative effects*
- area: tracers
  change: |
    use unary RPC calls for OpenTelemetry trace exports, rather than client-side streaming connections.

removed_config_or_runtime:
# *Normally occurs at the end of the* :ref:`deprecation period <deprecated>`
- area: http
  change: |
    Removed ``envoy.reloadable_features.allow_absolute_url_with_mixed_scheme`` runtime flag and legacy code paths.
- area: overload manager
  change: |
    removed ``envoy.reloadable_features.overload_manager_error_unknown_action`` and legacy code paths.

new_features:
<<<<<<< HEAD
- area: ext_proc
  change: |
    Added
    :ref:`metadata <envoy_v3_api_field_extensions.filters.http.ext_proc.v3.ExtProcOverrides.metadata>`
    config API to allow extending inherited metadata from
    :ref:`ExternalProcessor.grpc_service <envoy_v3_api_field_extensions.filters.http.ext_proc.v3.ExternalProcessor.grpc_service>`
    and
    :ref:`ExtProcOverrides.grpc_service <envoy_v3_api_field_extensions.filters.http.ext_proc.v3.ExtProcOverrides.grpc_service>`
    with the new or updated values.
=======
- area: aws_request_signing
  change: |
    Update ``aws_request_signing`` filter to support use as an upstream HTTP filter. This allows successful calculation of
    signatures after the forwarding stage has completed, particularly if the path element is modified.
>>>>>>> c93be5ff
- area: grpc reverse bridge
  change: |
    Change HTTP status to 200 to respect the gRPC protocol. This may cause problems for incorrect gRPC clients expecting the filter
    to preserve HTTP 1.1 responses.  This behavioral change can be temporarily reverted by setting runtime guard
    ``envoy.reloadable_features.grpc_http1_reverse_bridge_change_http_status`` to false.
- area: ext_proc
  change: |
    implemented
    :ref:`request_attributes <envoy_v3_api_field_extensions.filters.http.ext_proc.v3.ExternalProcessor.request_attributes>`
    and
    :ref:`response_attributes <envoy_v3_api_field_extensions.filters.http.ext_proc.v3.ExternalProcessor.response_attributes>`
    config APIs to enable sending and receiving attributes to/from the external processing server.
- area: access log
  change: |
    added support for :ref:`%UPSTREAM_CONNECTION_ID% <config_access_log_format_upstream_connection_id>` for the upstream connection
    identifier.

deprecated:<|MERGE_RESOLUTION|>--- conflicted
+++ resolved
@@ -25,7 +25,6 @@
     removed ``envoy.reloadable_features.overload_manager_error_unknown_action`` and legacy code paths.
 
 new_features:
-<<<<<<< HEAD
 - area: ext_proc
   change: |
     Added
@@ -35,12 +34,10 @@
     and
     :ref:`ExtProcOverrides.grpc_service <envoy_v3_api_field_extensions.filters.http.ext_proc.v3.ExtProcOverrides.grpc_service>`
     with the new or updated values.
-=======
 - area: aws_request_signing
   change: |
     Update ``aws_request_signing`` filter to support use as an upstream HTTP filter. This allows successful calculation of
     signatures after the forwarding stage has completed, particularly if the path element is modified.
->>>>>>> c93be5ff
 - area: grpc reverse bridge
   change: |
     Change HTTP status to 200 to respect the gRPC protocol. This may cause problems for incorrect gRPC clients expecting the filter
