date: Pending

behavior_changes:
# *Changes that are expected to cause an incompatibility if applicable; deployment changes are likely required*
- area: http
  change: |
    Remove the hop by hop TE header from downstream request headers. This change can be temporarily reverted
    by setting ``envoy.reloadable_features.sanitize_te`` to false.
- area: http
  change: |
    Flip runtime flag ``envoy.reloadable_features.no_downgrade_to_canonical_name`` to true. Name downgrading in the
    per filter config searching will be disabled by default. This behavior can be temporarily reverted by setting
    the flag to false explicitly.
    See doc :ref:`Http filter route specific config <arch_overview_http_filters_per_filter_config>` or
    issue https://github.com/envoyproxy/envoy/issues/29461 for more specific detail and examples.
- area: listener
  change: |
    undeprecated runtime key ``overload.global_downstream_max_connections`` until :ref:`downstream connections monitor
    <envoy_v3_api_msg_extensions.resource_monitors.downstream_connections.v3.DownstreamConnectionsConfig>` extension becomes stable.
- area: stats dns_filter
  change: |
    Fixed tag extraction so that :ref:`stat_prefix <envoy_v3_api_msg_extensions.filters.udp.dns_filter.v3.DnsFilterConfig>`
    is properly extracted. This changes the Prometheus name from
    dns_filter_myprefix_local_a_record_answers{} to dns_filter_local_a_record_answers{envoy.dns_filter_prefix="myprefix"}.
- area: stats connection_limit
  change: |
    Fixed tag extraction so that :ref:`stat_prefix <envoy_v3_api_msg_extensions.filters.network.connection_limit.v3.ConnectionLimit>`
    is properly extracted. This changes the Prometheus name from ``envoy_connection_limit_myprefix_limited_connections{}`` to
    ``envoy_connection_limit_limited_connections{envoy_connection_limit_prefix="myprefix"}``.
- area: stats rbac
  change: |
    Fixed tag extraction so that :ref:`stat_prefix <envoy_v3_api_msg_extensions.filters.network.rbac.v3.RBAC>`
    is properly extracted. This changes the Prometheus name from ``envoy_myprefixrbac_allowed{}`` to
    ``envoy_rbac_allowed{envoy_rbac_prefix="myprefix"}``.
- area: http2
  change: |
    Changes the default value of ``envoy.reloadable_features.http2_use_oghttp2`` to true. This changes the codec used for HTTP/2
    requests and responses. This behavior can be reverted by setting the feature to false.
- area: http2
  change: |
    Discard the ``Host`` header if the ``:authority`` header was received to bring Envoy into compliance with
    https://www.rfc-editor.org/rfc/rfc9113#section-8.3.1 This behavioral change can be reverted by setting runtime flag
    ``envoy.reloadable_features.http2_discard_host_header`` to false.
- area: grpc reverse bridge
  change: |
    Handle empty response bodies in grpc_http1_reverse_bridge. This may cause problems for clients expecting the filter to crash
    for empty responses.  This behavioral change can be temporarily reverted by setting runtime guard
    ``envoy.reloadable_features.grpc_http1_reverse_bridge_handle_empty_response`` to false.

minor_behavior_changes:
# *Changes that may cause incompatibilities for some users, but should not for most*
- area: golang
  change: |
    Remove Protocol method from RequestHeaderMap.
    To get the protocol, please use GetProperty("request.protocol") instead.
- area: aws
  change: |
    Added support to use http async client to fetch the credentials from EC2 instance metadata and ECS task metadata providers
    instead of libcurl which is deprecated. By default this behavior is disabled. To enable set
    ``envoy.reloadable_features.use_http_client_to_fetch_aws_credentials`` to true.
- area: local_rate_limit
  change: |
    Added new configuration field :ref:`rate_limited_as_resource_exhausted
    <envoy_v3_api_field_extensions.filters.http.local_ratelimit.v3.LocalRateLimit.rate_limited_as_resource_exhausted>`
    to allow for setting if rate limit grpc response should be RESOURCE_EXHAUSTED instead of the default UNAVAILABLE.
- area: config parsing, http cache filter
  change: |
    Replaces protobuf hashing by human-readable string with a dedicated deterministic hashing algorithm.
    The performance of the hash operation is improved by 2-10x depending on the structure of the message,
    which is expected to reduce config update time or startup time by 10-25%. The new algorithm is also
    used for http_cache_filter hashing, which will effectively cause a one-time cache flush on update
    for users with a persistent cache. To enable this behavior set ``envoy.restart_features.use_fast_protobuf_hash`` to true.
- area: filter state
  change: |
    Added config name of filter sending a local reply in filter state with key
    ``envoy.filters.network.http_connection_manager.local_reply_owner``.
    See :ref:`the well-known filter state keys <well_known_filter_state>` for more detail.
- area: composite filter
  change: |
    Added composite filter's matched action name to filter state with key
    ``envoy.extensions.filters.http.composite.matched_actions``.
- area: http2
  change: |
    Flip the runtime guard ``envoy.reloadable_features.defer_processing_backedup_streams`` to be on by default.
    This feature improves flow control within the proxy by deferring work on the receiving end if the other
    end is backed up.
- area: admin
  change: |
    Switch no admin ``warning`` -> ``info``.
- area: generic_proxy
  change: |
    Update the stats prefix of generic proxy from ``<stats_prefix>`` to ``generic_proxy.<stats_prefix>``.

bug_fixes:
# *Changes expected to improve the state of the world and are unlikely to have negative effects*
- area: upstream
  change: |
    Fixed a bug with upstream auto-config with HTTP/3 where certain network configurations would result in zombie
    streams left in the grid. Guarded by ``envoy.reloadable_features.avoid_zombie_streams``.
- area: buffer
  change: |
    Fixed a bug (https://github.com/envoyproxy/envoy/issues/28760) that the internal listener causes an undefined
    behavior due to the unintended release of the buffer memory.
- area: xds
  change: |
    Fixed a bug (https://github.com/envoyproxy/envoy/issues/27702) that caused ADS initialization
    to fail on the first attempt and set a back-off retry interval of up to 1 second, if ADS is
    using an Envoy Cluster for the backend. The issue was fixed to ensure that ADS initialization
    happens after the Envoy Cluster it depends upon has been properly initialized. ADS that does
    not depend on an Envoy Cluster (i.e. GoogleGrpc) is not affected by this change.
- area: grpc
  change: |
    Fixed a bug in gRPC async client cache which intermittently causes CPU spikes due to busy loop in timer expiration.
- area: tracing
  change: |
    Fixed a bug that caused the Datadog tracing extension to drop traces that
    should be kept on account of an extracted sampling decision.
- area: quic
  change: |
    Fixed a bug in QUIC and HCM interaction which could cause use-after-free during asynchronous certificates retrieval.
    The fix is guarded by runtime ``envoy.reloadable_features.quic_fix_filter_manager_uaf``.
- area: redis
  change: |
    Fixed a bug causing crash if incoming redis key does not match against a prefix_route and catch_all_route is not defined.
- area: access log
  change: |
    Fixed a bug where the omit_empty_values field was not honored for access logs specifying formats via text_format_source.
- area: ext_proc
  change: |
    Fixed content_length related issues when body mutation by external processor is enabled. ext_proc filter removes the content
    length header in 1)STREAMED BodySendMode 2) BUFFERED_PARTIAL BodySendMode and 3) BUFFERED BodySendMode + SKIP HeaderSendMode.
    This will enable chunked-encoding whenever feasible in HTTP1.1. Besides, ext_proc filter keep content length header
    in BUFFERED BodySendMode + SEND HeaderSendMode. It is now external processor's responsibility to set the content length
    correctly matched to the mutated body. if those two doesn't match, the mutation will be rejected and local reply with error
    status will be returned.
- area: dynamic_forward_proxy
  change: |
    Fixed a bug where the preresolved hostnames specified in the Dynamic Forward Proxy cluster
    config would not use the normalized hostname as the DNS cache key, which is the same key
    used for retrieval. This caused cache misses on initial use, even though the host DNS entry
    was pre-resolved. The fix is guarded by runtime guard ``envoy.reloadable_features.normalize_host_for_preresolve_dfp_dns``,
    which defaults to true.
- area: otlp_stat_sink
  change: |
    Fixed a bug where a histogram bucket counts were wrong. Additionally, the number of buckets is fixed and is now
    one element larger than the explicit bounds elements, as required by the specification.
- area: tracing
  change: |
    Fixed a bug where child spans produced by the Datadog tracer would have an incorrect operation name.
- area: DNS
  change: |
    Fixed a race condition that when multiple requests with the same authority header are sent to Envoy, sometimes some requests
    may receive 503 response with no_healthy_upstream from Envoy. The fix is guarded by runtime guard
    ``envoy.reloadable_features.dns_cache_set_first_resolve_complete``, which defaults to true.
- area: upstream
  change: |
    Fixed a bug that the subset load balancer will always be used even if the subset load balancer config does not
    contain any subset selector.
- area: docker
  change: |
    Updated base image to ``ubuntu:22.04`` to fix Redis memory issue (https://github.com/envoyproxy/envoy/issues/31248).
- area: ext_authz
  change: |
    Fixed a bug to ensure the proper functioning of the ``with_request_body`` feature within the per-route ExtAuthZ filter.
- area: oauth
  change: |
    Add :ref:`default_expires_in <envoy_v3_api_field_extensions.filters.http.oauth2.v3.OAuth2Config.default_expires_in>` configuration
    setting. The OAuth spec does not dictate that an authorization server must respond with an expiry. Envoy currently
    fails any OAuth flow if the expiry is not set. This setting allows you to provide a default in this case to ensure
    the OAuth flow can succeed.

removed_config_or_runtime:
# *Normally occurs at the end of the* :ref:`deprecation period <deprecated>`
- area: http
  change: |
    Removed ``envoy.reloadable_features.expand_agnostic_stream_lifetime`` and legacy code paths.
- area: http
  change: |
    removed ``envoy.reloadable_features.sanitize_original_path`` and legacy code paths.
- area: maglev
  change: |
    Removed ``envoy.reloadable_features.allow_compact_maglev`` and legacy code paths.
- area: router
  change: |
    Removed the deprecated ``envoy.reloadable_features.prohibit_route_refresh_after_response_headers_sent``
    runtime flag and legacy code path.
- area: upstream
  change: |
    Removed the deprecated ``envoy.reloadable_features.validate_detailed_override_host_statuses``
    runtime flag and legacy code path.
- area: grpc
  change: |
    Removed the deprecated ``envoy.reloadable_features.service_sanitize_non_utf8_strings``
    runtime flag and legacy code path.
- area: access log
  change: |
    Removed the deprecated ``envoy.reloadable_features.format_ports_as_numbers``
    runtime flag and legacy code path.
- area: router
  change: |
    Removed the deprecated ``envoy.reloadable_features.ignore_optional_option_from_hcm_for_route_config``
    runtime flag and legacy code path.

new_features:
- area: composite filter
  change: |
    added :ref:`ExtensionConfiguration discovery service<envoy_v3_api_file_envoy/service/extension/v3/config_discovery.proto>` support for
    :ref:`composite filter <config_http_filters_composite>`.
- area: aws
  change: |
    Added support for AWS common utility to fetch metadata credentials from AWS STS by using ``WebIdentityToken``. To enable
    you need to set ``envoy.reloadable_features.use_http_client_to_fetch_aws_credentials`` to ``true`` so that web identity
    credentials provider can use http async client to fetch credentials. Web identity credentials provider cannot use current
    default libcurl credentials fetcher which is under deprecation and will soon be removed. Web identity credentials provider
    is not compatible with :ref:`Grpc Credentials AWS IAM <envoy_v3_api_file_envoy/config/grpc_credential/v3/aws_iam.proto>`
    plugin which can only support deprecated libcurl credentials fetcher, see https://github.com/envoyproxy/envoy/pull/30626.
- area: filters
  change: |
    Added :ref:`the Basic Auth filter <envoy_v3_api_msg_extensions.filters.http.basic_auth.v3.BasicAuth>`, which can be used to
    authenticate user credentials in the HTTP Authentication heaer defined in `RFC7617 <https://tools.ietf.org/html/rfc7617>`_.
- area: upstream
  change: |
    Implmented API :ref:`drop_overloads<envoy_v3_api_field_config.endpoint.v3.ClusterLoadAssignment.Policy.drop_overloads>`
    which can be used to drop certain percentage of traffic from Envoy.
- area: stats
  change: |
    added :ref:`per_endpoint_stats <envoy_v3_api_field_config.cluster.v3.TrackClusterStats.per_endpoint_stats>` to get some metrics
    for each endpoint in a cluster.
- area: jwt
  change: |
    The jwt filter can now serialize non-primitive custom claims when maping claims to headers.
    These claims will be serialized as JSON and encoded as Base64.
- area: jwt
  change: |
    The JWT authentication filter supports changing the routes when either the headers or the
    dynamic metadata are modified.
- area: tcp_proxy
  change: |
    added support to TCP Proxy for recording the latency in ``UpstreamTiming`` from when the first
    initial connection to the upstream cluster was attempted to when either the
    connection was successfully established or the filiter failed to initialize
    any connection to the upstream.
- area: ratelimit
  change: |
    Ratelimit supports setting the HTTP status that is returned to the client when the ratelimit server
    returns an error or cannot be reached with :ref:`status_on_error
    <envoy_v3_api_field_extensions.filters.http.ratelimit.v3.RateLimit.status_on_error>`
    configuration flag.
- area: tracing
  change: |
    Added support for configuring resource detectors on the OpenTelemetry tracer.
- area: tracing
  change: |
    Added support to configure a sampler for the OpenTelemetry tracer.
- area: CEL-attributes
  change: |
    Added :ref:`attribute <arch_overview_attributes>` ``connection.transport_failure_reason``
    for looking up connection transport failure reason.
- area: ext_authz
  change: |
    New config parameter :ref:`charge_cluster_response_stats
    <envoy_v3_api_field_extensions.filters.http.ext_authz.v3.ExtAuthz.charge_cluster_response_stats>`
    for not incrementing cluster statistics on ext_authz response. Default true, no behavior change.
- area: ext_authz
  change: |
    forward :ref:`filter_metadata <envoy_v3_api_field_config.core.v3.Metadata.filter_metadata>` selected by
    :ref:`route_metadata_context_namespaces
    <envoy_v3_api_field_extensions.filters.http.ext_authz.v3.ExtAuthz.route_metadata_context_namespaces>`
    and :ref:`typed_filter_metadata <envoy_v3_api_field_config.core.v3.Metadata.typed_filter_metadata>` selected by
    :ref:`route_typed_metadata_context_namespaces
    <envoy_v3_api_field_extensions.filters.http.ext_authz.v3.ExtAuthz.route_typed_metadata_context_namespaces>`
    from the metadata of the selected route to external auth service.
    This metadata propagation is independent from the dynamic metadata from connection and request.
- area: ext_authz_filter
  change: |
    added :ref:`with_request_body
    <envoy_v3_api_field_extensions.filters.http.ext_authz.v3.CheckSettings.with_request_body>` to optionally override
    the default behavior of sending the request body to the authorization server from the per-route filter.
- area: grpc async client
  change: |
    added :ref:`max_cached_entry_idle_duration
    <envoy_v3_api_field_config.bootstrap.v3.Bootstrap.GrpcAsyncClientManagerConfig.max_cached_entry_idle_duration>`
    to control the cached grpc client eviction time in the cache.
- area: ratelimit
  change: |
    Ratelimit supports optional additional prefix to use when emitting statistics with :ref:`stat_prefix
    <envoy_v3_api_field_extensions.filters.http.ratelimit.v3.RateLimit.stat_prefix>`
    configuration flag.
- area: udp_proxy
  change: |
    added support for propagating the response headers in :ref:`UdpTunnelingConfig
    <envoy_v3_api_field_extensions.filters.udp.udp_proxy.v3.UdpProxyConfig.UdpTunnelingConfig.propagate_response_headers>` and
    response trailers in :ref:`UdpTunnelingConfig
    <envoy_v3_api_field_extensions.filters.udp.udp_proxy.v3.UdpProxyConfig.UdpTunnelingConfig.propagate_response_trailers>` to
    the downstream info filter state.
- area: tracing
  change: |
    Provide initial span attributes to a sampler used in the OpenTelemetry tracer.
- area: tracing
  change: |
    Added support to configure a Dynatrace resource detector for the OpenTelemetry tracer.
- area: compression
  change: |
    Added qatzip :ref:`compressor <envoy_v3_api_msg_extensions.compression.qatzip.compressor.v3alpha.Qatzip>`.
- area: udp_proxy
  change: |
    add :ref:`access log options
    <envoy_v3_api_field_extensions.filters.udp.udp_proxy.v3.UdpProxyConfig.access_log_options>`
    to allow recording an access log entry periodically for the UDP session, and allow recording an access
    log entry on the connection tunnel created successfully to upstream when UDP tunneling is configured.
- area: internal_redirects
  change: |
    Added support to copy headers from the redirect response to the
    triggered request. See
    :ref:`response_headers_to_copy<envoy_v3_api_field_config.route.v3.InternalRedirectPolicy.response_headers_to_copy>`.
- area: stateful_session
  change: |
    Added :ref:`strict mode <envoy_v3_api_field_extensions.filters.http.stateful_session.v3.StatefulSession.strict>`
    to cookie and header based stateful session. If a destination encoded in :ref:`cookie
    <envoy_v3_api_msg_extensions.http.stateful_session.cookie.v3.CookieBasedSessionState>`
    or in :ref:`specified header
    <envoy_v3_api_field_extensions.http.stateful_session.header.v3.HeaderBasedSessionState.name>` respectively
    is not available, Envoy will return ``503`` instead of selecting another destination from the cluster.
- area: stream info
  change: |
    Added time spent reading request headers to ``DownstreamTiming``.
- area: redis
  change: |
    Added support for the watch command (aborts multi transactions if watched keys change).
- area: grpc_http_bridge
  change: |
    added :ref:`ignore_query_parameters
    <envoy_v3_api_field_extensions.filters.http.grpc_http1_bridge.v3.Config.ignore_query_parameters>` option for
    automatically stripping query parameters in request URL path.
- area: access_log
  change: |
    Added new access log command operator ``%EMIT_TIME%`` to get the time when the log entry is emitted.
- area: aws_request_signing
  change: |
    added support for specifying the aws signing algorithm, either ``AWS_SIGV4`` or ``AWS_SIGV4A`` via
    :ref:`signing_algorithm <envoy_v3_api_field_extensions.filters.http.aws_request_signing.v3.AwsRequestSigning.signing_algorithm>`
    config API.
- area: access_log
  change: |
    Added support for listener metadata in ``%METADATA%`` formatter.
- area: attributes
  change: |
    Added support for listener metadata and listener direction in XDS attributes.
- area: attributes
  change: |
    Added support for node data in ``%CEL%`` formatter.
- area: set_metadata
  change: |
    Added support for injecting typed and untyped dynamic metadata with this filter, also adds the ability
    to add multiple namespaces with one filter and config to overwrite existing metadata is opt-in.
    :ref:`untyped_metadata <envoy_v3_api_field_extensions.filters.http.set_metadata.v3.Config.metadata>`
    may now be used to configure the ``set_metadata`` filter.
- area: lua
  change: |
    Added lua extension of router cluster specifier plugin to support selecting cluster dynamically by lua code.
- area: redis
  change: |
    Added support for the getdel command.
<<<<<<< HEAD
- area: zookeeper
  change: |
    Added support for emitting per opcode decoder error metrics via :ref:`enable_per_opcode_decoder_error_metrics
    <envoy_v3_api_field_extensions.filters.network.zookeeper_proxy.v3.ZooKeeperProxy.enable_per_opcode_decoder_error_metrics>`.
=======
- area: access_log
  change: |
    Added support for ``%CONNECTION_ID%`` command operator for UDP session access log.
>>>>>>> 12210e53

deprecated:
- area: wasm
  change: |
    Wasm-specific configuration attributes are deprecated in favor of ``xds`` attributes.
- area: set_metadata
  change: |
    :ref:`metadata_namespace <envoy_v3_api_field_extensions.filters.http.set_metadata.v3.Config.metadata_namespace>`
    and :ref:`value <envoy_v3_api_field_extensions.filters.http.set_metadata.v3.Config.value>`
    are deprecated. Please use the new field
    :ref:`untyped_metadata <envoy_v3_api_field_extensions.filters.http.set_metadata.v3.Config.metadata>`
    to configure static metadata to inject.<|MERGE_RESOLUTION|>--- conflicted
+++ resolved
@@ -361,16 +361,13 @@
 - area: redis
   change: |
     Added support for the getdel command.
-<<<<<<< HEAD
+- area: access_log
+  change: |
+    Added support for ``%CONNECTION_ID%`` command operator for UDP session access log.
 - area: zookeeper
   change: |
     Added support for emitting per opcode decoder error metrics via :ref:`enable_per_opcode_decoder_error_metrics
     <envoy_v3_api_field_extensions.filters.network.zookeeper_proxy.v3.ZooKeeperProxy.enable_per_opcode_decoder_error_metrics>`.
-=======
-- area: access_log
-  change: |
-    Added support for ``%CONNECTION_ID%`` command operator for UDP session access log.
->>>>>>> 12210e53
 
 deprecated:
 - area: wasm
