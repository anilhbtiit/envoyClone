--- conflicted
+++ resolved
@@ -27,11 +27,8 @@
         "//envoy/http:header_map_interface",
         "//envoy/stats:stats_macros",
         "//source/common/buffer:buffer_lib",
-<<<<<<< HEAD
         "//source/common/runtime:runtime_features_lib",
-=======
         "//source/extensions/filters/common/mutation_rules:mutation_rules_lib",
->>>>>>> 11b4b07d
         "//source/extensions/filters/http/common:pass_through_filter_lib",
         "@com_google_absl//absl/status",
         "@com_google_absl//absl/strings:str_format",
