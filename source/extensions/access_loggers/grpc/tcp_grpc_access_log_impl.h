#pragma once

#include <vector>

#include "envoy/extensions/access_loggers/grpc/v3/als.pb.h"
#include "envoy/grpc/async_client.h"
#include "envoy/grpc/async_client_manager.h"
#include "envoy/local_info/local_info.h"
#include "envoy/singleton/instance.h"
#include "envoy/thread_local/thread_local.h"

#include "source/common/grpc/typed_async_client.h"
#include "source/extensions/access_loggers/common/access_log_base.h"
#include "source/extensions/access_loggers/grpc/grpc_access_log_impl.h"

namespace Envoy {
namespace Extensions {
namespace AccessLoggers {
namespace TcpGrpc {

// TODO(mattklein123): Stats

using envoy::extensions::access_loggers::grpc::v3::TcpGrpcAccessLogConfig;
using TcpGrpcAccessLogConfigConstSharedPtr = std::shared_ptr<const TcpGrpcAccessLogConfig>;

/**
 * Access log Instance that streams TCP logs over gRPC.
 */
class TcpGrpcAccessLog : public Common::ImplBase {
public:
  TcpGrpcAccessLog(AccessLog::FilterPtr&& filter, const TcpGrpcAccessLogConfig config,
                   ThreadLocal::SlotAllocator& tls,
                   GrpcCommon::GrpcAccessLoggerCacheSharedPtr access_logger_cache);

private:
  /**
   * Per-thread cached logger.
   */
  struct ThreadLocalLogger : public ThreadLocal::ThreadLocalObject {
    ThreadLocalLogger(GrpcCommon::GrpcAccessLoggerSharedPtr logger);

    const GrpcCommon::GrpcAccessLoggerSharedPtr logger_;
  };

  // Common::ImplBase
  void emitLog(const Http::RequestHeaderMap& request_headers,
               const Http::ResponseHeaderMap& response_headers,
               const Http::ResponseTrailerMap& response_trailers,
               const StreamInfo::StreamInfo& stream_info) override;

<<<<<<< HEAD
  const envoy::extensions::access_loggers::grpc::v3::TcpGrpcAccessLogConfig config_;
=======
  Stats::Scope& scope_;
  const TcpGrpcAccessLogConfigConstSharedPtr config_;
>>>>>>> e6c5ac35
  const ThreadLocal::SlotPtr tls_slot_;
  const GrpcCommon::GrpcAccessLoggerCacheSharedPtr access_logger_cache_;
};

} // namespace TcpGrpc
} // namespace AccessLoggers
} // namespace Extensions
} // namespace Envoy<|MERGE_RESOLUTION|>--- conflicted
+++ resolved
@@ -48,12 +48,7 @@
                const Http::ResponseTrailerMap& response_trailers,
                const StreamInfo::StreamInfo& stream_info) override;
 
-<<<<<<< HEAD
-  const envoy::extensions::access_loggers::grpc::v3::TcpGrpcAccessLogConfig config_;
-=======
-  Stats::Scope& scope_;
   const TcpGrpcAccessLogConfigConstSharedPtr config_;
->>>>>>> e6c5ac35
   const ThreadLocal::SlotPtr tls_slot_;
   const GrpcCommon::GrpcAccessLoggerCacheSharedPtr access_logger_cache_;
 };
