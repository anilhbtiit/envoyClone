REPOSITORY_LOCATIONS = dict(
    boringssl = dict(
        # Use commits from branch "chromium-stable-with-bazel"
        commit = "9df0c47bc034d60d73d216cd0e090707b3fbea58",  # chromium-65.0.3325.146
        remote = "https://github.com/google/boringssl",
    ),
    com_google_absl = dict(
        commit = "787891a3882795cee0364e8a0f0dda315578d155",
        remote = "https://github.com/abseil/abseil-cpp",
    ),
    com_github_bombela_backward = dict(
        commit = "44ae9609e860e3428cd057f7052e505b4819eb84",  # 2018-02-06
        remote = "https://github.com/bombela/backward-cpp",
    ),
    com_github_cyan4973_xxhash = dict(
        commit = "7caf8bd76440c75dfe1070d3acfbd7891aea8fca",  # v0.6.4
        remote = "https://github.com/Cyan4973/xxHash",
    ),
    com_github_eile_tclap = dict(
        commit = "3627d9402e529770df9b0edf2aa8c0e0d6c6bb41",  # tclap-1-2-1-release-final
        remote = "https://github.com/eile/tclap",
    ),
    com_github_fmtlib_fmt = dict(
        sha256 = "10a9f184d4d66f135093a08396d3b0a0ebe8d97b79f8b3ddb8559f75fe4fcbc3",
        strip_prefix = "fmt-4.0.0",
        urls = ["https://github.com/fmtlib/fmt/releases/download/4.0.0/fmt-4.0.0.zip"],
    ),
    com_github_gabime_spdlog = dict(
        sha256 = "b88d7be261d9089c817fc8cee6c000d69f349b357828e4c7f66985bc5d5360b8",
        strip_prefix = "spdlog-0.16.3",
        urls = ["https://github.com/gabime/spdlog/archive/v0.16.3.tar.gz"],
    ),
    com_github_gcovr_gcovr = dict(
        commit = "c0d77201039c7b119b18bc7fb991564c602dd75d",
        remote = "https://github.com/gcovr/gcovr",
    ),
    com_github_grpc_grpc = dict(
        commit = "66b9770a8ad326c1ee0dbedc5a8f32a52a604567", # v1.10.1
        remote = "https://github.com/grpc/grpc.git",
    ),
    io_opentracing_cpp = dict(
        commit = "f6be24043e00baa2a25e0c1bb8793433d44ecc8b",
        remote = "https://github.com/opentracing/opentracing-cpp",
    ),
    com_lightstep_tracer_cpp = dict(
        commit = "6a198acd328f976984699f7272bbec7c8b220f65",
        remote = "https://github.com/lightstep/lightstep-tracer-cpp", # v0.6.1
    ),
    lightstep_vendored_googleapis = dict(
        commit = "d6f78d948c53f3b400bb46996eb3084359914f9b",
        remote = "https://github.com/google/googleapis",
    ),
    com_github_nodejs_http_parser = dict(
        commit = "54f55a2f02a823e5f5c87abe853bb76d1170718d",  # v2.8.1
        remote = "https://github.com/nodejs/http-parser",
    ),
    com_github_pallets_jinja = dict(
        commit = "d78a1b079cd985eea7d636f79124ab4fc44cb538",  # 2.9.6
        remote = "https://github.com/pallets/jinja",
    ),
    com_github_pallets_markupsafe = dict(
        commit = "d2a40c41dd1930345628ea9412d97e159f828157",  # 1.0
        remote = "https://github.com/pallets/markupsafe",
    ),
    com_github_tencent_rapidjson = dict(
        commit = "f54b0e47a08782a6131cc3d60f94d038fa6e0a51",  # v1.1.0
        remote = "https://github.com/tencent/rapidjson",
    ),
    com_google_googletest = dict(
        commit = "43863938377a9ea1399c0596269e0890b5c5515a",
        remote = "https://github.com/google/googletest",
    ),
    com_google_protobuf = dict(
        sha256 = "0cc6607e2daa675101e9b7398a436f09167dffb8ca0489b0307ff7260498c13c",
        strip_prefix = "protobuf-3.5.0",
        urls = ["https://github.com/google/protobuf/archive/v3.5.0.tar.gz"],
    ),
<<<<<<< HEAD
    envoy_api = dict(
        commit = "c40deb34c7a68506dc629c2c786ee155fd8bab1e",
        remote = "https://github.com/envoyproxy/data-plane-api",
    ),
=======
>>>>>>> 1fdb6386
    grpc_httpjson_transcoding = dict(
        commit = "e4f58aa07b9002befa493a0a82e10f2e98b51fc6",
        remote = "https://github.com/grpc-ecosystem/grpc-httpjson-transcoding",
    ),
    io_bazel_rules_go = dict(
        commit = "0.10.3",
        remote = "https://github.com/bazelbuild/rules_go",
    ),
    six_archive = dict(
        sha256 = "105f8d68616f8248e24bf0e9372ef04d3cc10104f1980f54d57b2ce73a5ad56a",
        strip_prefix = "",
        urls = ["https://pypi.python.org/packages/source/s/six/six-1.10.0.tar.gz#md5=34eed507548117b2ab523ab14b2f8b55"],
    ),
    # I'd love to name this `com_github_google_subpar`, but something in the Subpar
    # code assumes its repository name is just `subpar`.
    subpar = dict(
        commit = "eb23aa7a5361cabc02464476dd080389340a5522",  # HEAD
        remote = "https://github.com/google/subpar",
    ),
)<|MERGE_RESOLUTION|>--- conflicted
+++ resolved
@@ -75,13 +75,6 @@
         strip_prefix = "protobuf-3.5.0",
         urls = ["https://github.com/google/protobuf/archive/v3.5.0.tar.gz"],
     ),
-<<<<<<< HEAD
-    envoy_api = dict(
-        commit = "c40deb34c7a68506dc629c2c786ee155fd8bab1e",
-        remote = "https://github.com/envoyproxy/data-plane-api",
-    ),
-=======
->>>>>>> 1fdb6386
     grpc_httpjson_transcoding = dict(
         commit = "e4f58aa07b9002befa493a0a82e10f2e98b51fc6",
         remote = "https://github.com/grpc-ecosystem/grpc-httpjson-transcoding",
