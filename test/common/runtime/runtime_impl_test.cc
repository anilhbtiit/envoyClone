#include <memory>
#include <string>

#include "envoy/config/bootstrap/v3/bootstrap.pb.h"
#include "envoy/config/core/v3/config_source.pb.h"
#include "envoy/service/discovery/v3/discovery.pb.h"
#include "envoy/service/runtime/v3/rtds.pb.h"
#include "envoy/type/v3/percent.pb.h"

#include "common/config/runtime_utility.h"
#include "common/runtime/runtime_features.h"
#include "common/runtime/runtime_impl.h"

#include "test/common/stats/stat_test_utility.h"
#include "test/mocks/common.h"
#include "test/mocks/event/mocks.h"
#include "test/mocks/filesystem/mocks.h"
#include "test/mocks/init/mocks.h"
#include "test/mocks/local_info/mocks.h"
#include "test/mocks/protobuf/mocks.h"
#include "test/mocks/runtime/mocks.h"
#include "test/mocks/server/mocks.h"
#include "test/mocks/thread_local/mocks.h"
#include "test/mocks/upstream/mocks.h"
#include "test/test_common/environment.h"

#include "gmock/gmock.h"
#include "gtest/gtest.h"

using testing::_;
using testing::Invoke;
using testing::InvokeWithoutArgs;
using testing::MockFunction;
using testing::NiceMock;
using testing::Return;

namespace Envoy {
namespace Runtime {
namespace {

class LoaderImplTest : public testing::Test {
protected:
  LoaderImplTest() : api_(Api::createApiForTest(store_)) { local_info_.node_.set_cluster(""); }

  virtual void setup() {
    EXPECT_CALL(dispatcher_, createFilesystemWatcher_()).WillRepeatedly(InvokeWithoutArgs([this] {
      Filesystem::MockWatcher* mock_watcher = new NiceMock<Filesystem::MockWatcher>();
      EXPECT_CALL(*mock_watcher, addWatch(_, Filesystem::Watcher::Events::MovedTo, _))
          .WillRepeatedly(
              Invoke([this](absl::string_view path, uint32_t, Filesystem::Watcher::OnChangedCb cb) {
                EXPECT_EQ(path, expected_watch_root_);
                on_changed_cbs_.emplace_back(cb);
              }));
      return mock_watcher;
    }));
  }

  Event::MockDispatcher dispatcher_;
  NiceMock<ThreadLocal::MockInstance> tls_;
  Stats::TestUtil::TestStore store_;
<<<<<<< HEAD
  MockRandomGenerator generator_;
  LoaderImplPtr loader_;
=======
  Random::MockRandomGenerator generator_;
  std::unique_ptr<LoaderImpl> loader_;
>>>>>>> cb03985d
  Api::ApiPtr api_;
  Upstream::MockClusterManager cm_;
  NiceMock<LocalInfo::MockLocalInfo> local_info_;
  std::vector<Filesystem::Watcher::OnChangedCb> on_changed_cbs_;
  NiceMock<ProtobufMessage::MockValidationVisitor> validation_visitor_;
  std::string expected_watch_root_;
};

class DiskLoaderImplTest : public LoaderImplTest {
public:
  void SetUp() override {
    TestEnvironment::exec(
        {TestEnvironment::runfilesPath("test/common/runtime/filesystem_setup.sh")});
  }

  void TearDown() override {
    TestEnvironment::removePath(TestEnvironment::temporaryPath("test/common/runtime/test_data"));
  }

  void run(const std::string& primary_dir, const std::string& override_dir) {
    envoy::config::bootstrap::v3::Runtime runtime;
    runtime.mutable_base()->MergeFrom(base_);
    expected_watch_root_ = TestEnvironment::temporaryPath(primary_dir);
    runtime.set_symlink_root(expected_watch_root_);
    runtime.set_subdirectory("envoy");
    runtime.set_override_subdirectory(override_dir);

    envoy::config::bootstrap::v3::LayeredRuntime layered_runtime;
    Config::translateRuntime(runtime, layered_runtime);
    loader_ = std::make_unique<LoaderImpl>(dispatcher_, tls_, layered_runtime, local_info_, store_,
                                           generator_, validation_visitor_, *api_);
  }

  void write(const std::string& path, const std::string& value) {
    TestEnvironment::writeStringToFileForTest(path, value);
  }

  void updateDiskLayer(uint32_t layer) {
    ASSERT_LT(layer, on_changed_cbs_.size());
    on_changed_cbs_[layer](Filesystem::Watcher::Events::MovedTo);
  }

  ProtobufWkt::Struct base_;
};

TEST_F(DiskLoaderImplTest, EmptyKeyTest) {
  setup();
  run("test/common/runtime/test_data/current", "envoy_override");

  EXPECT_FALSE(loader_->snapshot().get("").has_value());
  EXPECT_EQ(11, loader_->snapshot().getInteger("", 11));
  EXPECT_EQ(1.1, loader_->snapshot().getDouble("", 1.1));
  EXPECT_EQ(false, loader_->snapshot().featureEnabled("", 0));
  EXPECT_EQ(true, loader_->snapshot().featureEnabled("", 100));
  EXPECT_EQ(true, loader_->snapshot().getBoolean("", true));
  EXPECT_EQ(false, loader_->snapshot().getBoolean("", false));
}

TEST_F(DiskLoaderImplTest, DoubleUintInteraction) {
  setup();
  run("test/common/runtime/test_data/current", "envoy_override");

  EXPECT_EQ(2UL, loader_->snapshot().getInteger("file3", 1));
  EXPECT_EQ(2.0, loader_->snapshot().getDouble("file3", 1.1));
}

TEST_F(DiskLoaderImplTest, DoubleUintInteractionNegatives) {
  setup();
  run("test/common/runtime/test_data/current", "envoy_override");

  EXPECT_EQ(1, loader_->snapshot().getInteger("file_with_negative_double", 1));
  EXPECT_EQ(-4.2, loader_->snapshot().getDouble("file_with_negative_double", 1.1));
}

TEST_F(DiskLoaderImplTest, All) {
  setup();
  run("test/common/runtime/test_data/current", "envoy_override");

  // Basic string getting.
  EXPECT_EQ("world", loader_->snapshot().get("file2").value().get());
  EXPECT_EQ("hello\nworld", loader_->snapshot().get("subdir.file3").value().get());
  EXPECT_FALSE(loader_->snapshot().get("invalid").has_value());

  // Existence checking.
  EXPECT_EQ(true, loader_->snapshot().get("file2").has_value());
  EXPECT_EQ(true, loader_->snapshot().get("subdir.file3").has_value());
  EXPECT_EQ(false, loader_->snapshot().get("invalid").has_value());

  // Integer getting.
  EXPECT_EQ(1UL, loader_->snapshot().getInteger("file1", 1));
  EXPECT_EQ(2UL, loader_->snapshot().getInteger("file3", 1));
  EXPECT_EQ(123UL, loader_->snapshot().getInteger("file4", 1));

  // Double getting.
  // Bogus string, expect default.
  EXPECT_EQ(42.1, loader_->snapshot().getDouble("file_with_words", 42.1));
  // Valid float string.
  EXPECT_EQ(23.2, loader_->snapshot().getDouble("file_with_double", 1.1));
  // Valid float string followed by newlines.
  EXPECT_EQ(3.141, loader_->snapshot().getDouble("file_with_double_newlines", 1.1));

  const auto snapshot = reinterpret_cast<const SnapshotImpl*>(&loader_->snapshot());

  // Validate that the layer name is set properly for static layers.
  EXPECT_EQ("base", snapshot->getLayers()[0]->name());
  EXPECT_EQ("root", snapshot->getLayers()[1]->name());
  EXPECT_EQ("override", snapshot->getLayers()[2]->name());
  EXPECT_EQ("admin", snapshot->getLayers()[3]->name());

  // Boolean getting.
  // Lower-case boolean specification.
  EXPECT_EQ(true, snapshot->getBoolean("file11", false));
  EXPECT_EQ(true, snapshot->getBoolean("file11", true));
  // Mixed-case boolean specification.
  EXPECT_EQ(false, snapshot->getBoolean("file12", true));
  EXPECT_EQ(false, snapshot->getBoolean("file12", false));
  // Lower-case boolean specification with leading whitespace.
  EXPECT_EQ(true, snapshot->getBoolean("file13", true));
  EXPECT_EQ(true, snapshot->getBoolean("file13", false));
  // File1 is not a boolean. Should take default.
  EXPECT_EQ(true, snapshot->getBoolean("file1", true));
  EXPECT_EQ(false, snapshot->getBoolean("file1", false));

  // Feature defaults.
  // test_feature_true is explicitly set true in runtime_features.cc
  EXPECT_EQ(true, snapshot->runtimeFeatureEnabled("envoy.reloadable_features.test_feature_true"));
  // test_feature_false is not in runtime_features.cc and so is false by default.
  EXPECT_EQ(false, snapshot->runtimeFeatureEnabled("envoy.reloadable_features.test_feature_false"));

  // Deprecation
  EXPECT_EQ(false, snapshot->deprecatedFeatureEnabled(
                       "envoy.deprecated_features.deprecated.proto:is_deprecated_fatal", false));

  // Feature defaults via helper function.
  EXPECT_EQ(false, runtimeFeatureEnabled("envoy.reloadable_features.test_feature_false"));
  EXPECT_EQ(true, runtimeFeatureEnabled("envoy.reloadable_features.test_feature_true"));

  // Files with comments.
  EXPECT_EQ(123UL, loader_->snapshot().getInteger("file5", 1));
  EXPECT_EQ(2.718, loader_->snapshot().getDouble("file_with_double_comment", 1.1));
  EXPECT_EQ("/home#about-us", loader_->snapshot().get("file6").value().get());
  EXPECT_EQ("", loader_->snapshot().get("file7").value().get());

  // Feature enablement.
  EXPECT_CALL(generator_, random()).WillOnce(Return(1));
  EXPECT_TRUE(loader_->snapshot().featureEnabled("file3", 1));

  EXPECT_CALL(generator_, random()).WillOnce(Return(2));
  EXPECT_FALSE(loader_->snapshot().featureEnabled("file3", 1));

  // Fractional percent feature enablement
  envoy::type::v3::FractionalPercent fractional_percent;
  fractional_percent.set_numerator(5);
  fractional_percent.set_denominator(envoy::type::v3::FractionalPercent::TEN_THOUSAND);

  EXPECT_CALL(generator_, random()).WillOnce(Return(50));
  EXPECT_TRUE(loader_->snapshot().featureEnabled("file8", fractional_percent)); // valid data

  EXPECT_CALL(generator_, random()).WillOnce(Return(60));
  EXPECT_FALSE(loader_->snapshot().featureEnabled("file8", fractional_percent)); // valid data

  // We currently expect that runtime values represented as fractional percents that are provided as
  // integers are parsed simply as percents (denominator of 100).
  EXPECT_CALL(generator_, random()).WillOnce(Return(53));
  EXPECT_FALSE(loader_->snapshot().featureEnabled("file10", fractional_percent)); // valid int data
  EXPECT_CALL(generator_, random()).WillOnce(Return(51));
  EXPECT_TRUE(loader_->snapshot().featureEnabled("file10", fractional_percent)); // valid int data

  EXPECT_CALL(generator_, random()).WillOnce(Return(4));
  EXPECT_TRUE(
      loader_->snapshot().featureEnabled("file9", fractional_percent)); // invalid proto data

  EXPECT_CALL(generator_, random()).WillOnce(Return(6));
  EXPECT_FALSE(
      loader_->snapshot().featureEnabled("file9", fractional_percent)); // invalid proto data

  EXPECT_CALL(generator_, random()).WillOnce(Return(4));
  EXPECT_TRUE(loader_->snapshot().featureEnabled("file1", fractional_percent)); // invalid data

  EXPECT_CALL(generator_, random()).WillOnce(Return(6));
  EXPECT_FALSE(loader_->snapshot().featureEnabled("file1", fractional_percent)); // invalid data

  // Check stable value
  EXPECT_TRUE(loader_->snapshot().featureEnabled("file3", 1, 1));
  EXPECT_FALSE(loader_->snapshot().featureEnabled("file3", 1, 3));

  // Check stable value and num buckets.
  EXPECT_FALSE(loader_->snapshot().featureEnabled("file4", 1, 200, 300));
  EXPECT_TRUE(loader_->snapshot().featureEnabled("file4", 1, 122, 300));

  // Overrides from override dir
  EXPECT_EQ("hello override", loader_->snapshot().get("file1").value().get());

  EXPECT_EQ(0, store_.counter("runtime.load_error").value());
  EXPECT_EQ(1, store_.counter("runtime.load_success").value());
  EXPECT_EQ(23, store_.gauge("runtime.num_keys", Stats::Gauge::ImportMode::NeverImport).value());
  EXPECT_EQ(4, store_.gauge("runtime.num_layers", Stats::Gauge::ImportMode::NeverImport).value());
}

TEST_F(DiskLoaderImplTest, UintLargeIntegerConversion) {
  setup();
  run("test/common/runtime/test_data/current", "envoy_override");

  EXPECT_EQ(1, loader_->snapshot().getInteger("file_with_large_integer", 1));
}

TEST_F(DiskLoaderImplTest, GetLayers) {
  base_ = TestUtility::parseYaml<ProtobufWkt::Struct>(R"EOF(
    foo: whatevs
  )EOF");
  setup();
  run("test/common/runtime/test_data/current", "envoy_override");
  const auto& layers = loader_->snapshot().getLayers();
  EXPECT_EQ(1, store_.counter("runtime.load_success").value());
  EXPECT_EQ(4, layers.size());
  EXPECT_EQ(4, store_.gauge("runtime.num_layers", Stats::Gauge::ImportMode::NeverImport).value());
  EXPECT_EQ("whatevs", layers[0]->values().find("foo")->second.raw_string_value_);
  EXPECT_EQ("hello", layers[1]->values().find("file1")->second.raw_string_value_);
  EXPECT_EQ("hello override", layers[2]->values().find("file1")->second.raw_string_value_);
  // Admin should be last
  EXPECT_NE(nullptr, dynamic_cast<const AdminLayer*>(layers.back().get()));
  EXPECT_TRUE(layers[3]->values().empty());

  loader_->mergeValues({{"foo", "bar"}});
  // The old snapshot and its layers should have been invalidated. Refetch.
  const auto& new_layers = loader_->snapshot().getLayers();
  EXPECT_EQ("bar", new_layers[3]->values().find("foo")->second.raw_string_value_);
  EXPECT_EQ(2, store_.counter("runtime.load_success").value());
}

TEST_F(DiskLoaderImplTest, BadDirectory) {
  setup();
  run("/baddir", "/baddir");
  EXPECT_EQ(0, store_.counter("runtime.load_error").value());
  EXPECT_EQ(1, store_.counter("runtime.load_success").value());
  EXPECT_EQ(2, store_.gauge("runtime.num_layers", Stats::Gauge::ImportMode::NeverImport).value());
  EXPECT_EQ(0, store_.counter("runtime.override_dir_exists").value());
  EXPECT_EQ(1, store_.counter("runtime.override_dir_not_exists").value());
}

// Validate that an error in a layer will results in appropriate stats tracking.
TEST_F(DiskLoaderImplTest, DiskLayerFailure) {
  setup();
  // Symlink loopy configuration will result in an error.
  run("test/common/runtime/test_data", "loop");
  EXPECT_EQ(1, store_.counter("runtime.load_error").value());
  EXPECT_EQ(0, store_.counter("runtime.load_success").value());
  EXPECT_EQ(2, store_.gauge("runtime.num_layers", Stats::Gauge::ImportMode::NeverImport).value());
  EXPECT_EQ(0, store_.counter("runtime.override_dir_exists").value());
  EXPECT_EQ(1, store_.counter("runtime.override_dir_not_exists").value());
}

TEST_F(DiskLoaderImplTest, OverrideFolderDoesNotExist) {
  setup();
  run("test/common/runtime/test_data/current", "envoy_override_does_not_exist");

  EXPECT_EQ("hello", loader_->snapshot().get("file1").value().get());
  EXPECT_EQ(0, store_.counter("runtime.load_error").value());
  EXPECT_EQ(1, store_.counter("runtime.load_success").value());
  EXPECT_EQ(3, store_.gauge("runtime.num_layers", Stats::Gauge::ImportMode::NeverImport).value());
  EXPECT_EQ(0, store_.counter("runtime.override_dir_exists").value());
  EXPECT_EQ(1, store_.counter("runtime.override_dir_not_exists").value());
}

TEST_F(DiskLoaderImplTest, PercentHandling) {
  setup();
  run("test/common/runtime/test_data/current", "envoy_override");

  envoy::type::v3::FractionalPercent default_value;

  // Smoke test integer value of 0, should be interpreted as 0%
  {
    loader_->mergeValues({{"foo", "0"}});

    EXPECT_FALSE(loader_->snapshot().featureEnabled("foo", default_value, 0));
    EXPECT_FALSE(loader_->snapshot().featureEnabled("foo", default_value, 5));
  }

  // Smoke test integer value of 5, should be interpreted as 5%
  {
    loader_->mergeValues({{"foo", "5"}});
    EXPECT_TRUE(loader_->snapshot().featureEnabled("foo", default_value, 0));
    EXPECT_TRUE(loader_->snapshot().featureEnabled("foo", default_value, 4));
    EXPECT_FALSE(loader_->snapshot().featureEnabled("foo", default_value, 5));
    EXPECT_TRUE(loader_->snapshot().featureEnabled("foo", default_value, 100));
  }

  // Verify uint64 -> uint32 conversion by using a runtime value with all 0s in
  // the bottom 32 bits. If it were to be naively treated as a uint32_t then it
  // would appear as 0%, but it should be 100% because we assume the
  // denominator is 100
  {
    // NOTE: high_value has to have the property that the lowest 32 bits % 100
    // is less than 100. If it's greater than 100 the test will pass whether or
    // not the uint32 conversion is handled properly.
    uint64_t high_value = 1ULL << 60;
    std::string high_value_str = std::to_string(high_value);
    loader_->mergeValues({{"foo", high_value_str}});
    EXPECT_TRUE(loader_->snapshot().featureEnabled("foo", default_value, 0));
    EXPECT_TRUE(loader_->snapshot().featureEnabled("foo", default_value, 50));
    EXPECT_TRUE(loader_->snapshot().featureEnabled("foo", default_value, 100));
    EXPECT_TRUE(loader_->snapshot().featureEnabled("foo", default_value, 12389));
    EXPECT_TRUE(loader_->snapshot().featureEnabled("foo", default_value, 23859235));
  }
}

void testNewOverrides(Loader& loader, Stats::TestUtil::TestStore& store) {
  Stats::Gauge& admin_overrides_active =
      store.gauge("runtime.admin_overrides_active", Stats::Gauge::ImportMode::NeverImport);

  // New string.
  loader.mergeValues({{"foo", "bar"}});
  EXPECT_EQ("bar", loader.snapshot().get("foo").value().get());
  EXPECT_EQ(1, admin_overrides_active.value());

  // Remove new string.
  loader.mergeValues({{"foo", ""}});
  EXPECT_FALSE(loader.snapshot().get("foo").has_value());
  EXPECT_EQ(0, admin_overrides_active.value());

  // New integer.
  loader.mergeValues({{"baz", "42"}});
  EXPECT_EQ(42, loader.snapshot().getInteger("baz", 0));
  EXPECT_EQ(1, admin_overrides_active.value());

  // Remove new integer.
  loader.mergeValues({{"baz", ""}});
  EXPECT_EQ(0, loader.snapshot().getInteger("baz", 0));
  EXPECT_EQ(0, admin_overrides_active.value());

  // New double.
  loader.mergeValues({{"beep", "42.1"}});
  EXPECT_EQ(42.1, loader.snapshot().getDouble("beep", 1.2));
  EXPECT_EQ(1, admin_overrides_active.value());

  // Remove new double.
  loader.mergeValues({{"beep", ""}});
  EXPECT_EQ(1.2, loader.snapshot().getDouble("beep", 1.2));
  EXPECT_EQ(0, admin_overrides_active.value());
}

TEST_F(DiskLoaderImplTest, MergeValues) {
  setup();
  run("test/common/runtime/test_data/current", "envoy_override");
  testNewOverrides(*loader_, store_);
  Stats::Gauge& admin_overrides_active =
      store_.gauge("runtime.admin_overrides_active", Stats::Gauge::ImportMode::NeverImport);

  // Override string
  loader_->mergeValues({{"file2", "new world"}});
  EXPECT_EQ("new world", loader_->snapshot().get("file2").value().get());
  EXPECT_EQ(1, admin_overrides_active.value());

  // Remove overridden string
  loader_->mergeValues({{"file2", ""}});
  EXPECT_EQ("world", loader_->snapshot().get("file2").value().get());
  EXPECT_EQ(0, admin_overrides_active.value());

  // Override integer
  loader_->mergeValues({{"file3", "42"}});
  EXPECT_EQ(42, loader_->snapshot().getInteger("file3", 1));
  EXPECT_EQ(1, admin_overrides_active.value());

  // Remove overridden integer
  loader_->mergeValues({{"file3", ""}});
  EXPECT_EQ(2, loader_->snapshot().getInteger("file3", 1));
  EXPECT_EQ(0, admin_overrides_active.value());

  // Override double
  loader_->mergeValues({{"file_with_double", "42.1"}});
  EXPECT_EQ(42.1, loader_->snapshot().getDouble("file_with_double", 1.1));
  EXPECT_EQ(1, admin_overrides_active.value());

  // Remove overridden double
  loader_->mergeValues({{"file_with_double", ""}});
  EXPECT_EQ(23.2, loader_->snapshot().getDouble("file_with_double", 1.1));
  EXPECT_EQ(0, admin_overrides_active.value());

  // Override override string
  loader_->mergeValues({{"file1", "hello overridden override"}});
  EXPECT_EQ("hello overridden override", loader_->snapshot().get("file1").value().get());
  EXPECT_EQ(1, admin_overrides_active.value());

  // Remove overridden override string
  loader_->mergeValues({{"file1", ""}});
  EXPECT_EQ("hello override", loader_->snapshot().get("file1").value().get());
  EXPECT_EQ(0, admin_overrides_active.value());
  EXPECT_EQ(0, store_.gauge("runtime.admin_overrides_active", Stats::Gauge::ImportMode::NeverImport)
                   .value());

  EXPECT_EQ(15, store_.counter("runtime.load_success").value());
  EXPECT_EQ(4, store_.gauge("runtime.num_layers", Stats::Gauge::ImportMode::NeverImport).value());
}

// Validate that admin overrides disk, disk overrides bootstrap.
TEST_F(DiskLoaderImplTest, LayersOverride) {
  base_ = TestUtility::parseYaml<ProtobufWkt::Struct>(R"EOF(
    some: thing
    other: thang
    file2: whatevs
  )EOF");
  setup();
  run("test/common/runtime/test_data/current", "envoy_override");
  // Disk overrides bootstrap.
  EXPECT_EQ("world", loader_->snapshot().get("file2").value().get());
  EXPECT_EQ("thing", loader_->snapshot().get("some").value().get());
  EXPECT_EQ("thang", loader_->snapshot().get("other").value().get());
  // Admin overrides disk and bootstrap.
  loader_->mergeValues({{"file2", "pluto"}, {"some", "day soon"}});
  EXPECT_EQ("pluto", loader_->snapshot().get("file2").value().get());
  EXPECT_EQ("day soon", loader_->snapshot().get("some").value().get());
  EXPECT_EQ("thang", loader_->snapshot().get("other").value().get());
  // Admin overrides stick over filesystem updates.
  EXPECT_EQ("Layer cake", loader_->snapshot().get("file14").value().get());
  EXPECT_EQ("Cheese cake", loader_->snapshot().get("file15").value().get());
  loader_->mergeValues({{"file14", "Mega layer cake"}});
  EXPECT_EQ("Mega layer cake", loader_->snapshot().get("file14").value().get());
  EXPECT_EQ("Cheese cake", loader_->snapshot().get("file15").value().get());
  write("test/common/runtime/test_data/current/envoy/file14", "Sad cake");
  write("test/common/runtime/test_data/current/envoy/file15", "Happy cake");
  updateDiskLayer(0);
  EXPECT_EQ("Mega layer cake", loader_->snapshot().get("file14").value().get());
  EXPECT_EQ("Happy cake", loader_->snapshot().get("file15").value().get());
}

// Validate that multiple admin layers leads to a configuration load failure.
TEST_F(DiskLoaderImplTest, MultipleAdminLayersFail) {
  setup();
  envoy::config::bootstrap::v3::LayeredRuntime layered_runtime;
  {
    auto* layer = layered_runtime.add_layers();
    layer->set_name("admin_0");
    layer->mutable_admin_layer();
  }
  {
    auto* layer = layered_runtime.add_layers();
    layer->set_name("admin_1");
    layer->mutable_admin_layer();
  }
  EXPECT_THROW_WITH_MESSAGE(
      std::make_unique<LoaderImpl>(dispatcher_, tls_, layered_runtime, local_info_, store_,
                                   generator_, validation_visitor_, *api_),
      EnvoyException,
      "Too many admin layers specified in LayeredRuntime, at most one may be specified");
}

class StaticLoaderImplTest : public LoaderImplTest {
protected:
  void setup() override {
    LoaderImplTest::setup();
    envoy::config::bootstrap::v3::LayeredRuntime layered_runtime;
    {
      auto* layer = layered_runtime.add_layers();
      layer->set_name("base");
      layer->mutable_static_layer()->MergeFrom(base_);
    }
    {
      auto* layer = layered_runtime.add_layers();
      layer->set_name("admin");
      layer->mutable_admin_layer();
    }
    loader_ = std::make_unique<LoaderImpl>(dispatcher_, tls_, layered_runtime, local_info_, store_,
                                           generator_, validation_visitor_, *api_);
  }

  ProtobufWkt::Struct base_;
};

TEST_F(StaticLoaderImplTest, All) {
  setup();
  EXPECT_FALSE(loader_->snapshot().get("foo").has_value());
  EXPECT_EQ(1UL, loader_->snapshot().getInteger("foo", 1));
  EXPECT_EQ(1.1, loader_->snapshot().getDouble("foo", 1.1));
  EXPECT_CALL(generator_, random()).WillOnce(Return(49));
  EXPECT_TRUE(loader_->snapshot().featureEnabled("foo", 50));
  testNewOverrides(*loader_, store_);
}

// Validate proto parsing sanity.
TEST_F(StaticLoaderImplTest, ProtoParsing) {
  base_ = TestUtility::parseYaml<ProtobufWkt::Struct>(R"EOF(
    file1: hello override
    file2: world
    file3: 2
    file4: 123
    file8:
      numerator: 52
      denominator: HUNDRED
    file9:
      numerator: 100
      denominator: NONSENSE
    file10: 52
    file11: true
    file12: FaLSe
    file13: false
    subdir:
      file3: "hello\nworld"
    numerator_only:
      numerator: 52
    denominator_only:
      denominator: HUNDRED
    false_friend:
      numerator: 100
      foo: bar
    empty: {}
    file_with_words: "some words"
    file_with_double: 23.2
    bool_as_int0: 0
    bool_as_int1: 1
  )EOF");
  setup();

  // Basic string getting.
  EXPECT_EQ("world", loader_->snapshot().get("file2").value().get());
  EXPECT_EQ("hello\nworld", loader_->snapshot().get("subdir.file3").value().get());
  EXPECT_FALSE(loader_->snapshot().get("invalid").has_value());

  // Integer getting.
  EXPECT_EQ(1UL, loader_->snapshot().getInteger("file1", 1));
  EXPECT_EQ(2UL, loader_->snapshot().getInteger("file3", 1));
  EXPECT_EQ(123UL, loader_->snapshot().getInteger("file4", 1));

  // Double getting.
  EXPECT_EQ(1.1, loader_->snapshot().getDouble("file_with_words", 1.1));
  EXPECT_EQ(23.2, loader_->snapshot().getDouble("file_with_double", 1.1));
  EXPECT_EQ(2.0, loader_->snapshot().getDouble("file3", 3.3));

  // Boolean getting.
  const auto snapshot = reinterpret_cast<const SnapshotImpl*>(&loader_->snapshot());

  EXPECT_EQ(true, snapshot->getBoolean("file11", true));
  EXPECT_EQ(true, snapshot->getBoolean("file11", false));

  EXPECT_EQ(false, snapshot->getBoolean("file12", true));
  EXPECT_EQ(false, snapshot->getBoolean("file12", false));

  EXPECT_EQ(false, snapshot->getBoolean("file13", true));
  EXPECT_EQ(false, snapshot->getBoolean("file13", false));

  EXPECT_EQ(0, snapshot->getInteger("bool_as_int0", 333));
  EXPECT_EQ(1, snapshot->getInteger("bool_as_int1", 333));

  EXPECT_EQ(false, snapshot->getBoolean("bool_as_int0", true));
  EXPECT_EQ(false, snapshot->getBoolean("bool_as_int0", false));
  EXPECT_EQ(true, snapshot->getBoolean("bool_as_int1", false));
  EXPECT_EQ(true, snapshot->getBoolean("bool_as_int1", true));
  EXPECT_EQ(true, snapshot->getBoolean("file11", false));
  EXPECT_EQ(true, snapshot->getBoolean("file11", true));

  // Test that a double value is not parsed as a boolean even though integers are fine.
  EXPECT_EQ(true, snapshot->getBoolean("file_with_double", true));
  EXPECT_EQ(false, snapshot->getBoolean("file_with_double", false));

  // Not a boolean. Expect the default.
  EXPECT_EQ(true, snapshot->getBoolean("file1", true));
  EXPECT_EQ(false, snapshot->getBoolean("file1", false));
  EXPECT_EQ(true, snapshot->getBoolean("blah.blah", true));
  EXPECT_EQ(false, snapshot->getBoolean("blah.blah", false));

  // Fractional percent feature enablement
  envoy::type::v3::FractionalPercent fractional_percent;
  fractional_percent.set_numerator(5);
  fractional_percent.set_denominator(envoy::type::v3::FractionalPercent::TEN_THOUSAND);

  EXPECT_CALL(generator_, random()).WillOnce(Return(50));
  EXPECT_TRUE(loader_->snapshot().featureEnabled("file8", fractional_percent)); // valid data
  EXPECT_CALL(generator_, random()).WillOnce(Return(60));
  EXPECT_FALSE(loader_->snapshot().featureEnabled("file8", fractional_percent)); // valid data

  // We currently expect that runtime values represented as fractional percents that are provided as
  // integers are parsed simply as percents (denominator of 100).
  EXPECT_CALL(generator_, random()).WillOnce(Return(53));
  EXPECT_FALSE(loader_->snapshot().featureEnabled("file10", fractional_percent)); // valid int data
  EXPECT_CALL(generator_, random()).WillOnce(Return(51));
  EXPECT_TRUE(loader_->snapshot().featureEnabled("file10", fractional_percent)); // valid int data

  // Invalid fractional percent is ignored.
  EXPECT_CALL(generator_, random()).WillOnce(Return(4));
  EXPECT_TRUE(
      loader_->snapshot().featureEnabled("file9", fractional_percent)); // invalid proto data
  EXPECT_CALL(generator_, random()).WillOnce(Return(6));
  EXPECT_FALSE(
      loader_->snapshot().featureEnabled("file9", fractional_percent)); // invalid proto data
  EXPECT_CALL(generator_, random()).WillOnce(Return(4));
  EXPECT_TRUE(
      loader_->snapshot().featureEnabled("false_friend", fractional_percent)); // invalid proto data
  EXPECT_CALL(generator_, random()).WillOnce(Return(6));
  EXPECT_FALSE(
      loader_->snapshot().featureEnabled("false_friend", fractional_percent)); // invalid proto data

  // Numerator only FractionalPercent is handled.
  EXPECT_CALL(generator_, random()).WillOnce(Return(50));
  EXPECT_TRUE(
      loader_->snapshot().featureEnabled("numerator_only", fractional_percent)); // valid data
  EXPECT_CALL(generator_, random()).WillOnce(Return(60));
  EXPECT_FALSE(
      loader_->snapshot().featureEnabled("numerator_only", fractional_percent)); // valid data

  // Denominator only FractionalPercent is handled.
  EXPECT_CALL(generator_, random()).WillOnce(Return(4));
  EXPECT_FALSE(
      loader_->snapshot().featureEnabled("denominator_only", fractional_percent)); // valid data
  EXPECT_CALL(generator_, random()).WillOnce(Return(6));
  EXPECT_FALSE(
      loader_->snapshot().featureEnabled("denominator_only", fractional_percent)); // valid data

  // Empty message is handled.
  EXPECT_CALL(generator_, random()).WillOnce(Return(4));
  EXPECT_FALSE(loader_->snapshot().featureEnabled("empty", fractional_percent)); // valid data
  EXPECT_CALL(generator_, random()).WillOnce(Return(6));
  EXPECT_FALSE(loader_->snapshot().featureEnabled("empty", fractional_percent)); // valid data

  EXPECT_EQ(0, store_.counter("runtime.load_error").value());
  EXPECT_EQ(1, store_.counter("runtime.load_success").value());
  EXPECT_EQ(19, store_.gauge("runtime.num_keys", Stats::Gauge::ImportMode::NeverImport).value());
  EXPECT_EQ(2, store_.gauge("runtime.num_layers", Stats::Gauge::ImportMode::NeverImport).value());
}

TEST_F(StaticLoaderImplTest, RuntimeFromNonWorkerThreads) {
  // Force the thread to be considered a non-worker thread.
  tls_.registered_ = false;
  setup();

  // Set up foo -> bar
  loader_->mergeValues({{"foo", "bar"}});
  EXPECT_EQ("bar", loader_->threadsafeSnapshot()->get("foo").value().get());
  const Snapshot* original_snapshot_pointer = loader_->threadsafeSnapshot().get();

  // Now set up a test thread which verifies foo -> bar
  //
  // Then change foo and make sure the test thread picks up the change.
  bool read_bar = false;
  bool updated_eep = false;
  Thread::MutexBasicLockable mutex;
  Thread::CondVar foo_read;
  Thread::CondVar foo_changed;
  const Snapshot* original_thread_snapshot_pointer = nullptr;
  auto thread = Thread::threadFactoryForTest().createThread([&]() {
    {
      Thread::LockGuard lock(mutex);
      EXPECT_EQ("bar", loader_->threadsafeSnapshot()->get("foo").value().get());
      read_bar = true;
      original_thread_snapshot_pointer = loader_->threadsafeSnapshot().get();
      EXPECT_EQ(original_thread_snapshot_pointer, loader_->threadsafeSnapshot().get());
      foo_read.notifyOne();
    }

    {
      Thread::LockGuard lock(mutex);
      if (!updated_eep) {
        foo_changed.wait(mutex);
      }
      EXPECT_EQ("eep", loader_->threadsafeSnapshot()->get("foo").value().get());
    }
  });

  {
    Thread::LockGuard lock(mutex);
    if (!read_bar) {
      foo_read.wait(mutex);
    }
    loader_->mergeValues({{"foo", "eep"}});
    updated_eep = true;
  }

  {
    Thread::LockGuard lock(mutex);
    foo_changed.notifyOne();
    EXPECT_EQ("eep", loader_->threadsafeSnapshot()->get("foo").value().get());
  }

  thread->join();
  EXPECT_EQ(original_thread_snapshot_pointer, original_snapshot_pointer);
}

class DiskLayerTest : public testing::Test {
protected:
  DiskLayerTest() : api_(Api::createApiForTest()) {}

  static void SetUpTestSuite() { // NOLINT(readability-identifier-naming)
    TestEnvironment::exec(
        {TestEnvironment::runfilesPath("test/common/runtime/filesystem_setup.sh")});
  }

  static void TearDownTestSuite() {
    TestEnvironment::removePath(TestEnvironment::temporaryPath("test/common/runtime/test_data"));
  }

  Api::ApiPtr api_;
};

TEST_F(DiskLayerTest, IllegalPath) {
#ifdef WIN32
  EXPECT_THROW_WITH_MESSAGE(DiskLayer("test", R"EOF(\\.\)EOF", *api_), EnvoyException,
                            R"EOF(Invalid path: \\.\)EOF");
#else
  EXPECT_THROW_WITH_MESSAGE(DiskLayer("test", "/dev", *api_), EnvoyException, "Invalid path: /dev");
#endif
}

// Validate that we catch recursion that goes too deep in the runtime filesystem
// walk.
TEST_F(DiskLayerTest, Loop) {
  EXPECT_THROW_WITH_MESSAGE(
      DiskLayer("test", TestEnvironment::temporaryPath("test/common/runtime/test_data/loop"),
                *api_),
      EnvoyException, "Walk recursion depth exceeded 16");
}

TEST(NoRuntime, FeatureEnabled) {
  // Make sure the registry is not set up.
  ASSERT_TRUE(Runtime::LoaderSingleton::getExisting() == nullptr);

  // Feature defaults should still work.
  EXPECT_EQ(false, runtimeFeatureEnabled("envoy.reloadable_features.test_feature_false"));
  EXPECT_EQ(true, runtimeFeatureEnabled("envoy.reloadable_features.test_feature_true"));
}

TEST(NoRuntime, DefaultIntValues) {
  // Make sure the registry is not set up.
  ASSERT_TRUE(Runtime::LoaderSingleton::getExisting() == nullptr);

  // Feature defaults should still work.
  EXPECT_EQ(0x1230000ABCDULL,
            getInteger("envoy.reloadable_features.test_int_feature_default", 0x1230000ABCDULL));
  EXPECT_EQ(0, getInteger("envoy.reloadable_features.test_int_feature_zero", 0));
}

// Test RTDS layer(s).
class RtdsLoaderImplTest : public LoaderImplTest {
public:
  void setup() override {
    LoaderImplTest::setup();

    envoy::config::bootstrap::v3::LayeredRuntime config;
    *config.add_layers()->mutable_static_layer() =
        TestUtility::parseYaml<ProtobufWkt::Struct>(R"EOF(
    foo: whatevs
    bar: yar
  )EOF");
    for (const auto& layer_resource_name : layers_) {
      auto* layer = config.add_layers();
      layer->set_name(layer_resource_name);
      auto* rtds_layer = layer->mutable_rtds_layer();
      rtds_layer->set_name(layer_resource_name);
      rtds_layer->mutable_rtds_config();
    }
    EXPECT_CALL(cm_, subscriptionFactory()).Times(layers_.size());
    ON_CALL(cm_.subscription_factory_, subscriptionFromConfigSource(_, _, _, _, _))
        .WillByDefault(
            testing::Invoke([this](const envoy::config::core::v3::ConfigSource&, absl::string_view,
                                   Stats::Scope&, Config::SubscriptionCallbacks& callbacks,
                                   Config::OpaqueResourceDecoder&) -> Config::SubscriptionPtr {
              auto ret = std::make_unique<testing::NiceMock<Config::MockSubscription>>();
              rtds_subscriptions_.push_back(ret.get());
              rtds_callbacks_.push_back(&callbacks);
              return ret;
            }));
    loader_ = std::make_unique<LoaderImpl>(dispatcher_, tls_, config, local_info_, store_,
                                           generator_, validation_visitor_, *api_);
    loader_->initialize(cm_);
    for (auto* sub : rtds_subscriptions_) {
      EXPECT_CALL(*sub, start(_));
    }

    loader_->startRtdsSubscriptions(rtds_init_callback_.AsStdFunction());

    // Validate that the layer name is set properly for dynamic layers.
    EXPECT_EQ(layers_[0], loader_->snapshot().getLayers()[1]->name());

    EXPECT_EQ("whatevs", loader_->snapshot().get("foo").value().get());
    EXPECT_EQ("yar", loader_->snapshot().get("bar").value().get());
    EXPECT_FALSE(loader_->snapshot().get("baz").has_value());

    EXPECT_EQ(0, store_.counter("runtime.load_error").value());
    EXPECT_EQ(1, store_.counter("runtime.load_success").value());
    EXPECT_EQ(2, store_.gauge("runtime.num_keys", Stats::Gauge::ImportMode::NeverImport).value());
    EXPECT_EQ(1 + layers_.size(),
              store_.gauge("runtime.num_layers", Stats::Gauge::ImportMode::NeverImport).value());
  }

  void addLayer(absl::string_view name) { layers_.emplace_back(name); }

  void doOnConfigUpdateVerifyNoThrow(const envoy::service::runtime::v3::Runtime& runtime,
                                     uint32_t callback_index = 0) {
    const auto decoded_resources = TestUtility::decodeResources({runtime});
    VERBOSE_EXPECT_NO_THROW(
        rtds_callbacks_[callback_index]->onConfigUpdate(decoded_resources.refvec_, ""));
  }

  void doDeltaOnConfigUpdateVerifyNoThrow(const envoy::service::runtime::v3::Runtime& runtime) {
    const auto decoded_resources = TestUtility::decodeResources({runtime});
    VERBOSE_EXPECT_NO_THROW(rtds_callbacks_[0]->onConfigUpdate(decoded_resources.refvec_, {}, ""));
  }

  std::vector<std::string> layers_{"some_resource"};
  std::vector<Config::SubscriptionCallbacks*> rtds_callbacks_;
  std::vector<Config::MockSubscription*> rtds_subscriptions_;
  MockFunction<void()> rtds_init_callback_;
};

// Empty resource lists are rejected.
TEST_F(RtdsLoaderImplTest, UnexpectedSizeEmpty) {
  setup();

  EXPECT_CALL(rtds_init_callback_, Call());
  EXPECT_THROW_WITH_MESSAGE(rtds_callbacks_[0]->onConfigUpdate({}, ""), EnvoyException,
                            "Unexpected RTDS resource length: 0");

  EXPECT_EQ(0, store_.counter("runtime.load_error").value());
  EXPECT_EQ(1, store_.counter("runtime.load_success").value());
  EXPECT_EQ(2, store_.gauge("runtime.num_keys", Stats::Gauge::ImportMode::NeverImport).value());
  EXPECT_EQ(2, store_.gauge("runtime.num_layers", Stats::Gauge::ImportMode::NeverImport).value());
}

// > 1 length lists are rejected.
TEST_F(RtdsLoaderImplTest, UnexpectedSizeTooMany) {
  setup();

  const envoy::service::runtime::v3::Runtime runtime;
  const auto decoded_resources = TestUtility::decodeResources({runtime, runtime});

  EXPECT_CALL(rtds_init_callback_, Call());
  EXPECT_THROW_WITH_MESSAGE(rtds_callbacks_[0]->onConfigUpdate(decoded_resources.refvec_, ""),
                            EnvoyException, "Unexpected RTDS resource length: 2");

  EXPECT_EQ(0, store_.counter("runtime.load_error").value());
  EXPECT_EQ(1, store_.counter("runtime.load_success").value());
  EXPECT_EQ(2, store_.gauge("runtime.num_keys", Stats::Gauge::ImportMode::NeverImport).value());
  EXPECT_EQ(2, store_.gauge("runtime.num_layers", Stats::Gauge::ImportMode::NeverImport).value());
}

// Validate behavior when the config fails delivery at the subscription level.
TEST_F(RtdsLoaderImplTest, FailureSubscription) {
  setup();

  EXPECT_CALL(rtds_init_callback_, Call());
  // onConfigUpdateFailed() should not be called for gRPC stream connection failure
  rtds_callbacks_[0]->onConfigUpdateFailed(Envoy::Config::ConfigUpdateFailureReason::FetchTimedout,
                                           {});

  EXPECT_EQ(0, store_.counter("runtime.load_error").value());
  EXPECT_EQ(1, store_.counter("runtime.load_success").value());
  EXPECT_EQ(2, store_.gauge("runtime.num_keys", Stats::Gauge::ImportMode::NeverImport).value());
  EXPECT_EQ(2, store_.gauge("runtime.num_layers", Stats::Gauge::ImportMode::NeverImport).value());
}

// Unexpected runtime resource name.
TEST_F(RtdsLoaderImplTest, WrongResourceName) {
  setup();

  auto runtime = TestUtility::parseYaml<envoy::service::runtime::v3::Runtime>(R"EOF(
    name: other_resource
    layer:
      foo: bar
      baz: meh
  )EOF");
  const auto decoded_resources = TestUtility::decodeResources({runtime});
  EXPECT_THROW_WITH_MESSAGE(rtds_callbacks_[0]->onConfigUpdate(decoded_resources.refvec_, ""),
                            EnvoyException,
                            "Unexpected RTDS runtime (expecting some_resource): other_resource");

  EXPECT_EQ("whatevs", loader_->snapshot().get("foo").value().get());
  EXPECT_EQ("yar", loader_->snapshot().get("bar").value().get());
  EXPECT_FALSE(loader_->snapshot().get("baz").has_value());

  EXPECT_EQ(0, store_.counter("runtime.load_error").value());
  EXPECT_EQ(1, store_.counter("runtime.load_success").value());
  EXPECT_EQ(2, store_.gauge("runtime.num_keys", Stats::Gauge::ImportMode::NeverImport).value());
  EXPECT_EQ(2, store_.gauge("runtime.num_layers", Stats::Gauge::ImportMode::NeverImport).value());
}

// Successful update.
TEST_F(RtdsLoaderImplTest, OnConfigUpdateSuccess) {
  setup();

  auto runtime = TestUtility::parseYaml<envoy::service::runtime::v3::Runtime>(R"EOF(
    name: some_resource
    layer:
      foo: bar
      baz: meh
  )EOF");
  EXPECT_CALL(rtds_init_callback_, Call());
  doOnConfigUpdateVerifyNoThrow(runtime);

  EXPECT_EQ("bar", loader_->snapshot().get("foo").value().get());
  EXPECT_EQ("yar", loader_->snapshot().get("bar").value().get());
  EXPECT_EQ("meh", loader_->snapshot().get("baz").value().get());

  EXPECT_EQ(0, store_.counter("runtime.load_error").value());
  EXPECT_EQ(2, store_.counter("runtime.load_success").value());
  EXPECT_EQ(3, store_.gauge("runtime.num_keys", Stats::Gauge::ImportMode::NeverImport).value());
  EXPECT_EQ(2, store_.gauge("runtime.num_layers", Stats::Gauge::ImportMode::NeverImport).value());

  runtime = TestUtility::parseYaml<envoy::service::runtime::v3::Runtime>(R"EOF(
    name: some_resource
    layer:
      baz: saz
  )EOF");
  doOnConfigUpdateVerifyNoThrow(runtime);

  EXPECT_EQ("whatevs", loader_->snapshot().get("foo").value().get());
  EXPECT_EQ("yar", loader_->snapshot().get("bar").value().get());
  EXPECT_EQ("saz", loader_->snapshot().get("baz").value().get());

  EXPECT_EQ(0, store_.counter("runtime.load_error").value());
  EXPECT_EQ(3, store_.counter("runtime.load_success").value());
  EXPECT_EQ(3, store_.gauge("runtime.num_keys", Stats::Gauge::ImportMode::NeverImport).value());
  EXPECT_EQ(2, store_.gauge("runtime.num_layers", Stats::Gauge::ImportMode::NeverImport).value());
}

// Delta style successful update.
TEST_F(RtdsLoaderImplTest, DeltaOnConfigUpdateSuccess) {
  setup();

  auto runtime = TestUtility::parseYaml<envoy::service::runtime::v3::Runtime>(R"EOF(
    name: some_resource
    layer:
      foo: bar
      baz: meh
  )EOF");
  EXPECT_CALL(rtds_init_callback_, Call());
  doDeltaOnConfigUpdateVerifyNoThrow(runtime);

  EXPECT_EQ("bar", loader_->snapshot().get("foo").value().get());
  EXPECT_EQ("yar", loader_->snapshot().get("bar").value().get());
  EXPECT_EQ("meh", loader_->snapshot().get("baz").value().get());

  EXPECT_EQ(0, store_.counter("runtime.load_error").value());
  EXPECT_EQ(2, store_.counter("runtime.load_success").value());
  EXPECT_EQ(3, store_.gauge("runtime.num_keys", Stats::Gauge::ImportMode::NeverImport).value());
  EXPECT_EQ(2, store_.gauge("runtime.num_layers", Stats::Gauge::ImportMode::NeverImport).value());

  runtime = TestUtility::parseYaml<envoy::service::runtime::v3::Runtime>(R"EOF(
    name: some_resource
    layer:
      baz: saz
  )EOF");
  doDeltaOnConfigUpdateVerifyNoThrow(runtime);

  EXPECT_EQ("whatevs", loader_->snapshot().get("foo").value().get());
  EXPECT_EQ("yar", loader_->snapshot().get("bar").value().get());
  EXPECT_EQ("saz", loader_->snapshot().get("baz").value().get());

  EXPECT_EQ(0, store_.counter("runtime.load_error").value());
  EXPECT_EQ(3, store_.counter("runtime.load_success").value());
  EXPECT_EQ(3, store_.gauge("runtime.num_keys", Stats::Gauge::ImportMode::NeverImport).value());
  EXPECT_EQ(2, store_.gauge("runtime.num_layers", Stats::Gauge::ImportMode::NeverImport).value());
}

// Updates with multiple RTDS layers.
TEST_F(RtdsLoaderImplTest, MultipleRtdsLayers) {
  addLayer("another_resource");
  setup();

  EXPECT_EQ("whatevs", loader_->snapshot().get("foo").value().get());
  EXPECT_EQ("yar", loader_->snapshot().get("bar").value().get());
  EXPECT_FALSE(loader_->snapshot().get("baz").has_value());

  auto runtime = TestUtility::parseYaml<envoy::service::runtime::v3::Runtime>(R"EOF(
    name: some_resource
    layer:
      foo: bar
      baz: meh
  )EOF");
  EXPECT_CALL(rtds_init_callback_, Call()).Times(1);
  doOnConfigUpdateVerifyNoThrow(runtime, 0);

  EXPECT_EQ("bar", loader_->snapshot().get("foo").value().get());
  EXPECT_EQ("yar", loader_->snapshot().get("bar").value().get());
  EXPECT_EQ("meh", loader_->snapshot().get("baz").value().get());

  EXPECT_EQ(0, store_.counter("runtime.load_error").value());
  EXPECT_EQ(2, store_.counter("runtime.load_success").value());
  EXPECT_EQ(3, store_.gauge("runtime.num_keys", Stats::Gauge::ImportMode::NeverImport).value());
  EXPECT_EQ(3, store_.gauge("runtime.num_layers", Stats::Gauge::ImportMode::NeverImport).value());

  runtime = TestUtility::parseYaml<envoy::service::runtime::v3::Runtime>(R"EOF(
    name: another_resource
    layer:
      baz: saz
  )EOF");
  doOnConfigUpdateVerifyNoThrow(runtime, 1);

  // Unlike in OnConfigUpdateSuccess, foo latches onto bar as the some_resource
  // layer still applies.
  EXPECT_EQ("bar", loader_->snapshot().get("foo").value().get());
  EXPECT_EQ("yar", loader_->snapshot().get("bar").value().get());
  EXPECT_EQ("saz", loader_->snapshot().get("baz").value().get());

  EXPECT_EQ(0, store_.counter("runtime.load_error").value());
  EXPECT_EQ(3, store_.counter("runtime.load_success").value());
  EXPECT_EQ(3, store_.gauge("runtime.num_keys", Stats::Gauge::ImportMode::NeverImport).value());
  EXPECT_EQ(3, store_.gauge("runtime.num_layers", Stats::Gauge::ImportMode::NeverImport).value());
}

TEST_F(RtdsLoaderImplTest, BadConfigSource) {
  Upstream::MockClusterManager cm_;
  EXPECT_CALL(cm_.subscription_factory_, subscriptionFromConfigSource(_, _, _, _, _))
      .WillOnce(InvokeWithoutArgs([]() -> Config::SubscriptionPtr {
        throw EnvoyException("bad config");
        return nullptr;
      }));

  envoy::config::bootstrap::v3::LayeredRuntime config;
  auto* layer = config.add_layers();
  layer->set_name("some_other_resource");
  auto* rtds_layer = layer->mutable_rtds_layer();
  rtds_layer->set_name("some_resource");
  rtds_layer->mutable_rtds_config();

  EXPECT_CALL(cm_, subscriptionFactory()).Times(1);
  LoaderImpl loader(dispatcher_, tls_, config, local_info_, store_, generator_, validation_visitor_,
                    *api_);

  EXPECT_THROW_WITH_MESSAGE(loader.initialize(cm_), EnvoyException, "bad config");
}

} // namespace
} // namespace Runtime
} // namespace Envoy<|MERGE_RESOLUTION|>--- conflicted
+++ resolved
@@ -58,13 +58,8 @@
   Event::MockDispatcher dispatcher_;
   NiceMock<ThreadLocal::MockInstance> tls_;
   Stats::TestUtil::TestStore store_;
-<<<<<<< HEAD
-  MockRandomGenerator generator_;
+  Random::MockRandomGenerator generator_;
   LoaderImplPtr loader_;
-=======
-  Random::MockRandomGenerator generator_;
-  std::unique_ptr<LoaderImpl> loader_;
->>>>>>> cb03985d
   Api::ApiPtr api_;
   Upstream::MockClusterManager cm_;
   NiceMock<LocalInfo::MockLocalInfo> local_info_;
