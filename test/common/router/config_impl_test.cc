--- conflicted
+++ resolved
@@ -1090,33 +1090,6 @@
                EnvoyException);
 }
 
-<<<<<<< HEAD
-=======
-TEST(RouteMatcherTest, NoRedirectAndWebSocket) {
-  const std::string json = R"EOF(
-{
-  "virtual_hosts": [
-    {
-      "name": "local_service",
-      "domains": ["*"],
-      "routes": [
-        {
-          "prefix": "/foo",
-          "host_redirect": "new.lyft.com",
-          "use_websocket": true
-        }
-      ]
-    }
-  ]
-}
-  )EOF";
-
-  NiceMock<Server::Configuration::MockFactoryContext> factory_context;
-  EXPECT_THROW(TestConfigImpl(parseRouteConfigurationFromJson(json), factory_context, true),
-               EnvoyException);
-}
-
->>>>>>> 818ba868
 TEST(RouteMatcherTest, HeaderMatchedRouting) {
   const std::string json = R"EOF(
 {
