--- conflicted
+++ resolved
@@ -42,7 +42,6 @@
     }
   }
 
-<<<<<<< HEAD
   const envoy::api::v2::core::SocketAddress& socket_address =
       lbEndpoint().endpoint().address().socket_address();
 
@@ -53,23 +52,7 @@
   dns_url_ = fmt::format("tcp://{}:{}", socket_address.address(), socket_address.port_value());
   hostname_ = Network::Utility::hostFromTcpUrl(dns_url_);
   Network::Utility::portFromTcpUrl(dns_url_);
-
-  switch (cluster.dns_lookup_family()) {
-  case envoy::api::v2::Cluster::V6_ONLY:
-    dns_lookup_family_ = Network::DnsLookupFamily::V6Only;
-    break;
-  case envoy::api::v2::Cluster::V4_ONLY:
-    dns_lookup_family_ = Network::DnsLookupFamily::V4Only;
-    break;
-  case envoy::api::v2::Cluster::AUTO:
-    dns_lookup_family_ = Network::DnsLookupFamily::Auto;
-    break;
-  default:
-    NOT_REACHED_GCOVR_EXCL_LINE;
-  }
-=======
   dns_lookup_family_ = getDnsLookupFamilyFromCluster(cluster);
->>>>>>> ac1757f1
 
   tls_->set([](Event::Dispatcher&) -> ThreadLocal::ThreadLocalObjectSharedPtr {
     return std::make_shared<PerThreadCurrentHostData>();
