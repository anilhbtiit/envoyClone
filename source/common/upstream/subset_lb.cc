--- conflicted
+++ resolved
@@ -582,14 +582,9 @@
   const HostSetPtr& host_set = original_priority_set_.hostSetsPerPriority()[priority];
 
   ASSERT(!overprovisioning_factor.has_value() ||
-<<<<<<< HEAD
          overprovisioning_factor.value() == host_set->overprovisioningFactor());
-  return HostSetImplPtr{new HostSubsetImpl(*host_set, locality_weight_aware_)};
-=======
-         overprovisioning_factor.value() == host_set->overprovisioning_factor());
   return HostSetImplPtr{
       new HostSubsetImpl(*host_set, locality_weight_aware_, scale_locality_weight_)};
->>>>>>> 07252479
 }
 
 void SubsetLoadBalancer::PrioritySubsetImpl::update(uint32_t priority,
