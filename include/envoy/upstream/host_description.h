#pragma once

#include <map>
#include <memory>
#include <string>

#include "envoy/common/time.h"
#include "envoy/config/core/v3/base.pb.h"
#include "envoy/network/address.h"
#include "envoy/network/transport_socket.h"
#include "envoy/stats/primitive_stats_macros.h"
#include "envoy/stats/stats_macros.h"
#include "envoy/upstream/health_check_host_monitor.h"
#include "envoy/upstream/outlier_detection.h"

#include "absl/strings/string_view.h"

namespace Envoy {
namespace Upstream {

using MetadataConstSharedPtr = std::shared_ptr<const envoy::config::core::v3::Metadata>;

/**
 * All per host stats. @see stats_macros.h
 *
 * {rq_success, rq_error} have specific semantics driven by the needs of EDS load reporting. See
 * envoy.api.v2.endpoint.UpstreamLocalityStats for the definitions of success/error. These are
 * latched by LoadStatsReporter, independent of the normal stats sink flushing.
 */
#define ALL_HOST_STATS(COUNTER, GAUGE)                                                             \
  COUNTER(cx_connect_fail)                                                                         \
  COUNTER(cx_total)                                                                                \
  COUNTER(rq_error)                                                                                \
  COUNTER(rq_success)                                                                              \
  COUNTER(rq_timeout)                                                                              \
  COUNTER(rq_total)                                                                                \
  GAUGE(cx_active)                                                                                 \
  GAUGE(rq_active)

/**
 * All per host stats defined. @see stats_macros.h
 */
struct HostStats {
  ALL_HOST_STATS(GENERATE_PRIMITIVE_COUNTER_STRUCT, GENERATE_PRIMITIVE_GAUGE_STRUCT);

  // Provide access to name,counter pairs.
  std::vector<std::pair<absl::string_view, Stats::PrimitiveCounterReference>> counters() const {
    return {ALL_HOST_STATS(PRIMITIVE_COUNTER_NAME_AND_REFERENCE, IGNORE_PRIMITIVE_GAUGE)};
  }

  // Provide access to name,gauge pairs.
  std::vector<std::pair<absl::string_view, Stats::PrimitiveGaugeReference>> gauges() const {
    return {ALL_HOST_STATS(IGNORE_PRIMITIVE_COUNTER, PRIMITIVE_GAUGE_NAME_AND_REFERENCE)};
  }
};

class ClusterInfo;

/**
 * A description of an upstream host.
 */
class HostDescription {
public:
  virtual ~HostDescription() = default;

  /**
   * @return whether the host is a canary.
   */
  virtual bool canary() const PURE;

  /**
   * Update the canary status of the host.
   */
  virtual void canary(bool is_canary) PURE;

  /**
   * @return the metadata associated with this host
   */
  virtual MetadataConstSharedPtr metadata() const PURE;

  /**
   * Set the current metadata.
   */
  virtual void metadata(MetadataConstSharedPtr new_metadata) PURE;

  /**
   * @return the cluster the host is a member of.
   */
  virtual const ClusterInfo& cluster() const PURE;

  /**
   * @return the host's outlier detection monitor.
   */
  virtual Outlier::DetectorHostMonitor& outlierDetector() const PURE;

  /**
   * @return the host's health checker monitor.
   */
  virtual HealthCheckHostMonitor& healthChecker() const PURE;

  /**
   * @return The hostname used as the host header for health checking.
   */
  virtual const std::string& hostnameForHealthChecks() const PURE;

  /**
   * @return the hostname associated with the host if any.
   * Empty string "" indicates that hostname is not a DNS name.
   */
  virtual const std::string& hostname() const PURE;

  /**
   * @return the transport socket factory responsible for this host.
   */
  virtual Network::TransportSocketFactory& transportSocketFactory() const PURE;

  /**
   * @return the address used to connect to the host.
   */
  virtual Network::Address::InstanceConstSharedPtr address() const PURE;

  /**
   * @return host specific stats.
   */
  virtual HostStats& stats() const PURE;

  /**
   * @return the locality of the host (deployment specific). This will be the default instance if
   *         unknown.
   */
  virtual const envoy::config::core::v3::Locality& locality() const PURE;

  /**
   * @return the human readable name of the host's locality zone as a StatName.
   */
  virtual Stats::StatName localityZoneStatName() const PURE;

  /**
   * @return the address used to health check the host.
   */
  virtual Network::Address::InstanceConstSharedPtr healthCheckAddress() const PURE;

  /**
   * @return the priority of the host.
   */
  virtual uint32_t priority() const PURE;

  /**
   * Set the current priority.
   */
  virtual void priority(uint32_t) PURE;

  /**
   * @return timestamp in milliseconds of when host was created.
   */
<<<<<<< HEAD
  virtual std::chrono::milliseconds creationTime() const PURE;
=======
  virtual MonotonicTime creationTime() const PURE;
>>>>>>> 0f7952d1
};

using HostDescriptionConstSharedPtr = std::shared_ptr<const HostDescription>;

#define ALL_TRANSPORT_SOCKET_MATCH_STATS(COUNTER) COUNTER(total_match_count)

/**
 * The stats for transport socket match.
 */
struct TransportSocketMatchStats {
  ALL_TRANSPORT_SOCKET_MATCH_STATS(GENERATE_COUNTER_STRUCT)
};

/**
 * Library to determine what transport socket configuration to use for a given host.
 */
class TransportSocketMatcher {
public:
  struct MatchData {
    MatchData(Network::TransportSocketFactory& factory, TransportSocketMatchStats& stats,
              std::string name)
        : factory_(factory), stats_(stats), name_(std::move(name)) {}
    Network::TransportSocketFactory& factory_;
    TransportSocketMatchStats& stats_;
    std::string name_;
  };
  virtual ~TransportSocketMatcher() = default;

  /**
   * Resolve the transport socket configuration for a particular host.
   * @param metadata the metadata of the given host.
   * @return the match information of the transport socket selected.
   */
  virtual MatchData resolve(const envoy::config::core::v3::Metadata* metadata) const PURE;
};

using TransportSocketMatcherPtr = std::unique_ptr<TransportSocketMatcher>;

} // namespace Upstream
} // namespace Envoy<|MERGE_RESOLUTION|>--- conflicted
+++ resolved
@@ -153,11 +153,7 @@
   /**
    * @return timestamp in milliseconds of when host was created.
    */
-<<<<<<< HEAD
-  virtual std::chrono::milliseconds creationTime() const PURE;
-=======
   virtual MonotonicTime creationTime() const PURE;
->>>>>>> 0f7952d1
 };
 
 using HostDescriptionConstSharedPtr = std::shared_ptr<const HostDescription>;
