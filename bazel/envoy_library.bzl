--- conflicted
+++ resolved
@@ -82,11 +82,8 @@
     "envoy.health_checkers",
     "envoy.internal_redirect_predicates",
     "envoy.io_socket",
-<<<<<<< HEAD
     "envoy.http.original_ip_detection",
-=======
     "envoy.matching.input_matchers",
->>>>>>> 56dfdc49
     "envoy.rate_limit_descriptors",
     "envoy.request_id",
     "envoy.resource_monitors",
