--- conflicted
+++ resolved
@@ -5,15 +5,12 @@
 
 minor_behavior_changes:
 # *Changes that may cause incompatibilities for some users, but should not for most*
-<<<<<<< HEAD
 - area: quic
   change: |
     Access logging is now deferred to the QUIC ack listener, and roundtrip response time is added as a downstream timing metric. New runtime flag ``envoy.reloadable_features.quic_defer_logging_to_ack_listener`` can be used for revert this behavior.
-=======
 - area: healthcheck
   change: |
     If active HC is enabled and a host is ejected by outlier detection, a successful active health check unejects the host and consider it healthy. This also clears all the outlier detection counters. This behavior change can be reverted by setting ``envoy.reloadable_features_successful_active_health_check_uneject_host`` to ``false``.
->>>>>>> c66619d1
 
 bug_fixes:
 # *Changes expected to improve the state of the world and are unlikely to have negative effects*
