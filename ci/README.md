# Developer use of CI Docker images

Two flavors of Envoy Docker images, based on Ubuntu and Alpine Linux, are built.

## Ubuntu envoy image
The Ubuntu based Envoy Docker image at [`lyft/envoy-build:<hash>`](https://hub.docker.com/r/lyft/envoy-build/) is used for Travis CI checks,
where `<hash>` is specified in [ci_steps.sh](https://github.com/lyft/envoy/blob/master/ci/ci_steps.sh). Developers
may work with `lyft/envoy-build:latest` to provide a self-contained environment for building Envoy binaries and
running tests that reflects the latest built Ubuntu Envoy image. Moreover, the Docker image
at [`lyft/envoy:<hash>`](https://hub.docker.com/r/lyft/envoy/) is an image that has an Envoy binary at `/usr/local/bin/envoy`. The `<hash>`
corresponds to the master commit at which the binary was compiled. Lastly, `lyft/envoy:latest` contains an Envoy
binary built from the latest tip of master that passed tests.

## Alpine envoy image

Minimal images based on Alpine Linux allow for quicker deployment of Envoy. Two Alpine based images are built,
one with an Envoy binary with debug (`lyft/envoy-alpine-debug`) symbols and one stripped of them (`lyft/envoy-alpine`).
Both images are pushed with two different tags: `<hash>` and `latest`. Parallel to the Ubuntu images above, `<hash>` corresponds to the
master commit at which the binary was compiled, and `latest` corresponds to a binary built from the latest tip of master that passed tests.

# Building and running tests as a developer

An example basic invocation to build a developer version of the Envoy static binary (using the Bazel `fastbuild` type) is:

```bash
./ci/run_envoy_docker.sh './ci/do_ci.sh bazel.dev'
```

The Envoy binary can be found in `/tmp/envoy-docker-build/envoy/source/exe/envoy-fastbuild` on the Docker host. You
can control this by setting `ENVOY_DOCKER_BUILD_DIR` in the environment, e.g. to
generate the binary in `~/build/envoy/source/exe/envoy-fastbuild` you can run:


```bash
ENVOY_DOCKER_BUILD_DIR=~/build ./ci/run_envoy_docker.sh './ci/do_ci.sh bazel.dev.server_only'
```

For a release version of the Envoy binary you can run:

```bash
./ci/run_envoy_docker.sh './ci/do_ci.sh bazel.release.server_only'
```

The build artifact can be found in `/tmp/envoy-docker-build/envoy/source/exe/envoy` (or wherever
`$ENVOY_DOCKER_BUILD_DIR` points).

For a debug version of the Envoy binary you can run:

```bash
./ci/run_envoy_docker.sh './ci/do_ci.sh bazel.debug.server_only'
```

The build artifact can be found in `/tmp/envoy-docker-build/envoy/source/exe/envoy-debug` (or wherever
`$ENVOY_DOCKER_BUILD_DIR` points).

The `./ci/run_envoy_docker.sh './ci/do_ci.sh <TARGET>'` targets are:

<<<<<<< HEAD
* `bazel.asan` &mdash; build and run tests under `-c dbg --config=asan`.
* `bazel.debug` &mdash; build Envoy static binary and run tests under `-c dbg`.
* `bazel.debug.server_only` &mdash; build Envoy static binary under `-c dbg`.
* `bazel.dev` &mdash; build Envoy static binary and run tests under `-c fastbuild`.
* `bazel.release` &mdash; build Envoy static binary and run tests under `-c opt`.
* `bazel.release.server_only` &mdash; build Envoy static binary under `-c opt`.
* `bazel.coverage` &mdash; build and run tests under `-c dbg`, generating coverage information in `<SOURCE_DIR>/generated/coverage/coverage.html`.
=======
* `bazel.asan` &mdash; build and run tests under `-c dbg --config=clang-asan` with clang-5.0.
* `bazel.dev` &mdash; build Envoy static binary and run tests under `-c fastbuild` with gcc-4.9.
* `bazel.release` &mdash; build Envoy static binary and run tests under `-c opt` with gcc-4.9.
* `bazel.release.server_only` &mdash; build Envoy static binary under `-c opt` with gcc-4.9.
* `bazel.coverage` &mdash; build and run tests under `-c dbg` with gcc-4.9, generating coverage information in `<SOURCE_DIR>/generated/coverage/coverage.html`.
* `bazel.tsan` &mdash; build and run tests under `-c dbg --config=clang-tsan` with clang-5.0.
>>>>>>> de91b167
* `check_format`&mdash; run `clang-format` 3.6 and `buildifier` on entire source tree.
* `fix_format`&mdash; run and enforce `clang-format` 3.6 and `buildifier` on entire source tree.<|MERGE_RESOLUTION|>--- conflicted
+++ resolved
@@ -55,21 +55,14 @@
 
 The `./ci/run_envoy_docker.sh './ci/do_ci.sh <TARGET>'` targets are:
 
-<<<<<<< HEAD
-* `bazel.asan` &mdash; build and run tests under `-c dbg --config=asan`.
+
+* `bazel.asan` &mdash; build and run tests under `-c dbg --config=clang-asan` with clang-5.0.
 * `bazel.debug` &mdash; build Envoy static binary and run tests under `-c dbg`.
 * `bazel.debug.server_only` &mdash; build Envoy static binary under `-c dbg`.
-* `bazel.dev` &mdash; build Envoy static binary and run tests under `-c fastbuild`.
-* `bazel.release` &mdash; build Envoy static binary and run tests under `-c opt`.
-* `bazel.release.server_only` &mdash; build Envoy static binary under `-c opt`.
-* `bazel.coverage` &mdash; build and run tests under `-c dbg`, generating coverage information in `<SOURCE_DIR>/generated/coverage/coverage.html`.
-=======
-* `bazel.asan` &mdash; build and run tests under `-c dbg --config=clang-asan` with clang-5.0.
 * `bazel.dev` &mdash; build Envoy static binary and run tests under `-c fastbuild` with gcc-4.9.
 * `bazel.release` &mdash; build Envoy static binary and run tests under `-c opt` with gcc-4.9.
 * `bazel.release.server_only` &mdash; build Envoy static binary under `-c opt` with gcc-4.9.
 * `bazel.coverage` &mdash; build and run tests under `-c dbg` with gcc-4.9, generating coverage information in `<SOURCE_DIR>/generated/coverage/coverage.html`.
 * `bazel.tsan` &mdash; build and run tests under `-c dbg --config=clang-tsan` with clang-5.0.
->>>>>>> de91b167
 * `check_format`&mdash; run `clang-format` 3.6 and `buildifier` on entire source tree.
 * `fix_format`&mdash; run and enforce `clang-format` 3.6 and `buildifier` on entire source tree.