--- conflicted
+++ resolved
@@ -71,11 +71,7 @@
         urls = ["https://github.com/google/protobuf/archive/v3.5.0.tar.gz"],
     ),
     envoy_api = dict(
-<<<<<<< HEAD
-        commit = "258bfddfddaad4d6a1da7b4476c98b060d57bcc1",
-=======
         commit = "d09b0aabfb30140e9f1bfec87cb0ea7c41f79f9e",
->>>>>>> c31077b2
         remote = "https://github.com/envoyproxy/data-plane-api",
     ),
     grpc_httpjson_transcoding = dict(
