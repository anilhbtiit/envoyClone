--- conflicted
+++ resolved
@@ -373,7 +373,6 @@
 
 namespace {
 
-// TODO(nezdolik) move this to validation visitor
 void checkForDeprecatedNonRepeatedEnumValue(const Protobuf::Message& message,
                                             absl::string_view filename,
                                             const Protobuf::FieldDescriptor* field,
@@ -418,13 +417,7 @@
 
     // Before we check to see if the field is in use, see if there's a
     // deprecated default enum value.
-<<<<<<< HEAD
-    // TODO(nezdolik) replace this part with visitor START
-    checkForDeprecatedNonRepeatedEnumValue(message, filename, field, reflection, runtime);
-    // TODO(nezdolik) replace this part with visitor END
-=======
     checkForDeprecatedNonRepeatedEnumValue(message, filename, &field, reflection, runtime_);
->>>>>>> 9186ebf3
 
     // If this field is not in use, continue.
     if ((field.is_repeated() && reflection->FieldSize(message, &field) == 0) ||
@@ -432,7 +425,6 @@
       return nullptr;
     }
 
-    // TODO(nezdolik) replace this part with visitor START
     // If this field is deprecated, warn or throw an error.
     if (field.options().deprecated()) {
       const std::string warning = absl::StrCat(
@@ -446,12 +438,8 @@
                             absl::StrCat("envoy.deprecated_features:", field.full_name()), warning,
                             message);
     }
-<<<<<<< HEAD
-    // TODO(nezdolik) replace this part with visitor END
-=======
     return nullptr;
   }
->>>>>>> 9186ebf3
 
   void onMessage(const Protobuf::Message& message, const void*) override {
     // Reject unknown fields.
