--- conflicted
+++ resolved
@@ -64,15 +64,9 @@
    * Method for validating a request header entry.
    * Returning the Reject value causes the request to be rejected with the 400 status.
    */
-<<<<<<< HEAD
-  using ValidationResult = RejectResult;
-  virtual ValidationResult validateRequestHeaderEntry(const HeaderString& key,
-                                                      const HeaderString& value) PURE;
-=======
   using HeaderEntryValidationResult = RejectOrDropHeaderResult;
   virtual HeaderEntryValidationResult validateRequestHeaderEntry(const HeaderString& key,
                                                                  const HeaderString& value) PURE;
->>>>>>> f9da82c5
 
   /**
    * Method for validating a response header entry.
