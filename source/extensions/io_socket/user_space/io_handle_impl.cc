--- conflicted
+++ resolved
@@ -280,11 +280,7 @@
     // found. Use write or read to determine if peer is closed.
     return {0, 0};
   } else {
-<<<<<<< HEAD
-    ENVOY_LOG(debug, "user namespace handle {} connect to {} the closed peer.",
-=======
     ENVOY_LOG(debug, "user namespace handle {} connect to previously closed peer {}.",
->>>>>>> ede719d1
               static_cast<void*>(this), address->asStringView());
     return Api::SysCallIntResult{-1, SOCKET_ERROR_INVAL};
   }
