--- conflicted
+++ resolved
@@ -120,13 +120,11 @@
   change: |
     Added new type of gauge with type hidden. These stats are hidden from admin/stats-sinks but can shown with a
     query-parameter of ``/stats?hidden=include`` or ``/stats?hidden=showonly``.
-<<<<<<< HEAD
 - area: outlier detection
   change: |
     Outlier detection will always respect max_ejection_percent now.
     This behavioral change can be reverted by setting runtime guard
     envoy.reloadable_features.envoy_reloadable_features_enforce_mep_on_first_eject to false.
-=======
 - area: eds
   change: |
     Added the ability to specify mulitple addresses for a host in an EDS cluster. Connections to the host with more than one
@@ -135,7 +133,6 @@
   change: |
     Changed behavior of the unpausing connect with 2xx status codes. This change can be reverted temporarily by
     setting the runtime guard ``envoy.reloadable_features.upstream_allow_connect_with_2xx`` to false.
->>>>>>> bd241eb7
 
 bug_fixes:
 # *Changes expected to improve the state of the world and are unlikely to have negative effects*
