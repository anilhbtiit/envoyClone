#include "source/common/runtime/runtime_impl.h"

#include <cstdint>
#include <string>

#include "envoy/config/bootstrap/v3/bootstrap.pb.h"
#include "envoy/config/core/v3/config_source.pb.h"
#include "envoy/event/dispatcher.h"
#include "envoy/service/discovery/v3/discovery.pb.h"
#include "envoy/thread_local/thread_local.h"
#include "envoy/type/v3/percent.pb.h"
#include "envoy/type/v3/percent.pb.validate.h"

#include "source/common/common/assert.h"
#include "source/common/common/fmt.h"
#include "source/common/common/utility.h"
#include "source/common/config/api_version.h"
#include "source/common/filesystem/directory.h"
#include "source/common/grpc/common.h"
#include "source/common/protobuf/message_validator_impl.h"
#include "source/common/protobuf/utility.h"
#include "source/common/runtime/runtime_features.h"

#include "absl/container/node_hash_map.h"
#include "absl/container/node_hash_set.h"
#include "absl/flags/flag.h"
#include "absl/strings/match.h"
#include "absl/strings/numbers.h"

#ifdef ENVOY_ENABLE_QUIC
#include "quiche_platform_impl/quiche_flags_impl.h"
#endif

namespace Envoy {
namespace Runtime {

namespace {

void countDeprecatedFeatureUseInternal(const RuntimeStats& stats) {
  stats.deprecated_feature_use_.inc();
  // Similar to the above, but a gauge that isn't imported during a hot restart.
  stats.deprecated_feature_seen_since_process_start_.inc();
}

void refreshReloadableFlags(const Snapshot::EntryMap& flag_map) {
  absl::flat_hash_map<std::string, bool> quiche_flags_override;
  for (const auto& it : flag_map) {
#ifdef ENVOY_ENABLE_QUIC
    if (absl::StartsWith(it.first, quiche::EnvoyQuicheReloadableFlagPrefix) &&
        it.second.bool_value_.has_value()) {
      quiche_flags_override[it.first.substr(quiche::EnvoyFeaturePrefix.length())] =
          it.second.bool_value_.value();
    }
#endif
    if (it.second.bool_value_.has_value() && isRuntimeFeature(it.first)) {
      maybeSetRuntimeGuard(it.first, it.second.bool_value_.value());
    }
  }
#ifdef ENVOY_ENABLE_QUIC
  quiche::FlagRegistry::getInstance().updateReloadableFlags(quiche_flags_override);
#endif
  // Make sure ints are parsed after the flag allowing deprecated ints is parsed.
  for (const auto& it : flag_map) {
    if (it.second.uint_value_.has_value()) {
      maybeSetDeprecatedInts(it.first, it.second.uint_value_.value());
    }
  }
  markRuntimeInitialized();
}

} // namespace

bool SnapshotImpl::deprecatedFeatureEnabled(absl::string_view key, bool default_value) const {
  // A deprecated feature is enabled if at least one of the following conditions holds:
  // 1. A boolean runtime entry <key> doesn't exist, and default_value is true.
  // 2. A boolean runtime entry <key> exists, with a value of "true".
  // 3. A boolean runtime entry "envoy.features.enable_all_deprecated_features" with a value of
  //    "true" exists, and there isn't a boolean runtime entry <key> with a value of "false".

  if (!getBoolean(key,
                  getBoolean("envoy.features.enable_all_deprecated_features", default_value))) {
    return false;
  }

  // The feature is allowed. It is assumed this check is called when the feature
  // is about to be used, so increment the feature use stat.
  countDeprecatedFeatureUseInternal(stats_);

#ifdef ENVOY_DISABLE_DEPRECATED_FEATURES
  return false;
#endif

  return true;
}

bool SnapshotImpl::runtimeFeatureEnabled(absl::string_view key) const {
  // If the value is not explicitly set as a runtime boolean, the default value is based on
  // the underlying value.
  return getBoolean(key, Runtime::runtimeFeatureEnabled(key));
}

bool SnapshotImpl::featureEnabled(absl::string_view key, uint64_t default_value,
                                  uint64_t random_value, uint64_t num_buckets) const {
  return random_value % num_buckets < std::min(getInteger(key, default_value), num_buckets);
}

bool SnapshotImpl::featureEnabled(absl::string_view key, uint64_t default_value) const {
  // Avoid PRNG if we know we don't need it.
  uint64_t cutoff = std::min(getInteger(key, default_value), static_cast<uint64_t>(100));
  if (cutoff == 0) {
    return false;
  } else if (cutoff == 100) {
    return true;
  } else {
    return generator_.random() % 100 < cutoff;
  }
}

bool SnapshotImpl::featureEnabled(absl::string_view key, uint64_t default_value,
                                  uint64_t random_value) const {
  return featureEnabled(key, default_value, random_value, 100);
}

Snapshot::ConstStringOptRef SnapshotImpl::get(absl::string_view key) const {
  ASSERT(!isRuntimeFeature(key)); // Make sure runtime guarding is only used for getBoolean
  auto entry = key.empty() ? values_.end() : values_.find(key);
  if (entry == values_.end()) {
    return absl::nullopt;
  } else {
    return entry->second.raw_string_value_;
  }
}

bool SnapshotImpl::featureEnabled(absl::string_view key,
                                  const envoy::type::v3::FractionalPercent& default_value) const {
  return featureEnabled(key, default_value, generator_.random());
}

bool SnapshotImpl::featureEnabled(absl::string_view key,
                                  const envoy::type::v3::FractionalPercent& default_value,
                                  uint64_t random_value) const {
  const auto& entry = key.empty() ? values_.end() : values_.find(key);
  envoy::type::v3::FractionalPercent percent;
  if (entry != values_.end() && entry->second.fractional_percent_value_.has_value()) {
    percent = entry->second.fractional_percent_value_.value();
  } else if (entry != values_.end() && entry->second.uint_value_.has_value()) {
    // Check for > 100 because the runtime value is assumed to be specified as
    // an integer, and it also ensures that truncating the uint64_t runtime
    // value into a uint32_t percent numerator later is safe
    if (entry->second.uint_value_.value() > 100) {
      return true;
    }

    // The runtime value was specified as an integer rather than a fractional
    // percent proto. To preserve legacy semantics, we treat it as a percentage
    // (i.e. denominator of 100).
    percent.set_numerator(entry->second.uint_value_.value());
    percent.set_denominator(envoy::type::v3::FractionalPercent::HUNDRED);
  } else {
    percent = default_value;
  }

  // When numerator > denominator condition is always evaluates to TRUE
  // It becomes hard to debug why configuration does not work in case of wrong numerator.
  // Log debug message that numerator is invalid.
  uint64_t denominator_value =
      ProtobufPercentHelper::fractionalPercentDenominatorToInt(percent.denominator());
  if (percent.numerator() > denominator_value) {
    ENVOY_LOG(debug,
              "WARNING runtime key '{}': numerator ({}) > denominator ({}), condition always "
              "evaluates to true",
              key, percent.numerator(), denominator_value);
  }

  return ProtobufPercentHelper::evaluateFractionalPercent(percent, random_value);
}

uint64_t SnapshotImpl::getInteger(absl::string_view key, uint64_t default_value) const {
  ASSERT(!isRuntimeFeature(key));
  const auto& entry = key.empty() ? values_.end() : values_.find(key);
  if (entry == values_.end() || !entry->second.uint_value_) {
    return default_value;
  } else {
    return entry->second.uint_value_.value();
  }
}

double SnapshotImpl::getDouble(absl::string_view key, double default_value) const {
  ASSERT(!isRuntimeFeature(key)); // Make sure runtime guarding is only used for getBoolean
  const auto& entry = key.empty() ? values_.end() : values_.find(key);
  if (entry == values_.end() || !entry->second.double_value_) {
    return default_value;
  } else {
    return entry->second.double_value_.value();
  }
}

bool SnapshotImpl::getBoolean(absl::string_view key, bool default_value) const {
  const auto& entry = key.empty() ? values_.end() : values_.find(key);
  if (entry == values_.end() || !entry->second.bool_value_.has_value()) {
    return default_value;
  } else {
    return entry->second.bool_value_.value();
  }
}

const std::vector<Snapshot::OverrideLayerConstPtr>& SnapshotImpl::getLayers() const {
  return layers_;
}

const Snapshot::EntryMap& SnapshotImpl::values() const { return values_; }

SnapshotImpl::SnapshotImpl(Random::RandomGenerator& generator, RuntimeStats& stats,
                           std::vector<OverrideLayerConstPtr>&& layers)
    : layers_{std::move(layers)}, generator_{generator}, stats_{stats} {
  for (const auto& layer : layers_) {
    for (const auto& kv : layer->values()) {
      values_.erase(kv.first);
      values_.emplace(kv.first, kv.second);
    }
  }
  stats.num_keys_.set(values_.size());
}

void parseFractionValue(SnapshotImpl::Entry& entry, const ProtobufWkt::Struct& value) {
  envoy::type::v3::FractionalPercent percent;
  static_assert(envoy::type::v3::FractionalPercent::MILLION ==
                envoy::type::v3::FractionalPercent::DenominatorType_MAX);
  percent.set_denominator(envoy::type::v3::FractionalPercent::HUNDRED);
  for (const auto& f : value.fields()) {
    if (f.first == "numerator") {
      if (f.second.has_number_value()) {
        percent.set_numerator(f.second.number_value());
      }
    } else if (f.first == "denominator" && f.second.has_string_value()) {
      if (f.second.string_value() == "HUNDRED") {
        percent.set_denominator(envoy::type::v3::FractionalPercent::HUNDRED);
      } else if (f.second.string_value() == "TEN_THOUSAND") {
        percent.set_denominator(envoy::type::v3::FractionalPercent::TEN_THOUSAND);
      } else if (f.second.string_value() == "MILLION") {
        percent.set_denominator(envoy::type::v3::FractionalPercent::MILLION);
      } else {
        return;
      }
    } else {
      return;
    }
  }

<<<<<<< HEAD
  entry.fractional_percent_value_ = percent;
=======
SnapshotImpl::Entry SnapshotImpl::createEntry(const ProtobufWkt::Value& value) {
  // This isn't the smartest way to do it; we're round-tripping via YAML, this should be optimized
  // if runtime parsing becomes performance sensitive.
#ifdef ENVOY_ENABLE_YAML
  return createEntry(MessageUtil::getYamlStringFromMessage(value, false, false));
#else
  IS_ENVOY_BUG("Runtime loading requires YAML support");
  UNREFERENCED_PARAMETER(value);
  return Entry();
#endif
>>>>>>> bc1d7d44
}

void setNumberValue(Envoy::Runtime::Snapshot::Entry& entry, double value) {
  entry.double_value_ = value;
  if (value < std::numeric_limits<int>::max() && value == static_cast<int>(value)) {
    entry.bool_value_ = value != 0;
  }
  if (entry.double_value_ >= 0 && entry.double_value_ <= std::numeric_limits<uint64_t>::max()) {
    // Valid uint values will always be parseable as doubles, so we assign the value to both the
    // uint and double fields. In cases where the value is something like "3.1", we will floor the
    // number by casting it to a uint and assigning the uint value.
    entry.uint_value_ = entry.double_value_;
  }
}

// Handle corner cases in parsing: negatives and decimals aren't always parsed as doubles.
void parseEntryDoubleValue(Envoy::Runtime::Snapshot::Entry& entry) {
  double converted_double;
  if (absl::SimpleAtod(entry.raw_string_value_, &converted_double)) {
    setNumberValue(entry, converted_double);
  }
}

// Handle an absolutely awful corner case where we explicitly shove a yaml percent in a proto string
// value.
void parseEntryFractionalPercentValue(Envoy::Runtime::Snapshot::Entry& entry) {
  if (!absl::StrContains(entry.raw_string_value_, "numerator:")) {
    return;
  }
  envoy::type::v3::FractionalPercent converted_fractional_percent;
  TRY_ASSERT_MAIN_THREAD {
#ifdef ENVOY_ENABLE_YAML
    MessageUtil::loadFromYamlAndValidate(entry.raw_string_value_, converted_fractional_percent,
                                         ProtobufMessage::getStrictValidationVisitor());
<<<<<<< HEAD
    entry.fractional_percent_value_ = converted_fractional_percent;
=======
#endif
>>>>>>> bc1d7d44
  }
  END_TRY
  catch (const ProtoValidationException& ex) {
    return;
  }
}

// Handle corner cases in non-yaml parsing: mixed case strings aren't parsed as booleans.
void parseEntryBooleanValue(Envoy::Runtime::Snapshot::Entry& entry) {
  absl::string_view stripped = entry.raw_string_value_;
  stripped = absl::StripAsciiWhitespace(stripped);

  if (absl::EqualsIgnoreCase(stripped, "true")) {
    entry.bool_value_ = true;
  } else if (absl::EqualsIgnoreCase(stripped, "false")) {
    entry.bool_value_ = false;
  }
}

SnapshotImpl::Entry SnapshotImpl::createEntry(const ProtobufWkt::Value& value,
                                              absl::string_view raw_string) {
  Entry entry;
  switch (value.kind_case()) {
  case ProtobufWkt::Value::kNumberValue:
    setNumberValue(entry, value.number_value());
    break;
  case ProtobufWkt::Value::kBoolValue:
    entry.bool_value_ = value.bool_value();
    break;
  case ProtobufWkt::Value::kStructValue:
    parseFractionValue(entry, value.struct_value());
    break;
  case ProtobufWkt::Value::kStringValue:
    entry.raw_string_value_ = value.string_value();
    parseEntryDoubleValue(entry);
    // TODO(alyssawilk) after this PR lands and sticks, ENVOY_BUG these
    // functions and see if we can remove the special casing.
    parseEntryBooleanValue(entry);
    parseEntryFractionalPercentValue(entry);
    if (!raw_string.empty()) {
      entry.raw_string_value_ = raw_string;
    }
  default:
    break;
  }

  return entry;
}

void AdminLayer::mergeValues(const absl::node_hash_map<std::string, std::string>& values) {
  for (const auto& kv : values) {
    values_.erase(kv.first);
    if (!kv.second.empty()) {
      values_.emplace(kv.first,
                      SnapshotImpl::createEntry(ValueUtil::loadFromYaml(kv.second), kv.second));
    }
  }
  stats_.admin_overrides_active_.set(values_.empty() ? 0 : 1);
}

DiskLayer::DiskLayer(absl::string_view name, const std::string& path, Api::Api& api)
    : OverrideLayerImpl{name} {
  walkDirectory(path, "", 1, api);
}

void DiskLayer::walkDirectory(const std::string& path, const std::string& prefix, uint32_t depth,
                              Api::Api& api) {
  // Maximum recursion depth for walkDirectory().
  static constexpr uint32_t MaxWalkDepth = 16;

  ENVOY_LOG(debug, "walking directory: {}", path);
  if (depth > MaxWalkDepth) {
    throw EnvoyException(absl::StrCat("Walk recursion depth exceeded ", MaxWalkDepth));
  }
  // Check if this is an obviously bad path.
  if (api.fileSystem().illegalPath(path)) {
    throw EnvoyException(absl::StrCat("Invalid path: ", path));
  }

  Filesystem::Directory directory(path);
  for (const Filesystem::DirectoryEntry& entry : directory) {
    std::string full_path = path + "/" + entry.name_;
    std::string full_prefix;
    if (prefix.empty()) {
      full_prefix = entry.name_;
    } else {
      full_prefix = prefix + "." + entry.name_;
    }

    if (entry.type_ == Filesystem::FileType::Directory && entry.name_ != "." &&
        entry.name_ != "..") {
      walkDirectory(full_path, full_prefix, depth + 1, api);
    } else if (entry.type_ == Filesystem::FileType::Regular) {
      // Suck the file into a string. This is not very efficient but it should be good enough
      // for small files. Also, as noted elsewhere, none of this is non-blocking which could
      // theoretically lead to issues.
      ENVOY_LOG(debug, "reading file: {}", full_path);
      std::string value;

      // Read the file and remove any comments. A comment is a line starting with a '#' character.
      // Comments are useful for placeholder files with no value.
      const std::string text_file{api.fileSystem().fileReadToEnd(full_path)};
      const auto lines = StringUtil::splitToken(text_file, "\n");
      for (const auto& line : lines) {
        if (!line.empty() && line.front() == '#') {
          continue;
        }
        if (line == lines.back()) {
          const absl::string_view trimmed = StringUtil::rtrim(line);
          value.append(trimmed.data(), trimmed.size());
        } else {
          value.append(std::string{line} + "\n");
        }
      }
      // Separate erase/insert calls required due to the value type being constant; this prevents
      // the use of the [] operator. Can leverage insert_or_assign in C++17 in the future.
      values_.erase(full_prefix);
      values_.insert(
          {full_prefix, SnapshotImpl::createEntry(ValueUtil::loadFromYaml(value), value)});
    }
  }
}

ProtoLayer::ProtoLayer(absl::string_view name, const ProtobufWkt::Struct& proto)
    : OverrideLayerImpl{name} {
  for (const auto& f : proto.fields()) {
    walkProtoValue(f.second, f.first);
  }
}

void ProtoLayer::walkProtoValue(const ProtobufWkt::Value& v, const std::string& prefix) {
  switch (v.kind_case()) {
  case ProtobufWkt::Value::KIND_NOT_SET:
  case ProtobufWkt::Value::kListValue:
  case ProtobufWkt::Value::kNullValue:
    throw EnvoyException(absl::StrCat("Invalid runtime entry value for ", prefix));
    break;
  case ProtobufWkt::Value::kStringValue:
    values_.emplace(prefix, SnapshotImpl::createEntry(v));
    break;
  case ProtobufWkt::Value::kNumberValue:
  case ProtobufWkt::Value::kBoolValue:
    if (hasRuntimePrefix(prefix) && !isRuntimeFeature(prefix)) {
      IS_ENVOY_BUG(absl::StrCat(
          "Using a removed guard ", prefix,
          ". In future version of Envoy this will be treated as invalid configuration"));
    }
    values_.emplace(prefix, SnapshotImpl::createEntry(v));
    break;
  case ProtobufWkt::Value::kStructValue: {
    const ProtobufWkt::Struct& s = v.struct_value();
    if (s.fields().empty() || s.fields().find("numerator") != s.fields().end() ||
        s.fields().find("denominator") != s.fields().end()) {
      values_.emplace(prefix, SnapshotImpl::createEntry(v));
      break;
    }
    for (const auto& f : s.fields()) {
      walkProtoValue(f.second, prefix + "." + f.first);
    }
    break;
  }
  }
}

LoaderImpl::LoaderImpl(Event::Dispatcher& dispatcher, ThreadLocal::SlotAllocator& tls,
                       const envoy::config::bootstrap::v3::LayeredRuntime& config,
                       const LocalInfo::LocalInfo& local_info, Stats::Store& store,
                       Random::RandomGenerator& generator,
                       ProtobufMessage::ValidationVisitor& validation_visitor, Api::Api& api)
    : generator_(generator), stats_(generateStats(store)), tls_(tls.allocateSlot()),
      config_(config), service_cluster_(local_info.clusterName()), api_(api),
      init_watcher_("RTDS", [this]() { onRtdsReady(); }), store_(store) {
  absl::node_hash_set<std::string> layer_names;
  for (const auto& layer : config_.layers()) {
    auto ret = layer_names.insert(layer.name());
    if (!ret.second) {
      throw EnvoyException(absl::StrCat("Duplicate layer name: ", layer.name()));
    }
    switch (layer.layer_specifier_case()) {
    case envoy::config::bootstrap::v3::RuntimeLayer::LayerSpecifierCase::kStaticLayer:
      // Nothing needs to be done here.
      break;
    case envoy::config::bootstrap::v3::RuntimeLayer::LayerSpecifierCase::kAdminLayer:
      if (admin_layer_ != nullptr) {
        throw EnvoyException(
            "Too many admin layers specified in LayeredRuntime, at most one may be specified");
      }
      admin_layer_ = std::make_unique<AdminLayer>(layer.name(), stats_);
      break;
    case envoy::config::bootstrap::v3::RuntimeLayer::LayerSpecifierCase::kDiskLayer:
      if (watcher_ == nullptr) {
        watcher_ = dispatcher.createFilesystemWatcher();
      }
      watcher_->addWatch(layer.disk_layer().symlink_root(), Filesystem::Watcher::Events::MovedTo,
                         [this](uint32_t) -> void { loadNewSnapshot(); });
      break;
    case envoy::config::bootstrap::v3::RuntimeLayer::LayerSpecifierCase::kRtdsLayer:
      subscriptions_.emplace_back(
          std::make_unique<RtdsSubscription>(*this, layer.rtds_layer(), store, validation_visitor));
      init_manager_.add(subscriptions_.back()->init_target_);
      break;
    case envoy::config::bootstrap::v3::RuntimeLayer::LayerSpecifierCase::LAYER_SPECIFIER_NOT_SET:
      throw EnvoyException("layer specifier not set");
    }
  }

  loadNewSnapshot();
}

void LoaderImpl::initialize(Upstream::ClusterManager& cm) {
  cm_ = &cm;

  for (const auto& s : subscriptions_) {
    s->createSubscription();
  }
}

void LoaderImpl::startRtdsSubscriptions(ReadyCallback on_done) {
  on_rtds_initialized_ = on_done;
  init_manager_.initialize(init_watcher_);
}

void LoaderImpl::onRtdsReady() {
  ENVOY_LOG(info, "RTDS has finished initialization");
  on_rtds_initialized_();
}

RtdsSubscription::RtdsSubscription(
    LoaderImpl& parent, const envoy::config::bootstrap::v3::RuntimeLayer::RtdsLayer& rtds_layer,
    Stats::Store& store, ProtobufMessage::ValidationVisitor& validation_visitor)
    : Envoy::Config::SubscriptionBase<envoy::service::runtime::v3::Runtime>(validation_visitor,
                                                                            "name"),
      parent_(parent), config_source_(rtds_layer.rtds_config()), store_(store),
      stats_scope_(store_.createScope("runtime")), resource_name_(rtds_layer.name()),
      init_target_("RTDS " + resource_name_, [this]() { start(); }) {}

void RtdsSubscription::createSubscription() {
  const auto resource_name = getResourceName();
  subscription_ = parent_.cm_->subscriptionFactory().subscriptionFromConfigSource(
      config_source_, Grpc::Common::typeUrl(resource_name), *stats_scope_, *this, resource_decoder_,
      {});
}

void RtdsSubscription::onConfigUpdate(const std::vector<Config::DecodedResourceRef>& resources,
                                      const std::string&) {
  validateUpdateSize(resources.size(), 0);
  const auto& runtime =
      dynamic_cast<const envoy::service::runtime::v3::Runtime&>(resources[0].get().resource());
  if (runtime.name() != resource_name_) {
    throw EnvoyException(
        fmt::format("Unexpected RTDS runtime (expecting {}): {}", resource_name_, runtime.name()));
  }
  ENVOY_LOG(debug, "Reloading RTDS snapshot for onConfigUpdate");
  proto_.CopyFrom(runtime.layer());
  parent_.loadNewSnapshot();
  init_target_.ready();
}

void RtdsSubscription::onConfigUpdate(
    const std::vector<Config::DecodedResourceRef>& added_resources,
    const Protobuf::RepeatedPtrField<std::string>& removed_resources, const std::string&) {
  validateUpdateSize(added_resources.size(), removed_resources.size());

  // This is a singleton subscription, so we can only have the subscribed resource added or removed,
  // but not both.
  if (!added_resources.empty()) {
    onConfigUpdate(added_resources, added_resources[0].get().version());
  } else {
    onConfigRemoved(removed_resources);
  }
}

void RtdsSubscription::onConfigUpdateFailed(Envoy::Config::ConfigUpdateFailureReason reason,
                                            const EnvoyException*) {
  ASSERT(Envoy::Config::ConfigUpdateFailureReason::ConnectionFailure != reason);
  // We need to allow server startup to continue, even if we have a bad
  // config.
  init_target_.ready();
}

void RtdsSubscription::start() { subscription_->start({resource_name_}); }

void RtdsSubscription::validateUpdateSize(uint32_t added_resources_num,
                                          uint32_t removed_resources_num) {
  if (added_resources_num + removed_resources_num != 1) {
    init_target_.ready();
    throw EnvoyException(fmt::format("Unexpected RTDS resource length, number of added recources "
                                     "{}, number of removed recources {}",
                                     added_resources_num, removed_resources_num));
  }
}

void RtdsSubscription::onConfigRemoved(
    const Protobuf::RepeatedPtrField<std::string>& removed_resources) {
  if (removed_resources[0] != resource_name_) {
    throw EnvoyException(
        fmt::format("Unexpected removal of unknown RTDS runtime layer {}, expected {}",
                    removed_resources[0], resource_name_));
  }
  ENVOY_LOG(debug, "Clear RTDS snapshot for onConfigUpdate");
  proto_.Clear();
  parent_.loadNewSnapshot();
  init_target_.ready();
}

void LoaderImpl::loadNewSnapshot() {
  std::shared_ptr<SnapshotImpl> ptr = createNewSnapshot();
  tls_->set([ptr](Event::Dispatcher&) -> ThreadLocal::ThreadLocalObjectSharedPtr {
    return std::static_pointer_cast<ThreadLocal::ThreadLocalObject>(ptr);
  });

  refreshReloadableFlags(ptr->values());

  {
    absl::MutexLock lock(&snapshot_mutex_);
    thread_safe_snapshot_ = ptr;
  }
}

const Snapshot& LoaderImpl::snapshot() {
  ASSERT(tls_->currentThreadRegistered(),
         "snapshot can only be called from a worker thread or after the main thread is registered");
  return tls_->getTyped<Snapshot>();
}

SnapshotConstSharedPtr LoaderImpl::threadsafeSnapshot() {
  if (tls_->currentThreadRegistered()) {
    return std::dynamic_pointer_cast<const Snapshot>(tls_->get());
  }

  {
    absl::ReaderMutexLock lock(&snapshot_mutex_);
    return thread_safe_snapshot_;
  }
}

void LoaderImpl::mergeValues(const absl::node_hash_map<std::string, std::string>& values) {
  if (admin_layer_ == nullptr) {
    throw EnvoyException("No admin layer specified");
  }
  admin_layer_->mergeValues(values);
  loadNewSnapshot();
}

Stats::Scope& LoaderImpl::getRootScope() { return *store_.rootScope(); }

void LoaderImpl::countDeprecatedFeatureUse() const { countDeprecatedFeatureUseInternal(stats_); }

RuntimeStats LoaderImpl::generateStats(Stats::Store& store) {
  std::string prefix = "runtime.";
  RuntimeStats stats{
      ALL_RUNTIME_STATS(POOL_COUNTER_PREFIX(store, prefix), POOL_GAUGE_PREFIX(store, prefix))};
  return stats;
}

SnapshotImplPtr LoaderImpl::createNewSnapshot() {
  std::vector<Snapshot::OverrideLayerConstPtr> layers;
  uint32_t disk_layers = 0;
  uint32_t error_layers = 0;
  uint32_t rtds_layer = 0;
  for (const auto& layer : config_.layers()) {
    switch (layer.layer_specifier_case()) {
    case envoy::config::bootstrap::v3::RuntimeLayer::LayerSpecifierCase::kStaticLayer:
      layers.emplace_back(std::make_unique<const ProtoLayer>(layer.name(), layer.static_layer()));
      break;
    case envoy::config::bootstrap::v3::RuntimeLayer::LayerSpecifierCase::kDiskLayer: {
      std::string path =
          layer.disk_layer().symlink_root() + "/" + layer.disk_layer().subdirectory();
      if (layer.disk_layer().append_service_cluster()) {
        path += "/" + service_cluster_;
      }
      if (api_.fileSystem().directoryExists(path)) {
        TRY_ASSERT_MAIN_THREAD {
          layers.emplace_back(std::make_unique<DiskLayer>(layer.name(), path, api_));
          ++disk_layers;
        }
        END_TRY
        catch (EnvoyException& e) {
          // TODO(htuch): Consider latching here, rather than ignoring the
          // layer. This would be consistent with filesystem RTDS.
          ++error_layers;
          ENVOY_LOG(debug, "error loading runtime values for layer {} from disk: {}",
                    layer.DebugString(), e.what());
        }
      }
      break;
    }
    case envoy::config::bootstrap::v3::RuntimeLayer::LayerSpecifierCase::kAdminLayer:
      layers.push_back(std::make_unique<AdminLayer>(*admin_layer_));
      break;
    case envoy::config::bootstrap::v3::RuntimeLayer::LayerSpecifierCase::kRtdsLayer: {
      auto* subscription = subscriptions_[rtds_layer++].get();
      layers.emplace_back(std::make_unique<const ProtoLayer>(layer.name(), subscription->proto_));
      break;
    }
    case envoy::config::bootstrap::v3::RuntimeLayer::LayerSpecifierCase::LAYER_SPECIFIER_NOT_SET:
      PANIC_DUE_TO_PROTO_UNSET;
    }
  }
  stats_.num_layers_.set(layers.size());
  if (error_layers == 0) {
    stats_.load_success_.inc();
  } else {
    stats_.load_error_.inc();
  }
  if (disk_layers > 1) {
    stats_.override_dir_exists_.inc();
  } else {
    stats_.override_dir_not_exists_.inc();
  }
  return std::make_unique<SnapshotImpl>(generator_, stats_, std::move(layers));
}

} // namespace Runtime
} // namespace Envoy<|MERGE_RESOLUTION|>--- conflicted
+++ resolved
@@ -247,20 +247,7 @@
     }
   }
 
-<<<<<<< HEAD
   entry.fractional_percent_value_ = percent;
-=======
-SnapshotImpl::Entry SnapshotImpl::createEntry(const ProtobufWkt::Value& value) {
-  // This isn't the smartest way to do it; we're round-tripping via YAML, this should be optimized
-  // if runtime parsing becomes performance sensitive.
-#ifdef ENVOY_ENABLE_YAML
-  return createEntry(MessageUtil::getYamlStringFromMessage(value, false, false));
-#else
-  IS_ENVOY_BUG("Runtime loading requires YAML support");
-  UNREFERENCED_PARAMETER(value);
-  return Entry();
-#endif
->>>>>>> bc1d7d44
 }
 
 void setNumberValue(Envoy::Runtime::Snapshot::Entry& entry, double value) {
@@ -292,14 +279,7 @@
   }
   envoy::type::v3::FractionalPercent converted_fractional_percent;
   TRY_ASSERT_MAIN_THREAD {
-#ifdef ENVOY_ENABLE_YAML
-    MessageUtil::loadFromYamlAndValidate(entry.raw_string_value_, converted_fractional_percent,
-                                         ProtobufMessage::getStrictValidationVisitor());
-<<<<<<< HEAD
     entry.fractional_percent_value_ = converted_fractional_percent;
-=======
-#endif
->>>>>>> bc1d7d44
   }
   END_TRY
   catch (const ProtoValidationException& ex) {
