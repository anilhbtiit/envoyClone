#include "common/grpc/async_client_manager_impl.h"

#include "common/grpc/async_client_impl.h"

#ifdef ENVOY_GOOGLE_GRPC
#include "common/grpc/google_async_client_impl.h"
#endif

namespace Envoy {
namespace Grpc {

AsyncClientFactoryImpl::AsyncClientFactoryImpl(Upstream::ClusterManager& cm,
                                               const std::string& cluster_name)
    : cm_(cm), cluster_name_(cluster_name) {
  auto clusters = cm_.clusters();
  const auto& it = clusters.find(cluster_name_);
  if (it == clusters.end()) {
    throw EnvoyException(fmt::format("Unknown gRPC client cluster '{}'", cluster_name_));
  }
  if (it->second.get().info()->addedViaApi()) {
    throw EnvoyException(fmt::format("gRPC client cluster '{}' is not static", cluster_name_));
  }
}

AsyncClientManagerImpl::AsyncClientManagerImpl(Upstream::ClusterManager& cm,
                                               ThreadLocal::Instance& tls)
    : cm_(cm), tls_(tls) {
#ifdef ENVOY_GOOGLE_GRPC
  google_tls_slot_ = tls.allocateSlot();
  google_tls_slot_->set(
      [](Event::Dispatcher&) { return std::make_shared<GoogleAsyncClientThreadLocal>(); });
#endif
}

AsyncClientPtr AsyncClientFactoryImpl::create() {
  return std::make_unique<AsyncClientImpl>(cm_, cluster_name_);
}

GoogleAsyncClientFactoryImpl::GoogleAsyncClientFactoryImpl(
<<<<<<< HEAD
    ThreadLocal::Instance& tls, ThreadLocal::Slot& google_tls_slot, Stats::Scope& scope,
    const envoy::api::v2::GrpcService::GoogleGrpc& config)
    : tls_(tls), google_tls_slot_(google_tls_slot),
      scope_(scope.createScope(fmt::format("grpc.{}.", config.stat_prefix()))), config_(config) {
=======
    ThreadLocal::Instance& tls, Stats::Scope& scope,
    const envoy::api::v2::core::GrpcService::GoogleGrpc& config)
    : tls_(tls), scope_(scope.createScope(fmt::format("grpc.{}.", config.stat_prefix()))),
      config_(config) {
>>>>>>> 27c983b5
#ifndef ENVOY_GOOGLE_GRPC
  UNREFERENCED_PARAMETER(tls_);
  UNREFERENCED_PARAMETER(scope_);
  UNREFERENCED_PARAMETER(config_);
  throw EnvoyException("Google C++ gRPC client is not linked");
#endif
}

AsyncClientPtr GoogleAsyncClientFactoryImpl::create() {
#ifdef ENVOY_GOOGLE_GRPC
  return std::make_unique<GoogleAsyncClientImpl>(
      tls_.dispatcher(), google_tls_slot_.getTyped<GoogleAsyncClientThreadLocal>(), *scope_,
      config_);
#else
  return nullptr;
#endif
}

AsyncClientFactoryPtr
AsyncClientManagerImpl::factoryForGrpcService(const envoy::api::v2::core::GrpcService& grpc_service,
                                              Stats::Scope& scope) {
  switch (grpc_service.target_specifier_case()) {
  case envoy::api::v2::core::GrpcService::kEnvoyGrpc:
    return std::make_unique<AsyncClientFactoryImpl>(cm_, grpc_service.envoy_grpc().cluster_name());
<<<<<<< HEAD
  case envoy::api::v2::GrpcService::kGoogleGrpc:
    return std::make_unique<GoogleAsyncClientFactoryImpl>(tls_, *google_tls_slot_, scope,
                                                          grpc_service.google_grpc());
=======
  case envoy::api::v2::core::GrpcService::kGoogleGrpc:
    return std::make_unique<GoogleAsyncClientFactoryImpl>(tls_, scope, grpc_service.google_grpc());
>>>>>>> 27c983b5
  default:
    NOT_REACHED;
  }
  return nullptr;
}

} // namespace Grpc
} // namespace Envoy<|MERGE_RESOLUTION|>--- conflicted
+++ resolved
@@ -37,17 +37,10 @@
 }
 
 GoogleAsyncClientFactoryImpl::GoogleAsyncClientFactoryImpl(
-<<<<<<< HEAD
     ThreadLocal::Instance& tls, ThreadLocal::Slot& google_tls_slot, Stats::Scope& scope,
-    const envoy::api::v2::GrpcService::GoogleGrpc& config)
+    const envoy::api::v2::core::GrpcService::GoogleGrpc& config)
     : tls_(tls), google_tls_slot_(google_tls_slot),
       scope_(scope.createScope(fmt::format("grpc.{}.", config.stat_prefix()))), config_(config) {
-=======
-    ThreadLocal::Instance& tls, Stats::Scope& scope,
-    const envoy::api::v2::core::GrpcService::GoogleGrpc& config)
-    : tls_(tls), scope_(scope.createScope(fmt::format("grpc.{}.", config.stat_prefix()))),
-      config_(config) {
->>>>>>> 27c983b5
 #ifndef ENVOY_GOOGLE_GRPC
   UNREFERENCED_PARAMETER(tls_);
   UNREFERENCED_PARAMETER(scope_);
@@ -72,14 +65,9 @@
   switch (grpc_service.target_specifier_case()) {
   case envoy::api::v2::core::GrpcService::kEnvoyGrpc:
     return std::make_unique<AsyncClientFactoryImpl>(cm_, grpc_service.envoy_grpc().cluster_name());
-<<<<<<< HEAD
-  case envoy::api::v2::GrpcService::kGoogleGrpc:
+  case envoy::api::v2::core::GrpcService::kGoogleGrpc:
     return std::make_unique<GoogleAsyncClientFactoryImpl>(tls_, *google_tls_slot_, scope,
                                                           grpc_service.google_grpc());
-=======
-  case envoy::api::v2::core::GrpcService::kGoogleGrpc:
-    return std::make_unique<GoogleAsyncClientFactoryImpl>(tls_, scope, grpc_service.google_grpc());
->>>>>>> 27c983b5
   default:
     NOT_REACHED;
   }
