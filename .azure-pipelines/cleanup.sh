--- conflicted
+++ resolved
@@ -3,12 +3,7 @@
 set -e
 
 # Temporary script to remove tools from Azure pipelines agent to create more disk space room.
-<<<<<<< HEAD
-sudo apt-get -y update
-sudo apt-get purge --no-upgrade -y 'ghc-*' 'zulu-*-azure-jdk' 'libllvm*' 'mysql-*' 'dotnet-*' 'cpp-*' 'php*'
-=======
 sudo apt-get update -y
 sudo apt-get purge -y --no-upgrade 'ghc-*' 'zulu-*-azure-jdk' 'libllvm*' 'mysql-*' 'dotnet-*'
->>>>>>> 888e0e28
 
 dpkg-query -Wf '${Installed-Size}\t${Package}\n' | sort -rn