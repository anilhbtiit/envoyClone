#pragma once

#include "envoy/api/v2/discovery.pb.h"
#include "envoy/config/grpc_mux.h"
#include "envoy/config/subscription.h"
#include "envoy/event/dispatcher.h"

#include "common/common/logger.h"

namespace Envoy {
namespace Config {

/**
 * Adapter from typed Subscription to untyped GrpcMux. Also handles per-xDS API stats/logging.
 */
class GrpcMuxSubscriptionImpl : public Subscription,
                                GrpcMuxCallbacks,
                                Logger::Loggable<Logger::Id::config> {
public:
<<<<<<< HEAD
  GrpcMuxSubscriptionImpl(std::shared_ptr<Config::GrpcMux> grpc_mux, SubscriptionStats stats,
                          absl::string_view type_url, Event::Dispatcher& dispatcher,
=======
  GrpcMuxSubscriptionImpl(GrpcMux& grpc_mux, SubscriptionCallbacks& callbacks,
                          SubscriptionStats stats, absl::string_view type_url,
                          Event::Dispatcher& dispatcher,
>>>>>>> de02e59e
                          std::chrono::milliseconds init_fetch_timeout);

  // Config::Subscription
  void start(const std::set<std::string>& resource_names) override;
  void updateResources(const std::set<std::string>& update_to_these_names) override;

  // Config::GrpcMuxCallbacks
  void onConfigUpdate(const Protobuf::RepeatedPtrField<ProtobufWkt::Any>& resources,
                      const std::string& version_info) override;
  void onConfigUpdateFailed(const EnvoyException* e) override;
  std::string resourceName(const ProtobufWkt::Any& resource) override;

private:
  void disableInitFetchTimeoutTimer();

<<<<<<< HEAD
  std::shared_ptr<Config::GrpcMux> grpc_mux_;
=======
  GrpcMux& grpc_mux_;
  SubscriptionCallbacks& callbacks_;
>>>>>>> de02e59e
  SubscriptionStats stats_;
  const std::string type_url_;
  GrpcMuxWatchPtr watch_{};
  Event::Dispatcher& dispatcher_;
  std::chrono::milliseconds init_fetch_timeout_;
  Event::TimerPtr init_fetch_timeout_timer_;
};

} // namespace Config
} // namespace Envoy<|MERGE_RESOLUTION|>--- conflicted
+++ resolved
@@ -17,14 +17,9 @@
                                 GrpcMuxCallbacks,
                                 Logger::Loggable<Logger::Id::config> {
 public:
-<<<<<<< HEAD
-  GrpcMuxSubscriptionImpl(std::shared_ptr<Config::GrpcMux> grpc_mux, SubscriptionStats stats,
-                          absl::string_view type_url, Event::Dispatcher& dispatcher,
-=======
-  GrpcMuxSubscriptionImpl(GrpcMux& grpc_mux, SubscriptionCallbacks& callbacks,
+  GrpcMuxSubscriptionImpl(std::shared_ptr<GrpcMux> grpc_mux, SubscriptionCallbacks& callbacks,
                           SubscriptionStats stats, absl::string_view type_url,
                           Event::Dispatcher& dispatcher,
->>>>>>> de02e59e
                           std::chrono::milliseconds init_fetch_timeout);
 
   // Config::Subscription
@@ -40,12 +35,8 @@
 private:
   void disableInitFetchTimeoutTimer();
 
-<<<<<<< HEAD
   std::shared_ptr<Config::GrpcMux> grpc_mux_;
-=======
-  GrpcMux& grpc_mux_;
   SubscriptionCallbacks& callbacks_;
->>>>>>> de02e59e
   SubscriptionStats stats_;
   const std::string type_url_;
   GrpcMuxWatchPtr watch_{};
