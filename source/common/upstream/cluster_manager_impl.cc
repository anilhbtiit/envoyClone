--- conflicted
+++ resolved
@@ -246,7 +246,6 @@
   }
 
   // Now setup ADS if needed, this might rely on a primary cluster.
-<<<<<<< HEAD
   // This is the only point where distinction between delta ADS and state-of-the-world ADS is made.
   // After here, we just have a GrpcMux interface held in ads_mux_, which hides
   // whether the backing implementation is delta or SotW.
@@ -275,22 +274,9 @@
           *Protobuf::DescriptorPool::generated_pool()->FindMethodByName(
               "envoy.service.discovery.v2.AggregatedDiscoveryService.StreamAggregatedResources"),
           random_, stats_,
-          Envoy::Config::Utility::parseRateLimitSettings(dyn_resources.ads_config()));
-    }
-=======
-  if (bootstrap.dynamic_resources().has_ads_config()) {
-    ads_mux_ = std::make_unique<Config::GrpcMuxImpl>(
-        local_info,
-        Config::Utility::factoryForGrpcApiConfigSource(
-            *async_client_manager_, bootstrap.dynamic_resources().ads_config(), stats)
-            ->create(),
-        main_thread_dispatcher,
-        *Protobuf::DescriptorPool::generated_pool()->FindMethodByName(
-            "envoy.service.discovery.v2.AggregatedDiscoveryService.StreamAggregatedResources"),
-        random_, stats_,
-        Envoy::Config::Utility::parseRateLimitSettings(bootstrap.dynamic_resources().ads_config()),
-        bootstrap.dynamic_resources().ads_config().set_node_on_first_message_only());
->>>>>>> 261d4438
+          Envoy::Config::Utility::parseRateLimitSettings(dyn_resources.ads_config()),
+          bootstrap.dynamic_resources().ads_config().set_node_on_first_message_only());
+    }
   } else {
     ads_mux_ = std::make_unique<Config::NullGrpcMuxImpl>();
   }
