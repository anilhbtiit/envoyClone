--- conflicted
+++ resolved
@@ -63,13 +63,8 @@
 FALSE_RUNTIME_GUARD(envoy_reloadable_features_allow_multiple_dns_addresses);
 // TODO(adisuissa) reset to true to enable unified mux by default
 FALSE_RUNTIME_GUARD(envoy_reloadable_features_unified_mux);
-<<<<<<< HEAD
-// TODO(birenroy) reset to true after bug fixes
-FALSE_RUNTIME_GUARD(envoy_reloadable_features_http2_new_codec_wrapper);
 // TODO(alyssar) flip false once issue complete.
 FALSE_RUNTIME_GUARD(envoy_restart_features_no_runtime_singleton);
-=======
->>>>>>> db178812
 
 // Block of non-boolean flags. These are deprecated. Do not add more.
 ABSL_FLAG(uint64_t, envoy_buffer_overflow_multiplier, 0, "");                        // NOLINT
