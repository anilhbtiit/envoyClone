#include <cstdint>
#include <memory>
#include <string>

#include "envoy/network/transport_socket.h"

#include "common/buffer/buffer_impl.h"
#include "common/common/empty_string.h"
#include "common/event/dispatcher_impl.h"
#include "common/json/json_loader.h"
#include "common/network/address_impl.h"
#include "common/network/listen_socket_impl.h"
#include "common/network/transport_socket_options_impl.h"
#include "common/network/utility.h"
#include "common/ssl/context_config_impl.h"
#include "common/ssl/context_impl.h"
#include "common/ssl/ssl_socket.h"

#include "extensions/filters/listener/tls_inspector/tls_inspector.h"

#include "test/common/ssl/ssl_certs_test.h"
#include "test/mocks/buffer/mocks.h"
#include "test/mocks/network/mocks.h"
#include "test/mocks/secret/mocks.h"
#include "test/mocks/server/mocks.h"
#include "test/mocks/stats/mocks.h"
#include "test/test_common/environment.h"
#include "test/test_common/network_utility.h"
#include "test/test_common/simulated_time_system.h"
#include "test/test_common/utility.h"

#include "gmock/gmock.h"
#include "gtest/gtest.h"
#include "openssl/ssl.h"

using testing::_;
using testing::DoAll;
using testing::InSequence;
using testing::Invoke;
using testing::NiceMock;
using testing::Return;
using testing::ReturnRef;
using testing::StrictMock;

namespace Envoy {
namespace Ssl {

namespace {

// TODO replace the long parameter list with an options object
void testUtil(const std::string& client_ctx_yaml, const std::string& server_ctx_yaml,
              const std::string& expected_digest, const std::string& expected_uri,
              const std::string& expected_local_uri, const std::string& expected_serial_number,
              const std::string& expected_subject, const std::string& expected_local_subject,
              const std::string& expected_peer_cert, const std::string& expected_stats,
              bool expect_success, const Network::Address::IpVersion version) {
  Event::SimulatedTimeSystem time_system;

  testing::NiceMock<Server::Configuration::MockTransportSocketFactoryContext> factory_context;

  envoy::api::v2::auth::DownstreamTlsContext server_tls_context;
  MessageUtil::loadFromYaml(TestEnvironment::substitute(server_ctx_yaml), server_tls_context);
  auto server_cfg = std::make_unique<ServerContextConfigImpl>(server_tls_context, factory_context);
  ContextManagerImpl manager(time_system);
  Stats::IsolatedStoreImpl server_stats_store;
  Ssl::ServerSslSocketFactory server_ssl_socket_factory(
      std::move(server_cfg), manager, server_stats_store, std::vector<std::string>{});

  DangerousDeprecatedTestTime test_time;
<<<<<<< HEAD
  Api::ApiPtr api = Api::createApiForTest(server_stats_store);
  Event::DispatcherImpl dispatcher(test_time.timeSystem(), *api);
  Network::TcpListenSocket socket(Network::Test::getCanonicalLoopbackAddress(version), nullptr,
                                  true);
=======
  Event::DispatcherImpl dispatcher(test_time.timeSystem());
  Network::TcpListenSocket socket(Network::Test::getCanonicalLoopbackAddress(version), nullptr);
>>>>>>> e7d71aa3
  Network::MockListenerCallbacks callbacks;
  Network::MockConnectionHandler connection_handler;
  Network::ListenerPtr listener = dispatcher.createListener(socket, callbacks, false);

  envoy::api::v2::auth::UpstreamTlsContext client_tls_context;
  MessageUtil::loadFromYaml(TestEnvironment::substitute(client_ctx_yaml), client_tls_context);
  auto client_cfg = std::make_unique<ClientContextConfigImpl>(client_tls_context, factory_context);
  Stats::IsolatedStoreImpl client_stats_store;
  Ssl::ClientSslSocketFactory client_ssl_socket_factory(std::move(client_cfg), manager,
                                                        client_stats_store);
  Network::ClientConnectionPtr client_connection = dispatcher.createClientConnection(
      socket.localAddress(), Network::Address::InstanceConstSharedPtr(),
      client_ssl_socket_factory.createTransportSocket(nullptr), nullptr);
  Network::ConnectionPtr server_connection;
  Network::MockConnectionCallbacks server_connection_callbacks;
  EXPECT_CALL(callbacks, onAccept_(_, _))
      .WillOnce(Invoke([&](Network::ConnectionSocketPtr& socket, bool) -> void {
        Network::ConnectionPtr new_connection = dispatcher.createServerConnection(
            std::move(socket), server_ssl_socket_factory.createTransportSocket(nullptr));
        callbacks.onNewConnection(std::move(new_connection));
      }));
  EXPECT_CALL(callbacks, onNewConnection_(_))
      .WillOnce(Invoke([&](Network::ConnectionPtr& conn) -> void {
        server_connection = std::move(conn);
        server_connection->addConnectionCallbacks(server_connection_callbacks);
      }));

  Network::MockConnectionCallbacks client_connection_callbacks;
  client_connection->addConnectionCallbacks(client_connection_callbacks);
  client_connection->connect();

  size_t connect_count = 0;
  auto connect_second_time = [&]() {
    if (++connect_count == 2) {
      if (!expected_digest.empty()) {
        // Assert twice to ensure a cached value is returned and still valid.
        EXPECT_EQ(expected_digest, server_connection->ssl()->sha256PeerCertificateDigest());
        EXPECT_EQ(expected_digest, server_connection->ssl()->sha256PeerCertificateDigest());
      }
      EXPECT_EQ(expected_uri, server_connection->ssl()->uriSanPeerCertificate());
      if (!expected_local_uri.empty()) {
        EXPECT_EQ(expected_local_uri, server_connection->ssl()->uriSanLocalCertificate());
      }
      EXPECT_EQ(expected_serial_number, server_connection->ssl()->serialNumberPeerCertificate());
      if (!expected_subject.empty()) {
        EXPECT_EQ(expected_subject, server_connection->ssl()->subjectPeerCertificate());
      }
      if (!expected_local_subject.empty()) {
        EXPECT_EQ(expected_local_subject, server_connection->ssl()->subjectLocalCertificate());
      }
      if (!expected_peer_cert.empty()) {
        // Assert twice to ensure a cached value is returned and still valid.
        EXPECT_EQ(expected_peer_cert,
                  server_connection->ssl()->urlEncodedPemEncodedPeerCertificate());
        EXPECT_EQ(expected_peer_cert,
                  server_connection->ssl()->urlEncodedPemEncodedPeerCertificate());
      }
      server_connection->close(Network::ConnectionCloseType::NoFlush);
      client_connection->close(Network::ConnectionCloseType::NoFlush);
      dispatcher.exit();
    }
  };

  size_t close_count = 0;
  auto close_second_time = [&close_count, &dispatcher]() {
    if (++close_count == 2) {
      dispatcher.exit();
    }
  };

  if (expect_success) {
    EXPECT_CALL(client_connection_callbacks, onEvent(Network::ConnectionEvent::Connected))
        .WillOnce(Invoke([&](Network::ConnectionEvent) -> void { connect_second_time(); }));
    EXPECT_CALL(server_connection_callbacks, onEvent(Network::ConnectionEvent::Connected))
        .WillOnce(Invoke([&](Network::ConnectionEvent) -> void { connect_second_time(); }));
    EXPECT_CALL(client_connection_callbacks, onEvent(Network::ConnectionEvent::LocalClose));
    EXPECT_CALL(server_connection_callbacks, onEvent(Network::ConnectionEvent::LocalClose));
  } else {
    EXPECT_CALL(client_connection_callbacks, onEvent(Network::ConnectionEvent::RemoteClose))
        .WillOnce(Invoke([&](Network::ConnectionEvent) -> void { close_second_time(); }));
    EXPECT_CALL(server_connection_callbacks, onEvent(Network::ConnectionEvent::RemoteClose))
        .WillOnce(Invoke([&](Network::ConnectionEvent) -> void { close_second_time(); }));
  }

  dispatcher.run(Event::Dispatcher::RunType::Block);

  if (!expected_stats.empty()) {
    EXPECT_EQ(1UL, server_stats_store.counter(expected_stats).value());
  }
}

// TODO replace the long parameter list with an options object
const std::string testUtilV2(
    const envoy::api::v2::Listener& server_proto,
    const envoy::api::v2::auth::UpstreamTlsContext& client_ctx_proto,
    const std::string& client_session, bool expect_success,
    const std::string& expected_protocol_version, const std::string& expected_server_cert_digest,
    const std::string& expected_client_cert_uri, const std::string& expected_requested_server_name,
    const std::string& expected_alpn_protocol, const std::string& expected_server_stats,
    const std::string& expected_client_stats, const Network::Address::IpVersion version,
    Network::TransportSocketOptionsSharedPtr transport_socket_options) {
  Event::SimulatedTimeSystem time_system;
  testing::NiceMock<Server::Configuration::MockTransportSocketFactoryContext> factory_context;
  ContextManagerImpl manager(time_system);
  std::string new_session = EMPTY_STRING;

  // SNI-based selection logic isn't happening in Ssl::SslSocket anymore.
  ASSERT(server_proto.filter_chains().size() == 1);
  const auto& filter_chain = server_proto.filter_chains(0);
  std::vector<std::string> server_names(filter_chain.filter_chain_match().server_names().begin(),
                                        filter_chain.filter_chain_match().server_names().end());
  auto server_cfg =
      std::make_unique<Ssl::ServerContextConfigImpl>(filter_chain.tls_context(), factory_context);
  Stats::IsolatedStoreImpl server_stats_store;
  Ssl::ServerSslSocketFactory server_ssl_socket_factory(std::move(server_cfg), manager,
                                                        server_stats_store, server_names);

  DangerousDeprecatedTestTime test_time;
<<<<<<< HEAD
  Api::ApiPtr api = Api::createApiForTest(server_stats_store);
  Event::DispatcherImpl dispatcher(test_time.timeSystem(), *api);
  Network::TcpListenSocket socket(Network::Test::getCanonicalLoopbackAddress(version), nullptr,
                                  true);
=======
  Event::DispatcherImpl dispatcher(test_time.timeSystem());
  Network::TcpListenSocket socket(Network::Test::getCanonicalLoopbackAddress(version), nullptr);
>>>>>>> e7d71aa3
  NiceMock<Network::MockListenerCallbacks> callbacks;
  Network::MockConnectionHandler connection_handler;
  Network::ListenerPtr listener = dispatcher.createListener(socket, callbacks, false);

  auto client_cfg = std::make_unique<ClientContextConfigImpl>(client_ctx_proto, factory_context);
  Stats::IsolatedStoreImpl client_stats_store;
  ClientSslSocketFactory client_ssl_socket_factory(std::move(client_cfg), manager,
                                                   client_stats_store);
  Network::ClientConnectionPtr client_connection = dispatcher.createClientConnection(
      socket.localAddress(), Network::Address::InstanceConstSharedPtr(),
      client_ssl_socket_factory.createTransportSocket(transport_socket_options), nullptr);

  if (!client_session.empty()) {
    const Ssl::SslSocket* ssl_socket =
        dynamic_cast<const Ssl::SslSocket*>(client_connection->ssl());
    SSL* client_ssl_socket = ssl_socket->rawSslForTest();
    SSL_CTX* client_ssl_context = SSL_get_SSL_CTX(client_ssl_socket);
    SSL_SESSION* client_ssl_session =
        SSL_SESSION_from_bytes(reinterpret_cast<const uint8_t*>(client_session.data()),
                               client_session.size(), client_ssl_context);
    int rc = SSL_set_session(client_ssl_socket, client_ssl_session);
    ASSERT(rc == 1);
    SSL_SESSION_free(client_ssl_session);
  }

  Network::ConnectionPtr server_connection;
  Network::MockConnectionCallbacks server_connection_callbacks;
  EXPECT_CALL(callbacks, onAccept_(_, _))
      .WillOnce(Invoke([&](Network::ConnectionSocketPtr& socket, bool) -> void {
        // TODO(htuch): remove std::string(..) wrappers when Google's string
        // implementation converges with std::string.
        std::string sni = transport_socket_options != NULL &&
                                  transport_socket_options->serverNameOverride().has_value()
                              ? std::string(transport_socket_options->serverNameOverride().value())
                              : std::string(client_ctx_proto.sni());
        socket->setRequestedServerName(sni);
        Network::ConnectionPtr new_connection = dispatcher.createServerConnection(
            std::move(socket), server_ssl_socket_factory.createTransportSocket(nullptr));
        callbacks.onNewConnection(std::move(new_connection));
      }));
  EXPECT_CALL(callbacks, onNewConnection_(_))
      .WillOnce(Invoke([&](Network::ConnectionPtr& conn) -> void {
        server_connection = std::move(conn);
        server_connection->addConnectionCallbacks(server_connection_callbacks);
      }));

  Network::MockConnectionCallbacks client_connection_callbacks;
  client_connection->addConnectionCallbacks(client_connection_callbacks);
  client_connection->connect();

  size_t connect_count = 0;
  auto connect_second_time = [&]() {
    if (++connect_count == 2) {
      if (!expected_server_cert_digest.empty()) {
        EXPECT_EQ(expected_server_cert_digest,
                  client_connection->ssl()->sha256PeerCertificateDigest());
      }
      if (!expected_alpn_protocol.empty()) {
        EXPECT_EQ(expected_alpn_protocol, client_connection->nextProtocol());
      }
      EXPECT_EQ(expected_client_cert_uri, server_connection->ssl()->uriSanPeerCertificate());
      const Ssl::SslSocket* ssl_socket =
          dynamic_cast<const Ssl::SslSocket*>(client_connection->ssl());
      SSL* client_ssl_socket = ssl_socket->rawSslForTest();
      if (!expected_protocol_version.empty()) {
        EXPECT_EQ(expected_protocol_version, SSL_get_version(client_ssl_socket));
      }

      absl::optional<std::string> server_ssl_requested_server_name;
      const Ssl::SslSocket* server_ssl_socket =
          dynamic_cast<const Ssl::SslSocket*>(server_connection->ssl());
      SSL* server_ssl = server_ssl_socket->rawSslForTest();
      auto requested_server_name = SSL_get_servername(server_ssl, TLSEXT_NAMETYPE_host_name);
      if (requested_server_name != nullptr) {
        server_ssl_requested_server_name = std::string(requested_server_name);
      }

      if (!expected_requested_server_name.empty()) {
        EXPECT_TRUE(server_ssl_requested_server_name.has_value());
        EXPECT_EQ(expected_requested_server_name, server_ssl_requested_server_name.value());
      } else {
        EXPECT_FALSE(server_ssl_requested_server_name.has_value());
      }

      SSL_SESSION* client_ssl_session = SSL_get_session(client_ssl_socket);
      EXPECT_TRUE(SSL_SESSION_is_resumable(client_ssl_session));
      uint8_t* session_data;
      size_t session_len;
      int rc = SSL_SESSION_to_bytes(client_ssl_session, &session_data, &session_len);
      ASSERT(rc == 1);
      new_session = std::string(reinterpret_cast<char*>(session_data), session_len);
      OPENSSL_free(session_data);
      server_connection->close(Network::ConnectionCloseType::NoFlush);
      client_connection->close(Network::ConnectionCloseType::NoFlush);
      dispatcher.exit();
    }
  };

  size_t close_count = 0;
  auto close_second_time = [&close_count, &dispatcher]() {
    if (++close_count == 2) {
      dispatcher.exit();
    }
  };

  if (expect_success) {
    EXPECT_CALL(client_connection_callbacks, onEvent(Network::ConnectionEvent::Connected))
        .WillOnce(Invoke([&](Network::ConnectionEvent) -> void { connect_second_time(); }));
    EXPECT_CALL(server_connection_callbacks, onEvent(Network::ConnectionEvent::Connected))
        .WillOnce(Invoke([&](Network::ConnectionEvent) -> void {
          EXPECT_EQ(expected_requested_server_name, server_connection->requestedServerName());
          connect_second_time();
        }));
    EXPECT_CALL(client_connection_callbacks, onEvent(Network::ConnectionEvent::LocalClose));
    EXPECT_CALL(server_connection_callbacks, onEvent(Network::ConnectionEvent::LocalClose));
  } else {
    EXPECT_CALL(client_connection_callbacks, onEvent(Network::ConnectionEvent::RemoteClose))
        .WillOnce(Invoke([&](Network::ConnectionEvent) -> void { close_second_time(); }));
    EXPECT_CALL(server_connection_callbacks, onEvent(Network::ConnectionEvent::RemoteClose))
        .WillOnce(Invoke([&](Network::ConnectionEvent) -> void { close_second_time(); }));
  }

  dispatcher.run(Event::Dispatcher::RunType::Block);

  if (!expected_server_stats.empty()) {
    EXPECT_EQ(1UL, server_stats_store.counter(expected_server_stats).value());
  }

  if (!expected_client_stats.empty()) {
    EXPECT_EQ(1UL, client_stats_store.counter(expected_client_stats).value());
  }

  return new_session;
}

// Configure the listener with unittest{cert,key}.pem and ca_cert.pem.
// Configure the client with expired_san_uri_{cert,key}.pem
void configureServerAndExpiredClientCertificate(envoy::api::v2::Listener& listener,
                                                envoy::api::v2::auth::UpstreamTlsContext& client) {
  envoy::api::v2::listener::FilterChain* filter_chain = listener.add_filter_chains();
  envoy::api::v2::auth::TlsCertificate* server_cert =
      filter_chain->mutable_tls_context()->mutable_common_tls_context()->add_tls_certificates();
  server_cert->mutable_certificate_chain()->set_filename(
      TestEnvironment::substitute("{{ test_tmpdir }}/unittestcert.pem"));
  server_cert->mutable_private_key()->set_filename(
      TestEnvironment::substitute("{{ test_tmpdir }}/unittestkey.pem"));
  envoy::api::v2::auth::CertificateValidationContext* server_validation_ctx =
      filter_chain->mutable_tls_context()
          ->mutable_common_tls_context()
          ->mutable_validation_context();
  server_validation_ctx->mutable_trusted_ca()->set_filename(
      TestEnvironment::substitute("{{ test_rundir }}/test/common/ssl/test_data/ca_cert.pem"));

  envoy::api::v2::auth::TlsCertificate* client_cert =
      client.mutable_common_tls_context()->add_tls_certificates();
  client_cert->mutable_certificate_chain()->set_filename(TestEnvironment::substitute(
      "{{ test_rundir }}/test/common/ssl/test_data/expired_san_uri_cert.pem"));
  client_cert->mutable_private_key()->set_filename(TestEnvironment::substitute(
      "{{ test_rundir }}/test/common/ssl/test_data/expired_san_uri_key.pem"));
}

} // namespace

class SslSocketTest : public SslCertsTest,
                      public testing::WithParamInterface<Network::Address::IpVersion> {
protected:
  SslSocketTest()
      : api_(Api::createApiForTest(stats_store_)),
        dispatcher_(std::make_unique<Event::DispatcherImpl>(test_time_.timeSystem(), *api_)) {}

  Stats::IsolatedStoreImpl stats_store_;
  Api::ApiPtr api_;
  DangerousDeprecatedTestTime test_time_;
  std::unique_ptr<Event::DispatcherImpl> dispatcher_;
};

INSTANTIATE_TEST_CASE_P(IpVersions, SslSocketTest,
                        testing::ValuesIn(TestEnvironment::getIpVersionsForTest()),
                        TestUtility::ipTestParamsToString);

TEST_P(SslSocketTest, GetCertDigest) {
  const std::string client_ctx_yaml = R"EOF(
  common_tls_context:
    tls_certificates:
      certificate_chain:
        filename: "{{ test_rundir }}/test/common/ssl/test_data/no_san_cert.pem"
      private_key:
        filename: "{{ test_rundir }}/test/common/ssl/test_data/no_san_key.pem"
)EOF";

  const std::string server_ctx_yaml = R"EOF(
  common_tls_context:
    tls_certificates:
      certificate_chain:
        filename: "{{ test_rundir }}/test/common/ssl/test_data/no_san_cert.pem"
      private_key:
        filename: "{{ test_rundir }}/test/common/ssl/test_data/no_san_key.pem"
    validation_context:
      trusted_ca:
        filename: "{{ test_rundir }}/test/common/ssl/test_data/ca_cert.pem"
)EOF";

  testUtil(client_ctx_yaml, server_ctx_yaml,
           "4444fbca965d916475f04fb4dd234dd556adb028ceb4300fa8ad6f2983c6aaa3", "", "",
           "f3828eb24fd779cf", "", "", "", "ssl.handshake", true, GetParam());
}

TEST_P(SslSocketTest, GetCertDigestInline) {
  envoy::api::v2::Listener listener;
  envoy::api::v2::listener::FilterChain* filter_chain = listener.add_filter_chains();
  envoy::api::v2::auth::TlsCertificate* server_cert =
      filter_chain->mutable_tls_context()->mutable_common_tls_context()->add_tls_certificates();

  // From test/common/ssl/test_data/san_dns_cert.pem.
  server_cert->mutable_certificate_chain()->set_inline_bytes(
      "-----BEGIN CERTIFICATE-----\n"
      "MIIDDDCCAnWgAwIBAgIJAPOCjrJP13nQMA0GCSqGSIb3DQEBCwUAMHYxCzAJBgNV\n"
      "BAYTAlVTMRMwEQYDVQQIEwpDYWxpZm9ybmlhMRYwFAYDVQQHEw1TYW4gRnJhbmNp\n"
      "c2NvMQ0wCwYDVQQKEwRMeWZ0MRkwFwYDVQQLExBMeWZ0IEVuZ2luZWVyaW5nMRAw\n"
      "DgYDVQQDEwdUZXN0IENBMB4XDTE3MDcwOTAxMzkzMloXDTE5MDcwOTAxMzkzMlow\n"
      "ejELMAkGA1UEBhMCVVMxEzARBgNVBAgTCkNhbGlmb3JuaWExFjAUBgNVBAcTDVNh\n"
      "biBGcmFuY2lzY28xDTALBgNVBAoTBEx5ZnQxGTAXBgNVBAsTEEx5ZnQgRW5naW5l\n"
      "ZXJpbmcxFDASBgNVBAMTC1Rlc3QgU2VydmVyMIGfMA0GCSqGSIb3DQEBAQUAA4GN\n"
      "ADCBiQKBgQDARNUJMFkWF0E6mbdz/nkydVC4TU2SgR95vhJhWpG6xKkCNoXkJxNz\n"
      "XOmFUUIXQyq7FnIWACYuMrE2KXnomeCGP9A6M21lumNseYSLX3/b+ao4E6gimm1/\n"
      "Gp8C3FaoAs8Ep7VE+o2DMIfTIPJhFf6RBFPundGhEm8/gv+QObVhKQIDAQABo4Gd\n"
      "MIGaMAwGA1UdEwEB/wQCMAAwCwYDVR0PBAQDAgXgMB0GA1UdJQQWMBQGCCsGAQUF\n"
      "BwMCBggrBgEFBQcDATAeBgNVHREEFzAVghNzZXJ2ZXIxLmV4YW1wbGUuY29tMB0G\n"
      "A1UdDgQWBBRCcUr8mIigWlR61OX/gmDY5vBV6jAfBgNVHSMEGDAWgBQ7eKRRTxaE\n"
      "kxxIKHoMrSuWQcp9eTANBgkqhkiG9w0BAQsFAAOBgQAtn05e8U41heun5L7MKflv\n"
      "tJM7w0whavdS8hLe63CxnS98Ap973mSiShKG+OxSJ0ClMWIZPy+KyC+T8yGIaynj\n"
      "wEEuoSGRWmhzcMMnZWxqQyD95Fsx6mtdnq/DJxiYzmH76fALe/538j8pTcoygSGD\n"
      "NWw1EW8TEwlFyuvCrlWQcg==\n"
      "-----END CERTIFICATE-----");

  // From test/common/ssl/test_data/san_dns_key.pem.
  server_cert->mutable_private_key()->set_inline_bytes(
      "-----BEGIN RSA PRIVATE KEY-----\n"
      "MIICXQIBAAKBgQDARNUJMFkWF0E6mbdz/nkydVC4TU2SgR95vhJhWpG6xKkCNoXk\n"
      "JxNzXOmFUUIXQyq7FnIWACYuMrE2KXnomeCGP9A6M21lumNseYSLX3/b+ao4E6gi\n"
      "mm1/Gp8C3FaoAs8Ep7VE+o2DMIfTIPJhFf6RBFPundGhEm8/gv+QObVhKQIDAQAB\n"
      "AoGBAJM64kukC0QAUMHX/gRD5HkAHuzSvUknuXuXUincmeWEPMtmBwdb6OgZSPT+\n"
      "8XYwx+L14Cz6tkIALXWFM0YrtyKfVdELRRs8dw5nenzK3wOeo/N/7XL4kwim4kV3\n"
      "q817RO6NUN76vHOsvQMFsPlEfCZpOTIGJEJBI7eFLP0djOMlAkEA/yWEPfQoER/i\n"
      "X6uNyXrU51A6gxyZg7rPNP0cxxRhDedtsJPNY6Tlu90v9SiTgQLUTp7BINH24t9a\n"
      "MST1tmax+wJBAMDpeRy52q+sqLXI1C2oHPuXrXzeyp9pynV/9tsYL9+qoyP2XcEZ\n"
      "DaI0tfXDJXOdYIaDnSfB50eqQUnaTmQjtCsCQGUFGaLd9K8zDJIMforzUzByl3gp\n"
      "7q41XK0COk6oRvUWWFu9aWi2dS84mDBc7Gn8EMtAF/9CopmZDUC//XlGl9kCQQCr\n"
      "6yWw8PywFHohzwEwUyLJIKpOnyoKGTiBsHGpXYvEk4hiEzwISzB4PutuQuRMfZM5\n"
      "LW/Pr6FSn6shivjTi3ITAkACMTBczBQ+chMBcTXDqyqwccQOIhupxani9wfZhsrm\n"
      "ZXbTTxnUZioQ2l/7IWa+K2O2NrWWT7b3KpCAob0bJsQz\n"
      "-----END RSA PRIVATE KEY-----");

  // From test/common/ssl/test_data/ca_certificates.pem.
  filter_chain->mutable_tls_context()
      ->mutable_common_tls_context()
      ->mutable_validation_context()
      ->mutable_trusted_ca()
      ->set_inline_bytes("-----BEGIN CERTIFICATE-----\n"
                         "MIICzTCCAjagAwIBAgIJAPAEjHA3MX2BMA0GCSqGSIb3DQEBCwUAMHYxCzAJBgNV\n"
                         "BAYTAlVTMRMwEQYDVQQIEwpDYWxpZm9ybmlhMRYwFAYDVQQHEw1TYW4gRnJhbmNp\n"
                         "c2NvMQ0wCwYDVQQKEwRMeWZ0MRkwFwYDVQQLExBMeWZ0IEVuZ2luZWVyaW5nMRAw\n"
                         "DgYDVQQDEwdGYWtlIENBMB4XDTE3MDcwOTAxMzkzMloXDTI3MDcwNzAxMzkzMlow\n"
                         "djELMAkGA1UEBhMCVVMxEzARBgNVBAgTCkNhbGlmb3JuaWExFjAUBgNVBAcTDVNh\n"
                         "biBGcmFuY2lzY28xDTALBgNVBAoTBEx5ZnQxGTAXBgNVBAsTEEx5ZnQgRW5naW5l\n"
                         "ZXJpbmcxEDAOBgNVBAMTB0Zha2UgQ0EwgZ8wDQYJKoZIhvcNAQEBBQADgY0AMIGJ\n"
                         "AoGBAK/89R7j0kwhGh7NDAiuhlVmN1Hh73sGRzDBgON/ZfmJSgkvZIwQ4+hu0wZ6\n"
                         "wjN0am1iIKyp8O1OkmKurcfCRQM2QGiIUI7v7rSa0GzqENoEsQGXVk8/yhwD8Ys9\n"
                         "IPLTWXLVyh49yh5FCs6nt2/LrIuZX/K2cZQx+VuLCcg5sTllAgMBAAGjYzBhMA8G\n"
                         "A1UdEwEB/wQFMAMBAf8wDgYDVR0PAQH/BAQDAgEGMB0GA1UdDgQWBBRRsE37S/H/\n"
                         "lCd1pWH4sCn9qrON3TAfBgNVHSMEGDAWgBRRsE37S/H/lCd1pWH4sCn9qrON3TAN\n"
                         "BgkqhkiG9w0BAQsFAAOBgQAvFbQm1PrqeWlZssPDPfI5dlo2KEL9VedIlThqDU4z\n"
                         "MStNR/Tfw2A0WtjOyjm2R0viqLu8JdDe8umUqO9DkRhZOaUtLgQEkaQn75z8WQPk\n"
                         "Sj+kenx0v3GMrPZMAsELiPG5PcSk8l5prDgU7VkzNvoCtypCsB7RQRyvZs52Qih3\n"
                         "Ug==\n"
                         "-----END CERTIFICATE-----\n"
                         "-----BEGIN CERTIFICATE-----\n"
                         "MIICzTCCAjagAwIBAgIJAOrzsOodDleaMA0GCSqGSIb3DQEBCwUAMHYxCzAJBgNV\n"
                         "BAYTAlVTMRMwEQYDVQQIEwpDYWxpZm9ybmlhMRYwFAYDVQQHEw1TYW4gRnJhbmNp\n"
                         "c2NvMQ0wCwYDVQQKEwRMeWZ0MRkwFwYDVQQLExBMeWZ0IEVuZ2luZWVyaW5nMRAw\n"
                         "DgYDVQQDEwdUZXN0IENBMB4XDTE3MDcwOTAxMzkzMloXDTI3MDcwNzAxMzkzMlow\n"
                         "djELMAkGA1UEBhMCVVMxEzARBgNVBAgTCkNhbGlmb3JuaWExFjAUBgNVBAcTDVNh\n"
                         "biBGcmFuY2lzY28xDTALBgNVBAoTBEx5ZnQxGTAXBgNVBAsTEEx5ZnQgRW5naW5l\n"
                         "ZXJpbmcxEDAOBgNVBAMTB1Rlc3QgQ0EwgZ8wDQYJKoZIhvcNAQEBBQADgY0AMIGJ\n"
                         "AoGBAJuJh8N5TheTHLKOxsLSAfiIu9VDeKPsV98KRJJaYCMoaof3j9wBs65HzIat\n"
                         "AunuV4DVZZ2c/x7/v741oWadYd3yqL7XSzQaeBvhXi+wv3g17FYrdxaowG7cfmsh\n"
                         "gCp7/9TRW0bRGL6Qp6od/u62L8dprdHXxnck/+sZMupam9YrAgMBAAGjYzBhMA8G\n"
                         "A1UdEwEB/wQFMAMBAf8wDgYDVR0PAQH/BAQDAgEGMB0GA1UdDgQWBBQ7eKRRTxaE\n"
                         "kxxIKHoMrSuWQcp9eTAfBgNVHSMEGDAWgBQ7eKRRTxaEkxxIKHoMrSuWQcp9eTAN\n"
                         "BgkqhkiG9w0BAQsFAAOBgQCN00/2k9k8HNeJ8eYuFH10jnc+td7+OaYWpRSEKCS7\n"
                         "ux3KAu0UFt90mojEMClt4Y6uP4oXTWbRzMzAgQHldHU8Gkj8tYnv7mToX7Bh/xdc\n"
                         "19epzjCmo/4Q6+16GZZvltiFjkkHSZEVI5ggljy1QdMIPRegsKKmX9mjZSCSSXD6\n"
                         "SA==\n"
                         "-----END CERTIFICATE-----");

  envoy::api::v2::auth::UpstreamTlsContext client_ctx;
  envoy::api::v2::auth::TlsCertificate* client_cert =
      client_ctx.mutable_common_tls_context()->add_tls_certificates();

  // From test/common/ssl/test_data/san_uri_cert.pem.
  client_cert->mutable_certificate_chain()->set_inline_bytes(
      "-----BEGIN CERTIFICATE-----\n"
      "MIIDFDCCAn2gAwIBAgIJAN6Kky/8alfaMA0GCSqGSIb3DQEBCwUAMHYxCzAJBgNV\n"
      "BAYTAlVTMRMwEQYDVQQIEwpDYWxpZm9ybmlhMRYwFAYDVQQHEw1TYW4gRnJhbmNp\n"
      "c2NvMQ0wCwYDVQQKEwRMeWZ0MRkwFwYDVQQLExBMeWZ0IEVuZ2luZWVyaW5nMRAw\n"
      "DgYDVQQDEwdUZXN0IENBMB4XDTE3MDcwOTAxMzkzMloXDTE5MDcwOTAxMzkzMlow\n"
      "ejELMAkGA1UEBhMCVVMxEzARBgNVBAgTCkNhbGlmb3JuaWExFjAUBgNVBAcTDVNh\n"
      "biBGcmFuY2lzY28xDTALBgNVBAoTBEx5ZnQxGTAXBgNVBAsTEEx5ZnQgRW5naW5l\n"
      "ZXJpbmcxFDASBgNVBAMTC1Rlc3QgU2VydmVyMIGfMA0GCSqGSIb3DQEBAQUAA4GN\n"
      "ADCBiQKBgQDQNSdVcQBlmLBHoyMtMJrYRMI4HkuCYqubvBD9gfZbt+bux5Lh2CRT\n"
      "RVB9fUTh/bQ9fzZ+XpZu2OLG/otHi20Yu5XPgXL5+OSzCdzMqujGs8Ft9ugZI2UL\n"
      "TufqMfesbs7y8cJg2y+UpQZlXlJ2iImMkqdomOsrNvzFzT3/LRncywIDAQABo4Gl\n"
      "MIGiMAwGA1UdEwEB/wQCMAAwCwYDVR0PBAQDAgXgMB0GA1UdJQQWMBQGCCsGAQUF\n"
      "BwMCBggrBgEFBQcDATAmBgNVHREEHzAdhhtzcGlmZmU6Ly9seWZ0LmNvbS90ZXN0\n"
      "LXRlYW0wHQYDVR0OBBYEFCmCEC8ABzXj8S4E++Whd37lIhg5MB8GA1UdIwQYMBaA\n"
      "FDt4pFFPFoSTHEgoegytK5ZByn15MA0GCSqGSIb3DQEBCwUAA4GBAF6p8V73RNLS\n"
      "jWcS/NUuRFWNqJ0pGc06wsb7JnVnSn12zPrpzwTQOPHZYY+KZC8TtgpnLgLobWVu\n"
      "mlDkUA5/25A1O+smL2nquUaix/I3X71U3MKo59JzrxNV3mlBSOmv9K1r/jpxZ96d\n"
      "mMXJ1d7L5pUWxa3q0ANg+mywtpGMvqHL\n"
      "-----END CERTIFICATE-----");

  // From test/common/ssl/test_data/san_uri_key.pem.
  client_cert->mutable_private_key()->set_inline_bytes(
      "-----BEGIN RSA PRIVATE KEY-----\n"
      "MIICWwIBAAKBgQDQNSdVcQBlmLBHoyMtMJrYRMI4HkuCYqubvBD9gfZbt+bux5Lh\n"
      "2CRTRVB9fUTh/bQ9fzZ+XpZu2OLG/otHi20Yu5XPgXL5+OSzCdzMqujGs8Ft9ugZ\n"
      "I2ULTufqMfesbs7y8cJg2y+UpQZlXlJ2iImMkqdomOsrNvzFzT3/LRncywIDAQAB\n"
      "AoGAUczQS00+LqwydbKuW07BRz6cX5fnaq6BZYoZ0r+AnsA9xoo6NujIPL76xJK2\n"
      "wWL/sTmNm1BmId6sGipfZhhtH5kELxddygGYotTYfL9NHxf0FA3uPGnGVIEQphwa\n"
      "orAe5NVpORUzZwYQdxohXR25+DnDb4cM7TktNb32P0hO2KECQQDqqRHdYzh/EPyz\n"
      "7LEUsBPD28ijb+sFfSce+YFYVUuJBtN6zHnnpnbkuQK7EbRGVEB2XrpFj/3AFktz\n"
      "tHymGI1NAkEA4yRCPSC5VEH9jJa6gpij7t8LPJ5gOh2EvrvzFVyN49E4hE2H1kKP\n"
      "1kKs8TKbsNFgHhOxwsmTnOV0ZHlZ0THmdwJAJyDqCbBxyz5Z5Oai4IA7y3zqh9Yx\n"
      "qkikLVYNa11NqxuoR+Gwsh/f02PGQMtC9Dc4SISjKtZHya/uBO0jm86cQQJAE10c\n"
      "9H8crY0uo1SaM9X1a8DCAXny9CFeFrCJKZIJWpmUetrtMJveDUMD4VASK8G9svK0\n"
      "3ck3d1GsWYBq4sWhQwJAKP1jLt3nwQEuSS88Yi2dMC3iPCWMljatC3u6976etDg7\n"
      "AoETSNx+UIqKSg6LsNYqs4omsDPnZ2j+4m2fvHaVJg==\n"
      "-----END RSA PRIVATE KEY-----");

  testUtilV2(listener, client_ctx, "", true, "",
             "1406294e80c818158697d65d2aaca16748ff132442ab0e2f28bc1109f1d47a2e",
             "spiffe://lyft.com/test-team", "", "", "ssl.handshake", "ssl.handshake", GetParam(),
             nullptr);
}

TEST_P(SslSocketTest, GetCertDigestServerCertWithIntermediateCA) {
  const std::string client_ctx_yaml = R"EOF(
  common_tls_context:
    tls_certificates:
      certificate_chain:
        filename: "{{ test_rundir }}/test/common/ssl/test_data/no_san_cert.pem"
      private_key:
        filename: "{{ test_rundir }}/test/common/ssl/test_data/no_san_key.pem"
)EOF";

  const std::string server_ctx_yaml = R"EOF(
  common_tls_context:
    tls_certificates:
      certificate_chain:
        filename: "{{ test_rundir }}/test/common/ssl/test_data/san_dns_chain3.pem"
      private_key:
        filename: "{{ test_rundir }}/test/common/ssl/test_data/san_dns_key3.pem"
    validation_context:
      trusted_ca:
        filename: "{{ test_rundir }}/test/common/ssl/test_data/ca_cert.pem"
)EOF";

  testUtil(client_ctx_yaml, server_ctx_yaml,
           "4444fbca965d916475f04fb4dd234dd556adb028ceb4300fa8ad6f2983c6aaa3", "", "",
           "f3828eb24fd779cf", "", "", "", "ssl.handshake", true, GetParam());
}

TEST_P(SslSocketTest, GetCertDigestServerCertWithoutCommonName) {
  const std::string client_ctx_yaml = R"EOF(
  common_tls_context:
    tls_certificates:
      certificate_chain:
        filename: "{{ test_rundir }}/test/common/ssl/test_data/no_san_cert.pem"
      private_key:
        filename: "{{ test_rundir }}/test/common/ssl/test_data/no_san_key.pem"
)EOF";

  const std::string server_ctx_yaml = R"EOF(
  common_tls_context:
    tls_certificates:
      certificate_chain:
        filename: "{{ test_rundir }}/test/common/ssl/test_data/san_only_dns_cert.pem"
      private_key:
        filename: "{{ test_rundir }}/test/common/ssl/test_data/san_only_dns_key.pem"
    validation_context:
      trusted_ca:
        filename: "{{ test_rundir }}/test/common/ssl/test_data/ca_cert.pem"
)EOF";

  testUtil(client_ctx_yaml, server_ctx_yaml,
           "4444fbca965d916475f04fb4dd234dd556adb028ceb4300fa8ad6f2983c6aaa3", "", "",
           "f3828eb24fd779cf", "", "", "", "ssl.handshake", true, GetParam());
}

TEST_P(SslSocketTest, GetUriWithUriSan) {
  const std::string client_ctx_yaml = R"EOF(
  common_tls_context:
    tls_certificates:
      certificate_chain:
        filename: "{{ test_rundir }}/test/common/ssl/test_data/san_uri_cert.pem"
      private_key:
        filename: "{{ test_rundir }}/test/common/ssl/test_data/san_uri_key.pem"
)EOF";

  const std::string server_ctx_yaml = R"EOF(
  common_tls_context:
    tls_certificates:
      certificate_chain:
        filename: "{{ test_tmpdir }}/unittestcert.pem"
      private_key:
        filename: "{{ test_tmpdir }}/unittestkey.pem"
    validation_context:
      trusted_ca:
        filename: "{{ test_rundir }}/test/common/ssl/test_data/ca_cert.pem"
      verify_subject_alt_name: "spiffe://lyft.com/test-team"
)EOF";

  testUtil(client_ctx_yaml, server_ctx_yaml, "", "spiffe://lyft.com/test-team", "",
           "de8a932ffc6a57da", "", "", "", "ssl.handshake", true, GetParam());
}

TEST_P(SslSocketTest, GetNoUriWithDnsSan) {
  const std::string client_ctx_yaml = R"EOF(
  common_tls_context:
    tls_certificates:
      certificate_chain:
        filename: "{{ test_rundir }}/test/common/ssl/test_data/san_dns_cert.pem"
      private_key:
        filename: "{{ test_rundir }}/test/common/ssl/test_data/san_dns_key.pem"
)EOF";

  const std::string server_ctx_yaml = R"EOF(
  common_tls_context:
    tls_certificates:
      certificate_chain:
        filename: "{{ test_tmpdir }}/unittestcert.pem"
      private_key:
        filename: "{{ test_tmpdir }}/unittestkey.pem"
    validation_context:
      trusted_ca:
        filename: "{{ test_rundir }}/test/common/ssl/test_data/ca_cert.pem"
)EOF";

  // The SAN field only has DNS, expect "" for uriSanPeerCertificate().
  testUtil(client_ctx_yaml, server_ctx_yaml, "", "", "", "f3828eb24fd779d0", "", "", "",
           "ssl.handshake", true, GetParam());
}

TEST_P(SslSocketTest, NoCert) {
  const std::string client_ctx_yaml = R"EOF(
    common_tls_context:
  )EOF";

  const std::string server_ctx_yaml = R"EOF(
  common_tls_context:
    tls_certificates:
      certificate_chain:
        filename: "{{ test_tmpdir }}/unittestcert.pem"
      private_key:
        filename: "{{ test_tmpdir }}/unittestkey.pem"
)EOF";

  testUtil(client_ctx_yaml, server_ctx_yaml, "", "", "", "", "", "", "", "ssl.no_certificate", true,
           GetParam());
}

TEST_P(SslSocketTest, GetUriWithLocalUriSan) {
  const std::string client_ctx_yaml = R"EOF(
  common_tls_context:
    tls_certificates:
      certificate_chain:
        filename: "{{ test_rundir }}/test/common/ssl/test_data/no_san_cert.pem"
      private_key:
        filename: "{{ test_rundir }}/test/common/ssl/test_data/no_san_key.pem"
)EOF";

  const std::string server_ctx_yaml = R"EOF(
  common_tls_context:
    tls_certificates:
      certificate_chain:
        filename: "{{ test_rundir }}/test/common/ssl/test_data/san_uri_cert.pem"
      private_key:
        filename: "{{ test_rundir }}/test/common/ssl/test_data/san_uri_key.pem"
    validation_context:
      trusted_ca:
        filename: "{{ test_rundir }}/test/common/ssl/test_data/ca_cert.pem"
)EOF";

  testUtil(client_ctx_yaml, server_ctx_yaml, "", "", "spiffe://lyft.com/test-team",
           "f3828eb24fd779cf", "", "", "", "ssl.handshake", true, GetParam());
}

TEST_P(SslSocketTest, GetSubjectsWithBothCerts) {
  const std::string client_ctx_yaml = R"EOF(
  common_tls_context:
    tls_certificates:
      certificate_chain:
        filename: "{{ test_rundir }}/test/common/ssl/test_data/no_san_cert.pem"
      private_key:
        filename: "{{ test_rundir }}/test/common/ssl/test_data/no_san_key.pem"
)EOF";

  const std::string server_ctx_yaml = R"EOF(
  common_tls_context:
    tls_certificates:
      certificate_chain:
        filename: "{{ test_rundir }}/test/common/ssl/test_data/san_uri_cert.pem"
      private_key:
        filename: "{{ test_rundir }}/test/common/ssl/test_data/san_uri_key.pem"
    validation_context:
      trusted_ca:
        filename: "{{ test_rundir }}/test/common/ssl/test_data/ca_cert.pem"
  require_client_certificate: true
)EOF";

  testUtil(client_ctx_yaml, server_ctx_yaml, "", "", "", "f3828eb24fd779cf",
           "CN=Test Server,OU=Lyft Engineering,O=Lyft,L=San Francisco,ST=California,C=US",
           "CN=Test Server,OU=Lyft Engineering,O=Lyft,L=San Francisco,ST=California,C=US", "",
           "ssl.handshake", true, GetParam());
}

TEST_P(SslSocketTest, GetPeerCert) {
  const std::string client_ctx_yaml = R"EOF(
  common_tls_context:
    tls_certificates:
      certificate_chain:
        filename: "{{ test_rundir }}/test/common/ssl/test_data/no_san_cert.pem"
      private_key:
        filename: "{{ test_rundir }}/test/common/ssl/test_data/no_san_key.pem"
)EOF";

  const std::string server_ctx_yaml = R"EOF(
  common_tls_context:
    tls_certificates:
      certificate_chain:
        filename: "{{ test_rundir }}/test/common/ssl/test_data/san_uri_cert.pem"
      private_key:
        filename: "{{ test_rundir }}/test/common/ssl/test_data/san_uri_key.pem"
    validation_context:
      trusted_ca:
        filename: "{{ test_rundir }}/test/common/ssl/test_data/ca_cert.pem"
  require_client_certificate: true
)EOF";

  testUtil(client_ctx_yaml, server_ctx_yaml, "", "", "", "f3828eb24fd779cf",
           "CN=Test Server,OU=Lyft Engineering,O=Lyft,L=San Francisco,ST=California,C=US",
           "CN=Test Server,OU=Lyft Engineering,O=Lyft,L=San Francisco,ST=California,C=US",
           "-----BEGIN%20CERTIFICATE-----%0A"
           "MIIC6jCCAlOgAwIBAgIJAPOCjrJP13nPMA0GCSqGSIb3DQEBCwUAMHYxCzAJBgNV%0A"
           "BAYTAlVTMRMwEQYDVQQIEwpDYWxpZm9ybmlhMRYwFAYDVQQHEw1TYW4gRnJhbmNp%0A"
           "c2NvMQ0wCwYDVQQKEwRMeWZ0MRkwFwYDVQQLExBMeWZ0IEVuZ2luZWVyaW5nMRAw%0A"
           "DgYDVQQDEwdUZXN0IENBMB4XDTE3MDcwOTAxMzkzMloXDTE5MDcwOTAxMzkzMlow%0A"
           "ejELMAkGA1UEBhMCVVMxEzARBgNVBAgTCkNhbGlmb3JuaWExFjAUBgNVBAcTDVNh%0A"
           "biBGcmFuY2lzY28xDTALBgNVBAoTBEx5ZnQxGTAXBgNVBAsTEEx5ZnQgRW5naW5l%0A"
           "ZXJpbmcxFDASBgNVBAMTC1Rlc3QgU2VydmVyMIGfMA0GCSqGSIb3DQEBAQUAA4GN%0A"
           "ADCBiQKBgQDf1VIHYrJdYK8EfmABALrN%2F4sD38I%2FJqWsxMHHwf7CGwktBMDDY3C2%0A"
           "DHHJ7Y2h4xa04jJ6tCMHF9qIzIRtgbhpwGMb%2FBcJVat6cGGKMfCSxqrYHyXo%2FEY7%0A"
           "g7qJOMzW4ds6L787auhLsZHU8Mf9XF9vMrPyZ0EwM8Cehxz9JW2tAQIDAQABo3ww%0A"
           "ejAMBgNVHRMBAf8EAjAAMAsGA1UdDwQEAwIF4DAdBgNVHSUEFjAUBggrBgEFBQcD%0A"
           "AgYIKwYBBQUHAwEwHQYDVR0OBBYEFAWIhh5J7hfKJcdpsJz4oM0VqXIWMB8GA1Ud%0A"
           "IwQYMBaAFDt4pFFPFoSTHEgoegytK5ZByn15MA0GCSqGSIb3DQEBCwUAA4GBAI2q%0A"
           "KKsieXM9jr8Zthls1W83YIcquaO9XLnKFRZwfQk4yU3t7erQwAroq9wXm6T6NS23%0A"
           "oHhHNYIF91JP%2BA9jcY2rJCTKibTUk21mVxrmr9qxKhAPJyhWoaAnEoVBgU9R9%2Bos%0A"
           "ARHpgiMhyCDvnWCdHY5Y64oVyiWdL9aHv5s82GrV%0A"
           "-----END%20CERTIFICATE-----%0A",
           "ssl.handshake", true, GetParam());
}

TEST_P(SslSocketTest, FailedClientAuthCaVerificationNoClientCert) {
  const std::string client_ctx_yaml = R"EOF(
    common_tls_context:
  )EOF";

  const std::string server_ctx_yaml = R"EOF(
  common_tls_context:
    tls_certificates:
      certificate_chain:
        filename: "{{ test_tmpdir }}/unittestcert.pem"
      private_key:
        filename: "{{ test_tmpdir }}/unittestkey.pem"
    validation_context:
      trusted_ca:
        filename: "{{ test_rundir }}/test/common/ssl/test_data/ca_cert.pem"
  require_client_certificate: true
)EOF";

  testUtil(client_ctx_yaml, server_ctx_yaml, "", "", "", "", "", "", "", "ssl.fail_verify_no_cert",
           false, GetParam());
}

TEST_P(SslSocketTest, FailedClientAuthCaVerification) {
  const std::string client_ctx_yaml = R"EOF(
  common_tls_context:
    tls_certificates:
      certificate_chain:
        filename: "{{ test_rundir }}/test/common/ssl/test_data/selfsigned_cert.pem"
      private_key:
        filename: "{{ test_rundir }}/test/common/ssl/test_data/selfsigned_key.pem"
)EOF";

  const std::string server_ctx_yaml = R"EOF(
  common_tls_context:
    tls_certificates:
      certificate_chain:
        filename: "{{ test_tmpdir }}/unittestcert.pem"
      private_key:
        filename: "{{ test_tmpdir }}/unittestkey.pem"
    validation_context:
      trusted_ca:
        filename: "{{ test_rundir }}/test/common/ssl/test_data/ca_cert.pem"
)EOF";

  testUtil(client_ctx_yaml, server_ctx_yaml, "", "", "", "", "", "", "", "ssl.fail_verify_error",
           false, GetParam());
}

TEST_P(SslSocketTest, FailedClientAuthSanVerificationNoClientCert) {
  const std::string client_ctx_yaml = R"EOF(
    common_tls_context:
  )EOF";

  const std::string server_ctx_yaml = R"EOF(
  common_tls_context:
    tls_certificates:
      certificate_chain:
        filename: "{{ test_tmpdir }}/unittestcert.pem"
      private_key:
        filename: "{{ test_tmpdir }}/unittestkey.pem"
    validation_context:
      trusted_ca:
        filename: "{{ test_rundir }}/test/common/ssl/test_data/ca_cert.pem"
      verify_subject_alt_name: "example.com"
)EOF";

  testUtil(client_ctx_yaml, server_ctx_yaml, "", "", "", "", "", "", "", "ssl.fail_verify_no_cert",
           false, GetParam());
}

TEST_P(SslSocketTest, FailedClientAuthSanVerification) {
  const std::string client_ctx_yaml = R"EOF(
  common_tls_context:
    tls_certificates:
      certificate_chain:
        filename: "{{ test_rundir }}/test/common/ssl/test_data/no_san_cert.pem"
      private_key:
        filename: "{{ test_rundir }}/test/common/ssl/test_data/no_san_key.pem"
)EOF";

  const std::string server_ctx_yaml = R"EOF(
  common_tls_context:
    tls_certificates:
      certificate_chain:
        filename: "{{ test_tmpdir }}/unittestcert.pem"
      private_key:
        filename: "{{ test_tmpdir }}/unittestkey.pem"
    validation_context:
      trusted_ca:
        filename: "{{ test_rundir }}/test/common/ssl/test_data/ca_cert.pem"
      verify_subject_alt_name: "example.com"
)EOF";

  testUtil(client_ctx_yaml, server_ctx_yaml, "", "", "", "", "", "", "", "ssl.fail_verify_san",
           false, GetParam());
}

// By default, expired certificates are not permitted.
TEST_P(SslSocketTest, FailedClientCertificateDefaultExpirationVerification) {
  envoy::api::v2::Listener listener;
  envoy::api::v2::auth::UpstreamTlsContext client;

  configureServerAndExpiredClientCertificate(listener, client);

  testUtilV2(listener, client, "", false, "", "", "spiffe://lyft.com/test-team", "", "",
             "ssl.fail_verify_error", "ssl.connection_error", GetParam(), nullptr);
}

// Expired certificates will not be accepted when explicitly disallowed via
// allow_expired_certificate.
TEST_P(SslSocketTest, FailedClientCertificateExpirationVerification) {
  envoy::api::v2::Listener listener;
  envoy::api::v2::auth::UpstreamTlsContext client;

  configureServerAndExpiredClientCertificate(listener, client);

  listener.mutable_filter_chains(0)
      ->mutable_tls_context()
      ->mutable_common_tls_context()
      ->mutable_validation_context()
      ->set_allow_expired_certificate(false);

  testUtilV2(listener, client, "", false, "", "", "spiffe://lyft.com/test-team", "", "",
             "ssl.fail_verify_error", "ssl.connection_error", GetParam(), nullptr);
}

// Expired certificates will be accepted when explicitly allowed via allow_expired_certificate.
TEST_P(SslSocketTest, ClientCertificateExpirationAllowedVerification) {
  envoy::api::v2::Listener listener;
  envoy::api::v2::auth::UpstreamTlsContext client;

  configureServerAndExpiredClientCertificate(listener, client);

  listener.mutable_filter_chains(0)
      ->mutable_tls_context()
      ->mutable_common_tls_context()
      ->mutable_validation_context()
      ->set_allow_expired_certificate(true);

  testUtilV2(listener, client, "", true, "", "", "spiffe://lyft.com/test-team", "", "",
             "ssl.handshake", "ssl.handshake", GetParam(), nullptr);
}

// Allow expired certificates, but add a certificate hash requirement so it still fails.
TEST_P(SslSocketTest, FailedClientCertAllowExpiredBadHashVerification) {
  envoy::api::v2::Listener listener;
  envoy::api::v2::auth::UpstreamTlsContext client;

  configureServerAndExpiredClientCertificate(listener, client);

  envoy::api::v2::auth::CertificateValidationContext* server_validation_ctx =
      listener.mutable_filter_chains(0)
          ->mutable_tls_context()
          ->mutable_common_tls_context()
          ->mutable_validation_context();

  server_validation_ctx->set_allow_expired_certificate(true);
  server_validation_ctx->add_verify_certificate_hash(
      "0000000000000000000000000000000000000000000000000000000000000000");

  testUtilV2(listener, client, "", false, "", "", "spiffe://lyft.com/test-team", "", "",
             "ssl.fail_verify_cert_hash", "ssl.connection_error", GetParam(), nullptr);
}

// Allow expired certificatess, but use the wrong CA so it should fail still.
TEST_P(SslSocketTest, FailedClientCertAllowServerExpiredWrongCAVerification) {
  envoy::api::v2::Listener listener;
  envoy::api::v2::auth::UpstreamTlsContext client;

  configureServerAndExpiredClientCertificate(listener, client);

  envoy::api::v2::auth::CertificateValidationContext* server_validation_ctx =
      listener.mutable_filter_chains(0)
          ->mutable_tls_context()
          ->mutable_common_tls_context()
          ->mutable_validation_context();

  server_validation_ctx->set_allow_expired_certificate(true);

  // This fake CA was not used to sign the client's certificate.
  server_validation_ctx->mutable_trusted_ca()->set_filename(
      TestEnvironment::substitute("{{ test_rundir }}/test/common/ssl/test_data/fake_ca_cert.pem"));

  testUtilV2(listener, client, "", false, "", "", "spiffe://lyft.com/test-team", "", "",
             "ssl.fail_verify_error", "ssl.connection_error", GetParam(), nullptr);
}

TEST_P(SslSocketTest, ClientCertificateHashVerification) {
  const std::string client_ctx_yaml = R"EOF(
  common_tls_context:
    tls_certificates:
      certificate_chain:
        filename: "{{ test_rundir }}/test/common/ssl/test_data/san_uri_cert.pem"
      private_key:
        filename: "{{ test_rundir }}/test/common/ssl/test_data/san_uri_key.pem"
)EOF";

  const std::string server_ctx_yaml = R"EOF(
  common_tls_context:
    tls_certificates:
      certificate_chain:
        filename: "{{ test_tmpdir }}/unittestcert.pem"
      private_key:
        filename: "{{ test_tmpdir }}/unittestkey.pem"
    validation_context:
      trusted_ca:
        filename: "{{ test_rundir }}/test/common/ssl/test_data/ca_cert.pem"
      verify_certificate_hash: "DF:6F:F7:2F:E9:11:65:21:26:8F:6F:2D:D4:96:6F:51:DF:47:98:83:FE:70:37:B3:9F:75:91:6A:C3:04:9D:1A"
)EOF";

  testUtil(client_ctx_yaml, server_ctx_yaml, "", "spiffe://lyft.com/test-team", "",
           "de8a932ffc6a57da", "", "", "", "ssl.handshake", true, GetParam());
}

TEST_P(SslSocketTest, ClientCertificateHashVerificationNoCA) {
  const std::string client_ctx_yaml = R"EOF(
  common_tls_context:
    tls_certificates:
      certificate_chain:
        filename: "{{ test_rundir }}/test/common/ssl/test_data/san_uri_cert.pem"
      private_key:
        filename: "{{ test_rundir }}/test/common/ssl/test_data/san_uri_key.pem"
)EOF";

  const std::string server_ctx_yaml = R"EOF(
  common_tls_context:
    tls_certificates:
      certificate_chain:
        filename: "{{ test_tmpdir }}/unittestcert.pem"
      private_key:
        filename: "{{ test_tmpdir }}/unittestkey.pem"
    validation_context:
      verify_certificate_hash: "DF:6F:F7:2F:E9:11:65:21:26:8F:6F:2D:D4:96:6F:51:DF:47:98:83:FE:70:37:B3:9F:75:91:6A:C3:04:9D:1A"
)EOF";

  testUtil(client_ctx_yaml, server_ctx_yaml, "", "spiffe://lyft.com/test-team", "",
           "de8a932ffc6a57da", "", "", "", "ssl.handshake", true, GetParam());
}

TEST_P(SslSocketTest, ClientCertificateHashListVerification) {
  envoy::api::v2::Listener listener;
  envoy::api::v2::listener::FilterChain* filter_chain = listener.add_filter_chains();
  envoy::api::v2::auth::TlsCertificate* server_cert =
      filter_chain->mutable_tls_context()->mutable_common_tls_context()->add_tls_certificates();
  server_cert->mutable_certificate_chain()->set_filename(
      TestEnvironment::substitute("{{ test_rundir }}/test/common/ssl/test_data/san_dns_cert.pem"));
  server_cert->mutable_private_key()->set_filename(
      TestEnvironment::substitute("{{ test_rundir }}/test/common/ssl/test_data/san_dns_key.pem"));
  envoy::api::v2::auth::CertificateValidationContext* server_validation_ctx =
      filter_chain->mutable_tls_context()
          ->mutable_common_tls_context()
          ->mutable_validation_context();
  server_validation_ctx->mutable_trusted_ca()->set_filename(
      TestEnvironment::substitute("{{ test_rundir }}/test/common/ssl/test_data/ca_cert.pem"));
  server_validation_ctx->add_verify_certificate_hash(
      "0000000000000000000000000000000000000000000000000000000000000000");
  server_validation_ctx->add_verify_certificate_hash(
      "df6ff72fe9116521268f6f2dd4966f51df479883fe7037b39f75916ac3049d1a");

  envoy::api::v2::auth::UpstreamTlsContext client;
  envoy::api::v2::auth::TlsCertificate* client_cert =
      client.mutable_common_tls_context()->add_tls_certificates();
  client_cert->mutable_certificate_chain()->set_filename(
      TestEnvironment::substitute("{{ test_rundir }}/test/common/ssl/test_data/san_uri_cert.pem"));
  client_cert->mutable_private_key()->set_filename(
      TestEnvironment::substitute("{{ test_rundir }}/test/common/ssl/test_data/san_uri_key.pem"));

  testUtilV2(listener, client, "", true, "",
             "1406294e80c818158697d65d2aaca16748ff132442ab0e2f28bc1109f1d47a2e",
             "spiffe://lyft.com/test-team", "", "", "ssl.handshake", "ssl.handshake", GetParam(),
             nullptr);

  // Works even with client renegotiation.
  client.set_allow_renegotiation(true);
  testUtilV2(listener, client, "", true, "",
             "1406294e80c818158697d65d2aaca16748ff132442ab0e2f28bc1109f1d47a2e",
             "spiffe://lyft.com/test-team", "", "", "ssl.handshake", "ssl.handshake", GetParam(),
             nullptr);
}

TEST_P(SslSocketTest, ClientCertificateHashListVerificationNoCA) {
  envoy::api::v2::Listener listener;
  envoy::api::v2::listener::FilterChain* filter_chain = listener.add_filter_chains();
  envoy::api::v2::auth::TlsCertificate* server_cert =
      filter_chain->mutable_tls_context()->mutable_common_tls_context()->add_tls_certificates();
  server_cert->mutable_certificate_chain()->set_filename(
      TestEnvironment::substitute("{{ test_rundir }}/test/common/ssl/test_data/san_dns_cert.pem"));
  server_cert->mutable_private_key()->set_filename(
      TestEnvironment::substitute("{{ test_rundir }}/test/common/ssl/test_data/san_dns_key.pem"));
  envoy::api::v2::auth::CertificateValidationContext* server_validation_ctx =
      filter_chain->mutable_tls_context()
          ->mutable_common_tls_context()
          ->mutable_validation_context();
  server_validation_ctx->add_verify_certificate_hash(
      "0000000000000000000000000000000000000000000000000000000000000000");
  server_validation_ctx->add_verify_certificate_hash(
      "df6ff72fe9116521268f6f2dd4966f51df479883fe7037b39f75916ac3049d1a");

  envoy::api::v2::auth::UpstreamTlsContext client;
  envoy::api::v2::auth::TlsCertificate* client_cert =
      client.mutable_common_tls_context()->add_tls_certificates();
  client_cert->mutable_certificate_chain()->set_filename(
      TestEnvironment::substitute("{{ test_rundir }}/test/common/ssl/test_data/san_uri_cert.pem"));
  client_cert->mutable_private_key()->set_filename(
      TestEnvironment::substitute("{{ test_rundir }}/test/common/ssl/test_data/san_uri_key.pem"));

  testUtilV2(listener, client, "", true, "",
             "1406294e80c818158697d65d2aaca16748ff132442ab0e2f28bc1109f1d47a2e",
             "spiffe://lyft.com/test-team", "", "", "ssl.handshake", "ssl.handshake", GetParam(),
             nullptr);

  // Works even with client renegotiation.
  client.set_allow_renegotiation(true);
  testUtilV2(listener, client, "", true, "",
             "1406294e80c818158697d65d2aaca16748ff132442ab0e2f28bc1109f1d47a2e",
             "spiffe://lyft.com/test-team", "", "", "ssl.handshake", "ssl.handshake", GetParam(),
             nullptr);
}

TEST_P(SslSocketTest, FailedClientCertificateHashVerificationNoClientCertificate) {
  const std::string client_ctx_yaml = R"EOF(
    common_tls_context:
  )EOF";

  const std::string server_ctx_yaml = R"EOF(
  common_tls_context:
    tls_certificates:
      certificate_chain:
        filename: "{{ test_tmpdir }}/unittestcert.pem"
      private_key:
        filename: "{{ test_tmpdir }}/unittestkey.pem"
    validation_context:
      trusted_ca:
        filename: "{{ test_rundir }}/test/common/ssl/test_data/ca_cert.pem"
      verify_certificate_hash: "DF:6F:F7:2F:E9:11:65:21:26:8F:6F:2D:D4:96:6F:51:DF:47:98:83:FE:70:37:B3:9F:75:91:6A:C3:04:9D:1A"
)EOF";

  testUtil(client_ctx_yaml, server_ctx_yaml, "", "", "", "", "", "", "", "ssl.fail_verify_no_cert",
           false, GetParam());
}

TEST_P(SslSocketTest, FailedClientCertificateHashVerificationNoCANoClientCertificate) {
  const std::string client_ctx_yaml = R"EOF(
    common_tls_context:
  )EOF";

  const std::string server_ctx_yaml = R"EOF(
  common_tls_context:
    tls_certificates:
      certificate_chain:
        filename: "{{ test_tmpdir }}/unittestcert.pem"
      private_key:
        filename: "{{ test_tmpdir }}/unittestkey.pem"
    validation_context:
      verify_certificate_hash: "DF:6F:F7:2F:E9:11:65:21:26:8F:6F:2D:D4:96:6F:51:DF:47:98:83:FE:70:37:B3:9F:75:91:6A:C3:04:9D:1A"
)EOF";

  testUtil(client_ctx_yaml, server_ctx_yaml, "", "", "", "", "", "", "", "ssl.fail_verify_no_cert",
           false, GetParam());
}

TEST_P(SslSocketTest, FailedClientCertificateHashVerificationWrongClientCertificate) {
  const std::string client_ctx_yaml = R"EOF(
  common_tls_context:
    tls_certificates:
      certificate_chain:
        filename: "{{ test_rundir }}/test/common/ssl/test_data/no_san_cert.pem"
      private_key:
        filename: "{{ test_rundir }}/test/common/ssl/test_data/no_san_key.pem"
)EOF";

  const std::string server_ctx_yaml = R"EOF(
  common_tls_context:
    tls_certificates:
      certificate_chain:
        filename: "{{ test_tmpdir }}/unittestcert.pem"
      private_key:
        filename: "{{ test_tmpdir }}/unittestkey.pem"
    validation_context:
      trusted_ca:
        filename: "{{ test_rundir }}/test/common/ssl/test_data/ca_cert.pem"
      verify_certificate_hash: "DF:6F:F7:2F:E9:11:65:21:26:8F:6F:2D:D4:96:6F:51:DF:47:98:83:FE:70:37:B3:9F:75:91:6A:C3:04:9D:1A"
)EOF";

  testUtil(client_ctx_yaml, server_ctx_yaml, "", "", "", "", "", "", "",
           "ssl.fail_verify_cert_hash", false, GetParam());
}

TEST_P(SslSocketTest, FailedClientCertificateHashVerificationNoCAWrongClientCertificate) {
  const std::string client_ctx_yaml = R"EOF(
  common_tls_context:
    tls_certificates:
      certificate_chain:
        filename: "{{ test_rundir }}/test/common/ssl/test_data/no_san_cert.pem"
      private_key:
        filename: "{{ test_rundir }}/test/common/ssl/test_data/no_san_key.pem"
)EOF";

  const std::string server_ctx_yaml = R"EOF(
  common_tls_context:
    tls_certificates:
      certificate_chain:
        filename: "{{ test_tmpdir }}/unittestcert.pem"
      private_key:
        filename: "{{ test_tmpdir }}/unittestkey.pem"
    validation_context:
      verify_certificate_hash: "DF:6F:F7:2F:E9:11:65:21:26:8F:6F:2D:D4:96:6F:51:DF:47:98:83:FE:70:37:B3:9F:75:91:6A:C3:04:9D:1A"
)EOF";

  testUtil(client_ctx_yaml, server_ctx_yaml, "", "", "", "", "", "", "",
           "ssl.fail_verify_cert_hash", false, GetParam());
}

TEST_P(SslSocketTest, FailedClientCertificateHashVerificationWrongCA) {
  const std::string client_ctx_yaml = R"EOF(
  common_tls_context:
    tls_certificates:
      certificate_chain:
        filename: "{{ test_rundir }}/test/common/ssl/test_data/san_uri_cert.pem"
      private_key:
        filename: "{{ test_rundir }}/test/common/ssl/test_data/san_uri_key.pem"
)EOF";

  const std::string server_ctx_yaml = R"EOF(
  common_tls_context:
    tls_certificates:
      certificate_chain:
        filename: "{{ test_tmpdir }}/unittestcert.pem"
      private_key:
        filename: "{{ test_tmpdir }}/unittestkey.pem"
    validation_context:
      trusted_ca:
        filename: "{{ test_rundir }}/test/common/ssl/test_data/fake_ca_cert.pem"
      verify_certificate_hash: "DF:6F:F7:2F:E9:11:65:21:26:8F:6F:2D:D4:96:6F:51:DF:47:98:83:FE:70:37:B3:9F:75:91:6A:C3:04:9D:1A"
)EOF";

  testUtil(client_ctx_yaml, server_ctx_yaml, "", "", "", "", "", "", "", "ssl.fail_verify_error",
           false, GetParam());
}

TEST_P(SslSocketTest, CertificatesWithPassword) {
  envoy::api::v2::Listener listener;
  envoy::api::v2::listener::FilterChain* filter_chain = listener.add_filter_chains();
  envoy::api::v2::auth::TlsCertificate* server_cert =
      filter_chain->mutable_tls_context()->mutable_common_tls_context()->add_tls_certificates();
  server_cert->mutable_certificate_chain()->set_filename(TestEnvironment::substitute(
      "{{ test_rundir }}/test/common/ssl/test_data/password_protected_cert.pem"));
  server_cert->mutable_private_key()->set_filename(TestEnvironment::substitute(
      "{{ test_rundir }}/test/common/ssl/test_data/password_protected_key.pem"));
  server_cert->mutable_password()->set_filename(
      TestEnvironment::substitute("{{ test_rundir }}/test/common/ssl/test_data/password.txt"));
  envoy::api::v2::auth::CertificateValidationContext* server_validation_ctx =
      filter_chain->mutable_tls_context()
          ->mutable_common_tls_context()
          ->mutable_validation_context();
  server_validation_ctx->mutable_trusted_ca()->set_filename(
      TestEnvironment::substitute("{{ test_rundir }}/test/common/ssl/test_data/ca_cert.pem"));
  server_validation_ctx->add_verify_certificate_hash(
      "0000000000000000000000000000000000000000000000000000000000000000");
  server_validation_ctx->add_verify_certificate_hash(
      "ceefb953bb940c94e2e88f82e2af3ee43611bdad522bf4595e8d1acff3b500fc");

  envoy::api::v2::auth::UpstreamTlsContext client;
  envoy::api::v2::auth::TlsCertificate* client_cert =
      client.mutable_common_tls_context()->add_tls_certificates();
  client_cert->mutable_certificate_chain()->set_filename(TestEnvironment::substitute(
      "{{ test_rundir }}/test/common/ssl/test_data/password_protected_cert.pem"));
  client_cert->mutable_private_key()->set_filename(TestEnvironment::substitute(
      "{{ test_rundir }}/test/common/ssl/test_data/password_protected_key.pem"));
  client_cert->mutable_password()->set_inline_string(TestEnvironment::readFileToStringForTest(
      TestEnvironment::substitute("{{ test_rundir }}/test/common/ssl/test_data/password.txt")));

  testUtilV2(listener, client, "", true, "",
             "ceefb953bb940c94e2e88f82e2af3ee43611bdad522bf4595e8d1acff3b500fc",
             "spiffe://lyft.com/test-team", "", "", "ssl.handshake", "ssl.handshake", GetParam(),
             nullptr);

  // Works even with client renegotiation.
  client.set_allow_renegotiation(true);
  testUtilV2(listener, client, "", true, "",
             "ceefb953bb940c94e2e88f82e2af3ee43611bdad522bf4595e8d1acff3b500fc",
             "spiffe://lyft.com/test-team", "", "", "ssl.handshake", "ssl.handshake", GetParam(),
             nullptr);
}

TEST_P(SslSocketTest, ClientCertificateSpkiVerification) {
  envoy::api::v2::Listener listener;
  envoy::api::v2::listener::FilterChain* filter_chain = listener.add_filter_chains();
  envoy::api::v2::auth::TlsCertificate* server_cert =
      filter_chain->mutable_tls_context()->mutable_common_tls_context()->add_tls_certificates();
  server_cert->mutable_certificate_chain()->set_filename(
      TestEnvironment::substitute("{{ test_rundir }}/test/common/ssl/test_data/san_dns_cert.pem"));
  server_cert->mutable_private_key()->set_filename(
      TestEnvironment::substitute("{{ test_rundir }}/test/common/ssl/test_data/san_dns_key.pem"));
  envoy::api::v2::auth::CertificateValidationContext* server_validation_ctx =
      filter_chain->mutable_tls_context()
          ->mutable_common_tls_context()
          ->mutable_validation_context();
  server_validation_ctx->mutable_trusted_ca()->set_filename(
      TestEnvironment::substitute("{{ test_rundir }}/test/common/ssl/test_data/ca_cert.pem"));
  server_validation_ctx->add_verify_certificate_spki(
      "QGJRPdmx/r5EGOFLb2MTiZp2isyC0Whht7iazhzXaCM=");
  server_validation_ctx->add_verify_certificate_spki(
      "NvqYIYSbgK2vCJpQhObf77vv+bQWtc5ek5RIOwPiC9A=");

  envoy::api::v2::auth::UpstreamTlsContext client;
  envoy::api::v2::auth::TlsCertificate* client_cert =
      client.mutable_common_tls_context()->add_tls_certificates();
  client_cert->mutable_certificate_chain()->set_filename(
      TestEnvironment::substitute("{{ test_rundir }}/test/common/ssl/test_data/san_uri_cert.pem"));
  client_cert->mutable_private_key()->set_filename(
      TestEnvironment::substitute("{{ test_rundir }}/test/common/ssl/test_data/san_uri_key.pem"));

  testUtilV2(listener, client, "", true, "",
             "1406294e80c818158697d65d2aaca16748ff132442ab0e2f28bc1109f1d47a2e",
             "spiffe://lyft.com/test-team", "", "", "ssl.handshake", "ssl.handshake", GetParam(),
             nullptr);

  // Works even with client renegotiation.
  client.set_allow_renegotiation(true);
  testUtilV2(listener, client, "", true, "",
             "1406294e80c818158697d65d2aaca16748ff132442ab0e2f28bc1109f1d47a2e",
             "spiffe://lyft.com/test-team", "", "", "ssl.handshake", "ssl.handshake", GetParam(),
             nullptr);
}

TEST_P(SslSocketTest, ClientCertificateSpkiVerificationNoCA) {
  envoy::api::v2::Listener listener;
  envoy::api::v2::listener::FilterChain* filter_chain = listener.add_filter_chains();
  envoy::api::v2::auth::TlsCertificate* server_cert =
      filter_chain->mutable_tls_context()->mutable_common_tls_context()->add_tls_certificates();
  server_cert->mutable_certificate_chain()->set_filename(
      TestEnvironment::substitute("{{ test_rundir }}/test/common/ssl/test_data/san_dns_cert.pem"));
  server_cert->mutable_private_key()->set_filename(
      TestEnvironment::substitute("{{ test_rundir }}/test/common/ssl/test_data/san_dns_key.pem"));
  envoy::api::v2::auth::CertificateValidationContext* server_validation_ctx =
      filter_chain->mutable_tls_context()
          ->mutable_common_tls_context()
          ->mutable_validation_context();
  server_validation_ctx->add_verify_certificate_spki(
      "QGJRPdmx/r5EGOFLb2MTiZp2isyC0Whht7iazhzXaCM=");
  server_validation_ctx->add_verify_certificate_spki(
      "NvqYIYSbgK2vCJpQhObf77vv+bQWtc5ek5RIOwPiC9A=");

  envoy::api::v2::auth::UpstreamTlsContext client;
  envoy::api::v2::auth::TlsCertificate* client_cert =
      client.mutable_common_tls_context()->add_tls_certificates();
  client_cert->mutable_certificate_chain()->set_filename(
      TestEnvironment::substitute("{{ test_rundir }}/test/common/ssl/test_data/san_uri_cert.pem"));
  client_cert->mutable_private_key()->set_filename(
      TestEnvironment::substitute("{{ test_rundir }}/test/common/ssl/test_data/san_uri_key.pem"));

  testUtilV2(listener, client, "", true, "",
             "1406294e80c818158697d65d2aaca16748ff132442ab0e2f28bc1109f1d47a2e",
             "spiffe://lyft.com/test-team", "", "", "ssl.handshake", "ssl.handshake", GetParam(),
             nullptr);

  // Works even with client renegotiation.
  client.set_allow_renegotiation(true);
  testUtilV2(listener, client, "", true, "",
             "1406294e80c818158697d65d2aaca16748ff132442ab0e2f28bc1109f1d47a2e",
             "spiffe://lyft.com/test-team", "", "", "ssl.handshake", "ssl.handshake", GetParam(),
             nullptr);
}

TEST_P(SslSocketTest, FailedClientCertificateSpkiVerificationNoClientCertificate) {
  envoy::api::v2::Listener listener;
  envoy::api::v2::listener::FilterChain* filter_chain = listener.add_filter_chains();
  envoy::api::v2::auth::TlsCertificate* server_cert =
      filter_chain->mutable_tls_context()->mutable_common_tls_context()->add_tls_certificates();
  server_cert->mutable_certificate_chain()->set_filename(
      TestEnvironment::substitute("{{ test_rundir }}/test/common/ssl/test_data/san_dns_cert.pem"));
  server_cert->mutable_private_key()->set_filename(
      TestEnvironment::substitute("{{ test_rundir }}/test/common/ssl/test_data/san_dns_key.pem"));
  envoy::api::v2::auth::CertificateValidationContext* server_validation_ctx =
      filter_chain->mutable_tls_context()
          ->mutable_common_tls_context()
          ->mutable_validation_context();
  server_validation_ctx->mutable_trusted_ca()->set_filename(
      TestEnvironment::substitute("{{ test_rundir }}/test/common/ssl/test_data/ca_cert.pem"));
  server_validation_ctx->add_verify_certificate_spki(
      "QGJRPdmx/r5EGOFLb2MTiZp2isyC0Whht7iazhzXaCM=");
  server_validation_ctx->add_verify_certificate_spki(
      "NvqYIYSbgK2vCJpQhObf77vv+bQWtc5ek5RIOwPiC9A=");

  envoy::api::v2::auth::UpstreamTlsContext client;

  testUtilV2(listener, client, "", false, "", "", "", "", "", "ssl.fail_verify_no_cert",
             "ssl.connection_error", GetParam(), nullptr);

  // Fails even with client renegotiation.
  client.set_allow_renegotiation(true);
  testUtilV2(listener, client, "", false, "", "", "", "", "", "ssl.fail_verify_no_cert",
             "ssl.connection_error", GetParam(), nullptr);
}

TEST_P(SslSocketTest, FailedClientCertificateSpkiVerificationNoCANoClientCertificate) {
  envoy::api::v2::Listener listener;
  envoy::api::v2::listener::FilterChain* filter_chain = listener.add_filter_chains();
  envoy::api::v2::auth::TlsCertificate* server_cert =
      filter_chain->mutable_tls_context()->mutable_common_tls_context()->add_tls_certificates();
  server_cert->mutable_certificate_chain()->set_filename(
      TestEnvironment::substitute("{{ test_rundir }}/test/common/ssl/test_data/san_dns_cert.pem"));
  server_cert->mutable_private_key()->set_filename(
      TestEnvironment::substitute("{{ test_rundir }}/test/common/ssl/test_data/san_dns_key.pem"));
  envoy::api::v2::auth::CertificateValidationContext* server_validation_ctx =
      filter_chain->mutable_tls_context()
          ->mutable_common_tls_context()
          ->mutable_validation_context();
  server_validation_ctx->add_verify_certificate_spki(
      "QGJRPdmx/r5EGOFLb2MTiZp2isyC0Whht7iazhzXaCM=");
  server_validation_ctx->add_verify_certificate_spki(
      "NvqYIYSbgK2vCJpQhObf77vv+bQWtc5ek5RIOwPiC9A=");

  envoy::api::v2::auth::UpstreamTlsContext client;

  testUtilV2(listener, client, "", false, "", "", "", "", "", "ssl.fail_verify_no_cert",
             "ssl.connection_error", GetParam(), nullptr);

  // Fails even with client renegotiation.
  client.set_allow_renegotiation(true);
  testUtilV2(listener, client, "", false, "", "", "", "", "", "ssl.fail_verify_no_cert",
             "ssl.connection_error", GetParam(), nullptr);
}

TEST_P(SslSocketTest, FailedClientCertificateSpkiVerificationWrongClientCertificate) {
  envoy::api::v2::Listener listener;
  envoy::api::v2::listener::FilterChain* filter_chain = listener.add_filter_chains();
  envoy::api::v2::auth::TlsCertificate* server_cert =
      filter_chain->mutable_tls_context()->mutable_common_tls_context()->add_tls_certificates();
  server_cert->mutable_certificate_chain()->set_filename(
      TestEnvironment::substitute("{{ test_rundir }}/test/common/ssl/test_data/san_dns_cert.pem"));
  server_cert->mutable_private_key()->set_filename(
      TestEnvironment::substitute("{{ test_rundir }}/test/common/ssl/test_data/san_dns_key.pem"));
  envoy::api::v2::auth::CertificateValidationContext* server_validation_ctx =
      filter_chain->mutable_tls_context()
          ->mutable_common_tls_context()
          ->mutable_validation_context();
  server_validation_ctx->mutable_trusted_ca()->set_filename(
      TestEnvironment::substitute("{{ test_rundir }}/test/common/ssl/test_data/ca_cert.pem"));
  server_validation_ctx->add_verify_certificate_spki(
      "QGJRPdmx/r5EGOFLb2MTiZp2isyC0Whht7iazhzXaCM=");
  server_validation_ctx->add_verify_certificate_spki(
      "NvqYIYSbgK2vCJpQhObf77vv+bQWtc5ek5RIOwPiC9A=");

  envoy::api::v2::auth::UpstreamTlsContext client;
  envoy::api::v2::auth::TlsCertificate* client_cert =
      client.mutable_common_tls_context()->add_tls_certificates();
  client_cert->mutable_certificate_chain()->set_filename(
      TestEnvironment::substitute("{{ test_rundir }}/test/common/ssl/test_data/no_san_cert.pem"));
  client_cert->mutable_private_key()->set_filename(
      TestEnvironment::substitute("{{ test_rundir }}/test/common/ssl/test_data/no_san_key.pem"));

  testUtilV2(listener, client, "", false, "", "", "", "", "", "ssl.fail_verify_cert_hash",
             "ssl.connection_error", GetParam(), nullptr);

  // Fails even with client renegotiation.
  client.set_allow_renegotiation(true);
  testUtilV2(listener, client, "", false, "", "", "", "", "", "ssl.fail_verify_cert_hash",
             "ssl.connection_error", GetParam(), nullptr);
}

TEST_P(SslSocketTest, FailedClientCertificateSpkiVerificationNoCAWrongClientCertificate) {
  envoy::api::v2::Listener listener;
  envoy::api::v2::listener::FilterChain* filter_chain = listener.add_filter_chains();
  envoy::api::v2::auth::TlsCertificate* server_cert =
      filter_chain->mutable_tls_context()->mutable_common_tls_context()->add_tls_certificates();
  server_cert->mutable_certificate_chain()->set_filename(
      TestEnvironment::substitute("{{ test_rundir }}/test/common/ssl/test_data/san_dns_cert.pem"));
  server_cert->mutable_private_key()->set_filename(
      TestEnvironment::substitute("{{ test_rundir }}/test/common/ssl/test_data/san_dns_key.pem"));
  envoy::api::v2::auth::CertificateValidationContext* server_validation_ctx =
      filter_chain->mutable_tls_context()
          ->mutable_common_tls_context()
          ->mutable_validation_context();
  server_validation_ctx->add_verify_certificate_spki(
      "QGJRPdmx/r5EGOFLb2MTiZp2isyC0Whht7iazhzXaCM=");
  server_validation_ctx->add_verify_certificate_spki(
      "NvqYIYSbgK2vCJpQhObf77vv+bQWtc5ek5RIOwPiC9A=");

  envoy::api::v2::auth::UpstreamTlsContext client;
  envoy::api::v2::auth::TlsCertificate* client_cert =
      client.mutable_common_tls_context()->add_tls_certificates();
  client_cert->mutable_certificate_chain()->set_filename(
      TestEnvironment::substitute("{{ test_rundir }}/test/common/ssl/test_data/no_san_cert.pem"));
  client_cert->mutable_private_key()->set_filename(
      TestEnvironment::substitute("{{ test_rundir }}/test/common/ssl/test_data/no_san_key.pem"));

  testUtilV2(listener, client, "", false, "", "", "", "", "", "ssl.fail_verify_cert_hash",
             "ssl.connection_error", GetParam(), nullptr);

  // Fails even with client renegotiation.
  client.set_allow_renegotiation(true);
  testUtilV2(listener, client, "", false, "", "", "", "", "", "ssl.fail_verify_cert_hash",
             "ssl.connection_error", GetParam(), nullptr);
}

TEST_P(SslSocketTest, FailedClientCertificateSpkiVerificationWrongCA) {
  envoy::api::v2::Listener listener;
  envoy::api::v2::listener::FilterChain* filter_chain = listener.add_filter_chains();
  envoy::api::v2::auth::TlsCertificate* server_cert =
      filter_chain->mutable_tls_context()->mutable_common_tls_context()->add_tls_certificates();
  server_cert->mutable_certificate_chain()->set_filename(
      TestEnvironment::substitute("{{ test_rundir }}/test/common/ssl/test_data/san_dns_cert.pem"));
  server_cert->mutable_private_key()->set_filename(
      TestEnvironment::substitute("{{ test_rundir }}/test/common/ssl/test_data/san_dns_key.pem"));
  envoy::api::v2::auth::CertificateValidationContext* server_validation_ctx =
      filter_chain->mutable_tls_context()
          ->mutable_common_tls_context()
          ->mutable_validation_context();
  server_validation_ctx->mutable_trusted_ca()->set_filename(
      TestEnvironment::substitute("{{ test_rundir }}/test/common/ssl/test_data/fake_ca_cert.pem"));
  server_validation_ctx->add_verify_certificate_spki(
      "QGJRPdmx/r5EGOFLb2MTiZp2isyC0Whht7iazhzXaCM=");
  server_validation_ctx->add_verify_certificate_spki(
      "NvqYIYSbgK2vCJpQhObf77vv+bQWtc5ek5RIOwPiC9A=");

  envoy::api::v2::auth::UpstreamTlsContext client;
  envoy::api::v2::auth::TlsCertificate* client_cert =
      client.mutable_common_tls_context()->add_tls_certificates();
  client_cert->mutable_certificate_chain()->set_filename(
      TestEnvironment::substitute("{{ test_rundir }}/test/common/ssl/test_data/san_uri_cert.pem"));
  client_cert->mutable_private_key()->set_filename(
      TestEnvironment::substitute("{{ test_rundir }}/test/common/ssl/test_data/san_uri_key.pem"));

  testUtilV2(listener, client, "", false, "", "", "", "", "", "ssl.fail_verify_error",
             "ssl.connection_error", GetParam(), nullptr);

  // Fails even with client renegotiation.
  client.set_allow_renegotiation(true);
  testUtilV2(listener, client, "", false, "", "", "", "", "", "ssl.fail_verify_error",
             "ssl.connection_error", GetParam(), nullptr);
}

TEST_P(SslSocketTest, ClientCertificateHashAndSpkiVerification) {
  envoy::api::v2::Listener listener;
  envoy::api::v2::listener::FilterChain* filter_chain = listener.add_filter_chains();
  envoy::api::v2::auth::TlsCertificate* server_cert =
      filter_chain->mutable_tls_context()->mutable_common_tls_context()->add_tls_certificates();
  server_cert->mutable_certificate_chain()->set_filename(
      TestEnvironment::substitute("{{ test_rundir }}/test/common/ssl/test_data/san_dns_cert.pem"));
  server_cert->mutable_private_key()->set_filename(
      TestEnvironment::substitute("{{ test_rundir }}/test/common/ssl/test_data/san_dns_key.pem"));
  envoy::api::v2::auth::CertificateValidationContext* server_validation_ctx =
      filter_chain->mutable_tls_context()
          ->mutable_common_tls_context()
          ->mutable_validation_context();
  server_validation_ctx->mutable_trusted_ca()->set_filename(
      TestEnvironment::substitute("{{ test_rundir }}/test/common/ssl/test_data/ca_cert.pem"));
  server_validation_ctx->add_verify_certificate_hash(
      "0000000000000000000000000000000000000000000000000000000000000000");
  server_validation_ctx->add_verify_certificate_spki(
      "QGJRPdmx/r5EGOFLb2MTiZp2isyC0Whht7iazhzXaCM=");
  server_validation_ctx->add_verify_certificate_spki(
      "NvqYIYSbgK2vCJpQhObf77vv+bQWtc5ek5RIOwPiC9A=");

  envoy::api::v2::auth::UpstreamTlsContext client;
  envoy::api::v2::auth::TlsCertificate* client_cert =
      client.mutable_common_tls_context()->add_tls_certificates();
  client_cert->mutable_certificate_chain()->set_filename(
      TestEnvironment::substitute("{{ test_rundir }}/test/common/ssl/test_data/san_uri_cert.pem"));
  client_cert->mutable_private_key()->set_filename(
      TestEnvironment::substitute("{{ test_rundir }}/test/common/ssl/test_data/san_uri_key.pem"));

  testUtilV2(listener, client, "", true, "",
             "1406294e80c818158697d65d2aaca16748ff132442ab0e2f28bc1109f1d47a2e",
             "spiffe://lyft.com/test-team", "", "", "ssl.handshake", "ssl.handshake", GetParam(),
             nullptr);

  // Works even with client renegotiation.
  client.set_allow_renegotiation(true);
  testUtilV2(listener, client, "", true, "",
             "1406294e80c818158697d65d2aaca16748ff132442ab0e2f28bc1109f1d47a2e",
             "spiffe://lyft.com/test-team", "", "", "ssl.handshake", "ssl.handshake", GetParam(),
             nullptr);
}

TEST_P(SslSocketTest, ClientCertificateHashAndSpkiVerificationNoCA) {
  envoy::api::v2::Listener listener;
  envoy::api::v2::listener::FilterChain* filter_chain = listener.add_filter_chains();
  envoy::api::v2::auth::TlsCertificate* server_cert =
      filter_chain->mutable_tls_context()->mutable_common_tls_context()->add_tls_certificates();
  server_cert->mutable_certificate_chain()->set_filename(
      TestEnvironment::substitute("{{ test_rundir }}/test/common/ssl/test_data/san_dns_cert.pem"));
  server_cert->mutable_private_key()->set_filename(
      TestEnvironment::substitute("{{ test_rundir }}/test/common/ssl/test_data/san_dns_key.pem"));
  envoy::api::v2::auth::CertificateValidationContext* server_validation_ctx =
      filter_chain->mutable_tls_context()
          ->mutable_common_tls_context()
          ->mutable_validation_context();
  server_validation_ctx->add_verify_certificate_hash(
      "0000000000000000000000000000000000000000000000000000000000000000");
  server_validation_ctx->add_verify_certificate_spki(
      "QGJRPdmx/r5EGOFLb2MTiZp2isyC0Whht7iazhzXaCM=");
  server_validation_ctx->add_verify_certificate_spki(
      "NvqYIYSbgK2vCJpQhObf77vv+bQWtc5ek5RIOwPiC9A=");

  envoy::api::v2::auth::UpstreamTlsContext client;
  envoy::api::v2::auth::TlsCertificate* client_cert =
      client.mutable_common_tls_context()->add_tls_certificates();
  client_cert->mutable_certificate_chain()->set_filename(
      TestEnvironment::substitute("{{ test_rundir }}/test/common/ssl/test_data/san_uri_cert.pem"));
  client_cert->mutable_private_key()->set_filename(
      TestEnvironment::substitute("{{ test_rundir }}/test/common/ssl/test_data/san_uri_key.pem"));

  testUtilV2(listener, client, "", true, "",
             "1406294e80c818158697d65d2aaca16748ff132442ab0e2f28bc1109f1d47a2e",
             "spiffe://lyft.com/test-team", "", "", "ssl.handshake", "ssl.handshake", GetParam(),
             nullptr);

  // Works even with client renegotiation.
  client.set_allow_renegotiation(true);
  testUtilV2(listener, client, "", true, "",
             "1406294e80c818158697d65d2aaca16748ff132442ab0e2f28bc1109f1d47a2e",
             "spiffe://lyft.com/test-team", "", "", "ssl.handshake", "ssl.handshake", GetParam(),
             nullptr);
}

TEST_P(SslSocketTest, FailedClientCertificateHashAndSpkiVerificationNoClientCertificate) {
  envoy::api::v2::Listener listener;
  envoy::api::v2::listener::FilterChain* filter_chain = listener.add_filter_chains();
  envoy::api::v2::auth::TlsCertificate* server_cert =
      filter_chain->mutable_tls_context()->mutable_common_tls_context()->add_tls_certificates();
  server_cert->mutable_certificate_chain()->set_filename(
      TestEnvironment::substitute("{{ test_rundir }}/test/common/ssl/test_data/san_dns_cert.pem"));
  server_cert->mutable_private_key()->set_filename(
      TestEnvironment::substitute("{{ test_rundir }}/test/common/ssl/test_data/san_dns_key.pem"));
  envoy::api::v2::auth::CertificateValidationContext* server_validation_ctx =
      filter_chain->mutable_tls_context()
          ->mutable_common_tls_context()
          ->mutable_validation_context();
  server_validation_ctx->mutable_trusted_ca()->set_filename(
      TestEnvironment::substitute("{{ test_rundir }}/test/common/ssl/test_data/ca_cert.pem"));
  server_validation_ctx->add_verify_certificate_hash(
      "0000000000000000000000000000000000000000000000000000000000000000");
  server_validation_ctx->add_verify_certificate_spki(
      "NvqYIYSbgK2vCJpQhObf77vv+bQWtc5ek5RIOwPiC9A=");

  envoy::api::v2::auth::UpstreamTlsContext client;

  testUtilV2(listener, client, "", false, "", "", "", "", "", "ssl.fail_verify_no_cert",
             "ssl.connection_error", GetParam(), nullptr);

  // Fails even with client renegotiation.
  client.set_allow_renegotiation(true);
  testUtilV2(listener, client, "", false, "", "", "", "", "", "ssl.fail_verify_no_cert",
             "ssl.connection_error", GetParam(), nullptr);
}

TEST_P(SslSocketTest, FailedClientCertificateHashAndSpkiVerificationNoCANoClientCertificate) {
  envoy::api::v2::Listener listener;
  envoy::api::v2::listener::FilterChain* filter_chain = listener.add_filter_chains();
  envoy::api::v2::auth::TlsCertificate* server_cert =
      filter_chain->mutable_tls_context()->mutable_common_tls_context()->add_tls_certificates();
  server_cert->mutable_certificate_chain()->set_filename(
      TestEnvironment::substitute("{{ test_rundir }}/test/common/ssl/test_data/san_dns_cert.pem"));
  server_cert->mutable_private_key()->set_filename(
      TestEnvironment::substitute("{{ test_rundir }}/test/common/ssl/test_data/san_dns_key.pem"));
  envoy::api::v2::auth::CertificateValidationContext* server_validation_ctx =
      filter_chain->mutable_tls_context()
          ->mutable_common_tls_context()
          ->mutable_validation_context();
  server_validation_ctx->add_verify_certificate_hash(
      "0000000000000000000000000000000000000000000000000000000000000000");
  server_validation_ctx->add_verify_certificate_spki(
      "NvqYIYSbgK2vCJpQhObf77vv+bQWtc5ek5RIOwPiC9A=");

  envoy::api::v2::auth::UpstreamTlsContext client;

  testUtilV2(listener, client, "", false, "", "", "", "", "", "ssl.fail_verify_no_cert",
             "ssl.connection_error", GetParam(), nullptr);

  // Fails even with client renegotiation.
  client.set_allow_renegotiation(true);
  testUtilV2(listener, client, "", false, "", "", "", "", "", "ssl.fail_verify_no_cert",
             "ssl.connection_error", GetParam(), nullptr);
}

TEST_P(SslSocketTest, FailedClientCertificateHashAndSpkiVerificationWrongClientCertificate) {
  envoy::api::v2::Listener listener;
  envoy::api::v2::listener::FilterChain* filter_chain = listener.add_filter_chains();
  envoy::api::v2::auth::TlsCertificate* server_cert =
      filter_chain->mutable_tls_context()->mutable_common_tls_context()->add_tls_certificates();
  server_cert->mutable_certificate_chain()->set_filename(
      TestEnvironment::substitute("{{ test_rundir }}/test/common/ssl/test_data/san_dns_cert.pem"));
  server_cert->mutable_private_key()->set_filename(
      TestEnvironment::substitute("{{ test_rundir }}/test/common/ssl/test_data/san_dns_key.pem"));
  envoy::api::v2::auth::CertificateValidationContext* server_validation_ctx =
      filter_chain->mutable_tls_context()
          ->mutable_common_tls_context()
          ->mutable_validation_context();
  server_validation_ctx->mutable_trusted_ca()->set_filename(
      TestEnvironment::substitute("{{ test_rundir }}/test/common/ssl/test_data/ca_cert.pem"));
  server_validation_ctx->add_verify_certificate_hash(
      "0000000000000000000000000000000000000000000000000000000000000000");
  server_validation_ctx->add_verify_certificate_spki(
      "NvqYIYSbgK2vCJpQhObf77vv+bQWtc5ek5RIOwPiC9A=");

  envoy::api::v2::auth::UpstreamTlsContext client;
  envoy::api::v2::auth::TlsCertificate* client_cert =
      client.mutable_common_tls_context()->add_tls_certificates();
  client_cert->mutable_certificate_chain()->set_filename(
      TestEnvironment::substitute("{{ test_rundir }}/test/common/ssl/test_data/no_san_cert.pem"));
  client_cert->mutable_private_key()->set_filename(
      TestEnvironment::substitute("{{ test_rundir }}/test/common/ssl/test_data/no_san_key.pem"));

  testUtilV2(listener, client, "", false, "", "", "", "", "", "ssl.fail_verify_cert_hash",
             "ssl.connection_error", GetParam(), nullptr);

  // Fails even with client renegotiation.
  client.set_allow_renegotiation(true);
  testUtilV2(listener, client, "", false, "", "", "", "", "", "ssl.fail_verify_cert_hash",
             "ssl.connection_error", GetParam(), nullptr);
}

TEST_P(SslSocketTest, FailedClientCertificateHashAndSpkiVerificationNoCAWrongClientCertificate) {
  envoy::api::v2::Listener listener;
  envoy::api::v2::listener::FilterChain* filter_chain = listener.add_filter_chains();
  envoy::api::v2::auth::TlsCertificate* server_cert =
      filter_chain->mutable_tls_context()->mutable_common_tls_context()->add_tls_certificates();
  server_cert->mutable_certificate_chain()->set_filename(
      TestEnvironment::substitute("{{ test_rundir }}/test/common/ssl/test_data/san_dns_cert.pem"));
  server_cert->mutable_private_key()->set_filename(
      TestEnvironment::substitute("{{ test_rundir }}/test/common/ssl/test_data/san_dns_key.pem"));
  envoy::api::v2::auth::CertificateValidationContext* server_validation_ctx =
      filter_chain->mutable_tls_context()
          ->mutable_common_tls_context()
          ->mutable_validation_context();
  server_validation_ctx->add_verify_certificate_hash(
      "0000000000000000000000000000000000000000000000000000000000000000");
  server_validation_ctx->add_verify_certificate_spki(
      "NvqYIYSbgK2vCJpQhObf77vv+bQWtc5ek5RIOwPiC9A=");

  envoy::api::v2::auth::UpstreamTlsContext client;
  envoy::api::v2::auth::TlsCertificate* client_cert =
      client.mutable_common_tls_context()->add_tls_certificates();
  client_cert->mutable_certificate_chain()->set_filename(
      TestEnvironment::substitute("{{ test_rundir }}/test/common/ssl/test_data/no_san_cert.pem"));
  client_cert->mutable_private_key()->set_filename(
      TestEnvironment::substitute("{{ test_rundir }}/test/common/ssl/test_data/no_san_key.pem"));

  testUtilV2(listener, client, "", false, "", "", "", "", "", "ssl.fail_verify_cert_hash",
             "ssl.connection_error", GetParam(), nullptr);

  // Fails even with client renegotiation.
  client.set_allow_renegotiation(true);
  testUtilV2(listener, client, "", false, "", "", "", "", "", "ssl.fail_verify_cert_hash",
             "ssl.connection_error", GetParam(), nullptr);
}

TEST_P(SslSocketTest, FailedClientCertificateHashAndSpkiVerificationWrongCA) {
  envoy::api::v2::Listener listener;
  envoy::api::v2::listener::FilterChain* filter_chain = listener.add_filter_chains();
  envoy::api::v2::auth::TlsCertificate* server_cert =
      filter_chain->mutable_tls_context()->mutable_common_tls_context()->add_tls_certificates();
  server_cert->mutable_certificate_chain()->set_filename(
      TestEnvironment::substitute("{{ test_rundir }}/test/common/ssl/test_data/san_dns_cert.pem"));
  server_cert->mutable_private_key()->set_filename(
      TestEnvironment::substitute("{{ test_rundir }}/test/common/ssl/test_data/san_dns_key.pem"));
  envoy::api::v2::auth::CertificateValidationContext* server_validation_ctx =
      filter_chain->mutable_tls_context()
          ->mutable_common_tls_context()
          ->mutable_validation_context();
  server_validation_ctx->mutable_trusted_ca()->set_filename(
      TestEnvironment::substitute("{{ test_rundir }}/test/common/ssl/test_data/fake_ca_cert.pem"));
  server_validation_ctx->add_verify_certificate_hash(
      "0000000000000000000000000000000000000000000000000000000000000000");
  server_validation_ctx->add_verify_certificate_spki(
      "NvqYIYSbgK2vCJpQhObf77vv+bQWtc5ek5RIOwPiC9A=");

  envoy::api::v2::auth::UpstreamTlsContext client;
  envoy::api::v2::auth::TlsCertificate* client_cert =
      client.mutable_common_tls_context()->add_tls_certificates();
  client_cert->mutable_certificate_chain()->set_filename(
      TestEnvironment::substitute("{{ test_rundir }}/test/common/ssl/test_data/san_uri_cert.pem"));
  client_cert->mutable_private_key()->set_filename(
      TestEnvironment::substitute("{{ test_rundir }}/test/common/ssl/test_data/san_uri_key.pem"));

  testUtilV2(listener, client, "", false, "", "", "", "", "", "ssl.fail_verify_error",
             "ssl.connection_error", GetParam(), nullptr);

  // Fails even with client renegotiation.
  client.set_allow_renegotiation(true);
  testUtilV2(listener, client, "", false, "", "", "", "", "", "ssl.fail_verify_error",
             "ssl.connection_error", GetParam(), nullptr);
}

// Make sure that we do not flush code and do an immediate close if we have not completed the
// handshake.
TEST_P(SslSocketTest, FlushCloseDuringHandshake) {
  const std::string server_ctx_yaml = R"EOF(
  common_tls_context:
    tls_certificates:
      certificate_chain:
        filename: "{{ test_tmpdir }}/unittestcert.pem"
      private_key:
        filename: "{{ test_tmpdir }}/unittestkey.pem"
    validation_context:
      trusted_ca:
        filename: "{{ test_rundir }}/test/common/ssl/test_data/ca_certificates.pem"
)EOF";

  envoy::api::v2::auth::DownstreamTlsContext tls_context;
  MessageUtil::loadFromYaml(TestEnvironment::substitute(server_ctx_yaml), tls_context);
  auto server_cfg = std::make_unique<ServerContextConfigImpl>(tls_context, factory_context_);
  Event::SimulatedTimeSystem time_system;
  ContextManagerImpl manager(time_system);
  Stats::IsolatedStoreImpl server_stats_store;
  Ssl::ServerSslSocketFactory server_ssl_socket_factory(
      std::move(server_cfg), manager, server_stats_store, std::vector<std::string>{});

  Network::TcpListenSocket socket(Network::Test::getCanonicalLoopbackAddress(GetParam()), nullptr);
  Network::MockListenerCallbacks callbacks;
  Network::MockConnectionHandler connection_handler;
  Network::ListenerPtr listener = dispatcher_->createListener(socket, callbacks, false);

  Network::ClientConnectionPtr client_connection = dispatcher_->createClientConnection(
      socket.localAddress(), Network::Address::InstanceConstSharedPtr(),
      Network::Test::createRawBufferSocket(), nullptr);
  client_connection->connect();
  Network::MockConnectionCallbacks client_connection_callbacks;
  client_connection->addConnectionCallbacks(client_connection_callbacks);

  Network::ConnectionPtr server_connection;
  Network::MockConnectionCallbacks server_connection_callbacks;
  EXPECT_CALL(callbacks, onAccept_(_, _))
      .WillOnce(Invoke([&](Network::ConnectionSocketPtr& socket, bool) -> void {
        Network::ConnectionPtr new_connection = dispatcher_->createServerConnection(
            std::move(socket), server_ssl_socket_factory.createTransportSocket(nullptr));
        callbacks.onNewConnection(std::move(new_connection));
      }));
  EXPECT_CALL(callbacks, onNewConnection_(_))
      .WillOnce(Invoke([&](Network::ConnectionPtr& conn) -> void {
        server_connection = std::move(conn);
        server_connection->addConnectionCallbacks(server_connection_callbacks);
        Buffer::OwnedImpl data("hello");
        server_connection->write(data, false);
        server_connection->close(Network::ConnectionCloseType::FlushWrite);
      }));

  EXPECT_CALL(server_connection_callbacks, onEvent(Network::ConnectionEvent::LocalClose));
  EXPECT_CALL(client_connection_callbacks, onEvent(Network::ConnectionEvent::Connected));
  EXPECT_CALL(client_connection_callbacks, onEvent(Network::ConnectionEvent::RemoteClose))
      .WillOnce(Invoke([&](Network::ConnectionEvent) -> void { dispatcher_->exit(); }));

  dispatcher_->run(Event::Dispatcher::RunType::Block);
}

// Test that half-close is sent and received correctly
TEST_P(SslSocketTest, HalfClose) {
  const std::string server_ctx_yaml = R"EOF(
  common_tls_context:
    tls_certificates:
      certificate_chain:
        filename: "{{ test_tmpdir }}/unittestcert.pem"
      private_key:
        filename: "{{ test_tmpdir }}/unittestkey.pem"
    validation_context:
      trusted_ca:
        filename: "{{ test_rundir }}/test/common/ssl/test_data/ca_certificates.pem"
)EOF";

  envoy::api::v2::auth::DownstreamTlsContext server_tls_context;
  MessageUtil::loadFromYaml(TestEnvironment::substitute(server_ctx_yaml), server_tls_context);
  auto server_cfg = std::make_unique<ServerContextConfigImpl>(server_tls_context, factory_context_);
  Event::SimulatedTimeSystem time_system;
  ContextManagerImpl manager(time_system);
  Stats::IsolatedStoreImpl server_stats_store;
  Ssl::ServerSslSocketFactory server_ssl_socket_factory(
      std::move(server_cfg), manager, server_stats_store, std::vector<std::string>{});

  Network::TcpListenSocket socket(Network::Test::getCanonicalLoopbackAddress(GetParam()), nullptr);
  Network::MockListenerCallbacks listener_callbacks;
  Network::MockConnectionHandler connection_handler;
  Network::ListenerPtr listener = dispatcher_->createListener(socket, listener_callbacks, false);
  std::shared_ptr<Network::MockReadFilter> server_read_filter(new Network::MockReadFilter());
  std::shared_ptr<Network::MockReadFilter> client_read_filter(new Network::MockReadFilter());

  const std::string client_ctx_yaml = R"EOF(
    common_tls_context:
  )EOF";

  envoy::api::v2::auth::UpstreamTlsContext tls_context;
  MessageUtil::loadFromYaml(TestEnvironment::substitute(client_ctx_yaml), tls_context);
  auto client_cfg = std::make_unique<ClientContextConfigImpl>(tls_context, factory_context_);
  Stats::IsolatedStoreImpl client_stats_store;
  ClientSslSocketFactory client_ssl_socket_factory(std::move(client_cfg), manager,
                                                   client_stats_store);
  Network::ClientConnectionPtr client_connection = dispatcher_->createClientConnection(
      socket.localAddress(), Network::Address::InstanceConstSharedPtr(),
      client_ssl_socket_factory.createTransportSocket(nullptr), nullptr);
  client_connection->enableHalfClose(true);
  client_connection->addReadFilter(client_read_filter);
  client_connection->connect();
  Network::MockConnectionCallbacks client_connection_callbacks;
  client_connection->addConnectionCallbacks(client_connection_callbacks);

  Network::ConnectionPtr server_connection;
  Network::MockConnectionCallbacks server_connection_callbacks;
  EXPECT_CALL(listener_callbacks, onAccept_(_, _))
      .WillOnce(Invoke([&](Network::ConnectionSocketPtr& socket, bool) -> void {
        Network::ConnectionPtr new_connection = dispatcher_->createServerConnection(
            std::move(socket), server_ssl_socket_factory.createTransportSocket(nullptr));
        listener_callbacks.onNewConnection(std::move(new_connection));
      }));
  EXPECT_CALL(listener_callbacks, onNewConnection_(_))
      .WillOnce(Invoke([&](Network::ConnectionPtr& conn) -> void {
        server_connection = std::move(conn);
        server_connection->enableHalfClose(true);
        server_connection->addReadFilter(server_read_filter);
        server_connection->addConnectionCallbacks(server_connection_callbacks);
        Buffer::OwnedImpl data("hello");
        server_connection->write(data, true);
      }));

  EXPECT_CALL(*server_read_filter, onNewConnection())
      .WillOnce(Return(Network::FilterStatus::Continue));
  EXPECT_CALL(*client_read_filter, onNewConnection())
      .WillOnce(Return(Network::FilterStatus::Continue));
  EXPECT_CALL(server_connection_callbacks, onEvent(Network::ConnectionEvent::Connected));
  EXPECT_CALL(client_connection_callbacks, onEvent(Network::ConnectionEvent::Connected));
  EXPECT_CALL(*client_read_filter, onData(BufferStringEqual("hello"), true))
      .WillOnce(Invoke([&](Buffer::Instance&, bool) -> Network::FilterStatus {
        Buffer::OwnedImpl buffer("world");
        client_connection->write(buffer, true);
        return Network::FilterStatus::Continue;
      }));
  EXPECT_CALL(client_connection_callbacks, onEvent(Network::ConnectionEvent::LocalClose));
  EXPECT_CALL(*server_read_filter, onData(BufferStringEqual("world"), true));
  EXPECT_CALL(server_connection_callbacks, onEvent(Network::ConnectionEvent::RemoteClose))
      .WillOnce(Invoke([&](Network::ConnectionEvent) -> void { dispatcher_->exit(); }));

  dispatcher_->run(Event::Dispatcher::RunType::Block);
}

TEST_P(SslSocketTest, ClientAuthMultipleCAs) {
  testing::NiceMock<Server::Configuration::MockTransportSocketFactoryContext> factory_context;

  const std::string server_ctx_yaml = R"EOF(
  common_tls_context:
    tls_certificates:
      certificate_chain:
        filename: "{{ test_tmpdir }}/unittestcert.pem"
      private_key:
        filename: "{{ test_tmpdir }}/unittestkey.pem"
    validation_context:
      trusted_ca:
        filename: "{{ test_rundir }}/test/common/ssl/test_data/ca_certificates.pem"
)EOF";

  envoy::api::v2::auth::DownstreamTlsContext server_tls_context;
  MessageUtil::loadFromYaml(TestEnvironment::substitute(server_ctx_yaml), server_tls_context);
  auto server_cfg = std::make_unique<ServerContextConfigImpl>(server_tls_context, factory_context);
  Event::SimulatedTimeSystem time_system;
  ContextManagerImpl manager(time_system);
  Stats::IsolatedStoreImpl server_stats_store;
  Ssl::ServerSslSocketFactory server_ssl_socket_factory(
      std::move(server_cfg), manager, server_stats_store, std::vector<std::string>{});

  Network::TcpListenSocket socket(Network::Test::getCanonicalLoopbackAddress(GetParam()), nullptr);
  Network::MockListenerCallbacks callbacks;
  Network::MockConnectionHandler connection_handler;
  Network::ListenerPtr listener = dispatcher_->createListener(socket, callbacks, false);

  const std::string client_ctx_yaml = R"EOF(
  common_tls_context:
    tls_certificates:
      certificate_chain:
        filename: "{{ test_rundir }}/test/common/ssl/test_data/no_san_cert.pem"
      private_key:
        filename: "{{ test_rundir }}/test/common/ssl/test_data/no_san_key.pem"
)EOF";

  envoy::api::v2::auth::UpstreamTlsContext tls_context;
  MessageUtil::loadFromYaml(TestEnvironment::substitute(client_ctx_yaml), tls_context);
  auto client_cfg = std::make_unique<ClientContextConfigImpl>(tls_context, factory_context);
  Stats::IsolatedStoreImpl client_stats_store;
  ClientSslSocketFactory ssl_socket_factory(std::move(client_cfg), manager, client_stats_store);
  Network::ClientConnectionPtr client_connection = dispatcher_->createClientConnection(
      socket.localAddress(), Network::Address::InstanceConstSharedPtr(),
      ssl_socket_factory.createTransportSocket(nullptr), nullptr);

  // Verify that server sent list with 2 acceptable client certificate CA names.
  const Ssl::SslSocket* ssl_socket = dynamic_cast<const Ssl::SslSocket*>(client_connection->ssl());
  SSL_set_cert_cb(ssl_socket->rawSslForTest(),
                  [](SSL* ssl, void*) -> int {
                    STACK_OF(X509_NAME)* list = SSL_get_client_CA_list(ssl);
                    EXPECT_NE(nullptr, list);
                    EXPECT_EQ(2U, sk_X509_NAME_num(list));
                    return 1;
                  },
                  nullptr);

  client_connection->connect();

  Network::ConnectionPtr server_connection;
  Network::MockConnectionCallbacks server_connection_callbacks;
  EXPECT_CALL(callbacks, onAccept_(_, _))
      .WillOnce(Invoke([&](Network::ConnectionSocketPtr& socket, bool) -> void {
        Network::ConnectionPtr new_connection = dispatcher_->createServerConnection(
            std::move(socket), server_ssl_socket_factory.createTransportSocket(nullptr));
        callbacks.onNewConnection(std::move(new_connection));
      }));
  EXPECT_CALL(callbacks, onNewConnection_(_))
      .WillOnce(Invoke([&](Network::ConnectionPtr& conn) -> void {
        server_connection = std::move(conn);
        server_connection->addConnectionCallbacks(server_connection_callbacks);
      }));

  EXPECT_CALL(server_connection_callbacks, onEvent(Network::ConnectionEvent::Connected))
      .WillOnce(Invoke([&](Network::ConnectionEvent) -> void {
        server_connection->close(Network::ConnectionCloseType::NoFlush);
        client_connection->close(Network::ConnectionCloseType::NoFlush);
        dispatcher_->exit();
      }));
  EXPECT_CALL(server_connection_callbacks, onEvent(Network::ConnectionEvent::LocalClose));

  dispatcher_->run(Event::Dispatcher::RunType::Block);

  EXPECT_EQ(1UL, server_stats_store.counter("ssl.handshake").value());
}

namespace {

// Test connecting with a client to server1, then trying to reuse the session on server2
void testTicketSessionResumption(const std::string& server_ctx_yaml1,
                                 const std::vector<std::string>& server_names1,
                                 const std::string& server_ctx_yaml2,
                                 const std::vector<std::string>& server_names2,
                                 const std::string& client_ctx_yaml, bool expect_reuse,
                                 const Network::Address::IpVersion ip_version) {
  testing::NiceMock<Server::Configuration::MockTransportSocketFactoryContext> factory_context;
  Event::SimulatedTimeSystem time_system;
  ContextManagerImpl manager(time_system);

  envoy::api::v2::auth::DownstreamTlsContext server_tls_context1;
  MessageUtil::loadFromYaml(TestEnvironment::substitute(server_ctx_yaml1), server_tls_context1);
  auto server_cfg1 =
      std::make_unique<ServerContextConfigImpl>(server_tls_context1, factory_context);

  envoy::api::v2::auth::DownstreamTlsContext server_tls_context2;
  MessageUtil::loadFromYaml(TestEnvironment::substitute(server_ctx_yaml2), server_tls_context2);
  auto server_cfg2 =
      std::make_unique<ServerContextConfigImpl>(server_tls_context2, factory_context);
  Stats::IsolatedStoreImpl server_stats_store;
  Ssl::ServerSslSocketFactory server_ssl_socket_factory1(std::move(server_cfg1), manager,
                                                         server_stats_store, server_names1);
  Ssl::ServerSslSocketFactory server_ssl_socket_factory2(std::move(server_cfg2), manager,
                                                         server_stats_store, server_names2);

  Network::TcpListenSocket socket1(Network::Test::getCanonicalLoopbackAddress(ip_version), nullptr);
  Network::TcpListenSocket socket2(Network::Test::getCanonicalLoopbackAddress(ip_version), nullptr);
  NiceMock<Network::MockListenerCallbacks> callbacks;
  Network::MockConnectionHandler connection_handler;
  DangerousDeprecatedTestTime test_time;
<<<<<<< HEAD
  Api::ApiPtr api = Api::createApiForTest(server_stats_store);
  Event::DispatcherImpl dispatcher(test_time.timeSystem(), *api);
  Network::ListenerPtr listener1 = dispatcher.createListener(socket1, callbacks, true, false);
  Network::ListenerPtr listener2 = dispatcher.createListener(socket2, callbacks, true, false);
=======
  Event::DispatcherImpl dispatcher(test_time.timeSystem());
  Network::ListenerPtr listener1 = dispatcher.createListener(socket1, callbacks, false);
  Network::ListenerPtr listener2 = dispatcher.createListener(socket2, callbacks, false);
>>>>>>> e7d71aa3

  envoy::api::v2::auth::UpstreamTlsContext client_tls_context;
  MessageUtil::loadFromYaml(TestEnvironment::substitute(client_ctx_yaml), client_tls_context);
  auto client_cfg = std::make_unique<ClientContextConfigImpl>(client_tls_context, factory_context);
  Stats::IsolatedStoreImpl client_stats_store;
  ClientSslSocketFactory ssl_socket_factory(std::move(client_cfg), manager, client_stats_store);
  Network::ClientConnectionPtr client_connection = dispatcher.createClientConnection(
      socket1.localAddress(), Network::Address::InstanceConstSharedPtr(),
      ssl_socket_factory.createTransportSocket(nullptr), nullptr);

  Network::MockConnectionCallbacks client_connection_callbacks;
  client_connection->addConnectionCallbacks(client_connection_callbacks);
  client_connection->connect();

  SSL_SESSION* ssl_session = nullptr;
  Network::ConnectionPtr server_connection;
  EXPECT_CALL(callbacks, onAccept_(_, _))
      .WillRepeatedly(Invoke([&](Network::ConnectionSocketPtr& socket, bool) -> void {
        Network::TransportSocketFactory& tsf = socket->localAddress() == socket1.localAddress()
                                                   ? server_ssl_socket_factory1
                                                   : server_ssl_socket_factory2;
        Network::ConnectionPtr new_connection = dispatcher.createServerConnection(
            std::move(socket), tsf.createTransportSocket(nullptr));
        callbacks.onNewConnection(std::move(new_connection));
      }));
  EXPECT_CALL(callbacks, onNewConnection_(_))
      .WillOnce(Invoke(
          [&](Network::ConnectionPtr& conn) -> void { server_connection = std::move(conn); }));

  EXPECT_CALL(client_connection_callbacks, onEvent(Network::ConnectionEvent::Connected))
      .WillOnce(Invoke([&](Network::ConnectionEvent) -> void {
        const Ssl::SslSocket* ssl_socket =
            dynamic_cast<const Ssl::SslSocket*>(client_connection->ssl());
        ssl_session = SSL_get1_session(ssl_socket->rawSslForTest());
        EXPECT_TRUE(SSL_SESSION_is_resumable(ssl_session));
        client_connection->close(Network::ConnectionCloseType::NoFlush);
        server_connection->close(Network::ConnectionCloseType::NoFlush);
        dispatcher.exit();
      }));
  EXPECT_CALL(client_connection_callbacks, onEvent(Network::ConnectionEvent::LocalClose));

  dispatcher.run(Event::Dispatcher::RunType::Block);

  EXPECT_EQ(0UL, server_stats_store.counter("ssl.session_reused").value());
  EXPECT_EQ(0UL, client_stats_store.counter("ssl.session_reused").value());

  client_connection = dispatcher.createClientConnection(
      socket2.localAddress(), Network::Address::InstanceConstSharedPtr(),
      ssl_socket_factory.createTransportSocket(nullptr), nullptr);
  client_connection->addConnectionCallbacks(client_connection_callbacks);
  const Ssl::SslSocket* ssl_socket = dynamic_cast<const Ssl::SslSocket*>(client_connection->ssl());
  SSL_set_session(ssl_socket->rawSslForTest(), ssl_session);
  SSL_SESSION_free(ssl_session);

  client_connection->connect();

  Network::MockConnectionCallbacks server_connection_callbacks;
  EXPECT_CALL(callbacks, onNewConnection_(_))
      .WillOnce(Invoke([&](Network::ConnectionPtr& conn) -> void {
        server_connection = std::move(conn);
        server_connection->addConnectionCallbacks(server_connection_callbacks);
      }));

  // Different tests have different order of whether client or server gets Connected event
  // first, so always wait until both have happened.
  size_t connect_count = 0;
  auto connect_second_time = [&connect_count, &dispatcher, &server_connection,
                              &client_connection]() {
    connect_count++;
    if (connect_count == 2) {
      client_connection->close(Network::ConnectionCloseType::NoFlush);
      server_connection->close(Network::ConnectionCloseType::NoFlush);
      dispatcher.exit();
    }
  };

  EXPECT_CALL(server_connection_callbacks, onEvent(Network::ConnectionEvent::Connected))
      .WillOnce(Invoke([&](Network::ConnectionEvent) -> void { connect_second_time(); }));
  EXPECT_CALL(client_connection_callbacks, onEvent(Network::ConnectionEvent::Connected))
      .WillOnce(Invoke([&](Network::ConnectionEvent) -> void { connect_second_time(); }));
  EXPECT_CALL(client_connection_callbacks, onEvent(Network::ConnectionEvent::LocalClose));
  EXPECT_CALL(server_connection_callbacks, onEvent(Network::ConnectionEvent::LocalClose));

  dispatcher.run(Event::Dispatcher::RunType::Block);

  EXPECT_EQ(expect_reuse ? 1UL : 0UL, server_stats_store.counter("ssl.session_reused").value());
  EXPECT_EQ(expect_reuse ? 1UL : 0UL, client_stats_store.counter("ssl.session_reused").value());
}
} // namespace

TEST_P(SslSocketTest, TicketSessionResumption) {
  const std::string server_ctx_yaml = R"EOF(
  common_tls_context:
    tls_certificates:
      certificate_chain:
        filename: "{{ test_tmpdir }}/unittestcert.pem"
      private_key:
        filename: "{{ test_tmpdir }}/unittestkey.pem"
  session_ticket_keys:
    keys:
      filename: "{{ test_rundir }}/test/common/ssl/test_data/ticket_key_a"
)EOF";

  const std::string client_ctx_yaml = R"EOF(
    common_tls_context:
  )EOF";

  testTicketSessionResumption(server_ctx_yaml, {}, server_ctx_yaml, {}, client_ctx_yaml, true,
                              GetParam());
}

TEST_P(SslSocketTest, TicketSessionResumptionWithClientCA) {
  const std::string server_ctx_yaml = R"EOF(
  common_tls_context:
    tls_certificates:
      certificate_chain:
        filename: "{{ test_tmpdir }}/unittestcert.pem"
      private_key:
        filename: "{{ test_tmpdir }}/unittestkey.pem"
    validation_context:
      trusted_ca:
        filename: "{{ test_rundir }}/test/common/ssl/test_data/ca_cert.pem"
  session_ticket_keys:
    keys:
      filename: "{{ test_rundir }}/test/common/ssl/test_data/ticket_key_a"
)EOF";

  const std::string client_ctx_yaml = R"EOF(
  common_tls_context:
    tls_certificates:
      certificate_chain:
        filename: "{{ test_rundir }}/test/common/ssl/test_data/no_san_cert.pem"
      private_key:
        filename: "{{ test_rundir }}/test/common/ssl/test_data/no_san_key.pem"
)EOF";

  testTicketSessionResumption(server_ctx_yaml, {}, server_ctx_yaml, {}, client_ctx_yaml, true,
                              GetParam());
}

TEST_P(SslSocketTest, TicketSessionResumptionRotateKey) {
  const std::string server_ctx_yaml1 = R"EOF(
  common_tls_context:
    tls_certificates:
      certificate_chain:
        filename: "{{ test_tmpdir }}/unittestcert.pem"
      private_key:
        filename: "{{ test_tmpdir }}/unittestkey.pem"
  session_ticket_keys:
    keys:
      filename: "{{ test_rundir }}/test/common/ssl/test_data/ticket_key_a"
)EOF";

  const std::string server_ctx_yaml2 = R"EOF(
  common_tls_context:
    tls_certificates:
      certificate_chain:
        filename: "{{ test_tmpdir }}/unittestcert.pem"
      private_key:
        filename: "{{ test_tmpdir }}/unittestkey.pem"
  session_ticket_keys:
    keys:
      filename: "{{ test_rundir }}/test/common/ssl/test_data/ticket_key_b"
      filename: "{{ test_rundir }}/test/common/ssl/test_data/ticket_key_a"
)EOF";

  const std::string client_ctx_yaml = R"EOF(
    common_tls_context:
  )EOF";

  testTicketSessionResumption(server_ctx_yaml1, {}, server_ctx_yaml2, {}, client_ctx_yaml, true,
                              GetParam());
}

TEST_P(SslSocketTest, TicketSessionResumptionWrongKey) {
  const std::string server_ctx_yaml1 = R"EOF(
  common_tls_context:
    tls_certificates:
      certificate_chain:
        filename: "{{ test_tmpdir }}/unittestcert.pem"
      private_key:
        filename: "{{ test_tmpdir }}/unittestkey.pem"
  session_ticket_keys:
    keys:
      filename: "{{ test_rundir }}/test/common/ssl/test_data/ticket_key_a"
)EOF";

  const std::string server_ctx_yaml2 = R"EOF(
  common_tls_context:
    tls_certificates:
      certificate_chain:
        filename: "{{ test_tmpdir }}/unittestcert.pem"
      private_key:
        filename: "{{ test_tmpdir }}/unittestkey.pem"
  session_ticket_keys:
    keys:
      filename: "{{ test_rundir }}/test/common/ssl/test_data/ticket_key_b"
)EOF";

  const std::string client_ctx_yaml = R"EOF(
    common_tls_context:
  )EOF";

  testTicketSessionResumption(server_ctx_yaml1, {}, server_ctx_yaml2, {}, client_ctx_yaml, false,
                              GetParam());
}

// Sessions cannot be resumed even though the server certificates are the same,
// because of the different SNI requirements.
TEST_P(SslSocketTest, TicketSessionResumptionDifferentServerNames) {
  const std::string server_ctx_yaml1 = R"EOF(
  common_tls_context:
    tls_certificates:
      certificate_chain:
        filename: "{{ test_rundir }}/test/common/ssl/test_data/san_dns_cert.pem"
      private_key:
        filename: "{{ test_rundir }}/test/common/ssl/test_data/san_dns_key.pem"
  session_ticket_keys:
    keys:
      filename: "{{ test_rundir }}/test/common/ssl/test_data/ticket_key_a"
)EOF";

  const std::string server_ctx_yaml2 = R"EOF(
  common_tls_context:
    tls_certificates:
      certificate_chain:
        filename: "{{ test_rundir }}/test/common/ssl/test_data/san_dns_cert.pem"
      private_key:
        filename: "{{ test_rundir }}/test/common/ssl/test_data/san_dns_key.pem"
  session_ticket_keys:
    keys:
      filename: "{{ test_rundir }}/test/common/ssl/test_data/ticket_key_a"
)EOF";

  std::vector<std::string> server_names1 = {"server1.example.com"};

  const std::string client_ctx_yaml = R"EOF(
    common_tls_context:
  )EOF";

  testTicketSessionResumption(server_ctx_yaml1, server_names1, server_ctx_yaml2, {},
                              client_ctx_yaml, false, GetParam());
}

// Sessions can be resumed because the server certificates are different but the CN/SANs and
// issuer are identical
TEST_P(SslSocketTest, TicketSessionResumptionDifferentServerCert) {
  const std::string server_ctx_yaml1 = R"EOF(
  common_tls_context:
    tls_certificates:
      certificate_chain:
        filename: "{{ test_rundir }}/test/common/ssl/test_data/san_dns_cert.pem"
      private_key:
        filename: "{{ test_rundir }}/test/common/ssl/test_data/san_dns_key.pem"
  session_ticket_keys:
    keys:
      filename: "{{ test_rundir }}/test/common/ssl/test_data/ticket_key_a"
)EOF";

  const std::string server_ctx_yaml2 = R"EOF(
  common_tls_context:
    tls_certificates:
      certificate_chain:
        filename: "{{ test_rundir }}/test/common/ssl/test_data/san_dns_cert2.pem"
      private_key:
        filename: "{{ test_rundir }}/test/common/ssl/test_data/san_dns_key2.pem"
  session_ticket_keys:
    keys:
      filename: "{{ test_rundir }}/test/common/ssl/test_data/ticket_key_a"
)EOF";

  const std::string client_ctx_yaml = R"EOF(
    common_tls_context:
  )EOF";

  testTicketSessionResumption(server_ctx_yaml1, {}, server_ctx_yaml2, {}, client_ctx_yaml, true,
                              GetParam());
}

// Sessions cannot be resumed because the server certificates are different, CN/SANs are identical,
// but the issuer is different.
TEST_P(SslSocketTest, TicketSessionResumptionDifferentServerCertIntermediateCA) {
  const std::string server_ctx_yaml1 = R"EOF(
  common_tls_context:
    tls_certificates:
      certificate_chain:
        filename: "{{ test_rundir }}/test/common/ssl/test_data/san_dns_cert.pem"
      private_key:
        filename: "{{ test_rundir }}/test/common/ssl/test_data/san_dns_key.pem"
  session_ticket_keys:
    keys:
      filename: "{{ test_rundir }}/test/common/ssl/test_data/ticket_key_a"
)EOF";

  const std::string server_ctx_yaml2 = R"EOF(
  common_tls_context:
    tls_certificates:
      certificate_chain:
        filename: "{{ test_rundir }}/test/common/ssl/test_data/san_dns_chain3.pem"
      private_key:
        filename: "{{ test_rundir }}/test/common/ssl/test_data/san_dns_key3.pem"
  session_ticket_keys:
    keys:
      filename: "{{ test_rundir }}/test/common/ssl/test_data/ticket_key_a"
)EOF";

  const std::string client_ctx_yaml = R"EOF(
    common_tls_context:
  )EOF";

  testTicketSessionResumption(server_ctx_yaml1, {}, server_ctx_yaml2, {}, client_ctx_yaml, false,
                              GetParam());
}

// Sessions cannot be resumed because the server certificates are different and the SANs
// are not identical
TEST_P(SslSocketTest, TicketSessionResumptionDifferentServerCertDifferentSAN) {
  const std::string server_ctx_yaml1 = R"EOF(
  common_tls_context:
    tls_certificates:
      certificate_chain:
        filename: "{{ test_rundir }}/test/common/ssl/test_data/san_dns_cert.pem"
      private_key:
        filename: "{{ test_rundir }}/test/common/ssl/test_data/san_dns_key.pem"
  session_ticket_keys:
    keys:
      filename: "{{ test_rundir }}/test/common/ssl/test_data/ticket_key_a"
)EOF";

  const std::string server_ctx_yaml2 = R"EOF(
  common_tls_context:
    tls_certificates:
      certificate_chain:
        filename: "{{ test_rundir }}/test/common/ssl/test_data/san_multiple_dns_cert.pem"
      private_key:
        filename: "{{ test_rundir }}/test/common/ssl/test_data/san_multiple_dns_key.pem"
  session_ticket_keys:
    keys:
      filename: "{{ test_rundir }}/test/common/ssl/test_data/ticket_key_a"
)EOF";

  const std::string client_ctx_yaml = R"EOF(
    common_tls_context:
  )EOF";

  testTicketSessionResumption(server_ctx_yaml1, {}, server_ctx_yaml2, {}, client_ctx_yaml, false,
                              GetParam());
}

// Test that if two listeners use the same cert and session ticket key, but
// different client CA, that sessions cannot be resumed.
TEST_P(SslSocketTest, ClientAuthCrossListenerSessionResumption) {
  const std::string server_ctx_yaml = R"EOF(
  common_tls_context:
    tls_certificates:
      certificate_chain:
        filename: "{{ test_tmpdir }}/unittestcert.pem"
      private_key:
        filename: "{{ test_tmpdir }}/unittestkey.pem"
    validation_context:
      trusted_ca:
        filename: "{{ test_rundir }}/test/common/ssl/test_data/ca_cert.pem"
  require_client_certificate: true
)EOF";

  const std::string server2_ctx_yaml = R"EOF(
  common_tls_context:
    tls_certificates:
      certificate_chain:
        filename: "{{ test_tmpdir }}/unittestcert.pem"
      private_key:
        filename: "{{ test_tmpdir }}/unittestkey.pem"
    validation_context:
      trusted_ca:
        filename: "{{ test_rundir }}/test/common/ssl/test_data/fake_ca_cert.pem"
  require_client_certificate: true
  session_ticket_keys:
    keys:
      filename: "{{ test_rundir }}/test/common/ssl/test_data/ticket_key_a"
)EOF";

  envoy::api::v2::auth::DownstreamTlsContext tls_context1;
  MessageUtil::loadFromYaml(TestEnvironment::substitute(server_ctx_yaml), tls_context1);
  auto server_cfg = std::make_unique<ServerContextConfigImpl>(tls_context1, factory_context_);
  envoy::api::v2::auth::DownstreamTlsContext tls_context2;
  MessageUtil::loadFromYaml(TestEnvironment::substitute(server2_ctx_yaml), tls_context2);
  auto server2_cfg = std::make_unique<ServerContextConfigImpl>(tls_context2, factory_context_);
  Event::SimulatedTimeSystem time_system;
  ContextManagerImpl manager(time_system);
  Stats::IsolatedStoreImpl server_stats_store;
  Ssl::ServerSslSocketFactory server_ssl_socket_factory(
      std::move(server_cfg), manager, server_stats_store, std::vector<std::string>{});
  Ssl::ServerSslSocketFactory server2_ssl_socket_factory(
      std::move(server2_cfg), manager, server_stats_store, std::vector<std::string>{});

  Network::TcpListenSocket socket(Network::Test::getCanonicalLoopbackAddress(GetParam()), nullptr);
  Network::TcpListenSocket socket2(Network::Test::getCanonicalLoopbackAddress(GetParam()), nullptr);
  Network::MockListenerCallbacks callbacks;
  Network::MockConnectionHandler connection_handler;
  Network::ListenerPtr listener = dispatcher_->createListener(socket, callbacks, false);
  Network::ListenerPtr listener2 = dispatcher_->createListener(socket2, callbacks, false);
  const std::string client_ctx_yaml = R"EOF(
  common_tls_context:
    tls_certificates:
      certificate_chain:
        filename: "{{ test_rundir }}/test/common/ssl/test_data/no_san_cert.pem"
      private_key:
        filename: "{{ test_rundir }}/test/common/ssl/test_data/no_san_key.pem"
)EOF";

  envoy::api::v2::auth::UpstreamTlsContext tls_context;
  MessageUtil::loadFromYaml(TestEnvironment::substitute(client_ctx_yaml), tls_context);

  auto client_cfg = std::make_unique<ClientContextConfigImpl>(tls_context, factory_context_);
  Stats::IsolatedStoreImpl client_stats_store;
  ClientSslSocketFactory ssl_socket_factory(std::move(client_cfg), manager, client_stats_store);
  Network::ClientConnectionPtr client_connection = dispatcher_->createClientConnection(
      socket.localAddress(), Network::Address::InstanceConstSharedPtr(),
      ssl_socket_factory.createTransportSocket(nullptr), nullptr);

  Network::MockConnectionCallbacks client_connection_callbacks;
  client_connection->addConnectionCallbacks(client_connection_callbacks);
  client_connection->connect();

  SSL_SESSION* ssl_session = nullptr;
  Network::ConnectionPtr server_connection;
  Network::MockConnectionCallbacks server_connection_callbacks;
  EXPECT_CALL(callbacks, onAccept_(_, _))
      .WillRepeatedly(Invoke([&](Network::ConnectionSocketPtr& accepted_socket, bool) -> void {
        Network::TransportSocketFactory& tsf =
            accepted_socket->localAddress() == socket.localAddress() ? server_ssl_socket_factory
                                                                     : server2_ssl_socket_factory;

        Network::ConnectionPtr new_connection = dispatcher_->createServerConnection(
            std::move(accepted_socket), tsf.createTransportSocket(nullptr));
        callbacks.onNewConnection(std::move(new_connection));
      }));
  EXPECT_CALL(callbacks, onNewConnection_(_))
      .WillOnce(Invoke([&](Network::ConnectionPtr& conn) -> void {
        server_connection = std::move(conn);
        server_connection->addConnectionCallbacks(server_connection_callbacks);
      }));

  EXPECT_CALL(server_connection_callbacks, onEvent(Network::ConnectionEvent::Connected));
  EXPECT_CALL(server_connection_callbacks, onEvent(Network::ConnectionEvent::LocalClose));
  EXPECT_CALL(client_connection_callbacks, onEvent(Network::ConnectionEvent::Connected))
      .WillOnce(Invoke([&](Network::ConnectionEvent) -> void {
        const Ssl::SslSocket* ssl_socket =
            dynamic_cast<const Ssl::SslSocket*>(client_connection->ssl());
        ssl_session = SSL_get1_session(ssl_socket->rawSslForTest());
        EXPECT_TRUE(SSL_SESSION_is_resumable(ssl_session));
        server_connection->close(Network::ConnectionCloseType::NoFlush);
        client_connection->close(Network::ConnectionCloseType::NoFlush);
        dispatcher_->exit();
      }));
  EXPECT_CALL(client_connection_callbacks, onEvent(Network::ConnectionEvent::LocalClose));

  dispatcher_->run(Event::Dispatcher::RunType::Block);

  EXPECT_EQ(1UL, server_stats_store.counter("ssl.handshake").value());
  EXPECT_EQ(1UL, client_stats_store.counter("ssl.handshake").value());

  client_connection = dispatcher_->createClientConnection(
      socket2.localAddress(), Network::Address::InstanceConstSharedPtr(),
      ssl_socket_factory.createTransportSocket(nullptr), nullptr);
  client_connection->addConnectionCallbacks(client_connection_callbacks);
  const Ssl::SslSocket* ssl_socket = dynamic_cast<const Ssl::SslSocket*>(client_connection->ssl());
  SSL_set_session(ssl_socket->rawSslForTest(), ssl_session);
  SSL_SESSION_free(ssl_session);

  client_connection->connect();

  EXPECT_CALL(callbacks, onNewConnection_(_))
      .WillOnce(Invoke([&](Network::ConnectionPtr& conn) -> void {
        server_connection = std::move(conn);
        server_connection->addConnectionCallbacks(server_connection_callbacks);
      }));
  EXPECT_CALL(server_connection_callbacks, onEvent(Network::ConnectionEvent::RemoteClose));
  EXPECT_CALL(client_connection_callbacks, onEvent(Network::ConnectionEvent::RemoteClose))
      .WillOnce(Invoke([&](Network::ConnectionEvent) -> void { dispatcher_->exit(); }));

  dispatcher_->run(Event::Dispatcher::RunType::Block);

  EXPECT_EQ(1UL, client_stats_store.counter("ssl.connection_error").value());
  EXPECT_EQ(0UL, server_stats_store.counter("ssl.session_reused").value());
  EXPECT_EQ(0UL, client_stats_store.counter("ssl.session_reused").value());
}

void testClientSessionResumption(const std::string& server_ctx_yaml,
                                 const std::string& client_ctx_yaml, bool expect_reuse,
                                 const Network::Address::IpVersion version) {
  InSequence s;

  testing::NiceMock<Server::Configuration::MockTransportSocketFactoryContext> factory_context;
  Event::SimulatedTimeSystem time_system;
  ContextManagerImpl manager(time_system);

  envoy::api::v2::auth::DownstreamTlsContext server_ctx_proto;
  MessageUtil::loadFromYaml(TestEnvironment::substitute(server_ctx_yaml), server_ctx_proto);
  auto server_cfg = std::make_unique<ServerContextConfigImpl>(server_ctx_proto, factory_context);
  Stats::IsolatedStoreImpl server_stats_store;
  ServerSslSocketFactory server_ssl_socket_factory(std::move(server_cfg), manager,
                                                   server_stats_store, std::vector<std::string>{});

  Network::TcpListenSocket socket(Network::Test::getCanonicalLoopbackAddress(version), nullptr);
  NiceMock<Network::MockListenerCallbacks> callbacks;
  Network::MockConnectionHandler connection_handler;
<<<<<<< HEAD
  Api::ApiPtr api = Api::createApiForTest(server_stats_store);
  Event::DispatcherImpl dispatcher(time_system, *api);
  Network::ListenerPtr listener = dispatcher.createListener(socket, callbacks, true, false);
=======
  Event::DispatcherImpl dispatcher(time_system);
  Network::ListenerPtr listener = dispatcher.createListener(socket, callbacks, false);
>>>>>>> e7d71aa3

  Network::ConnectionPtr server_connection;
  Network::MockConnectionCallbacks server_connection_callbacks;

  envoy::api::v2::auth::UpstreamTlsContext client_ctx_proto;
  MessageUtil::loadFromYaml(TestEnvironment::substitute(client_ctx_yaml), client_ctx_proto);
  auto client_cfg = std::make_unique<ClientContextConfigImpl>(client_ctx_proto, factory_context);
  Stats::IsolatedStoreImpl client_stats_store;
  ClientSslSocketFactory client_ssl_socket_factory(std::move(client_cfg), manager,
                                                   client_stats_store);
  Network::ClientConnectionPtr client_connection = dispatcher.createClientConnection(
      socket.localAddress(), Network::Address::InstanceConstSharedPtr(),
      client_ssl_socket_factory.createTransportSocket(nullptr), nullptr);

  Network::MockConnectionCallbacks client_connection_callbacks;
  client_connection->addConnectionCallbacks(client_connection_callbacks);
  client_connection->connect();

  size_t connect_count = 0;
  auto connect_second_time = [&connect_count, &server_connection]() {
    if (++connect_count == 2) {
      server_connection->close(Network::ConnectionCloseType::NoFlush);
    }
  };

  size_t close_count = 0;
  auto close_second_time = [&close_count, &dispatcher]() {
    if (++close_count == 2) {
      dispatcher.exit();
    }
  };

  // WillRepeatedly doesn't work with InSequence.
  EXPECT_CALL(callbacks, onAccept_(_, _))
      .WillOnce(Invoke([&](Network::ConnectionSocketPtr& socket, bool) -> void {
        Network::ConnectionPtr new_connection = dispatcher.createServerConnection(
            std::move(socket), server_ssl_socket_factory.createTransportSocket(nullptr));
        callbacks.onNewConnection(std::move(new_connection));
      }));
  EXPECT_CALL(callbacks, onNewConnection_(_))
      .WillOnce(Invoke([&](Network::ConnectionPtr& conn) -> void {
        server_connection = std::move(conn);
        server_connection->addConnectionCallbacks(server_connection_callbacks);
      }));

  const bool expect_tls13 =
      client_ctx_proto.common_tls_context().tls_params().tls_maximum_protocol_version() ==
          envoy::api::v2::auth::TlsParameters::TLSv1_3 &&
      server_ctx_proto.common_tls_context().tls_params().tls_maximum_protocol_version() ==
          envoy::api::v2::auth::TlsParameters::TLSv1_3;

  // The order of "Connected" events depends on the version of the TLS protocol (1.3 or older).
  if (expect_tls13) {
    EXPECT_CALL(client_connection_callbacks, onEvent(Network::ConnectionEvent::Connected))
        .WillOnce(Invoke([&](Network::ConnectionEvent) -> void { connect_second_time(); }));
    EXPECT_CALL(server_connection_callbacks, onEvent(Network::ConnectionEvent::Connected))
        .WillOnce(Invoke([&](Network::ConnectionEvent) -> void { connect_second_time(); }));
  } else {
    EXPECT_CALL(server_connection_callbacks, onEvent(Network::ConnectionEvent::Connected))
        .WillOnce(Invoke([&](Network::ConnectionEvent) -> void { connect_second_time(); }));
    EXPECT_CALL(client_connection_callbacks, onEvent(Network::ConnectionEvent::Connected))
        .WillOnce(Invoke([&](Network::ConnectionEvent) -> void { connect_second_time(); }));
  }
  EXPECT_CALL(server_connection_callbacks, onEvent(Network::ConnectionEvent::LocalClose))
      .WillOnce(Invoke([&](Network::ConnectionEvent) -> void { close_second_time(); }));
  EXPECT_CALL(client_connection_callbacks, onEvent(Network::ConnectionEvent::RemoteClose))
      .WillOnce(Invoke([&](Network::ConnectionEvent) -> void { close_second_time(); }));

  dispatcher.run(Event::Dispatcher::RunType::Block);

  EXPECT_EQ(0UL, server_stats_store.counter("ssl.session_reused").value());
  EXPECT_EQ(0UL, client_stats_store.counter("ssl.session_reused").value());

  connect_count = 0;
  close_count = 0;

  client_connection = dispatcher.createClientConnection(
      socket.localAddress(), Network::Address::InstanceConstSharedPtr(),
      client_ssl_socket_factory.createTransportSocket(nullptr), nullptr);
  client_connection->addConnectionCallbacks(client_connection_callbacks);
  client_connection->connect();

  // WillRepeatedly doesn't work with InSequence.
  EXPECT_CALL(callbacks, onAccept_(_, _))
      .WillOnce(Invoke([&](Network::ConnectionSocketPtr& socket, bool) -> void {
        Network::ConnectionPtr new_connection = dispatcher.createServerConnection(
            std::move(socket), server_ssl_socket_factory.createTransportSocket(nullptr));
        callbacks.onNewConnection(std::move(new_connection));
      }));
  EXPECT_CALL(callbacks, onNewConnection_(_))
      .WillOnce(Invoke([&](Network::ConnectionPtr& conn) -> void {
        server_connection = std::move(conn);
        server_connection->addConnectionCallbacks(server_connection_callbacks);
      }));

  // The order of "Connected" events depends on the version of the TLS protocol (1.3 or older),
  // and whether or not the session was successfully resumed.
  if (expect_tls13 || expect_reuse) {
    EXPECT_CALL(client_connection_callbacks, onEvent(Network::ConnectionEvent::Connected))
        .WillOnce(Invoke([&](Network::ConnectionEvent) -> void { connect_second_time(); }));
    EXPECT_CALL(server_connection_callbacks, onEvent(Network::ConnectionEvent::Connected))
        .WillOnce(Invoke([&](Network::ConnectionEvent) -> void { connect_second_time(); }));
  } else {
    EXPECT_CALL(server_connection_callbacks, onEvent(Network::ConnectionEvent::Connected))
        .WillOnce(Invoke([&](Network::ConnectionEvent) -> void { connect_second_time(); }));
    EXPECT_CALL(client_connection_callbacks, onEvent(Network::ConnectionEvent::Connected))
        .WillOnce(Invoke([&](Network::ConnectionEvent) -> void { connect_second_time(); }));
  }
  EXPECT_CALL(server_connection_callbacks, onEvent(Network::ConnectionEvent::LocalClose))
      .WillOnce(Invoke([&](Network::ConnectionEvent) -> void { close_second_time(); }));
  EXPECT_CALL(client_connection_callbacks, onEvent(Network::ConnectionEvent::RemoteClose))
      .WillOnce(Invoke([&](Network::ConnectionEvent) -> void { close_second_time(); }));

  dispatcher.run(Event::Dispatcher::RunType::Block);

  EXPECT_EQ(expect_reuse ? 1UL : 0UL, server_stats_store.counter("ssl.session_reused").value());
  EXPECT_EQ(expect_reuse ? 1UL : 0UL, client_stats_store.counter("ssl.session_reused").value());
}

// Test client session resumption using default settings (should be enabled).
TEST_P(SslSocketTest, ClientSessionResumptionDefault) {
  const std::string server_ctx_yaml = R"EOF(
  common_tls_context:
    tls_certificates:
      certificate_chain:
        filename: "{{ test_tmpdir }}/unittestcert.pem"
      private_key:
        filename: "{{ test_tmpdir }}/unittestkey.pem"
)EOF";

  const std::string client_ctx_yaml = R"EOF(
  common_tls_context:
)EOF";

  testClientSessionResumption(server_ctx_yaml, client_ctx_yaml, true, GetParam());
}

// Make sure client session resumption is not happening with TLS 1.0-1.2 when it's disabled.
TEST_P(SslSocketTest, ClientSessionResumptionDisabledTls12) {
  const std::string server_ctx_yaml = R"EOF(
  common_tls_context:
    tls_certificates:
      certificate_chain:
        filename: "{{ test_tmpdir }}/unittestcert.pem"
      private_key:
        filename: "{{ test_tmpdir }}/unittestkey.pem"
)EOF";

  const std::string client_ctx_yaml = R"EOF(
  common_tls_context:
  max_session_keys: 0
)EOF";

  testClientSessionResumption(server_ctx_yaml, client_ctx_yaml, false, GetParam());
}

// Test client session resumption with TLS 1.0-1.2.
TEST_P(SslSocketTest, ClientSessionResumptionEnabledTls12) {
  const std::string server_ctx_yaml = R"EOF(
  common_tls_context:
    tls_params:
      tls_minimum_protocol_version: TLSv1_0
      tls_maximum_protocol_version: TLSv1_2
    tls_certificates:
      certificate_chain:
        filename: "{{ test_tmpdir }}/unittestcert.pem"
      private_key:
        filename: "{{ test_tmpdir }}/unittestkey.pem"
)EOF";

  const std::string client_ctx_yaml = R"EOF(
  common_tls_context:
    tls_params:
      tls_minimum_protocol_version: TLSv1_0
      tls_maximum_protocol_version: TLSv1_2
  max_session_keys: 2
)EOF";

  testClientSessionResumption(server_ctx_yaml, client_ctx_yaml, true, GetParam());
}

// Make sure client session resumption is not happening with TLS 1.3 when it's disabled.
TEST_P(SslSocketTest, ClientSessionResumptionDisabledTls13) {
  const std::string server_ctx_yaml = R"EOF(
  common_tls_context:
    tls_params:
      tls_minimum_protocol_version: TLSv1_3
      tls_maximum_protocol_version: TLSv1_3
    tls_certificates:
      certificate_chain:
        filename: "{{ test_tmpdir }}/unittestcert.pem"
      private_key:
        filename: "{{ test_tmpdir }}/unittestkey.pem"
)EOF";

  const std::string client_ctx_yaml = R"EOF(
  common_tls_context:
    tls_params:
      tls_minimum_protocol_version: TLSv1_3
      tls_maximum_protocol_version: TLSv1_3
  max_session_keys: 0
)EOF";

  testClientSessionResumption(server_ctx_yaml, client_ctx_yaml, false, GetParam());
}

// Test client session resumption with TLS 1.3 (it's different than in older versions of TLS).
TEST_P(SslSocketTest, ClientSessionResumptionEnabledTls13) {
  const std::string server_ctx_yaml = R"EOF(
  common_tls_context:
    tls_params:
      tls_minimum_protocol_version: TLSv1_3
      tls_maximum_protocol_version: TLSv1_3
    tls_certificates:
      certificate_chain:
        filename: "{{ test_tmpdir }}/unittestcert.pem"
      private_key:
        filename: "{{ test_tmpdir }}/unittestkey.pem"
)EOF";

  const std::string client_ctx_yaml = R"EOF(
  common_tls_context:
    tls_params:
      tls_minimum_protocol_version: TLSv1_3
      tls_maximum_protocol_version: TLSv1_3
  max_session_keys: 2
)EOF";

  testClientSessionResumption(server_ctx_yaml, client_ctx_yaml, true, GetParam());
}

TEST_P(SslSocketTest, SslError) {
  const std::string server_ctx_yaml = R"EOF(
  common_tls_context:
    tls_certificates:
      certificate_chain:
        filename: "{{ test_tmpdir }}/unittestcert.pem"
      private_key:
        filename: "{{ test_tmpdir }}/unittestkey.pem"
    validation_context:
      trusted_ca:
        filename: "{{ test_rundir }}/test/common/ssl/test_data/fake_ca_cert.pem"
      verify_certificate_hash: "7B:0C:3F:0D:97:0E:FC:16:70:11:7A:0C:35:75:54:6B:17:AB:CF:20:D8:AA:A0:ED:87:08:0F:FB:60:4C:40:77"
)EOF";

  envoy::api::v2::auth::DownstreamTlsContext tls_context;
  MessageUtil::loadFromYaml(TestEnvironment::substitute(server_ctx_yaml), tls_context);
  auto server_cfg = std::make_unique<ServerContextConfigImpl>(tls_context, factory_context_);
  Event::SimulatedTimeSystem time_system;
  ContextManagerImpl manager(time_system);
  Stats::IsolatedStoreImpl server_stats_store;
  Ssl::ServerSslSocketFactory server_ssl_socket_factory(
      std::move(server_cfg), manager, server_stats_store, std::vector<std::string>{});

  Network::TcpListenSocket socket(Network::Test::getCanonicalLoopbackAddress(GetParam()), nullptr);
  Network::MockListenerCallbacks callbacks;
  Network::MockConnectionHandler connection_handler;
  Network::ListenerPtr listener = dispatcher_->createListener(socket, callbacks, false);

  Network::ClientConnectionPtr client_connection = dispatcher_->createClientConnection(
      socket.localAddress(), Network::Address::InstanceConstSharedPtr(),
      Network::Test::createRawBufferSocket(), nullptr);
  client_connection->connect();
  Buffer::OwnedImpl bad_data("bad_handshake_data");
  client_connection->write(bad_data, false);

  Network::ConnectionPtr server_connection;
  Network::MockConnectionCallbacks server_connection_callbacks;
  EXPECT_CALL(callbacks, onAccept_(_, _))
      .WillOnce(Invoke([&](Network::ConnectionSocketPtr& socket, bool) -> void {
        Network::ConnectionPtr new_connection = dispatcher_->createServerConnection(
            std::move(socket), server_ssl_socket_factory.createTransportSocket(nullptr));
        callbacks.onNewConnection(std::move(new_connection));
      }));
  EXPECT_CALL(callbacks, onNewConnection_(_))
      .WillOnce(Invoke([&](Network::ConnectionPtr& conn) -> void {
        server_connection = std::move(conn);
        server_connection->addConnectionCallbacks(server_connection_callbacks);
      }));

  EXPECT_CALL(server_connection_callbacks, onEvent(Network::ConnectionEvent::RemoteClose))
      .WillOnce(Invoke([&](Network::ConnectionEvent) -> void {
        client_connection->close(Network::ConnectionCloseType::NoFlush);
        dispatcher_->exit();
      }));

  dispatcher_->run(Event::Dispatcher::RunType::Block);

  EXPECT_EQ(1UL, server_stats_store.counter("ssl.connection_error").value());
}

TEST_P(SslSocketTest, ProtocolVersions) {
  envoy::api::v2::Listener listener;
  envoy::api::v2::listener::FilterChain* filter_chain = listener.add_filter_chains();
  envoy::api::v2::auth::TlsCertificate* server_cert =
      filter_chain->mutable_tls_context()->mutable_common_tls_context()->add_tls_certificates();
  server_cert->mutable_certificate_chain()->set_filename(
      TestEnvironment::substitute("{{ test_rundir }}/test/common/ssl/test_data/san_dns_cert.pem"));
  server_cert->mutable_private_key()->set_filename(
      TestEnvironment::substitute("{{ test_rundir }}/test/common/ssl/test_data/san_dns_key.pem"));
  envoy::api::v2::auth::TlsParameters* server_params =
      filter_chain->mutable_tls_context()->mutable_common_tls_context()->mutable_tls_params();

  envoy::api::v2::auth::UpstreamTlsContext client;
  envoy::api::v2::auth::TlsParameters* client_params =
      client.mutable_common_tls_context()->mutable_tls_params();

  // Connection using defaults (client & server) succeeds, negotiating TLSv1.2.
  testUtilV2(listener, client, "", true, "TLSv1.2", "", "", "", "", "ssl.handshake",
             "ssl.handshake", GetParam(), nullptr);

  // Connection using defaults (client & server) succeeds, negotiating TLSv1.2,
  // even with client renegotiation.
  client.set_allow_renegotiation(true);
  testUtilV2(listener, client, "", true, "TLSv1.2", "", "", "", "", "ssl.handshake",
             "ssl.handshake", GetParam(), nullptr);
  client.set_allow_renegotiation(false);

  // Connection using TLSv1.0 (client) and defaults (server) succeeds.
  client_params->set_tls_minimum_protocol_version(envoy::api::v2::auth::TlsParameters::TLSv1_0);
  client_params->set_tls_maximum_protocol_version(envoy::api::v2::auth::TlsParameters::TLSv1_0);
  testUtilV2(listener, client, "", true, "TLSv1", "", "", "", "", "ssl.handshake", "ssl.handshake",
             GetParam(), nullptr);

  // Connection using TLSv1.1 (client) and defaults (server) succeeds.
  client_params->set_tls_minimum_protocol_version(envoy::api::v2::auth::TlsParameters::TLSv1_1);
  client_params->set_tls_maximum_protocol_version(envoy::api::v2::auth::TlsParameters::TLSv1_1);
  testUtilV2(listener, client, "", true, "TLSv1.1", "", "", "", "", "ssl.handshake",
             "ssl.handshake", GetParam(), nullptr);

  // Connection using TLSv1.2 (client) and defaults (server) succeeds.
  client_params->set_tls_minimum_protocol_version(envoy::api::v2::auth::TlsParameters::TLSv1_2);
  client_params->set_tls_maximum_protocol_version(envoy::api::v2::auth::TlsParameters::TLSv1_2);
  testUtilV2(listener, client, "", true, "TLSv1.2", "", "", "", "", "ssl.handshake",
             "ssl.handshake", GetParam(), nullptr);

  // Connection using TLSv1.3 (client) and defaults (server) fails.
  client_params->set_tls_minimum_protocol_version(envoy::api::v2::auth::TlsParameters::TLSv1_3);
  client_params->set_tls_maximum_protocol_version(envoy::api::v2::auth::TlsParameters::TLSv1_3);
  testUtilV2(listener, client, "", false, "", "", "", "", "", "ssl.connection_error",
             "ssl.connection_error", GetParam(), nullptr);

  // Connection using TLSv1.3 (client) and TLSv1.0-1.3 (server) succeeds.
  server_params->set_tls_minimum_protocol_version(envoy::api::v2::auth::TlsParameters::TLSv1_0);
  server_params->set_tls_maximum_protocol_version(envoy::api::v2::auth::TlsParameters::TLSv1_3);
  testUtilV2(listener, client, "", true, "TLSv1.3", "", "", "", "", "ssl.handshake",
             "ssl.handshake", GetParam(), nullptr);

  // Connection using defaults (client) and TLSv1.0 (server) succeeds.
  client_params->clear_tls_minimum_protocol_version();
  client_params->clear_tls_maximum_protocol_version();
  server_params->set_tls_minimum_protocol_version(envoy::api::v2::auth::TlsParameters::TLSv1_0);
  server_params->set_tls_maximum_protocol_version(envoy::api::v2::auth::TlsParameters::TLSv1_0);
  testUtilV2(listener, client, "", true, "TLSv1", "", "", "", "", "ssl.handshake", "ssl.handshake",
             GetParam(), nullptr);

  // Connection using defaults (client) and TLSv1.1 (server) succeeds.
  server_params->set_tls_minimum_protocol_version(envoy::api::v2::auth::TlsParameters::TLSv1_1);
  server_params->set_tls_maximum_protocol_version(envoy::api::v2::auth::TlsParameters::TLSv1_1);
  testUtilV2(listener, client, "", true, "TLSv1.1", "", "", "", "", "ssl.handshake",
             "ssl.handshake", GetParam(), nullptr);

  // Connection using defaults (client) and TLSv1.2 (server) succeeds.
  server_params->set_tls_minimum_protocol_version(envoy::api::v2::auth::TlsParameters::TLSv1_2);
  server_params->set_tls_maximum_protocol_version(envoy::api::v2::auth::TlsParameters::TLSv1_2);
  testUtilV2(listener, client, "", true, "TLSv1.2", "", "", "", "", "ssl.handshake",
             "ssl.handshake", GetParam(), nullptr);

  // Connection using defaults (client) and TLSv1.3 (server) fails.
  server_params->set_tls_minimum_protocol_version(envoy::api::v2::auth::TlsParameters::TLSv1_3);
  server_params->set_tls_maximum_protocol_version(envoy::api::v2::auth::TlsParameters::TLSv1_3);
  testUtilV2(listener, client, "", false, "", "", "", "", "", "ssl.connection_error",
             "ssl.connection_error", GetParam(), nullptr);

  // Connection using TLSv1.0-TLSv1.3 (client) and TLSv1.3 (server) succeeds.
  client_params->set_tls_minimum_protocol_version(envoy::api::v2::auth::TlsParameters::TLSv1_0);
  client_params->set_tls_maximum_protocol_version(envoy::api::v2::auth::TlsParameters::TLSv1_3);
  testUtilV2(listener, client, "", true, "TLSv1.3", "", "", "", "", "ssl.handshake",
             "ssl.handshake", GetParam(), nullptr);

  // Protocol version logged correctly when connecting using TLSv1.0-TLSv1.3
  // for the client and TLSv1.3 for the server.
  testUtilV2(listener, client, "", true, "TLSv1.3", "", "", "", "", "ssl.versions.TLSv1.3",
             "ssl.versions.TLSv1.3", GetParam(), nullptr);

  // Protocol version logged correctly when connecting using TLSv1.0 for both.
  client_params->set_tls_minimum_protocol_version(envoy::api::v2::auth::TlsParameters::TLSv1_0);
  client_params->set_tls_maximum_protocol_version(envoy::api::v2::auth::TlsParameters::TLSv1_0);
  server_params->set_tls_minimum_protocol_version(envoy::api::v2::auth::TlsParameters::TLSv1_0);
  server_params->set_tls_maximum_protocol_version(envoy::api::v2::auth::TlsParameters::TLSv1_0);
  testUtilV2(listener, client, "", true, "TLSv1", "", "", "", "", "ssl.versions.TLSv1",
             "ssl.versions.TLSv1", GetParam(), nullptr);
}

TEST_P(SslSocketTest, ALPN) {
  envoy::api::v2::Listener listener;
  envoy::api::v2::listener::FilterChain* filter_chain = listener.add_filter_chains();
  envoy::api::v2::auth::TlsCertificate* server_cert =
      filter_chain->mutable_tls_context()->mutable_common_tls_context()->add_tls_certificates();
  server_cert->mutable_certificate_chain()->set_filename(
      TestEnvironment::substitute("{{ test_rundir }}/test/common/ssl/test_data/san_dns_cert.pem"));
  server_cert->mutable_private_key()->set_filename(
      TestEnvironment::substitute("{{ test_rundir }}/test/common/ssl/test_data/san_dns_key.pem"));
  envoy::api::v2::auth::CommonTlsContext* server_ctx =
      filter_chain->mutable_tls_context()->mutable_common_tls_context();

  envoy::api::v2::auth::UpstreamTlsContext client;
  envoy::api::v2::auth::CommonTlsContext* client_ctx = client.mutable_common_tls_context();

  // Connection using defaults (client & server) succeeds, no ALPN is negotiated.
  testUtilV2(listener, client, "", true, "", "", "", "", "", "ssl.handshake", "ssl.handshake",
             GetParam(), nullptr);

  // Connection using defaults (client & server) succeeds, no ALPN is negotiated,
  // even with client renegotiation.
  client.set_allow_renegotiation(true);
  testUtilV2(listener, client, "", true, "", "", "", "", "", "ssl.handshake", "ssl.handshake",
             GetParam(), nullptr);
  client.set_allow_renegotiation(false);

  // Client connects without ALPN to a server with "test" ALPN, no ALPN is negotiated.
  server_ctx->add_alpn_protocols("test");
  testUtilV2(listener, client, "", true, "", "", "", "", "", "ssl.handshake", "ssl.handshake",
             GetParam(), nullptr);
  server_ctx->clear_alpn_protocols();

  // Client connects with "test" ALPN to a server without ALPN, no ALPN is negotiated.
  client_ctx->add_alpn_protocols("test");
  testUtilV2(listener, client, "", true, "", "", "", "", "", "ssl.handshake", "ssl.handshake",
             GetParam(), nullptr);
  client_ctx->clear_alpn_protocols();

  // Client connects with "test" ALPN to a server with "test" ALPN, "test" ALPN is negotiated.
  client_ctx->add_alpn_protocols("test");
  server_ctx->add_alpn_protocols("test");
  testUtilV2(listener, client, "", true, "", "", "", "", "test", "ssl.handshake", "ssl.handshake",
             GetParam(), nullptr);
  client_ctx->clear_alpn_protocols();
  server_ctx->clear_alpn_protocols();

  // Client connects with "test" ALPN to a server with "test" ALPN, "test" ALPN is negotiated,
  // even with client renegotiation.
  client.set_allow_renegotiation(true);
  client_ctx->add_alpn_protocols("test");
  server_ctx->add_alpn_protocols("test");
  testUtilV2(listener, client, "", true, "", "", "", "", "test", "ssl.handshake", "ssl.handshake",
             GetParam(), nullptr);
  client.set_allow_renegotiation(false);
  client_ctx->clear_alpn_protocols();
  server_ctx->clear_alpn_protocols();

  // Client connects with "test" ALPN to a server with "test2" ALPN, no ALPN is negotiated.
  client_ctx->add_alpn_protocols("test");
  server_ctx->add_alpn_protocols("test2");
  testUtilV2(listener, client, "", true, "", "", "", "", "", "ssl.handshake", "ssl.handshake",
             GetParam(), nullptr);
  client_ctx->clear_alpn_protocols();
  server_ctx->clear_alpn_protocols();
}

TEST_P(SslSocketTest, CipherSuites) {
  envoy::api::v2::Listener listener;
  envoy::api::v2::listener::FilterChain* filter_chain = listener.add_filter_chains();
  envoy::api::v2::auth::TlsCertificate* server_cert =
      filter_chain->mutable_tls_context()->mutable_common_tls_context()->add_tls_certificates();
  server_cert->mutable_certificate_chain()->set_filename(
      TestEnvironment::substitute("{{ test_rundir }}/test/common/ssl/test_data/san_dns_cert.pem"));
  server_cert->mutable_private_key()->set_filename(
      TestEnvironment::substitute("{{ test_rundir }}/test/common/ssl/test_data/san_dns_key.pem"));
  envoy::api::v2::auth::TlsParameters* server_params =
      filter_chain->mutable_tls_context()->mutable_common_tls_context()->mutable_tls_params();

  envoy::api::v2::auth::UpstreamTlsContext client;
  envoy::api::v2::auth::TlsParameters* client_params =
      client.mutable_common_tls_context()->mutable_tls_params();

  // Connection using defaults (client & server) succeeds.
  testUtilV2(listener, client, "", true, "", "", "", "", "", "ssl.handshake", "ssl.handshake",
             GetParam(), nullptr);

  // Connection using defaults (client & server) succeeds, even with client renegotiation.
  client.set_allow_renegotiation(true);
  testUtilV2(listener, client, "", true, "", "", "", "", "", "ssl.handshake", "ssl.handshake",
             GetParam(), nullptr);
  client.set_allow_renegotiation(false);

  // Client connects with one of the supported cipher suites, connection succeeds.
  client_params->add_cipher_suites("ECDHE-RSA-CHACHA20-POLY1305");
  server_params->add_cipher_suites("ECDHE-RSA-CHACHA20-POLY1305");
  server_params->add_cipher_suites("ECDHE-RSA-AES128-GCM-SHA256");
  testUtilV2(listener, client, "", true, "", "", "", "", "", "ssl.handshake", "ssl.handshake",
             GetParam(), nullptr);
  client_params->clear_cipher_suites();
  server_params->clear_cipher_suites();

  // Client connects with unsupported cipher suite, connection fails.
  client_params->add_cipher_suites("ECDHE-RSA-AES128-GCM-SHA256");
  server_params->add_cipher_suites("ECDHE-RSA-CHACHA20-POLY1305");
  testUtilV2(listener, client, "", false, "", "", "", "", "", "ssl.connection_error",
             "ssl.connection_error", GetParam(), nullptr);
  client_params->clear_cipher_suites();
  server_params->clear_cipher_suites();
}

TEST_P(SslSocketTest, EcdhCurves) {
  envoy::api::v2::Listener listener;
  envoy::api::v2::listener::FilterChain* filter_chain = listener.add_filter_chains();
  envoy::api::v2::auth::TlsCertificate* server_cert =
      filter_chain->mutable_tls_context()->mutable_common_tls_context()->add_tls_certificates();
  server_cert->mutable_certificate_chain()->set_filename(
      TestEnvironment::substitute("{{ test_rundir }}/test/common/ssl/test_data/san_dns_cert.pem"));
  server_cert->mutable_private_key()->set_filename(
      TestEnvironment::substitute("{{ test_rundir }}/test/common/ssl/test_data/san_dns_key.pem"));
  envoy::api::v2::auth::TlsParameters* server_params =
      filter_chain->mutable_tls_context()->mutable_common_tls_context()->mutable_tls_params();

  envoy::api::v2::auth::UpstreamTlsContext client;
  envoy::api::v2::auth::TlsParameters* client_params =
      client.mutable_common_tls_context()->mutable_tls_params();

  // Connection using defaults (client & server) succeeds.
  testUtilV2(listener, client, "", true, "", "", "", "", "", "ssl.handshake", "ssl.handshake",
             GetParam(), nullptr);

  // Connection using defaults (client & server) succeeds, even with client renegotiation.
  client.set_allow_renegotiation(true);
  testUtilV2(listener, client, "", true, "", "", "", "", "", "ssl.handshake", "ssl.handshake",
             GetParam(), nullptr);
  client.set_allow_renegotiation(false);

  // Client connects with one of the supported ECDH curves, connection succeeds.
  client_params->add_ecdh_curves("X25519");
  server_params->add_ecdh_curves("X25519");
  server_params->add_ecdh_curves("P-256");
  server_params->add_cipher_suites("ECDHE-RSA-AES128-GCM-SHA256");
  testUtilV2(listener, client, "", true, "", "", "", "", "", "ssl.handshake", "ssl.handshake",
             GetParam(), nullptr);
  client_params->clear_ecdh_curves();
  server_params->clear_ecdh_curves();
  server_params->clear_cipher_suites();

  // Client connects with unsupported ECDH curve, connection fails.
  client_params->add_ecdh_curves("X25519");
  server_params->add_ecdh_curves("P-256");
  server_params->add_cipher_suites("ECDHE-RSA-AES128-GCM-SHA256");
  testUtilV2(listener, client, "", false, "", "", "", "", "", "ssl.connection_error",
             "ssl.connection_error", GetParam(), nullptr);
  client_params->clear_ecdh_curves();
  server_params->clear_ecdh_curves();
  server_params->clear_cipher_suites();
}

TEST_P(SslSocketTest, RevokedCertificate) {

  const std::string server_ctx_yaml = R"EOF(
  common_tls_context:
    tls_certificates:
      certificate_chain:
        filename: "{{ test_tmpdir }}/unittestcert.pem"
      private_key:
        filename: "{{ test_tmpdir }}/unittestkey.pem"
    validation_context:
      trusted_ca:
        filename: "{{ test_rundir }}/test/common/ssl/test_data/ca_cert.pem"
      crl:
        filename: "{{ test_rundir }}/test/common/ssl/test_data/ca_cert.crl"
)EOF";

  // This should fail, since the certificate has been revoked.
  const std::string revoked_client_ctx_yaml = R"EOF(
  common_tls_context:
    tls_certificates:
      certificate_chain:
        filename: "{{ test_rundir }}/test/common/ssl/test_data/san_dns_cert.pem"
      private_key:
        filename: "{{ test_rundir }}/test/common/ssl/test_data/san_dns_key.pem"
)EOF";

  testUtil(revoked_client_ctx_yaml, server_ctx_yaml, "", "", "", "db6c9a4af16d9091", "", "", "",
           "ssl.fail_verify_error", false, GetParam());

  // This should succeed, since the cert isn't revoked.
  const std::string successful_client_ctx_yaml = R"EOF(
  common_tls_context:
    tls_certificates:
      certificate_chain:
        filename: "{{ test_rundir }}/test/common/ssl/test_data/san_dns_cert2.pem"
      private_key:
        filename: "{{ test_rundir }}/test/common/ssl/test_data/san_dns_key2.pem"
)EOF";

  testUtil(successful_client_ctx_yaml, server_ctx_yaml, "", "", "", "db6c9a4af16d9091", "", "", "",
           "ssl.handshake", true, GetParam());
}

TEST_P(SslSocketTest, RevokedCertificateCRLInTrustedCA) {

  const std::string server_ctx_yaml = R"EOF(
  common_tls_context:
    tls_certificates:
      certificate_chain:
        filename: "{{ test_tmpdir }}/unittestcert.pem"
      private_key:
        filename: "{{ test_tmpdir }}/unittestkey.pem"
    validation_context:
      trusted_ca:
        filename: "{{ test_rundir }}/test/common/ssl/test_data/ca_cert_with_crl.pem"
)EOF";

  // This should fail, since the certificate has been revoked.
  const std::string revoked_client_ctx_yaml = R"EOF(
  common_tls_context:
    tls_certificates:
      certificate_chain:
        filename: "{{ test_rundir }}/test/common/ssl/test_data/san_dns_cert.pem"
      private_key:
        filename: "{{ test_rundir }}/test/common/ssl/test_data/san_dns_key.pem"
)EOF";

  testUtil(revoked_client_ctx_yaml, server_ctx_yaml, "", "", "", "db6c9a4af16d9091", "", "", "",
           "ssl.fail_verify_error", false, GetParam());

  // This should succeed, since the cert isn't revoked.
  const std::string successful_client_ctx_yaml = R"EOF(
  common_tls_context:
    tls_certificates:
      certificate_chain:
        filename: "{{ test_rundir }}/test/common/ssl/test_data/san_dns_cert2.pem"
      private_key:
        filename: "{{ test_rundir }}/test/common/ssl/test_data/san_dns_key2.pem"
)EOF";

  testUtil(successful_client_ctx_yaml, server_ctx_yaml, "", "", "", "db6c9a4af16d9091", "", "", "",
           "ssl.handshake", true, GetParam());
}

TEST_P(SslSocketTest, GetRequestedServerName) {
  envoy::api::v2::Listener listener;
  envoy::api::v2::listener::FilterChain* filter_chain = listener.add_filter_chains();
  envoy::api::v2::auth::TlsCertificate* server_cert =
      filter_chain->mutable_tls_context()->mutable_common_tls_context()->add_tls_certificates();
  server_cert->mutable_certificate_chain()->set_filename(
      TestEnvironment::substitute("{{ test_rundir }}/test/common/ssl/test_data/san_dns_cert.pem"));
  server_cert->mutable_private_key()->set_filename(
      TestEnvironment::substitute("{{ test_rundir }}/test/common/ssl/test_data/san_dns_key.pem"));

  envoy::api::v2::auth::UpstreamTlsContext client;
  client.set_sni("lyft.com");

  testUtilV2(listener, client, "", true, "", "", "", "lyft.com", "", "ssl.handshake",
             "ssl.handshake", GetParam(), nullptr);
}

TEST_P(SslSocketTest, OverrideRequestedServerName) {
  envoy::api::v2::Listener listener;
  envoy::api::v2::listener::FilterChain* filter_chain = listener.add_filter_chains();
  envoy::api::v2::auth::TlsCertificate* server_cert =
      filter_chain->mutable_tls_context()->mutable_common_tls_context()->add_tls_certificates();
  server_cert->mutable_certificate_chain()->set_filename(
      TestEnvironment::substitute("{{ test_rundir }}/test/common/ssl/test_data/san_dns_cert.pem"));
  server_cert->mutable_private_key()->set_filename(
      TestEnvironment::substitute("{{ test_rundir }}/test/common/ssl/test_data/san_dns_key.pem"));

  envoy::api::v2::auth::UpstreamTlsContext client;
  client.set_sni("lyft.com");

  Network::TransportSocketOptionsSharedPtr transport_socket_options(
      new Network::TransportSocketOptionsImpl("example.com"));

  testUtilV2(listener, client, "", true, "", "", "", "example.com", "", "ssl.handshake",
             "ssl.handshake", GetParam(), transport_socket_options);
}

TEST_P(SslSocketTest, OverrideRequestedServerNameWithoutSniInUpstreamTlsContext) {
  envoy::api::v2::Listener listener;
  envoy::api::v2::listener::FilterChain* filter_chain = listener.add_filter_chains();
  envoy::api::v2::auth::TlsCertificate* server_cert =
      filter_chain->mutable_tls_context()->mutable_common_tls_context()->add_tls_certificates();
  server_cert->mutable_certificate_chain()->set_filename(
      TestEnvironment::substitute("{{ test_rundir }}/test/common/ssl/test_data/san_dns_cert.pem"));
  server_cert->mutable_private_key()->set_filename(
      TestEnvironment::substitute("{{ test_rundir }}/test/common/ssl/test_data/san_dns_key.pem"));

  envoy::api::v2::auth::UpstreamTlsContext client;

  Network::TransportSocketOptionsSharedPtr transport_socket_options(
      new Network::TransportSocketOptionsImpl("example.com"));
  testUtilV2(listener, client, "", true, "", "", "", "example.com", "", "ssl.handshake",
             "ssl.handshake", GetParam(), transport_socket_options);
}

// Validate that if downstream secrets are not yet downloaded from SDS server, Envoy creates
// NotReadySslSocket object to handle downstream connection.
TEST_P(SslSocketTest, DownstreamNotReadySslSocket) {
  Stats::IsolatedStoreImpl stats_store;
  testing::NiceMock<Server::Configuration::MockTransportSocketFactoryContext> factory_context;
  NiceMock<LocalInfo::MockLocalInfo> local_info;
  NiceMock<Event::MockDispatcher> dispatcher;
  NiceMock<Runtime::MockRandomGenerator> random;
  NiceMock<Upstream::MockClusterManager> cluster_manager;
  NiceMock<Init::MockManager> init_manager;
  EXPECT_CALL(factory_context, localInfo()).WillOnce(ReturnRef(local_info));
  EXPECT_CALL(factory_context, dispatcher()).WillOnce(ReturnRef(dispatcher));
  EXPECT_CALL(factory_context, random()).WillOnce(ReturnRef(random));
  EXPECT_CALL(factory_context, stats()).WillOnce(ReturnRef(stats_store));
  EXPECT_CALL(factory_context, clusterManager()).WillOnce(ReturnRef(cluster_manager));
  EXPECT_CALL(factory_context, initManager()).WillRepeatedly(Return(&init_manager));

  envoy::api::v2::auth::DownstreamTlsContext tls_context;
  auto sds_secret_configs =
      tls_context.mutable_common_tls_context()->mutable_tls_certificate_sds_secret_configs()->Add();
  sds_secret_configs->set_name("abc.com");
  sds_secret_configs->mutable_sds_config();
  auto server_cfg = std::make_unique<ServerContextConfigImpl>(tls_context, factory_context);
  EXPECT_TRUE(server_cfg->tlsCertificates().empty());
  EXPECT_FALSE(server_cfg->isReady());

  Event::SimulatedTimeSystem time_system;
  ContextManagerImpl manager(time_system);
  Ssl::ServerSslSocketFactory server_ssl_socket_factory(std::move(server_cfg), manager, stats_store,
                                                        std::vector<std::string>{});
  auto transport_socket = server_ssl_socket_factory.createTransportSocket(nullptr);
  EXPECT_EQ(EMPTY_STRING, transport_socket->protocol());
  EXPECT_EQ(nullptr, transport_socket->ssl());
  Buffer::OwnedImpl buffer;
  Network::IoResult result = transport_socket->doRead(buffer);
  EXPECT_EQ(Network::PostIoAction::Close, result.action_);
  result = transport_socket->doWrite(buffer, true);
  EXPECT_EQ(Network::PostIoAction::Close, result.action_);
}

// Validate that if upstream secrets are not yet downloaded from SDS server, Envoy creates
// NotReadySslSocket object to handle upstream connection.
TEST_P(SslSocketTest, UpstreamNotReadySslSocket) {
  Stats::IsolatedStoreImpl stats_store;
  testing::NiceMock<Server::Configuration::MockTransportSocketFactoryContext> factory_context;
  NiceMock<LocalInfo::MockLocalInfo> local_info;
  NiceMock<Event::MockDispatcher> dispatcher;
  NiceMock<Runtime::MockRandomGenerator> random;
  NiceMock<Upstream::MockClusterManager> cluster_manager;
  NiceMock<Init::MockManager> init_manager;
  Event::SimulatedTimeSystem time_system;
  EXPECT_CALL(factory_context, localInfo()).WillOnce(ReturnRef(local_info));
  EXPECT_CALL(factory_context, dispatcher()).WillOnce(ReturnRef(dispatcher));
  EXPECT_CALL(factory_context, random()).WillOnce(ReturnRef(random));
  EXPECT_CALL(factory_context, stats()).WillOnce(ReturnRef(stats_store));
  EXPECT_CALL(factory_context, clusterManager()).WillOnce(ReturnRef(cluster_manager));
  EXPECT_CALL(factory_context, initManager()).WillRepeatedly(Return(&init_manager));

  envoy::api::v2::auth::UpstreamTlsContext tls_context;
  auto sds_secret_configs =
      tls_context.mutable_common_tls_context()->mutable_tls_certificate_sds_secret_configs()->Add();
  sds_secret_configs->set_name("abc.com");
  sds_secret_configs->mutable_sds_config();
  auto client_cfg = std::make_unique<ClientContextConfigImpl>(tls_context, factory_context);
  EXPECT_TRUE(client_cfg->tlsCertificates().empty());
  EXPECT_FALSE(client_cfg->isReady());

  ContextManagerImpl manager(time_system);
  Ssl::ClientSslSocketFactory client_ssl_socket_factory(std::move(client_cfg), manager,
                                                        stats_store);
  auto transport_socket = client_ssl_socket_factory.createTransportSocket(nullptr);
  EXPECT_EQ(EMPTY_STRING, transport_socket->protocol());
  EXPECT_EQ(nullptr, transport_socket->ssl());
  Buffer::OwnedImpl buffer;
  Network::IoResult result = transport_socket->doRead(buffer);
  EXPECT_EQ(Network::PostIoAction::Close, result.action_);
  result = transport_socket->doWrite(buffer, true);
  EXPECT_EQ(Network::PostIoAction::Close, result.action_);
}

class SslReadBufferLimitTest : public SslSocketTest {
public:
  void initialize() {
    MessageUtil::loadFromYaml(TestEnvironment::substitute(server_ctx_yaml_),
                              downstream_tls_context_);
    auto server_cfg =
        std::make_unique<ServerContextConfigImpl>(downstream_tls_context_, factory_context_);
    Event::SimulatedTimeSystem time_system;
    manager_ = std::make_unique<ContextManagerImpl>(time_system);
    server_ssl_socket_factory_ = std::make_unique<ServerSslSocketFactory>(
        std::move(server_cfg), *manager_, server_stats_store_, std::vector<std::string>{});

    listener_ = dispatcher_->createListener(socket_, listener_callbacks_, false);

    MessageUtil::loadFromYaml(TestEnvironment::substitute(client_ctx_yaml_), upstream_tls_context_);
    auto client_cfg =
        std::make_unique<ClientContextConfigImpl>(upstream_tls_context_, factory_context_);

    client_ssl_socket_factory_ = std::make_unique<ClientSslSocketFactory>(
        std::move(client_cfg), *manager_, client_stats_store_);
    client_connection_ = dispatcher_->createClientConnection(
        socket_.localAddress(), source_address_,
        client_ssl_socket_factory_->createTransportSocket(nullptr), nullptr);
    client_connection_->addConnectionCallbacks(client_callbacks_);
    client_connection_->connect();
    read_filter_.reset(new Network::MockReadFilter());
  }

  void readBufferLimitTest(uint32_t read_buffer_limit, uint32_t expected_chunk_size,
                           uint32_t write_size, uint32_t num_writes, bool reserve_write_space) {
    initialize();

    EXPECT_CALL(listener_callbacks_, onAccept_(_, _))
        .WillOnce(Invoke([&](Network::ConnectionSocketPtr& socket, bool) -> void {
          Network::ConnectionPtr new_connection = dispatcher_->createServerConnection(
              std::move(socket), server_ssl_socket_factory_->createTransportSocket(nullptr));
          new_connection->setBufferLimits(read_buffer_limit);
          listener_callbacks_.onNewConnection(std::move(new_connection));
        }));
    EXPECT_CALL(listener_callbacks_, onNewConnection_(_))
        .WillOnce(Invoke([&](Network::ConnectionPtr& conn) -> void {
          server_connection_ = std::move(conn);
          server_connection_->addConnectionCallbacks(server_callbacks_);
          server_connection_->addReadFilter(read_filter_);
          EXPECT_EQ("", server_connection_->nextProtocol());
          EXPECT_EQ(read_buffer_limit, server_connection_->bufferLimit());
        }));

    EXPECT_CALL(client_callbacks_, onEvent(Network::ConnectionEvent::Connected))
        .WillOnce(Invoke([&](Network::ConnectionEvent) -> void { dispatcher_->exit(); }));
    dispatcher_->run(Event::Dispatcher::RunType::Block);

    uint32_t filter_seen = 0;

    EXPECT_CALL(*read_filter_, onNewConnection());
    EXPECT_CALL(*read_filter_, onData(_, _))
        .WillRepeatedly(Invoke([&](Buffer::Instance& data, bool) -> Network::FilterStatus {
          EXPECT_GE(expected_chunk_size, data.length());
          filter_seen += data.length();
          data.drain(data.length());
          if (filter_seen == (write_size * num_writes)) {
            server_connection_->close(Network::ConnectionCloseType::FlushWrite);
          }
          return Network::FilterStatus::StopIteration;
        }));

    EXPECT_CALL(client_callbacks_, onEvent(Network::ConnectionEvent::RemoteClose))
        .WillOnce(Invoke([&](Network::ConnectionEvent) -> void {
          EXPECT_EQ((write_size * num_writes), filter_seen);
          dispatcher_->exit();
        }));

    for (uint32_t i = 0; i < num_writes; i++) {
      Buffer::OwnedImpl data(std::string(write_size, 'a'));

      // Incredibly contrived way of making sure that the write buffer has an empty chain in it.
      if (reserve_write_space) {
        Buffer::RawSlice iovecs[2];
        EXPECT_EQ(2UL, data.reserve(16384, iovecs, 2));
        iovecs[0].len_ = 0;
        iovecs[1].len_ = 0;
        data.commit(iovecs, 2);
      }

      client_connection_->write(data, false);
    }

    dispatcher_->run(Event::Dispatcher::RunType::Block);

    EXPECT_EQ(0UL, server_stats_store_.counter("ssl.connection_error").value());
    EXPECT_EQ(0UL, client_stats_store_.counter("ssl.connection_error").value());
  }

  void singleWriteTest(uint32_t read_buffer_limit, uint32_t bytes_to_write) {
    MockWatermarkBuffer* client_write_buffer = nullptr;
    MockBufferFactory* factory = new StrictMock<MockBufferFactory>;
    dispatcher_ = std::make_unique<Event::DispatcherImpl>(
        test_time_.timeSystem(), Buffer::WatermarkFactoryPtr{factory}, *api_);

    // By default, expect 4 buffers to be created - the client and server read and write buffers.
    EXPECT_CALL(*factory, create_(_, _))
        .Times(2)
        .WillOnce(Invoke([&](std::function<void()> below_low,
                             std::function<void()> above_high) -> Buffer::Instance* {
          client_write_buffer = new MockWatermarkBuffer(below_low, above_high);
          return client_write_buffer;
        }))
        .WillRepeatedly(Invoke([](std::function<void()> below_low,
                                  std::function<void()> above_high) -> Buffer::Instance* {
          return new Buffer::WatermarkBuffer(below_low, above_high);
        }));

    initialize();

    EXPECT_CALL(client_callbacks_, onEvent(Network::ConnectionEvent::Connected))
        .WillOnce(Invoke([&](Network::ConnectionEvent) -> void { dispatcher_->exit(); }));

    EXPECT_CALL(listener_callbacks_, onAccept_(_, _))
        .WillOnce(Invoke([&](Network::ConnectionSocketPtr& socket, bool) -> void {
          Network::ConnectionPtr new_connection = dispatcher_->createServerConnection(
              std::move(socket), server_ssl_socket_factory_->createTransportSocket(nullptr));
          new_connection->setBufferLimits(read_buffer_limit);
          listener_callbacks_.onNewConnection(std::move(new_connection));
        }));
    EXPECT_CALL(listener_callbacks_, onNewConnection_(_))
        .WillOnce(Invoke([&](Network::ConnectionPtr& conn) -> void {
          server_connection_ = std::move(conn);
          server_connection_->addConnectionCallbacks(server_callbacks_);
          server_connection_->addReadFilter(read_filter_);
          EXPECT_EQ("", server_connection_->nextProtocol());
          EXPECT_EQ(read_buffer_limit, server_connection_->bufferLimit());
        }));

    dispatcher_->run(Event::Dispatcher::RunType::Block);

    EXPECT_CALL(*read_filter_, onNewConnection());
    EXPECT_CALL(*read_filter_, onData(_, _)).Times(testing::AnyNumber());

    std::string data_to_write(bytes_to_write, 'a');
    Buffer::OwnedImpl buffer_to_write(data_to_write);
    std::string data_written;
    EXPECT_CALL(*client_write_buffer, move(_))
        .WillRepeatedly(DoAll(AddBufferToStringWithoutDraining(&data_written),
                              Invoke(client_write_buffer, &MockWatermarkBuffer::baseMove)));
    EXPECT_CALL(*client_write_buffer, drain(_)).WillOnce(Invoke([&](uint64_t n) -> void {
      client_write_buffer->baseDrain(n);
      dispatcher_->exit();
    }));
    client_connection_->write(buffer_to_write, false);
    dispatcher_->run(Event::Dispatcher::RunType::Block);
    EXPECT_EQ(data_to_write, data_written);

    disconnect();
  }

  void disconnect() {
    EXPECT_CALL(client_callbacks_, onEvent(Network::ConnectionEvent::LocalClose));
    EXPECT_CALL(server_callbacks_, onEvent(Network::ConnectionEvent::RemoteClose))
        .WillOnce(Invoke([&](Network::ConnectionEvent) -> void { dispatcher_->exit(); }));

    client_connection_->close(Network::ConnectionCloseType::NoFlush);
    dispatcher_->run(Event::Dispatcher::RunType::Block);
  }

  Stats::IsolatedStoreImpl server_stats_store_;
  Stats::IsolatedStoreImpl client_stats_store_;
  Network::TcpListenSocket socket_{Network::Test::getCanonicalLoopbackAddress(GetParam()), nullptr};
  Network::MockListenerCallbacks listener_callbacks_;
  Network::MockConnectionHandler connection_handler_;
  const std::string server_ctx_yaml_ = R"EOF(
  common_tls_context:
    tls_certificates:
      certificate_chain:
        filename: "{{ test_tmpdir }}/unittestcert.pem"
      private_key:
        filename: "{{ test_tmpdir }}/unittestkey.pem"
    validation_context:
      trusted_ca:
        filename: "{{ test_rundir }}/test/common/ssl/test_data/ca_cert.pem"
)EOF";

  const std::string client_ctx_yaml_ = R"EOF(
  common_tls_context:
    tls_certificates:
      certificate_chain:
        filename: "{{ test_rundir }}/test/common/ssl/test_data/no_san_cert.pem"
      private_key:
        filename: "{{ test_rundir }}/test/common/ssl/test_data/no_san_key.pem"
)EOF";

  envoy::api::v2::auth::DownstreamTlsContext downstream_tls_context_;
  std::unique_ptr<ContextManagerImpl> manager_;
  Network::TransportSocketFactoryPtr server_ssl_socket_factory_;
  Network::ListenerPtr listener_;
  envoy::api::v2::auth::UpstreamTlsContext upstream_tls_context_;
  ClientContextSharedPtr client_ctx_;
  Network::TransportSocketFactoryPtr client_ssl_socket_factory_;
  Network::ClientConnectionPtr client_connection_;
  Network::ConnectionPtr server_connection_;
  NiceMock<Network::MockConnectionCallbacks> server_callbacks_;
  std::shared_ptr<Network::MockReadFilter> read_filter_;
  StrictMock<Network::MockConnectionCallbacks> client_callbacks_;
  Network::Address::InstanceConstSharedPtr source_address_;
};

INSTANTIATE_TEST_CASE_P(IpVersions, SslReadBufferLimitTest,
                        testing::ValuesIn(TestEnvironment::getIpVersionsForTest()),
                        TestUtility::ipTestParamsToString);

TEST_P(SslReadBufferLimitTest, NoLimit) {
  readBufferLimitTest(0, 256 * 1024, 256 * 1024, 1, false);
}

TEST_P(SslReadBufferLimitTest, NoLimitReserveSpace) { readBufferLimitTest(0, 512, 512, 1, true); }

TEST_P(SslReadBufferLimitTest, NoLimitSmallWrites) {
  readBufferLimitTest(0, 256 * 1024, 1, 256 * 1024, false);
}

TEST_P(SslReadBufferLimitTest, SomeLimit) {
  readBufferLimitTest(32 * 1024, 32 * 1024, 256 * 1024, 1, false);
}

TEST_P(SslReadBufferLimitTest, WritesSmallerThanBufferLimit) { singleWriteTest(5 * 1024, 1024); }

TEST_P(SslReadBufferLimitTest, WritesLargerThanBufferLimit) { singleWriteTest(1024, 5 * 1024); }

TEST_P(SslReadBufferLimitTest, TestBind) {
  std::string address_string = TestUtility::getIpv4Loopback();
  if (GetParam() == Network::Address::IpVersion::v4) {
    source_address_ = Network::Address::InstanceConstSharedPtr{
        new Network::Address::Ipv4Instance(address_string, 0)};
  } else {
    address_string = "::1";
    source_address_ = Network::Address::InstanceConstSharedPtr{
        new Network::Address::Ipv6Instance(address_string, 0)};
  }

  initialize();

  EXPECT_CALL(listener_callbacks_, onAccept_(_, _))
      .WillOnce(Invoke([&](Network::ConnectionSocketPtr& socket, bool) -> void {
        Network::ConnectionPtr new_connection = dispatcher_->createServerConnection(
            std::move(socket), server_ssl_socket_factory_->createTransportSocket(nullptr));
        new_connection->setBufferLimits(0);
        listener_callbacks_.onNewConnection(std::move(new_connection));
      }));
  EXPECT_CALL(listener_callbacks_, onNewConnection_(_))
      .WillOnce(Invoke([&](Network::ConnectionPtr& conn) -> void {
        server_connection_ = std::move(conn);
        server_connection_->addConnectionCallbacks(server_callbacks_);
        server_connection_->addReadFilter(read_filter_);
        EXPECT_EQ("", server_connection_->nextProtocol());
      }));

  EXPECT_CALL(client_callbacks_, onEvent(Network::ConnectionEvent::Connected))
      .WillOnce(Invoke([&](Network::ConnectionEvent) -> void { dispatcher_->exit(); }));
  dispatcher_->run(Event::Dispatcher::RunType::Block);

  EXPECT_EQ(address_string, server_connection_->remoteAddress()->ip()->addressAsString());

  disconnect();
}

} // namespace Ssl
} // namespace Envoy<|MERGE_RESOLUTION|>--- conflicted
+++ resolved
@@ -67,15 +67,9 @@
       std::move(server_cfg), manager, server_stats_store, std::vector<std::string>{});
 
   DangerousDeprecatedTestTime test_time;
-<<<<<<< HEAD
   Api::ApiPtr api = Api::createApiForTest(server_stats_store);
   Event::DispatcherImpl dispatcher(test_time.timeSystem(), *api);
-  Network::TcpListenSocket socket(Network::Test::getCanonicalLoopbackAddress(version), nullptr,
-                                  true);
-=======
-  Event::DispatcherImpl dispatcher(test_time.timeSystem());
   Network::TcpListenSocket socket(Network::Test::getCanonicalLoopbackAddress(version), nullptr);
->>>>>>> e7d71aa3
   Network::MockListenerCallbacks callbacks;
   Network::MockConnectionHandler connection_handler;
   Network::ListenerPtr listener = dispatcher.createListener(socket, callbacks, false);
@@ -194,15 +188,9 @@
                                                         server_stats_store, server_names);
 
   DangerousDeprecatedTestTime test_time;
-<<<<<<< HEAD
   Api::ApiPtr api = Api::createApiForTest(server_stats_store);
   Event::DispatcherImpl dispatcher(test_time.timeSystem(), *api);
-  Network::TcpListenSocket socket(Network::Test::getCanonicalLoopbackAddress(version), nullptr,
-                                  true);
-=======
-  Event::DispatcherImpl dispatcher(test_time.timeSystem());
   Network::TcpListenSocket socket(Network::Test::getCanonicalLoopbackAddress(version), nullptr);
->>>>>>> e7d71aa3
   NiceMock<Network::MockListenerCallbacks> callbacks;
   Network::MockConnectionHandler connection_handler;
   Network::ListenerPtr listener = dispatcher.createListener(socket, callbacks, false);
@@ -2031,16 +2019,10 @@
   NiceMock<Network::MockListenerCallbacks> callbacks;
   Network::MockConnectionHandler connection_handler;
   DangerousDeprecatedTestTime test_time;
-<<<<<<< HEAD
   Api::ApiPtr api = Api::createApiForTest(server_stats_store);
   Event::DispatcherImpl dispatcher(test_time.timeSystem(), *api);
-  Network::ListenerPtr listener1 = dispatcher.createListener(socket1, callbacks, true, false);
-  Network::ListenerPtr listener2 = dispatcher.createListener(socket2, callbacks, true, false);
-=======
-  Event::DispatcherImpl dispatcher(test_time.timeSystem());
   Network::ListenerPtr listener1 = dispatcher.createListener(socket1, callbacks, false);
   Network::ListenerPtr listener2 = dispatcher.createListener(socket2, callbacks, false);
->>>>>>> e7d71aa3
 
   envoy::api::v2::auth::UpstreamTlsContext client_tls_context;
   MessageUtil::loadFromYaml(TestEnvironment::substitute(client_ctx_yaml), client_tls_context);
@@ -2548,14 +2530,9 @@
   Network::TcpListenSocket socket(Network::Test::getCanonicalLoopbackAddress(version), nullptr);
   NiceMock<Network::MockListenerCallbacks> callbacks;
   Network::MockConnectionHandler connection_handler;
-<<<<<<< HEAD
   Api::ApiPtr api = Api::createApiForTest(server_stats_store);
   Event::DispatcherImpl dispatcher(time_system, *api);
-  Network::ListenerPtr listener = dispatcher.createListener(socket, callbacks, true, false);
-=======
-  Event::DispatcherImpl dispatcher(time_system);
   Network::ListenerPtr listener = dispatcher.createListener(socket, callbacks, false);
->>>>>>> e7d71aa3
 
   Network::ConnectionPtr server_connection;
   Network::MockConnectionCallbacks server_connection_callbacks;
