#include <chrono>
#include <functional>
#include <memory>
#include <random>
#include <string>

#include "envoy/config/metrics/v3/stats.pb.h"
#include "envoy/stats/histogram.h"
#include "envoy/stats/sink.h"

#include "source/common/common/c_smart_ptr.h"
#include "source/common/event/dispatcher_impl.h"
#include "source/common/memory/stats.h"
#include "source/common/runtime/runtime_impl.h"
#include "source/common/stats/histogram_impl.h"
#include "source/common/stats/stats_matcher_impl.h"
#include "source/common/stats/symbol_table.h"
#include "source/common/stats/tag_producer_impl.h"
#include "source/common/stats/thread_local_store.h"

#include "test/common/stats/real_thread_test_base.h"
#include "test/common/stats/stat_test_utility.h"
#include "test/mocks/event/mocks.h"
#include "test/mocks/server/instance.h"
#include "test/mocks/stats/mocks.h"
#include "test/mocks/thread_local/mocks.h"
#include "test/test_common/logging.h"
#include "test/test_common/utility.h"

#include "absl/strings/str_split.h"
#include "gmock/gmock.h"
#include "gtest/gtest.h"

using testing::_;
using testing::HasSubstr;
using testing::InSequence;
using testing::NiceMock;
using testing::Ref;
using testing::Return;
using testing::UnorderedElementsAreArray;

namespace Envoy {
namespace Stats {

const uint64_t MaxStatNameLength = 127;

class ThreadLocalStoreTestingPeer {
public:
  // Calculates the number of TLS histograms across all threads. This requires
  // dispatching to all threads and blocking on their completion, and is exposed
  // as a testing peer to enable tests that ensure that TLS histograms don't
  // leak.
  //
  // Note that this must be called from the "main thread", which has different
  // implications for unit tests that use real threads vs mocks. The easiest way
  // to capture this in a general purpose helper is to use a callback to convey
  // the resultant sum.
  static void numTlsHistograms(ThreadLocalStoreImpl& thread_local_store_impl,
                               const std::function<void(uint32_t)>& num_tls_hist_cb) {
    auto num_tls_histograms = std::make_shared<std::atomic<uint32_t>>(0);
    thread_local_store_impl.tls_cache_->runOnAllThreads(
        [num_tls_histograms](OptRef<ThreadLocalStoreImpl::TlsCache> tls_cache) {
          *num_tls_histograms += tls_cache->tls_histogram_cache_.size();
        },
        [num_tls_hist_cb, num_tls_histograms]() { num_tls_hist_cb(*num_tls_histograms); });
  }
};

class StatsThreadLocalStoreTest : public testing::Test {
public:
  StatsThreadLocalStoreTest()
      : alloc_(symbol_table_), store_(std::make_unique<ThreadLocalStoreImpl>(alloc_)),
        scope_(*store_->rootScope()) {
    store_->addSink(sink_);
  }

  ~StatsThreadLocalStoreTest() override {
    tls_.shutdownGlobalThreading();
    store_->shutdownThreading();
    tls_.shutdownThread();
  }

  void resetStoreWithAlloc(Allocator& alloc) {
    store_ = std::make_unique<ThreadLocalStoreImpl>(alloc);
    store_->addSink(sink_);
  }

  uint32_t numTlsHistograms() {
    uint32_t num_tls_histograms;
    absl::Mutex mutex;
    bool done = false;
    ThreadLocalStoreTestingPeer::numTlsHistograms(
        *store_, [&mutex, &done, &num_tls_histograms](uint32_t num) {
          absl::MutexLock lock(&mutex);
          num_tls_histograms = num;
          done = true;
        });
    absl::MutexLock lock(&mutex);
    mutex.Await(absl::Condition(&done));
    return num_tls_histograms;
  }

  SymbolTableImpl symbol_table_;
  NiceMock<Event::MockDispatcher> main_thread_dispatcher_;
  NiceMock<ThreadLocal::MockInstance> tls_;
  AllocatorImpl alloc_;
  MockSink sink_;
  ThreadLocalStoreImplPtr store_;
  Scope& scope_;
};

class HistogramWrapper {
public:
  HistogramWrapper() : histogram_(hist_alloc()) {}

  ~HistogramWrapper() { hist_free(histogram_); }

  const histogram_t* getHistogram() { return histogram_; }

  void setHistogramValues(const std::vector<uint64_t>& values) {
    for (uint64_t value : values) {
      hist_insert_intscale(histogram_, value, 0, 1);
    }
  }

private:
  histogram_t* histogram_;
};

class HistogramTest : public testing::Test {
public:
  using NameHistogramMap = std::map<std::string, ParentHistogramSharedPtr>;

  HistogramTest()
      : pool_(symbol_table_), alloc_(symbol_table_),
        store_(std::make_unique<ThreadLocalStoreImpl>(alloc_)), scope_(*store_->rootScope()) {
    store_->addSink(sink_);
    store_->initializeThreading(main_thread_dispatcher_, tls_);
  }

  ~HistogramTest() override {
    tls_.shutdownGlobalThreading();
    store_->shutdownThreading();
    tls_.shutdownThread();
  }

  NameHistogramMap makeHistogramMap(const std::vector<ParentHistogramSharedPtr>& hist_list) {
    NameHistogramMap name_histogram_map;
    for (const ParentHistogramSharedPtr& histogram : hist_list) {
      // Exclude the scope part of the name.
      const std::vector<std::string>& split_vector = absl::StrSplit(histogram->name(), '.');
      name_histogram_map.insert(std::make_pair(split_vector.back(), histogram));
    }
    return name_histogram_map;
  }

  /**
   * Validates that Histogram merge happens as desired and returns the processed histogram count
   * that can be asserted later.
   */
  uint64_t validateMerge() {
    bool merge_called = false;
    store_->mergeHistograms([&merge_called]() -> void { merge_called = true; });

    EXPECT_TRUE(merge_called);

    std::vector<ParentHistogramSharedPtr> histogram_list = store_->histograms();

    HistogramWrapper hist1_cumulative;
    HistogramWrapper hist2_cumulative;
    HistogramWrapper hist1_interval;
    HistogramWrapper hist2_interval;

    hist1_cumulative.setHistogramValues(h1_cumulative_values_);
    hist2_cumulative.setHistogramValues(h2_cumulative_values_);
    hist1_interval.setHistogramValues(h1_interval_values_);
    hist2_interval.setHistogramValues(h2_interval_values_);

    HistogramStatisticsImpl h1_cumulative_statistics(hist1_cumulative.getHistogram());
    HistogramStatisticsImpl h2_cumulative_statistics(hist2_cumulative.getHistogram());
    HistogramStatisticsImpl h1_interval_statistics(hist1_interval.getHistogram());
    HistogramStatisticsImpl h2_interval_statistics(hist2_interval.getHistogram());

    NameHistogramMap name_histogram_map = makeHistogramMap(histogram_list);
    const ParentHistogramSharedPtr& h1 = name_histogram_map["h1"];
    EXPECT_EQ(h1->cumulativeStatistics().quantileSummary(),
              h1_cumulative_statistics.quantileSummary());
    EXPECT_EQ(h1->intervalStatistics().quantileSummary(), h1_interval_statistics.quantileSummary());
    EXPECT_EQ(h1->cumulativeStatistics().bucketSummary(), h1_cumulative_statistics.bucketSummary());
    EXPECT_EQ(h1->intervalStatistics().bucketSummary(), h1_interval_statistics.bucketSummary());

    if (histogram_list.size() > 1) {
      const ParentHistogramSharedPtr& h2 = name_histogram_map["h2"];
      EXPECT_EQ(h2->cumulativeStatistics().quantileSummary(),
                h2_cumulative_statistics.quantileSummary());
      EXPECT_EQ(h2->intervalStatistics().quantileSummary(),
                h2_interval_statistics.quantileSummary());
      EXPECT_EQ(h2->cumulativeStatistics().bucketSummary(),
                h2_cumulative_statistics.bucketSummary());
      EXPECT_EQ(h2->intervalStatistics().bucketSummary(), h2_interval_statistics.bucketSummary());
    }

    h1_interval_values_.clear();
    h2_interval_values_.clear();

    return histogram_list.size();
  }

  void expectCallAndAccumulate(Histogram& histogram, uint64_t record_value) {
    EXPECT_CALL(sink_, onHistogramComplete(Ref(histogram), record_value));
    histogram.recordValue(record_value);

    if (histogram.name() == "h1") {
      h1_cumulative_values_.push_back(record_value);
      h1_interval_values_.push_back(record_value);
    } else {
      h2_cumulative_values_.push_back(record_value);
      h2_interval_values_.push_back(record_value);
    }
  }

  TestUtil::TestSinkPredicates& testSinkPredicatesOrDie() {
    auto predicates = dynamic_cast<TestUtil::TestSinkPredicates*>(store_->sinkPredicates().ptr());
    ASSERT(predicates != nullptr);
    return *predicates;
  }

  SymbolTableImpl symbol_table_;
  NiceMock<Event::MockDispatcher> main_thread_dispatcher_;
  NiceMock<ThreadLocal::MockInstance> tls_;
  StatNamePool pool_;
  AllocatorImpl alloc_;
  MockSink sink_;
  ThreadLocalStoreImplPtr store_;
  Scope& scope_;
  InSequence s;
  std::vector<uint64_t> h1_cumulative_values_, h2_cumulative_values_, h1_interval_values_,
      h2_interval_values_;
};

TEST_F(StatsThreadLocalStoreTest, NoTls) {
  InSequence s;

  Counter& c1 = scope_.counterFromString("c1");
  EXPECT_EQ(&c1, &scope_.counterFromString("c1"));
  StatNameManagedStorage c1_name("c1", symbol_table_);
  c1.add(100);

  auto found_counter = scope_.findCounter(c1_name.statName());
  ASSERT_TRUE(found_counter.has_value());
  EXPECT_EQ(&c1, &found_counter->get());
  EXPECT_EQ(100, found_counter->get().value());
  c1.add(100);
  EXPECT_EQ(200, found_counter->get().value());

  Gauge& g1 = scope_.gaugeFromString("g1", Gauge::ImportMode::Accumulate);
  EXPECT_EQ(&g1, &scope_.gaugeFromString("g1", Gauge::ImportMode::Accumulate));
  StatNameManagedStorage g1_name("g1", symbol_table_);
  g1.set(100);

  auto found_gauge = scope_.findGauge(g1_name.statName());
  ASSERT_TRUE(found_gauge.has_value());
  EXPECT_EQ(&g1, &found_gauge->get());
  EXPECT_EQ(100, found_gauge->get().value());
  g1.set(0);
  EXPECT_EQ(0, found_gauge->get().value());

  Histogram& h1 = scope_.histogramFromString("h1", Histogram::Unit::Unspecified);
  EXPECT_EQ(&h1, &scope_.histogramFromString("h1", Histogram::Unit::Unspecified));
  StatNameManagedStorage h1_name("h1", symbol_table_);

  auto found_histogram = scope_.findHistogram(h1_name.statName());
  ASSERT_TRUE(found_histogram.has_value());
  EXPECT_EQ(&h1, &found_histogram->get());
  TextReadout& t1 = scope_.textReadoutFromString("t1");
  EXPECT_EQ(&t1, &scope_.textReadoutFromString("t1"));

  auto found_text_readout = scope_.findTextReadout(t1.statName());
  ASSERT_TRUE(found_text_readout.has_value());
  EXPECT_EQ(&t1, &found_text_readout->get());
  EXPECT_CALL(sink_, onHistogramComplete(Ref(h1), 200));
  h1.recordValue(200);
  EXPECT_CALL(sink_, onHistogramComplete(Ref(h1), 100));
  store_->deliverHistogramToSinks(h1, 100);

  EXPECT_EQ(1UL, store_->counters().size());
  EXPECT_EQ(&c1, TestUtility::findCounter(*store_, "c1").get());
  EXPECT_EQ(2L, TestUtility::findCounter(*store_, "c1").use_count());
  EXPECT_EQ(1UL, store_->gauges().size());
  EXPECT_EQ(&g1, store_->gauges().front().get()); // front() ok when size()==1
  EXPECT_EQ(2L, store_->gauges().front().use_count());
  EXPECT_EQ(1UL, store_->textReadouts().size());
  EXPECT_EQ(&t1, store_->textReadouts().front().get()); // front() ok when size()==1
  EXPECT_EQ(2L, store_->textReadouts().front().use_count());

  store_->shutdownThreading();
}

TEST_F(StatsThreadLocalStoreTest, Tls) {
  InSequence s;
  store_->initializeThreading(main_thread_dispatcher_, tls_);

  Counter& c1 = scope_.counterFromString("c1");
  EXPECT_EQ(&c1, &scope_.counterFromString("c1"));
  StatNameManagedStorage c1_name("c1", symbol_table_);
  c1.add(100);
  auto found_counter = scope_.findCounter(c1_name.statName());
  ASSERT_TRUE(found_counter.has_value());
  EXPECT_EQ(&c1, &found_counter->get());
  EXPECT_EQ(100, found_counter->get().value());
  c1.add(100);
  EXPECT_EQ(200, found_counter->get().value());

  Gauge& g1 = scope_.gaugeFromString("g1", Gauge::ImportMode::Accumulate);
  EXPECT_EQ(&g1, &scope_.gaugeFromString("g1", Gauge::ImportMode::Accumulate));
  StatNameManagedStorage g1_name("g1", symbol_table_);
  g1.set(100);
  auto found_gauge = scope_.findGauge(g1_name.statName());
  ASSERT_TRUE(found_gauge.has_value());
  EXPECT_EQ(&g1, &found_gauge->get());
  EXPECT_EQ(100, found_gauge->get().value());
  g1.set(0);
  EXPECT_EQ(0, found_gauge->get().value());

  Histogram& h1 = scope_.histogramFromString("h1", Histogram::Unit::Unspecified);
  EXPECT_EQ(&h1, &scope_.histogramFromString("h1", Histogram::Unit::Unspecified));
  StatNameManagedStorage h1_name("h1", symbol_table_);
  auto found_histogram = scope_.findHistogram(h1_name.statName());
  ASSERT_TRUE(found_histogram.has_value());
  EXPECT_EQ(&h1, &found_histogram->get());

  TextReadout& t1 = scope_.textReadoutFromString("t1");
  EXPECT_EQ(&t1, &scope_.textReadoutFromString("t1"));

  EXPECT_EQ(1UL, store_->counters().size());

  EXPECT_EQ(&c1, TestUtility::findCounter(*store_, "c1").get());
  EXPECT_EQ(2L, TestUtility::findCounter(*store_, "c1").use_count());
  EXPECT_EQ(1UL, store_->gauges().size());
  EXPECT_EQ(&g1, store_->gauges().front().get()); // front() ok when size()==1
  EXPECT_EQ(2L, store_->gauges().front().use_count());
  EXPECT_EQ(1UL, store_->textReadouts().size());
  EXPECT_EQ(&t1, store_->textReadouts().front().get()); // front() ok when size()==1
  EXPECT_EQ(2UL, store_->textReadouts().front().use_count());

  tls_.shutdownGlobalThreading();
  store_->shutdownThreading();
  tls_.shutdownThread();

  EXPECT_EQ(1UL, store_->counters().size());
  EXPECT_EQ(&c1, TestUtility::findCounter(*store_, "c1").get());
  EXPECT_EQ(2L, TestUtility::findCounter(*store_, "c1").use_count());
  EXPECT_EQ(1UL, store_->gauges().size());
  EXPECT_EQ(&g1, store_->gauges().front().get()); // front() ok when size()==1
  EXPECT_EQ(2L, store_->gauges().front().use_count());
  EXPECT_EQ(1UL, store_->textReadouts().size());
  EXPECT_EQ(&t1, store_->textReadouts().front().get()); // front() ok when size()==1
  EXPECT_EQ(2L, store_->textReadouts().front().use_count());
}

TEST_F(StatsThreadLocalStoreTest, BasicScope) {
  InSequence s;
  store_->initializeThreading(main_thread_dispatcher_, tls_);

  ScopeSharedPtr scope1 = store_->createScope("scope1.");
  Counter& c1 = scope_.counterFromString("c1");
  Counter& c2 = scope1->counterFromString("c2");
  EXPECT_EQ("c1", c1.name());
  EXPECT_EQ("scope1.c2", c2.name());
  StatNameManagedStorage c1_name("c1", symbol_table_);
  auto found_counter = scope_.findCounter(c1_name.statName());
  ASSERT_TRUE(found_counter.has_value());
  EXPECT_EQ(&c1, &found_counter->get());
  StatNameManagedStorage c2_name("scope1.c2", symbol_table_);
  auto found_counter2 = scope1->findCounter(c2_name.statName());
  ASSERT_TRUE(found_counter2.has_value());
  EXPECT_EQ(&c2, &found_counter2->get());

  Gauge& g1 = scope_.gaugeFromString("g1", Gauge::ImportMode::Accumulate);
  Gauge& g2 = scope1->gaugeFromString("g2", Gauge::ImportMode::Accumulate);
  EXPECT_EQ("g1", g1.name());
  EXPECT_EQ("scope1.g2", g2.name());
  StatNameManagedStorage g1_name("g1", symbol_table_);
  auto found_gauge = scope_.findGauge(g1_name.statName());
  ASSERT_TRUE(found_gauge.has_value());
  EXPECT_EQ(&g1, &found_gauge->get());
  StatNameManagedStorage g2_name("scope1.g2", symbol_table_);
  auto found_gauge2 = scope1->findGauge(g2_name.statName());
  ASSERT_TRUE(found_gauge2.has_value());
  EXPECT_EQ(&g2, &found_gauge2->get());

  Histogram& h1 = scope_.histogramFromString("h1", Histogram::Unit::Unspecified);
  Histogram& h2 = scope1->histogramFromString("h2", Histogram::Unit::Unspecified);
  EXPECT_EQ("h1", h1.name());
  EXPECT_EQ("scope1.h2", h2.name());
  EXPECT_CALL(sink_, onHistogramComplete(Ref(h1), 100));
  h1.recordValue(100);
  EXPECT_CALL(sink_, onHistogramComplete(Ref(h2), 200));
  h2.recordValue(200);
  StatNameManagedStorage h1_name("h1", symbol_table_);
  auto found_histogram = scope_.findHistogram(h1_name.statName());
  ASSERT_TRUE(found_histogram.has_value());
  EXPECT_EQ(&h1, &found_histogram->get());
  StatNameManagedStorage h2_name("scope1.h2", symbol_table_);
  auto found_histogram2 = scope1->findHistogram(h2_name.statName());
  ASSERT_TRUE(found_histogram2.has_value());
  EXPECT_EQ(&h2, &found_histogram2->get());

  TextReadout& t1 = scope_.textReadoutFromString("t1");
  TextReadout& t2 = scope1->textReadoutFromString("t2");
  EXPECT_EQ("t1", t1.name());
  EXPECT_EQ("scope1.t2", t2.name());

  StatNameManagedStorage tag_key("a", symbol_table_);
  StatNameManagedStorage tag_value("b", symbol_table_);
  StatNameTagVector tags{{StatName(tag_key.statName()), StatName(tag_value.statName())}};

  const TagVector expectedTags = {Tag{"a", "b"}};

  {
    StatNameManagedStorage storage("c3", symbol_table_);
    Counter& counter = scope1->counterFromStatNameWithTags(StatName(storage.statName()), tags);
    EXPECT_EQ(expectedTags, counter.tags());
    EXPECT_EQ(&counter, &scope1->counterFromStatNameWithTags(StatName(storage.statName()), tags));
  }
  {
    StatNameManagedStorage storage("g3", symbol_table_);
    Gauge& gauge = scope1->gaugeFromStatNameWithTags(StatName(storage.statName()), tags,
                                                     Gauge::ImportMode::Accumulate);
    EXPECT_EQ(expectedTags, gauge.tags());
    EXPECT_EQ(&gauge, &scope1->gaugeFromStatNameWithTags(StatName(storage.statName()), tags,
                                                         Gauge::ImportMode::Accumulate));
  }
  {
    StatNameManagedStorage storage("h3", symbol_table_);
    Histogram& histogram = scope1->histogramFromStatNameWithTags(StatName(storage.statName()), tags,
                                                                 Histogram::Unit::Unspecified);
    EXPECT_EQ(expectedTags, histogram.tags());
    EXPECT_EQ(&histogram, &scope1->histogramFromStatNameWithTags(StatName(storage.statName()), tags,
                                                                 Histogram::Unit::Unspecified));
  }

  tls_.shutdownGlobalThreading();
  store_->shutdownThreading();
  store_->deliverHistogramToSinks(h1, 100);
  store_->deliverHistogramToSinks(h2, 200);
  scope1.reset();
  tls_.shutdownThread();
}

TEST_F(StatsThreadLocalStoreTest, HistogramScopeOverlap) {
  InSequence s;
  store_->initializeThreading(main_thread_dispatcher_, tls_);

  // Creating two scopes with the same name gets you two distinct scope objects.
  ScopeSharedPtr scope1 = store_->createScope("scope.");
  ScopeSharedPtr scope2 = store_->createScope("scope.");
  EXPECT_NE(scope1, scope2);

  EXPECT_EQ(0, store_->histograms().size());
  EXPECT_EQ(0, numTlsHistograms());

  // However, stats created in the two same-named scopes will be the same objects.
  Counter& counter = scope1->counterFromString("counter");
  EXPECT_EQ(&counter, &scope2->counterFromString("counter"));
  Gauge& gauge = scope1->gaugeFromString("gauge", Gauge::ImportMode::Accumulate);
  EXPECT_EQ(&gauge, &scope2->gaugeFromString("gauge", Gauge::ImportMode::Accumulate));
  TextReadout& text_readout = scope1->textReadoutFromString("tr");
  EXPECT_EQ(&text_readout, &scope2->textReadoutFromString("tr"));
  Histogram& histogram = scope1->histogramFromString("histogram", Histogram::Unit::Unspecified);
  EXPECT_EQ(&histogram, &scope2->histogramFromString("histogram", Histogram::Unit::Unspecified));

  // The histogram was created in scope1, which can now be destroyed. But the
  // histogram is kept alive by scope2.
  EXPECT_CALL(sink_, onHistogramComplete(Ref(histogram), 100));
  histogram.recordValue(100);
  EXPECT_EQ(1, store_->histograms().size());
  EXPECT_EQ(1, numTlsHistograms());
  scope1.reset();
  EXPECT_EQ(1, store_->histograms().size());
  EXPECT_EQ(1, numTlsHistograms());
  EXPECT_CALL(sink_, onHistogramComplete(Ref(histogram), 200));
  histogram.recordValue(200);
  EXPECT_EQ(&histogram, &scope2->histogramFromString("histogram", Histogram::Unit::Unspecified));
  scope2.reset();
  EXPECT_EQ(0, store_->histograms().size());
  EXPECT_EQ(0, numTlsHistograms());

  tls_.shutdownGlobalThreading();
  store_->shutdownThreading();

  scope_.histogramFromString("histogram_after_shutdown", Histogram::Unit::Unspecified);

  tls_.shutdownThread();
}

TEST_F(StatsThreadLocalStoreTest, ForEach) {
  auto collect_scopes = [this]() -> std::vector<std::string> {
    std::vector<std::string> names;
    store_->forEachScope([](size_t) {},
                         [&names](const Scope& scope) {
                           names.push_back(scope.constSymbolTable().toString(scope.prefix()));
                         });
    return names;
  };
  auto collect_counters = [this]() -> std::vector<std::string> {
    std::vector<std::string> names;
    store_->forEachCounter([](size_t) {},
                           [&names](Counter& counter) { names.push_back(counter.name()); });
    return names;
  };
  auto collect_gauges = [this]() -> std::vector<std::string> {
    std::vector<std::string> names;
    store_->forEachGauge([](size_t) {}, [&names](Gauge& gauge) { names.push_back(gauge.name()); });
    return names;
  };
  auto collect_text_readouts = [this]() -> std::vector<std::string> {
    std::vector<std::string> names;
    store_->forEachTextReadout(
        [](size_t) {},
        [&names](TextReadout& text_readout) { names.push_back(text_readout.name()); });
    return names;
  };

  // TODO(pradeepcrao): add tests for histograms when forEachHistogram is added

  const std::vector<std::string> empty;

  EXPECT_THAT(collect_scopes(), UnorderedElementsAreArray({""}));
  EXPECT_THAT(collect_counters(), UnorderedElementsAreArray(empty));
  EXPECT_THAT(collect_gauges(), UnorderedElementsAreArray(empty));
  EXPECT_THAT(collect_text_readouts(), UnorderedElementsAreArray(empty));

  ScopeSharedPtr scope1 = store_->createScope("scope1");
  scope1->counterFromString("counter1");
  scope1->gaugeFromString("gauge1", Gauge::ImportMode::Accumulate);
  scope1->textReadoutFromString("tr1");
  ScopeSharedPtr scope2 = scope1->createScope("scope2");
  scope2->counterFromString("counter2");
  scope2->gaugeFromString("gauge2", Gauge::ImportMode::Accumulate);
  scope2->textReadoutFromString("tr2");
  ScopeSharedPtr scope3 = store_->createScope("scope3");
  EXPECT_THAT(collect_scopes(),
              UnorderedElementsAreArray({"", "scope1", "scope1.scope2", "scope3"}));
  EXPECT_THAT(collect_counters(),
              UnorderedElementsAreArray({"scope1.counter1", "scope1.scope2.counter2"}));
  EXPECT_THAT(collect_gauges(),
              UnorderedElementsAreArray({"scope1.gauge1", "scope1.scope2.gauge2"}));
  EXPECT_THAT(collect_text_readouts(),
              UnorderedElementsAreArray({"scope1.tr1", "scope1.scope2.tr2"}));
}

// Validate that we sanitize away bad characters in the stats prefix.
TEST_F(StatsThreadLocalStoreTest, SanitizePrefix) {
  InSequence s;
  store_->initializeThreading(main_thread_dispatcher_, tls_);

  ScopeSharedPtr scope1 = store_->createScope(std::string("scope1:\0:foo.", 13));
  Counter& c1 = scope1->counterFromString("c1");
  EXPECT_EQ("scope1___foo.c1", c1.name());

  tls_.shutdownGlobalThreading();
  store_->shutdownThreading();
  tls_.shutdownThread();
}

TEST_F(StatsThreadLocalStoreTest, ConstSymtabAccessor) {
  ScopeSharedPtr scope = store_->createScope("scope.");
  const Scope& cscope = *scope;
  const SymbolTable& const_symbol_table = cscope.constSymbolTable();
  SymbolTable& symbol_table = scope->symbolTable();
  EXPECT_EQ(&const_symbol_table, &symbol_table);
}

TEST_F(StatsThreadLocalStoreTest, ScopeDelete) {
  InSequence s;
  store_->initializeThreading(main_thread_dispatcher_, tls_);

  ScopeSharedPtr scope1 = store_->createScope("scope1.");
  scope1->counterFromString("c1");
  EXPECT_EQ(1UL, store_->counters().size());
  CounterSharedPtr c1 = TestUtility::findCounter(*store_, "scope1.c1");
  EXPECT_EQ("scope1.c1", c1->name());

  EXPECT_CALL(main_thread_dispatcher_, post(_));
  EXPECT_CALL(tls_, runOnAllThreads(_, _)).Times(testing::AtLeast(1));
  scope1.reset();
  // The counter is gone from all scopes, but is still held in the local
  // variable c1. Hence, it will not be removed from the allocator or store.
  EXPECT_EQ(1UL, store_->counters().size());

  EXPECT_EQ(1L, c1.use_count());
  c1.reset();
  // Removing the counter from the local variable, should now remove it from the
  // allocator.
  EXPECT_EQ(0UL, store_->counters().size());

  tls_.shutdownGlobalThreading();
  store_->shutdownThreading();
  tls_.shutdownThread();
}

TEST_F(StatsThreadLocalStoreTest, NestedScopes) {
  InSequence s;
  store_->initializeThreading(main_thread_dispatcher_, tls_);

  ScopeSharedPtr scope1 = store_->createScope("scope1.");
  Counter& c1 = scope1->counterFromString("foo.bar");
  EXPECT_EQ("scope1.foo.bar", c1.name());
  StatNameManagedStorage c1_name("scope1.foo.bar", symbol_table_);
  auto found_counter = scope1->findCounter(c1_name.statName());
  ASSERT_TRUE(found_counter.has_value());
  EXPECT_EQ(&c1, &found_counter->get());

  ScopeSharedPtr scope2 = scope1->createScope("foo.");
  Counter& c2 = scope2->counterFromString("bar");
  EXPECT_EQ(&c1, &c2);
  EXPECT_EQ("scope1.foo.bar", c2.name());
  StatNameManagedStorage c2_name("scope1.foo.bar", symbol_table_);
  auto found_counter2 = scope2->findCounter(c2_name.statName());
  ASSERT_TRUE(found_counter2.has_value());

  // Different allocations point to the same referenced counted backing memory.
  c1.inc();
  EXPECT_EQ(1UL, c1.value());
  EXPECT_EQ(c1.value(), c2.value());

  Gauge& g1 = scope2->gaugeFromString("some_gauge", Gauge::ImportMode::Accumulate);
  EXPECT_EQ("scope1.foo.some_gauge", g1.name());

  TextReadout& t1 = scope2->textReadoutFromString("some_string");
  EXPECT_EQ("scope1.foo.some_string", t1.name());

  tls_.shutdownGlobalThreading();
  store_->shutdownThreading();
  tls_.shutdownThread();
}

TEST_F(StatsThreadLocalStoreTest, OverlappingScopes) {
  InSequence s;
  store_->initializeThreading(main_thread_dispatcher_, tls_);

  // Both scopes point to the same namespace. This can happen during reload of a cluster for
  // example.
  ScopeSharedPtr scope1 = store_->createScope("scope1.");
  ScopeSharedPtr scope2 = store_->createScope("scope1.");

  // We will call alloc twice, but they should point to the same backing storage.
  Counter& c1 = scope1->counterFromString("c");
  Counter& c2 = scope2->counterFromString("c");
  EXPECT_EQ(&c1, &c2);
  c1.inc();
  EXPECT_EQ(1UL, c1.value());
  EXPECT_EQ(1UL, c2.value());
  c2.inc();
  EXPECT_EQ(2UL, c1.value());
  EXPECT_EQ(2UL, c2.value());

  // We should dedup when we fetch all counters to handle the overlapping case.
  EXPECT_EQ(1UL, store_->counters().size());

  // Gauges should work the same way.
  Gauge& g1 = scope1->gaugeFromString("g", Gauge::ImportMode::Accumulate);
  Gauge& g2 = scope2->gaugeFromString("g", Gauge::ImportMode::Accumulate);
  EXPECT_EQ(&g1, &g2);
  g1.set(5);
  EXPECT_EQ(5UL, g1.value());
  EXPECT_EQ(5UL, g2.value());
  g2.set(1);
  EXPECT_EQ(1UL, g1.value());
  EXPECT_EQ(1UL, g2.value());
  EXPECT_EQ(1UL, store_->gauges().size());

  // TextReadouts should work just like gauges.
  TextReadout& t1 = scope1->textReadoutFromString("b");
  TextReadout& t2 = scope2->textReadoutFromString("b");
  EXPECT_EQ(&t1, &t2);

  t1.set("hello");
  EXPECT_EQ("hello", t1.value());
  EXPECT_EQ("hello", t2.value());
  t2.set("goodbye");
  EXPECT_EQ("goodbye", t1.value());
  EXPECT_EQ("goodbye", t2.value());
  EXPECT_EQ(1UL, store_->textReadouts().size());

  // Deleting scope 1 will call free but will be reference counted. It still leaves scope 2 valid.
  scope1.reset();
  c2.inc();
  EXPECT_EQ(3UL, c2.value());
  EXPECT_EQ(1UL, store_->counters().size());
  g2.set(10);
  EXPECT_EQ(10UL, g2.value());
  EXPECT_EQ(1UL, store_->gauges().size());
  t2.set("abc");
  EXPECT_EQ("abc", t2.value());
  EXPECT_EQ(1UL, store_->textReadouts().size());

  tls_.shutdownGlobalThreading();
  store_->shutdownThreading();
  tls_.shutdownThread();
}

TEST_F(StatsThreadLocalStoreTest, TextReadoutAllLengths) {
  store_->initializeThreading(main_thread_dispatcher_, tls_);

  TextReadout& t = scope_.textReadoutFromString("t");
  EXPECT_EQ("", t.value());
  std::string str;
  // ASCII
  for (int i = 0; i < 15; i++) {
    str += ('a' + i);
    t.set(std::string(str));
    EXPECT_EQ(str, t.value());
  }

  // Non-ASCII
  str = "";
  for (int i = 0; i < 15; i++) {
    str += ('\xEE' + i);
    t.set(std::string(str));
    EXPECT_EQ(str, t.value());
  }

  // Null bytes ok; the TextReadout implementation doesn't use null termination in its storage
  t.set(std::string("\x00", 1));
  EXPECT_EQ(std::string("\x00", 1), t.value());
  t.set(std::string("\x00\x00\x00", 3));
  EXPECT_EQ(std::string("\x00\x00\x00", 3), t.value());
  EXPECT_NE(std::string("\x00", 1), t.value());
  EXPECT_NE(std::string("", 0), t.value());

  // No Truncation to 15
  t.set("aaaabbbbccccdddX");
  EXPECT_EQ("aaaabbbbccccdddX", t.value());
  t.set("aaaabbbbccccdddXX");
  EXPECT_EQ("aaaabbbbccccdddXX", t.value());
  t.set("aaaabbbbccccdddXXXXXXXXXXXXXXXXXXXXXXXXXXXXXXXXXXXXXXXXXXXXXXXXX");
  // EXPECT_EQ("aaaabbbbccccddd", t.value());

  // Can set back to empty
  t.set("");
  EXPECT_EQ("", t.value());

  tls_.shutdownGlobalThreading();
  store_->shutdownThreading();
  tls_.shutdownThread();
}

TEST_F(StatsThreadLocalStoreTest, SharedScopes) {
  store_->initializeThreading(main_thread_dispatcher_, tls_);

  std::vector<ConstScopeSharedPtr> scopes;

  // Verifies shared_ptr functionality by creating some scopes, iterating
  // through them from the store and saving them in a vector, dropping the
  // references, and then referencing the scopes, verifying their names.
  {
    ScopeSharedPtr scope1 = store_->createScope("scope1.");
    ScopeSharedPtr scope2 = store_->createScope("scope2.");
    store_->forEachScope(
        [](size_t) {}, [&scopes](const Scope& scope) { scopes.push_back(scope.getConstShared()); });
  }
  ASSERT_EQ(3,
            scopes.size()); // For some reason there are two scopes created with name "" by default.
  store_->symbolTable().sortByStatNames<ConstScopeSharedPtr>(
      scopes.begin(), scopes.end(),
      [](const ConstScopeSharedPtr& scope) -> StatName { return scope->prefix(); });
  EXPECT_EQ("", store_->symbolTable().toString(scopes[0]->prefix())); // default scope
  EXPECT_EQ("scope1", store_->symbolTable().toString(scopes[1]->prefix()));
  EXPECT_EQ("scope2", store_->symbolTable().toString(scopes[2]->prefix()));

  tls_.shutdownGlobalThreading();
  store_->shutdownThreading();
  tls_.shutdownThread();
}

<<<<<<< HEAD
class LookupWithStatNameTest : public ThreadLocalStoreNoMocksTestBase, public testing::Test {};
=======
class LookupWithStatNameTest : public ThreadLocalStoreNoMocksMixin, public testing::Test {};
>>>>>>> 2ce96952

TEST_F(LookupWithStatNameTest, All) {
  ScopeSharedPtr scope1 = scope_.scopeFromStatName(makeStatName("scope1"));
  Counter& c1 = scope_.counterFromStatName(makeStatName("c1"));
  Counter& c2 = scope1->counterFromStatName(makeStatName("c2"));
  EXPECT_EQ("c1", c1.name());
  EXPECT_EQ("scope1.c2", c2.name());
  EXPECT_EQ("c1", c1.tagExtractedName());
  EXPECT_EQ("scope1.c2", c2.tagExtractedName());
  EXPECT_EQ(0, c1.tags().size());
  EXPECT_EQ(0, c1.tags().size());

  Gauge& g1 = scope_.gaugeFromStatName(makeStatName("g1"), Gauge::ImportMode::Accumulate);
  Gauge& g2 = scope1->gaugeFromStatName(makeStatName("g2"), Gauge::ImportMode::Accumulate);
  EXPECT_EQ("g1", g1.name());
  EXPECT_EQ("scope1.g2", g2.name());
  EXPECT_EQ("g1", g1.tagExtractedName());
  EXPECT_EQ("scope1.g2", g2.tagExtractedName());
  EXPECT_EQ(0, g1.tags().size());
  EXPECT_EQ(0, g1.tags().size());

  Histogram& h1 = scope_.histogramFromStatName(makeStatName("h1"), Histogram::Unit::Unspecified);
  Histogram& h2 = scope1->histogramFromStatName(makeStatName("h2"), Histogram::Unit::Unspecified);
  store_->deliverHistogramToSinks(h2, 0);
  EXPECT_EQ("h1", h1.name());
  EXPECT_EQ("scope1.h2", h2.name());
  EXPECT_EQ("h1", h1.tagExtractedName());
  EXPECT_EQ("scope1.h2", h2.tagExtractedName());
  EXPECT_EQ(0, h1.tags().size());
  EXPECT_EQ(0, h2.tags().size());
  h1.recordValue(200);
  h2.recordValue(200);

  ScopeSharedPtr scope2 = scope1->scopeFromStatName(makeStatName("foo"));
  EXPECT_EQ("scope1.foo.bar", scope2->counterFromStatName(makeStatName("bar")).name());

  // Validate that we sanitize away bad characters in the stats prefix. This happens only
  // when constructing a stat from a string, not from a stat name.
  ScopeSharedPtr scope3 = scope1->createScope(std::string("foo:\0:.", 7));
  EXPECT_EQ("scope1.foo___.bar", scope3->counterFromString("bar").name());

  EXPECT_EQ(4UL, store_->counters().size());
  EXPECT_EQ(2UL, store_->gauges().size());
}

TEST_F(LookupWithStatNameTest, NotFound) {
  StatName not_found(makeStatName("not_found"));
  EXPECT_FALSE(scope_.findCounter(not_found));
  EXPECT_FALSE(scope_.findGauge(not_found));
  EXPECT_FALSE(scope_.findHistogram(not_found));
  EXPECT_FALSE(scope_.findTextReadout(not_found));
}

class StatsMatcherTLSTest : public StatsThreadLocalStoreTest {
public:
  envoy::config::metrics::v3::StatsConfig stats_config_;

  ~StatsMatcherTLSTest() override {
    tls_.shutdownGlobalThreading();
    store_->shutdownThreading();
  }

  // Adds counters for 1000 clusters and returns the amount of memory consumed.
  uint64_t memoryConsumedAddingClusterStats() {
    StatNamePool pool(symbol_table_);
    std::vector<StatName> stat_names;
    TestUtil::forEachSampleStat(1000, false, [&pool, &stat_names](absl::string_view name) {
      stat_names.push_back(pool.add(name));
    });

    {
      TestUtil::MemoryTest memory_test;
      for (StatName stat_name : stat_names) {
        scope_.counterFromStatName(stat_name);
      }
      return memory_test.consumedBytes();
    }
  }
};

TEST_F(StatsMatcherTLSTest, TestNoOpStatImpls) {
  InSequence s;

  stats_config_.mutable_stats_matcher()->mutable_exclusion_list()->add_patterns()->set_prefix(
      "noop");
  store_->setStatsMatcher(std::make_unique<StatsMatcherImpl>(stats_config_, symbol_table_));

  // Testing No-op counters, gauges, histograms which match the prefix "noop".

  // Counter
  Counter& noop_counter = scope_.counterFromString("noop_counter");
  EXPECT_EQ(noop_counter.name(), "");
  EXPECT_EQ(noop_counter.value(), 0);
  noop_counter.add(1);
  EXPECT_EQ(noop_counter.value(), 0);
  noop_counter.inc();
  EXPECT_EQ(noop_counter.value(), 0);
  noop_counter.reset();
  EXPECT_EQ(noop_counter.value(), 0);
  Counter& noop_counter_2 = scope_.counterFromString("noop_counter_2");
  EXPECT_EQ(&noop_counter, &noop_counter_2);
  EXPECT_FALSE(noop_counter.used());      // hardcoded to return false in NullMetricImpl.
  EXPECT_EQ(0, noop_counter.latch());     // hardcoded to 0.
  EXPECT_EQ(0, noop_counter.use_count()); // null counter is contained in ThreadLocalStoreImpl.

  // Gauge
  Gauge& noop_gauge = scope_.gaugeFromString("noop_gauge", Gauge::ImportMode::Accumulate);
  EXPECT_EQ(noop_gauge.name(), "");
  EXPECT_EQ(noop_gauge.value(), 0);
  noop_gauge.add(1);
  EXPECT_EQ(noop_gauge.value(), 0);
  noop_gauge.inc();
  EXPECT_EQ(noop_gauge.value(), 0);
  noop_gauge.dec();
  EXPECT_EQ(noop_gauge.value(), 0);
  noop_gauge.set(2);
  EXPECT_EQ(noop_gauge.value(), 0);
  noop_gauge.sub(2);
  EXPECT_EQ(noop_gauge.value(), 0);
  EXPECT_EQ(Gauge::ImportMode::NeverImport, noop_gauge.importMode());
  EXPECT_FALSE(noop_gauge.used());      // null gauge is contained in ThreadLocalStoreImpl.
  EXPECT_EQ(0, noop_gauge.use_count()); // null gauge is contained in ThreadLocalStoreImpl.

  Gauge& noop_gauge_2 = scope_.gaugeFromString("noop_gauge_2", Gauge::ImportMode::Accumulate);
  EXPECT_EQ(&noop_gauge, &noop_gauge_2);

  // TextReadout
  TextReadout& noop_string = scope_.textReadoutFromString("noop_string");
  EXPECT_EQ(noop_string.name(), "");
  EXPECT_EQ("", noop_string.value());
  noop_string.set("hello");
  EXPECT_EQ("", noop_string.value());
  noop_string.set("hello");
  EXPECT_EQ("", noop_string.value());
  noop_string.set("goodbye");
  EXPECT_EQ("", noop_string.value());
  noop_string.set("hello");
  EXPECT_EQ("", noop_string.value());
  TextReadout& noop_string_2 = scope_.textReadoutFromString("noop_string_2");
  EXPECT_EQ(&noop_string, &noop_string_2);

  // Histogram
  Histogram& noop_histogram =
      scope_.histogramFromString("noop_histogram", Histogram::Unit::Unspecified);
  EXPECT_EQ(noop_histogram.name(), "");
  EXPECT_FALSE(noop_histogram.used());
  EXPECT_EQ(Histogram::Unit::Null, noop_histogram.unit());
  Histogram& noop_histogram_2 =
      scope_.histogramFromString("noop_histogram_2", Histogram::Unit::Unspecified);
  EXPECT_EQ(&noop_histogram, &noop_histogram_2);
}

// We only test the exclusion list -- the inclusion list is the inverse, and both are tested in
// test/common/stats:stats_matcher_test.
TEST_F(StatsMatcherTLSTest, TestExclusionRegex) {
  InSequence s;

  // Expected to alloc lowercase_counter, lowercase_gauge, valid_counter, valid_gauge

  // Will block all stats containing any capital alphanumeric letter.
  stats_config_.mutable_stats_matcher()->mutable_exclusion_list()->add_patterns()->MergeFrom(
      TestUtility::createRegexMatcher(".*[A-Z].*"));
  store_->setStatsMatcher(std::make_unique<StatsMatcherImpl>(stats_config_, symbol_table_));

  // The creation of counters/gauges/histograms which have no uppercase letters should succeed.
  Counter& lowercase_counter = scope_.counterFromString("lowercase_counter");
  EXPECT_EQ(lowercase_counter.name(), "lowercase_counter");
  Gauge& lowercase_gauge = scope_.gaugeFromString("lowercase_gauge", Gauge::ImportMode::Accumulate);
  EXPECT_EQ(lowercase_gauge.name(), "lowercase_gauge");
  Histogram& lowercase_histogram =
      scope_.histogramFromString("lowercase_histogram", Histogram::Unit::Unspecified);
  EXPECT_EQ(lowercase_histogram.name(), "lowercase_histogram");

  TextReadout& lowercase_string = scope_.textReadoutFromString("lowercase_string");
  EXPECT_EQ(lowercase_string.name(), "lowercase_string");
  // And the creation of counters/gauges/histograms which have uppercase letters should fail.
  Counter& uppercase_counter = scope_.counterFromString("UPPERCASE_counter");
  EXPECT_EQ(uppercase_counter.name(), "");
  uppercase_counter.inc();
  EXPECT_EQ(uppercase_counter.value(), 0);
  uppercase_counter.inc();
  EXPECT_EQ(uppercase_counter.value(), 0);

  Gauge& uppercase_gauge = scope_.gaugeFromString("uppercase_GAUGE", Gauge::ImportMode::Accumulate);
  EXPECT_EQ(uppercase_gauge.name(), "");
  uppercase_gauge.inc();
  EXPECT_EQ(uppercase_gauge.value(), 0);
  uppercase_gauge.inc();
  EXPECT_EQ(uppercase_gauge.value(), 0);

  TextReadout& uppercase_string = scope_.textReadoutFromString("uppercase_STRING");
  EXPECT_EQ(uppercase_string.name(), "");
  uppercase_string.set("A STRING VALUE");
  EXPECT_EQ("", uppercase_string.value());

  // Histograms are harder to query and test, so we resort to testing that name() returns the empty
  // string.
  Histogram& uppercase_histogram =
      scope_.histogramFromString("upperCASE_histogram", Histogram::Unit::Unspecified);
  EXPECT_EQ(uppercase_histogram.name(), "");

  // Adding another exclusion rule -- now we reject not just uppercase stats but those starting with
  // the string "invalid".
  stats_config_.mutable_stats_matcher()->mutable_exclusion_list()->add_patterns()->set_prefix(
      "invalid");
  store_->setStatsMatcher(std::make_unique<StatsMatcherImpl>(stats_config_, symbol_table_));

  Counter& valid_counter = scope_.counterFromString("valid_counter");
  valid_counter.inc();
  EXPECT_EQ(valid_counter.value(), 1);

  Counter& invalid_counter = scope_.counterFromString("invalid_counter");
  invalid_counter.inc();
  EXPECT_EQ(invalid_counter.value(), 0);

  // But the old exclusion rule still holds.
  Counter& invalid_counter_2 = scope_.counterFromString("also_INVALID_counter");
  invalid_counter_2.inc();
  EXPECT_EQ(invalid_counter_2.value(), 0);

  // And we expect the same behavior from gauges and histograms.
  Gauge& valid_gauge = scope_.gaugeFromString("valid_gauge", Gauge::ImportMode::Accumulate);
  valid_gauge.set(2);
  EXPECT_EQ(valid_gauge.value(), 2);

  Gauge& invalid_gauge_1 = scope_.gaugeFromString("invalid_gauge", Gauge::ImportMode::Accumulate);
  invalid_gauge_1.inc();
  EXPECT_EQ(invalid_gauge_1.value(), 0);

  Gauge& invalid_gauge_2 =
      scope_.gaugeFromString("also_INVALID_gauge", Gauge::ImportMode::Accumulate);
  invalid_gauge_2.inc();
  EXPECT_EQ(invalid_gauge_2.value(), 0);

  Histogram& valid_histogram =
      scope_.histogramFromString("valid_histogram", Histogram::Unit::Unspecified);
  EXPECT_EQ(valid_histogram.name(), "valid_histogram");

  Histogram& invalid_histogram_1 =
      scope_.histogramFromString("invalid_histogram", Histogram::Unit::Unspecified);
  EXPECT_EQ(invalid_histogram_1.name(), "");

  Histogram& invalid_histogram_2 =
      scope_.histogramFromString("also_INVALID_histogram", Histogram::Unit::Unspecified);
  EXPECT_EQ(invalid_histogram_2.name(), "");

  TextReadout& valid_string = scope_.textReadoutFromString("valid_string");
  valid_string.set("i'm valid");
  EXPECT_EQ("i'm valid", valid_string.value());

  TextReadout& invalid_string_1 = scope_.textReadoutFromString("invalid_string");
  invalid_string_1.set("nope");
  EXPECT_EQ("", invalid_string_1.value());

  TextReadout& invalid_string_2 = scope_.textReadoutFromString("also_INVLD_string");
  invalid_string_2.set("still no");
  EXPECT_EQ("", invalid_string_2.value());
}

// Rejecting stats of the form "cluster." enables an optimization in the matcher
// infrastructure that performs the rejection without converting from StatName
// to string, obviating the need to memoize the rejection in a set. This saves
// a ton of memory, allowing us to reject thousands of stats without consuming
// memory. Note that the trailing "." is critical so we can compare symbolically.
TEST_F(StatsMatcherTLSTest, RejectPrefixDot) {
  store_->initializeThreading(main_thread_dispatcher_, tls_);
  stats_config_.mutable_stats_matcher()->mutable_exclusion_list()->add_patterns()->set_prefix(
      "cluster."); // Prefix match can be executed symbolically.
  store_->setStatsMatcher(std::make_unique<StatsMatcherImpl>(stats_config_, symbol_table_));
  uint64_t mem_consumed = memoryConsumedAddingClusterStats();

  // No memory is consumed at all while rejecting stats from "prefix."
  EXPECT_MEMORY_EQ(mem_consumed, 0);
  EXPECT_MEMORY_LE(mem_consumed, 0);
}

// Repeating the same test but retaining the dot means that the StatsMatcher
// infrastructure requires us remember the rejected StatNames in an ever-growing
// map. That map is needed to avoid taking locks while re-rejecting stats we've
// rejected in the past.
TEST_F(StatsMatcherTLSTest, RejectPrefixNoDot) {
  store_->initializeThreading(main_thread_dispatcher_, tls_);
  stats_config_.mutable_stats_matcher()->mutable_exclusion_list()->add_patterns()->set_prefix(
      "cluster"); // No dot at the end means we have to compare as strings.
  store_->setStatsMatcher(std::make_unique<StatsMatcherImpl>(stats_config_, symbol_table_));
  uint64_t mem_consumed = memoryConsumedAddingClusterStats();

  // Memory is consumed at all while rejecting stats from "prefix" in proportion
  // to the number of stat instantiations attempted.
  EXPECT_MEMORY_EQ(mem_consumed, 2936480);
  EXPECT_MEMORY_LE(mem_consumed, 3500000);
}

// Tests the logic for caching the stats-matcher results, and in particular the
// private impl method checkAndRememberRejection(). That method behaves
// differently depending on whether TLS is enabled or not, so we parameterize
// the test accordingly; GetParam()==true means we want a TLS cache. In either
// case, we should never be calling the stats-matcher rejection logic more than
// once on given stat name.
class RememberStatsMatcherTest : public testing::TestWithParam<bool> {
public:
  RememberStatsMatcherTest()
      : heap_alloc_(symbol_table_), store_(heap_alloc_), scope_(store_.createScope("scope.")) {
    if (GetParam()) {
      store_.initializeThreading(main_thread_dispatcher_, tls_);
    }
  }

  ~RememberStatsMatcherTest() override {
    tls_.shutdownGlobalThreading();
    store_.shutdownThreading();
    tls_.shutdownThread();
  }

  using LookupStatFn = std::function<std::string(const std::string&)>;

  // Helper function to test the rejection cache. The goal here is to use
  // mocks to ensure that we don't call rejects() more than once on any of the
  // stats, even with 5 name-based lookups.
  void testRememberMatcher(const LookupStatFn lookup_stat) {
    InSequence s;

    MockStatsMatcher* matcher = new MockStatsMatcher;
    StatsMatcherPtr matcher_ptr(matcher);
    store_.setStatsMatcher(std::move(matcher_ptr));

    StatNamePool pool(symbol_table_);
    StatsMatcher::FastResult no_fast_rejection = StatsMatcher::FastResult::NoMatch;
    for (int j = 0; j < 5; ++j) {
      EXPECT_CALL(*matcher, fastRejects(pool.add("scope.reject")))
          .WillOnce(Return(no_fast_rejection));
      if (j == 0) {
        EXPECT_CALL(*matcher, slowRejects(no_fast_rejection, pool.add("scope.reject")))
            .WillOnce(Return(true));
      }
      EXPECT_EQ("", lookup_stat("reject"));
      EXPECT_CALL(*matcher, fastRejects(pool.add("scope.ok"))).WillOnce(Return(no_fast_rejection));
      if (j == 0) {
        EXPECT_CALL(*matcher, slowRejects(no_fast_rejection, pool.add("scope.ok")))
            .WillOnce(Return(false));
      }
      EXPECT_EQ("scope.ok", lookup_stat("ok"));
    }
  }

  void testRejectsAll(const LookupStatFn lookup_stat) {
    InSequence s;

    MockStatsMatcher* matcher = new MockStatsMatcher;
    matcher->rejects_all_ = true;
    StatsMatcherPtr matcher_ptr(matcher);
    store_.setStatsMatcher(std::move(matcher_ptr));

    ScopeSharedPtr scope = store_.createScope("scope.");

    StatNamePool pool(symbol_table_);
    for (int j = 0; j < 5; ++j) {
      // Note: zero calls to fastReject() or slowReject() are made, as
      // reject-all should short-circuit.
      EXPECT_EQ("", lookup_stat("reject"));
    }
  }

  void testAcceptsAll(const LookupStatFn lookup_stat) {
    InSequence s;

    auto* matcher = new MockStatsMatcher;
    matcher->accepts_all_ = true;
    StatsMatcherPtr matcher_ptr(matcher);
    store_.setStatsMatcher(std::move(matcher_ptr));
    StatNamePool pool(symbol_table_);

    StatsMatcher::FastResult no_fast_rejection = StatsMatcher::FastResult::NoMatch;
    for (int j = 0; j < 5; ++j) {
      EXPECT_CALL(*matcher, fastRejects(pool.add("scope.ok"))).WillOnce(Return(no_fast_rejection));
      // Note: zero calls to slowReject() are made, as accept-all should short-circuit.
      EXPECT_EQ("scope.ok", lookup_stat("ok"));
    }
  }

  LookupStatFn lookupCounterFn() {
    return [this](const std::string& stat_name) -> std::string {
      return scope_->counterFromString(stat_name).name();
    };
  }

  LookupStatFn lookupGaugeFn() {
    return [this](const std::string& stat_name) -> std::string {
      return scope_->gaugeFromString(stat_name, Gauge::ImportMode::Accumulate).name();
    };
  }

// TODO(jmarantz): restore BoolIndicator tests when https://github.com/envoyproxy/envoy/pull/6280
// is reverted.
#define HAS_BOOL_INDICATOR 0
#if HAS_BOOL_INDICATOR
  LookupStatFn lookupBoolIndicator() {
    return [this](const std::string& stat_name) -> std::string {
      return scope_->boolIndicator(stat_name).name();
    };
  }
#endif

  LookupStatFn lookupHistogramFn() {
    return [this](const std::string& stat_name) -> std::string {
      return scope_->histogramFromString(stat_name, Histogram::Unit::Unspecified).name();
    };
  }

  LookupStatFn lookupTextReadoutFn() {
    return [this](const std::string& stat_name) -> std::string {
      return scope_->textReadoutFromString(stat_name).name();
    };
  }

  SymbolTableImpl symbol_table_;
  NiceMock<Event::MockDispatcher> main_thread_dispatcher_;
  NiceMock<ThreadLocal::MockInstance> tls_;
  AllocatorImpl heap_alloc_;
  ThreadLocalStoreImpl store_;
  ScopeSharedPtr scope_;
};

INSTANTIATE_TEST_SUITE_P(RememberStatsMatcherTest, RememberStatsMatcherTest,
                         testing::ValuesIn({false, true}));

// Tests that the logic for remembering rejected stats works properly, both
// with and without threading.
TEST_P(RememberStatsMatcherTest, CounterRejectOne) { testRememberMatcher(lookupCounterFn()); }

TEST_P(RememberStatsMatcherTest, CounterRejectsAll) { testRejectsAll(lookupCounterFn()); }

TEST_P(RememberStatsMatcherTest, CounterAcceptsAll) { testAcceptsAll(lookupCounterFn()); }

TEST_P(RememberStatsMatcherTest, GaugeRejectOne) { testRememberMatcher(lookupGaugeFn()); }

TEST_P(RememberStatsMatcherTest, GaugeRejectsAll) { testRejectsAll(lookupGaugeFn()); }

TEST_P(RememberStatsMatcherTest, GaugeAcceptsAll) { testAcceptsAll(lookupGaugeFn()); }

#if HAS_BOOL_INDICATOR
TEST_P(RememberStatsMatcherTest, BoolIndicatorRejectOne) {
  testRememberMatcher(lookupBoolIndicator());
}

TEST_P(RememberStatsMatcherTest, BoolIndicatorRejectsAll) { testRejectsAll(lookupBoolIndicator()); }

TEST_P(RememberStatsMatcherTest, BoolIndicatorAcceptsAll) { testAcceptsAll(lookupBoolIndicator()); }
#endif

TEST_P(RememberStatsMatcherTest, HistogramRejectOne) { testRememberMatcher(lookupHistogramFn()); }

TEST_P(RememberStatsMatcherTest, HistogramRejectsAll) { testRejectsAll(lookupHistogramFn()); }

TEST_P(RememberStatsMatcherTest, HistogramAcceptsAll) { testAcceptsAll(lookupHistogramFn()); }

TEST_P(RememberStatsMatcherTest, TextReadoutRejectOne) {
  testRememberMatcher(lookupTextReadoutFn());
}

TEST_P(RememberStatsMatcherTest, TextReadoutRejectsAll) { testRejectsAll(lookupTextReadoutFn()); }

TEST_P(RememberStatsMatcherTest, TextReadoutAcceptsAll) { testAcceptsAll(lookupTextReadoutFn()); }

TEST_F(StatsThreadLocalStoreTest, RemoveRejectedStats) {
  store_->initializeThreading(main_thread_dispatcher_, tls_);
  Counter& counter = scope_.counterFromString("c1");
  Gauge& gauge = scope_.gaugeFromString("g1", Gauge::ImportMode::Accumulate);
  Histogram& histogram = scope_.histogramFromString("h1", Histogram::Unit::Unspecified);
  TextReadout& textReadout = scope_.textReadoutFromString("t1");
  ASSERT_EQ(1, store_->counters().size()); // "c1".
  EXPECT_TRUE(&counter == store_->counters()[0].get() ||
              &counter == store_->counters()[1].get()); // counters() order is non-deterministic.
  ASSERT_EQ(1, store_->gauges().size());
  EXPECT_EQ("g1", store_->gauges()[0]->name());
  ASSERT_EQ(1, store_->histograms().size());
  EXPECT_EQ("h1", store_->histograms()[0]->name());
  ASSERT_EQ(1, store_->textReadouts().size());
  EXPECT_EQ("t1", store_->textReadouts()[0]->name());

  // Will effectively block all stats, and remove all the non-matching stats.
  envoy::config::metrics::v3::StatsConfig stats_config;
  stats_config.mutable_stats_matcher()->mutable_inclusion_list()->add_patterns()->set_exact(
      "no-such-stat");
  store_->setStatsMatcher(std::make_unique<StatsMatcherImpl>(stats_config, symbol_table_));

  // They can no longer be found.
  EXPECT_EQ(0, store_->counters().size());
  EXPECT_EQ(0, store_->gauges().size());
  EXPECT_EQ(0, store_->histograms().size());
  EXPECT_EQ(0, store_->textReadouts().size());

  // However, referencing the previously allocated stats will not crash.
  counter.inc();
  gauge.inc();
  EXPECT_CALL(sink_, onHistogramComplete(Ref(histogram), 42));
  histogram.recordValue(42);
  textReadout.set("fortytwo");
  tls_.shutdownGlobalThreading();
  store_->shutdownThreading();
  tls_.shutdownThread();
}

// Verify that asking for deleted stats by name does not create new copies on
// the allocator.
TEST_F(StatsThreadLocalStoreTest, AskForRejectedStat) {
  store_->initializeThreading(main_thread_dispatcher_, tls_);
  Counter& counter = scope_.counterFromString("c1");
  Gauge& gauge = scope_.gaugeFromString("g1", Gauge::ImportMode::Accumulate);
  TextReadout& text_readout = scope_.textReadoutFromString("t1");
  ASSERT_EQ(1, store_->counters().size()); // "c1".
  ASSERT_EQ(1, store_->gauges().size());
  ASSERT_EQ(1, store_->textReadouts().size());

  // Will effectively block all stats, and remove all the non-matching stats.
  envoy::config::metrics::v3::StatsConfig stats_config;
  stats_config.mutable_stats_matcher()->mutable_inclusion_list()->add_patterns()->set_exact(
      "no-such-stat");
  store_->setStatsMatcher(std::make_unique<StatsMatcherImpl>(stats_config, symbol_table_));

  // They can no longer be found.
  EXPECT_EQ(0, store_->counters().size());
  EXPECT_EQ(0, store_->gauges().size());
  EXPECT_EQ(0, store_->textReadouts().size());

  // Ask for the rejected stats again by name.
  Counter& counter2 = scope_.counterFromString("c1");
  Gauge& gauge2 = scope_.gaugeFromString("g1", Gauge::ImportMode::Accumulate);
  TextReadout& text_readout2 = scope_.textReadoutFromString("t1");

  // Verify we got the same stats.
  EXPECT_EQ(&counter, &counter2);
  EXPECT_EQ(&gauge, &gauge2);
  EXPECT_EQ(&text_readout, &text_readout2);

  // Verify that new stats were not created.
  EXPECT_EQ(0, store_->counters().size());
  EXPECT_EQ(0, store_->gauges().size());
  EXPECT_EQ(0, store_->textReadouts().size());

  tls_.shutdownGlobalThreading();
  store_->shutdownThreading();
  tls_.shutdownThread();
}

TEST_F(StatsThreadLocalStoreTest, NonHotRestartNoTruncation) {
  InSequence s;
  store_->initializeThreading(main_thread_dispatcher_, tls_);

  // Allocate a stat greater than the max name length.
  const std::string name_1(MaxStatNameLength + 1, 'A');

  scope_.counterFromString(name_1);

  // This works fine, and we can find it by its long name because heap-stats do not
  // get truncated.
  EXPECT_NE(nullptr, TestUtility::findCounter(*store_, name_1).get());
  tls_.shutdownGlobalThreading();
  store_->shutdownThreading();
  tls_.shutdownThread();
}

class StatsThreadLocalStoreTestNoFixture : public testing::Test {
protected:
  StatsThreadLocalStoreTestNoFixture()
      : alloc_(symbol_table_), store_(alloc_), scope_(*store_.rootScope()) {
    store_.addSink(sink_);

    // Use a tag producer that will produce tags.
    envoy::config::metrics::v3::StatsConfig stats_config;
    store_.setTagProducer(std::make_unique<TagProducerImpl>(stats_config));
  }

  ~StatsThreadLocalStoreTestNoFixture() override {
    if (threading_enabled_) {
      tls_.shutdownGlobalThreading();
      store_.shutdownThreading();
      tls_.shutdownThread();
    }
  }

  void initThreading() {
    threading_enabled_ = true;
    store_.initializeThreading(main_thread_dispatcher_, tls_);
  }

  static constexpr size_t million_ = 1000 * 1000;

  MockSink sink_;
  SymbolTableImpl symbol_table_;
  AllocatorImpl alloc_;
  ThreadLocalStoreImpl store_;
  Scope& scope_;
  NiceMock<Event::MockDispatcher> main_thread_dispatcher_;
  NiceMock<ThreadLocal::MockInstance> tls_;
  bool threading_enabled_{false};
};

// Tests how much memory is consumed allocating 100k stats.
TEST_F(StatsThreadLocalStoreTestNoFixture, MemoryWithoutTlsRealSymbolTable) {
  TestUtil::MemoryTest memory_test;
  TestUtil::forEachSampleStat(
      100, true, [this](absl::string_view name) { scope_.counterFromString(std::string(name)); });
  EXPECT_MEMORY_EQ(memory_test.consumedBytes(), 688080); // July 2, 2020
  EXPECT_MEMORY_LE(memory_test.consumedBytes(), 0.85 * million_);
}

TEST_F(StatsThreadLocalStoreTestNoFixture, MemoryWithTlsRealSymbolTable) {
  initThreading();
  TestUtil::MemoryTest memory_test;
  TestUtil::forEachSampleStat(
      100, true, [this](absl::string_view name) { scope_.counterFromString(std::string(name)); });
  EXPECT_MEMORY_EQ(memory_test.consumedBytes(), 827616); // Sep 25, 2020
  EXPECT_MEMORY_LE(memory_test.consumedBytes(), 0.97 * million_);
}

TEST_F(StatsThreadLocalStoreTest, ShuttingDown) {
  InSequence s;
  store_->initializeThreading(main_thread_dispatcher_, tls_);

  scope_.counterFromString("c1");
  scope_.gaugeFromString("g1", Gauge::ImportMode::Accumulate);
  scope_.textReadoutFromString("t1");
  tls_.shutdownGlobalThreading();
  store_->shutdownThreading();
  scope_.counterFromString("c2");
  scope_.gaugeFromString("g2", Gauge::ImportMode::Accumulate);
  scope_.textReadoutFromString("t2");

  // We do not keep ref-counts for counters and gauges in the TLS cache, so
  // all these stats should have a ref-count of 2: one for the SharedPtr
  // returned from find*(), and one for the central cache.
  EXPECT_EQ(2L, TestUtility::findCounter(*store_, "c1").use_count());
  EXPECT_EQ(2L, TestUtility::findGauge(*store_, "g1").use_count());

  // c1, g1, t1 should have a thread local ref, but c2, g2, t2 should not.
  EXPECT_EQ(2L, TestUtility::findCounter(*store_, "c1").use_count());
  EXPECT_EQ(2L, TestUtility::findGauge(*store_, "g1").use_count());
  EXPECT_EQ(2L, TestUtility::findTextReadout(*store_, "t1").use_count());
  EXPECT_EQ(2L, TestUtility::findCounter(*store_, "c2").use_count());
  EXPECT_EQ(2L, TestUtility::findGauge(*store_, "g2").use_count());
  EXPECT_EQ(2L, TestUtility::findTextReadout(*store_, "t2").use_count());

  tls_.shutdownGlobalThreading();
  store_->shutdownThreading();
  tls_.shutdownThread();
}

TEST_F(StatsThreadLocalStoreTest, MergeDuringShutDown) {
  InSequence s;
  store_->initializeThreading(main_thread_dispatcher_, tls_);

  Histogram& h1 = scope_.histogramFromString("h1", Histogram::Unit::Unspecified);
  EXPECT_EQ("h1", h1.name());

  EXPECT_CALL(sink_, onHistogramComplete(Ref(h1), 1));
  h1.recordValue(1);

  tls_.shutdownGlobalThreading();
  store_->shutdownThreading();

  // Validate that merge callback is called during shutdown and there is no ASSERT.
  bool merge_called = false;
  store_->mergeHistograms([&merge_called]() -> void { merge_called = true; });

  EXPECT_TRUE(merge_called);
  tls_.shutdownGlobalThreading();
  store_->shutdownThreading();
  tls_.shutdownThread();
}

TEST(ThreadLocalStoreThreadTest, ConstructDestruct) {
  SymbolTableImpl symbol_table;
  Api::ApiPtr api = Api::createApiForTest();
  Event::DispatcherPtr dispatcher = api->allocateDispatcher("test_thread");
  NiceMock<ThreadLocal::MockInstance> tls;
  AllocatorImpl alloc(symbol_table);
  ThreadLocalStoreImpl store(alloc);

  store.initializeThreading(*dispatcher, tls);
  { ScopeSharedPtr scope1 = store.createScope("scope1."); }
  tls.shutdownGlobalThreading();
  store.shutdownThreading();
  tls.shutdownThread();
}

// Histogram tests
TEST_F(HistogramTest, BasicSingleHistogramMerge) {
  Histogram& h1 = scope_.histogramFromString("h1", Histogram::Unit::Unspecified);
  EXPECT_EQ("h1", h1.name());

  expectCallAndAccumulate(h1, 0);
  expectCallAndAccumulate(h1, 43);
  expectCallAndAccumulate(h1, 41);
  expectCallAndAccumulate(h1, 415);
  expectCallAndAccumulate(h1, 2201);
  expectCallAndAccumulate(h1, 3201);
  expectCallAndAccumulate(h1, 125);
  expectCallAndAccumulate(h1, 13);

  EXPECT_EQ(1, validateMerge());
}

TEST_F(HistogramTest, BasicMultiHistogramMerge) {
  Histogram& h1 = scope_.histogramFromString("h1", Histogram::Unit::Unspecified);
  Histogram& h2 = scope_.histogramFromString("h2", Histogram::Unit::Unspecified);
  EXPECT_EQ("h1", h1.name());
  EXPECT_EQ("h2", h2.name());

  expectCallAndAccumulate(h1, 1);
  expectCallAndAccumulate(h2, 1);
  expectCallAndAccumulate(h2, 2);

  EXPECT_EQ(2, validateMerge());
}

TEST_F(HistogramTest, MultiHistogramMultipleMerges) {
  Histogram& h1 = scope_.histogramFromString("h1", Histogram::Unit::Unspecified);
  Histogram& h2 = scope_.histogramFromString("h2", Histogram::Unit::Unspecified);
  EXPECT_EQ("h1", h1.name());
  EXPECT_EQ("h2", h2.name());

  // Insert one value in to one histogram and validate
  expectCallAndAccumulate(h1, 1);
  EXPECT_EQ(2, validateMerge());

  // Insert value into second histogram and validate that it is merged properly.
  expectCallAndAccumulate(h2, 1);
  EXPECT_EQ(2, validateMerge());

  // Insert more values into both the histograms and validate that it is merged properly.
  expectCallAndAccumulate(h1, 2);
  EXPECT_EQ(2, validateMerge());

  expectCallAndAccumulate(h2, 3);
  EXPECT_EQ(2, validateMerge());

  expectCallAndAccumulate(h2, 2);
  EXPECT_EQ(2, validateMerge());

  // Do not insert any value and validate that intervalSummary is empty for both the histograms and
  // cumulativeSummary has right values.
  EXPECT_EQ(2, validateMerge());
}

TEST_F(HistogramTest, BasicScopeHistogramMerge) {
  ScopeSharedPtr scope1 = store_->createScope("scope1.");

  Histogram& h1 = scope_.histogramFromString("h1", Histogram::Unit::Unspecified);
  Histogram& h2 = scope1->histogramFromString("h2", Histogram::Unit::Unspecified);
  EXPECT_EQ("h1", h1.name());
  EXPECT_EQ("scope1.h2", h2.name());

  expectCallAndAccumulate(h1, 2);
  expectCallAndAccumulate(h2, 2);
  EXPECT_EQ(2, validateMerge());
}

TEST_F(HistogramTest, BasicHistogramSummaryValidate) {
  Histogram& h1 = scope_.histogramFromString("h1", Histogram::Unit::Unspecified);
  Histogram& h2 = scope_.histogramFromString("h2", Histogram::Unit::Unspecified);

  expectCallAndAccumulate(h1, 1);

  EXPECT_EQ(2, validateMerge());

  const std::string h1_expected_summary =
      "P0: 1, P25: 1.025, P50: 1.05, P75: 1.075, P90: 1.09, P95: 1.095, "
      "P99: 1.099, P99.5: 1.0995, P99.9: 1.0999, P100: 1.1";
  const std::string h2_expected_summary =
      "P0: 0, P25: 25, P50: 50, P75: 75, P90: 90, P95: 95, P99: 99, "
      "P99.5: 99.5, P99.9: 99.9, P100: 100";

  const std::string h1_expected_buckets =
      "B0.5: 0, B1: 0, B5: 1, B10: 1, B25: 1, B50: 1, B100: 1, B250: 1, "
      "B500: 1, B1000: 1, B2500: 1, B5000: 1, B10000: 1, B30000: 1, B60000: 1, "
      "B300000: 1, B600000: 1, B1.8e+06: 1, B3.6e+06: 1";
  const std::string h2_expected_buckets =
      "B0.5: 1, B1: 1, B5: 5, B10: 10, B25: 25, B50: 50, B100: 100, B250: 100, "
      "B500: 100, B1000: 100, B2500: 100, B5000: 100, B10000: 100, B30000: 100, "
      "B60000: 100, B300000: 100, B600000: 100, B1.8e+06: 100, B3.6e+06: 100";

  for (size_t i = 0; i < 100; ++i) {
    expectCallAndAccumulate(h2, i);
  }

  EXPECT_EQ(2, validateMerge());

  NameHistogramMap name_histogram_map = makeHistogramMap(store_->histograms());
  EXPECT_EQ(h1_expected_summary,
            name_histogram_map["h1"]->cumulativeStatistics().quantileSummary());
  EXPECT_EQ(h2_expected_summary,
            name_histogram_map["h2"]->cumulativeStatistics().quantileSummary());
  EXPECT_EQ(h1_expected_buckets, name_histogram_map["h1"]->cumulativeStatistics().bucketSummary());
  EXPECT_EQ(h2_expected_buckets, name_histogram_map["h2"]->cumulativeStatistics().bucketSummary());
}

// Validates the summary after known value merge in to same histogram.
TEST_F(HistogramTest, BasicHistogramMergeSummary) {
  Histogram& h1 = scope_.histogramFromString("h1", Histogram::Unit::Unspecified);

  for (size_t i = 0; i < 50; ++i) {
    expectCallAndAccumulate(h1, i);
  }
  EXPECT_EQ(1, validateMerge());

  for (size_t i = 50; i < 100; ++i) {
    expectCallAndAccumulate(h1, i);
  }
  EXPECT_EQ(1, validateMerge());

  const std::string expected_summary = "P0: 0, P25: 25, P50: 50, P75: 75, P90: 90, P95: 95, P99: "
                                       "99, P99.5: 99.5, P99.9: 99.9, P100: 100";
  const std::string expected_bucket_summary =
      "B0.5: 1, B1: 1, B5: 5, B10: 10, B25: 25, B50: 50, B100: 100, B250: 100, "
      "B500: 100, B1000: 100, B2500: 100, B5000: 100, B10000: 100, B30000: 100, "
      "B60000: 100, B300000: 100, B600000: 100, B1.8e+06: 100, B3.6e+06: 100";

  NameHistogramMap name_histogram_map = makeHistogramMap(store_->histograms());
  EXPECT_EQ(expected_summary, name_histogram_map["h1"]->cumulativeStatistics().quantileSummary());
  EXPECT_EQ(expected_bucket_summary,
            name_histogram_map["h1"]->cumulativeStatistics().bucketSummary());
}

TEST_F(HistogramTest, BasicHistogramUsed) {
  ScopeSharedPtr scope1 = store_->createScope("scope1.");

  Histogram& h1 = scope_.histogramFromString("h1", Histogram::Unit::Unspecified);
  Histogram& h2 = scope1->histogramFromString("h2", Histogram::Unit::Unspecified);
  EXPECT_EQ("h1", h1.name());
  EXPECT_EQ("scope1.h2", h2.name());

  EXPECT_CALL(sink_, onHistogramComplete(Ref(h1), 1));
  h1.recordValue(1);

  NameHistogramMap name_histogram_map = makeHistogramMap(store_->histograms());
  EXPECT_FALSE(name_histogram_map["h1"]->used());
  EXPECT_FALSE(name_histogram_map["h2"]->used());

  // Merge the histograms and validate that h1 is considered used.
  store_->mergeHistograms([]() -> void {});
  EXPECT_TRUE(name_histogram_map["h1"]->used());

  EXPECT_CALL(sink_, onHistogramComplete(Ref(h2), 2));
  h2.recordValue(2);
  EXPECT_FALSE(name_histogram_map["h2"]->used());

  // Merge histograms again and validate that both h1 and h2 are used.
  store_->mergeHistograms([]() -> void {});

  for (const ParentHistogramSharedPtr& histogram : store_->histograms()) {
    EXPECT_TRUE(histogram->used());
  }
}

TEST_F(HistogramTest, ParentHistogramBucketSummary) {
  ScopeSharedPtr scope1 = store_->createScope("scope1.");
  Histogram& histogram = scope_.histogramFromString("histogram", Histogram::Unit::Unspecified);
  store_->mergeHistograms([]() -> void {});
  ASSERT_EQ(1, store_->histograms().size());
  ParentHistogramSharedPtr parent_histogram = store_->histograms()[0];
  EXPECT_EQ("No recorded values", parent_histogram->bucketSummary());

  EXPECT_CALL(sink_, onHistogramComplete(Ref(histogram), 10));
  histogram.recordValue(10);
  store_->mergeHistograms([]() -> void {});
  EXPECT_EQ("B0.5(0,0) B1(0,0) B5(0,0) B10(0,0) B25(1,1) B50(1,1) B100(1,1) "
            "B250(1,1) B500(1,1) B1000(1,1) B2500(1,1) B5000(1,1) B10000(1,1) "
            "B30000(1,1) B60000(1,1) B300000(1,1) B600000(1,1) B1.8e+06(1,1) "
            "B3.6e+06(1,1)",
            parent_histogram->bucketSummary());
}

TEST_F(HistogramTest, ForEachHistogram) {
  std::vector<std::reference_wrapper<Histogram>> histograms;

  const size_t num_stats = 11;
  for (size_t idx = 0; idx < num_stats; ++idx) {
    auto stat_name = absl::StrCat("histogram.", idx);
    histograms.emplace_back(scope_.histogramFromString(stat_name, Histogram::Unit::Unspecified));
  }
  EXPECT_EQ(histograms.size(), 11);

  size_t num_histograms = 0;
  size_t num_iterations = 0;
  store_->forEachHistogram([&num_histograms](std::size_t size) { num_histograms = size; },
                           [&num_iterations](ParentHistogram&) { ++num_iterations; });
  EXPECT_EQ(num_histograms, 11);
  EXPECT_EQ(num_iterations, 11);

  Histogram& deleted_histogram = histograms[4];

  // Verify that rejecting histograms removes them from the iteration set.
  envoy::config::metrics::v3::StatsConfig stats_config_;
  stats_config_.mutable_stats_matcher()->set_reject_all(true);
  store_->setStatsMatcher(std::make_unique<StatsMatcherImpl>(stats_config_, symbol_table_));
  num_histograms = 0;
  num_iterations = 0;
  store_->forEachHistogram([&num_histograms](std::size_t size) { num_histograms = size; },
                           [&num_iterations](ParentHistogram&) { ++num_iterations; });
  EXPECT_EQ(num_histograms, 0);
  EXPECT_EQ(num_iterations, 0);

  // Verify that we can access the local reference without a crash.
  EXPECT_EQ(deleted_histogram.unit(), Histogram::Unit::Unspecified);
}

<<<<<<< HEAD
class OneWorkerThread : public ThreadLocalRealThreadsTestBase, public testing::Test {
=======
class OneWorkerThread : public ThreadLocalRealThreadsMixin, public testing::Test {
>>>>>>> 2ce96952
protected:
  static constexpr uint32_t NumThreads = 1;
  OneWorkerThread() : ThreadLocalRealThreadsMixin(NumThreads) {}
};

// Reproduces a race-condition between forEachScope and scope deletion. If we
// replace the code in ThreadLocalStoreImpl::forEachScope with this:
//
// SPELLCHECKER(off)
//     Thread::LockGuard lock(lock_);
//     if (f_size != nullptr) {
//       f_size(scopes_.size());
//     }
//     for (auto iter : scopes_) {
//       if (iter.first != default_scope_.get()) {
//         sync_.syncPoint(ThreadLocalStoreImpl::IterateScopeSync);
//       }
//       f_scope(*(iter.first));
//     }
// SPELLCHECKER(on)
//
// then we'll get a fatal exception on a weak_ptr conversion with this test.
TEST_F(OneWorkerThread, DeleteForEachRace) {
  ScopeSharedPtr scope = store_->createScope("scope.");
  std::vector<ConstScopeSharedPtr> scopes;

  store_->sync().enable();
  store_->sync().waitOn(ThreadLocalStoreImpl::DeleteScopeSync);
  store_->sync().waitOn(ThreadLocalStoreImpl::IterateScopeSync);
  auto wait_for_worker = runOnAllWorkers([this, &scopes]() {
    store_->forEachScope(
        nullptr, [&scopes](const Scope& scope) { scopes.push_back(scope.getConstShared()); });
    EXPECT_EQ(1, scopes.size());
  });
  store_->sync().barrierOn(ThreadLocalStoreImpl::IterateScopeSync);
  auto wait_for_main = runOnMain([&scope]() { scope.reset(); });
  store_->sync().barrierOn(ThreadLocalStoreImpl::DeleteScopeSync);
  store_->sync().signal(ThreadLocalStoreImpl::IterateScopeSync);
  wait_for_worker();
  store_->sync().signal(ThreadLocalStoreImpl::DeleteScopeSync);
  wait_for_main();
}

<<<<<<< HEAD
class ClusterShutdownCleanupStarvationTest : public ThreadLocalRealThreadsTestBase,
=======
class ClusterShutdownCleanupStarvationTest : public ThreadLocalRealThreadsMixin,
>>>>>>> 2ce96952
                                             public testing::Test {
protected:
  static constexpr uint32_t NumThreads = 2;

  ClusterShutdownCleanupStarvationTest()
      : ThreadLocalRealThreadsMixin(NumThreads), my_counter_name_(pool_.add("my_counter")),
        my_counter_scoped_name_(pool_.add("scope.my_counter")),
        start_time_(time_system_.monotonicTime()) {}

  void createScopesIncCountersAndCleanup() {
    for (uint32_t i = 0; i < NumScopes; ++i) {
      ScopeSharedPtr scope = store_->createScope("scope.");
      Counter& counter = scope->counterFromStatName(my_counter_name_);
      counter.inc();
    }
  }

  void createScopesIncCountersAndCleanupAllThreads() {
    runOnAllWorkersBlocking([this]() { createScopesIncCountersAndCleanup(); });
  }

  std::chrono::seconds elapsedTime() {
    return std::chrono::duration_cast<std::chrono::seconds>(time_system_.monotonicTime() -
                                                            start_time_);
  }

  Event::TestRealTimeSystem time_system_;
  StatName my_counter_name_;
  StatName my_counter_scoped_name_;
  MonotonicTime start_time_;
};

// Tests the scenario where a cluster and stat are allocated in multiple
// concurrent threads, but after each round of allocation/free we post() an
// empty callback to main to ensure that cross-scope thread cleanups complete.
// In this test, we don't expect the use-count of the stat to get very high.
TEST_F(ClusterShutdownCleanupStarvationTest, TwelveThreadsWithBlockade) {
  for (uint32_t i = 0; i < NumIters && elapsedTime() < std::chrono::seconds(5); ++i) {
    createScopesIncCountersAndCleanupAllThreads();

    // First, wait for the main-dispatcher to initiate the cross-thread TLS cleanup.
    mainDispatchBlock();

    // Next, wait for all the worker threads to complete their TLS cleanup.
    tlsBlock();

    // Finally, wait for the final central-cache cleanup, which occurs on the main thread.
    mainDispatchBlock();

    // Here we show that the counter cleanups have finished, because the use-count is 1.
    CounterSharedPtr counter =
        alloc_.makeCounter(my_counter_scoped_name_, StatName(), StatNameTagVector{});
    EXPECT_EQ(1, counter->use_count()) << "index=" << i;
  }
}

// In this test, we don't run the main-callback post() in between each
// iteration, and we use a thread synchronizer to block the cross-thread
// cleanup. Thus no stat references in the caches get freed and the use_count()
// grows without bound.
TEST_F(ClusterShutdownCleanupStarvationTest, TwelveThreadsWithoutBlockade) {
  store_->sync().enable();
  store_->sync().waitOn(ThreadLocalStoreImpl::MainDispatcherCleanupSync);
  for (uint32_t i = 0; i < NumIters && elapsedTime() < std::chrono::seconds(5); ++i) {
    createScopesIncCountersAndCleanupAllThreads();
    // As we have blocked the main dispatcher cleanup function above, nothing
    // gets cleaned up and use-counts grow without bound as we recreate scopes,
    // recreating the same counter in each one.

    // Compute the use-count of one of the counters. This shows that by blocking
    // the main-dispatcher cleanup thread, the use-counts grow without bound.
    // We set our parameters so we attempt to exceed a use-count of 64k when
    // running the test: NumScopes*NumThreads*NumIters == 70000, We use a timer
    // so we don't time out on asan/tsan tests, In opt builds this test takes
    // less than a second, and in fastbuild it takes less than 5.
    CounterSharedPtr counter =
        alloc_.makeCounter(my_counter_scoped_name_, StatName(), StatNameTagVector{});
    uint32_t use_count = counter->use_count() - 1; // Subtract off this instance.
    EXPECT_EQ((i + 1) * NumScopes * NumThreads, use_count);
  }
  EXPECT_EQ(70000, NumThreads * NumScopes * NumIters);
  store_->sync().signal(ThreadLocalStoreImpl::MainDispatcherCleanupSync);
}

<<<<<<< HEAD
class HistogramThreadTest : public ThreadLocalRealThreadsTestBase, public testing::Test {
=======
class HistogramThreadTest : public ThreadLocalRealThreadsMixin, public testing::Test {
>>>>>>> 2ce96952
protected:
  static constexpr uint32_t NumThreads = 10;

  HistogramThreadTest() : ThreadLocalRealThreadsMixin(NumThreads) {}

  void mergeHistograms() {
    BlockingBarrier blocking_barrier(1);
    runOnMainBlocking([this, &blocking_barrier]() {
      store_->mergeHistograms(blocking_barrier.decrementCountFn());
    });
  }

  uint32_t numTlsHistograms() {
    uint32_t num;
    {
      BlockingBarrier blocking_barrier(1);
      runOnMainBlocking([this, &num, &blocking_barrier]() {
        ThreadLocalStoreTestingPeer::numTlsHistograms(*store_,
                                                      [&num, &blocking_barrier](uint32_t num_hist) {
                                                        num = num_hist;
                                                        blocking_barrier.decrementCount();
                                                      });
      });
    }
    return num;
  }

  // Executes a function on every worker thread dispatcher.
  void foreachThread(const std::function<void()>& fn) {
    runOnAllWorkersBlocking([&fn]() { fn(); });
  }
};

TEST_F(HistogramThreadTest, MakeHistogramsAndRecordValues) {
  foreachThread([this]() {
    Histogram& histogram = scope_.histogramFromString("my_hist", Histogram::Unit::Unspecified);
    histogram.recordValue(42);
  });

  mergeHistograms();

  auto histograms = store_->histograms();
  ASSERT_EQ(1, histograms.size());
  ParentHistogramSharedPtr hist = histograms[0];
  EXPECT_THAT(hist->bucketSummary(),
              HasSubstr(absl::StrCat(" B25(0,0) B50(", NumThreads, ",", NumThreads, ") ")));
}

TEST_F(HistogramThreadTest, ScopeOverlap) {
  // Creating two scopes with the same name gets you two distinct scope objects.
  ScopeSharedPtr scope1 = store_->createScope("scope.");
  ScopeSharedPtr scope2 = store_->createScope("scope.");
  EXPECT_NE(scope1, scope2);

  EXPECT_EQ(0, store_->histograms().size());
  EXPECT_EQ(0, numTlsHistograms());

  // Histograms created in the two same-named scopes will be the same objects.
  foreachThread([&scope1, &scope2]() {
    Histogram& histogram = scope1->histogramFromString("histogram", Histogram::Unit::Unspecified);
    EXPECT_EQ(&histogram, &scope2->histogramFromString("histogram", Histogram::Unit::Unspecified));
    histogram.recordValue(100);
  });

  mergeHistograms();

  // Verify that we have the expected number of TLS histograms since we accessed
  // the histogram on every thread.
  std::vector<ParentHistogramSharedPtr> histograms = store_->histograms();
  ASSERT_EQ(1, histograms.size());
  EXPECT_EQ(NumThreads, numTlsHistograms());

  // There's no convenient API to pull data out of the histogram, except as
  // a string. This expectation captures the bucket transition to indicate
  // 0 samples at less than 100, and 10 between 100 and 249 inclusive.
  EXPECT_THAT(histograms[0]->bucketSummary(),
              HasSubstr(absl::StrCat(" B100(0,0) B250(", NumThreads, ",", NumThreads, ") ")));

  // The histogram was created in scope1, which can now be destroyed. But the
  // histogram is kept alive by scope2.
  scope1.reset();
  histograms = store_->histograms();
  EXPECT_EQ(1, histograms.size());
  EXPECT_EQ(NumThreads, numTlsHistograms());

  // We can continue to accumulate samples at the scope2's view of the same
  // histogram, and they will combine with the existing data, despite the
  // fact that scope1 has been deleted.
  foreachThread([&scope2]() {
    Histogram& histogram = scope2->histogramFromString("histogram", Histogram::Unit::Unspecified);
    histogram.recordValue(300);
  });

  mergeHistograms();

  // Shows the bucket summary with 10 samples at >=100, and 20 at >=250.
  EXPECT_THAT(histograms[0]->bucketSummary(),
              HasSubstr(absl::StrCat(" B100(0,0) B250(0,", NumThreads, ") B500(", NumThreads, ",",
                                     2 * NumThreads, ") ")));

  // Now clear everything, and synchronize the system by calling mergeHistograms().
  // There should be no more ParentHistograms or TlsHistograms.
  scope2.reset();
  histograms.clear();
  mergeHistograms();

  EXPECT_EQ(0, store_->histograms().size());
  EXPECT_EQ(0, numTlsHistograms());

  shutdownThreading();
  scope_.histogramFromString("histogram_after_shutdown", Histogram::Unit::Unspecified);
}

class TestSinkPredicates : public Stats::SinkPredicates {
public:
  bool includeCounter(const Stats::Counter&) override { return (++num_counters_) % 10 == 0; }
  bool includeGauge(const Stats::Gauge&) override { return (++num_gauges_) % 10 == 0; }
  bool includeTextReadout(const Stats::TextReadout&) override {
    return (++num_text_readouts_) % 10 == 0;
  }
  bool includeHistogram(const Stats::Histogram&) override { return false; }

private:
  size_t num_counters_ = 0;
  size_t num_gauges_ = 0;
  size_t num_text_readouts_ = 0;
};

TEST_F(StatsThreadLocalStoreTest, SetSinkPredicates) {
  constexpr int num_stats = 20;
  static constexpr int expected_sinked_stats = 2; // 10% of 20.
  StatNamePool pool(store_->symbolTable());

  store_->setSinkPredicates(std::make_unique<TestSinkPredicates>());

  // Create counters
  for (uint64_t idx = 0; idx < num_stats; ++idx) {
    auto stat_name = pool.add(absl::StrCat("counter.", idx));
    scope_.counterFromStatName(stat_name).inc();
  }
  // Create gauges
  for (uint64_t idx = 0; idx < num_stats; ++idx) {
    auto stat_name = pool.add(absl::StrCat("gauge.", idx));
    scope_.gaugeFromStatName(stat_name, Stats::Gauge::ImportMode::NeverImport).set(idx);
  }

  // Create text readouts
  for (uint64_t idx = 0; idx < num_stats; ++idx) {
    auto stat_name = pool.add(absl::StrCat("text_readout.", idx));
    scope_.textReadoutFromStatName(stat_name).set(store_->symbolTable().toString(stat_name));
  }

  uint32_t num_sinked_counters = 0, num_sinked_gauges = 0, num_sinked_text_readouts = 0;
  auto check_expected_size = [](size_t size) { EXPECT_EQ(expected_sinked_stats, size); };

  store_->forEachSinkedCounter(check_expected_size,
                               [&num_sinked_counters](Counter&) { ++num_sinked_counters; });
  EXPECT_EQ(expected_sinked_stats, num_sinked_counters);

  store_->forEachSinkedGauge(check_expected_size,
                             [&num_sinked_gauges](Gauge&) { ++num_sinked_gauges; });
  EXPECT_EQ(expected_sinked_stats, num_sinked_gauges);

  store_->forEachSinkedTextReadout(check_expected_size, [&num_sinked_text_readouts](TextReadout&) {
    ++num_sinked_text_readouts;
  });
  EXPECT_EQ(expected_sinked_stats, num_sinked_text_readouts);
}

enum class EnableIncludeHistograms { No = 0, Yes };
class HistogramParameterisedTest : public HistogramTest,
                                   public ::testing::WithParamInterface<EnableIncludeHistograms> {
public:
  HistogramParameterisedTest() { local_info_.node_.set_cluster(""); }

protected:
  void SetUp() override {
    HistogramTest::SetUp();

    // Set the feature flag in SetUp as store_ is constructed in HistogramTest::SetUp.
    api_ = Api::createApiForTest(*store_);
    ProtobufWkt::Struct base = TestUtility::parseYaml<ProtobufWkt::Struct>(
        GetParam() == EnableIncludeHistograms::Yes ? R"EOF(
    envoy.reloadable_features.enable_include_histograms: true
    )EOF"
                                                   : R"EOF(
    envoy.reloadable_features.enable_include_histograms: false
    )EOF");
    envoy::config::bootstrap::v3::LayeredRuntime layered_runtime;
    {
      auto* layer = layered_runtime.add_layers();
      layer->set_name("base");
      layer->mutable_static_layer()->MergeFrom(base);
    }
    {
      auto* layer = layered_runtime.add_layers();
      layer->set_name("admin");
      layer->mutable_admin_layer();
    }
    loader_ =
        std::make_unique<Runtime::LoaderImpl>(dispatcher_, tls_, layered_runtime, local_info_,
                                              *store_, generator_, validation_visitor_, *api_);
  }

  Event::MockDispatcher dispatcher_;
  Api::ApiPtr api_;
  NiceMock<LocalInfo::MockLocalInfo> local_info_;
  Random::MockRandomGenerator generator_;
  NiceMock<ProtobufMessage::MockValidationVisitor> validation_visitor_;
  std::unique_ptr<Runtime::LoaderImpl> loader_;
};

TEST_P(HistogramParameterisedTest, ForEachSinkedHistogram) {
  std::unique_ptr<TestUtil::TestSinkPredicates> test_sink_predicates =
      std::make_unique<TestUtil::TestSinkPredicates>();
  std::vector<std::reference_wrapper<Histogram>> sinked_histograms;
  std::vector<std::reference_wrapper<Histogram>> unsinked_histograms;
  auto scope = store_->rootScope();

  const size_t num_stats = 11;
  // Create some histograms before setting the predicates.
  for (size_t idx = 0; idx < num_stats / 2; ++idx) {
    auto name = absl::StrCat("histogram.", idx);
    StatName stat_name = pool_.add(name);
    //  sink every 3rd stat
    if ((idx + 1) % 3 == 0) {
      test_sink_predicates->add(stat_name);
      sinked_histograms.emplace_back(
          scope->histogramFromStatName(stat_name, Histogram::Unit::Unspecified));
    } else {
      unsinked_histograms.emplace_back(
          scope->histogramFromStatName(stat_name, Histogram::Unit::Unspecified));
    }
  }

  store_->setSinkPredicates(std::move(test_sink_predicates));
  auto& sink_predicates = testSinkPredicatesOrDie();

  // Create some histograms after setting the predicates.
  for (size_t idx = num_stats / 2; idx < num_stats; ++idx) {
    auto name = absl::StrCat("histogram.", idx);
    StatName stat_name = pool_.add(name);
    // sink every 3rd stat
    if ((idx + 1) % 3 == 0) {
      sink_predicates.add(stat_name);
      sinked_histograms.emplace_back(
          scope->histogramFromStatName(stat_name, Histogram::Unit::Unspecified));
    } else {
      unsinked_histograms.emplace_back(
          scope->histogramFromStatName(stat_name, Histogram::Unit::Unspecified));
    }
  }

  EXPECT_EQ(sinked_histograms.size(), 3);
  EXPECT_EQ(unsinked_histograms.size(), 8);

  size_t num_sinked_histograms = 0;
  size_t num_iterations = 0;
  store_->forEachSinkedHistogram(
      [&num_sinked_histograms](std::size_t size) { num_sinked_histograms = size; },
      [&num_iterations, &sink_predicates](ParentHistogram& histogram) {
        if (GetParam() == EnableIncludeHistograms::Yes) {
          EXPECT_TRUE(sink_predicates.has(histogram.statName()));
        }
        ++num_iterations;
      });
  if (GetParam() == EnableIncludeHistograms::Yes) {
    EXPECT_EQ(num_sinked_histograms, 3);
    EXPECT_EQ(num_iterations, 3);
  } else {
    EXPECT_EQ(num_sinked_histograms, 11);
    EXPECT_EQ(num_iterations, 11);
  }
  // Verify that rejecting histograms removes them from the sink set.
  envoy::config::metrics::v3::StatsConfig stats_config_;
  stats_config_.mutable_stats_matcher()->set_reject_all(true);
  store_->setStatsMatcher(std::make_unique<StatsMatcherImpl>(stats_config_, symbol_table_));
  num_sinked_histograms = 0;
  num_iterations = 0;
  store_->forEachSinkedHistogram(
      [&num_sinked_histograms](std::size_t size) { num_sinked_histograms = size; },
      [&num_iterations](ParentHistogram&) { ++num_iterations; });
  EXPECT_EQ(num_sinked_histograms, 0);
  EXPECT_EQ(num_iterations, 0);
}

// Verify that histograms that are not flushed to sinks are merged in the call
// to mergeHistograms
TEST_P(HistogramParameterisedTest, UnsinkedHistogramsAreMerged) {
  store_->setSinkPredicates(std::make_unique<TestUtil::TestSinkPredicates>());
  auto& sink_predicates = testSinkPredicatesOrDie();
  StatName stat_name = pool_.add("h1");
  sink_predicates.add(stat_name);
  auto scope = store_->rootScope();

  auto& h1 = static_cast<ParentHistogramImpl&>(
      scope->histogramFromStatName(stat_name, Histogram::Unit::Unspecified));
  stat_name = pool_.add("h2");
  auto& h2 = static_cast<ParentHistogramImpl&>(
      scope->histogramFromStatName(stat_name, Histogram::Unit::Unspecified));

  EXPECT_EQ("h1", h1.name());
  EXPECT_EQ("h2", h2.name());
  EXPECT_CALL(sink_, onHistogramComplete(Ref(h1), 5));
  EXPECT_CALL(sink_, onHistogramComplete(Ref(h2), 5));

  h1.recordValue(5);
  h2.recordValue(5);

  EXPECT_THAT(h1.cumulativeStatistics().bucketSummary(), HasSubstr(" B10: 0,"));
  EXPECT_THAT(h2.cumulativeStatistics().bucketSummary(), HasSubstr(" B10: 0,"));

  // Verify that all the histograms have not been merged yet.
  EXPECT_EQ(h1.used(), false);
  EXPECT_EQ(h2.used(), false);

  store_->mergeHistograms([this, &sink_predicates]() -> void {
    size_t num_iterations = 0;
    size_t num_sinked_histograms = 0;
    store_->forEachSinkedHistogram(
        [&num_sinked_histograms](std::size_t size) { num_sinked_histograms = size; },
        [&num_iterations, &sink_predicates](ParentHistogram& histogram) {
          if (GetParam() == EnableIncludeHistograms::Yes) {
            EXPECT_TRUE(sink_predicates.has(histogram.statName()));
          }
          ++num_iterations;
        });
    if (GetParam() == EnableIncludeHistograms::Yes) {
      EXPECT_EQ(num_sinked_histograms, 1);
      EXPECT_EQ(num_iterations, 1);
    } else {
      EXPECT_EQ(num_sinked_histograms, 2);
      EXPECT_EQ(num_iterations, 2);
    }
  });

  EXPECT_THAT(h1.cumulativeStatistics().bucketSummary(), HasSubstr(" B10: 1,"));
  EXPECT_THAT(h2.cumulativeStatistics().bucketSummary(), HasSubstr(" B10: 1,"));
  EXPECT_EQ(h1.cumulativeStatistics().bucketSummary(), h2.cumulativeStatistics().bucketSummary());

  // Verify that all the histograms have been merged.
  EXPECT_EQ(h1.used(), true);
  EXPECT_EQ(h2.used(), true);
}

INSTANTIATE_TEST_SUITE_P(HistogramParameterisedTestGroup, HistogramParameterisedTest,
                         testing::Values(EnableIncludeHistograms::Yes, EnableIncludeHistograms::No),
                         [](const testing::TestParamInfo<EnableIncludeHistograms>& info) {
                           return info.param == EnableIncludeHistograms::No
                                      ? "DisableIncludeHistograms"
                                      : "EnableIncludeHistograms";
                         });
} // namespace Stats
} // namespace Envoy<|MERGE_RESOLUTION|>--- conflicted
+++ resolved
@@ -775,11 +775,7 @@
   tls_.shutdownThread();
 }
 
-<<<<<<< HEAD
-class LookupWithStatNameTest : public ThreadLocalStoreNoMocksTestBase, public testing::Test {};
-=======
 class LookupWithStatNameTest : public ThreadLocalStoreNoMocksMixin, public testing::Test {};
->>>>>>> 2ce96952
 
 TEST_F(LookupWithStatNameTest, All) {
   ScopeSharedPtr scope1 = scope_.scopeFromStatName(makeStatName("scope1"));
@@ -1687,11 +1683,7 @@
   EXPECT_EQ(deleted_histogram.unit(), Histogram::Unit::Unspecified);
 }
 
-<<<<<<< HEAD
-class OneWorkerThread : public ThreadLocalRealThreadsTestBase, public testing::Test {
-=======
 class OneWorkerThread : public ThreadLocalRealThreadsMixin, public testing::Test {
->>>>>>> 2ce96952
 protected:
   static constexpr uint32_t NumThreads = 1;
   OneWorkerThread() : ThreadLocalRealThreadsMixin(NumThreads) {}
@@ -1735,11 +1727,7 @@
   wait_for_main();
 }
 
-<<<<<<< HEAD
-class ClusterShutdownCleanupStarvationTest : public ThreadLocalRealThreadsTestBase,
-=======
 class ClusterShutdownCleanupStarvationTest : public ThreadLocalRealThreadsMixin,
->>>>>>> 2ce96952
                                              public testing::Test {
 protected:
   static constexpr uint32_t NumThreads = 2;
@@ -1824,11 +1812,7 @@
   store_->sync().signal(ThreadLocalStoreImpl::MainDispatcherCleanupSync);
 }
 
-<<<<<<< HEAD
-class HistogramThreadTest : public ThreadLocalRealThreadsTestBase, public testing::Test {
-=======
 class HistogramThreadTest : public ThreadLocalRealThreadsMixin, public testing::Test {
->>>>>>> 2ce96952
 protected:
   static constexpr uint32_t NumThreads = 10;
 
