#include "server/config/network/mongo_proxy.h"

#include <string>

#include "envoy/network/connection.h"
#include "envoy/registry/registry.h"

#include "common/config/filter_json.h"
#include "common/mongo/proxy.h"

#include "api/filter/network/mongo_proxy.pb.validate.h"
#include "fmt/format.h"

namespace Envoy {
namespace Server {
namespace Configuration {

NetworkFilterFactoryCb MongoProxyFilterConfigFactory::createFilter(
    const envoy::api::v2::filter::network::MongoProxy& proto_config, FactoryContext& context) {

  ASSERT(!proto_config.stat_prefix().empty());

  const std::string stat_prefix = fmt::format("mongo.{}.", proto_config.stat_prefix());
  Mongo::AccessLogSharedPtr access_log;
  if (!proto_config.access_log().empty()) {
    access_log.reset(new Mongo::AccessLog(proto_config.access_log(), context.accessLogManager()));
  }

  Mongo::FaultConfigSharedPtr fault_config;
  if (proto_config.has_delay()) {
    auto delay = proto_config.delay();
    ASSERT(delay.has_fixed_delay());
    fault_config = std::make_shared<Mongo::FaultConfig>(proto_config.delay());
  }

  return [stat_prefix, &context, access_log,
          fault_config](Network::FilterManager& filter_manager) -> void {
    filter_manager.addFilter(std::make_shared<Mongo::ProdProxyFilter>(
        stat_prefix, context.scope(), context.runtime(), access_log, fault_config,
        context.drainDecision()));
  };
}

NetworkFilterFactoryCb
MongoProxyFilterConfigFactory::createFilterFactory(const Json::Object& json_config,
                                                   FactoryContext& context) {
  envoy::api::v2::filter::network::MongoProxy proto_config;
  Config::FilterJson::translateMongoProxy(json_config, proto_config);
  return createFilter(proto_config, context);
}

NetworkFilterFactoryCb
MongoProxyFilterConfigFactory::createFilterFactoryFromProto(const Protobuf::Message& proto_config,
                                                            FactoryContext& context) {
<<<<<<< HEAD
  return createMongoProxyFactory(
      MessageUtil::downcastAndValidate<const envoy::api::v2::filter::network::MongoProxy&>(config),
      context);
=======
  return createFilter(
      dynamic_cast<const envoy::api::v2::filter::network::MongoProxy&>(proto_config), context);
>>>>>>> 62e24373
}

/**
 * Static registration for the mongo filter. @see RegisterFactory.
 */
static Registry::RegisterFactory<MongoProxyFilterConfigFactory, NamedNetworkFilterConfigFactory>
    registered_;

} // namespace Configuration
} // namespace Server
} // namespace Envoy<|MERGE_RESOLUTION|>--- conflicted
+++ resolved
@@ -52,14 +52,10 @@
 NetworkFilterFactoryCb
 MongoProxyFilterConfigFactory::createFilterFactoryFromProto(const Protobuf::Message& proto_config,
                                                             FactoryContext& context) {
-<<<<<<< HEAD
-  return createMongoProxyFactory(
-      MessageUtil::downcastAndValidate<const envoy::api::v2::filter::network::MongoProxy&>(config),
+  return createFilter(
+      MessageUtil::downcastAndValidate<const envoy::api::v2::filter::network::MongoProxy&>(
+          proto_config),
       context);
-=======
-  return createFilter(
-      dynamic_cast<const envoy::api::v2::filter::network::MongoProxy&>(proto_config), context);
->>>>>>> 62e24373
 }
 
 /**
