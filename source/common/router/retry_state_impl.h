--- conflicted
+++ resolved
@@ -50,13 +50,8 @@
   static std::pair<uint32_t, bool> parseRetryGrpcOn(absl::string_view retry_grpc_on_header);
 
   // Router::RetryState
-<<<<<<< HEAD
   bool enabled() override { return retry_on_ != 0 || retry_policy_extension_ != nullptr; }
-  RetryStatus shouldRetryHeaders(const Http::HeaderMap& response_headers,
-=======
-  bool enabled() override { return retry_on_ != 0; }
   RetryStatus shouldRetryHeaders(const Http::ResponseHeaderMap& response_headers,
->>>>>>> a9b9f8be
                                  DoRetryCallback callback) override;
   // Returns true if the retry policy would retry the passed headers. Does not
   // take into account circuit breaking or remaining tries.
