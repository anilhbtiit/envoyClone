--- conflicted
+++ resolved
@@ -1892,13 +1892,8 @@
   test_time_.advanceTimeWait(std::chrono::milliseconds(100));
   EXPECT_CALL(callbacks_, encodeHeaders_(HeaderMapEqualRef(&response_headers), false));
   EXPECT_CALL(callbacks_, encodeData(_, true));
-<<<<<<< HEAD
-  EXPECT_CALL(*router_.retry_state_, shouldRetryReset(_, _)).Times(1);
-  EXPECT_CALL(cm_.thread_local_cluster_.conn_pool_.host_->outlier_detector_,
-=======
   EXPECT_CALL(*router_.retry_state_, shouldRetryReset(_, _));
-  EXPECT_CALL(cm_.conn_pool_.host_->outlier_detector_,
->>>>>>> ae5d9c4b
+  EXPECT_CALL(cm_.thread_local_cluster_.conn_pool_.host_->outlier_detector_,
               putResult(Upstream::Outlier::Result::LocalOriginTimeout, _));
   per_try_timeout_->invokeCallback();
 
@@ -3506,16 +3501,9 @@
             return nullptr;
           }));
   // First is reset
-<<<<<<< HEAD
-  EXPECT_CALL(cm_.thread_local_cluster_.conn_pool_.host_->outlier_detector_,
-              putResult(Upstream::Outlier::Result::LocalOriginConnectFailed, _))
-      .Times(1);
-  EXPECT_CALL(cm_.thread_local_cluster_.conn_pool_.host_->outlier_detector_,
-=======
-  EXPECT_CALL(cm_.conn_pool_.host_->outlier_detector_,
+  EXPECT_CALL(cm_.thread_local_cluster_.conn_pool_.host_->outlier_detector_,
               putResult(Upstream::Outlier::Result::LocalOriginConnectFailed, _));
-  EXPECT_CALL(cm_.conn_pool_.host_->outlier_detector_,
->>>>>>> ae5d9c4b
+  EXPECT_CALL(cm_.thread_local_cluster_.conn_pool_.host_->outlier_detector_,
               putResult(Upstream::Outlier::Result::LocalOriginConnectSuccess,
                         absl::optional<uint64_t>(absl::nullopt)))
       .Times(2);
