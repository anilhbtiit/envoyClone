--- conflicted
+++ resolved
@@ -477,48 +477,34 @@
 HttpConnectionManagerConfig::createCodec(Network::Connection& connection,
                                          const Buffer::Instance& data,
                                          Http::ServerConnectionCallbacks& callbacks) {
-  ENVOY_LOG_MISC(info, "CREATING CODEC");
   switch (codec_type_) {
-<<<<<<< HEAD
   case CodecType::HTTP1: {
-    Http::Http1::CodecStats& stats =
-        Http::Http1::CodecStats::atomicGet(http1_codec_stats_, context_.scope());
     if (context_.runtime().snapshot().runtimeFeatureEnabled(
             "envoy.reloadable_features.new_codec_behavior")) {
       return std::make_unique<Http::Http1::ServerConnectionImpl>(
-          connection, stats, callbacks, http1_settings_, maxRequestHeadersKb(),
-          maxRequestHeadersCount(), headersWithUnderscoresAction());
+          connection, Http::Http1::CodecStats::atomicGet(http1_codec_stats_, context_.scope()),
+          callbacks, http1_settings_, maxRequestHeadersKb(), maxRequestHeadersCount(),
+          headersWithUnderscoresAction());
     } else {
       return std::make_unique<Http::Legacy::Http1::ServerConnectionImpl>(
-          connection, stats, callbacks, http1_settings_, maxRequestHeadersKb(),
-          maxRequestHeadersCount(), headersWithUnderscoresAction());
+          connection, Http::Http1::CodecStats::atomicGet(http1_codec_stats_, context_.scope()),
+          callbacks, http1_settings_, maxRequestHeadersKb(), maxRequestHeadersCount(),
+          headersWithUnderscoresAction());
     }
   }
   case CodecType::HTTP2: {
-    Http::Http2::CodecStats& stats =
-        Http::Http2::CodecStats::atomicGet(http2_codec_stats_, context_.scope());
     if (context_.runtime().snapshot().runtimeFeatureEnabled(
             "envoy.reloadable_features.new_codec_behavior")) {
       return std::make_unique<Http::Http2::ServerConnectionImpl>(
-          connection, callbacks, stats, http2_options_, maxRequestHeadersKb(),
-          maxRequestHeadersCount(), headersWithUnderscoresAction());
+          connection, callbacks,
+          Http::Http2::CodecStats::atomicGet(http2_codec_stats_, context_.scope()), http2_options_,
+          maxRequestHeadersKb(), maxRequestHeadersCount(), headersWithUnderscoresAction());
     } else {
       return std::make_unique<Http::Legacy::Http2::ServerConnectionImpl>(
-          connection, callbacks, stats, http2_options_, maxRequestHeadersKb(),
-          maxRequestHeadersCount(), headersWithUnderscoresAction());
-    }
-=======
-  case CodecType::HTTP1:
-    return std::make_unique<Http::Http1::ServerConnectionImpl>(
-        connection, Http::Http1::CodecStats::atomicGet(http1_codec_stats_, context_.scope()),
-        callbacks, http1_settings_, maxRequestHeadersKb(), maxRequestHeadersCount(),
-        headersWithUnderscoresAction());
-  case CodecType::HTTP2: {
-    return std::make_unique<Http::Http2::ServerConnectionImpl>(
-        connection, callbacks,
-        Http::Http2::CodecStats::atomicGet(http2_codec_stats_, context_.scope()), http2_options_,
-        maxRequestHeadersKb(), maxRequestHeadersCount(), headersWithUnderscoresAction());
->>>>>>> 84affaad
+          connection, callbacks,
+          Http::Http2::CodecStats::atomicGet(http2_codec_stats_, context_.scope()), http2_options_,
+          maxRequestHeadersKb(), maxRequestHeadersCount(), headersWithUnderscoresAction());
+    }
   }
   case CodecType::HTTP3:
     // Hard code Quiche factory name here to instantiate a QUIC codec implemented.
