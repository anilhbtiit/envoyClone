date: Pending

behavior_changes:
# *Changes that are expected to cause an incompatibility if applicable; deployment changes are likely required*
- area: oauth2
  change: |
    OAuth filter now URL-encodes URL in query parameters. These query parameters are decoded, leaving intact character sequences that must remain encoded in URLs. This behavioral change can be temporarily reverted by setting runtime guard ``envoy.reloadable_features.oauth_use_url_encoding`` to false.
- area: admin
  change: |
    Adds a new admin stats format option 'html-active' to display a periodically updated list of the top most frequently changed stats.
- area: build
  change: |
    moved the tcp, http, and grpc health checkers to extensions. If you use these and override extensions_build_config.bzl you will now need to include them explicitly.

minor_behavior_changes:
# *Changes that may cause incompatibilities for some users, but should not for most*
- area: quic
  change: |
    Access logging is now deferred to the QUIC ack listener, and roundtrip response time is added as a downstream timing metric. New runtime flag ``envoy.reloadable_features.quic_defer_logging_to_ack_listener`` can be used for revert this behavior.
- area: healthcheck
  change: |
    If active HC is enabled and a host is ejected by outlier detection, a successful active health check unejects the host and consider it healthy. This also clears all the outlier detection counters. This behavior change can be reverted by setting ``envoy.reloadable_features_successful_active_health_check_uneject_host`` to ``false``.
- area: local_ratelimit
  change: |
    Tokens from local descriptor's token buckets are burned before tokens from the default token bucket.
- area: http stream
  change: |
    Extended the lifetime of the protocol agnostic stream object to correct discrepancies between what is access logged and what occurred with the protocol specific stream. This behavior change can be reverted by setting ``envoy_reloadable_features_expand_agnostic_stream_lifetime`` to ``false``.
- area: http2
  change: |
    Request authorities are now validated with a library function from QUICHE rather than nghttp2. This behavior change can be reverted by setting ``envoy.reloadable_features.http2_validate_authority_with_quiche`` to ``false``.
- area: lua
  change: |
    dropped moonjit support.
- area: ext_proc
  change: |
    Make the :ref:`grpc service <envoy_v3_api_field_extensions.filters.http.ext_proc.v3.ExternalProcessor.grpc_service>` required.
- area: http2
  change: |
    Metadata is parsed with the QUICHE HPACK library, rather than nghttp2. This behavior change can be reverted by setting ``envoy.reloadable_features.http2_decode_metadata_with_quiche`` to ``false``.
- area: upstream
  change: |
    Changed HTTP/1 and HTTP/3 upstream streams not to disable reading (in case where downstream buffer reaches high watermark) till the full response headers have been received. This fixes a bug where Envoy upstream timeouts were not correctly adjusting to the fact that the response headers have already been sent from upstream. This behavior change can be reverted by setting ``envoy.reloadable_features.upstream_wait_for_response_headers_before_disabling_read`` to ``false``.
- area: custom response
  change: |
    Changed how the uri for redirect policy is specified. It can now be specified either as a single fully qualified string, or by specifying individual components of the uri.
- area: matchers
  change: |
    Moved all of the network input matchers to extensions. If you use network matchers and override extensions_build_config.bzl you will now need to include them explicitly.
- area: matchers
  change: |
    Added dynamic metadata to the MatchingData object to enable writing matcher_tree input objects that can parse provided dynamic metadata.
- area: skywalking
  change: |
    If sw8 header is invalid, skywalking extension will create a new trace context and a null span respectively when sampling is enabled and disabled.
- area: http3
  change: |
    Convert HTTP/3 extended connect to/from HTTP/1 upgrade. This behavior change can be reverted by setting ``envoy.reloadable_features.use_http3_header_normalisation`` to ``false``.

bug_fixes:
# *Changes expected to improve the state of the world and are unlikely to have negative effects*
- area: http
  change: |
    sanitization of the referer header has been relaxed to allow relative URLs, and also tightened to remove referers containing userinfo or fragment components, as documented here :ref:`here <config_http_conn_man_headers_referer>`.
    This behavioral change can be temporarily reverted by setting runtime guard ``envoy.reloadable_features.http_allow_partial_urls_in_referer`` to false.
- area: stats
  change: |
    now updating upstream total connection stats as happy eyeballs connections are created.
- area: eds
  change: |
    added ``envoy.reloadable_features.multiplex_eds`` to disable eds multiplexing. Eds multiplexing is enabled by default, so that all subscriptions for the same resource type and management server reuse a single channel/mux.
    When eds multiplexing is disabled each subscription uses a dedicated channel/mux.
- area: router
  change: |
    fixed the bug that custom tags of the route metadata type are not set for upstream spans.
- area: ext_proc
  change: |
    ensure the route configuration will be used to overwrite global configuration when processing the local reply.
- area: router
  change: |
    fixed outlier detection ejections caused by opened circuit breakers.
- area: dependency
  change: |
    Add boringssl patch to resolve CVE-2023-0286. Note that the FIPS build is not patched/fixed.
- area: access log
  change: |
    in JSON logs, port numbers were logged as strings and are now logged as numbers (``%DOWNSTREAM_LOCAL_PORT%``, ``%DOWNSTREAM_REMOTE_PORT%``, ``%DOWNSTREAM_DIRECT_REMOTE_PORT%``, ``%UPSTREAM_LOCAL_PORT%``, ``%UPSTREAM_REMOTE_PORT%``).
    This behavioral change can be temporarily reverted by setting runtime guard ``envoy.reloadable_features.format_ports_as_numbers`` to false.
- area: ext_proc
  change: |
    Let onData always raise StopIterationAndWatermark when waiting for headers response, to avoid http errors (413 on request path, and 500 on response path) when data size goes above high watermark.
- area: http filter
  change: |
    Fix possible illegal memory access in the header_mutaion filter when the request is aborted before the request headers are received completely.
- area: upstream
  change: |
    Initialize upstream network read filters via their ``onNewConnection()`` callback once the upstream connection has been established even if there is no data available for reading on the new upstream connection. This behavior change can be reverted by setting ``envoy.reloadable_features.initialize_upstream_filters`` to ``false``.
- area: ecds
  change: |
    Delay listener activation until after the new ECDS filter configuration is created. Previously, listeners were activated with the xDS acceptance before the new extension config is fully processed.
- area: dubbo
  change: |
    Fix a bug that the dubbo proxy will treat the response with status 80 as a illegal response.

removed_config_or_runtime:
# *Normally occurs at the end of the* :ref:`deprecation period <deprecated>`
- area: config
  change: |
    removed ``envoy.reloadable_features.admin_stats_filter_use_re2`` and legacy code paths.
    removed ``envoy.reloadable_features.combine_sds_requests`` and legacy code paths.
- area: dns
  change: |
    removed ``envoy.reloadable_features.dns_multiple_addresses`` runtime flag and legacy code paths.
- area: router
  change: |
    removed ``envoy.reloadable_features.get_route_config_factory_by_type`` runtime flag. The flag is no longer needed as the behavior is now the default.
- area: http
  change: |
    removed ``envoy.reloadable_features.http2_delay_keepalive_timeout`` and legacy code paths.
- area: http
  change: |
    removed ``envoy.reloadable_features.local_ratelimit_match_all_descriptors`` and legacy code paths.

- area: http
  change: |
    removed ``envoy.reloadable_features.use_rfc_connect`` and legacy code path.
- area: http
  change: |
    removed ``envoy.reloadable_features.allow_concurrency_for_alpn_pool`` and legacy code path.
- area: http
  change: |
    removed ``envoy.reloadable_features.lua_respond_with_send_local_reply`` and legacy code path.
- area: http3
  change: |
    removed ``envoy.reloadable_features.conn_pool_new_stream_with_early_data_and_http3`` and legacy code paths.
- area: http
  change: |
    removed ``envoy.reloadable_features.http_skip_adding_content_length_to_upgrade`` and legacy code paths.
- area: http3
  change: |
    removed ``envoy.reloadable_features.http3_sends_early_data`` and legacy code paths.
- area: dns
  change: |
    removed ``envoy.reloadable_features.cares_accept_nodata`` and legacy code paths.
- area: http3
  change: |
    removed ``envoy.reloadable_features.postpone_h3_client_connect_to_next_loop`` and legacy code paths.

new_features:
- area: access_log
  change: |
    enhanced observability into local close for :ref:`%RESPONSE_CODE_DETAILS% <config_http_conn_man_details>`.
- area: access_log
  change: |
    added upstream/downstream header and wire bytes fields to the grpc access log service proto.
- area: oauth filter
  change: |
    extended :ref:`cookie_names <envoy_v3_api_field_extensions.filters.http.oauth2.v3.OAuth2Credentials.cookie_names>` to allow overriding (default) cookie names (``IdToken``, ``RefreshToken``) set by the filter.
- area: tracing
  change: |
    allow :ref:`grpc_service <envoy_v3_api_field_config.trace.v3.OpenTelemetryConfig.grpc_service>` to be optional. This enables a means to disable collection of traces.
- area: upstream
  change: |
    added :ref:`ring hash extension <envoy_v3_api_msg_extensions.load_balancing_policies.ring_hash.v3.RingHash>` to suppport the :ref:`load balancer policy <envoy_v3_api_field_config.cluster.v3.Cluster.load_balancing_policy>`.
- area: upstream
  change: |
    added :ref:`maglev extension <envoy_v3_api_msg_extensions.load_balancing_policies.maglev.v3.Maglev>` to suppport the :ref:`load balancer policy <envoy_v3_api_field_config.cluster.v3.Cluster.load_balancing_policy>`.
- area: maglev
  change: |
    added ``envoy.reloadable_features.allow_compact_maglev`` to allow the use of a more compact maglev load balancer representation. This can be reverted by setting ``envoy.reloadable_features.allow_compact_maglev`` to false.
- area: router
  change: |
    support route info in upstream access log.
- area: lua
  change: |
    added an new option to the options of lua ``httpCall``. This allows to skip adding ``x-forwarded-for`` by setting ``{["send_xff"] = false}`` as the ``options``.
- area: ratelimit
  change: |
    added local rate limit listener filter to enable rate limit before TLS handshake and filter matching.
- area: proxy_protocol
  change: |
    added the support :ref:`pass_through_tlvs for listener <envoy_v3_api_field_extensions.filters.listener.proxy_protocol.v3.ProxyProtocol.pass_through_tlvs>`
    and :ref:`pass_through_tlvs for upsteam <envoy_v3_api_field_config.core.v3.ProxyProtocolConfig.pass_through_tlvs>`.
    They can control which Proxy Protocol V2 TLVs can be passed through by listener and upstream separately.
- area: tcp_proxy
  change: |
    added support for propagating the response trailers in :ref:`TunnelingConfig <envoy_v3_api_field_extensions.filters.network.tcp_proxy.v3.TcpProxy.TunnelingConfig.propagate_response_trailers>` to the downstream info filter state.
- area: sni_dynamic_forward_proxy
  change: |
    added an option to dynamically set the host used by the SNI dynamic forward proxy filter, by setting a filter state object under the key ``envoy.upstream.dynamic_host``.
- area: access_log
  change: |
    added support for :ref:`%DOWNSTREAM_TRANSPORT_FAILURE_REASON% <config_access_log_format_downstream_transport_failure_reason>` as a log command operator about why listener may have failed due to a transport socket error,
    including TLS handshake failures.
    added the field :ref:`downstream_transport_failure_reason <envoy_v3_api_field_data.accesslog.v3.AccessLogCommon.downstream_transport_failure_reason>` for common usage as well.
- area: generic_proxy
  change: |
    added :ref:`tracing support <envoy_v3_api_field_extensions.filters.network.generic_proxy.v3.GenericProxy.tracing>` for the generic proxy.
- area: jwt_authn
  change: |
    added :ref:`failed_status_in_metadata <envoy_v3_api_field_extensions.filters.http.jwt_authn.v3.JwtProvider.failed_status_in_metadata>` to support setting the JWT
    authentication failure status code and message in dynamic metadata.
- area: ext_proc
  change: |
    added the support :ref:`override_message_timeout <envoy_v3_api_field_service.ext_proc.v3.ProcessingResponse.override_message_timeout>` for the ext_proc server to send back a message to Envoy to extend the ext_proc timer.
    added the field :ref:`max_message_timeout <envoy_v3_api_field_extensions.filters.http.ext_proc.v3.ExternalProcessor.max_message_timeout>` for specifying the max override_message_timeout could be sent back by the ext_proc server.
- area: http filter
  change: |
    added :ref:`header mutation http filter <config_http_filters_header_mutation>` which adds the ability to modify request and response headers in any position of HTTP filter chain.
- area: matching
  change: |
    added :ref:`Filter State Input <envoy_v3_api_msg_extensions.matching.common_inputs.network.v3.FilterStateInput>` for matching based on filter state objects.
- area: http
  change: |
    make adding ProxyProtocolFilterState in the HCM optional.
- area: sni_dynamic_forward_proxy
  change: |
    added an option to dynamically set the port used by the SNI dynamic forward proxy filter, by setting a filter state object under the key ``envoy.upstream.dynamic_port``.
- area: route
  change: |
    support dynamic clusters for :ref:`VirtualHost.matcher <envoy_v3_api_field_config.route.v3.VirtualHost.matcher>`.
- area: route
  change: |
    support route callback after route matches for :ref:`VirtualHost.matcher <envoy_v3_api_field_config.route.v3.VirtualHost.matcher>`.
- area: tcp_proxy
  change: |
    added an option to dynamically disable TCP tunneling even if set in the filter config, by setting a filter state object for the key ``envoy.tcp_proxy.disable_tunneling``.
- area: tcp_proxy
  change: |
    add :ref:`flush access log on connected <envoy_v3_api_field_extensions.filters.network.tcp_proxy.v3.TcpProxy.flush_access_log_on_connected>` to allow recording an access log entry
    on the connection open event. This option does not require periodic access logging enabled, and the other way around.
- area: http
  change: |
    add :ref:`periodic access logging <envoy_v3_api_field_extensions.filters.network.http_connection_manager.v3.HttpConnectionManager.access_log_flush_interval>`
    to http access logs for long-lived requests (Websockets, CONNECT, etc). :ref:`%DURATION% <config_access_log_format_duration>` will
    be empty for mid-request logs. Enabling this may affect access loggers and filters that register as access loggers that expect to be called only once.
- area: http
  change: |
    add :ref:`flush access log on new request <envoy_v3_api_field_extensions.filters.network.http_connection_manager.v3.HttpConnectionManager.flush_access_log_on_new_request>` to allow recording
    an access log entry when a new HTTP request is received by the HTTP connection manager. Details related to upstream cluster, such as upstream host, will not be available for this log.
    This option does not require periodic access logging enabled, and the other way around.
- area: redis_health_check
  change: |
    added :ref:`exists_failure <config_health_checkers_redis>` stat to indicate health check failures caused by EXISTS check failure.
- area: redis
  change: |
    added :ref:`wait_for_warm_on_init <envoy_v3_api_field_config.cluster.v3.Cluster.wait_for_warm_on_init>` support for :ref:`Redis Cluster<arch_overview_redis>`.
- area: access_log
  change: |
    added access log support for ``%STREAM_STATE%`` command operator. Using the command operator will extract a value representing the state of the stream.
    Access logs at the beginning of the stream will have 'Started' value. Periodic access logs during an active stream, will have 'InProgress' value. Default access log,
    at the end of a stream will have 'Ended' value. In case the stream has not started yet, the value will be null.
- area: ext_authz
  change: |
    added :ref:`include_tls_session <envoy_v3_api_field_extensions.filters.http.ext_authz.v3.ExtAuthz.include_tls_session>` to support sending TLS SNI data
    as part of CheckRequest for authorization check.
<<<<<<< HEAD
- area: http
  change: |
    added capability for continuing filter chain iteration or send local replies from (decode|encode)Metadata. Additionally, reset idle timer on
    metadata actions.

=======
- area: tls
  change: |
    added new field :ref:`signature_algorithms <envoy_v3_api_field_extensions.transport_sockets.tls.v3.TlsParameters.signature_algorithms>` to set signature algorithms.
>>>>>>> 721c6373

deprecated:
- area: ext_authz
  change: |
    deprecated (1.25.0) :ref:`ext_authz.v3.AuthorizationRequest.allowed_headers <envoy_v3_api_field_extensions.filters.http.ext_authz.v3.AuthorizationRequest.allowed_headers>` in favour
    of :ref:`ext_authz.v3.ExtAuthz.allowed_headers <envoy_v3_api_field_extensions.filters.http.ext_authz.v3.ExtAuthz.allowed_headers>`.<|MERGE_RESOLUTION|>--- conflicted
+++ resolved
@@ -254,18 +254,14 @@
   change: |
     added :ref:`include_tls_session <envoy_v3_api_field_extensions.filters.http.ext_authz.v3.ExtAuthz.include_tls_session>` to support sending TLS SNI data
     as part of CheckRequest for authorization check.
-<<<<<<< HEAD
+- area: tls
+  change: |
+    added new field :ref:`signature_algorithms <envoy_v3_api_field_extensions.transport_sockets.tls.v3.TlsParameters.signature_algorithms>` to set signature algorithms.
 - area: http
   change: |
     added capability for continuing filter chain iteration or send local replies from (decode|encode)Metadata. Additionally, reset idle timer on
     metadata actions.
 
-=======
-- area: tls
-  change: |
-    added new field :ref:`signature_algorithms <envoy_v3_api_field_extensions.transport_sockets.tls.v3.TlsParameters.signature_algorithms>` to set signature algorithms.
->>>>>>> 721c6373
-
 deprecated:
 - area: ext_authz
   change: |
