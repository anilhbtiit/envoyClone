#include "extensions/retry/host/previous_hosts/config.h"

#include "envoy/registry/registry.h"
#include "envoy/upstream/retry.h"

namespace Envoy {
namespace Extensions {
namespace Retry {
namespace Host {

<<<<<<< HEAD
// NOLINTNEXTLINE(fuchsia-statically-constructed-objects)
static Registry::RegisterFactory<PreviousHostsRetryPredicateFactory,
                                 Upstream::RetryHostPredicateFactory>
    register_;
} // namespace Host
=======
REGISTER_FACTORY(PreviousHostsRetryPredicateFactory, Upstream::RetryHostPredicateFactory);

}
>>>>>>> 7725a97a
} // namespace Retry
} // namespace Extensions
} // namespace Envoy<|MERGE_RESOLUTION|>--- conflicted
+++ resolved
@@ -8,17 +8,9 @@
 namespace Retry {
 namespace Host {
 
-<<<<<<< HEAD
-// NOLINTNEXTLINE(fuchsia-statically-constructed-objects)
-static Registry::RegisterFactory<PreviousHostsRetryPredicateFactory,
-                                 Upstream::RetryHostPredicateFactory>
-    register_;
-} // namespace Host
-=======
 REGISTER_FACTORY(PreviousHostsRetryPredicateFactory, Upstream::RetryHostPredicateFactory);
 
 }
->>>>>>> 7725a97a
 } // namespace Retry
 } // namespace Extensions
 } // namespace Envoy