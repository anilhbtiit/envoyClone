#include "server/connection_handler_impl.h"

#include "envoy/event/dispatcher.h"
#include "envoy/event/timer.h"
#include "envoy/network/exception.h"
#include "envoy/network/filter.h"
#include "envoy/stats/scope.h"
#include "envoy/stats/timespan.h"

#include "common/common/assert.h"
#include "common/event/deferred_task.h"
#include "common/network/connection_impl.h"
#include "common/network/utility.h"
#include "common/stats/timespan_impl.h"

#include "extensions/transport_sockets/well_known_names.h"

namespace Envoy {
namespace Server {

namespace {
void emitLogs(Network::ListenerConfig& config, StreamInfo::StreamInfo& stream_info) {
  stream_info.onRequestComplete();
  for (const auto& access_log : config.accessLogs()) {
    access_log->log(nullptr, nullptr, nullptr, stream_info);
  }
}
} // namespace

ConnectionHandlerImpl::ConnectionHandlerImpl(Event::Dispatcher& dispatcher,
                                             absl::optional<uint32_t> worker_index)
    : worker_index_(worker_index), dispatcher_(dispatcher),
      per_handler_stat_prefix_(dispatcher.name() + "."), disable_listeners_(false) {}

void ConnectionHandlerImpl::incNumConnections() { ++num_handler_connections_; }

void ConnectionHandlerImpl::decNumConnections() {
  ASSERT(num_handler_connections_ > 0);
  --num_handler_connections_;
}

void ConnectionHandlerImpl::addListener(absl::optional<uint64_t> overridden_listener,
                                        Network::ListenerConfig& config) {
  ActiveListenerDetails details;
  if (config.isInternalListener()) {
    if (overridden_listener.has_value()) {
      for (auto& listener : listeners_) {
        if (listener.second.listener_->listenerTag() == overridden_listener) {
          listener.second.tcpListener()->get().updateListenerConfig(config);
          return;
        }
      }
    }
    auto active_internal_listener = std::make_unique<ActiveInternalListener>(*this, config);
    active_internal_listener->internal_listener_->setUpInternalListener();
    details.typed_listener_ = *active_internal_listener;
    details.listener_ = std::move(active_internal_listener);
  } else if (config.listenSocketFactory().socketType() == Network::Socket::Type::Stream) {
    if (overridden_listener.has_value()) {
      for (auto& listener : listeners_) {
        if (listener.second.listener_->listenerTag() == overridden_listener) {
          listener.second.tcpListener()->get().updateListenerConfig(config);
          return;
        }
      }
      NOT_REACHED_GCOVR_EXCL_LINE;
    }
    auto tcp_listener = std::make_unique<ActiveTcpListener>(*this, config);
    details.typed_listener_ = *tcp_listener;
    details.listener_ = std::move(tcp_listener);
  } else {
    ASSERT(config.udpListenerFactory() != nullptr, "UDP listener factory is not initialized.");
    ASSERT(worker_index_.has_value());
    ConnectionHandler::ActiveUdpListenerPtr udp_listener =
        config.udpListenerFactory()->createActiveUdpListener(*worker_index_, *this, dispatcher_,
                                                             config);
    details.typed_listener_ = *udp_listener;
    details.listener_ = std::move(udp_listener);
  }
  if (disable_listeners_) {
    details.listener_->pauseListening();
  }
  listeners_.emplace_back(config.listenSocketFactory().localAddress(), std::move(details));
}

void ConnectionHandlerImpl::removeListeners(uint64_t listener_tag) {
  for (auto listener = listeners_.begin(); listener != listeners_.end();) {
    if (listener->second.listener_->listenerTag() == listener_tag) {
      listener = listeners_.erase(listener);
    } else {
      ++listener;
    }
  }
}

ConnectionHandlerImpl::ActiveListenerDetailsOptRef
ConnectionHandlerImpl::findActiveListenerByTag(uint64_t listener_tag) {
  // TODO(mattklein123): We should probably use a hash table here to lookup the tag
  // instead of iterating through the listener list.
  for (auto& listener : listeners_) {
    if (listener.second.listener_->listener() != nullptr &&
        listener.second.listener_->listenerTag() == listener_tag) {
      return listener.second;
    }
  }

  return absl::nullopt;
}

Network::UdpListenerCallbacksOptRef
ConnectionHandlerImpl::getUdpListenerCallbacks(uint64_t listener_tag) {
  auto listener = findActiveListenerByTag(listener_tag);
  if (listener.has_value()) {
    // If the tag matches this must be a UDP listener.
    auto udp_listener = listener->get().udpListener();
    ASSERT(udp_listener.has_value());
    return udp_listener;
  }

  return absl::nullopt;
}

void ConnectionHandlerImpl::removeFilterChains(
    uint64_t listener_tag, const std::list<const Network::FilterChain*>& filter_chains,
    std::function<void()> completion) {
  for (auto& listener : listeners_) {
    if (listener.second.listener_->listenerTag() == listener_tag) {
      listener.second.tcpListener()->get().deferredRemoveFilterChains(filter_chains);
      // Completion is deferred because the above removeFilterChains() may defer delete connection.
      Event::DeferredTaskUtil::deferredRun(dispatcher_, std::move(completion));
      return;
    }
  }
  NOT_REACHED_GCOVR_EXCL_LINE;
}

void ConnectionHandlerImpl::stopListeners(uint64_t listener_tag) {
  for (auto& listener : listeners_) {
    if (listener.second.listener_->listenerTag() == listener_tag) {
      listener.second.listener_->shutdownListener();
    }
  }
}

void ConnectionHandlerImpl::stopListeners() {
  for (auto& listener : listeners_) {
    listener.second.listener_->shutdownListener();
  }
}

void ConnectionHandlerImpl::disableListeners() {
  disable_listeners_ = true;
  for (auto& listener : listeners_) {
    listener.second.listener_->pauseListening();
  }
}

void ConnectionHandlerImpl::enableListeners() {
  disable_listeners_ = false;
  for (auto& listener : listeners_) {
    listener.second.listener_->resumeListening();
  }
}

void ConnectionHandlerImpl::ActiveTcpListener::removeConnection(ActiveTcpConnection& connection) {
  ENVOY_CONN_LOG(debug, "adding to cleanup list", *connection.connection_);
  ActiveConnections& active_connections = connection.active_connections_;
  ActiveTcpConnectionPtr removed = connection.removeFromList(active_connections.connections_);
  parent_.dispatcher_.deferredDelete(std::move(removed));
  // Delete map entry only iff connections becomes empty.
  if (active_connections.connections_.empty()) {
    auto iter = connections_by_context_.find(&active_connections.filter_chain_);
    ASSERT(iter != connections_by_context_.end());
    // To cover the lifetime of every single connection, Connections need to be deferred deleted
    // because the previously contained connection is deferred deleted.
    parent_.dispatcher_.deferredDelete(std::move(iter->second));
    // The erase will break the iteration over the connections_by_context_ during the deletion.
    if (!is_deleting_) {
      connections_by_context_.erase(iter);
    }
  }
}

ConnectionHandlerImpl::ActiveListenerImplBase::ActiveListenerImplBase(
    Network::ConnectionHandler& parent, Network::ListenerConfig* config)
    : stats_({ALL_LISTENER_STATS(POOL_COUNTER(config->listenerScope()),
                                 POOL_GAUGE(config->listenerScope()),
                                 POOL_HISTOGRAM(config->listenerScope()))}),
      per_worker_stats_({ALL_PER_HANDLER_LISTENER_STATS(
          POOL_COUNTER_PREFIX(config->listenerScope(), parent.statPrefix()),
          POOL_GAUGE_PREFIX(config->listenerScope(), parent.statPrefix()))}),
      config_(config) {}

ConnectionHandlerImpl::ActiveTcpListener::ActiveTcpListener(ConnectionHandlerImpl& parent,
                                                            Network::ListenerConfig& config)
    : ActiveTcpListener(
          parent,
          parent.dispatcher_.createListener(config.listenSocketFactory().getListenSocket(), *this,
                                            config.bindToPort(), config.tcpBacklogSize()),
          config) {}

ConnectionHandlerImpl::ActiveTcpListener::ActiveTcpListener(ConnectionHandlerImpl& parent,
                                                            Network::ListenerPtr&& listener,
                                                            Network::ListenerConfig& config)
    : ConnectionHandlerImpl::ActiveListenerImplBase(parent, &config), parent_(parent),
      listener_(std::move(listener)), listener_filters_timeout_(config.listenerFiltersTimeout()),
      continue_on_listener_filters_timeout_(config.continueOnListenerFiltersTimeout()) {
  config.connectionBalancer().registerHandler(*this);
}

void ConnectionHandlerImpl::ActiveTcpListener::updateListenerConfig(
    Network::ListenerConfig& config) {
  ENVOY_LOG(trace, "replacing listener ", config_->listenerTag(), " by ", config.listenerTag());
  ASSERT(&config_->connectionBalancer() == &config.connectionBalancer());
  config_ = &config;
}

ConnectionHandlerImpl::ActiveTcpListener::~ActiveTcpListener() {
  is_deleting_ = true;
  config_->connectionBalancer().unregisterHandler(*this);

  // Purge sockets that have not progressed to connections. This should only happen when
  // a listener filter stops iteration and never resumes.
  while (!sockets_.empty()) {
    ActiveTcpSocketPtr removed = sockets_.front()->removeFromList(sockets_);
    parent_.dispatcher_.deferredDelete(std::move(removed));
  }

  for (auto& chain_and_connections : connections_by_context_) {
    ASSERT(chain_and_connections.second != nullptr);
    auto& connections = chain_and_connections.second->connections_;
    while (!connections.empty()) {
      connections.front()->connection_->close(Network::ConnectionCloseType::NoFlush);
    }
  }
  parent_.dispatcher_.clearDeferredDeleteList();

  // By the time a listener is destroyed, in the common case, there should be no connections.
  // However, this is not always true if there is an in flight rebalanced connection that is
  // being posted. This assert is extremely useful for debugging the common path so we will leave it
  // for now. If it becomes a problem (developers hitting this assert when using debug builds) we
  // can revisit. This case, if it happens, should be benign on production builds. This case is
  // covered in ConnectionHandlerTest::RemoveListenerDuringRebalance.
  ASSERT(num_listener_connections_ == 0);
}

ConnectionHandlerImpl::ActiveTcpListenerOptRef
ConnectionHandlerImpl::findActiveTcpListenerByAddress(const Network::Address::Instance& address) {
  // This is a linear operation, may need to add a map<address, listener> to improve performance.
  // However, linear performance might be adequate since the number of listeners is small.
  // We do not return stopped listeners.
  auto listener_it = std::find_if(
      listeners_.begin(), listeners_.end(),
      [&address](std::pair<Network::Address::InstanceConstSharedPtr, ActiveListenerDetails>& p) {
        return p.second.tcpListener().has_value() && p.second.listener_->listener() != nullptr &&
               p.first->type() == Network::Address::Type::Ip && *(p.first) == address;
      });

  // If there is exact address match, return the corresponding listener.
  if (listener_it != listeners_.end()) {
    return listener_it->second.tcpListener();
  }

  // Otherwise, we need to look for the wild card match, i.e., 0.0.0.0:[address_port].
  // We do not return stopped listeners.
  // TODO(wattli): consolidate with previous search for more efficiency.
  listener_it = std::find_if(
      listeners_.begin(), listeners_.end(),
      [&address](
          const std::pair<Network::Address::InstanceConstSharedPtr, ActiveListenerDetails>& p) {
        return absl::holds_alternative<std::reference_wrapper<ActiveTcpListener>>(
                   p.second.typed_listener_) &&
               p.second.listener_->listener() != nullptr &&
               p.first->type() == Network::Address::Type::Ip &&
               p.first->ip()->port() == address.ip()->port() && p.first->ip()->isAnyAddress();
      });
  return (listener_it != listeners_.end())
             ? ActiveTcpListenerOptRef(absl::get<std::reference_wrapper<ActiveTcpListener>>(
                   listener_it->second.typed_listener_))
             : absl::nullopt;
}

void ConnectionHandlerImpl::ActiveTcpSocket::onTimeout() {
  stream_listener_.stats_.downstream_pre_cx_timeout_.inc();
  ASSERT(inserted());
  ENVOY_LOG(debug, "listener filter times out after {} ms",
            stream_listener_.listener_filters_timeout_.count());

  if (stream_listener_.continue_on_listener_filters_timeout_) {
    ENVOY_LOG(debug, "fallback to default listener filter");
    newConnection();
  }
  unlink();
}

void ConnectionHandlerImpl::ActiveTcpSocket::startTimer() {
  if (stream_listener_.listener_filters_timeout_.count() > 0) {
    timer_ = stream_listener_.parent_.dispatcher_.createTimer([this]() -> void { onTimeout(); });
    timer_->enableTimer(stream_listener_.listener_filters_timeout_);
  }
}

void ConnectionHandlerImpl::ActiveTcpSocket::unlink() {
  ActiveTcpSocketPtr removed = removeFromList(stream_listener_.sockets_);
  if (removed->timer_ != nullptr) {
    removed->timer_->disableTimer();
  }
  // Emit logs if a connection is not established.
  if (!connected_) {
    emitLogs(*stream_listener_.config_, *stream_info_);
  }
  stream_listener_.parent_.dispatcher_.deferredDelete(std::move(removed));
}

void ConnectionHandlerImpl::ActiveTcpSocket::continueFilterChain(bool success) {
  if (success) {
    bool no_error = true;
    if (iter_ == accept_filters_.end()) {
      iter_ = accept_filters_.begin();
    } else {
      iter_ = std::next(iter_);
    }

    for (; iter_ != accept_filters_.end(); iter_++) {
      Network::FilterStatus status = (*iter_)->onAccept(*this);
      if (status == Network::FilterStatus::StopIteration) {
        // The filter is responsible for calling us again at a later time to continue the filter
        // chain from the next filter.
        if (!socket().ioHandle().isOpen()) {
          // break the loop but should not create new connection
          no_error = false;
          break;
        } else {
          // Blocking at the filter but no error
          return;
        }
      }
    }
    // Successfully ran all the accept filters.
    if (no_error) {
      newConnection();
    } else {
      // Signal the caller that no extra filter chain iteration is needed.
      iter_ = accept_filters_.end();
    }
  }

  // Filter execution concluded, unlink and delete this ActiveTcpSocket if it was linked.
  if (inserted()) {
    unlink();
  }
}

void ConnectionHandlerImpl::ActiveTcpSocket::setDynamicMetadata(const std::string& name,
                                                                const ProtobufWkt::Struct& value) {
  stream_info_->setDynamicMetadata(name, value);
}

void ConnectionHandlerImpl::ActiveTcpSocket::newConnection() {
  connected_ = true;

  // Check if the socket may need to be redirected to another listener.
  ActiveTcpListenerOptRef new_listener;

  if (hand_off_restored_destination_connections_ && socket_->localAddressRestored()) {
    // Find a listener associated with the original destination address.
    new_listener =
        stream_listener_.parent_.findActiveTcpListenerByAddress(*socket_->localAddress());
  }
  if (new_listener.has_value()) {
    // Hands off connections redirected by iptables to the listener associated with the
    // original destination address. Pass 'hand_off_restored_destination_connections' as false to
    // prevent further redirection as well as 'rebalanced' as true since the connection has
    // already been balanced if applicable inside onAcceptWorker() when the connection was
    // initially accepted. Note also that we must account for the number of connections properly
    // across both listeners.
    // TODO(mattklein123): See note in ~ActiveTcpSocket() related to making this accounting better.
    stream_listener_.decNumConnections();
    new_listener.value().get().incNumConnections();
    new_listener.value().get().onAcceptWorker(std::move(socket_), false, true);
  } else {
    // Set default transport protocol if none of the listener filters did it.
    if (socket_->detectedTransportProtocol().empty()) {
      socket_->setDetectedTransportProtocol(
          Extensions::TransportSockets::TransportProtocolNames::get().RawBuffer);
    }
    // TODO(lambdai): add integration test
    // TODO: Address issues in wider scope. See https://github.com/envoyproxy/envoy/issues/8925
    // Erase accept filter states because accept filters may not get the opportunity to clean up.
    // Particularly the assigned events need to reset before assigning new events in the follow up.
    accept_filters_.clear();
    // Create a new connection on this listener.
    stream_listener_.newConnection(std::move(socket_), std::move(stream_info_));
  }
}

void ConnectionHandlerImpl::ActiveTcpListener::onAccept(Network::ConnectionSocketPtr&& socket) {
  if (listenerConnectionLimitReached()) {
    ENVOY_LOG(trace, "closing connection: listener connection limit reached for {}",
              config_->name());
    socket->close();
    stats_.downstream_cx_overflow_.inc();
    return;
  }

  onAcceptWorker(std::move(socket), config_->handOffRestoredDestinationConnections(), false);
}

void ConnectionHandlerImpl::ActiveTcpListener::onAcceptWorker(
    Network::ConnectionSocketPtr&& socket, bool hand_off_restored_destination_connections,
    bool rebalanced) {
  if (!rebalanced) {
    Network::BalancedConnectionHandler& target_handler =
        config_->connectionBalancer().pickTargetHandler(*this);
    if (&target_handler != this) {
      target_handler.post(std::move(socket));
      return;
    }
  }

  auto active_socket = std::make_unique<ActiveTcpSocket>(*this, std::move(socket),
                                                         hand_off_restored_destination_connections);

  // Create and run the filters
  config_->filterChainFactory().createListenerFilterChain(*active_socket);
  active_socket->continueFilterChain(true);

  // Move active_socket to the sockets_ list if filter iteration needs to continue later.
  // Otherwise we let active_socket be destructed when it goes out of scope.
  if (!active_socket->isListenerFiltersCompleted()) {
    active_socket->startTimer();
    LinkedList::moveIntoListBack(std::move(active_socket), sockets_);
  } else {
    // If active_socket is about to be destructed, emit logs if a connection is not created.
    if (!active_socket->isConnected()) {
      emitLogs(*config_, *active_socket->stream_info_);
    }
  }
}

void ConnectionHandlerImpl::ActiveTcpListener::newConnection(
    Network::ConnectionSocketPtr&& socket, std::unique_ptr<StreamInfo::StreamInfo> stream_info) {
  // Find matching filter chain.
  const auto filter_chain = config_->filterChainManager().findFilterChain(*socket);
  if (filter_chain == nullptr) {
    ENVOY_LOG(debug, "closing connection: no matching filter chain found");
    stats_.no_filter_chain_match_.inc();
    stream_info->setResponseFlag(StreamInfo::ResponseFlag::NoRouteFound);
    stream_info->setResponseCodeDetails(StreamInfo::ResponseCodeDetails::get().FilterChainNotFound);
    emitLogs(*config_, *stream_info);
    socket->close();
    return;
  }

  auto transport_socket = filter_chain->transportSocketFactory().createTransportSocket(nullptr);
  stream_info->setDownstreamSslConnection(transport_socket->ssl());
  auto& active_connections = getOrCreateActiveConnections(*filter_chain);
  auto server_conn_ptr = parent_.dispatcher_.createServerConnection(
      std::move(socket), std::move(transport_socket), *stream_info);
  ActiveTcpConnectionPtr active_connection(
      new ActiveTcpConnection(active_connections, std::move(server_conn_ptr),
                              parent_.dispatcher_.timeSource(), std::move(stream_info)));
  active_connection->connection_->setBufferLimits(config_->perConnectionBufferLimitBytes());

  const bool empty_filter_chain = !config_->filterChainFactory().createNetworkFilterChain(
      *active_connection->connection_, filter_chain->networkFilterFactories());
  if (empty_filter_chain) {
    ENVOY_CONN_LOG(debug, "closing connection: no filters", *active_connection->connection_);
    active_connection->connection_->close(Network::ConnectionCloseType::NoFlush);
  }

  // If the connection is already closed, we can just let this connection immediately die.
  if (active_connection->connection_->state() != Network::Connection::State::Closed) {
    ENVOY_CONN_LOG(debug, "new connection", *active_connection->connection_);
    active_connection->connection_->addConnectionCallbacks(*active_connection);
    LinkedList::moveIntoList(std::move(active_connection), active_connections.connections_);
  }
}
Stats::TimespanPtr ConnectionHandlerImpl::ActiveTcpListener::newTimespan(TimeSource& time_source) {
  return std::make_unique<Stats::HistogramCompletableTimespanImpl>(stats_.downstream_cx_length_ms_,
                                                                   time_source);
}

ConnectionHandlerImpl::ActiveConnections&
ConnectionHandlerImpl::ActiveTcpListener::getOrCreateActiveConnections(
    const Network::FilterChain& filter_chain) {
  ActiveConnectionsPtr& connections = connections_by_context_[&filter_chain];
  if (connections == nullptr) {
    connections = std::make_unique<ConnectionHandlerImpl::ActiveConnections>(*this, filter_chain);
  }
  return *connections;
}

void ConnectionHandlerImpl::ActiveTcpListener::deferredRemoveFilterChains(
    const std::list<const Network::FilterChain*>& draining_filter_chains) {
  // Need to recover the original deleting state.
  const bool was_deleting = is_deleting_;
  is_deleting_ = true;
  for (const auto* filter_chain : draining_filter_chains) {
    auto iter = connections_by_context_.find(filter_chain);
    if (iter == connections_by_context_.end()) {
      // It is possible when listener is stopping.
    } else {
      auto& connections = iter->second->connections_;
      while (!connections.empty()) {
        connections.front()->connection_->close(Network::ConnectionCloseType::NoFlush);
      }
      // Since is_deleting_ is on, we need to manually remove the map value and drive the iterator.
      // Defer delete connection container to avoid race condition in destroying connection.
      parent_.dispatcher_.deferredDelete(std::move(iter->second));
      connections_by_context_.erase(iter);
    }
  }
  is_deleting_ = was_deleting;
}

namespace {
// Structure used to allow a unique_ptr to be captured in a posted lambda. See below.
struct RebalancedSocket {
  Network::ConnectionSocketPtr socket;
};
using RebalancedSocketSharedPtr = std::shared_ptr<RebalancedSocket>;
} // namespace

void ConnectionHandlerImpl::ActiveTcpListener::post(Network::ConnectionSocketPtr&& socket) {
  // It is not possible to capture a unique_ptr because the post() API copies the lambda, so we must
  // bundle the socket inside a shared_ptr that can be captured.
  // TODO(mattklein123): It may be possible to change the post() API such that the lambda is only
  // moved, but this is non-trivial and needs investigation.
  RebalancedSocketSharedPtr socket_to_rebalance = std::make_shared<RebalancedSocket>();
  socket_to_rebalance->socket = std::move(socket);

  parent_.dispatcher_.post(
      [socket_to_rebalance, tag = config_->listenerTag(), &parent = parent_]() {
        auto listener = parent.findActiveListenerByTag(tag);
        if (listener.has_value()) {
          // If the tag matches this must be a TCP listener.
          ASSERT(absl::holds_alternative<std::reference_wrapper<ActiveTcpListener>>(
              listener->get().typed_listener_));
          auto& tcp_listener =
              absl::get<std::reference_wrapper<ActiveTcpListener>>(listener->get().typed_listener_)
                  .get();
          tcp_listener.onAcceptWorker(std::move(socket_to_rebalance->socket),
                                      tcp_listener.config_->handOffRestoredDestinationConnections(),
                                      true);
          return;
        }
      });
}

ConnectionHandlerImpl::ActiveConnections::ActiveConnections(
    ConnectionHandlerImpl::StreamListener& listener, const Network::FilterChain& filter_chain)
    : listener_(listener), filter_chain_(filter_chain) {}

ConnectionHandlerImpl::ActiveConnections::~ActiveConnections() {
  // connections should be defer deleted already.
  ASSERT(connections_.empty());
}

ConnectionHandlerImpl::ActiveTcpConnection::ActiveTcpConnection(
    ActiveConnections& active_connections, Network::ConnectionPtr&& new_connection,
    TimeSource& time_source, std::unique_ptr<StreamInfo::StreamInfo>&& stream_info)
    : stream_info_(std::move(stream_info)), active_connections_(active_connections),
      connection_(std::move(new_connection)),
      conn_length_(active_connections_.listener_.newTimespan(time_source)) {
  // We just universally set no delay on connections. Theoretically we might at some point want
  // to make this configurable.
  connection_->noDelay(true);
<<<<<<< HEAD
  active_connections_.listener_.onNewConnection();
=======
  auto& listener = active_connections_.listener_;
  listener.stats_.downstream_cx_total_.inc();
  listener.stats_.downstream_cx_active_.inc();
  listener.per_worker_stats_.downstream_cx_total_.inc();
  listener.per_worker_stats_.downstream_cx_active_.inc();
  stream_info_->setConnectionID(connection_->id());

  // Active connections on the handler (not listener). The per listener connections have already
  // been incremented at this point either via the connection balancer or in the socket accept
  // path if there is no configured balancer.
  ++listener.parent_.num_handler_connections_;
>>>>>>> 812a288b
}

ConnectionHandlerImpl::ActiveTcpConnection::~ActiveTcpConnection() {
  emitLogs(active_connections_.listener_.listenerConfig(), *stream_info_);
  conn_length_->complete();
  active_connections_.listener_.onDestroyConnection();
}

ConnectionHandlerImpl::ActiveTcpListenerOptRef
ConnectionHandlerImpl::ActiveListenerDetails::tcpListener() {
  auto* val = absl::get_if<std::reference_wrapper<ActiveTcpListener>>(&typed_listener_);
  return (val != nullptr) ? absl::make_optional(*val) : absl::nullopt;
}

ConnectionHandlerImpl::UdpListenerCallbacksOptRef
ConnectionHandlerImpl::ActiveListenerDetails::udpListener() {
  auto* val = absl::get_if<std::reference_wrapper<Network::UdpListenerCallbacks>>(&typed_listener_);
  return (val != nullptr) ? absl::make_optional(*val) : absl::nullopt;
}

ActiveUdpListenerBase::ActiveUdpListenerBase(uint32_t worker_index, uint32_t concurrency,
                                             Network::ConnectionHandler& parent,
                                             Network::Socket& listen_socket,
                                             Network::UdpListenerPtr&& listener,
                                             Network::ListenerConfig* config)
    : ConnectionHandlerImpl::ActiveListenerImplBase(parent, config), worker_index_(worker_index),
      concurrency_(concurrency), parent_(parent), listen_socket_(listen_socket),
      udp_listener_(std::move(listener)) {
  ASSERT(worker_index_ < concurrency_);
  config_->udpListenerWorkerRouter()->get().registerWorkerForListener(*this);
}

ActiveUdpListenerBase::~ActiveUdpListenerBase() {
  config_->udpListenerWorkerRouter()->get().unregisterWorkerForListener(*this);
}

void ActiveUdpListenerBase::post(Network::UdpRecvData&& data) {
  ASSERT(!udp_listener_->dispatcher().isThreadSafe(),
         "Shouldn't be post'ing if thread safe; use onWorkerData() instead.");

  // It is not possible to capture a unique_ptr because the post() API copies the lambda, so we must
  // bundle the socket inside a shared_ptr that can be captured.
  // TODO(mattklein123): It may be possible to change the post() API such that the lambda is only
  // moved, but this is non-trivial and needs investigation.
  auto data_to_post = std::make_shared<Network::UdpRecvData>();
  *data_to_post = std::move(data);

  udp_listener_->dispatcher().post(
      [data_to_post, tag = config_->listenerTag(), &parent = parent_]() {
        Network::UdpListenerCallbacksOptRef listener = parent.getUdpListenerCallbacks(tag);
        if (listener.has_value()) {
          listener->get().onDataWorker(std::move(*data_to_post));
        }
      });
}

void ActiveUdpListenerBase::onData(Network::UdpRecvData&& data) {
  uint32_t dest = worker_index_;

  // For concurrency == 1, the packet will always go to the current worker.
  if (concurrency_ > 1) {
    dest = destination(data);
    ASSERT(dest < concurrency_);
  }

  if (dest == worker_index_) {
    onDataWorker(std::move(data));
  } else {
    config_->udpListenerWorkerRouter()->get().deliver(dest, std::move(data));
  }
}

ActiveRawUdpListener::ActiveRawUdpListener(uint32_t worker_index, uint32_t concurrency,
                                           Network::ConnectionHandler& parent,
                                           Event::Dispatcher& dispatcher,
                                           Network::ListenerConfig& config)
    : ActiveRawUdpListener(worker_index, concurrency, parent,
                           config.listenSocketFactory().getListenSocket(), dispatcher, config) {}

ActiveRawUdpListener::ActiveRawUdpListener(uint32_t worker_index, uint32_t concurrency,
                                           Network::ConnectionHandler& parent,
                                           Network::SocketSharedPtr listen_socket_ptr,
                                           Event::Dispatcher& dispatcher,
                                           Network::ListenerConfig& config)
    : ActiveRawUdpListener(worker_index, concurrency, parent, *listen_socket_ptr, listen_socket_ptr,
                           dispatcher, config) {}

ActiveRawUdpListener::ActiveRawUdpListener(uint32_t worker_index, uint32_t concurrency,
                                           Network::ConnectionHandler& parent,
                                           Network::Socket& listen_socket,
                                           Network::SocketSharedPtr listen_socket_ptr,
                                           Event::Dispatcher& dispatcher,
                                           Network::ListenerConfig& config)
    : ActiveRawUdpListener(worker_index, concurrency, parent, listen_socket,
                           dispatcher.createUdpListener(listen_socket_ptr, *this), config) {}

ActiveRawUdpListener::ActiveRawUdpListener(uint32_t worker_index, uint32_t concurrency,
                                           Network::ConnectionHandler& parent,
                                           Network::Socket& listen_socket,
                                           Network::UdpListenerPtr&& listener,
                                           Network::ListenerConfig& config)
    : ActiveUdpListenerBase(worker_index, concurrency, parent, listen_socket, std::move(listener),
                            &config),
      read_filter_(nullptr) {
  // Create the filter chain on creating a new udp listener
  config_->filterChainFactory().createUdpListenerFilterChain(*this, *this);

  // If filter is nullptr, fail the creation of the listener
  if (read_filter_ == nullptr) {
    throw Network::CreateListenerException(
        fmt::format("Cannot create listener as no read filter registered for the udp listener: {} ",
                    config_->name()));
  }

  // Create udp_packet_writer
  udp_packet_writer_ = config.udpPacketWriterFactory()->get().createUdpPacketWriter(
      listen_socket_.ioHandle(), config.listenerScope());
}

void ActiveRawUdpListener::onDataWorker(Network::UdpRecvData&& data) { read_filter_->onData(data); }

void ActiveRawUdpListener::onReadReady() {}

void ActiveRawUdpListener::onWriteReady(const Network::Socket&) {
  // TODO(sumukhs): This is not used now. When write filters are implemented, this is a
  // trigger to invoke the on write ready API on the filters which is when they can write
  // data

  // Clear write_blocked_ status for udpPacketWriter
  udp_packet_writer_->setWritable();
}

void ActiveRawUdpListener::onReceiveError(Api::IoError::IoErrorCode error_code) {
  read_filter_->onReceiveError(error_code);
}

void ActiveRawUdpListener::addReadFilter(Network::UdpListenerReadFilterPtr&& filter) {
  ASSERT(read_filter_ == nullptr, "Cannot add a 2nd UDP read filter");
  read_filter_ = std::move(filter);
}

Network::UdpListener& ActiveRawUdpListener::udpListener() { return *udp_listener_; }

void ConnectionHandlerImpl::ActiveInternalSocket::onTimeout() {
  stream_listener_.stats_.downstream_pre_cx_timeout_.inc();
  ASSERT(inserted());
  ENVOY_LOG(debug, "listener filter times out after {} ms",
            stream_listener_.listener_filters_timeout_.count());

  if (stream_listener_.continue_on_listener_filters_timeout_) {
    ENVOY_LOG(debug, "fallback to default listener filter");
    newConnection();
  }
  unlink();
}

void ConnectionHandlerImpl::ActiveInternalSocket::startTimer() {
  if (stream_listener_.listener_filters_timeout_.count() > 0) {
    timer_ = stream_listener_.parent_.dispatcher_.createTimer([this]() -> void { onTimeout(); });
    timer_->enableTimer(stream_listener_.listener_filters_timeout_);
  }
}

void ConnectionHandlerImpl::ActiveInternalSocket::unlink() {
  auto removed = removeFromList(stream_listener_.sockets_);
  if (removed->timer_ != nullptr) {
    removed->timer_->disableTimer();
  }
  // Emit logs if a connection is not established.
  if (!connected_) {
    emitLogs(*stream_listener_.config_, *stream_info_);
  }
  stream_listener_.parent_.dispatcher_.deferredDelete(std::move(removed));
}

void ConnectionHandlerImpl::ActiveInternalSocket::continueFilterChain(bool success) {
  if (success) {
    bool no_error = true;
    if (iter_ == accept_filters_.end()) {
      iter_ = accept_filters_.begin();
    } else {
      iter_ = std::next(iter_);
    }

    for (; iter_ != accept_filters_.end(); iter_++) {
      Network::FilterStatus status = (*iter_)->onAccept(*this);
      if (status == Network::FilterStatus::StopIteration) {
        // The filter is responsible for calling us again at a later time to continue the filter
        // chain from the next filter.
        if (!socket().ioHandle().isOpen()) {
          // break the loop but should not create new connection
          no_error = false;
          break;
        } else {
          // Blocking at the filter but no error
          return;
        }
      }
    }
    // Successfully ran all the accept filters.
    if (no_error) {
      newConnection();
    } else {
      // Signal the caller that no extra filter chain iteration is needed.
      iter_ = accept_filters_.end();
    }
  }

  // Filter execution concluded, unlink and delete this ActiveTcpSocket if it was linked.
  if (inserted()) {
    unlink();
  }
}

void ConnectionHandlerImpl::ActiveInternalSocket::setDynamicMetadata(
    const std::string& name, const ProtobufWkt::Struct& value) {
  stream_info_->setDynamicMetadata(name, value);
}

void ConnectionHandlerImpl::ActiveInternalSocket::newConnection() {
  connected_ = true;
  // Set default transport protocol if none of the listener filters did it.
  if (!socket_->detectedTransportProtocol().empty() &&
      socket_->detectedTransportProtocol() !=
          Extensions::TransportSockets::TransportProtocolNames::get().RawBuffer) {
    ENVOY_LOG(warn,
              "internal connection does not support transport protocol {}, use raw buffer "
              "transport socket. ",
              socket_->detectedTransportProtocol());
  }
  socket_->setDetectedTransportProtocol(
      Extensions::TransportSockets::TransportProtocolNames::get().RawBuffer);
  // TODO(lambdai): add integration test
  // TODO: Address issues in wider scope. See https://github.com/envoyproxy/envoy/issues/8925
  // Erase accept filter states because accept filters may not get the opportunity to clean up.
  // Particularly the assigned events need to reset before assigning new events in the follow up.
  accept_filters_.clear();
  // Create a new connection on this listener.
  stream_listener_.newConnection(std::move(socket_), stream_info_->dynamicMetadata());
}

ConnectionHandlerImpl::ActiveInternalListener::ActiveInternalListener(
    ConnectionHandlerImpl& parent, Network::ListenerConfig& config)
    : ConnectionHandlerImpl::ActiveListenerImplBase(parent, &config), parent_(parent),
      internal_listener_(std::make_unique<Network::InternalListenerImpl>(
          // TODO(lambdai): promote createInternalConnection to dispatcher interface.
          dynamic_cast<Event::DispatcherImpl&>(parent_.dispatcher_),
          config.listenSocketFactory().localAddress()->asString(), *this)),
      listener_filters_timeout_(config.listenerFiltersTimeout()),
      continue_on_listener_filters_timeout_(config.continueOnListenerFiltersTimeout()) {}

void ConnectionHandlerImpl::ActiveInternalListener::updateListenerConfig(
    Network::ListenerConfig& config) {
  ENVOY_LOG(trace, "replacing listener ", config_->listenerTag(), " by ", config.listenerTag());
  config_ = &config;
}

ConnectionHandlerImpl::ActiveInternalListener::~ActiveInternalListener() {
  is_deleting_ = true;

  // Purge sockets that have not progressed to connections. This should only happen when
  // a listener filter stops iteration and never resumes.
  while (!sockets_.empty()) {
    auto removed = sockets_.front()->removeFromList(sockets_);
    parent_.dispatcher_.deferredDelete(std::move(removed));
  }

  for (auto& chain_and_connections : connections_by_context_) {
    ASSERT(chain_and_connections.second != nullptr);
    auto& connections = chain_and_connections.second->connections_;
    while (!connections.empty()) {
      connections.front()->connection_->close(Network::ConnectionCloseType::NoFlush);
    }
  }
  parent_.dispatcher_.clearDeferredDeleteList();

  // By the time a listener is destroyed, in the common case, there should be no connections.
  // However, this is not always true if there is an in flight rebalanced connection that is
  // being posted. This assert is extremely useful for debugging the common path so we will leave it
  // for now. If it becomes a problem (developers hitting this assert when using debug builds) we
  // can revisit. This case, if it happens, should be benign on production builds. This case is
  // covered in ConnectionHandlerTest::RemoveListenerDuringRebalance.
  ASSERT(num_listener_connections_ == 0);
}

void ConnectionHandlerImpl::ActiveInternalListener::removeConnection(
    ActiveTcpConnection& connection) {
  ENVOY_CONN_LOG(debug, "adding to cleanup list", *connection.connection_);
  ActiveConnections& active_connections = connection.active_connections_;
  ActiveTcpConnectionPtr removed = connection.removeFromList(active_connections.connections_);
  parent_.dispatcher_.deferredDelete(std::move(removed));
  // Delete map entry only iff connections becomes empty.
  if (active_connections.connections_.empty()) {
    auto iter = connections_by_context_.find(&active_connections.filter_chain_);
    ASSERT(iter != connections_by_context_.end());
    // To cover the lifetime of every single connection, Connections need to be deferred deleted
    // because the previously contained connection is deferred deleted.
    parent_.dispatcher_.deferredDelete(std::move(iter->second));
    // The erase will break the iteration over the connections_by_context_ during the deletion.
    if (!is_deleting_) {
      connections_by_context_.erase(iter);
    }
  }
}

void ConnectionHandlerImpl::ActiveInternalListener::shutdownListener() {
  internal_listener_->dispatcher_.registerInternalListener(
      internal_listener_->internal_listener_id_,
      /* connection_callback= */ nullptr);
}

void ConnectionHandlerImpl::ActiveInternalListener::onNewSocket(
    Network::ConnectionSocketPtr socket) {
  ActiveInternalSocketPtr active_socket =
      std::make_unique<ActiveInternalSocket>(*this, std::move(socket));
  // Create and run the filters
  config_->filterChainFactory().createListenerFilterChain(*active_socket);
  active_socket->continueFilterChain(true);

  // Move active_socket to the sockets_ list if filter iteration needs to continue later.
  // Otherwise we let active_socket be destructed when it goes out of scope.
  if (!active_socket->isListenerFiltersCompleted()) {
    active_socket->startTimer();
    LinkedList::moveIntoListBack(std::move(active_socket), sockets_);
  } else {
    // If active_socket is about to be destructed, emit logs if a connection is not created.
    if (!active_socket->isListenerFiltersCompleted()) {
      emitLogs(*config_, *active_socket->stream_info_);
    }
  }
}

Stats::TimespanPtr
ConnectionHandlerImpl::ActiveInternalListener::newTimespan(TimeSource& time_source) {
  return std::make_unique<Stats::HistogramCompletableTimespanImpl>(stats_.downstream_cx_length_ms_,
                                                                   time_source);
}

void ConnectionHandlerImpl::ActiveInternalListener::newConnection(
    Network::ConnectionSocketPtr&& socket,
    const envoy::config::core::v3::Metadata& dynamic_metadata) {
  incNumConnections();    
  auto stream_info = std::make_unique<StreamInfo::StreamInfoImpl>(
      parent_.dispatcher_.timeSource(), StreamInfo::FilterState::LifeSpan::Connection);
  stream_info->setDownstreamLocalAddress(socket->localAddress());
  stream_info->setDownstreamRemoteAddress(socket->remoteAddress());
  stream_info->setDownstreamDirectRemoteAddress(socket->directRemoteAddress());

  // Merge from the given dynamic metadata if it's not empty.
  if (dynamic_metadata.filter_metadata_size() > 0) {
    stream_info->dynamicMetadata().MergeFrom(dynamic_metadata);
  }

  // Find matching filter chain.
  const auto filter_chain = config_->filterChainManager().findFilterChain(*socket);
  if (filter_chain == nullptr) {
    ENVOY_LOG(debug, "closing connection: no matching filter chain found");
    stats_.no_filter_chain_match_.inc();
    stream_info->setResponseFlag(StreamInfo::ResponseFlag::NoRouteFound);
    stream_info->setResponseCodeDetails(StreamInfo::ResponseCodeDetails::get().FilterChainNotFound);
    emitLogs(*config_, *stream_info);
    socket->close();
    return;
  }

  auto transport_socket = filter_chain->transportSocketFactory().createTransportSocket(nullptr);
  stream_info->setDownstreamSslConnection(transport_socket->ssl());
  auto& active_connections = getOrCreateActiveConnections(*filter_chain);
  Network::ConnectionPtr server_conn_ptr;
  server_conn_ptr = parent_.dispatcher_.createServerConnection(
      std::move(socket), std::move(transport_socket), *stream_info);

  ActiveTcpConnectionPtr active_connection(
      new ActiveTcpConnection(active_connections, std::move(server_conn_ptr),
                              parent_.dispatcher_.timeSource(), std::move(stream_info)));
  active_connection->connection_->setBufferLimits(config_->perConnectionBufferLimitBytes());

  const bool empty_filter_chain = !config_->filterChainFactory().createNetworkFilterChain(
      *active_connection->connection_, filter_chain->networkFilterFactories());
  if (empty_filter_chain) {
    ENVOY_CONN_LOG(debug, "closing connection: no filters", *active_connection->connection_);
    active_connection->connection_->close(Network::ConnectionCloseType::NoFlush);
  }

  // If the connection is already closed, we can just let this connection immediately die.
  if (active_connection->connection_->state() != Network::Connection::State::Closed) {
    ENVOY_CONN_LOG(debug, "new connection", *active_connection->connection_);
    active_connection->connection_->addConnectionCallbacks(*active_connection);
    LinkedList::moveIntoList(std::move(active_connection), active_connections.connections_);
  }
}

ConnectionHandlerImpl::ActiveConnections&
ConnectionHandlerImpl::ActiveInternalListener::getOrCreateActiveConnections(
    const Network::FilterChain& filter_chain) {
  ActiveConnectionsPtr& connections = connections_by_context_[&filter_chain];
  if (connections == nullptr) {
    connections = std::make_unique<ConnectionHandlerImpl::ActiveConnections>(*this, filter_chain);
  }
  return *connections;
}

void ConnectionHandlerImpl::ActiveInternalListener::deferredRemoveFilterChains(
    const std::list<const Network::FilterChain*>& draining_filter_chains) {
  // Need to recover the original deleting state.
  const bool was_deleting = is_deleting_;
  is_deleting_ = true;
  for (const auto* filter_chain : draining_filter_chains) {
    auto iter = connections_by_context_.find(filter_chain);
    if (iter == connections_by_context_.end()) {
      // It is possible when listener is stopping.
    } else {
      auto& connections = iter->second->connections_;
      while (!connections.empty()) {
        connections.front()->connection_->close(Network::ConnectionCloseType::NoFlush);
      }
      // Since is_deleting_ is on, we need to manually remove the map value and drive the iterator.
      // Defer delete connection container to avoid race condition in destroying connection.
      parent_.dispatcher_.deferredDelete(std::move(iter->second));
      connections_by_context_.erase(iter);
    }
  }
  is_deleting_ = was_deleting;
}

} // namespace Server
} // namespace Envoy<|MERGE_RESOLUTION|>--- conflicted
+++ resolved
@@ -566,21 +566,8 @@
   // We just universally set no delay on connections. Theoretically we might at some point want
   // to make this configurable.
   connection_->noDelay(true);
-<<<<<<< HEAD
+  stream_info_->setConnectionID(connection_->id());
   active_connections_.listener_.onNewConnection();
-=======
-  auto& listener = active_connections_.listener_;
-  listener.stats_.downstream_cx_total_.inc();
-  listener.stats_.downstream_cx_active_.inc();
-  listener.per_worker_stats_.downstream_cx_total_.inc();
-  listener.per_worker_stats_.downstream_cx_active_.inc();
-  stream_info_->setConnectionID(connection_->id());
-
-  // Active connections on the handler (not listener). The per listener connections have already
-  // been incremented at this point either via the connection balancer or in the socket accept
-  // path if there is no configured balancer.
-  ++listener.parent_.num_handler_connections_;
->>>>>>> 812a288b
 }
 
 ConnectionHandlerImpl::ActiveTcpConnection::~ActiveTcpConnection() {
