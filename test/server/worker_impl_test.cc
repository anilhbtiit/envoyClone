#include "common/event/dispatcher_impl.h"

#include "server/worker_impl.h"

#include "test/mocks/network/mocks.h"
#include "test/mocks/server/mocks.h"
#include "test/mocks/thread_local/mocks.h"
#include "test/test_common/utility.h"

#include "gtest/gtest.h"

using testing::InSequence;
using testing::Invoke;
using testing::InvokeWithoutArgs;
using testing::NiceMock;
using testing::Return;
using testing::Throw;
using testing::_;

namespace Envoy {
namespace Server {

class WorkerImplTest : public testing::Test {
public:
  WorkerImplTest() {
    // In the real worker the watchdog has timers that prevent exit. Here we need to prevent event
    // loop exit since we use mock timers.
    no_exit_timer_->enableTimer(std::chrono::hours(1));
  }

  NiceMock<ThreadLocal::MockInstance> tls_;
  Event::DispatcherImpl* dispatcher_ = new Event::DispatcherImpl();
  Network::MockConnectionHandler* handler_ = new Network::MockConnectionHandler();
  NiceMock<MockGuardDog> guard_dog_;
  DefaultTestHooks hooks_;
  WorkerImpl worker_{tls_, hooks_, Event::DispatcherPtr{dispatcher_},
                     Network::ConnectionHandlerPtr{handler_}};
  Event::TimerPtr no_exit_timer_ = dispatcher_->createTimer([]() -> void {});
};

TEST_F(WorkerImplTest, BasicFlow) {
  InSequence s;
  std::thread::id current_thread_id = std::this_thread::get_id();
  ConditionalInitializer ci;

  // Before a worker is started adding a listener will be posted and will get added when the
  // thread starts running.
<<<<<<< HEAD
  NiceMock<MockListener> listener;
  ON_CALL(listener, listenerTag()).WillByDefault(Return(1UL));
  EXPECT_CALL(*handler_, addListener(_))
      .WillOnce(Invoke([current_thread_id](Listener& config) -> void {
        EXPECT_EQ(config.listenerTag(), 1UL);
=======
  NiceMock<Network::MockListenerConfig> listener;
  ON_CALL(listener, listenerTag()).WillByDefault(Return(1));
  EXPECT_CALL(*handler_, addListener(_, _, _, 1, _))
      .WillOnce(InvokeWithoutArgs([current_thread_id]() -> void {
>>>>>>> d20c8f9e
        EXPECT_NE(current_thread_id, std::this_thread::get_id());
      }));
  worker_.addListener(listener, [&ci](bool success) -> void {
    EXPECT_TRUE(success);
    ci.setReady();
  });

  worker_.start(guard_dog_);
  ci.waitReady();

  // After a worker is started adding/stopping/removing a listener happens on the worker thread.
<<<<<<< HEAD
  NiceMock<MockListener> listener2;
  ON_CALL(listener2, listenerTag()).WillByDefault(Return(2UL));
  EXPECT_CALL(*handler_, addListener(_))
      .WillOnce(Invoke([current_thread_id](Listener& config) -> void {
        EXPECT_EQ(config.listenerTag(), 2UL);
=======
  NiceMock<Network::MockListenerConfig> listener2;
  ON_CALL(listener2, listenerTag()).WillByDefault(Return(2));
  EXPECT_CALL(*handler_, addListener(_, _, _, 2, _))
      .WillOnce(InvokeWithoutArgs([current_thread_id]() -> void {
>>>>>>> d20c8f9e
        EXPECT_NE(current_thread_id, std::this_thread::get_id());
      }));
  worker_.addListener(listener2, [&ci](bool success) -> void {
    EXPECT_TRUE(success);
    ci.setReady();
  });
  ci.waitReady();

  EXPECT_CALL(*handler_, stopListeners(2))
      .WillOnce(InvokeWithoutArgs([current_thread_id, &ci]() -> void {
        EXPECT_NE(current_thread_id, std::this_thread::get_id());
        ci.setReady();
      }));
  worker_.stopListener(listener2);
  ci.waitReady();

  EXPECT_CALL(*handler_, removeListeners(2))
      .WillOnce(InvokeWithoutArgs([current_thread_id]() -> void {
        EXPECT_NE(current_thread_id, std::this_thread::get_id());
      }));
  worker_.removeListener(listener2, [current_thread_id, &ci]() -> void {
    EXPECT_NE(current_thread_id, std::this_thread::get_id());
    ci.setReady();
  });
  ci.waitReady();

  // Now test adding and removing a listener without stopping it first.
<<<<<<< HEAD
  NiceMock<MockListener> listener3;
  ON_CALL(listener3, listenerTag()).WillByDefault(Return(3UL));
  EXPECT_CALL(*handler_, addListener(_))
      .WillOnce(Invoke([current_thread_id](Listener& config) -> void {
        EXPECT_EQ(config.listenerTag(), 3UL);
=======
  NiceMock<Network::MockListenerConfig> listener3;
  ON_CALL(listener3, listenerTag()).WillByDefault(Return(3));
  EXPECT_CALL(*handler_, addListener(_, _, _, 3, _))
      .WillOnce(InvokeWithoutArgs([current_thread_id]() -> void {
>>>>>>> d20c8f9e
        EXPECT_NE(current_thread_id, std::this_thread::get_id());
      }));
  worker_.addListener(listener3, [&ci](bool success) -> void {
    EXPECT_TRUE(success);
    ci.setReady();
  });
  ci.waitReady();

  EXPECT_CALL(*handler_, removeListeners(3))
      .WillOnce(InvokeWithoutArgs([current_thread_id]() -> void {
        EXPECT_NE(current_thread_id, std::this_thread::get_id());
      }));
  worker_.removeListener(listener3, [current_thread_id]() -> void {
    EXPECT_NE(current_thread_id, std::this_thread::get_id());
  });

  worker_.stop();
}

TEST_F(WorkerImplTest, ListenerException) {
  InSequence s;

<<<<<<< HEAD
  NiceMock<MockListener> listener;
  ON_CALL(listener, listenerTag()).WillByDefault(Return(1UL));
  EXPECT_CALL(*handler_, addListener(_))
=======
  NiceMock<Network::MockListenerConfig> listener;
  ON_CALL(listener, listenerTag()).WillByDefault(Return(1));
  EXPECT_CALL(*handler_, addListener(_, _, _, 1, _))
>>>>>>> d20c8f9e
      .WillOnce(Throw(Network::CreateListenerException("failed")));
  worker_.addListener(listener, [](bool success) -> void { EXPECT_FALSE(success); });

  worker_.start(guard_dog_);
  worker_.stop();
}

} // namespace Server
} // namespace Envoy<|MERGE_RESOLUTION|>--- conflicted
+++ resolved
@@ -45,18 +45,11 @@
 
   // Before a worker is started adding a listener will be posted and will get added when the
   // thread starts running.
-<<<<<<< HEAD
-  NiceMock<MockListener> listener;
+  NiceMock<Network::MockListenerConfig> listener;
   ON_CALL(listener, listenerTag()).WillByDefault(Return(1UL));
   EXPECT_CALL(*handler_, addListener(_))
-      .WillOnce(Invoke([current_thread_id](Listener& config) -> void {
+      .WillOnce(Invoke([current_thread_id](Network::ListenerConfig& config) -> void {
         EXPECT_EQ(config.listenerTag(), 1UL);
-=======
-  NiceMock<Network::MockListenerConfig> listener;
-  ON_CALL(listener, listenerTag()).WillByDefault(Return(1));
-  EXPECT_CALL(*handler_, addListener(_, _, _, 1, _))
-      .WillOnce(InvokeWithoutArgs([current_thread_id]() -> void {
->>>>>>> d20c8f9e
         EXPECT_NE(current_thread_id, std::this_thread::get_id());
       }));
   worker_.addListener(listener, [&ci](bool success) -> void {
@@ -68,18 +61,11 @@
   ci.waitReady();
 
   // After a worker is started adding/stopping/removing a listener happens on the worker thread.
-<<<<<<< HEAD
-  NiceMock<MockListener> listener2;
+  NiceMock<Network::MockListenerConfig> listener2;
   ON_CALL(listener2, listenerTag()).WillByDefault(Return(2UL));
   EXPECT_CALL(*handler_, addListener(_))
-      .WillOnce(Invoke([current_thread_id](Listener& config) -> void {
+      .WillOnce(Invoke([current_thread_id](Network::ListenerConfig& config) -> void {
         EXPECT_EQ(config.listenerTag(), 2UL);
-=======
-  NiceMock<Network::MockListenerConfig> listener2;
-  ON_CALL(listener2, listenerTag()).WillByDefault(Return(2));
-  EXPECT_CALL(*handler_, addListener(_, _, _, 2, _))
-      .WillOnce(InvokeWithoutArgs([current_thread_id]() -> void {
->>>>>>> d20c8f9e
         EXPECT_NE(current_thread_id, std::this_thread::get_id());
       }));
   worker_.addListener(listener2, [&ci](bool success) -> void {
@@ -107,18 +93,11 @@
   ci.waitReady();
 
   // Now test adding and removing a listener without stopping it first.
-<<<<<<< HEAD
-  NiceMock<MockListener> listener3;
+  NiceMock<Network::MockListenerConfig> listener3;
   ON_CALL(listener3, listenerTag()).WillByDefault(Return(3UL));
   EXPECT_CALL(*handler_, addListener(_))
-      .WillOnce(Invoke([current_thread_id](Listener& config) -> void {
+      .WillOnce(Invoke([current_thread_id](Network::ListenerConfig& config) -> void {
         EXPECT_EQ(config.listenerTag(), 3UL);
-=======
-  NiceMock<Network::MockListenerConfig> listener3;
-  ON_CALL(listener3, listenerTag()).WillByDefault(Return(3));
-  EXPECT_CALL(*handler_, addListener(_, _, _, 3, _))
-      .WillOnce(InvokeWithoutArgs([current_thread_id]() -> void {
->>>>>>> d20c8f9e
         EXPECT_NE(current_thread_id, std::this_thread::get_id());
       }));
   worker_.addListener(listener3, [&ci](bool success) -> void {
@@ -141,15 +120,9 @@
 TEST_F(WorkerImplTest, ListenerException) {
   InSequence s;
 
-<<<<<<< HEAD
-  NiceMock<MockListener> listener;
+  NiceMock<Network::MockListenerConfig> listener;
   ON_CALL(listener, listenerTag()).WillByDefault(Return(1UL));
   EXPECT_CALL(*handler_, addListener(_))
-=======
-  NiceMock<Network::MockListenerConfig> listener;
-  ON_CALL(listener, listenerTag()).WillByDefault(Return(1));
-  EXPECT_CALL(*handler_, addListener(_, _, _, 1, _))
->>>>>>> d20c8f9e
       .WillOnce(Throw(Network::CreateListenerException("failed")));
   worker_.addListener(listener, [](bool success) -> void { EXPECT_FALSE(success); });
 
