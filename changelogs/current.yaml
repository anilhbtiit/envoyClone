date: Pending

behavior_changes:
- area: tls-inspector
  change: |
    the listener filter tls inspector's stats ``connection_closed`` and ``read_error`` are removed. The new stats are introduced for listener, ``downstream_peek_remote_close`` and ``read_error`` :ref:`listener stats <config_listener_stats>`.
- area: config
  change: |
    Multiple SDS resources of multiple clusters or listeners are sent in a single SDS requests, instead of multiple SDS requests.
    This behavioral change can be reverted by setting ``envoy.reloadable_features.combine_sds_requests`` to false.
- area: stats listener
  change: |
    Fixed metric tag extraction so that :ref:stat_prefix <envoy_v3_api_field_config.listener.v3.Listener.stat_prefix>
    is properly extracted. This changes the Prometheus name from
    envoy_listener_myprefix_downstream_cx_overflow{} to envoy_listener_downstream_cx_overflow{envoy_listener_address="myprefix"}.
    This does not affect the Prometheus name if stat_prefix is not set.
<<<<<<< HEAD
- area: listener
  change: |
    Fixed metric tag extraction so that worker_id is properly extracted from the listener stats. This changes the Prometheus name from
    envoy_listener_worker_1_downstream_cx_active{envoy_listener_address="0.0.0.0_10000"} to envoy_listener_downstream_cx_active{envoy_listener_address="0.0.0.0_10000", envoy_worker_id="worker_1"} .
- area: server
  change: |
    Fixed metric tag extraction so that worker_id is properly extracted fromt the server stats. This changes the Prometheus name from
    envoy_server_worker_1_watchdog_miss{} to envoy_server_watchdog_miss{envoy_worker_id="worker_01}.
- area: thrift_proxy
=======
- area: stats thrift_proxy
>>>>>>> 37cb3b15
  change: |
    Fixed metric tag extraction so that :ref:`stat_prefix <envoy_v3_api_field_extensions.filters.network.thrift_proxy.v3.ThriftProxy.stat_prefix>`
    is properly extracted. This changes the Prometheus name from
    envoy_thrift_myprefix_request{} to envoy_thrift_request{envoy_thrift_prefix="myprefix"}.
- area: stats redis_proxy
  change: |
    Fixed metric tag extraction so that :ref:`stat_prefix <envoy_v3_api_field_extensions.filters.network.redis_proxy.v3.RedisProxy.stat_prefix>`
    is properly extracted. This changes the Prometheus name from
    envoy_redis_myprefix_command_pttl_latency_sum{} to envoy_redis_command_pttl_latency_sum{envoy_redis_prefix="myprefix"}.

minor_behavior_changes:
- area: thrift
  change: |
    add validate_clusters in :ref:`RouteConfiguration <envoy_v3_api_msg_extensions.filters.network.thrift_proxy.v3.RouteConfiguration>` to override the default behavior of cluster validation.
- area: tls
  change: |
    if both :ref:`match_subject_alt_names <envoy_v3_api_field_extensions.transport_sockets.tls.v3.CertificateValidationContext.match_subject_alt_names>` and :ref:`match_typed_subject_alt_names <envoy_v3_api_field_extensions.transport_sockets.tls.v3.CertificateValidationContext.match_typed_subject_alt_names>` are specified, the former (deprecated) field is ignored. Previously, setting both fields would result in an error.
- area: tls
  change: |
    removed SHA-1 and RSA key transport cipher suites from the server-side defaults.
- area: http
  change: |
    the behavior of the :ref:`timeout <envoy_v3_api_field_config.core.v3.KeepaliveSettings.timeout>`
    field has been modified to extend the timeout when *any* frame is received on the owning HTTP/2
    connection. This negates the effect of head-of-line (HOL) blocking for slow connections. If
    any frame is received the assumption is that the connection is working. This behavior change
    can be reverted by setting the ``envoy.reloadable_features.http2_delay_keepalive_timeout`` runtime
    flag to false.
- area: http
  change: |
    changing the behavior for CONNECT and upgrade requests over HTTP/1.1 to not delay close. This behavioral change
    can be reverted by setting ``envoy.reloadable_features.no_delay_close_for_upgrades`` to false.
- area: http
  change: |
    the :ref:`dynamo filter <config_http_filters_dynamo>` has been moved to :ref:`contrib images <install_contrib>`.
- area: http-cache
  change: |
    http cache filter ``getCache`` interface changed from returning a reference to
    returning a shared_ptr - any third-party implementations of this interface will need to be
    updated accordingly. See changes to ``simple_http_cache.cc`` and ``simple_http_cache.h`` in
    `PR21114 <https://github.com/envoyproxy/envoy/pull/21114>`_ for example.
- area: lua
  change: |
    new function ``timestampString`` returning the time since epoch as a string. Supported
    resolutions are millisecond and microsecond.
- area: lua
  change: |
    export symbols of LuaJit by default on Linux. This is useful in cases where you have a lua script
    that loads shared object libraries, such as those installed via luarocks.
- area: admin
  change: |
    changed default regex engine for /stats?filter= from std::regex to RE2, improving filtering speed
    20x.
- area: skywalking
  change: |
    use request path as operation name of ENTRY/EXIT spans.
- area: skywalking
  change: |
    use upstream host address as ``addressUsedAtClient`` in propagation header.
- area: dns
  change: |
    allow propagating DNS responses with no records back to callers like strict_dns cluster,
    guarded by ``envoy.reloadable_features.cares_accept_nodata``.
- area: local_ratelimit
  change: |
    local_ratelimit will consume tokens of all matched descriptors sorted by tokens per second.
    This behavioral change can be reverted by setting runtime guard
    ``envoy.reloadable_features.http_local_ratelimit_match_all_descriptors`` to false.
- area: router
  change: |
    get route config factories by the configuration proto full names by default. This behavior change
    can be reverted by setting the ``envoy.reloadable_features.get_route_config_factory_by_type``
    runtime flag to false.
  change: |
    add an ignore_port_in_host_matching config entry in RouteConfiguration. When set to true, port number(if any) in host
    header is ignored during host matching.
  change: |
    add an ignore_path_parameters_in_path_matching config entry in RouteConfiguration. When set to true, path-parameters(rfc1808) is ignored during path matching.
- area: lua
  change: |
    lua ``respond`` api will call ``sendLocalReply`` instead of ``encodeHeaders`` and ``encodeData``.
    This means that encoder filters will be correctly invoked, including adding configured response
    headers, etc. This behavioral change can be reverted by setting runtime guard
    ``envoy.reloadable_features.lua_respond_with_send_local_reply`` to false.
- area: logging
  change: |
    changed flag ``--log-format-escaped`` to only log one trailing newline per log line.

bug_fixes:
- area: http
  change: |
    Fixed HTTP/2 CONNECT to be RFC compliant, rather than following the abandoned extended connect draft.
    This behavioral change can be reverted by setting runtime guard ``envoy.reloadable_features.use_rfc_connect`` to false.

- area: decompression
  change: |
    Fixed CVE-2022-29225: Decompressors can be zip bombed. Previously decompressors were
    susceptible to memory inflation in takes in which specially crafted payloads could cause a
    large amount of memory usage by Envoy. The max inflation payload size is now limited.
    This change can be reverted via the ``envoy.reloadable_features.enable_compression_bomb_protection``
    runtime flag.
- area: router
  change: |
    Fixed CVE-2022-29227: Internal redirect crash for requests with body/trailers. Envoy would
    previously crash in some cases when processing internal redirects for requests with bodies or
    trailers if the redirect prompts an Envoy-generated local reply.
- area: oauth
  change: |
    Fixed CVE-2022-29226: oauth filter allows trivial bypass. The OAuth filter implementation does
    not include a mechanism for validating access tokens, so by design when the HMAC signed cookie
    is missing a full authentication flow should be triggered. However, the current implementation
    assumes that access tokens are always validated thus allowing access in the presence of any
    access token attached to the request.
- area: oauth
  change: |
    Fixed CVE-2022-29228: oauth filter calls continueDecoding() from within decodeHeaders(). The
    OAuth filter would try to invoke the remaining filters in the chain after emitting a local
    response, which triggers an ASSERT() in newer versions and corrupts memory on earlier versions.
- area: health_check
  change: |
    Fixed CVE-2022-29224: Segfault in GrpcHealthCheckerImpl. An attacker-controlled upstream server
    that is health checked using gRPC health checking can crash Envoy via a null pointer dereference
    in certain circumstances.
- area: runtime
  change: |
    Fixed a bug where was ``envoy.restart_features.no_runtime_singleton`` was inverted.
    Runtime singleton status is now guarded by non-inverted ``envoy.restart_features.remove_runtime_singleton``.
- area: tcp_proxy
  change: |
    Fixed an issue using the cluster wide CONNECT termination so it will successfully proxy payloads.
- area: upstream
  change: |
    Fixed the LOGICAL_DNS and STRICT_DNS clusters to work for IPv6.

removed_config_or_runtime:
- area: compressor
  change: |
    removed ``envoy.reloadable_features.fix_added_trailers`` and legacy code paths.
- area: dns
  change: |
    removed ``envoy.reloadable_features.use_dns_ttl`` and legacy code paths.
- area: ext_authz
  change: |
    removed ``envoy.reloadable_features.http_ext_authz_do_not_skip_direct_response_and_redirect`` runtime guard and legacy code paths.
- area: http
  change: |
    deprecated ``envoy.reloadable_features.correct_scheme_and_xfp`` and legacy code paths.
- area: http
  change: |
    deprecated ``envoy.reloadable_features.validate_connect`` and legacy code paths.
- area: tcp_proxy
  change: |
    removed ``envoy.reloadable_features.new_tcp_connection_pool`` and legacy code paths.
- area: tls
  change: |
    fixed a bug when a certificate is invalid, ``days_until_expiration`` reports a big number. After this fix, when a certificate expires, it reports as ``0``.
- area: conn pool
  change: |
    removed ``envoy.reloadable_features.conn_pool_delete_when_idle`` and legacy code paths.
- area: runtime
  change: |
    removed ``envoy.restart_features.no_runtime_singleton`` and replaced with ``envoy.restart_features.remove_runtime_singleton``.

new_features:
- area: access_log
  change: |
    added new access_log command operators to retrieve upstream connection information change: ``%UPSTREAM_PROTOCOL%``, ``%UPSTREAM_PEER_SUBJECT%``, ``%UPSTREAM_PEER_ISSUER%``, ``%UPSTREAM_TLS_SESSION_ID%``, ``%UPSTREAM_TLS_CIPHER%``, ``%UPSTREAM_TLS_VERSION%``, ``%UPSTREAM_PEER_CERT_V_START%``, ``%UPSTREAM_PEER_CERT_V_END%``, ``%UPSTREAM_PEER_CERT%` and ``%UPSTREAM_FILTER_STATE%``.
  change: |
    added configuration for OpenTelemetry :ref:`resource_attributes <envoy_v3_api_field_extensions.access_loggers.open_telemetry.v3.OpenTelemetryAccessLogConfig.resource_attributes>`.
- area: dns_resolver
  change: |
    added :ref:`include_unroutable_families<envoy_v3_api_field_extensions.network.dns_resolver.apple.v3.AppleDnsResolverConfig.include_unroutable_families>` to the Apple DNS resolver.
  change: |
    added support for multiple addresses. This is most valuable when used in conjunction with :ref:`ALL <envoy_v3_api_enum_value_config.cluster.v3.Cluster.DnsLookupFamily.ALL>` enabling full happy eyeballs support for Envoy (see detailed documentation :ref:`here <arch_overview_conn_pool>` but will also result in trying multiple addresses for resolvers doing only IPv4 or IPv6. This behavioral change can be temporarily disabled by setting runtime guard ``envoy.restart_features.remove_runtime_singleton`` to false.
- area: dubbo_proxy
  change: |
    added :ref:`dynamic routes discovery <envoy_v3_api_field_extensions.filters.network.dubbo_proxy.v3.DubboProxy.drds>` support to the dubbo proxy.
- area: ext_proc
  change: |
    added support for per-route :ref:`grpc_service <envoy_v3_api_field_extensions.filters.http.ext_proc.v3.ExtProcOverrides.grpc_service>`.
- area: http
  change: |
    added new :ref:`file_system_buffer <config_http_filters_file_system_buffer>` http filter.
  change: |
    added a :ref:`configuration option <envoy_v3_api_field_config.core.v3.Http1ProtocolOptions.send_fully_qualified_url>` to send absolute URLs for HTTP/1.1.
- area: http
  change: |
    preserve case header formatter support innner formatter on Envoy headers in :ref:`formatter_type_on_envoy_headers <envoy_v3_api_field_extensions.http.header_formatters.preserve_case.v3.PreserveCaseFormatterConfig.formatter_type_on_envoy_headers>`.
- area: http3
  change: |
    added :ref:`early_data_policy <envoy_v3_api_field_config.route.v3.RouteAction.early_data_policy>` extension to allow upstream HTTP/3 sending requests over early data. If no extension is configured, HTTP/3 pool will send safe requests as early data to the host if the pool already cached 0-RTT credentials of that host. If those requests fail and the underlying connection pool supports TCP fallback, the request may be retried automatically. If the :ref:`default extension <envoy_v3_api_msg_extensions.early_data.v3.DefaultEarlyDataPolicy>` is configured, no requests are allowed to be sent as early data. Note that if any customized extension configures non-safe requests to be allowed over early data, the Envoy will not automatically retry them. If desired, explicitly config their :ref:`retry_policy <envoy_v3_api_field_config.route.v3.RouteAction.retry_policy>`. This feature requires both ``envoy.reloadable_features.conn_pool_new_stream_with_early_data_and_http3`` and ``envoy.reloadable_features.http3_sends_early_data`` to be turned on.
- area: listener
  change: |
    added dynamic listener filter configuration for listener filters. :ref:`dynamic listener filter re-configuration<envoy_v3_api_field_config.listener.v3.ListenerFilter.config_discovery>`. This dynamic listener filter configuration is only supported in TCP listeners.
- area: thrift
  change: |
    added flag to router to control downstream local close. :ref:`close_downstream_on_upstream_error <envoy_v3_api_field_extensions.filters.network.thrift_proxy.router.v3.Router.close_downstream_on_upstream_error>`.
- area: thrift
  change: |
    added support for access logging.
- area: thrift
  change: |
    added support for preserving header keys.
- area: thrift
  change: |
    added support for propogating connection draining if local replies try to end downstream.
- area: thrift
  change: |
    added support onLocalReply to inform filters of local replies.
- area: thrift
  change: |
    introduced thrift configurable encoder and bidirectional filters, which allows peeking and modifying the thrift response message.
- area: on_demand
  change: |
    :ref:`OnDemand <envoy_v3_api_msg_extensions.filters.http.on_demand.v3.OnDemand>` got extended to hold configuration for on-demand cluster discovery. A similar message for :ref:`per-route configuration <envoy_v3_api_msg_extensions.filters.http.on_demand.v3.PerRouteConfig>` is also added.
- area: proxy_protcol
  change: |
    added :ref:`allow_requests_without_proxy_protocol<envoy_v3_api_field_extensions.filters.listener.proxy_protocol.v3.ProxyProtocol.allow_requests_without_proxy_protocol>` to allow requests without proxy protocol on the listener from trusted downstreams as an opt-in flag.
- area: udp
  change: |
    added config to specify the UDP packet writer factory. See :ref:`udp_packet_packet_writer_config <envoy_v3_api_field_config.listener.v3.UdpListenerConfig.udp_packet_packet_writer_config>`.
- area: build
  change: |
    enabled building arm64 envoy-distroless and envoy-tools :ref:`docker images <install_binaries>`.
- area: ratelimit
  change: |
    added support for :ref:`masked_remote_address <envoy_v3_api_field_config.route.v3.RateLimit.Action.masked_remote_address>`.
- area: ratelimit
  change: |
    added support for :ref:`HTTP matching input functions <arch_overview_matching_api>` as descriptor producers.
- area: build
  change: |
    official released binary is now built with Clang 14.0.0.
- area: conn pool
  change: |
    Changed HTTP/2 connection pooling and the :ref:`ALPN pool <envoy_v3_api_field_extensions.upstreams.http.v3.HttpProtocolOptions.auto_config>` to remember the number of streams allowed by the endpoint and cap multiplexed streams for subsequent connections based on that. With that working, defaulted the ALPN pool to assume HTTP/2 will work, as it will only incur a latency hit once until the TLS handshake is complete, and then will cache that the effective stream limit is 1.  This behavioral change can be revered by setting ``envoy.reloadable_features.allow_concurrency_for_alpn_pool`` to false.
- area: http
  change: |
    added :ref:`cluster_header <envoy_v3_api_field_config.route.v3.RouteAction.RequestMirrorPolicy.cluster_header>` in :ref:`request_mirror_policies <envoy_v3_api_field_config.route.v3.RouteAction.request_mirror_policies>` to allow routing shadow request to the cluster specified in the request_header.
- area: upstream
  change: |
    added :ref:`internal upstream transport <envoy_v3_api_msg_extensions.transport_sockets.internal_upstream.v3.InternalUpstreamTransport>` for passing metadata and filter state across the user space sockets and the internal listeners.
- area: router
  change:
    added :ref:`keep_empty_value <envoy_v3_api_field_config.core.v3.HeaderValueOption.keep_empty_value>` to allow keeping empty values in custom headers.
- area: dubbo_proxy
  change: |
    added :ref:`metadata_match <envoy_v3_api_field_extensions.filters.network.dubbo_proxy.v3.RouteAction.metadata_match>` support to the dubbo proxy.
- area: network
  change: |
    extended conection balancer with :ref:`extend balance <envoy_v3_api_field_config.listener.v3.Listener.ConnectionBalanceConfig.extend_balance>`, and added :ref:`Dlb connection balancer <envoy_v3_api_msg_extensions.network.connection_balance.dlb.v3alpha.Dlb>` to use `DLB <https://www.intel.com/content/www/us/en/download/686372/intel-dynamic-load-balancer.html>`_ hardware to balance.
- area: router
  change: |
    added :ref:`stat_prefix <envoy_v3_api_field_config.route.v3.Route.stat_prefix>` support to generate route level statistics.
- area: matching
  change : |
    added support for matching authenticated inputs in network and HTTP matching data.
- area: network
  change: |
    the :ref:`client ssl auth filter <config_network_filters_client_ssl_auth>` has been moved to :ref:`contrib images <install_contrib>`.
- area: rbac
  change: |
    added :ref:`matcher <arch_overview_rbac_matcher>` for selecting connections and requests to different actions.

deprecated:
- area: dubbo_proxy
  change: |
    deprecated :ref:`old dubbo route config <envoy_v3_api_field_extensions.filters.network.dubbo_proxy.v3.DubboProxy.route_config>`. Please use
    :ref:`multiple route config <envoy_v3_api_field_extensions.filters.network.dubbo_proxy.v3.DubboProxy.multiple_route_config>` or
    :ref:`multiple route config <envoy_v3_api_field_extensions.filters.network.dubbo_proxy.v3.DubboProxy.drds>` first.<|MERGE_RESOLUTION|>--- conflicted
+++ resolved
@@ -14,7 +14,6 @@
     is properly extracted. This changes the Prometheus name from
     envoy_listener_myprefix_downstream_cx_overflow{} to envoy_listener_downstream_cx_overflow{envoy_listener_address="myprefix"}.
     This does not affect the Prometheus name if stat_prefix is not set.
-<<<<<<< HEAD
 - area: listener
   change: |
     Fixed metric tag extraction so that worker_id is properly extracted from the listener stats. This changes the Prometheus name from
@@ -24,9 +23,7 @@
     Fixed metric tag extraction so that worker_id is properly extracted fromt the server stats. This changes the Prometheus name from
     envoy_server_worker_1_watchdog_miss{} to envoy_server_watchdog_miss{envoy_worker_id="worker_01}.
 - area: thrift_proxy
-=======
 - area: stats thrift_proxy
->>>>>>> 37cb3b15
   change: |
     Fixed metric tag extraction so that :ref:`stat_prefix <envoy_v3_api_field_extensions.filters.network.thrift_proxy.v3.ThriftProxy.stat_prefix>`
     is properly extracted. This changes the Prometheus name from
