--- conflicted
+++ resolved
@@ -2912,7 +2912,33 @@
 )
 
 envoy_cc_test_library(
-<<<<<<< HEAD
+    name = "quic_test_tools_config_peer_lib",
+    srcs = ["quiche/quic/test_tools/quic_config_peer.cc"],
+    hdrs = ["quiche/quic/test_tools/quic_config_peer.h"],
+    copts = quiche_copt,
+    repository = "@envoy",
+    deps = [
+        ":quic_core_config_lib",
+        ":quic_core_packets_lib",
+        ":quic_platform_base",
+    ],
+)
+
+envoy_cc_test_library(
+    name = "quic_test_tools_framer_peer_lib",
+    srcs = ["quiche/quic/test_tools/quic_framer_peer.cc"],
+    hdrs = ["quiche/quic/test_tools/quic_framer_peer.h"],
+    copts = quiche_copt,
+    repository = "@envoy",
+    deps = [
+        ":quic_core_crypto_encryption_lib",
+        ":quic_core_framer_lib",
+        ":quic_core_packets_lib",
+        ":quic_platform_base",
+    ],
+)
+
+envoy_cc_test_library(
     name = "quic_test_tools_mock_clock_lib",
     srcs = ["quiche/quic/test_tools/mock_clock.cc"],
     hdrs = ["quiche/quic/test_tools/mock_clock.h"],
@@ -2934,59 +2960,6 @@
 )
 
 envoy_cc_test_library(
-=======
->>>>>>> 27b41b88
-    name = "quic_test_tools_config_peer_lib",
-    srcs = ["quiche/quic/test_tools/quic_config_peer.cc"],
-    hdrs = ["quiche/quic/test_tools/quic_config_peer.h"],
-    copts = quiche_copt,
-    repository = "@envoy",
-    deps = [
-        ":quic_core_config_lib",
-        ":quic_core_packets_lib",
-        ":quic_platform_base",
-    ],
-)
-
-envoy_cc_test_library(
-    name = "quic_test_tools_framer_peer_lib",
-    srcs = ["quiche/quic/test_tools/quic_framer_peer.cc"],
-    hdrs = ["quiche/quic/test_tools/quic_framer_peer.h"],
-    copts = quiche_copt,
-    repository = "@envoy",
-    deps = [
-        ":quic_core_crypto_encryption_lib",
-        ":quic_core_framer_lib",
-        ":quic_core_packets_lib",
-        ":quic_platform_base",
-    ],
-)
-
-envoy_cc_test_library(
-<<<<<<< HEAD
-=======
-    name = "quic_test_tools_mock_clock_lib",
-    srcs = ["quiche/quic/test_tools/mock_clock.cc"],
-    hdrs = ["quiche/quic/test_tools/mock_clock.h"],
-    copts = quiche_copt,
-    repository = "@envoy",
-    deps = [
-        ":quic_core_time_lib",
-        ":quic_platform",
-    ],
-)
-
-envoy_cc_test_library(
-    name = "quic_test_tools_mock_random_lib",
-    srcs = ["quiche/quic/test_tools/mock_random.cc"],
-    hdrs = ["quiche/quic/test_tools/mock_random.h"],
-    copts = quiche_copt,
-    repository = "@envoy",
-    deps = [":quic_core_crypto_random_lib"],
-)
-
-envoy_cc_test_library(
->>>>>>> 27b41b88
     name = "quic_test_tools_packet_generator_peer_lib",
     srcs = ["quiche/quic/test_tools/quic_packet_generator_peer.cc"],
     hdrs = ["quiche/quic/test_tools/quic_packet_generator_peer.h"],
