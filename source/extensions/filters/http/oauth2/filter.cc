#include "source/extensions/filters/http/oauth2/filter.h"

#include <algorithm>
#include <chrono>
#include <memory>
#include <string>
#include <vector>

#include "source/common/common/assert.h"
#include "source/common/common/empty_string.h"
#include "source/common/common/enum_to_int.h"
#include "source/common/common/fmt.h"
#include "source/common/common/hex.h"
#include "source/common/crypto/utility.h"
#include "source/common/http/header_map_impl.h"
#include "source/common/http/header_utility.h"
#include "source/common/http/headers.h"
#include "source/common/http/utility.h"
#include "source/common/protobuf/utility.h"
#include "source/common/runtime/runtime_features.h"

#include "absl/strings/escaping.h"
#include "absl/strings/match.h"
#include "absl/strings/str_cat.h"
#include "absl/strings/str_join.h"
#include "absl/strings/str_split.h"

namespace Envoy {
namespace Extensions {
namespace HttpFilters {
namespace Oauth2 {

namespace {
Http::RegisterCustomInlineHeader<Http::CustomInlineHeaderRegistry::Type::RequestHeaders>
    authorization_handle(Http::CustomHeaders::get().Authorization);

// Deleted OauthHMAC cookie.
constexpr const char* SignoutCookieValue =
    "{}=deleted; path=/; expires=Thu, 01 Jan 1970 00:00:00 GMT";

// Deleted BearerToken cookie.
constexpr const char* SignoutBearerTokenValue =
    "{}=deleted; path=/; expires=Thu, 01 Jan 1970 00:00:00 GMT";

constexpr absl::string_view SignoutIdTokenValue =
    "IdToken=deleted; path=/; expires=Thu, 01 Jan 1970 00:00:00 GMT";

constexpr absl::string_view SignoutRefreshTokenValue =
    "RefreshToken=deleted; path=/; expires=Thu, 01 Jan 1970 00:00:00 GMT";

constexpr const char* CookieTailFormatString = ";version=1;path=/;Max-Age={};secure";

constexpr const char* CookieTailHttpOnlyFormatString =
    ";version=1;path=/;Max-Age={};secure;HttpOnly";

constexpr absl::string_view UnauthorizedBodyMessage = "OAuth flow failed.";

const std::string& queryParamsError() { CONSTRUCT_ON_FIRST_USE(std::string, "error"); }
const std::string& queryParamsCode() { CONSTRUCT_ON_FIRST_USE(std::string, "code"); }
const std::string& queryParamsState() { CONSTRUCT_ON_FIRST_USE(std::string, "state"); }

constexpr absl::string_view REDIRECT_RACE = "oauth.race_redirect";
constexpr absl::string_view REDIRECT_LOGGED_IN = "oauth.logged_in";
constexpr absl::string_view REDIRECT_FOR_CREDENTIALS = "oauth.missing_credentials";
constexpr absl::string_view SIGN_OUT = "oauth.sign_out";
constexpr absl::string_view DEFAULT_AUTH_SCOPE = "user";

template <class T>
std::vector<Http::HeaderUtility::HeaderData> headerMatchers(const T& matcher_protos) {
  std::vector<Http::HeaderUtility::HeaderData> matchers;
  matchers.reserve(matcher_protos.size());

  for (const auto& proto : matcher_protos) {
    matchers.emplace_back(proto);
  }

  return matchers;
}

// Transforms the proto list of 'auth_scopes' into a vector of std::string, also
// handling the default value logic.
std::vector<std::string>
authScopesList(const Protobuf::RepeatedPtrField<std::string>& auth_scopes_protos) {
  std::vector<std::string> scopes;

  // If 'auth_scopes' is empty it must return a list with the default value.
  if (auth_scopes_protos.empty()) {
    scopes.emplace_back(DEFAULT_AUTH_SCOPE);
  } else {
    scopes.reserve(auth_scopes_protos.size());

    for (const auto& scope : auth_scopes_protos) {
      scopes.emplace_back(scope);
    }
  }
  return scopes;
}

// Transforms the proto list into encoded resource params
// Takes care of percentage encoding http and https is needed
std::string encodeResourceList(const Protobuf::RepeatedPtrField<std::string>& resources_protos) {
  std::string result = "";
  if (Runtime::runtimeFeatureEnabled("envoy.reloadable_features.oauth_use_url_encoding")) {
    for (const auto& resource : resources_protos) {
      result += "&resource=" + Http::Utility::PercentEncoding::urlEncodeQueryParameter(resource);
    }
  } else {
    for (const auto& resource : resources_protos) {
      result += "&resource=" + Http::Utility::PercentEncoding::encode(resource, ":/=&? ");
    }
  }
  return result;
}

// Sets the auth token as the Bearer token in the authorization header.
void setBearerToken(Http::RequestHeaderMap& headers, const std::string& token) {
  headers.setInline(authorization_handle.handle(), absl::StrCat("Bearer ", token));
}

std::string findValue(const absl::flat_hash_map<std::string, std::string>& map,
                      const std::string& key) {
  const auto value_it = map.find(key);
  return value_it != map.end() ? value_it->second : EMPTY_STRING;
}

AuthType
getAuthType(envoy::extensions::filters::http::oauth2::v3::OAuth2Config_AuthType auth_type) {
  switch (auth_type) {
    PANIC_ON_PROTO_ENUM_SENTINEL_VALUES;
  case envoy::extensions::filters::http::oauth2::v3::OAuth2Config_AuthType::
      OAuth2Config_AuthType_BASIC_AUTH:
    return AuthType::BasicAuth;
  case envoy::extensions::filters::http::oauth2::v3::OAuth2Config_AuthType::
      OAuth2Config_AuthType_URL_ENCODED_BODY:
  default:
    return AuthType::UrlEncodedBody;
  }
}

Http::Utility::QueryParams buildAutorizationQueryParams(
    const envoy::extensions::filters::http::oauth2::v3::OAuth2Config& proto_config) {
  auto query_params = Http::Utility::parseQueryString(proto_config.authorization_endpoint());
  query_params["client_id"] = proto_config.credentials().client_id();
  query_params["response_type"] = "code";
  std::string scopes_list = absl::StrJoin(authScopesList(proto_config.auth_scopes()), " ");
  query_params["scope"] =
      Runtime::runtimeFeatureEnabled("envoy.reloadable_features.oauth_use_url_encoding")
          ? Http::Utility::PercentEncoding::urlEncodeQueryParameter(scopes_list)
          : Http::Utility::PercentEncoding::encode(scopes_list, ":/=&? ");
  return query_params;
}
} // namespace

FilterConfig::FilterConfig(
    const envoy::extensions::filters::http::oauth2::v3::OAuth2Config& proto_config,
    Upstream::ClusterManager& cluster_manager, std::shared_ptr<SecretReader> secret_reader,
    Stats::Scope& scope, const std::string& stats_prefix)
    : oauth_token_endpoint_(proto_config.token_endpoint()),
      authorization_endpoint_(proto_config.authorization_endpoint()),
      authorization_query_params_(buildAutorizationQueryParams(proto_config)),
      client_id_(proto_config.credentials().client_id()),
      redirect_uri_(proto_config.redirect_uri()),
      redirect_matcher_(proto_config.redirect_path_matcher()),
      signout_path_(proto_config.signout_path()), secret_reader_(secret_reader),
      stats_(FilterConfig::generateStats(stats_prefix, scope)),
      encoded_resource_query_params_(encodeResourceList(proto_config.resources())),
      forward_bearer_token_(proto_config.forward_bearer_token()),
      pass_through_header_matchers_(headerMatchers(proto_config.pass_through_matcher())),
      cookie_names_(proto_config.credentials().cookie_names()),
      auth_type_(getAuthType(proto_config.auth_type())) {
  if (!cluster_manager.clusters().hasCluster(oauth_token_endpoint_.cluster())) {
    throw EnvoyException(fmt::format("OAuth2 filter: unknown cluster '{}' in config. Please "
                                     "specify which cluster to direct OAuth requests to.",
                                     oauth_token_endpoint_.cluster()));
  }
  if (!authorization_endpoint_url_.initialize(authorization_endpoint_,
                                              /*is_connect_request=*/false)) {
    throw EnvoyException(
        fmt::format("OAuth2 filter: invalid authorization endpoint URL '{}' in config.",
                    authorization_endpoint_));
  }
}

FilterStats FilterConfig::generateStats(const std::string& prefix, Stats::Scope& scope) {
  return {ALL_OAUTH_FILTER_STATS(POOL_COUNTER_PREFIX(scope, prefix))};
}

void OAuth2CookieValidator::setParams(const Http::RequestHeaderMap& headers,
                                      const std::string& secret) {
  const auto& cookies = Http::Utility::parseCookies(headers, [this](absl::string_view key) -> bool {
    return key == cookie_names_.oauth_expires_ || key == cookie_names_.bearer_token_ ||
           key == cookie_names_.oauth_hmac_ || key == cookie_names_.id_token_;
  });

  expires_ = findValue(cookies, cookie_names_.oauth_expires_);
  token_ = findValue(cookies, cookie_names_.bearer_token_);
  id_token_ = findValue(cookies, cookie_names_.id_token_);
  refresh_token_ = findValue(cookies, cookie_names_.refresh_token_);
  hmac_ = findValue(cookies, cookie_names_.oauth_hmac_);
  host_ = headers.Host()->value().getStringView();

  secret_.assign(secret.begin(), secret.end());
}

bool OAuth2CookieValidator::hmacIsValid() const {
  auto& crypto_util = Envoy::Common::Crypto::UtilitySingleton::get();
  const auto hmac_payload = absl::StrCat(host_, expires_, token_, id_token_, refresh_token_);
  const auto pre_encoded_hmac = Hex::encode(crypto_util.getSha256Hmac(secret_, hmac_payload));
  std::string encoded_hmac;
  absl::Base64Escape(pre_encoded_hmac, &encoded_hmac);

  return encoded_hmac == hmac_;
}

bool OAuth2CookieValidator::timestampIsValid() const {
  uint64_t expires;
  if (!absl::SimpleAtoi(expires_, &expires)) {
    return false;
  }

  const auto current_epoch = time_source_.systemTime().time_since_epoch();
  return std::chrono::seconds(expires) > current_epoch;
}

bool OAuth2CookieValidator::isValid() const { return hmacIsValid() && timestampIsValid(); }

OAuth2Filter::OAuth2Filter(FilterConfigSharedPtr config,
                           std::unique_ptr<OAuth2Client>&& oauth_client, TimeSource& time_source)
    : validator_(std::make_shared<OAuth2CookieValidator>(time_source, config->cookieNames())),
      oauth_client_(std::move(oauth_client)), config_(std::move(config)),
      time_source_(time_source) {

  oauth_client_->setCallbacks(*this);
}

/**
 * primary cases:
 * 1) pass through header is matching
 * 2) user is signing out
 * 3) /_oauth redirect
 * 4) user is authorized
 * 5) user is unauthorized
 */
Http::FilterHeadersStatus OAuth2Filter::decodeHeaders(Http::RequestHeaderMap& headers, bool) {
  // Skip Filter and continue chain if a Passthrough header is matching
  // Must be done before the sanitation of the authorization header,
  // otherwise the authorization header might be altered or removed
  if (Runtime::runtimeFeatureEnabled("envoy.reloadable_features.oauth_header_passthrough_fix")) {
    for (const auto& matcher : config_->passThroughMatchers()) {
      if (matcher.matchesHeaders(headers)) {
        config_->stats().oauth_passthrough_.inc();
        return Http::FilterHeadersStatus::Continue;
      }
    }
  }

  // Sanitize the Authorization header, since we have no way to validate its content. Also,
  // if token forwarding is enabled, this header will be set based on what is on the HMAC cookie
  // before forwarding the request upstream.
  headers.removeInline(authorization_handle.handle());

  // The following 2 headers are guaranteed for regular requests. The asserts are helpful when
  // writing test code to not forget these important variables in mock requests
  const Http::HeaderEntry* host_header = headers.Host();
  ASSERT(host_header != nullptr);
  host_ = host_header->value().getStringView();

  const Http::HeaderEntry* path_header = headers.Path();
  ASSERT(path_header != nullptr);
  const absl::string_view path_str = path_header->value().getStringView();

  // We should check if this is a sign out request.
  if (config_->signoutPath().match(path_header->value().getStringView())) {
    return signOutUser(headers);
  }

  if (canSkipOAuth(headers)) {
    // Update the path header with the query string parameters after a successful OAuth login.
    // This is necessary if a website requests multiple resources which get redirected to the
    // auth server. A cached login on the authorization server side will set cookies
    // correctly but cause a race condition on future requests that have their location set
    // to the callback path.

    if (config_->redirectPathMatcher().match(path_str)) {
      Http::Utility::QueryParams query_parameters = Http::Utility::parseQueryString(path_str);

      std::string state;
      if (Runtime::runtimeFeatureEnabled("envoy.reloadable_features.oauth_use_url_encoding")) {
        state = Http::Utility::PercentEncoding::urlDecodeQueryParameter(
            query_parameters.at(queryParamsState()));
      } else {
        state = Http::Utility::PercentEncoding::decode(query_parameters.at(queryParamsState()));
      }
      Http::Utility::Url state_url;
      if (!state_url.initialize(state, false)) {
        sendUnauthorizedResponse();
        return Http::FilterHeadersStatus::StopIteration;
      }
      // Avoid infinite redirect storm
      if (config_->redirectPathMatcher().match(state_url.pathAndQueryParams())) {
        sendUnauthorizedResponse();
        return Http::FilterHeadersStatus::StopIteration;
      }
      Http::ResponseHeaderMapPtr response_headers{
          Http::createHeaderMap<Http::ResponseHeaderMapImpl>(
              {{Http::Headers::get().Status, std::to_string(enumToInt(Http::Code::Found))},
               {Http::Headers::get().Location, state}})};
      decoder_callbacks_->encodeHeaders(std::move(response_headers), true, REDIRECT_RACE);
    }

    // Continue on with the filter stack.
    return Http::FilterHeadersStatus::Continue;
  }

  // Save the request headers for later modification if needed.
  request_headers_ = &headers;
  // If this isn't the callback URI, redirect to acquire credentials.
  //
  // The following conditional could be replaced with a regex pattern-match,
  // if we're concerned about strict matching against the callback path.
  if (!config_->redirectPathMatcher().match(path_str)) {
<<<<<<< HEAD
    Http::ResponseHeaderMapPtr response_headers{Http::createHeaderMap<Http::ResponseHeaderMapImpl>(
        {{Http::Headers::get().Status, std::to_string(enumToInt(Http::Code::Found))}})};

    // Construct the correct scheme. We default to https since this is a requirement for OAuth to
    // succeed. However, if a downstream client explicitly declares the "http" scheme for whatever
    // reason, we also use "http" when constructing our redirect uri to the authorization server.
    auto scheme = Http::Headers::get().SchemeValues.Https;

    const auto* scheme_header = headers.Scheme();
    if ((scheme_header != nullptr &&
         scheme_header->value().getStringView() == Http::Headers::get().SchemeValues.Http)) {
      scheme = Http::Headers::get().SchemeValues.Http;
    }

    const std::string base_path = absl::StrCat(scheme, "://", host_);
    const std::string state_path = absl::StrCat(base_path, headers.Path()->value().getStringView());
    const std::string escaped_state =
        Runtime::runtimeFeatureEnabled("envoy.reloadable_features.oauth_use_url_encoding")
            ? Http::Utility::PercentEncoding::urlEncodeQueryParameter(state_path)
            : Http::Utility::PercentEncoding::encode(state_path, ":/=&?");

    Formatter::FormatterImpl formatter(config_->redirectUri());
    const auto redirect_uri = formatter.format(headers, *Http::ResponseHeaderMapImpl::create(),
                                               *Http::ResponseTrailerMapImpl::create(),
                                               decoder_callbacks_->streamInfo(), "");
    const std::string escaped_redirect_uri =
        Runtime::runtimeFeatureEnabled("envoy.reloadable_features.oauth_use_url_encoding")
            ? Http::Utility::PercentEncoding::urlEncodeQueryParameter(redirect_uri)
            : Http::Utility::PercentEncoding::encode(redirect_uri, ":/=&?");

    auto query_params = config_->authorizationQueryParams();
    query_params["redirect_uri"] = escaped_redirect_uri;
    query_params["state"] = escaped_state;
    // Copy the authorization endpoint URL to replace its query params.
    auto authorization_endpoint_url = config_->authorizationEndpointUrl();
    const std::string path_and_query_params = Http::Utility::replaceQueryString(
        Http::HeaderString(authorization_endpoint_url.pathAndQueryParams()), query_params);
    authorization_endpoint_url.setPathAndQueryParams(path_and_query_params);
    const std::string new_url = authorization_endpoint_url.toString();

    response_headers->setLocation(new_url + config_->encodedResourceQueryParams());
    decoder_callbacks_->encodeHeaders(std::move(response_headers), true, REDIRECT_FOR_CREDENTIALS);

    config_->stats().oauth_unauthorized_rq_.inc();

=======
    redirectToOAuthServer(headers);
>>>>>>> 41572c46
    return Http::FilterHeadersStatus::StopIteration;
  }

  // At this point, we *are* on /_oauth. We believe this request comes from the authorization
  // server and we expect the query strings to contain the information required to get the access
  // token
  const auto query_parameters = Http::Utility::parseQueryString(path_str);
  if (query_parameters.find(queryParamsError()) != query_parameters.end()) {
    sendUnauthorizedResponse();
    return Http::FilterHeadersStatus::StopIteration;
  }

  // if the data we need is not present on the URL, stop execution
  if (query_parameters.find(queryParamsCode()) == query_parameters.end() ||
      query_parameters.find(queryParamsState()) == query_parameters.end()) {
    sendUnauthorizedResponse();
    return Http::FilterHeadersStatus::StopIteration;
  }

  auth_code_ = query_parameters.at(queryParamsCode());
  if (Runtime::runtimeFeatureEnabled("envoy.reloadable_features.oauth_use_url_encoding")) {
    state_ = Http::Utility::PercentEncoding::urlDecodeQueryParameter(
        query_parameters.at(queryParamsState()));
  } else {
    state_ = Http::Utility::PercentEncoding::decode(query_parameters.at(queryParamsState()));
  }

  Http::Utility::Url state_url;
  if (!state_url.initialize(state_, false)) {
    sendUnauthorizedResponse();
    return Http::FilterHeadersStatus::StopIteration;
  }

  Formatter::FormatterImpl formatter(config_->redirectUri());
  const auto redirect_uri = formatter.format(headers, *Http::ResponseHeaderMapImpl::create(),
                                             *Http::ResponseTrailerMapImpl::create(),
                                             decoder_callbacks_->streamInfo(), "");
  oauth_client_->asyncGetAccessToken(auth_code_, config_->clientId(), config_->clientSecret(),
                                     redirect_uri, config_->authType());

  // pause while we await the next step from the OAuth server
  return Http::FilterHeadersStatus::StopAllIterationAndBuffer;
}

// Defines a sequence of checks determining whether we should initiate a new OAuth flow or skip to
// the next filter in the chain.
bool OAuth2Filter::canSkipOAuth(Http::RequestHeaderMap& headers) const {
  // We can skip OAuth if the supplied HMAC cookie is valid. Apply the OAuth details as headers
  // if we successfully validate the cookie.
  validator_->setParams(headers, config_->tokenSecret());
  if (validator_->isValid()) {
    config_->stats().oauth_success_.inc();
    if (config_->forwardBearerToken() && !validator_->token().empty()) {
      setBearerToken(headers, validator_->token());
    }
    return true;
  }
  if (!Runtime::runtimeFeatureEnabled("envoy.reloadable_features.oauth_header_passthrough_fix")) {
    for (const auto& matcher : config_->passThroughMatchers()) {
      if (matcher.matchesHeaders(headers)) {
        return true;
      }
    }
  }
  return false;
}

void OAuth2Filter::redirectToOAuthServer(Http::RequestHeaderMap& headers) const {
  Http::ResponseHeaderMapPtr response_headers{Http::createHeaderMap<Http::ResponseHeaderMapImpl>(
      {{Http::Headers::get().Status, std::to_string(enumToInt(Http::Code::Found))}})};

  // Construct the correct scheme. We default to https since this is a requirement for OAuth to
  // succeed. However, if a downstream client explicitly declares the "http" scheme for whatever
  // reason, we also use "http" when constructing our redirect uri to the authorization server.
  auto scheme = Http::Headers::get().SchemeValues.Https;

  const auto* scheme_header = headers.Scheme();
  if ((scheme_header != nullptr &&
       scheme_header->value().getStringView() == Http::Headers::get().SchemeValues.Http)) {
    scheme = Http::Headers::get().SchemeValues.Http;
  }

  const std::string base_path = absl::StrCat(scheme, "://", host_);
  const std::string state_path = absl::StrCat(base_path, headers.Path()->value().getStringView());
  const std::string escaped_state = Http::Utility::PercentEncoding::encode(state_path, ":/=&?");

  Formatter::FormatterImpl formatter(config_->redirectUri());
  const auto redirect_uri = formatter.format(headers, *Http::ResponseHeaderMapImpl::create(),
                                             *Http::ResponseTrailerMapImpl::create(),
                                             decoder_callbacks_->streamInfo(), "");
  const std::string escaped_redirect_uri =
      Http::Utility::PercentEncoding::encode(redirect_uri, ":/=&?");

  auto query_params = config_->authorizationQueryParams();
  query_params["redirect_uri"] = escaped_redirect_uri;
  query_params["state"] = escaped_state;
  // Copy the authorization endpoint URL to replace its query params.
  auto authorization_endpoint_url = config_->authorizationEndpointUrl();
  const std::string path_and_query_params = Http::Utility::replaceQueryString(
      Http::HeaderString(authorization_endpoint_url.pathAndQueryParams()), query_params);
  authorization_endpoint_url.setPathAndQueryParams(path_and_query_params);
  const std::string new_url = authorization_endpoint_url.toString();

  response_headers->setLocation(new_url + config_->encodedResourceQueryParams());
  decoder_callbacks_->encodeHeaders(std::move(response_headers), true, REDIRECT_FOR_CREDENTIALS);

  config_->stats().oauth_unauthorized_rq_.inc();
}

/**
 * Modifies the state of the filter by adding response headers to the decoder_callbacks
 */
Http::FilterHeadersStatus OAuth2Filter::signOutUser(const Http::RequestHeaderMap& headers) {
  Http::ResponseHeaderMapPtr response_headers{Http::createHeaderMap<Http::ResponseHeaderMapImpl>(
      {{Http::Headers::get().Status, std::to_string(enumToInt(Http::Code::Found))}})};

  const std::string new_path = absl::StrCat(headers.getSchemeValue(), "://", host_, "/");
  response_headers->addReferenceKey(
      Http::Headers::get().SetCookie,
      fmt::format(SignoutCookieValue, config_->cookieNames().oauth_hmac_));
  response_headers->addReferenceKey(
      Http::Headers::get().SetCookie,
      fmt::format(SignoutBearerTokenValue, config_->cookieNames().bearer_token_));
  response_headers->addReferenceKey(Http::Headers::get().SetCookie, SignoutIdTokenValue);
  response_headers->addReferenceKey(Http::Headers::get().SetCookie, SignoutRefreshTokenValue);
  response_headers->setLocation(new_path);
  decoder_callbacks_->encodeHeaders(std::move(response_headers), true, SIGN_OUT);

  return Http::FilterHeadersStatus::StopIteration;
}

void OAuth2Filter::updateTokens(const std::string& access_token, const std::string& id_token,
                                const std::string& refresh_token, std::chrono::seconds expires_in) {
  access_token_ = access_token;
  id_token_ = id_token;
  refresh_token_ = refresh_token;

  const auto new_epoch = time_source_.systemTime() + expires_in;
  new_expires_ = std::to_string(
      std::chrono::duration_cast<std::chrono::seconds>(new_epoch.time_since_epoch()).count());
}

std::string OAuth2Filter::getEncodedToken() const {
  std::string token_payload;
  if (config_->forwardBearerToken()) {
    token_payload = absl::StrCat(host_, new_expires_, access_token_, id_token_, refresh_token_);
  } else {
    token_payload = absl::StrCat(host_, new_expires_);
  }

  auto& crypto_util = Envoy::Common::Crypto::UtilitySingleton::get();

  auto token_secret = config_->tokenSecret();
  std::vector<uint8_t> token_secret_vec(token_secret.begin(), token_secret.end());
  const std::string pre_encoded_token =
      Hex::encode(crypto_util.getSha256Hmac(token_secret_vec, token_payload));
  std::string encoded_token;
  absl::Base64Escape(pre_encoded_token, &encoded_token);
  return encoded_token;
}

void OAuth2Filter::onGetAccessTokenSuccess(const std::string& access_code,
                                           const std::string& id_token,
                                           const std::string& refresh_token,
                                           std::chrono::seconds expires_in) {
  updateTokens(access_code, id_token, refresh_token, expires_in);
  finishGetAccessTokenFlow();
}

void OAuth2Filter::finishGetAccessTokenFlow() {
  // At this point we have all of the pieces needed to authorize a user.
  // Now, we construct a redirect request to return the user to their
  // previous state and additionally set the OAuth cookies in browser.
  // The redirection should result in successfully passing this filter.
  Http::ResponseHeaderMapPtr response_headers{Http::createHeaderMap<Http::ResponseHeaderMapImpl>(
      {{Http::Headers::get().Status, std::to_string(enumToInt(Http::Code::Found))}})};

  addResponseCookies(*response_headers, getEncodedToken());
  response_headers->setLocation(state_);

  decoder_callbacks_->encodeHeaders(std::move(response_headers), true, REDIRECT_LOGGED_IN);
  config_->stats().oauth_success_.inc();
}

void OAuth2Filter::addResponseCookies(Http::ResponseHeaderMap& headers,
                                      const std::string& encoded_token) const {
  // We use HTTP Only cookies for the HMAC and Expiry.
  const std::string cookie_tail = fmt::format(CookieTailFormatString, new_expires_);
  const std::string cookie_tail_http_only =
      fmt::format(CookieTailHttpOnlyFormatString, new_expires_);

  const CookieNames& cookie_names = config_->cookieNames();

  headers.addReferenceKey(
      Http::Headers::get().SetCookie,
      absl::StrCat(cookie_names.oauth_hmac_, "=", encoded_token, cookie_tail_http_only));
  headers.addReferenceKey(
      Http::Headers::get().SetCookie,
      absl::StrCat(cookie_names.oauth_expires_, "=", new_expires_, cookie_tail_http_only));

  // If opted-in, we also create a new Bearer cookie for the authorization token provided by the
  // auth server.
  if (config_->forwardBearerToken()) {
    headers.addReferenceKey(
        Http::Headers::get().SetCookie,
        absl::StrCat(cookie_names.bearer_token_, "=", access_token_, cookie_tail));
    if (id_token_ != EMPTY_STRING) {
      headers.addReferenceKey(Http::Headers::get().SetCookie,
                              absl::StrCat(cookie_names.id_token_, "=", id_token_, cookie_tail));
    }

    if (refresh_token_ != EMPTY_STRING) {
      headers.addReferenceKey(
          Http::Headers::get().SetCookie,
          absl::StrCat(cookie_names.refresh_token_, "=", refresh_token_, cookie_tail));
    }
  }
}
void OAuth2Filter::sendUnauthorizedResponse() {
  config_->stats().oauth_failure_.inc();
  decoder_callbacks_->sendLocalReply(Http::Code::Unauthorized, UnauthorizedBodyMessage, nullptr,
                                     absl::nullopt, EMPTY_STRING);
}

} // namespace Oauth2
} // namespace HttpFilters
} // namespace Extensions
} // namespace Envoy<|MERGE_RESOLUTION|>--- conflicted
+++ resolved
@@ -319,55 +319,7 @@
   // The following conditional could be replaced with a regex pattern-match,
   // if we're concerned about strict matching against the callback path.
   if (!config_->redirectPathMatcher().match(path_str)) {
-<<<<<<< HEAD
-    Http::ResponseHeaderMapPtr response_headers{Http::createHeaderMap<Http::ResponseHeaderMapImpl>(
-        {{Http::Headers::get().Status, std::to_string(enumToInt(Http::Code::Found))}})};
-
-    // Construct the correct scheme. We default to https since this is a requirement for OAuth to
-    // succeed. However, if a downstream client explicitly declares the "http" scheme for whatever
-    // reason, we also use "http" when constructing our redirect uri to the authorization server.
-    auto scheme = Http::Headers::get().SchemeValues.Https;
-
-    const auto* scheme_header = headers.Scheme();
-    if ((scheme_header != nullptr &&
-         scheme_header->value().getStringView() == Http::Headers::get().SchemeValues.Http)) {
-      scheme = Http::Headers::get().SchemeValues.Http;
-    }
-
-    const std::string base_path = absl::StrCat(scheme, "://", host_);
-    const std::string state_path = absl::StrCat(base_path, headers.Path()->value().getStringView());
-    const std::string escaped_state =
-        Runtime::runtimeFeatureEnabled("envoy.reloadable_features.oauth_use_url_encoding")
-            ? Http::Utility::PercentEncoding::urlEncodeQueryParameter(state_path)
-            : Http::Utility::PercentEncoding::encode(state_path, ":/=&?");
-
-    Formatter::FormatterImpl formatter(config_->redirectUri());
-    const auto redirect_uri = formatter.format(headers, *Http::ResponseHeaderMapImpl::create(),
-                                               *Http::ResponseTrailerMapImpl::create(),
-                                               decoder_callbacks_->streamInfo(), "");
-    const std::string escaped_redirect_uri =
-        Runtime::runtimeFeatureEnabled("envoy.reloadable_features.oauth_use_url_encoding")
-            ? Http::Utility::PercentEncoding::urlEncodeQueryParameter(redirect_uri)
-            : Http::Utility::PercentEncoding::encode(redirect_uri, ":/=&?");
-
-    auto query_params = config_->authorizationQueryParams();
-    query_params["redirect_uri"] = escaped_redirect_uri;
-    query_params["state"] = escaped_state;
-    // Copy the authorization endpoint URL to replace its query params.
-    auto authorization_endpoint_url = config_->authorizationEndpointUrl();
-    const std::string path_and_query_params = Http::Utility::replaceQueryString(
-        Http::HeaderString(authorization_endpoint_url.pathAndQueryParams()), query_params);
-    authorization_endpoint_url.setPathAndQueryParams(path_and_query_params);
-    const std::string new_url = authorization_endpoint_url.toString();
-
-    response_headers->setLocation(new_url + config_->encodedResourceQueryParams());
-    decoder_callbacks_->encodeHeaders(std::move(response_headers), true, REDIRECT_FOR_CREDENTIALS);
-
-    config_->stats().oauth_unauthorized_rq_.inc();
-
-=======
     redirectToOAuthServer(headers);
->>>>>>> 41572c46
     return Http::FilterHeadersStatus::StopIteration;
   }
 
@@ -452,14 +404,19 @@
 
   const std::string base_path = absl::StrCat(scheme, "://", host_);
   const std::string state_path = absl::StrCat(base_path, headers.Path()->value().getStringView());
-  const std::string escaped_state = Http::Utility::PercentEncoding::encode(state_path, ":/=&?");
+  const std::string escaped_state =
+        Runtime::runtimeFeatureEnabled("envoy.reloadable_features.oauth_use_url_encoding")
+            ? Http::Utility::PercentEncoding::urlEncodeQueryParameter(state_path)
+            : Http::Utility::PercentEncoding::encode(state_path, ":/=&?");
 
   Formatter::FormatterImpl formatter(config_->redirectUri());
   const auto redirect_uri = formatter.format(headers, *Http::ResponseHeaderMapImpl::create(),
                                              *Http::ResponseTrailerMapImpl::create(),
                                              decoder_callbacks_->streamInfo(), "");
   const std::string escaped_redirect_uri =
-      Http::Utility::PercentEncoding::encode(redirect_uri, ":/=&?");
+      Runtime::runtimeFeatureEnabled("envoy.reloadable_features.oauth_use_url_encoding")
+            ? Http::Utility::PercentEncoding::urlEncodeQueryParameter(redirect_uri)
+            : Http::Utility::PercentEncoding::encode(redirect_uri, ":/=&?");
 
   auto query_params = config_->authorizationQueryParams();
   query_params["redirect_uri"] = escaped_redirect_uri;
