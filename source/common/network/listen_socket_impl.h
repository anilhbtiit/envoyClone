#pragma once

#include <memory>
#include <string>
#include <vector>

#include "envoy/common/platform.h"
#include "envoy/network/connection.h"
#include "envoy/network/listen_socket.h"

#include "common/common/assert.h"

namespace Envoy {
namespace Network {

class SocketImpl : public virtual Socket {
public:
<<<<<<< HEAD
  ~SocketImpl() override{};

=======
>>>>>>> 4c26d6ea
  // Network::Socket
  const Address::InstanceConstSharedPtr& localAddress() const override { return local_address_; }
  void setLocalAddress(const Address::InstanceConstSharedPtr& local_address) override {
    local_address_ = local_address;
  }

  IoHandle& ioHandle() override { return *io_handle_; }
  const IoHandle& ioHandle() const override { return *io_handle_; }
  void close() override {
    if (io_handle_->isOpen()) {
      io_handle_->close();
    }
  }
  bool isOpen() const override { return io_handle_->isOpen(); }
  void ensureOptions() {
    if (!options_) {
      options_ = std::make_shared<std::vector<OptionConstSharedPtr>>();
    }
  }
  void addOption(const OptionConstSharedPtr& option) override {
    ensureOptions();
    options_->emplace_back(std::move(option));
  }
  void addOptions(const OptionsSharedPtr& options) override {
    ensureOptions();
    Network::Socket::appendOptions(options_, options);
  }
  const OptionsSharedPtr& options() const override { return options_; }

protected:
  SocketImpl(IoHandlePtr&& io_handle, const Address::InstanceConstSharedPtr& local_address)
      : io_handle_(std::move(io_handle)), local_address_(local_address) {}

  const IoHandlePtr io_handle_;
  Address::InstanceConstSharedPtr local_address_;
  OptionsSharedPtr options_;
};

class ListenSocketImpl : public SocketImpl {
protected:
  ListenSocketImpl(IoHandlePtr&& io_handle, const Address::InstanceConstSharedPtr& local_address)
      : SocketImpl(std::move(io_handle), local_address) {}

  void setupSocket(const Network::Socket::OptionsSharedPtr& options, bool bind_to_port);
  void doBind();
  void setListenSocketOptions(const Network::Socket::OptionsSharedPtr& options);
};

/**
 * Wraps a unix socket.
 */
template <Address::SocketType T> struct NetworkSocketTrait {};

template <> struct NetworkSocketTrait<Address::SocketType::Stream> {
  static constexpr Address::SocketType type = Address::SocketType::Stream;
};

template <> struct NetworkSocketTrait<Address::SocketType::Datagram> {
  static constexpr Address::SocketType type = Address::SocketType::Datagram;
};

template <typename T> class NetworkListenSocket : public ListenSocketImpl {
public:
  NetworkListenSocket(const Address::InstanceConstSharedPtr& address,
                      const Network::Socket::OptionsSharedPtr& options, bool bind_to_port)
      : ListenSocketImpl(address->socket(T::type), address) {
    RELEASE_ASSERT(SOCKET_VALID(io_handle_->fd()), "");

    setPrebindSocketOptions();

    setupSocket(options, bind_to_port);
  }

  NetworkListenSocket(IoHandlePtr&& io_handle, const Address::InstanceConstSharedPtr& address,
                      const Network::Socket::OptionsSharedPtr& options)
      : ListenSocketImpl(std::move(io_handle), address) {
    setListenSocketOptions(options);
  }

  Address::SocketType socketType() const override { return T::type; }

protected:
  void setPrebindSocketOptions();
};

using TcpListenSocket = NetworkListenSocket<NetworkSocketTrait<Address::SocketType::Stream>>;
using TcpListenSocketPtr = std::unique_ptr<TcpListenSocket>;

using UdpListenSocket = NetworkListenSocket<NetworkSocketTrait<Address::SocketType::Datagram>>;
using UdpListenSocketPtr = std::unique_ptr<UdpListenSocket>;

class UdsListenSocket : public ListenSocketImpl {
public:
  UdsListenSocket(const Address::InstanceConstSharedPtr& address);
  UdsListenSocket(IoHandlePtr&& io_handle, const Address::InstanceConstSharedPtr& address);
  Address::SocketType socketType() const override { return Address::SocketType::Stream; }
};

class ConnectionSocketImpl : public SocketImpl, public ConnectionSocket {
public:
  ConnectionSocketImpl(IoHandlePtr&& io_handle,
                       const Address::InstanceConstSharedPtr& local_address,
                       const Address::InstanceConstSharedPtr& remote_address)
      : SocketImpl(std::move(io_handle), local_address), remote_address_(remote_address),
        direct_remote_address_(remote_address) {}

  // Network::Socket
  Address::SocketType socketType() const override { return Address::SocketType::Stream; }

  // Network::ConnectionSocket
  const Address::InstanceConstSharedPtr& remoteAddress() const override { return remote_address_; }
  const Address::InstanceConstSharedPtr& directRemoteAddress() const override {
    return direct_remote_address_;
  }
  void restoreLocalAddress(const Address::InstanceConstSharedPtr& local_address) override {
    setLocalAddress(local_address);
    local_address_restored_ = true;
  }
  void setRemoteAddress(const Address::InstanceConstSharedPtr& remote_address) override {
    remote_address_ = remote_address;
  }
  bool localAddressRestored() const override { return local_address_restored_; }

  void setDetectedTransportProtocol(absl::string_view protocol) override {
    transport_protocol_ = std::string(protocol);
  }
  absl::string_view detectedTransportProtocol() const override { return transport_protocol_; }

  void setRequestedApplicationProtocols(const std::vector<absl::string_view>& protocols) override {
    application_protocols_.clear();
    for (const auto& protocol : protocols) {
      application_protocols_.emplace_back(protocol);
    }
  }
  const std::vector<std::string>& requestedApplicationProtocols() const override {
    return application_protocols_;
  }

  void setRequestedServerName(absl::string_view server_name) override {
    server_name_ = std::string(server_name);
  }
  absl::string_view requestedServerName() const override { return server_name_; }

protected:
  Address::InstanceConstSharedPtr remote_address_;
  const Address::InstanceConstSharedPtr direct_remote_address_;
  bool local_address_restored_{false};
  std::string transport_protocol_;
  std::vector<std::string> application_protocols_;
  std::string server_name_;
};

// ConnectionSocket used with server connections.
class AcceptedSocketImpl : public ConnectionSocketImpl {
public:
  AcceptedSocketImpl(IoHandlePtr&& io_handle, const Address::InstanceConstSharedPtr& local_address,
                     const Address::InstanceConstSharedPtr& remote_address)
      : ConnectionSocketImpl(std::move(io_handle), local_address, remote_address) {}
};

// ConnectionSocket used with client connections.
class ClientSocketImpl : public ConnectionSocketImpl {
public:
  ClientSocketImpl(const Address::InstanceConstSharedPtr& remote_address,
                   const OptionsSharedPtr& options)
      : ConnectionSocketImpl(remote_address->socket(Address::SocketType::Stream), nullptr,
                             remote_address) {
    if (options) {
      addOptions(options);
    }
  }
};

} // namespace Network
} // namespace Envoy<|MERGE_RESOLUTION|>--- conflicted
+++ resolved
@@ -15,11 +15,6 @@
 
 class SocketImpl : public virtual Socket {
 public:
-<<<<<<< HEAD
-  ~SocketImpl() override{};
-
-=======
->>>>>>> 4c26d6ea
   // Network::Socket
   const Address::InstanceConstSharedPtr& localAddress() const override { return local_address_; }
   void setLocalAddress(const Address::InstanceConstSharedPtr& local_address) override {
