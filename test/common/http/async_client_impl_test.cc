#include <chrono>
#include <cstdint>
#include <string>

#include "common/buffer/buffer_impl.h"
#include "common/http/async_client_impl.h"
#include "common/http/headers.h"
#include "common/http/utility.h"

#include "test/common/http/common.h"
#include "test/mocks/buffer/mocks.h"
#include "test/mocks/common.h"
#include "test/mocks/http/mocks.h"
#include "test/mocks/local_info/mocks.h"
#include "test/mocks/router/mocks.h"
#include "test/mocks/runtime/mocks.h"
#include "test/mocks/stats/mocks.h"
#include "test/mocks/upstream/mocks.h"
#include "test/test_common/printers.h"

#include "gmock/gmock.h"
#include "gtest/gtest.h"

using testing::Invoke;
using testing::NiceMock;
using testing::Ref;
using testing::Return;
using testing::ReturnRef;
using testing::_;

namespace Envoy {
namespace Http {
namespace {

class AsyncClientImplTest : public testing::Test {
public:
  AsyncClientImplTest()
      : client_(*cm_.thread_local_cluster_.cluster_.info_, stats_store_, dispatcher_, local_info_,
                cm_, runtime_, random_,
                Router::ShadowWriterPtr{new NiceMock<Router::MockShadowWriter>()}) {
    message_->headers().insertMethod().value(std::string("GET"));
    message_->headers().insertHost().value(std::string("host"));
    message_->headers().insertPath().value(std::string("/"));
    ON_CALL(*cm_.conn_pool_.host_, locality())
        .WillByDefault(ReturnRef(envoy::api::v2::core::Locality().default_instance()));
  }

  void expectSuccess(uint64_t code) {
    EXPECT_CALL(callbacks_, onSuccess_(_)).WillOnce(Invoke([code](Message* response) -> void {
      EXPECT_EQ(code, Utility::getResponseStatus(response->headers()));
    }));
  }

  void expectResponseHeaders(MockAsyncClientStreamCallbacks& callbacks, uint64_t code,
                             bool end_stream) {
    EXPECT_CALL(callbacks, onHeaders_(_, end_stream))
        .WillOnce(Invoke([code](HeaderMap& headers, bool) -> void {
          EXPECT_EQ(std::to_string(code), headers.Status()->value().c_str());
        }));
  }

  MessagePtr message_{new RequestMessageImpl()};
  MockAsyncClientCallbacks callbacks_;
  MockAsyncClientStreamCallbacks stream_callbacks_;
  NiceMock<Upstream::MockClusterManager> cm_;
  NiceMock<MockStreamEncoder> stream_encoder_;
  StreamDecoder* response_decoder_{};
  NiceMock<Event::MockTimer>* timer_;
  NiceMock<Event::MockDispatcher> dispatcher_;
  NiceMock<Runtime::MockLoader> runtime_;
  NiceMock<Runtime::MockRandomGenerator> random_;
  Stats::IsolatedStoreImpl stats_store_;
  NiceMock<LocalInfo::MockLocalInfo> local_info_;
  AsyncClientImpl client_;
};

TEST_F(AsyncClientImplTest, BasicStream) {
  Buffer::InstancePtr body{new Buffer::OwnedImpl("test body")};

  EXPECT_CALL(cm_.conn_pool_, newStream(_, _))
      .WillOnce(Invoke([&](StreamDecoder& decoder,
                           ConnectionPool::Callbacks& callbacks) -> ConnectionPool::Cancellable* {
        callbacks.onPoolReady(stream_encoder_, cm_.conn_pool_.host_);
        response_decoder_ = &decoder;
        return nullptr;
      }));

  TestHeaderMapImpl headers;
  HttpTestUtility::addDefaultHeaders(headers);
  headers.addCopy("x-envoy-internal", "true");
  headers.addCopy("x-forwarded-for", "127.0.0.1");
  headers.addCopy(":scheme", "http");

  EXPECT_CALL(stream_encoder_, encodeHeaders(HeaderMapEqualRef(&headers), false));
  EXPECT_CALL(stream_encoder_, encodeData(BufferEqual(body.get()), true));

  expectResponseHeaders(stream_callbacks_, 200, false);
  EXPECT_CALL(stream_callbacks_, onData(BufferEqual(body.get()), true));

  AsyncClient::Stream* stream =
      client_.start(stream_callbacks_, Optional<std::chrono::milliseconds>(), false);
  stream->sendHeaders(headers, false);
  stream->sendData(*body, true);

  response_decoder_->decodeHeaders(HeaderMapPtr(new TestHeaderMapImpl{{":status", "200"}}), false);
  response_decoder_->decodeData(*body, true);

  EXPECT_EQ(
      1UL,
      cm_.thread_local_cluster_.cluster_.info_->stats_store_.counter("upstream_rq_200").value());
  EXPECT_EQ(1UL, cm_.thread_local_cluster_.cluster_.info_->stats_store_
                     .counter("internal.upstream_rq_200")
                     .value());
}

TEST_F(AsyncClientImplTest, Basic) {
  message_->body().reset(new Buffer::OwnedImpl("test body"));
  Buffer::Instance& data = *message_->body();

  EXPECT_CALL(cm_.conn_pool_, newStream(_, _))
      .WillOnce(Invoke([&](StreamDecoder& decoder,
                           ConnectionPool::Callbacks& callbacks) -> ConnectionPool::Cancellable* {
        callbacks.onPoolReady(stream_encoder_, cm_.conn_pool_.host_);
        response_decoder_ = &decoder;
        return nullptr;
      }));

  TestHeaderMapImpl copy(message_->headers());
  copy.addCopy("x-envoy-internal", "true");
  copy.addCopy("x-forwarded-for", "127.0.0.1");
  copy.addCopy(":scheme", "http");

  EXPECT_CALL(stream_encoder_, encodeHeaders(HeaderMapEqualRef(&copy), false));
  EXPECT_CALL(stream_encoder_, encodeData(BufferEqual(&data), true));
  expectSuccess(200);

  client_.send(std::move(message_), callbacks_, Optional<std::chrono::milliseconds>());

  HeaderMapPtr response_headers(new TestHeaderMapImpl{{":status", "200"}});
  response_decoder_->decodeHeaders(std::move(response_headers), false);
  response_decoder_->decodeData(data, true);

  EXPECT_EQ(
      1UL,
      cm_.thread_local_cluster_.cluster_.info_->stats_store_.counter("upstream_rq_200").value());
  EXPECT_EQ(1UL, cm_.thread_local_cluster_.cluster_.info_->stats_store_
                     .counter("internal.upstream_rq_200")
                     .value());
}

TEST_F(AsyncClientImplTest, Retry) {
  ON_CALL(runtime_.snapshot_, featureEnabled("upstream.use_retry", 100))
      .WillByDefault(Return(true));
  Message* message_copy = message_.get();

  message_->body().reset(new Buffer::OwnedImpl("test body"));
  Buffer::Instance& data = *message_->body();

  EXPECT_CALL(cm_.conn_pool_, newStream(_, _))
      .WillOnce(Invoke([&](StreamDecoder& decoder,
                           ConnectionPool::Callbacks& callbacks) -> ConnectionPool::Cancellable* {
        callbacks.onPoolReady(stream_encoder_, cm_.conn_pool_.host_);
        response_decoder_ = &decoder;
        return nullptr;
      }));

  EXPECT_CALL(stream_encoder_, encodeHeaders(HeaderMapEqualRef(&message_->headers()), false));
  EXPECT_CALL(stream_encoder_, encodeData(BufferEqual(&data), true));

  message_->headers().insertEnvoyRetryOn().value(Headers::get().EnvoyRetryOnValues._5xx);
  client_.send(std::move(message_), callbacks_, Optional<std::chrono::milliseconds>());

  // Expect retry and retry timer create.
  timer_ = new NiceMock<Event::MockTimer>(&dispatcher_);
  HeaderMapPtr response_headers(new TestHeaderMapImpl{{":status", "503"}});
  response_decoder_->decodeHeaders(std::move(response_headers), true);

  // Retry request.
  EXPECT_CALL(cm_.conn_pool_, newStream(_, _))
      .WillOnce(Invoke([&](StreamDecoder& decoder,
                           ConnectionPool::Callbacks& callbacks) -> ConnectionPool::Cancellable* {
        callbacks.onPoolReady(stream_encoder_, cm_.conn_pool_.host_);
        response_decoder_ = &decoder;
        return nullptr;
      }));

  EXPECT_CALL(stream_encoder_, encodeHeaders(HeaderMapEqualRef(&message_copy->headers()), false));
  EXPECT_CALL(stream_encoder_, encodeData(BufferEqual(&data), true));
  timer_->callback_();

  // Normal response.
  expectSuccess(200);
  HeaderMapPtr response_headers2(new TestHeaderMapImpl{{":status", "200"}});
  response_decoder_->decodeHeaders(std::move(response_headers2), true);
}

TEST_F(AsyncClientImplTest, RetryWithStream) {
  ON_CALL(runtime_.snapshot_, featureEnabled("upstream.use_retry", 100))
      .WillByDefault(Return(true));
  Buffer::InstancePtr body{new Buffer::OwnedImpl("test body")};

  EXPECT_CALL(cm_.conn_pool_, newStream(_, _))
      .WillOnce(Invoke([&](StreamDecoder& decoder,
                           ConnectionPool::Callbacks& callbacks) -> ConnectionPool::Cancellable* {
        callbacks.onPoolReady(stream_encoder_, cm_.conn_pool_.host_);
        response_decoder_ = &decoder;
        return nullptr;
      }));

  TestHeaderMapImpl headers;
  HttpTestUtility::addDefaultHeaders(headers);
  EXPECT_CALL(stream_encoder_, encodeHeaders(HeaderMapEqualRef(&headers), false));
  EXPECT_CALL(stream_encoder_, encodeData(BufferEqual(body.get()), true));

  headers.insertEnvoyRetryOn().value(Headers::get().EnvoyRetryOnValues._5xx);
  AsyncClient::Stream* stream =
      client_.start(stream_callbacks_, Optional<std::chrono::milliseconds>(), true);
  stream->sendHeaders(headers, false);
  stream->sendData(*body, true);

  // Expect retry and retry timer create.
  timer_ = new NiceMock<Event::MockTimer>(&dispatcher_);
  HeaderMapPtr response_headers(new TestHeaderMapImpl{{":status", "503"}});
  response_decoder_->decodeHeaders(std::move(response_headers), true);

  // Retry request.
  EXPECT_CALL(cm_.conn_pool_, newStream(_, _))
      .WillOnce(Invoke([&](StreamDecoder& decoder,
                           ConnectionPool::Callbacks& callbacks) -> ConnectionPool::Cancellable* {
        callbacks.onPoolReady(stream_encoder_, cm_.conn_pool_.host_);
        response_decoder_ = &decoder;
        return nullptr;
      }));

  EXPECT_CALL(stream_encoder_, encodeHeaders(HeaderMapEqualRef(&headers), false));
  EXPECT_CALL(stream_encoder_, encodeData(BufferEqual(body.get()), true));
  timer_->callback_();

  // Normal response.
  expectResponseHeaders(stream_callbacks_, 200, true);
  HeaderMapPtr response_headers2(new TestHeaderMapImpl{{":status", "200"}});
  response_decoder_->decodeHeaders(std::move(response_headers2), true);
}

TEST_F(AsyncClientImplTest, MultipleStreams) {
  // Start stream 1
  Buffer::InstancePtr body{new Buffer::OwnedImpl("test body")};

  EXPECT_CALL(cm_.conn_pool_, newStream(_, _))
      .WillOnce(Invoke([&](StreamDecoder& decoder,
                           ConnectionPool::Callbacks& callbacks) -> ConnectionPool::Cancellable* {
        callbacks.onPoolReady(stream_encoder_, cm_.conn_pool_.host_);
        response_decoder_ = &decoder;
        return nullptr;
      }));

  TestHeaderMapImpl headers(message_->headers());
  EXPECT_CALL(stream_encoder_, encodeHeaders(HeaderMapEqualRef(&headers), false));
  EXPECT_CALL(stream_encoder_, encodeData(BufferEqual(body.get()), true));

  expectResponseHeaders(stream_callbacks_, 200, false);
  EXPECT_CALL(stream_callbacks_, onData(BufferEqual(body.get()), true));

  AsyncClient::Stream* stream =
      client_.start(stream_callbacks_, Optional<std::chrono::milliseconds>(), false);
  stream->sendHeaders(headers, false);
  stream->sendData(*body, true);

  // Start stream 2
  Buffer::InstancePtr body2{new Buffer::OwnedImpl("test body")};
  NiceMock<MockStreamEncoder> stream_encoder2;
  StreamDecoder* response_decoder2{};
  MockAsyncClientStreamCallbacks stream_callbacks2;

  EXPECT_CALL(cm_.conn_pool_, newStream(_, _))
      .WillOnce(Invoke([&](StreamDecoder& decoder,
                           ConnectionPool::Callbacks& callbacks) -> ConnectionPool::Cancellable* {
        callbacks.onPoolReady(stream_encoder2, cm_.conn_pool_.host_);
        response_decoder2 = &decoder;
        return nullptr;
      }));

  TestHeaderMapImpl headers2(message_->headers());
  EXPECT_CALL(stream_encoder2, encodeHeaders(HeaderMapEqualRef(&headers2), false));
  EXPECT_CALL(stream_encoder2, encodeData(BufferEqual(body2.get()), true));

  expectResponseHeaders(stream_callbacks2, 503, true);

  AsyncClient::Stream* stream2 =
      client_.start(stream_callbacks2, Optional<std::chrono::milliseconds>(), false);
  stream2->sendHeaders(headers2, false);
  stream2->sendData(*body2, true);

  // Finish stream 2.
  HeaderMapPtr response_headers2(new TestHeaderMapImpl{{":status", "503"}});
  response_decoder2->decodeHeaders(std::move(response_headers2), true);

  // Finish stream 1.
  HeaderMapPtr response_headers(new TestHeaderMapImpl{{":status", "200"}});
  response_decoder_->decodeHeaders(std::move(response_headers), false);
  response_decoder_->decodeData(*body, true);
}

TEST_F(AsyncClientImplTest, MultipleRequests) {
  // Send request 1
  message_->body().reset(new Buffer::OwnedImpl("test body"));
  Buffer::Instance& data = *message_->body();

  EXPECT_CALL(cm_.conn_pool_, newStream(_, _))
      .WillOnce(Invoke([&](StreamDecoder& decoder,
                           ConnectionPool::Callbacks& callbacks) -> ConnectionPool::Cancellable* {
        callbacks.onPoolReady(stream_encoder_, cm_.conn_pool_.host_);
        response_decoder_ = &decoder;
        return nullptr;
      }));

  EXPECT_CALL(stream_encoder_, encodeHeaders(HeaderMapEqualRef(&message_->headers()), false));
  EXPECT_CALL(stream_encoder_, encodeData(BufferEqual(&data), true));

  client_.send(std::move(message_), callbacks_, Optional<std::chrono::milliseconds>());

  // Send request 2.
  MessagePtr message2{new RequestMessageImpl()};
  HttpTestUtility::addDefaultHeaders(message2->headers());
  NiceMock<MockStreamEncoder> stream_encoder2;
  StreamDecoder* response_decoder2{};
  MockAsyncClientCallbacks callbacks2;
  EXPECT_CALL(cm_.conn_pool_, newStream(_, _))
      .WillOnce(Invoke([&](StreamDecoder& decoder,
                           ConnectionPool::Callbacks& callbacks) -> ConnectionPool::Cancellable* {
        callbacks.onPoolReady(stream_encoder2, cm_.conn_pool_.host_);
        response_decoder2 = &decoder;
        return nullptr;
      }));
  EXPECT_CALL(stream_encoder2, encodeHeaders(HeaderMapEqualRef(&message2->headers()), true));
  client_.send(std::move(message2), callbacks2, Optional<std::chrono::milliseconds>());

  // Finish request 2.
  HeaderMapPtr response_headers2(new TestHeaderMapImpl{{":status", "503"}});
  EXPECT_CALL(callbacks2, onSuccess_(_));
  response_decoder2->decodeHeaders(std::move(response_headers2), true);

  // Finish request 1.
  HeaderMapPtr response_headers(new TestHeaderMapImpl{{":status", "200"}});
  response_decoder_->decodeHeaders(std::move(response_headers), false);
  expectSuccess(200);
  response_decoder_->decodeData(data, true);
}

TEST_F(AsyncClientImplTest, StreamAndRequest) {
  // Send request
  message_->body().reset(new Buffer::OwnedImpl("test body"));
  Buffer::Instance& data = *message_->body();

  EXPECT_CALL(cm_.conn_pool_, newStream(_, _))
      .WillOnce(Invoke([&](StreamDecoder& decoder,
                           ConnectionPool::Callbacks& callbacks) -> ConnectionPool::Cancellable* {
        callbacks.onPoolReady(stream_encoder_, cm_.conn_pool_.host_);
        response_decoder_ = &decoder;
        return nullptr;
      }));

  EXPECT_CALL(stream_encoder_, encodeHeaders(HeaderMapEqualRef(&message_->headers()), false));
  EXPECT_CALL(stream_encoder_, encodeData(BufferEqual(&data), true));

  client_.send(std::move(message_), callbacks_, Optional<std::chrono::milliseconds>());

  // Start stream
  Buffer::InstancePtr body{new Buffer::OwnedImpl("test body")};
  NiceMock<MockStreamEncoder> stream_encoder2;
  StreamDecoder* response_decoder2{};

  EXPECT_CALL(cm_.conn_pool_, newStream(_, _))
      .WillOnce(Invoke([&](StreamDecoder& decoder,
                           ConnectionPool::Callbacks& callbacks) -> ConnectionPool::Cancellable* {
        callbacks.onPoolReady(stream_encoder2, cm_.conn_pool_.host_);
        response_decoder2 = &decoder;
        return nullptr;
      }));

  TestHeaderMapImpl headers;
  HttpTestUtility::addDefaultHeaders(headers);
  EXPECT_CALL(stream_encoder2, encodeHeaders(HeaderMapEqualRef(&headers), false));
  EXPECT_CALL(stream_encoder2, encodeData(BufferEqual(body.get()), true));

  expectResponseHeaders(stream_callbacks_, 200, false);
  EXPECT_CALL(stream_callbacks_, onData(BufferEqual(body.get()), true));

  AsyncClient::Stream* stream =
      client_.start(stream_callbacks_, Optional<std::chrono::milliseconds>(), false);
  stream->sendHeaders(headers, false);
  stream->sendData(*body, true);

  // Finish stream.
  HeaderMapPtr response_headers2(new TestHeaderMapImpl{{":status", "200"}});
  response_decoder2->decodeHeaders(std::move(response_headers2), false);
  response_decoder2->decodeData(*body, true);

  // Finish request.
  HeaderMapPtr response_headers(new TestHeaderMapImpl{{":status", "200"}});
  response_decoder_->decodeHeaders(std::move(response_headers), false);
  expectSuccess(200);
  response_decoder_->decodeData(data, true);
}

TEST_F(AsyncClientImplTest, StreamWithTrailers) {
  Buffer::InstancePtr body{new Buffer::OwnedImpl("test body")};
  TestHeaderMapImpl headers;
  HttpTestUtility::addDefaultHeaders(headers);
  TestHeaderMapImpl trailers{{"some", "request_trailer"}};

  EXPECT_CALL(cm_.conn_pool_, newStream(_, _))
      .WillOnce(Invoke([&](StreamDecoder& decoder,
                           ConnectionPool::Callbacks& callbacks) -> ConnectionPool::Cancellable* {
        callbacks.onPoolReady(stream_encoder_, cm_.conn_pool_.host_);
        response_decoder_ = &decoder;
        return nullptr;
      }));

  EXPECT_CALL(stream_encoder_, encodeHeaders(HeaderMapEqualRef(&headers), false));
  EXPECT_CALL(stream_encoder_, encodeData(BufferEqual(body.get()), false));
  EXPECT_CALL(stream_encoder_, encodeTrailers(HeaderMapEqualRef(&trailers)));

  expectResponseHeaders(stream_callbacks_, 200, false);
  EXPECT_CALL(stream_callbacks_, onData(BufferEqual(body.get()), false));
  TestHeaderMapImpl expected_trailers{{"some", "trailer"}};
  EXPECT_CALL(stream_callbacks_, onTrailers_(HeaderMapEqualRef(&expected_trailers)));

  AsyncClient::Stream* stream =
      client_.start(stream_callbacks_, Optional<std::chrono::milliseconds>(), false);
  stream->sendHeaders(headers, false);
  stream->sendData(*body, false);
  stream->sendTrailers(trailers);

  HeaderMapPtr response_headers(new TestHeaderMapImpl{{":status", "200"}});
  response_decoder_->decodeHeaders(std::move(response_headers), false);
  response_decoder_->decodeData(*body, false);
  response_decoder_->decodeTrailers(HeaderMapPtr{new TestHeaderMapImpl{{"some", "trailer"}}});
}

TEST_F(AsyncClientImplTest, Trailers) {
  message_->body().reset(new Buffer::OwnedImpl("test body"));
  Buffer::Instance& data = *message_->body();

  EXPECT_CALL(cm_.conn_pool_, newStream(_, _))
      .WillOnce(Invoke([&](StreamDecoder& decoder,
                           ConnectionPool::Callbacks& callbacks) -> ConnectionPool::Cancellable* {
        callbacks.onPoolReady(stream_encoder_, cm_.conn_pool_.host_);
        response_decoder_ = &decoder;
        return nullptr;
      }));

  EXPECT_CALL(stream_encoder_, encodeHeaders(HeaderMapEqualRef(&message_->headers()), false));
  EXPECT_CALL(stream_encoder_, encodeData(BufferEqual(&data), true));
  expectSuccess(200);

  client_.send(std::move(message_), callbacks_, Optional<std::chrono::milliseconds>());
  HeaderMapPtr response_headers(new TestHeaderMapImpl{{":status", "200"}});
  response_decoder_->decodeHeaders(std::move(response_headers), false);
  response_decoder_->decodeData(data, false);
  response_decoder_->decodeTrailers(HeaderMapPtr{new TestHeaderMapImpl{{"some", "trailer"}}});
}

TEST_F(AsyncClientImplTest, ImmediateReset) {
  EXPECT_CALL(cm_.conn_pool_, newStream(_, _))
      .WillOnce(Invoke([&](StreamDecoder&,
                           ConnectionPool::Callbacks& callbacks) -> ConnectionPool::Cancellable* {
        callbacks.onPoolReady(stream_encoder_, cm_.conn_pool_.host_);
        return nullptr;
      }));

  EXPECT_CALL(stream_encoder_, encodeHeaders(HeaderMapEqualRef(&message_->headers()), true));
  expectSuccess(503);

  client_.send(std::move(message_), callbacks_, Optional<std::chrono::milliseconds>());
  stream_encoder_.getStream().resetStream(StreamResetReason::RemoteReset);

  EXPECT_EQ(
      1UL,
      cm_.thread_local_cluster_.cluster_.info_->stats_store_.counter("upstream_rq_503").value());
}

TEST_F(AsyncClientImplTest, LocalResetAfterStreamStart) {
  Buffer::InstancePtr body{new Buffer::OwnedImpl("test body")};

  EXPECT_CALL(cm_.conn_pool_, newStream(_, _))
      .WillOnce(Invoke([&](StreamDecoder& decoder,
                           ConnectionPool::Callbacks& callbacks) -> ConnectionPool::Cancellable* {
        callbacks.onPoolReady(stream_encoder_, cm_.conn_pool_.host_);
        response_decoder_ = &decoder;
        return nullptr;
      }));

  TestHeaderMapImpl headers;
  HttpTestUtility::addDefaultHeaders(headers);
  headers.addCopy("x-envoy-internal", "true");
  headers.addCopy("x-forwarded-for", "127.0.0.1");
  headers.addCopy(":scheme", "http");

  EXPECT_CALL(stream_encoder_, encodeHeaders(HeaderMapEqualRef(&headers), false));
  EXPECT_CALL(stream_encoder_, encodeData(BufferEqual(body.get()), false));

  TestHeaderMapImpl expected_headers{{":status", "200"}};
  EXPECT_CALL(stream_callbacks_, onHeaders_(HeaderMapEqualRef(&expected_headers), false));
  EXPECT_CALL(stream_callbacks_, onData(BufferEqual(body.get()), false));
  EXPECT_CALL(stream_callbacks_, onReset());

  AsyncClient::Stream* stream =
      client_.start(stream_callbacks_, Optional<std::chrono::milliseconds>(), false);
  stream->sendHeaders(headers, false);
  stream->sendData(*body, false);

  response_decoder_->decodeHeaders(HeaderMapPtr(new TestHeaderMapImpl{{":status", "200"}}), false);
  response_decoder_->decodeData(*body, false);

  stream->reset();
}

// Validate behavior when the stream's onHeaders() callback performs a stream
// reset.
TEST_F(AsyncClientImplTest, ResetInOnHeaders) {
  Buffer::InstancePtr body{new Buffer::OwnedImpl("test body")};

  EXPECT_CALL(cm_.conn_pool_, newStream(_, _))
      .WillOnce(Invoke([&](StreamDecoder&,
                           ConnectionPool::Callbacks& callbacks) -> ConnectionPool::Cancellable* {
        callbacks.onPoolReady(stream_encoder_, cm_.conn_pool_.host_);
        return nullptr;
      }));

  TestHeaderMapImpl headers;
  HttpTestUtility::addDefaultHeaders(headers);
  headers.addCopy("x-envoy-internal", "true");
  headers.addCopy("x-forwarded-for", "127.0.0.1");
  headers.addCopy(":scheme", "http");

  EXPECT_CALL(stream_encoder_, encodeHeaders(HeaderMapEqualRef(&headers), false));
  EXPECT_CALL(stream_encoder_, encodeData(BufferEqual(body.get()), false));

  AsyncClient::Stream* stream =
      client_.start(stream_callbacks_, Optional<std::chrono::milliseconds>(), false);

  TestHeaderMapImpl expected_headers{{":status", "200"}};
  EXPECT_CALL(stream_callbacks_, onHeaders_(HeaderMapEqualRef(&expected_headers), false))
      .WillOnce(Invoke([&stream](HeaderMap&, bool) { stream->reset(); }));
  EXPECT_CALL(stream_callbacks_, onData(_, _)).Times(0);
  EXPECT_CALL(stream_callbacks_, onReset());

  stream->sendHeaders(headers, false);
  stream->sendData(*body, false);

  Http::StreamDecoderFilterCallbacks* filter_callbacks =
      static_cast<Http::AsyncStreamImpl*>(stream);
  filter_callbacks->encodeHeaders(HeaderMapPtr(new TestHeaderMapImpl{{":status", "200"}}), false);
}

TEST_F(AsyncClientImplTest, RemoteResetAfterStreamStart) {
  Buffer::InstancePtr body{new Buffer::OwnedImpl("test body")};

  EXPECT_CALL(cm_.conn_pool_, newStream(_, _))
      .WillOnce(Invoke([&](StreamDecoder& decoder,
                           ConnectionPool::Callbacks& callbacks) -> ConnectionPool::Cancellable* {
        callbacks.onPoolReady(stream_encoder_, cm_.conn_pool_.host_);
        response_decoder_ = &decoder;
        return nullptr;
      }));

  TestHeaderMapImpl headers;
  HttpTestUtility::addDefaultHeaders(headers);
  headers.addCopy("x-envoy-internal", "true");
  headers.addCopy("x-forwarded-for", "127.0.0.1");
  headers.addCopy(":scheme", "http");

  EXPECT_CALL(stream_encoder_, encodeHeaders(HeaderMapEqualRef(&headers), false));
  EXPECT_CALL(stream_encoder_, encodeData(BufferEqual(body.get()), false));

  TestHeaderMapImpl expected_headers{{":status", "200"}};
  EXPECT_CALL(stream_callbacks_, onHeaders_(HeaderMapEqualRef(&expected_headers), false));
  EXPECT_CALL(stream_callbacks_, onData(BufferEqual(body.get()), false));
  EXPECT_CALL(stream_callbacks_, onReset());

  AsyncClient::Stream* stream =
      client_.start(stream_callbacks_, Optional<std::chrono::milliseconds>(), false);
  stream->sendHeaders(headers, false);
  stream->sendData(*body, false);

  response_decoder_->decodeHeaders(HeaderMapPtr(new TestHeaderMapImpl{{":status", "200"}}), false);
  response_decoder_->decodeData(*body, false);

  stream_encoder_.getStream().resetStream(StreamResetReason::RemoteReset);
}

TEST_F(AsyncClientImplTest, ResetAfterResponseStart) {
  EXPECT_CALL(cm_.conn_pool_, newStream(_, _))
      .WillOnce(Invoke([&](StreamDecoder& decoder,
                           ConnectionPool::Callbacks& callbacks) -> ConnectionPool::Cancellable* {
        callbacks.onPoolReady(stream_encoder_, cm_.conn_pool_.host_);
        response_decoder_ = &decoder;
        return nullptr;
      }));

  EXPECT_CALL(stream_encoder_, encodeHeaders(HeaderMapEqualRef(&message_->headers()), true));
  EXPECT_CALL(callbacks_, onFailure(_));

  client_.send(std::move(message_), callbacks_, Optional<std::chrono::milliseconds>());
  HeaderMapPtr response_headers(new TestHeaderMapImpl{{":status", "200"}});
  response_decoder_->decodeHeaders(std::move(response_headers), false);
  stream_encoder_.getStream().resetStream(StreamResetReason::RemoteReset);
}

TEST_F(AsyncClientImplTest, ResetStream) {
  EXPECT_CALL(cm_.conn_pool_, newStream(_, _))
      .WillOnce(Invoke([&](StreamDecoder&,
                           ConnectionPool::Callbacks& callbacks) -> ConnectionPool::Cancellable* {
        callbacks.onPoolReady(stream_encoder_, cm_.conn_pool_.host_);
        return nullptr;
      }));

  EXPECT_CALL(stream_encoder_, encodeHeaders(HeaderMapEqualRef(&message_->headers()), true));
  EXPECT_CALL(stream_encoder_.stream_, resetStream(_));
  EXPECT_CALL(stream_callbacks_, onReset());

  AsyncClient::Stream* stream =
      client_.start(stream_callbacks_, Optional<std::chrono::milliseconds>(), false);
  stream->sendHeaders(message_->headers(), true);
  stream->reset();
}

TEST_F(AsyncClientImplTest, CancelRequest) {
  EXPECT_CALL(cm_.conn_pool_, newStream(_, _))
      .WillOnce(Invoke([&](StreamDecoder&,
                           ConnectionPool::Callbacks& callbacks) -> ConnectionPool::Cancellable* {
        callbacks.onPoolReady(stream_encoder_, cm_.conn_pool_.host_);
        return nullptr;
      }));

  EXPECT_CALL(stream_encoder_, encodeHeaders(HeaderMapEqualRef(&message_->headers()), true));
  EXPECT_CALL(stream_encoder_.stream_, resetStream(_));

  AsyncClient::Request* request =
      client_.send(std::move(message_), callbacks_, Optional<std::chrono::milliseconds>());
  request->cancel();
}

TEST_F(AsyncClientImplTest, DestroyWithActiveStream) {
  EXPECT_CALL(cm_.conn_pool_, newStream(_, _))
      .WillOnce(Invoke([&](StreamDecoder&,
                           ConnectionPool::Callbacks& callbacks) -> ConnectionPool::Cancellable* {
        callbacks.onPoolReady(stream_encoder_, cm_.conn_pool_.host_);
        return nullptr;
      }));

  EXPECT_CALL(stream_encoder_, encodeHeaders(HeaderMapEqualRef(&message_->headers()), false));
  EXPECT_CALL(stream_encoder_.stream_, resetStream(_));
  EXPECT_CALL(stream_callbacks_, onReset());
  AsyncClient::Stream* stream =
      client_.start(stream_callbacks_, Optional<std::chrono::milliseconds>(), false);
  stream->sendHeaders(message_->headers(), false);
}

TEST_F(AsyncClientImplTest, DestroyWithActiveRequest) {
  EXPECT_CALL(cm_.conn_pool_, newStream(_, _))
      .WillOnce(Invoke([&](StreamDecoder&,
                           ConnectionPool::Callbacks& callbacks) -> ConnectionPool::Cancellable* {
        callbacks.onPoolReady(stream_encoder_, cm_.conn_pool_.host_);
        return nullptr;
      }));

  EXPECT_CALL(stream_encoder_, encodeHeaders(HeaderMapEqualRef(&message_->headers()), true));
  EXPECT_CALL(stream_encoder_.stream_, resetStream(_));
  EXPECT_CALL(callbacks_, onFailure(_));
  client_.send(std::move(message_), callbacks_, Optional<std::chrono::milliseconds>());
}

TEST_F(AsyncClientImplTest, PoolFailure) {
  EXPECT_CALL(cm_.conn_pool_, newStream(_, _))
      .WillOnce(Invoke([&](StreamDecoder&,
                           ConnectionPool::Callbacks& callbacks) -> ConnectionPool::Cancellable* {
        callbacks.onPoolFailure(ConnectionPool::PoolFailureReason::Overflow, nullptr);
        return nullptr;
      }));

  expectSuccess(503);
  EXPECT_EQ(nullptr,
            client_.send(std::move(message_), callbacks_, Optional<std::chrono::milliseconds>()));

  EXPECT_EQ(
      1UL,
      cm_.thread_local_cluster_.cluster_.info_->stats_store_.counter("upstream_rq_503").value());
}

TEST_F(AsyncClientImplTest, PoolFailureWithBody) {
  EXPECT_CALL(cm_.conn_pool_, newStream(_, _))
      .WillOnce(Invoke([&](StreamDecoder&,
                           ConnectionPool::Callbacks& callbacks) -> ConnectionPool::Cancellable* {
        callbacks.onPoolFailure(ConnectionPool::PoolFailureReason::Overflow, nullptr);
        return nullptr;
      }));

  expectSuccess(503);
  message_->body().reset(new Buffer::OwnedImpl("hello"));
  EXPECT_EQ(nullptr,
            client_.send(std::move(message_), callbacks_, Optional<std::chrono::milliseconds>()));

  EXPECT_EQ(
      1UL,
      cm_.thread_local_cluster_.cluster_.info_->stats_store_.counter("upstream_rq_503").value());
}

TEST_F(AsyncClientImplTest, StreamTimeout) {
  EXPECT_CALL(cm_.conn_pool_, newStream(_, _))
      .WillOnce(Invoke([&](StreamDecoder&,
                           ConnectionPool::Callbacks& callbacks) -> ConnectionPool::Cancellable* {
        callbacks.onPoolReady(stream_encoder_, cm_.conn_pool_.host_);
        return nullptr;
      }));

  EXPECT_CALL(stream_encoder_, encodeHeaders(HeaderMapEqualRef(&message_->headers()), true));
  timer_ = new NiceMock<Event::MockTimer>(&dispatcher_);
  EXPECT_CALL(*timer_, enableTimer(std::chrono::milliseconds(40)));
  EXPECT_CALL(stream_encoder_.stream_, resetStream(_));

  TestHeaderMapImpl expected_timeout{
      {":status", "504"}, {"content-length", "24"}, {"content-type", "text/plain"}};
  EXPECT_CALL(stream_callbacks_, onHeaders_(HeaderMapEqualRef(&expected_timeout), false));
  EXPECT_CALL(stream_callbacks_, onData(_, true));

  AsyncClient::Stream* stream =
      client_.start(stream_callbacks_, std::chrono::milliseconds(40), false);
  stream->sendHeaders(message_->headers(), true);
  timer_->callback_();

  EXPECT_EQ(1UL,
            cm_.thread_local_cluster_.cluster_.info_->stats_store_.counter("upstream_rq_timeout")
                .value());
  EXPECT_EQ(1UL, cm_.conn_pool_.host_->stats().rq_timeout_.value());
  EXPECT_EQ(
      1UL,
      cm_.thread_local_cluster_.cluster_.info_->stats_store_.counter("upstream_rq_504").value());
}

TEST_F(AsyncClientImplTest, RequestTimeout) {
  EXPECT_CALL(cm_.conn_pool_, newStream(_, _))
      .WillOnce(Invoke([&](StreamDecoder&,
                           ConnectionPool::Callbacks& callbacks) -> ConnectionPool::Cancellable* {
        callbacks.onPoolReady(stream_encoder_, cm_.conn_pool_.host_);
        return nullptr;
      }));

  EXPECT_CALL(stream_encoder_, encodeHeaders(HeaderMapEqualRef(&message_->headers()), true));
  expectSuccess(504);
  timer_ = new NiceMock<Event::MockTimer>(&dispatcher_);
  EXPECT_CALL(*timer_, enableTimer(std::chrono::milliseconds(40)));
  EXPECT_CALL(stream_encoder_.stream_, resetStream(_));
  client_.send(std::move(message_), callbacks_, std::chrono::milliseconds(40));
  timer_->callback_();

  EXPECT_EQ(1UL,
            cm_.thread_local_cluster_.cluster_.info_->stats_store_.counter("upstream_rq_timeout")
                .value());
  EXPECT_EQ(1UL, cm_.conn_pool_.host_->stats().rq_timeout_.value());
  EXPECT_EQ(
      1UL,
      cm_.thread_local_cluster_.cluster_.info_->stats_store_.counter("upstream_rq_504").value());
}

TEST_F(AsyncClientImplTest, DisableTimer) {
  EXPECT_CALL(cm_.conn_pool_, newStream(_, _))
      .WillOnce(Invoke([&](StreamDecoder&,
                           ConnectionPool::Callbacks& callbacks) -> ConnectionPool::Cancellable* {
        callbacks.onPoolReady(stream_encoder_, cm_.conn_pool_.host_);
        return nullptr;
      }));

  EXPECT_CALL(stream_encoder_, encodeHeaders(HeaderMapEqualRef(&message_->headers()), true));
  timer_ = new NiceMock<Event::MockTimer>(&dispatcher_);
  EXPECT_CALL(*timer_, enableTimer(std::chrono::milliseconds(200)));
  EXPECT_CALL(*timer_, disableTimer());
  EXPECT_CALL(stream_encoder_.stream_, resetStream(_));
  AsyncClient::Request* request =
      client_.send(std::move(message_), callbacks_, std::chrono::milliseconds(200));
  request->cancel();
}

TEST_F(AsyncClientImplTest, DisableTimerWithStream) {
  EXPECT_CALL(cm_.conn_pool_, newStream(_, _))
      .WillOnce(Invoke([&](StreamDecoder&,
                           ConnectionPool::Callbacks& callbacks) -> ConnectionPool::Cancellable* {
        callbacks.onPoolReady(stream_encoder_, cm_.conn_pool_.host_);
        return nullptr;
      }));

  EXPECT_CALL(stream_encoder_, encodeHeaders(HeaderMapEqualRef(&message_->headers()), true));
  timer_ = new NiceMock<Event::MockTimer>(&dispatcher_);
  EXPECT_CALL(*timer_, enableTimer(std::chrono::milliseconds(40)));
  EXPECT_CALL(*timer_, disableTimer());
  EXPECT_CALL(stream_encoder_.stream_, resetStream(_));
  EXPECT_CALL(stream_callbacks_, onReset());

  AsyncClient::Stream* stream =
      client_.start(stream_callbacks_, std::chrono::milliseconds(40), false);
  stream->sendHeaders(message_->headers(), true);
  stream->reset();
}

TEST_F(AsyncClientImplTest, MultipleDataStream) {
  Buffer::InstancePtr body{new Buffer::OwnedImpl("test body")};
  Buffer::InstancePtr body2{new Buffer::OwnedImpl("test body2")};

  EXPECT_CALL(cm_.conn_pool_, newStream(_, _))
      .WillOnce(Invoke([&](StreamDecoder& decoder,
                           ConnectionPool::Callbacks& callbacks) -> ConnectionPool::Cancellable* {
        callbacks.onPoolReady(stream_encoder_, cm_.conn_pool_.host_);
        response_decoder_ = &decoder;
        return nullptr;
      }));

  TestHeaderMapImpl headers;
  HttpTestUtility::addDefaultHeaders(headers);
  headers.addCopy("x-envoy-internal", "true");
  headers.addCopy("x-forwarded-for", "127.0.0.1");
  headers.addCopy(":scheme", "http");

  EXPECT_CALL(stream_encoder_, encodeHeaders(HeaderMapEqualRef(&headers), false));
  EXPECT_CALL(stream_encoder_, encodeData(BufferEqual(body.get()), false));

  TestHeaderMapImpl expected_headers{{":status", "200"}};
  EXPECT_CALL(stream_callbacks_, onHeaders_(HeaderMapEqualRef(&expected_headers), false));
  EXPECT_CALL(stream_callbacks_, onData(BufferEqual(body.get()), false));

  AsyncClient::Stream* stream =
      client_.start(stream_callbacks_, Optional<std::chrono::milliseconds>(), false);
  stream->sendHeaders(headers, false);
  stream->sendData(*body, false);

  response_decoder_->decodeHeaders(HeaderMapPtr(new TestHeaderMapImpl{{":status", "200"}}), false);
  response_decoder_->decodeData(*body, false);

  EXPECT_CALL(stream_encoder_, encodeData(BufferEqual(body2.get()), true));
  EXPECT_CALL(stream_callbacks_, onData(BufferEqual(body2.get()), true));

  stream->sendData(*body2, true);
  response_decoder_->decodeData(*body2, true);

  EXPECT_EQ(
      1UL,
      cm_.thread_local_cluster_.cluster_.info_->stats_store_.counter("upstream_rq_200").value());
  EXPECT_EQ(1UL, cm_.thread_local_cluster_.cluster_.info_->stats_store_
                     .counter("internal.upstream_rq_200")
                     .value());
}

TEST_F(AsyncClientImplTest, WatermarkCallbacks) {
  TestHeaderMapImpl headers;
  HttpTestUtility::addDefaultHeaders(headers);
  AsyncClient::Stream* stream =
      client_.start(stream_callbacks_, Optional<std::chrono::milliseconds>(), false);
  stream->sendHeaders(headers, false);
  Http::StreamDecoderFilterCallbacks* filter_callbacks =
      static_cast<Http::AsyncStreamImpl*>(stream);
  filter_callbacks->onDecoderFilterAboveWriteBufferHighWatermark();
  filter_callbacks->onDecoderFilterBelowWriteBufferLowWatermark();
  EXPECT_CALL(stream_callbacks_, onReset());
}

<<<<<<< HEAD
TEST_F(AsyncClientImplTest, NullPathMatchCriterion) {
=======
TEST_F(AsyncClientImplTest, NullRouteConfigTest) {
>>>>>>> 0e1d6637
  TestHeaderMapImpl headers;
  HttpTestUtility::addDefaultHeaders(headers);
  AsyncClient::Stream* stream =
      client_.start(stream_callbacks_, Optional<std::chrono::milliseconds>(), false);
  stream->sendHeaders(headers, false);
  Http::StreamDecoderFilterCallbacks* filter_callbacks =
      static_cast<Http::AsyncStreamImpl*>(stream);
  auto route = filter_callbacks->route();
<<<<<<< HEAD
  ASSERT_NE(nullptr, route);
  auto route_entry = route->routeEntry();
  ASSERT_NE(nullptr, route_entry);
  auto& path_match_criterion = route_entry->pathMatchCriterion();
  EXPECT_EQ("", path_match_criterion.matcher());
  EXPECT_EQ(Router::PathMatchType::None, path_match_criterion.matchType());
=======
  auto route_entry = route->routeEntry();
  ASSERT_NE(nullptr, route_entry);
  const auto& route_config = route_entry->virtualHost().routeConfig();
  EXPECT_EQ("", route_config.name());
  EXPECT_EQ(0, route_config.internalOnlyHeaders().size());
  EXPECT_EQ(nullptr, route_config.route(headers, 0));
>>>>>>> 0e1d6637
  EXPECT_CALL(stream_callbacks_, onReset());
}

} // namespace
} // namespace Http
} // namespace Envoy<|MERGE_RESOLUTION|>--- conflicted
+++ resolved
@@ -863,11 +863,7 @@
   EXPECT_CALL(stream_callbacks_, onReset());
 }
 
-<<<<<<< HEAD
-TEST_F(AsyncClientImplTest, NullPathMatchCriterion) {
-=======
-TEST_F(AsyncClientImplTest, NullRouteConfigTest) {
->>>>>>> 0e1d6637
+TEST_F(AsyncClientImplTest, RdsGettersTest) {
   TestHeaderMapImpl headers;
   HttpTestUtility::addDefaultHeaders(headers);
   AsyncClient::Stream* stream =
@@ -876,21 +872,16 @@
   Http::StreamDecoderFilterCallbacks* filter_callbacks =
       static_cast<Http::AsyncStreamImpl*>(stream);
   auto route = filter_callbacks->route();
-<<<<<<< HEAD
   ASSERT_NE(nullptr, route);
   auto route_entry = route->routeEntry();
   ASSERT_NE(nullptr, route_entry);
   auto& path_match_criterion = route_entry->pathMatchCriterion();
   EXPECT_EQ("", path_match_criterion.matcher());
   EXPECT_EQ(Router::PathMatchType::None, path_match_criterion.matchType());
-=======
-  auto route_entry = route->routeEntry();
-  ASSERT_NE(nullptr, route_entry);
   const auto& route_config = route_entry->virtualHost().routeConfig();
   EXPECT_EQ("", route_config.name());
   EXPECT_EQ(0, route_config.internalOnlyHeaders().size());
   EXPECT_EQ(nullptr, route_config.route(headers, 0));
->>>>>>> 0e1d6637
   EXPECT_CALL(stream_callbacks_, onReset());
 }
 
