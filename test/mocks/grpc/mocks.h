#pragma once

#include <cstdint>
#include <string>

#include "envoy/config/core/v3/grpc_service.pb.h"
#include "envoy/grpc/async_client.h"
#include "envoy/grpc/async_client_manager.h"
#include "envoy/stats/scope.h"

#include "common/grpc/typed_async_client.h"

#include "test/test_common/utility.h"

#include "gmock/gmock.h"

namespace Envoy {
namespace Grpc {

class MockAsyncRequest : public AsyncRequest {
public:
  MockAsyncRequest();
  ~MockAsyncRequest() override;

  MOCK_METHOD(void, cancel, ());
};

class MockAsyncStream : public RawAsyncStream {
public:
  MockAsyncStream();
  ~MockAsyncStream() override;

  void sendMessageRaw(Buffer::InstancePtr&& request, bool end_stream) override {
    sendMessageRaw_(request, end_stream);
  }
  MOCK_METHOD(void, sendMessageRaw_, (Buffer::InstancePtr & request, bool end_stream));
  MOCK_METHOD(void, closeStream, ());
  MOCK_METHOD(void, resetStream, ());
};

template <class ResponseType>
class MockAsyncRequestCallbacks : public AsyncRequestCallbacks<ResponseType> {
public:
  void onSuccess(std::unique_ptr<ResponseType>&& response, Tracing::Span& span) {
    onSuccess_(*response, span);
  }

  MOCK_METHOD(void, onCreateInitialMetadata, (Http::HeaderMap & metadata));
  MOCK_METHOD(void, onSuccess_, (const ResponseType& response, Tracing::Span& span));
  MOCK_METHOD(void, onFailure,
              (Status::GrpcStatus status, const std::string& message, Tracing::Span& span));
};

template <class ResponseType>
class MockAsyncStreamCallbacks : public AsyncStreamCallbacks<ResponseType> {
public:
  void onReceiveInitialMetadata(Http::HeaderMapPtr&& metadata) {
    onReceiveInitialMetadata_(*metadata);
  }

  void onReceiveMessage(std::unique_ptr<ResponseType>&& message) { onReceiveMessage_(*message); }

  void onReceiveTrailingMetadata(Http::HeaderMapPtr&& metadata) {
    onReceiveTrailingMetadata_(*metadata);
  }

  MOCK_METHOD(void, onCreateInitialMetadata, (Http::HeaderMap & metadata));
  MOCK_METHOD(void, onReceiveInitialMetadata_, (const Http::HeaderMap& metadata));
  MOCK_METHOD(void, onReceiveMessage_, (const ResponseType& message));
  MOCK_METHOD(void, onReceiveTrailingMetadata_, (const Http::HeaderMap& metadata));
  MOCK_METHOD(void, onRemoteClose, (Status::GrpcStatus status, const std::string& message));
};

class MockAsyncClient : public RawAsyncClient {
public:
<<<<<<< HEAD
  MockAsyncClient();
  ~MockAsyncClient();

  MOCK_METHOD6_T(sendRaw,
                 AsyncRequest*(absl::string_view service_full_name, absl::string_view method_name,
                               Buffer::InstancePtr&& request, RawAsyncRequestCallbacks& callbacks,
                               Tracing::Span& parent_span,
                               const Http::AsyncClient::RequestOptions& options));
  MOCK_METHOD4_T(startRaw,
                 RawAsyncStream*(absl::string_view service_full_name, absl::string_view method_name,
                                 RawAsyncStreamCallbacks& callbacks,
                                 const Http::AsyncClient::StreamOptions& options));

  std::unique_ptr<testing::NiceMock<Grpc::MockAsyncRequest>> async_request_;
=======
  MOCK_METHOD(AsyncRequest*, sendRaw,
              (absl::string_view service_full_name, absl::string_view method_name,
               Buffer::InstancePtr&& request, RawAsyncRequestCallbacks& callbacks,
               Tracing::Span& parent_span, const Http::AsyncClient::RequestOptions& options));
  MOCK_METHOD(RawAsyncStream*, startRaw,
              (absl::string_view service_full_name, absl::string_view method_name,
               RawAsyncStreamCallbacks& callbacks,
               const Http::AsyncClient::StreamOptions& options));
>>>>>>> 7e7c3ea4
};

class MockAsyncClientFactory : public AsyncClientFactory {
public:
  MockAsyncClientFactory();
  ~MockAsyncClientFactory() override;

  MOCK_METHOD(RawAsyncClientPtr, create, ());
};

class MockAsyncClientManager : public AsyncClientManager {
public:
  MockAsyncClientManager();
  ~MockAsyncClientManager() override;

  MOCK_METHOD(AsyncClientFactoryPtr, factoryForGrpcService,
              (const envoy::config::core::v3::GrpcService& grpc_service, Stats::Scope& scope,
               bool skip_cluster_check));
};

MATCHER_P(ProtoBufferEq, expected, "") {
  typename std::remove_const<decltype(expected)>::type proto;
  if (!proto.ParseFromString(arg->toString())) {
    *result_listener << "\nParse of buffer failed\n";
    return false;
  }
  auto equal = ::Envoy::TestUtility::protoEqual(proto, expected);
  if (!equal) {
    *result_listener << "\n"
                     << "=======================Expected proto:===========================\n"
                     << expected.DebugString()
                     << "------------------is not equal to actual proto:------------------\n"
                     << proto.DebugString()
                     << "=================================================================\n";
  }
  return equal;
}

MATCHER_P2(ProtoBufferEqIgnoringField, expected, ignored_field, "") {
  typename std::remove_const<decltype(expected)>::type proto;
  if (!proto.ParseFromArray(static_cast<char*>(arg->linearize(arg->length())), arg->length())) {
    *result_listener << "\nParse of buffer failed\n";
    return false;
  }
  const bool equal = ::Envoy::TestUtility::protoEqualIgnoringField(proto, expected, ignored_field);
  if (!equal) {
    std::string but_ignoring = absl::StrCat("(but ignoring ", ignored_field, ")");
    *result_listener << "\n"
                     << ::Envoy::TestUtility::addLeftAndRightPadding("Expected proto:") << "\n"
                     << ::Envoy::TestUtility::addLeftAndRightPadding(but_ignoring) << "\n"
                     << expected.DebugString()
                     << ::Envoy::TestUtility::addLeftAndRightPadding(
                            "is not equal to actual proto:")
                     << "\n"
                     << proto.DebugString()
                     << ::Envoy::TestUtility::addLeftAndRightPadding("") // line full of padding
                     << "\n";
  }
  return equal;
}

MATCHER_P(ProtoBufferEqIgnoreRepeatedFieldOrdering, expected, "") {
  typename std::remove_const<decltype(expected)>::type proto;
  if (!proto.ParseFromArray(static_cast<char*>(arg->linearize(arg->length())), arg->length())) {
    *result_listener << "\nParse of buffer failed\n";
    return false;
  }
  const bool equal =
      ::Envoy::TestUtility::protoEqual(proto, expected, /*ignore_repeated_field_ordering=*/true);
  if (!equal) {
    *result_listener << "\n"
                     << "=======================Expected proto:===========================\n"
                     << expected.DebugString()
                     << "------------------is not equal to actual proto:------------------\n"
                     << proto.DebugString()
                     << "=================================================================\n";
  }
  return equal;
}

} // namespace Grpc
} // namespace Envoy<|MERGE_RESOLUTION|>--- conflicted
+++ resolved
@@ -73,22 +73,9 @@
 
 class MockAsyncClient : public RawAsyncClient {
 public:
-<<<<<<< HEAD
   MockAsyncClient();
   ~MockAsyncClient();
 
-  MOCK_METHOD6_T(sendRaw,
-                 AsyncRequest*(absl::string_view service_full_name, absl::string_view method_name,
-                               Buffer::InstancePtr&& request, RawAsyncRequestCallbacks& callbacks,
-                               Tracing::Span& parent_span,
-                               const Http::AsyncClient::RequestOptions& options));
-  MOCK_METHOD4_T(startRaw,
-                 RawAsyncStream*(absl::string_view service_full_name, absl::string_view method_name,
-                                 RawAsyncStreamCallbacks& callbacks,
-                                 const Http::AsyncClient::StreamOptions& options));
-
-  std::unique_ptr<testing::NiceMock<Grpc::MockAsyncRequest>> async_request_;
-=======
   MOCK_METHOD(AsyncRequest*, sendRaw,
               (absl::string_view service_full_name, absl::string_view method_name,
                Buffer::InstancePtr&& request, RawAsyncRequestCallbacks& callbacks,
@@ -97,7 +84,9 @@
               (absl::string_view service_full_name, absl::string_view method_name,
                RawAsyncStreamCallbacks& callbacks,
                const Http::AsyncClient::StreamOptions& options));
->>>>>>> 7e7c3ea4
+
+  std::unique_ptr<testing::NiceMock<Grpc::MockAsyncRequest>> async_request_;
+
 };
 
 class MockAsyncClientFactory : public AsyncClientFactory {
