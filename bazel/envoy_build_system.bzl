--- conflicted
+++ resolved
@@ -407,20 +407,13 @@
         "//conditions:default": xs,
     })
 
-<<<<<<< HEAD
-=======
-
->>>>>>> d69399b6
+
 def envoy_select_perf_annotation(xs):
     return select({
         "@envoy//bazel:enable_perf_annotation": xs,
         "//conditions:default": [],
-<<<<<<< HEAD
-    })
-=======
    })
 
->>>>>>> d69399b6
 
 # Selects the given values if Google gRPC is enabled in the current build.
 def envoy_select_google_grpc(xs, repository = ""):
