--- conflicted
+++ resolved
@@ -24,18 +24,15 @@
 
 removed_config_or_runtime:
 # *Normally occurs at the end of the* :ref:`deprecation period <deprecated>`
-<<<<<<< HEAD
 - area: config
   change: |
     removed ``envoy.reloadable_features.combine_sds_requests`` and legacy code paths.
-=======
 - area: dns
   change: |
     removed ``envoy.reloadable_features.dns_multiple_addresses`` runtime flag and legacy code paths.
 - area: router
   change: |
     removed ``envoy.reloadable_features.get_route_config_factory_by_type`` runtime flag. The flag is no longer needed as the behavior is now the default.
->>>>>>> c4765398
 - area: http
   change: |
     removed ``envoy.reloadable_features.http2_delay_keepalive_timeout`` and legacy code paths.
