--- conflicted
+++ resolved
@@ -324,12 +324,7 @@
 
 class DnsImplConstructor : public TestBase {
 protected:
-<<<<<<< HEAD
-  DnsImplConstructor()
-      : api_(Api::createApiForTest(stats_store_)), dispatcher_(api_->allocateDispatcher()) {}
-=======
-  DnsImplConstructor() : api_(Api::createApiForTest()), dispatcher_(*api_) {}
->>>>>>> 3fb856c7
+  DnsImplConstructor() : api_(Api::createApiForTest()), dispatcher_(api_->allocateDispatcher()) {}
 
   Api::ApiPtr api_;
   Event::DispatcherPtr dispatcher_;
@@ -408,12 +403,7 @@
 
 class DnsImplTest : public TestBaseWithParam<Address::IpVersion> {
 public:
-<<<<<<< HEAD
-  DnsImplTest()
-      : api_(Api::createApiForTest(stats_store_)), dispatcher_(api_->allocateDispatcher()) {}
-=======
-  DnsImplTest() : api_(Api::createApiForTest()), dispatcher_(*api_) {}
->>>>>>> 3fb856c7
+  DnsImplTest() : api_(Api::createApiForTest()), dispatcher_(api_->allocateDispatcher()) {}
 
   void SetUp() override {
     resolver_ = dispatcher_->createDnsResolver({});
