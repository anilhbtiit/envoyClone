--- conflicted
+++ resolved
@@ -274,7 +274,7 @@
 }
 
 // Overrides that may be set on a per-route basis
-// [#next-free-field: 7]
+// [#next-free-field: 8]
 message ExtProcOverrides {
   // Set a different processing mode for this route than the default.
   ProcessingMode processing_mode = 1;
@@ -296,18 +296,16 @@
   // Set a different gRPC service for this route than the default.
   config.core.v3.GrpcService grpc_service = 5;
 
-<<<<<<< HEAD
-  // Additional metadata to include into streams initiated to the ext_proc gRPC
-  // service. This can be used for scenarios in which additional ad hoc
-  // authorization headers (e.g. ``x-foo-bar: baz-key``) are to be injected or
-  // when a route needs to partially override inherited metadata.
-  repeated config.core.v3.HeaderValue metadata = 6;
-=======
   // Options related to the sending and receiving of dynamic metadata.
   // Lists of forwarding and receiving namespaces will be overridden in their entirety,
   // meaning the most-specific config that specifies this override will be the final
   // config used. It is the prerogative of the control plane to ensure this
   // most-specific config contains the correct final overrides.
   MetadataOptions metadata_options = 6;
->>>>>>> 901b87ee
+
+  // Additional metadata to include into streams initiated to the ext_proc gRPC
+  // service. This can be used for scenarios in which additional ad hoc
+  // authorization headers (e.g. ``x-foo-bar: baz-key``) are to be injected or
+  // when a route needs to partially override inherited metadata.
+  repeated config.core.v3.HeaderValue grpc_metadata = 7;
 }