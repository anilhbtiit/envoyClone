--- conflicted
+++ resolved
@@ -229,12 +229,9 @@
 }
 
 ConnectionPool::Cancellable* ConnPoolImplBase::newStream(AttachContext& context) {
-<<<<<<< HEAD
   has_seen_clients_ = true;
-=======
   ASSERT(static_cast<ssize_t>(connecting_stream_capacity_) ==
          connectingCapacity(connecting_clients_)); // O(n) debug check.
->>>>>>> 68b1c5d2
   if (!ready_clients_.empty()) {
     ActiveClient& client = *ready_clients_.front();
     ENVOY_CONN_LOG(debug, "using existing connection", client);
@@ -445,15 +442,9 @@
     // this forces part of its cleanup to happen now.
     client.releaseResources();
 
-<<<<<<< HEAD
-    dispatcher_.deferredDelete(client.removeFromList(owningList(client.state_)));
+    dispatcher_.deferredDelete(client.removeFromList(owningList(client.state())));
     if (incomplete_stream || !is_draining_) {
       checkForIdle();
-=======
-    dispatcher_.deferredDelete(client.removeFromList(owningList(client.state())));
-    if (incomplete_stream) {
-      checkForDrained();
->>>>>>> 68b1c5d2
     }
 
     client.setState(ActiveClient::State::CLOSED);
