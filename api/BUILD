# DO NOT EDIT. This file is generated by tools/proto_format/proto_sync.py.

load("@rules_proto//proto:defs.bzl", "proto_descriptor_set", "proto_library")

licenses(["notice"])  # Apache 2

proto_library(
    name = "v2_protos",
    visibility = ["//visibility:public"],
    deps = [
        "//envoy/admin/v2alpha:pkg",
        "//envoy/api/v2:pkg",
        "//envoy/api/v2/auth:pkg",
        "//envoy/api/v2/cluster:pkg",
        "//envoy/api/v2/core:pkg",
        "//envoy/api/v2/endpoint:pkg",
        "//envoy/api/v2/listener:pkg",
        "//envoy/api/v2/ratelimit:pkg",
        "//envoy/api/v2/route:pkg",
        "//envoy/config/bootstrap/v2:pkg",
        "//envoy/config/cluster/dynamic_forward_proxy/v2alpha:pkg",
        "//envoy/config/common/dynamic_forward_proxy/v2alpha:pkg",
        "//envoy/config/common/tap/v2alpha:pkg",
        "//envoy/config/filter/accesslog/v2:pkg",
        "//envoy/config/filter/fault/v2:pkg",
        "//envoy/config/filter/http/compressor/v2:pkg",
        "//envoy/config/filter/http/dynamic_forward_proxy/v2alpha:pkg",
        "//envoy/config/filter/http/gzip/v2:pkg",
        "//envoy/config/filter/http/rate_limit/v2:pkg",
        "//envoy/config/filter/http/rbac/v2:pkg",
        "//envoy/config/filter/network/dubbo_proxy/v2alpha1:pkg",
        "//envoy/config/filter/network/http_connection_manager/v2:pkg",
        "//envoy/config/filter/network/rate_limit/v2:pkg",
        "//envoy/config/filter/network/rbac/v2:pkg",
        "//envoy/config/filter/network/redis_proxy/v2:pkg",
        "//envoy/config/filter/network/tcp_proxy/v2:pkg",
        "//envoy/config/filter/network/thrift_proxy/v2alpha1:pkg",
        "//envoy/config/filter/thrift/rate_limit/v2alpha1:pkg",
        "//envoy/config/filter/thrift/router/v2alpha1:pkg",
        "//envoy/config/health_checker/redis/v2:pkg",
        "//envoy/config/listener/v2:pkg",
        "//envoy/config/metrics/v2:pkg",
        "//envoy/config/overload/v2alpha:pkg",
        "//envoy/config/ratelimit/v2:pkg",
        "//envoy/config/rbac/v2:pkg",
        "//envoy/config/resource_monitor/fixed_heap/v2alpha:pkg",
        "//envoy/config/resource_monitor/injected_resource/v2alpha:pkg",
        "//envoy/config/retry/omit_canary_hosts/v2:pkg",
        "//envoy/config/retry/previous_hosts/v2:pkg",
        "//envoy/config/trace/v2:pkg",
        "//envoy/config/trace/v2alpha:pkg",
        "//envoy/config/transport_socket/alts/v2alpha:pkg",
        "//envoy/config/transport_socket/tap/v2alpha:pkg",
        "//envoy/data/accesslog/v2:pkg",
        "//envoy/data/tap/v2alpha:pkg",
        "//envoy/service/accesslog/v2:pkg",
        "//envoy/service/auth/v2:pkg",
        "//envoy/service/discovery/v2:pkg",
        "//envoy/service/load_stats/v2:pkg",
        "//envoy/service/metrics/v2:pkg",
        "//envoy/service/ratelimit/v2:pkg",
        "//envoy/service/status/v2:pkg",
        "//envoy/service/tap/v2alpha:pkg",
        "//envoy/type:pkg",
        "//envoy/type/matcher:pkg",
        "//envoy/type/metadata/v2:pkg",
        "//envoy/type/tracing/v2:pkg",
    ],
)

proto_library(
    name = "v3_protos",
    visibility = ["//visibility:public"],
    deps = [
        "//contrib/envoy/extensions/filters/http/dynamo/v3:pkg",
        "//contrib/envoy/extensions/filters/http/language/v3alpha:pkg",
        "//contrib/envoy/extensions/filters/http/squash/v3:pkg",
        "//contrib/envoy/extensions/filters/http/sxg/v3alpha:pkg",
        "//contrib/envoy/extensions/filters/network/client_ssl_auth/v3:pkg",
        "//contrib/envoy/extensions/filters/network/kafka_broker/v3:pkg",
        "//contrib/envoy/extensions/filters/network/kafka_mesh/v3alpha:pkg",
        "//contrib/envoy/extensions/filters/network/mysql_proxy/v3:pkg",
        "//contrib/envoy/extensions/filters/network/postgres_proxy/v3alpha:pkg",
        "//contrib/envoy/extensions/filters/network/rocketmq_proxy/v3:pkg",
        "//contrib/envoy/extensions/filters/network/sip_proxy/router/v3alpha:pkg",
        "//contrib/envoy/extensions/filters/network/sip_proxy/tra/v3alpha:pkg",
        "//contrib/envoy/extensions/filters/network/sip_proxy/v3alpha:pkg",
        "//contrib/envoy/extensions/matching/input_matchers/hyperscan/v3alpha:pkg",
        "//contrib/envoy/extensions/network/connection_balance/dlb/v3alpha:pkg",
        "//contrib/envoy/extensions/private_key_providers/cryptomb/v3alpha:pkg",
<<<<<<< HEAD
        "//contrib/envoy/extensions/regex_engines/hyperscan/v3alpha:pkg",
=======
        "//contrib/envoy/extensions/private_key_providers/qat/v3alpha:pkg",
>>>>>>> c6670adf
        "//contrib/envoy/extensions/vcl/v3alpha:pkg",
        "//envoy/admin/v3:pkg",
        "//envoy/config/accesslog/v3:pkg",
        "//envoy/config/bootstrap/v3:pkg",
        "//envoy/config/cluster/v3:pkg",
        "//envoy/config/common/key_value/v3:pkg",
        "//envoy/config/common/matcher/v3:pkg",
        "//envoy/config/common/mutation_rules/v3:pkg",
        "//envoy/config/core/v3:pkg",
        "//envoy/config/endpoint/v3:pkg",
        "//envoy/config/filter/thrift/router/v2alpha1:pkg",
        "//envoy/config/grpc_credential/v3:pkg",
        "//envoy/config/health_checker/redis/v2:pkg",
        "//envoy/config/listener/v3:pkg",
        "//envoy/config/metrics/v3:pkg",
        "//envoy/config/overload/v3:pkg",
        "//envoy/config/ratelimit/v3:pkg",
        "//envoy/config/rbac/v3:pkg",
        "//envoy/config/resource_monitor/fixed_heap/v2alpha:pkg",
        "//envoy/config/resource_monitor/injected_resource/v2alpha:pkg",
        "//envoy/config/retry/omit_canary_hosts/v2:pkg",
        "//envoy/config/retry/previous_hosts/v2:pkg",
        "//envoy/config/route/v3:pkg",
        "//envoy/config/tap/v3:pkg",
        "//envoy/config/trace/v3:pkg",
        "//envoy/data/accesslog/v3:pkg",
        "//envoy/data/cluster/v3:pkg",
        "//envoy/data/core/v3:pkg",
        "//envoy/data/dns/v3:pkg",
        "//envoy/data/tap/v3:pkg",
        "//envoy/extensions/access_loggers/file/v3:pkg",
        "//envoy/extensions/access_loggers/filters/cel/v3:pkg",
        "//envoy/extensions/access_loggers/grpc/v3:pkg",
        "//envoy/extensions/access_loggers/open_telemetry/v3:pkg",
        "//envoy/extensions/access_loggers/stream/v3:pkg",
        "//envoy/extensions/access_loggers/wasm/v3:pkg",
        "//envoy/extensions/bootstrap/internal_listener/v3:pkg",
        "//envoy/extensions/cache/simple_http_cache/v3:pkg",
        "//envoy/extensions/clusters/aggregate/v3:pkg",
        "//envoy/extensions/clusters/dynamic_forward_proxy/v3:pkg",
        "//envoy/extensions/clusters/redis/v3:pkg",
        "//envoy/extensions/common/async_files/v3:pkg",
        "//envoy/extensions/common/dynamic_forward_proxy/v3:pkg",
        "//envoy/extensions/common/matching/v3:pkg",
        "//envoy/extensions/common/ratelimit/v3:pkg",
        "//envoy/extensions/common/tap/v3:pkg",
        "//envoy/extensions/compression/brotli/compressor/v3:pkg",
        "//envoy/extensions/compression/brotli/decompressor/v3:pkg",
        "//envoy/extensions/compression/gzip/compressor/v3:pkg",
        "//envoy/extensions/compression/gzip/decompressor/v3:pkg",
        "//envoy/extensions/compression/zstd/compressor/v3:pkg",
        "//envoy/extensions/compression/zstd/decompressor/v3:pkg",
        "//envoy/extensions/config/validators/minimum_clusters/v3:pkg",
        "//envoy/extensions/early_data/v3:pkg",
        "//envoy/extensions/filters/common/dependency/v3:pkg",
        "//envoy/extensions/filters/common/fault/v3:pkg",
        "//envoy/extensions/filters/common/matcher/action/v3:pkg",
        "//envoy/extensions/filters/http/adaptive_concurrency/v3:pkg",
        "//envoy/extensions/filters/http/admission_control/v3:pkg",
        "//envoy/extensions/filters/http/alternate_protocols_cache/v3:pkg",
        "//envoy/extensions/filters/http/aws_lambda/v3:pkg",
        "//envoy/extensions/filters/http/aws_request_signing/v3:pkg",
        "//envoy/extensions/filters/http/bandwidth_limit/v3:pkg",
        "//envoy/extensions/filters/http/buffer/v3:pkg",
        "//envoy/extensions/filters/http/cache/v3:pkg",
        "//envoy/extensions/filters/http/cdn_loop/v3:pkg",
        "//envoy/extensions/filters/http/composite/v3:pkg",
        "//envoy/extensions/filters/http/compressor/v3:pkg",
        "//envoy/extensions/filters/http/cors/v3:pkg",
        "//envoy/extensions/filters/http/csrf/v3:pkg",
        "//envoy/extensions/filters/http/decompressor/v3:pkg",
        "//envoy/extensions/filters/http/dynamic_forward_proxy/v3:pkg",
        "//envoy/extensions/filters/http/ext_authz/v3:pkg",
        "//envoy/extensions/filters/http/ext_proc/v3:pkg",
        "//envoy/extensions/filters/http/fault/v3:pkg",
        "//envoy/extensions/filters/http/file_system_buffer/v3:pkg",
        "//envoy/extensions/filters/http/gcp_authn/v3:pkg",
        "//envoy/extensions/filters/http/grpc_http1_bridge/v3:pkg",
        "//envoy/extensions/filters/http/grpc_http1_reverse_bridge/v3:pkg",
        "//envoy/extensions/filters/http/grpc_json_transcoder/v3:pkg",
        "//envoy/extensions/filters/http/grpc_stats/v3:pkg",
        "//envoy/extensions/filters/http/grpc_web/v3:pkg",
        "//envoy/extensions/filters/http/gzip/v3:pkg",
        "//envoy/extensions/filters/http/header_to_metadata/v3:pkg",
        "//envoy/extensions/filters/http/health_check/v3:pkg",
        "//envoy/extensions/filters/http/ip_tagging/v3:pkg",
        "//envoy/extensions/filters/http/jwt_authn/v3:pkg",
        "//envoy/extensions/filters/http/kill_request/v3:pkg",
        "//envoy/extensions/filters/http/local_ratelimit/v3:pkg",
        "//envoy/extensions/filters/http/lua/v3:pkg",
        "//envoy/extensions/filters/http/oauth2/v3:pkg",
        "//envoy/extensions/filters/http/on_demand/v3:pkg",
        "//envoy/extensions/filters/http/original_src/v3:pkg",
        "//envoy/extensions/filters/http/ratelimit/v3:pkg",
        "//envoy/extensions/filters/http/rbac/v3:pkg",
        "//envoy/extensions/filters/http/router/v3:pkg",
        "//envoy/extensions/filters/http/set_metadata/v3:pkg",
        "//envoy/extensions/filters/http/stateful_session/v3:pkg",
        "//envoy/extensions/filters/http/tap/v3:pkg",
        "//envoy/extensions/filters/http/wasm/v3:pkg",
        "//envoy/extensions/filters/listener/http_inspector/v3:pkg",
        "//envoy/extensions/filters/listener/original_dst/v3:pkg",
        "//envoy/extensions/filters/listener/original_src/v3:pkg",
        "//envoy/extensions/filters/listener/proxy_protocol/v3:pkg",
        "//envoy/extensions/filters/listener/tls_inspector/v3:pkg",
        "//envoy/extensions/filters/network/connection_limit/v3:pkg",
        "//envoy/extensions/filters/network/direct_response/v3:pkg",
        "//envoy/extensions/filters/network/dubbo_proxy/router/v3:pkg",
        "//envoy/extensions/filters/network/dubbo_proxy/v3:pkg",
        "//envoy/extensions/filters/network/echo/v3:pkg",
        "//envoy/extensions/filters/network/ext_authz/v3:pkg",
        "//envoy/extensions/filters/network/http_connection_manager/v3:pkg",
        "//envoy/extensions/filters/network/local_ratelimit/v3:pkg",
        "//envoy/extensions/filters/network/meta_protocol_proxy/matcher/action/v3:pkg",
        "//envoy/extensions/filters/network/meta_protocol_proxy/matcher/v3:pkg",
        "//envoy/extensions/filters/network/meta_protocol_proxy/v3:pkg",
        "//envoy/extensions/filters/network/mongo_proxy/v3:pkg",
        "//envoy/extensions/filters/network/ratelimit/v3:pkg",
        "//envoy/extensions/filters/network/rbac/v3:pkg",
        "//envoy/extensions/filters/network/redis_proxy/v3:pkg",
        "//envoy/extensions/filters/network/sni_cluster/v3:pkg",
        "//envoy/extensions/filters/network/sni_dynamic_forward_proxy/v3:pkg",
        "//envoy/extensions/filters/network/tcp_proxy/v3:pkg",
        "//envoy/extensions/filters/network/thrift_proxy/filters/header_to_metadata/v3:pkg",
        "//envoy/extensions/filters/network/thrift_proxy/filters/ratelimit/v3:pkg",
        "//envoy/extensions/filters/network/thrift_proxy/router/v3:pkg",
        "//envoy/extensions/filters/network/thrift_proxy/v3:pkg",
        "//envoy/extensions/filters/network/wasm/v3:pkg",
        "//envoy/extensions/filters/network/zookeeper_proxy/v3:pkg",
        "//envoy/extensions/filters/udp/dns_filter/v3:pkg",
        "//envoy/extensions/filters/udp/udp_proxy/v3:pkg",
        "//envoy/extensions/formatter/metadata/v3:pkg",
        "//envoy/extensions/formatter/req_without_query/v3:pkg",
        "//envoy/extensions/health_checkers/redis/v3:pkg",
        "//envoy/extensions/http/header_formatters/preserve_case/v3:pkg",
        "//envoy/extensions/http/header_validators/envoy_default/v3:pkg",
        "//envoy/extensions/http/original_ip_detection/custom_header/v3:pkg",
        "//envoy/extensions/http/original_ip_detection/xff/v3:pkg",
        "//envoy/extensions/http/stateful_session/cookie/v3:pkg",
        "//envoy/extensions/internal_redirect/allow_listed_routes/v3:pkg",
        "//envoy/extensions/internal_redirect/previous_routes/v3:pkg",
        "//envoy/extensions/internal_redirect/safe_cross_scheme/v3:pkg",
        "//envoy/extensions/key_value/file_based/v3:pkg",
        "//envoy/extensions/matching/common_inputs/environment_variable/v3:pkg",
        "//envoy/extensions/matching/common_inputs/network/v3:pkg",
        "//envoy/extensions/matching/common_inputs/ssl/v3:pkg",
        "//envoy/extensions/matching/input_matchers/consistent_hashing/v3:pkg",
        "//envoy/extensions/matching/input_matchers/ip/v3:pkg",
        "//envoy/extensions/network/dns_resolver/apple/v3:pkg",
        "//envoy/extensions/network/dns_resolver/cares/v3:pkg",
        "//envoy/extensions/network/dns_resolver/getaddrinfo/v3:pkg",
        "//envoy/extensions/network/socket_interface/v3:pkg",
        "//envoy/extensions/quic/crypto_stream/v3:pkg",
        "//envoy/extensions/quic/proof_source/v3:pkg",
        "//envoy/extensions/rate_limit_descriptors/expr/v3:pkg",
        "//envoy/extensions/rbac/matchers/upstream_ip_port/v3:pkg",
        "//envoy/extensions/regex_engines/v3:pkg",
        "//envoy/extensions/request_id/uuid/v3:pkg",
        "//envoy/extensions/resource_monitors/fixed_heap/v3:pkg",
        "//envoy/extensions/resource_monitors/injected_resource/v3:pkg",
        "//envoy/extensions/retry/host/omit_canary_hosts/v3:pkg",
        "//envoy/extensions/retry/host/omit_host_metadata/v3:pkg",
        "//envoy/extensions/retry/host/previous_hosts/v3:pkg",
        "//envoy/extensions/retry/priority/previous_priorities/v3:pkg",
        "//envoy/extensions/stat_sinks/graphite_statsd/v3:pkg",
        "//envoy/extensions/stat_sinks/wasm/v3:pkg",
        "//envoy/extensions/transport_sockets/alts/v3:pkg",
        "//envoy/extensions/transport_sockets/http_11_proxy/v3:pkg",
        "//envoy/extensions/transport_sockets/internal_upstream/v3:pkg",
        "//envoy/extensions/transport_sockets/proxy_protocol/v3:pkg",
        "//envoy/extensions/transport_sockets/quic/v3:pkg",
        "//envoy/extensions/transport_sockets/raw_buffer/v3:pkg",
        "//envoy/extensions/transport_sockets/s2a/v3:pkg",
        "//envoy/extensions/transport_sockets/starttls/v3:pkg",
        "//envoy/extensions/transport_sockets/tap/v3:pkg",
        "//envoy/extensions/transport_sockets/tcp_stats/v3:pkg",
        "//envoy/extensions/transport_sockets/tls/v3:pkg",
        "//envoy/extensions/udp_packet_writer/v3:pkg",
        "//envoy/extensions/upstreams/http/generic/v3:pkg",
        "//envoy/extensions/upstreams/http/http/v3:pkg",
        "//envoy/extensions/upstreams/http/tcp/v3:pkg",
        "//envoy/extensions/upstreams/http/v3:pkg",
        "//envoy/extensions/upstreams/tcp/generic/v3:pkg",
        "//envoy/extensions/wasm/v3:pkg",
        "//envoy/extensions/watchdog/profile_action/v3:pkg",
        "//envoy/service/accesslog/v3:pkg",
        "//envoy/service/auth/v3:pkg",
        "//envoy/service/cluster/v3:pkg",
        "//envoy/service/discovery/v3:pkg",
        "//envoy/service/endpoint/v3:pkg",
        "//envoy/service/event_reporting/v3:pkg",
        "//envoy/service/ext_proc/v3:pkg",
        "//envoy/service/extension/v3:pkg",
        "//envoy/service/health/v3:pkg",
        "//envoy/service/listener/v3:pkg",
        "//envoy/service/load_stats/v3:pkg",
        "//envoy/service/metrics/v3:pkg",
        "//envoy/service/ratelimit/v3:pkg",
        "//envoy/service/route/v3:pkg",
        "//envoy/service/runtime/v3:pkg",
        "//envoy/service/secret/v3:pkg",
        "//envoy/service/status/v3:pkg",
        "//envoy/service/tap/v3:pkg",
        "//envoy/service/trace/v3:pkg",
        "//envoy/type/http/v3:pkg",
        "//envoy/type/matcher/v3:pkg",
        "//envoy/type/metadata/v3:pkg",
        "//envoy/type/tracing/v3:pkg",
        "//envoy/type/v3:pkg",
        "//envoy/watchdog/v3:pkg",
    ],
)

proto_library(
    name = "xds_protos",
    visibility = ["//visibility:public"],
    deps = [
        "@com_github_cncf_udpa//xds/core/v3:pkg",
        "@com_github_cncf_udpa//xds/type/matcher/v3:pkg",
        "@com_github_cncf_udpa//xds/type/v3:pkg",
    ],
)

proto_library(
    name = "all_protos",
    visibility = ["//visibility:public"],
    deps = [
        ":v2_protos",
        ":v3_protos",
        ":xds_protos",
    ],
)

filegroup(
    name = "proto_breaking_change_detector_buf_config",
    srcs = [
        "buf.yaml",
    ],
    visibility = ["//visibility:public"],
)

proto_descriptor_set(
    name = "v3_proto_set",
    visibility = ["//visibility:public"],
    deps = [
        ":v3_protos",
        ":xds_protos",
    ],
)<|MERGE_RESOLUTION|>--- conflicted
+++ resolved
@@ -88,11 +88,8 @@
         "//contrib/envoy/extensions/matching/input_matchers/hyperscan/v3alpha:pkg",
         "//contrib/envoy/extensions/network/connection_balance/dlb/v3alpha:pkg",
         "//contrib/envoy/extensions/private_key_providers/cryptomb/v3alpha:pkg",
-<<<<<<< HEAD
+        "//contrib/envoy/extensions/private_key_providers/qat/v3alpha:pkg",
         "//contrib/envoy/extensions/regex_engines/hyperscan/v3alpha:pkg",
-=======
-        "//contrib/envoy/extensions/private_key_providers/qat/v3alpha:pkg",
->>>>>>> c6670adf
         "//contrib/envoy/extensions/vcl/v3alpha:pkg",
         "//envoy/admin/v3:pkg",
         "//envoy/config/accesslog/v3:pkg",
