--- conflicted
+++ resolved
@@ -319,16 +319,13 @@
     may now be used to configure the ``set_metadata`` filter.
 
 deprecated:
-<<<<<<< HEAD
+- area: wasm
+  change: |
+    Wasm-specific configuration attributes are deprecated in favor of ``xds`` attributes.
 - area: set_metadata
   change: |
     :ref:`metadata_namespace <envoy_v3_api_field_extensions.filters.http.set_metadata.v3.Config.metadata_namespace>`
     and :ref:`value <envoy_v3_api_field_extensions.filters.http.set_metadata.v3.Config.value>`
     are deprecated. Please use the new field
     :ref:`untyped_metadata <envoy_v3_api_field_extensions.filters.http.set_metadata.v3.Config.metadata>`
-    to configure static metadata to inject.
-=======
-- area: wasm
-  change: |
-    Wasm-specific configuration attributes are deprecated in favor of ``xds`` attributes.
->>>>>>> dddfcfbd
+    to configure static metadata to inject.