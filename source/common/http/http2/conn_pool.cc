--- conflicted
+++ resolved
@@ -64,9 +64,8 @@
   parent.host()->cluster().stats().upstream_cx_http2_total_.inc();
 }
 
-<<<<<<< HEAD
-ConnPoolImpl::ActiveClient::ActiveClient(Envoy::Http::HttpConnPoolImplBase& parent,
-                                         Upstream::Host::CreateConnectionData& data)
+ActiveClient::ActiveClient(Envoy::Http::HttpConnPoolImplBase& parent,
+                           Upstream::Host::CreateConnectionData& data)
     : Envoy::Http::ActiveClient(
           parent, maxStreamsPerConnection(parent.host()->cluster().maxRequestsPerConnection()),
           parent.host()->cluster().http2Options().max_concurrent_streams().value(), data) {
@@ -75,12 +74,7 @@
   parent.host()->cluster().stats().upstream_cx_http2_total_.inc();
 }
 
-bool ConnPoolImpl::ActiveClient::closingWithIncompleteStream() const {
-  return closed_with_active_rq_;
-}
-=======
 bool ActiveClient::closingWithIncompleteStream() const { return closed_with_active_rq_; }
->>>>>>> 1d259161
 
 RequestEncoder& ActiveClient::newStreamEncoder(ResponseDecoder& response_decoder) {
   return codec_client_->newStream(response_decoder);
