#include "source/extensions/http/header_validators/envoy_default/path_normalizer.h"

#include "envoy/http/header_validator_errors.h"

#include "source/common/http/header_utility.h"
#include "source/common/http/headers.h"
#include "source/common/runtime/runtime_features.h"
#include "source/extensions/http/header_validators/envoy_default/character_tables.h"

#include "absl/strings/match.h"

namespace Envoy {
namespace Extensions {
namespace Http {
namespace HeaderValidators {
namespace EnvoyDefault {

using ::envoy::extensions::http::header_validators::envoy_default::v3::HeaderValidatorConfig;
using ::envoy::extensions::http::header_validators::envoy_default::v3::
    HeaderValidatorConfig_UriPathNormalizationOptions;
using ::Envoy::Http::HeaderUtility;
using ::Envoy::Http::PathNormalizerResponseCodeDetail;
using ::Envoy::Http::RequestHeaderMap;
using ::Envoy::Http::testCharInTable;
using ::Envoy::Http::UhvResponseCodeDetail;

PathNormalizer::PathNormalizer(const HeaderValidatorConfig& config,
<<<<<<< HEAD
                               bool translate_backslash_to_slash)
    : config_(config), translate_backslash_to_slash_(translate_backslash_to_slash) {}
=======
                               const ConfigOverrides& config_overrides)
    : config_(config), config_overrides_(config_overrides) {}
>>>>>>> cae5358e

PathNormalizer::DecodedOctet
PathNormalizer::normalizeAndDecodeOctet(std::string::iterator iter,
                                        std::string::iterator end) const {
  // From RFC 3986: https://datatracker.ietf.org/doc/html/rfc3986#section-2.1
  //
  // SPELLCHECKER(off)
  // pct-encoded = "%" HEXDIG HEXDIG
  //
  // The uppercase hexadecimal digits 'A' through 'F' are equivalent to
  // the lowercase digits 'a' through 'f', respectively. If two URIs
  // differ only in the case of hexadecimal digits used in percent-encoded
  // octets, they are equivalent. For consistency, URI producers and
  // normalizers should use uppercase hexadecimal digits for all percent-
  // encodings.
  //
  // Also from RFC 3986: https://datatracker.ietf.org/doc/html/rfc3986#section-2.4
  //
  // When a URI is dereferenced, the components and subcomponents significant
  // to the scheme-specific dereferencing process (if any) must be parsed and
  // separated before the percent-encoded octets within those components can
  // be safely decoded, as otherwise the data may be mistaken for component
  // delimiters. The only exception is for percent-encoded octets corresponding
  // to characters in the unreserved set, which can be decoded at any time.
  // SPELLCHECKER(on)

  if (iter == end || *iter != '%') {
    return {PercentDecodeResult::Invalid};
  }

  const bool preserve_case = config_overrides_.preserve_url_encoded_case_;

  char ch = '\0';
  // Normalize and decode the octet
  for (int i = 0; i < 2; ++i) {
    ++iter;
    if (iter == end) {
      return {PercentDecodeResult::Invalid};
    }

    char nibble = *iter;
    if (!isxdigit(*iter)) {
      return {PercentDecodeResult::Invalid};
    }

    // normalize
    nibble = nibble >= 'a' ? nibble ^ 0x20 : nibble;
    if (!preserve_case) {
      *iter = nibble;
    }

    // decode
    int factor = i == 0 ? 16 : 1;
    ch += factor * (nibble >= 'A' ? (nibble - 'A' + 10) : (nibble - '0'));
  }

  if (testCharInTable(kUnreservedCharTable, ch)) {
    // Based on RFC, only decode characters in the UNRESERVED set.
    return {PercentDecodeResult::Decoded, ch};
  }

  if (ch == '/' || ch == '\\') {
    // We decoded a slash character and how we handle it depends on the active configuration.
    switch (config_.uri_path_normalization_options().path_with_escaped_slashes_action()) {
    case HeaderValidatorConfig_UriPathNormalizationOptions::IMPLEMENTATION_SPECIFIC_DEFAULT:
      ABSL_FALLTHROUGH_INTENDED;
    case HeaderValidatorConfig_UriPathNormalizationOptions::KEEP_UNCHANGED:
      // default implementation: normalize the encoded octet and accept the path
      return {PercentDecodeResult::Normalized};

    case HeaderValidatorConfig_UriPathNormalizationOptions::REJECT_REQUEST:
      // Reject the entire request
      return {PercentDecodeResult::Reject};

    case HeaderValidatorConfig_UriPathNormalizationOptions::UNESCAPE_AND_FORWARD:
      // Decode the slash and accept the path.
      return {PercentDecodeResult::Decoded, ch};

    case HeaderValidatorConfig_UriPathNormalizationOptions::UNESCAPE_AND_REDIRECT:
      // Decode the slash and response with a redirect to the normalized path.
      return {PercentDecodeResult::DecodedRedirect, ch};

    default:
      // This should never occur but it's here to make the compiler happy because of the extra
      // values added by protobuf.
      ENVOY_BUG(false, "Unexpected path_with_escaped_slashes_action");
      break;
    }
  }

  // The octet is a valid encoding but it wasn't be decoded because it was outside the UNRESERVED
  // character set.
  return {PercentDecodeResult::Normalized};
}

/*
 * Find the start of the previous segment within the path. The start of the previous segment is the
 * first non-slash character that directly follows a slash. For example:
 *
 *   path = "/hello/world/..";
 *           ^      ^    ^-- current argument
 *           |      |-- start of previous segment (return value)
 *           |-- begin argument
 *
 * Duplicate slashes that are encountered are ignored. For example:
 *
 * path = "/parent//child////..";
 *                  ^       ^-- current argument
 *                  |-- start of previous segment
 *
 * The ``current`` argument must point to a slash character. The ``begin`` iterator must be the
 * start of the path and it is returned on error.
 */
std::string::iterator findStartOfPreviousSegment(std::string::iterator current,
                                                 std::string::iterator begin) {
  bool seen_segment_char = false;
  for (; current != begin; --current) {
    if (*current == '/' && seen_segment_char) {
      ++current;
      return current;
    }

    if (*current != '/' && !seen_segment_char) {
      seen_segment_char = true;
    }
  }

  if (seen_segment_char) {
    ++begin;
  }

  return begin;
}

PathNormalizer::PathNormalizationResult
PathNormalizer::normalizePathUri(RequestHeaderMap& header_map) const {
  // Parse and normalize the :path header and update it in the map. From RFC 9112,
  // https://www.rfc-editor.org/rfc/rfc9112.html#section-3.2:
  //
  // request-target = origin-form
  //                / absolute-form
  //                / authority-form
  //                / asterisk-form
  //
  // origin-form    = absolute-path [ "?" query ]
  // absolute-form  = absolute-URI
  // authority-form = uri-host ":" port
  // asterisk-form  = "*"
  //
  // TODO(#23887) - potentially separate path normalization into multiple independent operations.
  const auto original_path = header_map.path();
  if (original_path == "*" &&
      header_map.method() == ::Envoy::Http::Headers::get().MethodValues.Options) {
    // asterisk-form, only valid for OPTIONS request
    return PathNormalizationResult::success();
  }

  if (HeaderUtility::isStandardConnectRequest(header_map)) {
    // The :path can only be empty for standard CONNECT methods, where the request-target is in
    // authority-form for HTTP/1 requests, or :path is empty for HTTP/2 requests.
    if (original_path.empty()) {
      return PathNormalizationResult::success();
    }
    return {PathNormalizationResult::Action::Reject, UhvResponseCodeDetail::get().InvalidUrl};
  }

  if (original_path.empty() || original_path.at(0) != '/') {
    return {PathNormalizationResult::Action::Reject, UhvResponseCodeDetail::get().InvalidUrl};
  }

  // Split the path and the query parameters / fragment component.
  auto [path_view, query] = splitPathAndQueryParams(original_path);
  // Make a copy of the original path and then create a readonly string_view to it. The string_view
  // is used for optimized sub-strings and the path is modified in place.
  std::string path{path_view.data(), path_view.length()};

  // Start normalizing the path.
  bool redirect = false;

  // Path normalization is based on RFC 3986:
  // https://datatracker.ietf.org/doc/html/rfc3986#section-3.3
  //
  // SPELLCHECKER(off)
  // path          = path-abempty    ; begins with "/" or is empty
  //               / path-absolute   ; begins with "/" but not "//"
  //               / path-noscheme   ; begins with a non-colon segment
  //               / path-rootless   ; begins with a segment
  //               / path-empty      ; zero characters
  //
  // path-abempty  = *( "/" segment )
  // path-absolute = "/" [ segment-nz *( "/" segment ) ]
  // path-noscheme = segment-nz-nc *( "/" segment )
  // path-rootless = segment-nz *( "/" segment )
  // path-empty    = 0<pchar>
  // segment       = *pchar
  // segment-nz    = 1*pchar
  // segment-nz-nc = 1*( unreserved / pct-encoded / sub-delims / "@" )
  //               ; non-zero-length segment without any colon ":"
  //
  // pchar         = unreserved / pct-encoded / sub-delims / ":" / "@"
  // SPELLCHECKER(on)
  {
    // pass 1: normalize and decode percent-encoded octets
    const auto result = decodePass(path);
    if (result.action() == PathNormalizationResult::Action::Reject) {
      return result;
    }

    redirect |= result.action() == PathNormalizationResult::Action::Redirect;
  }

  if (translate_backslash_to_slash_) {
    translateBackToForwardSlashes(path);
  }

  if (!config_.uri_path_normalization_options().skip_merging_slashes()) {
    // pass 2: merge duplicate slashes (if configured to do so)
    const auto result = mergeSlashesPass(path);
    if (result.action() == PathNormalizationResult::Action::Reject) {
      return result;
    }

    redirect |= result.action() == PathNormalizationResult::Action::Redirect;
  }

  {
    // pass 3: collapse dot and dot-dot segments
    const auto result = collapseDotSegmentsPass(path);
    if (result.action() == PathNormalizationResult::Action::Reject) {
      return result;
    }

    redirect |= result.action() == PathNormalizationResult::Action::Redirect;
  }

  absl::string_view normalized_path{path};
  // Update the :path header. We need to honor the normalized path and the original query/fragment
  // components.
  header_map.setPath(absl::StrCat(normalized_path, query));

  if (redirect) {
    return {PathNormalizationResult::Action::Redirect,
            ::Envoy::Http::PathNormalizerResponseCodeDetail::get().RedirectNormalized};
  }

  return PathNormalizationResult::success();
}

void PathNormalizer::translateBackToForwardSlashes(std::string& path) const {
  for (char& character : path) {
    if (character == '\\') {
      character = '/';
    }
  }
}

PathNormalizer::PathNormalizationResult PathNormalizer::decodePass(std::string& path) const {
  auto begin = path.begin();
  auto read = std::next(begin);
  auto write = std::next(begin);
  auto end = path.end();
  bool redirect = false;
  const bool allow_invalid_url_encoding =
      Runtime::runtimeFeatureEnabled("envoy.reloadable_features.uhv_allow_malformed_url_encoding");

  while (read != end) {
    if (*read == '%') {
      auto decode_result = normalizeAndDecodeOctet(read, end);
      // TODO(#23885) - add and honor config to not reject invalid percent-encoded octets.
      switch (decode_result.result()) {
      case PercentDecodeResult::Invalid:
        if (allow_invalid_url_encoding) {
          // Write the % character that starts invalid URL encoded sequence and then continue
          // scanning from the next character.
          *write++ = *read++;
          break;
        }
        ABSL_FALLTHROUGH_INTENDED;
      case PercentDecodeResult::Reject:
        // Reject the request
        return {PathNormalizationResult::Action::Reject, UhvResponseCodeDetail::get().InvalidUrl};

      case PercentDecodeResult::Normalized:
        // Valid encoding but outside the UNRESERVED character set. The encoding was normalized to
        // UPPERCASE and the octet must not be decoded. Copy the normalized encoding.
        *write++ = *read++;
        *write++ = *read++;
        *write++ = *read++;
        break;

      case PercentDecodeResult::DecodedRedirect:
        // The encoding was properly decoded but, based on the config, the request should be
        // redirected to the normalized path.
        redirect = true;
        ABSL_FALLTHROUGH_INTENDED;
      case PercentDecodeResult::Decoded:
        // The encoding was decoded. Store the decoded octet in the last character of the percent
        // encoding (read[2]) so it will be processed in the next iteration. We can safely advance
        // 2 positions since we know that the value was correctly decoded.
        std::advance(read, 2);
        *read = decode_result.octet();
      }
    } else {
      *write++ = *read++;
    }
  }

  path.resize(std::distance(begin, write));
  if (redirect) {
    return {PathNormalizationResult::Action::Redirect,
            ::Envoy::Http::PathNormalizerResponseCodeDetail::get().RedirectNormalized};
  }

  return PathNormalizationResult::success();
}

PathNormalizer::PathNormalizationResult PathNormalizer::mergeSlashesPass(std::string& path) const {
  auto begin = path.begin();
  auto read = std::next(begin);
  auto write = std::next(begin);
  auto end = path.end();

  while (read != end) {
    if (*read == '/') {
      char prev = *std::prev(write);
      if (prev == '/') {
        // Duplicate slash, merge it
        ++read;
      } else {
        // Not a duplicate slash
        *write++ = *read++;
      }
    } else {
      *write++ = *read++;
    }
  }

  path.resize(std::distance(begin, write));
  return PathNormalizationResult::success();
}

PathNormalizer::PathNormalizationResult
PathNormalizer::collapseDotSegmentsPass(std::string& path) const {
  auto begin = path.begin();
  auto read = std::next(begin);
  auto write = std::next(begin);
  auto end = path.end();
  absl::string_view path_view{path};

  while (read != end) {
    if (*read == '.') {
      char prev = *std::prev(write);
      if (prev == '/') {
        // attempt to read ahead 2 characters to see if we are in a "./" or "../" segment.
        const auto dot_segment = path_view.substr(std::distance(begin, read), 3);
        if (absl::StartsWith(dot_segment, "./") || dot_segment == ".") {
          // This is a "/./" segment or the path is terminated by "/.", ignore it
          size_t distance = std::min<size_t>(dot_segment.size(), 2);
          // Advance the read iterator by 1 if the path ends with "." or 2 if the segment is "./"
          std::advance(read, distance);
        } else if (dot_segment == "../" || dot_segment == "..") {
          // This is a "/../" segment or the path is terminated by "/..", navigate one segment up.
          // Back up write 1 position to the previous slash to find the previous segment start.
          auto new_write = findStartOfPreviousSegment(std::prev(write), begin);
          if (new_write == begin) {
            // This is an invalid ".." segment, most likely the full path is "/..", which attempts
            // to go above the root.
            return {PathNormalizationResult::Action::Reject,
                    UhvResponseCodeDetail::get().InvalidUrl};
          }

          // Set the write position to overwrite the previous segment
          write = new_write;
          // Advance the read iterator by 2 if the path ends with ".." or 3 if the segment is "../"
          size_t distance = std::min<size_t>(dot_segment.size(), 3);
          std::advance(read, distance);
        } else {
          *write++ = *read++;
        }
      } else {
        *write++ = *read++;
      }
    } else {
      *write++ = *read++;
    }
  }

  path.resize(std::distance(begin, write));
  return PathNormalizationResult::success();
}

std::tuple<absl::string_view, absl::string_view>
PathNormalizer::splitPathAndQueryParams(absl::string_view path_and_query_params) const {
  // Split on the query (?) or fragment (#) delimiter, whichever one is first.
  // TODO(#23886) - add and honor config option for handling the path fragment component.
  auto delim = path_and_query_params.find_first_of("?#");
  if (delim == absl::string_view::npos) {
    // no query/fragment component
    return std::make_tuple(path_and_query_params, "");
  }

  return std::make_tuple(path_and_query_params.substr(0, delim),
                         path_and_query_params.substr(delim));
}

} // namespace EnvoyDefault
} // namespace HeaderValidators
} // namespace Http
} // namespace Extensions
} // namespace Envoy<|MERGE_RESOLUTION|>--- conflicted
+++ resolved
@@ -25,13 +25,8 @@
 using ::Envoy::Http::UhvResponseCodeDetail;
 
 PathNormalizer::PathNormalizer(const HeaderValidatorConfig& config,
-<<<<<<< HEAD
-                               bool translate_backslash_to_slash)
-    : config_(config), translate_backslash_to_slash_(translate_backslash_to_slash) {}
-=======
                                const ConfigOverrides& config_overrides)
     : config_(config), config_overrides_(config_overrides) {}
->>>>>>> cae5358e
 
 PathNormalizer::DecodedOctet
 PathNormalizer::normalizeAndDecodeOctet(std::string::iterator iter,
