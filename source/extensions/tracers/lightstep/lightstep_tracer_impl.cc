#include "extensions/tracers/lightstep/lightstep_tracer_impl.h"

#include <chrono>
#include <cstdint>
#include <memory>
#include <string>

#include "envoy/config/trace/v3/trace.pb.h"

#include "common/buffer/buffer_impl.h"
#include "common/buffer/zero_copy_input_stream_impl.h"
#include "common/common/base64.h"
#include "common/common/fmt.h"
#include "common/config/utility.h"
#include "common/grpc/common.h"
#include "common/http/message_impl.h"
#include "common/tracing/http_tracer_impl.h"

#include "extensions/tracers/well_known_names.h"

namespace Envoy {
namespace Extensions {
namespace Tracers {
namespace Lightstep {

static Buffer::InstancePtr serializeGrpcMessage(const lightstep::BufferChain& buffer_chain) {
  Buffer::InstancePtr body(new Buffer::OwnedImpl());
  auto size = buffer_chain.num_bytes();
  Buffer::RawSlice iovec;
  body->reserve(size, &iovec, 1);
  ASSERT(iovec.len_ >= size);
  iovec.len_ = size;
  buffer_chain.CopyOut(static_cast<char*>(iovec.mem_), size);
  body->commit(&iovec, 1);
  Grpc::Common::prependGrpcFrameHeader(*body);
  return body;
}

void LightStepLogger::operator()(lightstep::LogLevel level,
                                 opentracing::string_view message) const {
  const fmt::string_view fmt_message{message.data(), message.size()};
  switch (level) {
  case lightstep::LogLevel::debug:
    ENVOY_LOG(debug, "{}", fmt_message);
    break;
  case lightstep::LogLevel::info:
    ENVOY_LOG(info, "{}", fmt_message);
    break;
  default:
    ENVOY_LOG(warn, "{}", fmt_message);
    break;
  }
}

// If the default min_flush_spans value is too small, the larger number of reports can overwhelm
// LightStep's satellites. Hence, we need to choose a number that's large enough; though, it's
// somewhat arbitrary.
//
// See https://github.com/lightstep/lightstep-tracer-cpp/issues/106
const size_t LightStepDriver::DefaultMinFlushSpans = 200U;

LightStepDriver::LightStepTransporter::LightStepTransporter(LightStepDriver& driver)
    : driver_(driver), cluster_update_callbacks_handle_(
                           driver_.clusterManager().addThreadLocalClusterUpdateCallbacks(*this)) {
  Upstream::ThreadLocalCluster* cluster = driver_.clusterManager().get(driver_.cluster());
  collector_cluster_ = cluster ? cluster->info() : nullptr;
}

LightStepDriver::LightStepTransporter::~LightStepTransporter() {
  if (active_request_ != nullptr) {
    active_request_->cancel();
  }
}

void LightStepDriver::LightStepTransporter::onSuccess(const Http::AsyncClient::Request&,
                                                      Http::ResponseMessagePtr&& /*response*/) {
<<<<<<< HEAD
  driver_.grpc_context_.chargeStat(*active_cluster_, driver_.request_names_, true);
=======
  driver_.grpc_context_.chargeStat(*driver_.cluster(), driver_.request_stat_names_, true);
>>>>>>> 4e16a371
  active_callback_->OnSuccess(*active_report_);
  reset();
}

void LightStepDriver::LightStepTransporter::onFailure(
    const Http::AsyncClient::Request&, Http::AsyncClient::FailureReason /*failure_reason*/) {
<<<<<<< HEAD
  driver_.grpc_context_.chargeStat(*active_cluster_, driver_.request_names_, false);
=======
  driver_.grpc_context_.chargeStat(*driver_.cluster(), driver_.request_stat_names_, false);
>>>>>>> 4e16a371
  active_callback_->OnFailure(*active_report_);
  reset();
}

void LightStepDriver::LightStepTransporter::onClusterAddOrUpdate(
    Upstream::ThreadLocalCluster& cluster) {
  if (cluster.info()->name() != driver_.cluster()) {
    return;
  }
  ENVOY_LOG(debug, "attaching to cluster '{}'", cluster.info()->name());
  collector_cluster_ = cluster.info();
}

void LightStepDriver::LightStepTransporter::onClusterRemoval(const std::string& cluster) {
  if (cluster != driver_.cluster()) {
    return;
  }
  ENVOY_LOG(debug, "detaching from cluster '{}'", cluster);
  collector_cluster_.reset();
}

void LightStepDriver::LightStepTransporter::OnSpanBufferFull() noexcept {
  if (active_report_ != nullptr) {
    return;
  }
  driver_.flush();
}

void LightStepDriver::LightStepTransporter::Send(std::unique_ptr<lightstep::BufferChain>&& report,
                                                 Callback& callback) noexcept {
  if (active_report_ != nullptr) {
    callback.OnFailure(*report);
    return;
  }
  active_report_ = std::move(report);
  active_callback_ = &callback;

  const uint64_t timeout =
      driver_.runtime().snapshot().getInteger("tracing.lightstep.request_timeout", 5000U);
  Http::RequestMessagePtr message = Grpc::Common::prepareHeaders(
      driver_.cluster(), lightstep::CollectorServiceFullName(), lightstep::CollectorMethodName(),
      absl::optional<std::chrono::milliseconds>(timeout));
  message->body() = serializeGrpcMessage(*active_report_);

  if (collector_cluster_) {
    active_cluster_ = collector_cluster_;
    active_request_ = driver_.clusterManager()
                          .httpAsyncClientForCluster(collector_cluster_->name())
                          .send(std::move(message), *this,
                                Http::AsyncClient::RequestOptions().setTimeout(
                                    std::chrono::milliseconds(timeout)));
  } else {
    reset();
    ENVOY_LOG(debug, "collector cluster '{}' does not exist", driver_.cluster());
    driver_.tracerStats().reports_skipped_no_cluster_.inc();
  }
}

void LightStepDriver::LightStepTransporter::reset() {
  active_cluster_ = nullptr;
  active_request_ = nullptr;
  active_callback_ = nullptr;
  active_report_ = nullptr;
}

LightStepDriver::LightStepMetricsObserver::LightStepMetricsObserver(LightStepDriver& driver)
    : driver_(driver) {}

void LightStepDriver::LightStepMetricsObserver::OnSpansSent(int num_spans) noexcept {
  driver_.tracerStats().spans_sent_.add(num_spans);
}

void LightStepDriver::LightStepMetricsObserver::OnSpansDropped(int num_spans) noexcept {
  driver_.tracerStats().spans_dropped_.add(num_spans);
}

LightStepDriver::TlsLightStepTracer::TlsLightStepTracer(
    const std::shared_ptr<lightstep::LightStepTracer>& tracer, LightStepDriver& driver,
    Event::Dispatcher& dispatcher)
    : tracer_{tracer}, driver_{driver} {
  flush_timer_ = dispatcher.createTimer([this]() -> void {
    driver_.tracerStats().timer_flushed_.inc();
    tracer_->Flush();
    enableTimer();
  });

  enableTimer();
}

lightstep::LightStepTracer& LightStepDriver::TlsLightStepTracer::tracer() { return *tracer_; }

void LightStepDriver::TlsLightStepTracer::enableTimer() {
  const uint64_t flush_interval =
      driver_.runtime().snapshot().getInteger("tracing.lightstep.flush_interval_ms", 1000U);
  flush_timer_->enableTimer(std::chrono::milliseconds(flush_interval));
}

LightStepDriver::LightStepDriver(const envoy::config::trace::v3::LightstepConfig& lightstep_config,
                                 Upstream::ClusterManager& cluster_manager, Stats::Scope& scope,
                                 ThreadLocal::SlotAllocator& tls, Runtime::Loader& runtime,
                                 std::unique_ptr<lightstep::LightStepTracerOptions>&& options,
                                 PropagationMode propagation_mode, Grpc::Context& grpc_context)
    : OpenTracingDriver{scope}, cm_{cluster_manager},
      tracer_stats_{LIGHTSTEP_TRACER_STATS(POOL_COUNTER_PREFIX(scope, "tracing.lightstep."))},
      tls_{tls.allocateSlot()}, runtime_{runtime}, options_{std::move(options)},
      propagation_mode_{propagation_mode}, grpc_context_(grpc_context),
      pool_(scope.symbolTable()), request_stat_names_{
                                      pool_.add(lightstep::CollectorServiceFullName()),
                                      pool_.add(lightstep::CollectorMethodName())} {

  Config::Utility::checkCluster(TracerNames::get().Lightstep, lightstep_config.collector_cluster(),
                                cm_, /* allow_added_via_api */ true);
  cluster_ = lightstep_config.collector_cluster();

  if (!(cm_.get(cluster_)->info()->features() & Upstream::ClusterInfo::Features::HTTP2)) {
    throw EnvoyException(
        fmt::format("{} collector cluster must support http2 for gRPC calls", cluster_));
  }

  tls_->set([this](Event::Dispatcher& dispatcher) -> ThreadLocal::ThreadLocalObjectSharedPtr {
    lightstep::LightStepTracerOptions tls_options;
    tls_options.access_token = options_->access_token;
    tls_options.component_name = options_->component_name;
    tls_options.use_thread = false;
    tls_options.use_single_key_propagation = true;
    tls_options.logger_sink = LightStepLogger{};

    tls_options.max_buffered_spans = std::function<size_t()>{[this] {
      return runtime_.snapshot().getInteger("tracing.lightstep.min_flush_spans",
                                            DefaultMinFlushSpans);
    }};
    tls_options.metrics_observer = std::make_unique<LightStepMetricsObserver>(*this);
    tls_options.transporter = std::make_unique<LightStepTransporter>(*this);
    std::shared_ptr<lightstep::LightStepTracer> tracer =
        lightstep::MakeLightStepTracer(std::move(tls_options));

    return ThreadLocal::ThreadLocalObjectSharedPtr{
        new TlsLightStepTracer{tracer, *this, dispatcher}};
  });
}

void LightStepDriver::flush() {
  auto& tls_tracer = tls_->getTyped<TlsLightStepTracer>();
  tls_tracer.tracer().Flush();
  tls_tracer.enableTimer();
}

opentracing::Tracer& LightStepDriver::tracer() {
  return tls_->getTyped<TlsLightStepTracer>().tracer();
}

} // namespace Lightstep
} // namespace Tracers
} // namespace Extensions
} // namespace Envoy<|MERGE_RESOLUTION|>--- conflicted
+++ resolved
@@ -74,22 +74,14 @@
 
 void LightStepDriver::LightStepTransporter::onSuccess(const Http::AsyncClient::Request&,
                                                       Http::ResponseMessagePtr&& /*response*/) {
-<<<<<<< HEAD
-  driver_.grpc_context_.chargeStat(*active_cluster_, driver_.request_names_, true);
-=======
-  driver_.grpc_context_.chargeStat(*driver_.cluster(), driver_.request_stat_names_, true);
->>>>>>> 4e16a371
+  driver_.grpc_context_.chargeStat(*active_cluster_, driver_.request_stat_names_, true);
   active_callback_->OnSuccess(*active_report_);
   reset();
 }
 
 void LightStepDriver::LightStepTransporter::onFailure(
     const Http::AsyncClient::Request&, Http::AsyncClient::FailureReason /*failure_reason*/) {
-<<<<<<< HEAD
-  driver_.grpc_context_.chargeStat(*active_cluster_, driver_.request_names_, false);
-=======
-  driver_.grpc_context_.chargeStat(*driver_.cluster(), driver_.request_stat_names_, false);
->>>>>>> 4e16a371
+  driver_.grpc_context_.chargeStat(*active_cluster_, driver_.request_stat_names_, false);
   active_callback_->OnFailure(*active_report_);
   reset();
 }
