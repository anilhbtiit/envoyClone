--- conflicted
+++ resolved
@@ -7,11 +7,7 @@
 namespace ConsistentHashing {
 
 Envoy::Matcher::InputMatcherFactoryCb ConsistentHashingConfig::createInputMatcherFactoryCb(
-<<<<<<< HEAD
-    const Protobuf::Message& config, ProtobufMessage::ValidationVisitor& validation_visitor) {
-=======
     const Protobuf::Message& config, Server::Configuration::ServerFactoryContext& factory_context) {
->>>>>>> 4c9f5e6f
   const auto& consistent_hashing_config =
       MessageUtil::downcastAndValidate<const envoy::extensions::matching::input_matchers::
                                            consistent_hashing::v3::ConsistentHashing&>(
