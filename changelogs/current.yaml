--- conflicted
+++ resolved
@@ -159,12 +159,10 @@
 - area: docker
   change: |
     Updated base image to ``ubuntu:22.04`` to fix Redis memory issue (https://github.com/envoyproxy/envoy/issues/31248).
-<<<<<<< HEAD
 - area: aws
   change: |
     Default credentials file location was relying on incorrect ~ expansion. This fix now resolves to the correct path
     by using HOME environment variable, if the credentials file location is not explicitly specified.
-=======
 - area: ext_authz
   change: |
     Fixed a bug to ensure the proper functioning of the ``with_request_body`` feature within the per-route ExtAuthZ filter.
@@ -174,7 +172,6 @@
     setting. The OAuth spec does not dictate that an authorization server must respond with an expiry. Envoy currently
     fails any OAuth flow if the expiry is not set. This setting allows you to provide a default in this case to ensure
     the OAuth flow can succeed.
->>>>>>> 241ac85f
 
 removed_config_or_runtime:
 # *Normally occurs at the end of the* :ref:`deprecation period <deprecated>`
