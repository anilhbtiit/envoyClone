--- conflicted
+++ resolved
@@ -71,13 +71,8 @@
         urls = ["https://github.com/google/protobuf/archive/v3.5.0.tar.gz"],
     ),
     envoy_api = dict(
-<<<<<<< HEAD
-        commit = "362031f5b716b6019b1ec9c6df2bc41f0eec25a4",
-        remote = "https://github.com/jrajahalme/envoy-api",
-=======
-        commit = "040b29a717eb5180c4a6797bb72f5a6ce2731363",
+        commit = "fd1a8c4269910caa2d99bf919c0ad13fb3d70f4f",
         remote = "https://github.com/envoyproxy/data-plane-api",
->>>>>>> 2a71dc6a
     ),
     grpc_httpjson_transcoding = dict(
         commit = "e4f58aa07b9002befa493a0a82e10f2e98b51fc6",
