#include "envoy/config/bootstrap/v3/bootstrap.pb.h"
#include "envoy/service/runtime/v3/rtds.pb.h"

#include "test/common/integration/xds_integration_test.h"
#include "test/test_common/environment.h"
#include "test/test_common/test_runtime.h"
#include "test/test_common/utility.h"

#include "gtest/gtest.h"

namespace Envoy {
namespace {

class RtdsIntegrationTest : public XdsIntegrationTest {
public:
  void initialize() override {
    // using http1 because the h1 cluster has a plaintext socket
    setUpstreamProtocol(Http::CodecType::HTTP1);

    XdsIntegrationTest::initialize();

    default_request_headers_.setScheme("http");
    initializeXdsStream();
  }

  void createEnvoy() override {
    Platform::XdsBuilder xds_builder(
        /*xds_server_address=*/Network::Test::getLoopbackAddressUrlString(ipVersion()),
        /*xds_server_port=*/fake_upstreams_[1]->localAddress()->ip()->port());
    // Add the layered runtime config, which includes the RTDS layer.
    xds_builder.addRuntimeDiscoveryService("some_rtds_resource", /*timeout_in_seconds=*/1)
        .setSslRootCerts(getUpstreamCert());
    builder_.setXds(std::move(xds_builder));
    XdsIntegrationTest::createEnvoy();
  }

  void SetUp() override { initialize(); }

<<<<<<< HEAD
  void runReloadTest() {
    // Send a request on the data plane.
    stream_->sendHeaders(envoyToMobileHeaders(default_request_headers_), true);
    terminal_callback_.waitReady();

    EXPECT_EQ(cc_.on_headers_calls, 1);
    EXPECT_EQ(cc_.status, "200");
    EXPECT_EQ(cc_.on_data_calls, 2);
    EXPECT_EQ(cc_.on_complete_calls, 1);
    EXPECT_EQ(cc_.on_cancel_calls, 0);
    EXPECT_EQ(cc_.on_error_calls, 0);
    EXPECT_EQ(cc_.on_header_consumed_bytes_from_response, 27);
    EXPECT_EQ(cc_.on_complete_received_byte_count, 67);
    // Check that the Runtime config is from the static layer.
    EXPECT_FALSE(Runtime::runtimeFeatureEnabled("envoy.reloadable_features.test_feature_false"));

    const std::string load_success_counter = "runtime.load_success";
    uint64_t load_success_value = getCounterValue(load_success_counter);
    // Send a RTDS request and get back the RTDS response.
    EXPECT_TRUE(compareDiscoveryRequest(Config::TypeUrl::get().Runtime, "", {"some_rtds_resource"},
                                        {"some_rtds_resource"}, {}, true));
    auto some_rtds_resource = TestUtility::parseYaml<envoy::service::runtime::v3::Runtime>(R"EOF(
    name: some_rtds_resource
    layer:
      envoy.reloadable_features.test_feature_false: True
  )EOF");
    sendDiscoveryResponse<envoy::service::runtime::v3::Runtime>(
        Config::TypeUrl::get().Runtime, {some_rtds_resource}, {some_rtds_resource}, {}, "1");
    // Wait until the RTDS updates from the DiscoveryResponse have been applied.
    ASSERT_TRUE(waitForCounterGe(load_success_counter, load_success_value + 1));

    // Verify that the Runtime config values are from the RTDS response.
    EXPECT_TRUE(Runtime::runtimeFeatureEnabled("envoy.reloadable_features.test_feature_false"));

    load_success_value = getCounterValue(load_success_counter);
    EXPECT_TRUE(compareDiscoveryRequest(Config::TypeUrl::get().Runtime, "", {"some_rtds_resource"},
                                        {"some_rtds_resource"}, {}));
    some_rtds_resource = TestUtility::parseYaml<envoy::service::runtime::v3::Runtime>(R"EOF(
    name: some_rtds_resource
    layer:
      envoy.reloadable_features.test_feature_false: False
  )EOF");
    // Send another response with Resource wrapper.
    sendDiscoveryResponse<envoy::service::runtime::v3::Runtime>(
        Config::TypeUrl::get().Runtime, {some_rtds_resource}, {some_rtds_resource}, {}, "2",
        {{"test", ProtobufWkt::Any()}});
    // Wait until the RTDS updates from the DiscoveryResponse have been applied.
    ASSERT_TRUE(waitForCounterGe(load_success_counter, load_success_value + 1));

    // Verify that the Runtime config values are from the RTDS response.
    EXPECT_FALSE(Runtime::runtimeFeatureEnabled("envoy.reloadable_features.test_feature_false"));
  }
};

=======
>>>>>>> e556c237
INSTANTIATE_TEST_SUITE_P(
    IpVersionsClientTypeDelta, RtdsIntegrationTest,
    testing::Combine(testing::ValuesIn(TestEnvironment::getIpVersionsForTest()),
                     testing::ValuesIn(TestEnvironment::getsGrpcVersionsForTest()),
                     // Envoy Mobile's xDS APIs only support state-of-the-world, not delta.
                     testing::Values(Grpc::SotwOrDelta::Sotw, Grpc::SotwOrDelta::UnifiedSotw)));

<<<<<<< HEAD
TEST_P(RtdsIntegrationTest, RtdsReloadWithDfpMixedScheme) {
  TestScopedRuntime scoped_runtime;
  scoped_runtime.mergeValues({{"envoy.reloadable_features.dfp_mixed_scheme", "true"}});

  runReloadTest();
}

TEST_P(RtdsIntegrationTest, RtdsReloadWithoutDfpMixedScheme) {
  TestScopedRuntime scoped_runtime;
  scoped_runtime.mergeValues({{"envoy.reloadable_features.dfp_mixed_scheme", "false"}});

  runReloadTest();
=======
TEST_P(RtdsIntegrationTest, RtdsReload) {
  // Send a request on the data plane.
  stream_->sendHeaders(envoyToMobileHeaders(default_request_headers_), true);
  terminal_callback_.waitReady();

  EXPECT_EQ(cc_.on_headers_calls, 1);
  EXPECT_EQ(cc_.status, "200");
  EXPECT_EQ(cc_.on_data_calls, 2);
  EXPECT_EQ(cc_.on_complete_calls, 1);
  EXPECT_EQ(cc_.on_cancel_calls, 0);
  EXPECT_EQ(cc_.on_error_calls, 0);
  EXPECT_EQ(cc_.on_header_consumed_bytes_from_response, 27);
  EXPECT_EQ(cc_.on_complete_received_byte_count, 67);
  // Check that the Runtime config is from the static layer.
  EXPECT_FALSE(Runtime::runtimeFeatureEnabled("envoy.reloadable_features.test_feature_false"));

  const std::string load_success_counter = "runtime.load_success";
  uint64_t load_success_value = getCounterValue(load_success_counter);
  // Send a RTDS request and get back the RTDS response.
  EXPECT_TRUE(compareDiscoveryRequest(Config::TypeUrl::get().Runtime, "", {"some_rtds_resource"},
                                      {"some_rtds_resource"}, {}, true));

  envoy::service::runtime::v3::Runtime some_rtds_resource;
  some_rtds_resource.set_name("some_rtds_resource");
  auto* static_layer = some_rtds_resource.mutable_layer();
  (*static_layer->mutable_fields())["envoy.reloadable_features.test_feature_false"].set_bool_value(
      true);
  sendDiscoveryResponse<envoy::service::runtime::v3::Runtime>(
      Config::TypeUrl::get().Runtime, {some_rtds_resource}, {some_rtds_resource}, {}, "1");
  // Wait until the RTDS updates from the DiscoveryResponse have been applied.
  ASSERT_TRUE(waitForCounterGe(load_success_counter, load_success_value + 1));

  // Verify that the Runtime config values are from the RTDS response.
  EXPECT_TRUE(Runtime::runtimeFeatureEnabled("envoy.reloadable_features.test_feature_false"));

  load_success_value = getCounterValue(load_success_counter);
  EXPECT_TRUE(compareDiscoveryRequest(Config::TypeUrl::get().Runtime, "", {"some_rtds_resource"},
                                      {"some_rtds_resource"}, {}));
  (*static_layer->mutable_fields())["envoy.reloadable_features.test_feature_false"].set_bool_value(
      false);
  // Send another response with Resource wrapper.
  sendDiscoveryResponse<envoy::service::runtime::v3::Runtime>(
      Config::TypeUrl::get().Runtime, {some_rtds_resource}, {some_rtds_resource}, {}, "2",
      {{"test", ProtobufWkt::Any()}});
  // Wait until the RTDS updates from the DiscoveryResponse have been applied.
  ASSERT_TRUE(waitForCounterGe(load_success_counter, load_success_value + 1));

  // Verify that the Runtime config values are from the RTDS response.
  EXPECT_FALSE(Runtime::runtimeFeatureEnabled("envoy.reloadable_features.test_feature_false"));
>>>>>>> e556c237
}

} // namespace
} // namespace Envoy<|MERGE_RESOLUTION|>--- conflicted
+++ resolved
@@ -36,7 +36,6 @@
 
   void SetUp() override { initialize(); }
 
-<<<<<<< HEAD
   void runReloadTest() {
     // Send a request on the data plane.
     stream_->sendHeaders(envoyToMobileHeaders(default_request_headers_), true);
@@ -58,11 +57,14 @@
     // Send a RTDS request and get back the RTDS response.
     EXPECT_TRUE(compareDiscoveryRequest(Config::TypeUrl::get().Runtime, "", {"some_rtds_resource"},
                                         {"some_rtds_resource"}, {}, true));
-    auto some_rtds_resource = TestUtility::parseYaml<envoy::service::runtime::v3::Runtime>(R"EOF(
-    name: some_rtds_resource
-    layer:
-      envoy.reloadable_features.test_feature_false: True
-  )EOF");
+                                         envoy::service::runtime::v3::Runtime some_rtds_resource;
+
+    envoy::service::runtime::v3::Runtime some_rtds_resource;
+    some_rtds_resource.set_name("some_rtds_resource");
+    auto* static_layer = some_rtds_resource.mutable_layer();
+    (*static_layer->mutable_fields())["envoy.reloadable_features.test_feature_false"].set_bool_value(
+        true);
+
     sendDiscoveryResponse<envoy::service::runtime::v3::Runtime>(
         Config::TypeUrl::get().Runtime, {some_rtds_resource}, {some_rtds_resource}, {}, "1");
     // Wait until the RTDS updates from the DiscoveryResponse have been applied.
@@ -74,11 +76,9 @@
     load_success_value = getCounterValue(load_success_counter);
     EXPECT_TRUE(compareDiscoveryRequest(Config::TypeUrl::get().Runtime, "", {"some_rtds_resource"},
                                         {"some_rtds_resource"}, {}));
-    some_rtds_resource = TestUtility::parseYaml<envoy::service::runtime::v3::Runtime>(R"EOF(
-    name: some_rtds_resource
-    layer:
-      envoy.reloadable_features.test_feature_false: False
-  )EOF");
+    (*static_layer->mutable_fields())["envoy.reloadable_features.test_feature_false"].set_bool_value(
+        false);
+
     // Send another response with Resource wrapper.
     sendDiscoveryResponse<envoy::service::runtime::v3::Runtime>(
         Config::TypeUrl::get().Runtime, {some_rtds_resource}, {some_rtds_resource}, {}, "2",
@@ -91,8 +91,6 @@
   }
 };
 
-=======
->>>>>>> e556c237
 INSTANTIATE_TEST_SUITE_P(
     IpVersionsClientTypeDelta, RtdsIntegrationTest,
     testing::Combine(testing::ValuesIn(TestEnvironment::getIpVersionsForTest()),
@@ -100,7 +98,6 @@
                      // Envoy Mobile's xDS APIs only support state-of-the-world, not delta.
                      testing::Values(Grpc::SotwOrDelta::Sotw, Grpc::SotwOrDelta::UnifiedSotw)));
 
-<<<<<<< HEAD
 TEST_P(RtdsIntegrationTest, RtdsReloadWithDfpMixedScheme) {
   TestScopedRuntime scoped_runtime;
   scoped_runtime.mergeValues({{"envoy.reloadable_features.dfp_mixed_scheme", "true"}});
@@ -113,57 +110,6 @@
   scoped_runtime.mergeValues({{"envoy.reloadable_features.dfp_mixed_scheme", "false"}});
 
   runReloadTest();
-=======
-TEST_P(RtdsIntegrationTest, RtdsReload) {
-  // Send a request on the data plane.
-  stream_->sendHeaders(envoyToMobileHeaders(default_request_headers_), true);
-  terminal_callback_.waitReady();
-
-  EXPECT_EQ(cc_.on_headers_calls, 1);
-  EXPECT_EQ(cc_.status, "200");
-  EXPECT_EQ(cc_.on_data_calls, 2);
-  EXPECT_EQ(cc_.on_complete_calls, 1);
-  EXPECT_EQ(cc_.on_cancel_calls, 0);
-  EXPECT_EQ(cc_.on_error_calls, 0);
-  EXPECT_EQ(cc_.on_header_consumed_bytes_from_response, 27);
-  EXPECT_EQ(cc_.on_complete_received_byte_count, 67);
-  // Check that the Runtime config is from the static layer.
-  EXPECT_FALSE(Runtime::runtimeFeatureEnabled("envoy.reloadable_features.test_feature_false"));
-
-  const std::string load_success_counter = "runtime.load_success";
-  uint64_t load_success_value = getCounterValue(load_success_counter);
-  // Send a RTDS request and get back the RTDS response.
-  EXPECT_TRUE(compareDiscoveryRequest(Config::TypeUrl::get().Runtime, "", {"some_rtds_resource"},
-                                      {"some_rtds_resource"}, {}, true));
-
-  envoy::service::runtime::v3::Runtime some_rtds_resource;
-  some_rtds_resource.set_name("some_rtds_resource");
-  auto* static_layer = some_rtds_resource.mutable_layer();
-  (*static_layer->mutable_fields())["envoy.reloadable_features.test_feature_false"].set_bool_value(
-      true);
-  sendDiscoveryResponse<envoy::service::runtime::v3::Runtime>(
-      Config::TypeUrl::get().Runtime, {some_rtds_resource}, {some_rtds_resource}, {}, "1");
-  // Wait until the RTDS updates from the DiscoveryResponse have been applied.
-  ASSERT_TRUE(waitForCounterGe(load_success_counter, load_success_value + 1));
-
-  // Verify that the Runtime config values are from the RTDS response.
-  EXPECT_TRUE(Runtime::runtimeFeatureEnabled("envoy.reloadable_features.test_feature_false"));
-
-  load_success_value = getCounterValue(load_success_counter);
-  EXPECT_TRUE(compareDiscoveryRequest(Config::TypeUrl::get().Runtime, "", {"some_rtds_resource"},
-                                      {"some_rtds_resource"}, {}));
-  (*static_layer->mutable_fields())["envoy.reloadable_features.test_feature_false"].set_bool_value(
-      false);
-  // Send another response with Resource wrapper.
-  sendDiscoveryResponse<envoy::service::runtime::v3::Runtime>(
-      Config::TypeUrl::get().Runtime, {some_rtds_resource}, {some_rtds_resource}, {}, "2",
-      {{"test", ProtobufWkt::Any()}});
-  // Wait until the RTDS updates from the DiscoveryResponse have been applied.
-  ASSERT_TRUE(waitForCounterGe(load_success_counter, load_success_value + 1));
-
-  // Verify that the Runtime config values are from the RTDS response.
-  EXPECT_FALSE(Runtime::runtimeFeatureEnabled("envoy.reloadable_features.test_feature_false"));
->>>>>>> e556c237
 }
 
 } // namespace
