#include <chrono>
#include <memory>
#include <string>
#include <vector>

#include "envoy/config/core/v3/base.pb.h"
#include "envoy/extensions/filters/network/http_connection_manager/v3/http_connection_manager.pb.h"
#include "envoy/extensions/filters/network/http_connection_manager/v3/http_connection_manager.pb.validate.h"
#include "envoy/filesystem/filesystem.h"
#include "envoy/server/admin.h"
#include "envoy/tracing/http_tracer.h"
#include "envoy/type/tracing/v3/custom_tag.pb.h"
#include "envoy/type/v3/percent.pb.h"

#include "common/access_log/access_log_impl.h"
#include "common/common/fmt.h"
#include "common/config/utility.h"
#include "common/http/conn_manager_utility.h"
#include "common/http/default_server_string.h"
#include "common/http/http1/codec_impl.h"
#include "common/http/http1/codec_impl_legacy.h"
#include "common/http/http2/codec_impl.h"
#include "common/http/http2/codec_impl_legacy.h"
#include "common/http/http3/quic_codec_factory.h"
#include "common/http/http3/well_known_names.h"
#include "common/http/request_id_extension_impl.h"
#include "common/http/utility.h"
#include "common/local_reply/local_reply.h"
#include "common/protobuf/utility.h"
#include "common/router/rds_impl.h"
#include "common/router/scoped_rds.h"
#include "common/runtime/runtime_impl.h"
#include "common/tracing/http_tracer_config_impl.h"
#include "common/tracing/http_tracer_manager_impl.h"

#include "extensions/filters/network/http_connection_manager/config.h"

namespace Envoy {
namespace Extensions {
namespace NetworkFilters {
namespace HttpConnectionManager {
namespace {

using FilterFactoriesList = std::list<Http::FilterFactoryCb>;
using FilterFactoryMap = std::map<std::string, HttpConnectionManagerConfig::FilterConfig>;

HttpConnectionManagerConfig::UpgradeMap::const_iterator
findUpgradeBoolCaseInsensitive(const HttpConnectionManagerConfig::UpgradeMap& upgrade_map,
                               absl::string_view upgrade_type) {
  for (auto it = upgrade_map.begin(); it != upgrade_map.end(); ++it) {
    if (StringUtil::CaseInsensitiveCompare()(it->first, upgrade_type)) {
      return it;
    }
  }
  return upgrade_map.end();
}

FilterFactoryMap::const_iterator findUpgradeCaseInsensitive(const FilterFactoryMap& upgrade_map,
                                                            absl::string_view upgrade_type) {
  for (auto it = upgrade_map.begin(); it != upgrade_map.end(); ++it) {
    if (StringUtil::CaseInsensitiveCompare()(it->first, upgrade_type)) {
      return it;
    }
  }
  return upgrade_map.end();
}

std::unique_ptr<Http::InternalAddressConfig> createInternalAddressConfig(
    const envoy::extensions::filters::network::http_connection_manager::v3::HttpConnectionManager&
        config) {
  if (config.has_internal_address_config()) {
    return std::make_unique<InternalAddressConfig>(config.internal_address_config());
  }

  return std::make_unique<Http::DefaultInternalAddressConfig>();
}

} // namespace

// Singleton registration via macro defined in envoy/singleton/manager.h
SINGLETON_MANAGER_REGISTRATION(date_provider);
SINGLETON_MANAGER_REGISTRATION(route_config_provider_manager);
SINGLETON_MANAGER_REGISTRATION(scoped_routes_config_provider_manager);
SINGLETON_MANAGER_REGISTRATION(http_tracer_manager);

Utility::Singletons Utility::createSingletons(Server::Configuration::FactoryContext& context) {
  std::shared_ptr<Http::TlsCachingDateProviderImpl> date_provider =
      context.singletonManager().getTyped<Http::TlsCachingDateProviderImpl>(
          SINGLETON_MANAGER_REGISTERED_NAME(date_provider), [&context] {
            return std::make_shared<Http::TlsCachingDateProviderImpl>(context.dispatcher(),
                                                                      context.threadLocal());
          });

  Router::RouteConfigProviderManagerSharedPtr route_config_provider_manager =
      context.singletonManager().getTyped<Router::RouteConfigProviderManager>(
          SINGLETON_MANAGER_REGISTERED_NAME(route_config_provider_manager), [&context] {
            return std::make_shared<Router::RouteConfigProviderManagerImpl>(context.admin());
          });

  Router::ScopedRoutesConfigProviderManagerSharedPtr scoped_routes_config_provider_manager =
      context.singletonManager().getTyped<Router::ScopedRoutesConfigProviderManager>(
          SINGLETON_MANAGER_REGISTERED_NAME(scoped_routes_config_provider_manager),
          [&context, route_config_provider_manager] {
            return std::make_shared<Router::ScopedRoutesConfigProviderManager>(
                context.admin(), *route_config_provider_manager);
          });

  auto http_tracer_manager = context.singletonManager().getTyped<Tracing::HttpTracerManagerImpl>(
      SINGLETON_MANAGER_REGISTERED_NAME(http_tracer_manager), [&context] {
        return std::make_shared<Tracing::HttpTracerManagerImpl>(
            std::make_unique<Tracing::TracerFactoryContextImpl>(
                context.getServerFactoryContext(), context.messageValidationVisitor()));
      });

  return {date_provider, route_config_provider_manager, scoped_routes_config_provider_manager,
          http_tracer_manager};
}

std::shared_ptr<HttpConnectionManagerConfig> Utility::createConfig(
    const envoy::extensions::filters::network::http_connection_manager::v3::HttpConnectionManager&
        proto_config,
    Server::Configuration::FactoryContext& context, Http::DateProvider& date_provider,
    Router::RouteConfigProviderManager& route_config_provider_manager,
    Config::ConfigProviderManager& scoped_routes_config_provider_manager,
    Tracing::HttpTracerManager& http_tracer_manager) {
  return std::make_shared<HttpConnectionManagerConfig>(
      proto_config, context, date_provider, route_config_provider_manager,
      scoped_routes_config_provider_manager, http_tracer_manager);
}

Network::FilterFactoryCb
HttpConnectionManagerFilterConfigFactory::createFilterFactoryFromProtoTyped(
    const envoy::extensions::filters::network::http_connection_manager::v3::HttpConnectionManager&
        proto_config,
    Server::Configuration::FactoryContext& context) {
  Utility::Singletons singletons = Utility::createSingletons(context);

  auto filter_config = Utility::createConfig(
      proto_config, context, *singletons.date_provider_, *singletons.route_config_provider_manager_,
      *singletons.scoped_routes_config_provider_manager_, *singletons.http_tracer_manager_);

  // This lambda captures the shared_ptrs created above, thus preserving the
  // reference count.
  // Keep in mind the lambda capture list **doesn't** determine the destruction order, but it's fine
  // as these captured objects are also global singletons.
  return [singletons, filter_config, &context](Network::FilterManager& filter_manager) -> void {
    filter_manager.addReadFilter(Network::ReadFilterSharedPtr{new Http::ConnectionManagerImpl(
        *filter_config, context.drainDecision(), context.random(), context.httpContext(),
        context.runtime(), context.localInfo(), context.clusterManager(), context.overloadManager(),
        context.dispatcher().timeSource())});
  };
}

/**
 * Static registration for the HTTP connection manager filter.
 */
REGISTER_FACTORY(HttpConnectionManagerFilterConfigFactory,
                 Server::Configuration::NamedNetworkFilterConfigFactory){
    "envoy.http_connection_manager"};

InternalAddressConfig::InternalAddressConfig(
    const envoy::extensions::filters::network::http_connection_manager::v3::HttpConnectionManager::
        InternalAddressConfig& config)
    : unix_sockets_(config.unix_sockets()) {}

HttpConnectionManagerConfig::HttpConnectionManagerConfig(
    const envoy::extensions::filters::network::http_connection_manager::v3::HttpConnectionManager&
        config,
    Server::Configuration::FactoryContext& context, Http::DateProvider& date_provider,
    Router::RouteConfigProviderManager& route_config_provider_manager,
    Config::ConfigProviderManager& scoped_routes_config_provider_manager,
    Tracing::HttpTracerManager& http_tracer_manager)
    : context_(context), stats_prefix_(fmt::format("http.{}.", config.stat_prefix())),
      stats_(Http::ConnectionManagerImpl::generateStats(stats_prefix_, context_.scope())),
      tracing_stats_(
          Http::ConnectionManagerImpl::generateTracingStats(stats_prefix_, context_.scope())),
      use_remote_address_(PROTOBUF_GET_WRAPPED_OR_DEFAULT(config, use_remote_address, false)),
      internal_address_config_(createInternalAddressConfig(config)),
      xff_num_trusted_hops_(config.xff_num_trusted_hops()),
      skip_xff_append_(config.skip_xff_append()), via_(config.via()),
      route_config_provider_manager_(route_config_provider_manager),
      scoped_routes_config_provider_manager_(scoped_routes_config_provider_manager),
      http2_options_(Http2::Utility::initializeAndValidateOptions(
          config.http2_protocol_options(), config.has_stream_error_on_invalid_http_message(),
          config.stream_error_on_invalid_http_message())),
      http1_settings_(Http::Utility::parseHttp1Settings(config.http_protocol_options())),
      max_request_headers_kb_(PROTOBUF_GET_WRAPPED_OR_DEFAULT(
          config, max_request_headers_kb, Http::DEFAULT_MAX_REQUEST_HEADERS_KB)),
      max_request_headers_count_(PROTOBUF_GET_WRAPPED_OR_DEFAULT(
          config.common_http_protocol_options(), max_headers_count,
          context.runtime().snapshot().getInteger(Http::MaxRequestHeadersCountOverrideKey,
                                                  Http::DEFAULT_MAX_HEADERS_COUNT))),
      idle_timeout_(PROTOBUF_GET_OPTIONAL_MS(config.common_http_protocol_options(), idle_timeout)),
      max_connection_duration_(
          PROTOBUF_GET_OPTIONAL_MS(config.common_http_protocol_options(), max_connection_duration)),
      max_stream_duration_(
          PROTOBUF_GET_OPTIONAL_MS(config.common_http_protocol_options(), max_stream_duration)),
      stream_idle_timeout_(
          PROTOBUF_GET_MS_OR_DEFAULT(config, stream_idle_timeout, StreamIdleTimeoutMs)),
      request_timeout_(PROTOBUF_GET_MS_OR_DEFAULT(config, request_timeout, RequestTimeoutMs)),
      drain_timeout_(PROTOBUF_GET_MS_OR_DEFAULT(config, drain_timeout, 5000)),
      generate_request_id_(PROTOBUF_GET_WRAPPED_OR_DEFAULT(config, generate_request_id, true)),
      preserve_external_request_id_(config.preserve_external_request_id()),
      always_set_request_id_in_response_(config.always_set_request_id_in_response()),
      date_provider_(date_provider),
      listener_stats_(Http::ConnectionManagerImpl::generateListenerStats(stats_prefix_,
                                                                         context_.listenerScope())),
      proxy_100_continue_(config.proxy_100_continue()),
<<<<<<< HEAD
      stream_error_on_invalid_http_messaging_(false),
=======
      stream_error_on_invalid_http_messaging_(
          PROTOBUF_GET_WRAPPED_OR_DEFAULT(config, stream_error_on_invalid_http_message, false)),
>>>>>>> c077fa14
      delayed_close_timeout_(PROTOBUF_GET_MS_OR_DEFAULT(config, delayed_close_timeout, 1000)),
#ifdef ENVOY_NORMALIZE_PATH_BY_DEFAULT
      normalize_path_(PROTOBUF_GET_WRAPPED_OR_DEFAULT(
          config, normalize_path,
          // TODO(htuch): we should have a boolean variant of featureEnabled() here.
          context.runtime().snapshot().featureEnabled("http_connection_manager.normalize_path",
                                                      100))),
#else
      normalize_path_(PROTOBUF_GET_WRAPPED_OR_DEFAULT(
          config, normalize_path,
          // TODO(htuch): we should have a boolean variant of featureEnabled() here.
          context.runtime().snapshot().featureEnabled("http_connection_manager.normalize_path",
                                                      0))),
#endif
      merge_slashes_(config.merge_slashes()),
      strip_matching_port_(config.strip_matching_host_port()),
      headers_with_underscores_action_(
          config.common_http_protocol_options().headers_with_underscores_action()),
      local_reply_(LocalReply::Factory::create(config.local_reply_config(), context)) {
  // If idle_timeout_ was not configured in common_http_protocol_options, use value in deprecated
  // idle_timeout field.
  // TODO(asraa): Remove when idle_timeout is removed.
  if (!idle_timeout_) {
    idle_timeout_ = PROTOBUF_GET_OPTIONAL_MS(config, hidden_envoy_deprecated_idle_timeout);
  }
  if (!idle_timeout_) {
    idle_timeout_ = std::chrono::hours(1);
  } else if (idle_timeout_.value().count() == 0) {
    idle_timeout_ = absl::nullopt;
  }

  // If we are provided a different request_id_extension implementation to use try and create a new
  // instance of it, otherwise use default one.
  if (config.request_id_extension().has_typed_config()) {
    request_id_extension_ =
        Http::RequestIDExtensionFactory::fromProto(config.request_id_extension(), context_);
  } else {
    request_id_extension_ = Http::RequestIDExtensionFactory::defaultInstance(context_.random());
  }

  // If scoped RDS is enabled, avoid creating a route config provider. Route config providers will
  // be managed by the scoped routing logic instead.
  switch (config.route_specifier_case()) {
  case envoy::extensions::filters::network::http_connection_manager::v3::HttpConnectionManager::
      RouteSpecifierCase::kRds:
  case envoy::extensions::filters::network::http_connection_manager::v3::HttpConnectionManager::
      RouteSpecifierCase::kRouteConfig:
    route_config_provider_ = Router::RouteConfigProviderUtil::create(
        config, context_.getServerFactoryContext(), context_.messageValidationVisitor(),
        context_.initManager(), stats_prefix_, route_config_provider_manager_);
    break;
  case envoy::extensions::filters::network::http_connection_manager::v3::HttpConnectionManager::
      RouteSpecifierCase::kScopedRoutes:
    scoped_routes_config_provider_ = Router::ScopedRoutesConfigProviderUtil::create(
        config, context_.getServerFactoryContext(), context_.initManager(), stats_prefix_,
        scoped_routes_config_provider_manager_);
    break;
  default:
    NOT_REACHED_GCOVR_EXCL_LINE;
  }

  switch (config.forward_client_cert_details()) {
  case envoy::extensions::filters::network::http_connection_manager::v3::HttpConnectionManager::
      SANITIZE:
    forward_client_cert_ = Http::ForwardClientCertType::Sanitize;
    break;
  case envoy::extensions::filters::network::http_connection_manager::v3::HttpConnectionManager::
      FORWARD_ONLY:
    forward_client_cert_ = Http::ForwardClientCertType::ForwardOnly;
    break;
  case envoy::extensions::filters::network::http_connection_manager::v3::HttpConnectionManager::
      APPEND_FORWARD:
    forward_client_cert_ = Http::ForwardClientCertType::AppendForward;
    break;
  case envoy::extensions::filters::network::http_connection_manager::v3::HttpConnectionManager::
      SANITIZE_SET:
    forward_client_cert_ = Http::ForwardClientCertType::SanitizeSet;
    break;
  case envoy::extensions::filters::network::http_connection_manager::v3::HttpConnectionManager::
      ALWAYS_FORWARD_ONLY:
    forward_client_cert_ = Http::ForwardClientCertType::AlwaysForwardOnly;
    break;
  default:
    NOT_REACHED_GCOVR_EXCL_LINE;
  }

  const auto& set_current_client_cert_details = config.set_current_client_cert_details();
  if (set_current_client_cert_details.cert()) {
    set_current_client_cert_details_.push_back(Http::ClientCertDetailsType::Cert);
  }
  if (set_current_client_cert_details.chain()) {
    set_current_client_cert_details_.push_back(Http::ClientCertDetailsType::Chain);
  }
  if (PROTOBUF_GET_WRAPPED_OR_DEFAULT(set_current_client_cert_details, subject, false)) {
    set_current_client_cert_details_.push_back(Http::ClientCertDetailsType::Subject);
  }
  if (set_current_client_cert_details.uri()) {
    set_current_client_cert_details_.push_back(Http::ClientCertDetailsType::URI);
  }
  if (set_current_client_cert_details.dns()) {
    set_current_client_cert_details_.push_back(Http::ClientCertDetailsType::DNS);
  }

  if (config.has_add_user_agent() && config.add_user_agent().value()) {
    user_agent_ = context_.localInfo().clusterName();
  }

  if (config.has_tracing()) {
    http_tracer_ = http_tracer_manager.getOrCreateHttpTracer(getPerFilterTracerConfig(config));

    const auto& tracing_config = config.tracing();

    Tracing::OperationName tracing_operation_name;

    // Listener level traffic direction overrides the operation name
    switch (context.direction()) {
    case envoy::config::core::v3::UNSPECIFIED: {
      switch (tracing_config.hidden_envoy_deprecated_operation_name()) {
      case envoy::extensions::filters::network::http_connection_manager::v3::HttpConnectionManager::
          Tracing::INGRESS:
        tracing_operation_name = Tracing::OperationName::Ingress;
        break;
      case envoy::extensions::filters::network::http_connection_manager::v3::HttpConnectionManager::
          Tracing::EGRESS:
        tracing_operation_name = Tracing::OperationName::Egress;
        break;
      default:
        NOT_REACHED_GCOVR_EXCL_LINE;
      }
      break;
    }
    case envoy::config::core::v3::INBOUND:
      tracing_operation_name = Tracing::OperationName::Ingress;
      break;
    case envoy::config::core::v3::OUTBOUND:
      tracing_operation_name = Tracing::OperationName::Egress;
      break;
    default:
      NOT_REACHED_GCOVR_EXCL_LINE;
    }

    Tracing::CustomTagMap custom_tags;
    for (const std::string& header :
         tracing_config.hidden_envoy_deprecated_request_headers_for_tags()) {
      envoy::type::tracing::v3::CustomTag::Header headerTag;
      headerTag.set_name(header);
      custom_tags.emplace(
          header, std::make_shared<const Tracing::RequestHeaderCustomTag>(header, headerTag));
    }
    for (const auto& tag : tracing_config.custom_tags()) {
      custom_tags.emplace(tag.tag(), Tracing::HttpTracerUtility::createCustomTag(tag));
    }

    envoy::type::v3::FractionalPercent client_sampling;
    client_sampling.set_numerator(
        tracing_config.has_client_sampling() ? tracing_config.client_sampling().value() : 100);
    envoy::type::v3::FractionalPercent random_sampling;
    // TODO: Random sampling historically was an integer and default to out of 10,000. We should
    // deprecate that and move to a straight fractional percent config.
    uint64_t random_sampling_numerator{PROTOBUF_PERCENT_TO_ROUNDED_INTEGER_OR_DEFAULT(
        tracing_config, random_sampling, 10000, 10000)};
    random_sampling.set_numerator(random_sampling_numerator);
    random_sampling.set_denominator(envoy::type::v3::FractionalPercent::TEN_THOUSAND);
    envoy::type::v3::FractionalPercent overall_sampling;
    overall_sampling.set_numerator(
        tracing_config.has_overall_sampling() ? tracing_config.overall_sampling().value() : 100);

    const uint32_t max_path_tag_length = PROTOBUF_GET_WRAPPED_OR_DEFAULT(
        tracing_config, max_path_tag_length, Tracing::DefaultMaxPathTagLength);

    tracing_config_ =
        std::make_unique<Http::TracingConnectionManagerConfig>(Http::TracingConnectionManagerConfig{
            tracing_operation_name, custom_tags, client_sampling, random_sampling, overall_sampling,
            tracing_config.verbose(), max_path_tag_length});
  }

  for (const auto& access_log : config.access_log()) {
    AccessLog::InstanceSharedPtr current_access_log =
        AccessLog::AccessLogFactory::fromProto(access_log, context_);
    access_logs_.push_back(current_access_log);
  }

  server_transformation_ = config.server_header_transformation();

  if (!config.server_name().empty()) {
    server_name_ = config.server_name();
  } else {
    server_name_ = Http::DefaultServerString::get();
  }

  switch (config.codec_type()) {
  case envoy::extensions::filters::network::http_connection_manager::v3::HttpConnectionManager::
      AUTO:
    codec_type_ = CodecType::AUTO;
    break;
  case envoy::extensions::filters::network::http_connection_manager::v3::HttpConnectionManager::
      HTTP1:
    codec_type_ = CodecType::HTTP1;
    break;
  case envoy::extensions::filters::network::http_connection_manager::v3::HttpConnectionManager::
      HTTP2:
    codec_type_ = CodecType::HTTP2;
    break;
  case envoy::extensions::filters::network::http_connection_manager::v3::HttpConnectionManager::
      HTTP3:
    codec_type_ = CodecType::HTTP3;
    break;
  default:
    NOT_REACHED_GCOVR_EXCL_LINE;
  }

  const auto& filters = config.http_filters();
  for (int32_t i = 0; i < filters.size(); i++) {
    processFilter(filters[i], i, "http", filter_factories_, "http", i == filters.size() - 1);
  }

  for (const auto& upgrade_config : config.upgrade_configs()) {
    const std::string& name = upgrade_config.upgrade_type();
    const bool enabled = upgrade_config.has_enabled() ? upgrade_config.enabled().value() : true;
    if (findUpgradeCaseInsensitive(upgrade_filter_factories_, name) !=
        upgrade_filter_factories_.end()) {
      throw EnvoyException(
          fmt::format("Error: multiple upgrade configs with the same name: '{}'", name));
    }
    if (!upgrade_config.filters().empty()) {
      std::unique_ptr<FilterFactoriesList> factories = std::make_unique<FilterFactoriesList>();
      for (int32_t j = 0; j < upgrade_config.filters().size(); j++) {
        processFilter(upgrade_config.filters(j), j, name, *factories, "http upgrade",
                      j == upgrade_config.filters().size() - 1);
      }
      upgrade_filter_factories_.emplace(
          std::make_pair(name, FilterConfig{std::move(factories), enabled}));
    } else {
      std::unique_ptr<FilterFactoriesList> factories(nullptr);
      upgrade_filter_factories_.emplace(
          std::make_pair(name, FilterConfig{std::move(factories), enabled}));
    }
  }
}

void HttpConnectionManagerConfig::processFilter(
    const envoy::extensions::filters::network::http_connection_manager::v3::HttpFilter&
        proto_config,
    int i, absl::string_view prefix, std::list<Http::FilterFactoryCb>& filter_factories,
    const char* filter_chain_type, bool last_filter_in_current_config) {
  ENVOY_LOG(debug, "    {} filter #{}", prefix, i);
  ENVOY_LOG(debug, "      name: {}", proto_config.name());
  ENVOY_LOG(debug, "    config: {}",
            MessageUtil::getJsonStringFromMessage(
                proto_config.has_typed_config()
                    ? static_cast<const Protobuf::Message&>(proto_config.typed_config())
                    : static_cast<const Protobuf::Message&>(
                          proto_config.hidden_envoy_deprecated_config()),
                true));

  // Now see if there is a factory that will accept the config.
  auto& factory =
      Config::Utility::getAndCheckFactory<Server::Configuration::NamedHttpFilterConfigFactory>(
          proto_config);
  ProtobufTypes::MessagePtr message = Config::Utility::translateToFactoryConfig(
      proto_config, context_.messageValidationVisitor(), factory);
  Http::FilterFactoryCb callback =
      factory.createFilterFactoryFromProto(*message, stats_prefix_, context_);
  bool is_terminal = factory.isTerminalFilter();
  Config::Utility::validateTerminalFilters(proto_config.name(), factory.name(), filter_chain_type,
                                           is_terminal, last_filter_in_current_config);
  filter_factories.push_back(callback);
}

Http::ServerConnectionPtr
HttpConnectionManagerConfig::createCodec(Network::Connection& connection,
                                         const Buffer::Instance& data,
                                         Http::ServerConnectionCallbacks& callbacks) {
  switch (codec_type_) {
  case CodecType::HTTP1: {
    if (context_.runtime().snapshot().runtimeFeatureEnabled(
            "envoy.reloadable_features.new_codec_behavior")) {
      return std::make_unique<Http::Http1::ServerConnectionImpl>(
          connection, Http::Http1::CodecStats::atomicGet(http1_codec_stats_, context_.scope()),
          callbacks, http1_settings_, maxRequestHeadersKb(), maxRequestHeadersCount(),
          headersWithUnderscoresAction());
    } else {
      return std::make_unique<Http::Legacy::Http1::ServerConnectionImpl>(
          connection, Http::Http1::CodecStats::atomicGet(http1_codec_stats_, context_.scope()),
          callbacks, http1_settings_, maxRequestHeadersKb(), maxRequestHeadersCount(),
          headersWithUnderscoresAction());
    }
  }
  case CodecType::HTTP2: {
    if (context_.runtime().snapshot().runtimeFeatureEnabled(
            "envoy.reloadable_features.new_codec_behavior")) {
      return std::make_unique<Http::Http2::ServerConnectionImpl>(
          connection, callbacks,
          Http::Http2::CodecStats::atomicGet(http2_codec_stats_, context_.scope()), http2_options_,
          maxRequestHeadersKb(), maxRequestHeadersCount(), headersWithUnderscoresAction());
    } else {
      return std::make_unique<Http::Legacy::Http2::ServerConnectionImpl>(
          connection, callbacks,
          Http::Http2::CodecStats::atomicGet(http2_codec_stats_, context_.scope()), http2_options_,
          maxRequestHeadersKb(), maxRequestHeadersCount(), headersWithUnderscoresAction());
    }
  }
  case CodecType::HTTP3:
    // Hard code Quiche factory name here to instantiate a QUIC codec implemented.
    // TODO(danzh) Add support to get the factory name from config, possibly
    // from HttpConnectionManager protobuf. This is not essential till there are multiple
    // implementations of QUIC.
    return std::unique_ptr<Http::ServerConnection>(
        Config::Utility::getAndCheckFactoryByName<Http::QuicHttpServerConnectionFactory>(
            Http::QuicCodecNames::get().Quiche)
            .createQuicServerConnection(connection, callbacks));
  case CodecType::AUTO:
    return Http::ConnectionManagerUtility::autoCreateCodec(
        connection, data, callbacks, context_.scope(), http1_codec_stats_, http2_codec_stats_,
        http1_settings_, http2_options_, maxRequestHeadersKb(), maxRequestHeadersCount(),
        headersWithUnderscoresAction());
  }
  NOT_REACHED_GCOVR_EXCL_LINE;
}

void HttpConnectionManagerConfig::createFilterChain(Http::FilterChainFactoryCallbacks& callbacks) {
  for (const Http::FilterFactoryCb& factory : filter_factories_) {
    factory(callbacks);
  }
}

bool HttpConnectionManagerConfig::createUpgradeFilterChain(
    absl::string_view upgrade_type,
    const Http::FilterChainFactory::UpgradeMap* per_route_upgrade_map,
    Http::FilterChainFactoryCallbacks& callbacks) {
  bool route_enabled = false;
  if (per_route_upgrade_map) {
    auto route_it = findUpgradeBoolCaseInsensitive(*per_route_upgrade_map, upgrade_type);
    if (route_it != per_route_upgrade_map->end()) {
      // Upgrades explicitly not allowed on this route.
      if (route_it->second == false) {
        return false;
      }
      // Upgrades explicitly enabled on this route.
      route_enabled = true;
    }
  }

  auto it = findUpgradeCaseInsensitive(upgrade_filter_factories_, upgrade_type);
  if ((it == upgrade_filter_factories_.end() || !it->second.allow_upgrade) && !route_enabled) {
    // Either the HCM disables upgrades and the route-config does not override,
    // or neither is configured for this upgrade.
    return false;
  }
  FilterFactoriesList* filters_to_use = &filter_factories_;
  if (it != upgrade_filter_factories_.end() && it->second.filter_factories != nullptr) {
    filters_to_use = it->second.filter_factories.get();
  }

  for (const Http::FilterFactoryCb& factory : *filters_to_use) {
    factory(callbacks);
  }
  return true;
}

const Network::Address::Instance& HttpConnectionManagerConfig::localAddress() {
  return *context_.localInfo().address();
}

/**
 * Determines what tracing provider to use for a given
 * "envoy.filters.network.http_connection_manager" filter instance.
 */
const envoy::config::trace::v3::Tracing_Http* HttpConnectionManagerConfig::getPerFilterTracerConfig(
    const envoy::extensions::filters::network::http_connection_manager::v3::HttpConnectionManager&
        config) {
  // Give precedence to tracing provider configuration defined as part of
  // "envoy.filters.network.http_connection_manager" filter config.
  if (config.tracing().has_provider()) {
    return &config.tracing().provider();
  }
  // Otherwise, for the sake of backwards compatibility, fallback to using tracing provider
  // configuration defined in the bootstrap config.
  if (context_.httpContext().defaultTracingConfig().has_http()) {
    return &context_.httpContext().defaultTracingConfig().http();
  }
  return nullptr;
}

std::function<Http::ApiListenerPtr()>
HttpConnectionManagerFactory::createHttpConnectionManagerFactoryFromProto(
    const envoy::extensions::filters::network::http_connection_manager::v3::HttpConnectionManager&
        proto_config,
    Server::Configuration::FactoryContext& context, Network::ReadFilterCallbacks& read_callbacks) {

  Utility::Singletons singletons = Utility::createSingletons(context);

  auto filter_config = Utility::createConfig(
      proto_config, context, *singletons.date_provider_, *singletons.route_config_provider_manager_,
      *singletons.scoped_routes_config_provider_manager_, *singletons.http_tracer_manager_);

  // This lambda captures the shared_ptrs created above, thus preserving the
  // reference count.
  // Keep in mind the lambda capture list **doesn't** determine the destruction order, but it's fine
  // as these captured objects are also global singletons.
  return [singletons, filter_config, &context, &read_callbacks]() -> Http::ApiListenerPtr {
    auto conn_manager = std::make_unique<Http::ConnectionManagerImpl>(
        *filter_config, context.drainDecision(), context.random(), context.httpContext(),
        context.runtime(), context.localInfo(), context.clusterManager(), context.overloadManager(),
        context.dispatcher().timeSource());

    // This factory creates a new ConnectionManagerImpl in the absence of its usual environment as
    // an L4 filter, so this factory needs to take a few actions.

    // When a new connection is creating its filter chain it hydrates the factory with a filter
    // manager which provides the ConnectionManager with its "read_callbacks".
    conn_manager->initializeReadFilterCallbacks(read_callbacks);

    // When the connection first calls onData on the ConnectionManager, the ConnectionManager
    // creates a codec. Here we force create a codec as onData will not be called.
    Buffer::OwnedImpl dummy;
    conn_manager->createCodec(dummy);

    return conn_manager;
  };
}

} // namespace HttpConnectionManager
} // namespace NetworkFilters
} // namespace Extensions
} // namespace Envoy<|MERGE_RESOLUTION|>--- conflicted
+++ resolved
@@ -206,12 +206,8 @@
       listener_stats_(Http::ConnectionManagerImpl::generateListenerStats(stats_prefix_,
                                                                          context_.listenerScope())),
       proxy_100_continue_(config.proxy_100_continue()),
-<<<<<<< HEAD
-      stream_error_on_invalid_http_messaging_(false),
-=======
       stream_error_on_invalid_http_messaging_(
           PROTOBUF_GET_WRAPPED_OR_DEFAULT(config, stream_error_on_invalid_http_message, false)),
->>>>>>> c077fa14
       delayed_close_timeout_(PROTOBUF_GET_MS_OR_DEFAULT(config, delayed_close_timeout, 1000)),
 #ifdef ENVOY_NORMALIZE_PATH_BY_DEFAULT
       normalize_path_(PROTOBUF_GET_WRAPPED_OR_DEFAULT(
