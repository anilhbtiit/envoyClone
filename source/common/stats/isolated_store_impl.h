--- conflicted
+++ resolved
@@ -196,12 +196,11 @@
     forEachTextReadout(f_size, f_stat);
   }
 
-<<<<<<< HEAD
   void forEachSinkedHistogram(SizeFn f_size, StatFn<ParentHistogram> f_stat) const override {
     UNREFERENCED_PARAMETER(f_size);
     UNREFERENCED_PARAMETER(f_stat);
   }
-=======
+
   NullCounterImpl& nullCounter() override { return *null_counter_; }
   NullGaugeImpl& nullGauge() override { return *null_gauge_; }
 
@@ -228,7 +227,6 @@
    * @param name the fully qualified stat name -- no further prefixing needed.
    */
   virtual ScopeSharedPtr makeScope(StatName name);
->>>>>>> d2fe5cc5
 
 private:
   friend class IsolatedScopeImpl;
