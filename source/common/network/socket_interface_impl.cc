#include "common/network/socket_interface_impl.h"

#include "envoy/common/exception.h"
#include "envoy/extensions/network/socket_interface/v3/default_socket_interface.pb.h"
#include "envoy/network/socket.h"

#include "common/api/os_sys_calls_impl.h"
#include "common/common/utility.h"
#include "common/network/address_impl.h"
#include "common/network/io_socket_handle_impl.h"

namespace Envoy {
namespace Network {

IoHandlePtr SocketInterfaceImpl::socket(Socket::Type socket_type, Address::Type addr_type,
<<<<<<< HEAD
                                        Address::IpVersion version) const {
=======
                                        Address::IpVersion version, bool socket_v6only) {
>>>>>>> 26eaa2e8
#if defined(__APPLE__) || defined(WIN32)
  int flags = 0;
#else
  int flags = SOCK_NONBLOCK;
#endif

  if (socket_type == Socket::Type::Stream) {
    flags |= SOCK_STREAM;
  } else {
    flags |= SOCK_DGRAM;
  }

  int domain;
  if (addr_type == Address::Type::Ip) {
    if (version == Address::IpVersion::v6) {
      domain = AF_INET6;
    } else {
      ASSERT(version == Address::IpVersion::v4);
      domain = AF_INET;
    }
  } else {
    ASSERT(addr_type == Address::Type::Pipe);
    domain = AF_UNIX;
  }

  const Api::SysCallSocketResult result = Api::OsSysCallsSingleton::get().socket(domain, flags, 0);
  RELEASE_ASSERT(SOCKET_VALID(result.rc_),
                 fmt::format("socket(2) failed, got error: {}", errorDetails(result.errno_)));
  IoHandlePtr io_handle = std::make_unique<IoSocketHandleImpl>(result.rc_, socket_v6only);

#if defined(__APPLE__) || defined(WIN32)
  // Cannot set SOCK_NONBLOCK as a ::socket flag.
  const int rc = Api::OsSysCallsSingleton::get().setsocketblocking(io_handle->fd(), false).rc_;
  RELEASE_ASSERT(!SOCKET_FAILURE(rc), "");
#endif

  return io_handle;
}

IoHandlePtr SocketInterfaceImpl::socket(Socket::Type socket_type,
                                        const Address::InstanceConstSharedPtr addr) const {
  Address::IpVersion ip_version = addr->ip() ? addr->ip()->version() : Address::IpVersion::v4;
  int v6only = 0;
  if (addr->type() == Address::Type::Ip && ip_version == Address::IpVersion::v6) {
    v6only = addr->ip()->ipv6()->v6only();
  }

  IoHandlePtr io_handle =
      SocketInterfaceImpl::socket(socket_type, addr->type(), ip_version, v6only);
  if (addr->type() == Address::Type::Ip && ip_version == Address::IpVersion::v6) {
    // Setting IPV6_V6ONLY restricts the IPv6 socket to IPv6 connections only.
    const Api::SysCallIntResult result = Api::OsSysCallsSingleton::get().setsockopt(
        io_handle->fd(), IPPROTO_IPV6, IPV6_V6ONLY, reinterpret_cast<const char*>(&v6only),
        sizeof(v6only));
    RELEASE_ASSERT(!SOCKET_FAILURE(result.rc_), "");
  }
  return io_handle;
}

IoHandlePtr SocketInterfaceImpl::socket(os_fd_t fd) {
  return std::make_unique<IoSocketHandleImpl>(fd);
}

bool SocketInterfaceImpl::ipFamilySupported(int domain) {
  Api::OsSysCalls& os_sys_calls = Api::OsSysCallsSingleton::get();
  const Api::SysCallSocketResult result = os_sys_calls.socket(domain, SOCK_STREAM, 0);
  if (SOCKET_VALID(result.rc_)) {
    RELEASE_ASSERT(os_sys_calls.close(result.rc_).rc_ == 0,
                   fmt::format("Fail to close fd: response code {}", errorDetails(result.rc_)));
  }
  return SOCKET_VALID(result.rc_);
}

Server::BootstrapExtensionPtr
SocketInterfaceImpl::createBootstrapExtension(const Protobuf::Message&,
                                              Server::Configuration::ServerFactoryContext&) {
  return std::make_unique<SocketInterfaceExtension>(*this);
}

ProtobufTypes::MessagePtr SocketInterfaceImpl::createEmptyConfigProto() {
  return std::make_unique<
      envoy::extensions::network::socket_interface::v3::DefaultSocketInterface>();
}

REGISTER_FACTORY(SocketInterfaceImpl, Server::Configuration::BootstrapExtensionFactory);

static SocketInterfaceLoader* socket_interface_ =
    new SocketInterfaceLoader(std::make_unique<SocketInterfaceImpl>());

} // namespace Network
} // namespace Envoy<|MERGE_RESOLUTION|>--- conflicted
+++ resolved
@@ -13,11 +13,7 @@
 namespace Network {
 
 IoHandlePtr SocketInterfaceImpl::socket(Socket::Type socket_type, Address::Type addr_type,
-<<<<<<< HEAD
-                                        Address::IpVersion version) const {
-=======
-                                        Address::IpVersion version, bool socket_v6only) {
->>>>>>> 26eaa2e8
+                                        Address::IpVersion version, bool socket_v6only) const {
 #if defined(__APPLE__) || defined(WIN32)
   int flags = 0;
 #else
