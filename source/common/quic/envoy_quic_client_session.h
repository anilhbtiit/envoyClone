#pragma once

#include "source/common/quic/envoy_quic_client_connection.h"
#include "source/common/quic/envoy_quic_client_stream.h"
#include "source/common/quic/envoy_quic_crypto_stream_factory.h"
#include "source/common/quic/quic_filter_manager_connection_impl.h"
#include "source/common/quic/quic_stat_names.h"

#include "quiche/quic/core/http/quic_spdy_client_session.h"

namespace Envoy {
namespace Quic {

class EnvoyQuicClientSession;

// Act as a Network::ClientConnection to ClientCodec.
// TODO(danzh) This class doesn't need to inherit Network::FilterManager
// interface but need all other Network::Connection implementation in
// QuicFilterManagerConnectionImpl. Refactor QuicFilterManagerConnectionImpl to
// move FilterManager interface to EnvoyQuicServerSession.
class EnvoyQuicClientSession : public QuicFilterManagerConnectionImpl,
                               public quic::QuicSpdyClientSession,
                               public Network::ClientConnection,
                               public PacketsToReadDelegate {
public:
  EnvoyQuicClientSession(const quic::QuicConfig& config,
                         const quic::ParsedQuicVersionVector& supported_versions,
                         std::unique_ptr<EnvoyQuicClientConnection> connection,
                         const quic::QuicServerId& server_id,
                         std::shared_ptr<quic::QuicCryptoClientConfig> crypto_config,
                         quic::QuicClientPushPromiseIndex* push_promise_index,
                         Event::Dispatcher& dispatcher, uint32_t send_buffer_limit,
                         EnvoyQuicCryptoClientStreamFactoryInterface& crypto_stream_factory,
                         QuicStatNames& quic_stat_names, Stats::Scope& scope);

  ~EnvoyQuicClientSession() override;

  // Called by QuicHttpClientConnectionImpl before creating data streams.
  void setHttpConnectionCallbacks(Http::ConnectionCallbacks& callbacks) {
    http_connection_callbacks_ = &callbacks;
  }

  // Network::Connection
  absl::string_view requestedServerName() const override;
  void dumpState(std::ostream&, int) const override {
    // TODO(kbaichoo): Implement dumpState for H3.
  }

  // Network::ClientConnection
  // Set up socket and start handshake.
  void connect() override;

  // quic::QuicSession
  void OnConnectionClosed(const quic::QuicConnectionCloseFrame& frame,
                          quic::ConnectionCloseSource source) override;
  void Initialize() override;
  void OnCanWrite() override;
  void OnHttp3GoAway(uint64_t stream_id) override;
  void OnTlsHandshakeComplete() override;
  void MaybeSendRstStreamFrame(quic::QuicStreamId id, quic::QuicResetStreamError error,
                               quic::QuicStreamOffset bytes_written) override;
  void OnRstStream(const quic::QuicRstStreamFrame& frame) override;
<<<<<<< HEAD
=======
  // quic::QuicSpdyClientSessionBase
  bool ShouldKeepConnectionAlive() const override;
  // quic::ProofHandler
  void OnProofVerifyDetailsAvailable(const quic::ProofVerifyDetails& verify_details) override;
>>>>>>> 8cf81213

  // PacketsToReadDelegate
  size_t numPacketsExpectedPerEventLoop() override {
    // Do one round of reading per active stream, or to see if there's a new
    // active stream.
    return std::max<size_t>(1, GetNumActiveStreams()) * Network::NUM_DATAGRAMS_PER_RECEIVE;
  }

  // QuicFilterManagerConnectionImpl
  void setHttp3Options(const envoy::config::core::v3::Http3ProtocolOptions& http3_options) override;

  // Notify any registered connection pool when new streams are available.
  void OnCanCreateNewOutgoingStream(bool) override;

  using quic::QuicSpdyClientSession::PerformActionOnActiveStreams;

protected:
  // quic::QuicSpdyClientSession
  std::unique_ptr<quic::QuicSpdyClientStream> CreateClientStream() override;
  // quic::QuicSpdySession
  quic::QuicSpdyStream* CreateIncomingStream(quic::QuicStreamId id) override;
  quic::QuicSpdyStream* CreateIncomingStream(quic::PendingStream* pending) override;
  std::unique_ptr<quic::QuicCryptoClientStreamBase> CreateQuicCryptoStream() override;
  bool ShouldCreateOutgoingBidirectionalStream() override {
    ASSERT(quic::QuicSpdyClientSession::ShouldCreateOutgoingBidirectionalStream());
    // Prefer creating an "invalid" stream outside of current stream bounds to
    // crashing when dereferencing a nullptr in QuicHttpClientConnectionImpl::newStream
    return true;
  }
  // QuicFilterManagerConnectionImpl
  bool hasDataToWrite() override;
  // Used by base class to access quic connection after initialization.
  const quic::QuicConnection* quicConnection() const override;
  quic::QuicConnection* quicConnection() override;

private:
  uint64_t streamsAvailable();

  // These callbacks are owned by network filters and quic session should outlive
  // them.
  Http::ConnectionCallbacks* http_connection_callbacks_{nullptr};
  // TODO(danzh) deprecate this field once server_id() is made const.
  const std::string host_name_;
  std::shared_ptr<quic::QuicCryptoClientConfig> crypto_config_;
  EnvoyQuicCryptoClientStreamFactoryInterface& crypto_stream_factory_;
  QuicStatNames& quic_stat_names_;
  Stats::Scope& scope_;
  bool disable_keepalive_{false};
};

} // namespace Quic
} // namespace Envoy<|MERGE_RESOLUTION|>--- conflicted
+++ resolved
@@ -60,13 +60,11 @@
   void MaybeSendRstStreamFrame(quic::QuicStreamId id, quic::QuicResetStreamError error,
                                quic::QuicStreamOffset bytes_written) override;
   void OnRstStream(const quic::QuicRstStreamFrame& frame) override;
-<<<<<<< HEAD
-=======
+
   // quic::QuicSpdyClientSessionBase
   bool ShouldKeepConnectionAlive() const override;
   // quic::ProofHandler
   void OnProofVerifyDetailsAvailable(const quic::ProofVerifyDetails& verify_details) override;
->>>>>>> 8cf81213
 
   // PacketsToReadDelegate
   size_t numPacketsExpectedPerEventLoop() override {
