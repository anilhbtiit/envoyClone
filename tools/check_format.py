#!/usr/bin/env python3

import argparse
import common
import functools
import multiprocessing
import os
import os.path
import pathlib
import re
import subprocess
import stat
import sys
import traceback
import shutil
import paths

EXCLUDED_PREFIXES = ("./generated/", "./thirdparty/", "./build", "./.git/", "./bazel-", "./.cache",
                     "./source/extensions/extensions_build_config.bzl",
                     "./bazel/toolchains/configs/", "./tools/testdata/check_format/",
                     "./tools/pyformat/")
SUFFIXES = ("BUILD", "WORKSPACE", ".bzl", ".cc", ".h", ".java", ".m", ".md", ".mm", ".proto",
            ".rst")
DOCS_SUFFIX = (".md", ".rst")
PROTO_SUFFIX = (".proto")

# Files in these paths can make reference to protobuf stuff directly
GOOGLE_PROTOBUF_WHITELIST = ("ci/prebuilt", "source/common/protobuf", "api/test")
REPOSITORIES_BZL = "bazel/repositories.bzl"

# Files matching these exact names can reference real-world time. These include the class
# definitions for real-world time, the construction of them in main(), and perf annotation.
# For now it includes the validation server but that really should be injected too.
REAL_TIME_WHITELIST = ("./source/common/common/utility.h",
                       "./source/extensions/filters/http/common/aws/utility.cc",
                       "./source/common/event/real_time_system.cc",
                       "./source/common/event/real_time_system.h", "./source/exe/main_common.cc",
                       "./source/exe/main_common.h", "./source/server/config_validation/server.cc",
                       "./source/common/common/perf_annotation.h",
                       "./test/test_common/simulated_time_system.cc",
                       "./test/test_common/simulated_time_system.h",
                       "./test/test_common/test_time.cc", "./test/test_common/test_time.h",
                       "./test/test_common/utility.cc", "./test/test_common/utility.h",
                       "./test/integration/integration.h")

# Files in these paths can use MessageLite::SerializeAsString
SERIALIZE_AS_STRING_WHITELIST = (
    "./source/common/config/version_converter.cc",
    "./source/extensions/filters/http/grpc_json_transcoder/json_transcoder_filter.cc",
    "./test/common/protobuf/utility_test.cc",
    "./test/common/grpc/codec_test.cc",
    "./test/common/grpc/codec_fuzz_test.cc",
)

# Files in these paths can use Protobuf::util::JsonStringToMessage
JSON_STRING_TO_MESSAGE_WHITELIST = ("./source/common/protobuf/utility.cc")

# Histogram names which are allowed to be suffixed with the unit symbol, all of the pre-existing
# ones were grandfathered as part of PR #8484 for backwards compatibility.
HISTOGRAM_WITH_SI_SUFFIX_WHITELIST = ("downstream_cx_length_ms", "downstream_cx_length_ms",
                                      "initialization_time_ms", "loop_duration_us", "poll_delay_us",
                                      "request_time_ms", "upstream_cx_connect_ms",
                                      "upstream_cx_length_ms")

# Files in these paths can use std::regex
STD_REGEX_WHITELIST = ("./source/common/common/utility.cc", "./source/common/common/regex.h",
                       "./source/common/common/regex.cc",
                       "./source/common/stats/tag_extractor_impl.h",
                       "./source/common/stats/tag_extractor_impl.cc",
                       "./source/common/access_log/access_log_formatter.cc",
                       "./source/extensions/filters/http/squash/squash_filter.h",
                       "./source/extensions/filters/http/squash/squash_filter.cc",
                       "./source/server/http/admin.h", "./source/server/http/admin.cc")

# Only one C++ file should instantiate grpc_init
GRPC_INIT_WHITELIST = ("./source/common/grpc/google_grpc_context.cc")

CLANG_FORMAT_PATH = os.getenv("CLANG_FORMAT", "clang-format-9")
BUILDIFIER_PATH = paths.getBuildifier()
BUILDOZER_PATH = paths.getBuildozer()
ENVOY_BUILD_FIXER_PATH = os.path.join(os.path.dirname(os.path.abspath(sys.argv[0])),
                                      "envoy_build_fixer.py")
HEADER_ORDER_PATH = os.path.join(os.path.dirname(os.path.abspath(sys.argv[0])), "header_order.py")
SUBDIR_SET = set(common.includeDirOrder())
INCLUDE_ANGLE = "#include <"
INCLUDE_ANGLE_LEN = len(INCLUDE_ANGLE)
PROTO_PACKAGE_REGEX = re.compile(r"^package (\S+);\n*", re.MULTILINE)
X_ENVOY_USED_DIRECTLY_REGEX = re.compile(r'.*\"x-envoy-.*\".*')

# yapf: disable
PROTOBUF_TYPE_ERRORS = {
    # Well-known types should be referenced from the ProtobufWkt namespace.
    "Protobuf::Any":                    "ProtobufWkt::Any",
    "Protobuf::Empty":                  "ProtobufWkt::Empty",
    "Protobuf::ListValue":              "ProtobufWkt::ListValue",
    "Protobuf::NULL_VALUE":             "ProtobufWkt::NULL_VALUE",
    "Protobuf::StringValue":            "ProtobufWkt::StringValue",
    "Protobuf::Struct":                 "ProtobufWkt::Struct",
    "Protobuf::Value":                  "ProtobufWkt::Value",

    # Other common mis-namespacing of protobuf types.
    "ProtobufWkt::Map":                 "Protobuf::Map",
    "ProtobufWkt::MapPair":             "Protobuf::MapPair",
    "ProtobufUtil::MessageDifferencer": "Protobuf::util::MessageDifferencer"
}
LIBCXX_REPLACEMENTS = {
    "absl::make_unique<": "std::make_unique<",
}

UNOWNED_EXTENSIONS = {
  "extensions/filters/http/ratelimit",
  "extensions/filters/http/buffer",
  "extensions/filters/http/rbac",
  "extensions/filters/http/ip_tagging",
  "extensions/filters/http/tap",
  "extensions/filters/http/health_check",
  "extensions/filters/http/cors",
  "extensions/filters/http/ext_authz",
  "extensions/filters/http/dynamo",
  "extensions/filters/http/lua",
  "extensions/filters/http/common",
  "extensions/filters/common",
  "extensions/filters/common/ratelimit",
  "extensions/filters/common/rbac",
  "extensions/filters/common/lua",
  "extensions/filters/listener/original_dst",
  "extensions/filters/listener/proxy_protocol",
  "extensions/stat_sinks/statsd",
  "extensions/stat_sinks/common",
  "extensions/stat_sinks/common/statsd",
  "extensions/health_checkers/redis",
  "extensions/access_loggers/grpc",
  "extensions/access_loggers/file",
  "extensions/common/tap",
  "extensions/transport_sockets/raw_buffer",
  "extensions/transport_sockets/tap",
  "extensions/tracers/zipkin",
  "extensions/tracers/dynamic_ot",
  "extensions/tracers/opencensus",
  "extensions/tracers/lightstep",
  "extensions/tracers/common",
  "extensions/tracers/common/ot",
  "extensions/retry/host/previous_hosts",
  "extensions/filters/network/ratelimit",
  "extensions/filters/network/client_ssl_auth",
  "extensions/filters/network/rbac",
  "extensions/filters/network/tcp_proxy",
  "extensions/filters/network/echo",
  "extensions/filters/network/ext_authz",
  "extensions/filters/network/redis_proxy",
  "extensions/filters/network/kafka",
  "extensions/filters/network/kafka/protocol",
  "extensions/filters/network/kafka/serialization",
  "extensions/filters/network/mongo_proxy",
  "extensions/filters/network/common",
  "extensions/filters/network/common/redis",
}
# yapf: enable


# Map a line transformation function across each line of a file.
# .bak temporaries.
def replaceLines(path, line_xform):
  # We used to use fileinput in the older Python 2.7 script, but this doesn't do
  # inplace mode and UTF-8 in Python 3, so doing it the manual way.
  output_lines = [line_xform(line) for line in readLines(path)]
  pathlib.Path(path).write_text('\n'.join(output_lines), encoding='utf-8')


# Obtain all the lines in a given file.
def readLines(path):
  return readFile(path).split('\n')


# Read a UTF-8 encoded file as a str.
def readFile(path):
  return pathlib.Path(path).read_text(encoding='utf-8')


# lookPath searches for the given executable in all directories in PATH
# environment variable. If it cannot be found, empty string is returned.
def lookPath(executable):
  for path_dir in os.environ["PATH"].split(os.pathsep):
    executable_path = os.path.join(path_dir, executable)
    if os.path.exists(executable_path):
      return executable_path
  return ""


# pathExists checks whether the given path exists. This function assumes that
# the path is absolute and evaluates environment variables.
def pathExists(executable):
  return os.path.exists(os.path.expandvars(executable))


# executableByOthers checks whether the given path has execute permission for
# others.
def executableByOthers(executable):
  st = os.stat(os.path.expandvars(executable))
  return bool(st.st_mode & stat.S_IXOTH)


# Check whether all needed external tools (clang-format, buildifier, buildozer) are
# available.
def checkTools():
  error_messages = []

  clang_format_abs_path = lookPath(CLANG_FORMAT_PATH)
  if clang_format_abs_path:
    if not executableByOthers(clang_format_abs_path):
      error_messages.append("command {} exists, but cannot be executed by other "
                            "users".format(CLANG_FORMAT_PATH))
  else:
    error_messages.append(
        "Command {} not found. If you have clang-format in version 8.x.x "
        "installed, but the binary name is different or it's not available in "
        "PATH, please use CLANG_FORMAT environment variable to specify the path. "
        "Examples:\n"
        "    export CLANG_FORMAT=clang-format-9.0.0\n"
        "    export CLANG_FORMAT=/opt/bin/clang-format-9\n"
        "    export CLANG_FORMAT=/usr/local/opt/llvm@9/bin/clang-format".format(CLANG_FORMAT_PATH))

  def checkBazelTool(name, path, var):
    bazel_tool_abs_path = lookPath(path)
    if bazel_tool_abs_path:
      if not executableByOthers(bazel_tool_abs_path):
        error_messages.append("command {} exists, but cannot be executed by other "
                              "users".format(path))
    elif pathExists(path):
      if not executableByOthers(path):
        error_messages.append("command {} exists, but cannot be executed by other "
                              "users".format(path))
    else:

      error_messages.append(
          "Command {} not found. If you have buildifier installed, but the binary "
          "name is different or it's not available in $GOPATH/bin, please use "
          "{} environment variable to specify the path. Example:\n"
          "    export {}=/opt/bin/buildifier\n"
          "If you don't have buildifier installed, you can install it by:\n"
          "    go get -u github.com/bazelbuild/buildtools/{}".format(path, var, var, name))

  checkBazelTool('buildifier', BUILDIFIER_PATH, 'BUILDIFIER_BIN')
  checkBazelTool('buildozer', BUILDOZER_PATH, 'BUILDOZER_BIN')

  return error_messages


def checkNamespace(file_path):
  for excluded_path in namespace_check_excluded_paths:
    if file_path.startswith(excluded_path):
      return []

  nolint = "NOLINT(namespace-%s)" % namespace_check.lower()
  text = readFile(file_path)
  if not re.search("^\s*namespace\s+%s\s*{" % namespace_check, text, re.MULTILINE) and \
     not nolint in text:
    return ["Unable to find %s namespace or %s for file: %s" % (namespace_check, nolint, file_path)]
  return []


def packageNameForProto(file_path):
  package_name = None
  error_message = []
  result = PROTO_PACKAGE_REGEX.search(readFile(file_path))
  if result is not None and len(result.groups()) == 1:
    package_name = result.group(1)
  if package_name is None:
    error_message = ["Unable to find package name for proto file: %s" % file_path]

  return [package_name, error_message]


# To avoid breaking the Lyft import, we just check for path inclusion here.
def whitelistedForProtobufDeps(file_path):
  return (file_path.endswith(PROTO_SUFFIX) or file_path.endswith(REPOSITORIES_BZL) or \
          any(path_segment in file_path for path_segment in GOOGLE_PROTOBUF_WHITELIST))


# Real-world time sources should not be instantiated in the source, except for a few
# specific cases. They should be passed down from where they are instantied to where
# they need to be used, e.g. through the ServerInstance, Dispatcher, or ClusterManager.
def whitelistedForRealTime(file_path):
  if file_path.endswith(".md"):
    return True
  return file_path in REAL_TIME_WHITELIST


def whitelistedForSerializeAsString(file_path):
  return file_path in SERIALIZE_AS_STRING_WHITELIST


def whitelistedForJsonStringToMessage(file_path):
  return file_path in JSON_STRING_TO_MESSAGE_WHITELIST


def whitelistedForHistogramSiSuffix(name):
  return name in HISTOGRAM_WITH_SI_SUFFIX_WHITELIST


def whitelistedForStdRegex(file_path):
  return file_path.startswith("./test") or file_path in STD_REGEX_WHITELIST or file_path.endswith(
      DOCS_SUFFIX)


def whitelistedForGrpcInit(file_path):
  return file_path in GRPC_INIT_WHITELIST


def whitelistedForUnpackTo(file_path):
  return file_path.startswith("./test") or file_path in [
      "./source/common/protobuf/utility.cc", "./source/common/protobuf/utility.h"
  ]


def findSubstringAndReturnError(pattern, file_path, error_message):
  text = readFile(file_path)
  if pattern in text:
    error_messages = [file_path + ": " + error_message]
    for i, line in enumerate(text.splitlines()):
      if pattern in line:
        error_messages.append("  %s:%s" % (file_path, i + 1))
    return error_messages
  return []


def errorIfNoSubstringFound(pattern, file_path, error_message):
  return [] if pattern in readFile(file_path) else [file_path + ": " + error_message]


def isApiFile(file_path):
  return file_path.startswith(args.api_prefix)


def isBuildFile(file_path):
  basename = os.path.basename(file_path)
  if basename in {"BUILD", "BUILD.bazel"} or basename.endswith(".BUILD"):
    return True
  return False


def isExternalBuildFile(file_path):
  return isBuildFile(file_path) and file_path.startswith("./bazel/external/")


def isSkylarkFile(file_path):
  return file_path.endswith(".bzl")


def isWorkspaceFile(file_path):
  return os.path.basename(file_path) == "WORKSPACE"


def isBuildFixerExcludedFile(file_path):
  for excluded_path in build_fixer_check_excluded_paths:
    if file_path.startswith(excluded_path):
      return True
  return False


def hasInvalidAngleBracketDirectory(line):
  if not line.startswith(INCLUDE_ANGLE):
    return False
  path = line[INCLUDE_ANGLE_LEN:]
  slash = path.find("/")
  if slash == -1:
    return False
  subdir = path[0:slash]
  return subdir in SUBDIR_SET


VERSION_HISTORY_NEW_LINE_REGEX = re.compile("\* [a-z \-_]*: [a-z:`]")
VERSION_HISTORY_NEW_RELEASE_REGEX = re.compile("^====[=]+$")


def checkCurrentReleaseNotes(file_path, error_messages):
  in_current_release = False

  for line_number, line in enumerate(readLines(file_path)):

    def reportError(message):
      error_messages.append("%s:%d: %s" % (file_path, line_number + 1, message))

    if VERSION_HISTORY_NEW_RELEASE_REGEX.match(line):
      # If we were in the section for the current release this means we have passed it.
      if in_current_release:
        break
      # If we see a version marker we are now in the section for the current release.
      in_current_release = True

    if line.startswith("*") and not VERSION_HISTORY_NEW_LINE_REGEX.match(line):
      reportError("Version history line malformed. "
                  "Does not match VERSION_HISTORY_NEW_LINE_REGEX in check_format.py\n %s" % line)


def checkFileContents(file_path, checker):
  error_messages = []

  if file_path.endswith("version_history.rst"):
    # Version file checking has enough special cased logic to merit its own checks.
    # This only validates entries for the current release as very old release
    # notes have a different format.
    checkCurrentReleaseNotes(file_path, error_messages)

  for line_number, line in enumerate(readLines(file_path)):

    def reportError(message):
      error_messages.append("%s:%d: %s" % (file_path, line_number + 1, message))

    checker(line, file_path, reportError)
  return error_messages


DOT_MULTI_SPACE_REGEX = re.compile("\\. +")


def fixSourceLine(line):
  # Strip double space after '.'  This may prove overenthusiastic and need to
  # be restricted to comments and metadata files but works for now.
  line = re.sub(DOT_MULTI_SPACE_REGEX, ". ", line)

  if hasInvalidAngleBracketDirectory(line):
    line = line.replace("<", '"').replace(">", '"')

  # Fix incorrect protobuf namespace references.
  for invalid_construct, valid_construct in PROTOBUF_TYPE_ERRORS.items():
    line = line.replace(invalid_construct, valid_construct)

  # Use recommended cpp stdlib
  for invalid_construct, valid_construct in LIBCXX_REPLACEMENTS.items():
    line = line.replace(invalid_construct, valid_construct)

  return line


# We want to look for a call to condvar.waitFor, but there's no strong pattern
# to the variable name of the condvar. If we just look for ".waitFor" we'll also
# pick up time_system_.waitFor(...), and we don't want to return true for that
# pattern. But in that case there is a strong pattern of using time_system in
# various spellings as the variable name.
def hasCondVarWaitFor(line):
  wait_for = line.find(".waitFor(")
  if wait_for == -1:
    return False
  preceding = line[0:wait_for]
  if preceding.endswith("time_system") or preceding.endswith("timeSystem()") or \
     preceding.endswith("time_system_"):
    return False
  return True


# Determines whether the filename is either in the specified subdirectory, or
# at the top level. We consider files in the top level for the benefit of
# the check_format testcases in tools/testdata/check_format.
def isInSubdir(filename, *subdirs):
  # Skip this check for check_format's unit-tests.
  if filename.count("/") <= 1:
    return True
  for subdir in subdirs:
    if filename.startswith('./' + subdir + '/'):
      return True
  return False


def checkSourceLine(line, file_path, reportError):
  # Check fixable errors. These may have been fixed already.
  if line.find(".  ") != -1:
    reportError("over-enthusiastic spaces")
  if isInSubdir(file_path, 'source', 'include') and X_ENVOY_USED_DIRECTLY_REGEX.match(line):
    reportError(
        "Please do not use the raw literal x-envoy in source code.  See Envoy::Http::PrefixValue.")
  if hasInvalidAngleBracketDirectory(line):
    reportError("envoy includes should not have angle brackets")
  for invalid_construct, valid_construct in PROTOBUF_TYPE_ERRORS.items():
    if invalid_construct in line:
      reportError("incorrect protobuf type reference %s; "
                  "should be %s" % (invalid_construct, valid_construct))
  for invalid_construct, valid_construct in LIBCXX_REPLACEMENTS.items():
    if invalid_construct in line:
      reportError("term %s should be replaced with standard library term %s" %
                  (invalid_construct, valid_construct))
  # Do not include the virtual_includes headers.
  if re.search("#include.*/_virtual_includes/", line):
    reportError("Don't include the virtual includes headers.")

  # Some errors cannot be fixed automatically, and actionable, consistent,
  # navigable messages should be emitted to make it easy to find and fix
  # the errors by hand.
  if not whitelistedForProtobufDeps(file_path):
    if '"google/protobuf' in line or "google::protobuf" in line:
      reportError("unexpected direct dependency on google.protobuf, use "
                  "the definitions in common/protobuf/protobuf.h instead.")
  if line.startswith("#include <mutex>") or line.startswith("#include <condition_variable"):
    # We don't check here for std::mutex because that may legitimately show up in
    # comments, for example this one.
    reportError("Don't use <mutex> or <condition_variable*>, switch to "
                "Thread::MutexBasicLockable in source/common/common/thread.h")
  if line.startswith("#include <shared_mutex>"):
    # We don't check here for std::shared_timed_mutex because that may
    # legitimately show up in comments, for example this one.
    reportError("Don't use <shared_mutex>, use absl::Mutex for reader/writer locks.")
  if not whitelistedForRealTime(file_path) and not "NO_CHECK_FORMAT(real_time)" in line:
    if "RealTimeSource" in line or \
       ("RealTimeSystem" in line and not "TestRealTimeSystem" in line) or \
       "std::chrono::system_clock::now" in line or "std::chrono::steady_clock::now" in line or \
       "std::this_thread::sleep_for" in line or hasCondVarWaitFor(line):
      reportError("Don't reference real-world time sources from production code; use injection")
  if not whitelistedForUnpackTo(file_path):
    if "UnpackTo" in line:
      reportError("Don't use UnpackTo() directly, use MessageUtil::unpackTo() instead")
  # Check that we use the absl::Time library
  if "std::get_time" in line:
    if "test/" in file_path:
      reportError("Don't use std::get_time; use TestUtility::parseTime in tests")
    else:
      reportError("Don't use std::get_time; use the injectable time system")
  if "std::put_time" in line:
    reportError("Don't use std::put_time; use absl::Time equivalent instead")
  if "gmtime" in line:
    reportError("Don't use gmtime; use absl::Time equivalent instead")
  if "mktime" in line:
    reportError("Don't use mktime; use absl::Time equivalent instead")
  if "localtime" in line:
    reportError("Don't use localtime; use absl::Time equivalent instead")
  if "strftime" in line:
    reportError("Don't use strftime; use absl::FormatTime instead")
  if "strptime" in line:
    reportError("Don't use strptime; use absl::FormatTime instead")
  if "std::atomic_" in line:
    # The std::atomic_* free functions are functionally equivalent to calling
    # operations on std::atomic<T> objects, so prefer to use that instead.
    reportError("Don't use free std::atomic_* functions, use std::atomic<T> members instead.")
  if "__attribute__((packed))" in line and file_path != "./include/envoy/common/platform.h":
    # __attribute__((packed)) is not supported by MSVC, we have a PACKED_STRUCT macro that
    # can be used instead
    reportError("Don't use __attribute__((packed)), use the PACKED_STRUCT macro defined "
                "in include/envoy/common/platform.h instead")
  if re.search("\{\s*\.\w+\s*\=", line):
    # Designated initializers are not part of the C++14 standard and are not supported
    # by MSVC
    reportError("Don't use designated initializers in struct initialization, "
                "they are not part of C++14")
  if " ?: " in line:
    # The ?: operator is non-standard, it is a GCC extension
    reportError("Don't use the '?:' operator, it is a non-standard GCC extension")
  if line.startswith("using testing::Test;"):
    reportError("Don't use 'using testing::Test;, elaborate the type instead")
  if line.startswith("using testing::TestWithParams;"):
    reportError("Don't use 'using testing::Test;, elaborate the type instead")
  if not whitelistedForSerializeAsString(file_path) and "SerializeAsString" in line:
    # The MessageLite::SerializeAsString doesn't generate deterministic serialization,
    # use MessageUtil::hash instead.
    reportError(
        "Don't use MessageLite::SerializeAsString for generating deterministic serialization, use MessageUtil::hash instead."
    )
  if not whitelistedForJsonStringToMessage(file_path) and "JsonStringToMessage" in line:
    # Centralize all usage of JSON parsing so it is easier to make changes in JSON parsing
    # behavior.
    reportError("Don't use Protobuf::util::JsonStringToMessage, use TestUtility::loadFromJson.")

  if isInSubdir(file_path, 'source') and file_path.endswith('.cc') and \
     ('.counter(' in line or '.gauge(' in line or '.histogram(' in line):
    reportError("Don't lookup stats by name at runtime; use StatName saved during construction")

  hist_m = re.search("(?<=HISTOGRAM\()[a-zA-Z0-9_]+_(b|kb|mb|ns|us|ms|s)(?=,)", line)
  if hist_m and not whitelistedForHistogramSiSuffix(hist_m.group(0)):
    reportError(
        "Don't suffix histogram names with the unit symbol, "
        "it's already part of the histogram object and unit-supporting sinks can use this information natively, "
        "other sinks can add the suffix automatically on flush should they prefer to do so.")

  if not whitelistedForStdRegex(file_path) and "std::regex" in line:
    reportError("Don't use std::regex in code that handles untrusted input. Use RegexMatcher")

  if not whitelistedForGrpcInit(file_path):
    grpc_init_or_shutdown = line.find("grpc_init()")
    grpc_shutdown = line.find("grpc_shutdown()")
    if grpc_init_or_shutdown == -1 or (grpc_shutdown != -1 and
                                       grpc_shutdown < grpc_init_or_shutdown):
      grpc_init_or_shutdown = grpc_shutdown
    if grpc_init_or_shutdown != -1:
      comment = line.find("// ")
      if comment == -1 or comment > grpc_init_or_shutdown:
        reportError("Don't call grpc_init() or grpc_shutdown() directly, instantiate " +
                    "Grpc::GoogleGrpcContext. See #8282")


def checkBuildLine(line, file_path, reportError):
  if "@bazel_tools" in line and not (isSkylarkFile(file_path) or file_path.startswith("./bazel/")):
    reportError("unexpected @bazel_tools reference, please indirect via a definition in //bazel")
  if not whitelistedForProtobufDeps(file_path) and '"protobuf"' in line:
    reportError("unexpected direct external dependency on protobuf, use "
                "//source/common/protobuf instead.")
  if (envoy_build_rule_check and not isSkylarkFile(file_path) and not isWorkspaceFile(file_path) and
      not isExternalBuildFile(file_path) and "@envoy//" in line):
    reportError("Superfluous '@envoy//' prefix")


def fixBuildLine(file_path, line):
  if (envoy_build_rule_check and not isSkylarkFile(file_path) and not isWorkspaceFile(file_path) and
      not isExternalBuildFile(file_path)):
    line = line.replace("@envoy//", "//")
  return line


def fixBuildPath(file_path):
  replaceLines(file_path, functools.partial(fixBuildLine, file_path))

  error_messages = []

  # TODO(htuch): Add API specific BUILD fixer script.
  if not isBuildFixerExcludedFile(file_path) and not isApiFile(file_path) and not isSkylarkFile(
      file_path) and not isWorkspaceFile(file_path):
    if os.system("%s %s %s" % (ENVOY_BUILD_FIXER_PATH, file_path, file_path)) != 0:
      error_messages += ["envoy_build_fixer rewrite failed for file: %s" % file_path]

  if os.system("%s -mode=fix %s" % (BUILDIFIER_PATH, file_path)) != 0:
    error_messages += ["buildifier rewrite failed for file: %s" % file_path]
  return error_messages


def checkBuildPath(file_path):
  error_messages = []

  if not isBuildFixerExcludedFile(file_path) and not isApiFile(file_path) and not isSkylarkFile(
      file_path) and not isWorkspaceFile(file_path):
    command = "%s %s | diff %s -" % (ENVOY_BUILD_FIXER_PATH, file_path, file_path)
    error_messages += executeCommand(command, "envoy_build_fixer check failed", file_path)

  if isBuildFile(file_path) and file_path.startswith(args.api_prefix + "envoy"):
    found = False
    for line in readLines(file_path):
      if "api_proto_package(" in line:
        found = True
        break
    if not found:
      error_messages += ["API build file does not provide api_proto_package()"]

  command = "%s -mode=diff %s" % (BUILDIFIER_PATH, file_path)
  error_messages += executeCommand(command, "buildifier check failed", file_path)
  error_messages += checkFileContents(file_path, checkBuildLine)
  return error_messages


def fixSourcePath(file_path):
  replaceLines(file_path, fixSourceLine)

  error_messages = []

  if not file_path.endswith(DOCS_SUFFIX):
    if not file_path.endswith(PROTO_SUFFIX):
      error_messages += fixHeaderOrder(file_path)
    error_messages += clangFormat(file_path)
  if file_path.endswith(PROTO_SUFFIX) and isApiFile(file_path):
    package_name, error_message = packageNameForProto(file_path)
    if package_name is None:
      error_messages += error_message
  return error_messages


def checkSourcePath(file_path):
  error_messages = checkFileContents(file_path, checkSourceLine)

  if not file_path.endswith(DOCS_SUFFIX):
    if not file_path.endswith(PROTO_SUFFIX):
      error_messages += checkNamespace(file_path)
      command = ("%s --include_dir_order %s --path %s | diff %s -" %
                 (HEADER_ORDER_PATH, include_dir_order, file_path, file_path))
      error_messages += executeCommand(command, "header_order.py check failed", file_path)
    command = ("%s %s | diff %s -" % (CLANG_FORMAT_PATH, file_path, file_path))
    error_messages += executeCommand(command, "clang-format check failed", file_path)

  if file_path.endswith(PROTO_SUFFIX) and isApiFile(file_path):
    package_name, error_message = packageNameForProto(file_path)
    if package_name is None:
      error_messages += error_message
  return error_messages


# Example target outputs are:
#   - "26,27c26"
#   - "12,13d13"
#   - "7a8,9"
def executeCommand(command,
                   error_message,
                   file_path,
                   regex=re.compile(r"^(\d+)[a|c|d]?\d*(?:,\d+[a|c|d]?\d*)?$")):
  try:
    output = subprocess.check_output(command, shell=True, stderr=subprocess.STDOUT).strip()
    if output:
      return output.decode('utf-8').split("\n")
    return []
  except subprocess.CalledProcessError as e:
    if (e.returncode != 0 and e.returncode != 1):
      return ["ERROR: something went wrong while executing: %s" % e.cmd]
    # In case we can't find any line numbers, record an error message first.
    error_messages = ["%s for file: %s" % (error_message, file_path)]
    for line in e.output.decode('utf-8').splitlines():
      for num in regex.findall(line):
        error_messages.append("  %s:%s" % (file_path, num))
    return error_messages


def fixHeaderOrder(file_path):
  command = "%s --rewrite --include_dir_order %s --path %s" % (HEADER_ORDER_PATH, include_dir_order,
                                                               file_path)
  if os.system(command) != 0:
    return ["header_order.py rewrite error: %s" % (file_path)]
  return []


def clangFormat(file_path):
  command = "%s -i %s" % (CLANG_FORMAT_PATH, file_path)
  if os.system(command) != 0:
    return ["clang-format rewrite error: %s" % (file_path)]
  return []


def checkFormat(file_path):
  if file_path.startswith(EXCLUDED_PREFIXES):
    return []

  if not file_path.endswith(SUFFIXES):
    return []

  error_messages = []
  # Apply fixes first, if asked, and then run checks. If we wind up attempting to fix
  # an issue, but there's still an error, that's a problem.
  try_to_fix = operation_type == "fix"
  if isBuildFile(file_path) or isSkylarkFile(file_path) or isWorkspaceFile(file_path):
    if try_to_fix:
      error_messages += fixBuildPath(file_path)
    error_messages += checkBuildPath(file_path)
  else:
    if try_to_fix:
      error_messages += fixSourcePath(file_path)
    error_messages += checkSourcePath(file_path)

  if error_messages:
    return ["From %s" % file_path] + error_messages
  return error_messages


def checkFormatReturnTraceOnError(file_path):
  """Run checkFormat and return the traceback of any exception."""
  try:
    return checkFormat(file_path)
  except:
    return traceback.format_exc().split("\n")


def checkOwners(dir_name, owned_directories, error_messages):
  """Checks to make sure a given directory is present either in CODEOWNERS or OWNED_EXTENSIONS

  Args:
    dir_name: the directory being checked.
    owned_directories: directories currently listed in CODEOWNERS.
    error_messages: where to put an error message for new unowned directories.
  """
  found = False
  for owned in owned_directories:
    if owned.startswith(dir_name) or dir_name.startswith(owned):
      found = True
  if not found and dir_name not in UNOWNED_EXTENSIONS:
    error_messages.append("New directory %s appears to not have owners in CODEOWNERS" % dir_name)


def checkFormatVisitor(arg, dir_name, names):
  """Run checkFormat in parallel for the given files.

  Args:
    arg: a tuple (pool, result_list, owned_directories, error_messages)
      pool and result_list are for starting tasks asynchronously.
      owned_directories tracks directories listed in the CODEOWNERS file.
      error_messages is a list of string format errors.
    dir_name: the parent directory of the given files.
    names: a list of file names.
  """

  # Unpack the multiprocessing.Pool process pool and list of results. Since
  # python lists are passed as references, this is used to collect the list of
  # async results (futures) from running checkFormat and passing them back to
  # the caller.
  pool, result_list, owned_directories, error_messags = arg

  # Sanity check CODEOWNERS.  This doesn't need to be done in a multi-threaded
  # manner as it is a small and limited list.
  source_prefix = './source/'
  full_prefix = './source/extensions/'
  # Check to see if this directory is a subdir under /source/extensions
  # Also ignore top level directories under /source/extensions since we don't
  # need owners for source/extensions/access_loggers etc, just the subdirectories.
  if dir_name.startswith(full_prefix) and '/' in dir_name[len(full_prefix):]:
    checkOwners(dir_name[len(source_prefix):], owned_directories, error_messages)

  for file_name in names:
    result = pool.apply_async(checkFormatReturnTraceOnError, args=(dir_name + "/" + file_name,))
    result_list.append(result)


# checkErrorMessages iterates over the list with error messages and prints
# errors and returns a bool based on whether there were any errors.
def checkErrorMessages(error_messages):
  if error_messages:
    for e in error_messages:
      print("ERROR: %s" % e)
    return True
  return False


if __name__ == "__main__":
  parser = argparse.ArgumentParser(description="Check or fix file format.")
  parser.add_argument("operation_type",
                      type=str,
                      choices=["check", "fix"],
                      help="specify if the run should 'check' or 'fix' format.")
  parser.add_argument(
      "target_path",
      type=str,
      nargs="?",
      default=".",
      help="specify the root directory for the script to recurse over. Default '.'.")
  parser.add_argument("--add-excluded-prefixes",
                      type=str,
                      nargs="+",
                      help="exclude additional prefixes.")
  parser.add_argument("-j",
                      "--num-workers",
                      type=int,
                      default=multiprocessing.cpu_count(),
                      help="number of worker processes to use; defaults to one per core.")
  parser.add_argument("--api-prefix", type=str, default="./api/", help="path of the API tree.")
  parser.add_argument("--skip_envoy_build_rule_check",
                      action="store_true",
                      help="skip checking for '@envoy//' prefix in build rules.")
  parser.add_argument("--namespace_check",
                      type=str,
                      nargs="?",
                      default="Envoy",
                      help="specify namespace check string. Default 'Envoy'.")
  parser.add_argument("--namespace_check_excluded_paths",
                      type=str,
                      nargs="+",
                      default=[],
                      help="exclude paths from the namespace_check.")
  parser.add_argument("--build_fixer_check_excluded_paths",
                      type=str,
                      nargs="+",
                      default=[],
                      help="exclude paths from envoy_build_fixer check.")
  parser.add_argument("--include_dir_order",
                      type=str,
                      default=",".join(common.includeDirOrder()),
                      help="specify the header block include directory order.")
  args = parser.parse_args()

  operation_type = args.operation_type
  target_path = args.target_path
  envoy_build_rule_check = not args.skip_envoy_build_rule_check
  namespace_check = args.namespace_check
  namespace_check_excluded_paths = args.namespace_check_excluded_paths
<<<<<<< HEAD
  build_fixer_check_excluded_paths = args.build_fixer_check_excluded_paths + ["./tools/clang_tools"]
=======
  build_fixer_check_excluded_paths = args.build_fixer_check_excluded_paths + [
      "./bazel/external/", "./bazel/toolchains/", "./bazel/BUILD"
  ]
>>>>>>> 7cbe9fd7
  include_dir_order = args.include_dir_order
  if args.add_excluded_prefixes:
    EXCLUDED_PREFIXES += tuple(args.add_excluded_prefixes)

  # Check whether all needed external tools are available.
  ct_error_messages = checkTools()
  if checkErrorMessages(ct_error_messages):
    sys.exit(1)

  # Returns the list of directories with owners listed in CODEOWNERS. May append errors to
  # error_messages.
  def ownedDirectories(error_messages):
    owned = []
    try:
      with open('./CODEOWNERS') as f:
        for line in f:
          # If this line is of the form "extensions/... @owner1 @owner2" capture the directory
          # name and store it in the list of directories with documented owners.
          m = re.search(r'.*(extensions[^@]*\s+)(@.*)', line)
          if m is not None and not line.startswith('#'):
            owned.append(m.group(1).strip())
            owners = re.findall('@\S+', m.group(2).strip())
            if len(owners) < 2:
              error_messages.append("Extensions require at least 2 owners in CODEOWNERS:\n"
                                    "    {}".format(line))
      return owned
    except IOError:
      return []  # for the check format tests.

  # Calculate the list of owned directories once per run.
  error_messages = []
  owned_directories = ownedDirectories(error_messages)

  if os.path.isfile(target_path):
    error_messages += checkFormat("./" + target_path)
  else:
    pool = multiprocessing.Pool(processes=args.num_workers)
    results = []
    # For each file in target_path, start a new task in the pool and collect the
    # results (results is passed by reference, and is used as an output).
    for root, _, files in os.walk(target_path):
      checkFormatVisitor((pool, results, owned_directories, error_messages), root, files)

    # Close the pool to new tasks, wait for all of the running tasks to finish,
    # then collect the error messages.
    pool.close()
    pool.join()
    error_messages += sum((r.get() for r in results), [])

  if checkErrorMessages(error_messages):
    print("ERROR: check format failed. run 'tools/check_format.py fix'")
    sys.exit(1)

  if operation_type == "check":
    print("PASS")<|MERGE_RESOLUTION|>--- conflicted
+++ resolved
@@ -859,13 +859,9 @@
   envoy_build_rule_check = not args.skip_envoy_build_rule_check
   namespace_check = args.namespace_check
   namespace_check_excluded_paths = args.namespace_check_excluded_paths
-<<<<<<< HEAD
-  build_fixer_check_excluded_paths = args.build_fixer_check_excluded_paths + ["./tools/clang_tools"]
-=======
   build_fixer_check_excluded_paths = args.build_fixer_check_excluded_paths + [
-      "./bazel/external/", "./bazel/toolchains/", "./bazel/BUILD"
+      "./bazel/external/", "./bazel/toolchains/", "./bazel/BUILD", "./tools/clang_tools",
   ]
->>>>>>> 7cbe9fd7
   include_dir_order = args.include_dir_order
   if args.add_excluded_prefixes:
     EXCLUDED_PREFIXES += tuple(args.add_excluded_prefixes)
