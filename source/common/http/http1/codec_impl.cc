--- conflicted
+++ resolved
@@ -366,54 +366,14 @@
   encodeHeadersBase(headers, end_stream);
 }
 
-<<<<<<< HEAD
 const ToLowerTable& ConnectionImpl::toLowerTable() {
   static auto* table = new ToLowerTable();
   return *table;
 }
 
-ConnectionImpl::ConnectionImpl(Network::Connection& connection, Stats::Scope& stats, MessageType,
+ConnectionImpl::ConnectionImpl(Network::Connection& connection, Stats::Scope& stats,
                                uint32_t max_headers_kb, const uint32_t max_headers_count,
-                               HeaderKeyFormatterPtr&& header_key_formatter)
-=======
-http_parser_settings ConnectionImpl::settings_{
-    [](http_parser* parser) -> int {
-      static_cast<ConnectionImpl*>(parser->data)->onMessageBeginBase();
-      return 0;
-    },
-    [](http_parser* parser, const char* at, size_t length) -> int {
-      static_cast<ConnectionImpl*>(parser->data)->onUrl(at, length);
-      return 0;
-    },
-    nullptr, // on_status
-    [](http_parser* parser, const char* at, size_t length) -> int {
-      static_cast<ConnectionImpl*>(parser->data)->onHeaderField(at, length);
-      return 0;
-    },
-    [](http_parser* parser, const char* at, size_t length) -> int {
-      static_cast<ConnectionImpl*>(parser->data)->onHeaderValue(at, length);
-      return 0;
-    },
-    [](http_parser* parser) -> int {
-      return static_cast<ConnectionImpl*>(parser->data)->onHeadersCompleteBase();
-    },
-    [](http_parser* parser, const char* at, size_t length) -> int {
-      static_cast<ConnectionImpl*>(parser->data)->onBody(at, length);
-      return 0;
-    },
-    [](http_parser* parser) -> int {
-      static_cast<ConnectionImpl*>(parser->data)->onMessageCompleteBase();
-      return 0;
-    },
-    nullptr, // on_chunk_header
-    nullptr  // on_chunk_complete
-};
-
-ConnectionImpl::ConnectionImpl(Network::Connection& connection, Stats::Scope& stats,
-                               http_parser_type type, uint32_t max_headers_kb,
-                               const uint32_t max_headers_count,
                                HeaderKeyFormatterPtr&& header_key_formatter, bool enable_trailers)
->>>>>>> c9e3b9d2
     : connection_(connection), stats_{ALL_HTTP1_CODEC_STATS(POOL_COUNTER_PREFIX(stats, "http1."))},
       header_key_formatter_(std::move(header_key_formatter)), processing_trailers_(false),
       handling_upgrade_(false), reset_stream_called_(false), deferred_end_stream_headers_(false),
@@ -503,33 +463,21 @@
 }
 
 size_t ConnectionImpl::dispatchSlice(const char* slice, size_t len) {
-<<<<<<< HEAD
   ASSERT(parser_ != nullptr);
   const size_t bytes_read = parser_->execute(slice, len);
 
   if (parser_->getErrno() != static_cast<int>(ParserStatus::Ok) &&
       parser_->getErrno() != static_cast<int>(ParserStatus::Paused)) {
-    sendProtocolError();
+    sendProtocolError(Http1ResponseCodeDetails::get().HttpCodecError);
     throw CodecProtocolException("http/1.1 protocol error: " + std::string(parser_->errnoName()));
-=======
-  ssize_t rc = http_parser_execute(&parser_, &settings_, slice, len);
-  if (HTTP_PARSER_ERRNO(&parser_) != HPE_OK && HTTP_PARSER_ERRNO(&parser_) != HPE_PAUSED) {
-    sendProtocolError(Http1ResponseCodeDetails::get().HttpCodecError);
-    throw CodecProtocolException("http/1.1 protocol error: " +
-                                 std::string(http_errno_name(HTTP_PARSER_ERRNO(&parser_))));
->>>>>>> c9e3b9d2
   }
 
   return bytes_read;
 }
 
-<<<<<<< HEAD
-void ConnectionImpl::onHeaderFieldBase(const char* data, size_t length) {
-=======
 void ConnectionImpl::onHeaderField(const char* data, size_t length) {
   // We previously already finished up the headers, these headers are
   // now trailers.
->>>>>>> c9e3b9d2
   if (header_parsing_state_ == HeaderParsingState::Done) {
     if (!enable_trailers_) {
       // Ignore trailers.
@@ -545,20 +493,12 @@
   current_header_field_.append(data, length);
 }
 
-<<<<<<< HEAD
-void ConnectionImpl::onHeaderValueBase(const char* data, size_t length) {
-  if (header_parsing_state_ == HeaderParsingState::Done) {
-=======
 void ConnectionImpl::onHeaderValue(const char* data, size_t length) {
   if (header_parsing_state_ == HeaderParsingState::Done && !enable_trailers_) {
->>>>>>> c9e3b9d2
     // Ignore trailers.
     return;
   }
 
-<<<<<<< HEAD
-  const absl::string_view header_value = absl::string_view(data, length);
-=======
   if (processing_trailers_) {
     maybeAllocTrailers();
   }
@@ -567,7 +507,6 @@
   // as the spec requires: https://tools.ietf.org/html/rfc7230#section-3.2.4
   const absl::string_view header_value = StringUtil::trim(absl::string_view(data, length));
 
->>>>>>> c9e3b9d2
   if (strict_header_validation_) {
     if (!Http::HeaderUtility::headerIsValid(header_value)) {
       ENVOY_CONN_LOG(debug, "invalid header value: {}", connection_, header_value);
@@ -598,23 +537,15 @@
   }
 }
 
-<<<<<<< HEAD
-void ConnectionImpl::onHeadersCompleteBase() {
-  ENVOY_CONN_LOG(trace, "headers complete", connection_);
+int ConnectionImpl::onHeadersCompleteBase() {
+  ASSERT(!processing_trailers_);
+  ENVOY_CONN_LOG(trace, "onHeadersCompleteBase", connection_);
   completeLastHeader();
   // Validate that the completed HeaderMap's cached byte size exists and is correct.
   // This assert iterates over the HeaderMap.
   ASSERT(current_header_map_->byteSize().has_value() &&
          current_header_map_->byteSize() == current_header_map_->byteSizeInternal());
   if (!(parser_->httpMajor() == 1 && parser_->httpMinor() == 1)) {
-=======
-int ConnectionImpl::onHeadersCompleteBase() {
-  ASSERT(!processing_trailers_);
-  ENVOY_CONN_LOG(trace, "onHeadersCompleteBase", connection_);
-  completeLastHeader();
-
-  if (!(parser_.http_major == 1 && parser_.http_minor == 1)) {
->>>>>>> c9e3b9d2
     // This is not necessarily true, but it's good enough since higher layers only care if this is
     // HTTP/1.1 or not.
     protocol_ = Protocol::Http10;
@@ -661,15 +592,12 @@
     }
   }
 
-<<<<<<< HEAD
   seen_content_length_ = current_header_map_->ContentLength() != nullptr;
-=======
   int rc = onHeadersComplete();
   header_parsing_state_ = HeaderParsingState::Done;
 
   // Returning 2 informs http_parser to not expect a body or further data on this connection.
   return handling_upgrade_ ? 2 : rc;
->>>>>>> c9e3b9d2
 }
 
 int ConnectionImpl::onMessageCompleteBase() {
@@ -683,17 +611,13 @@
     return parser_->pause();
   }
 
-<<<<<<< HEAD
-  return 0;
-=======
   // If true, this indicates we were processing trailers and must
   // move the last header into current_header_map_
   if (header_parsing_state_ == HeaderParsingState::Value) {
     completeLastHeader();
   }
 
-  onMessageComplete();
->>>>>>> c9e3b9d2
+  return onMessageComplete();
 }
 
 void ConnectionImpl::onMessageBeginBase() {
@@ -704,11 +628,8 @@
   protocol_ = Protocol::Http11;
   processing_trailers_ = false;
   header_parsing_state_ = HeaderParsingState::Field;
-<<<<<<< HEAD
-=======
   allocHeaders();
   onMessageBegin();
->>>>>>> c9e3b9d2
 }
 
 void ConnectionImpl::onResetStreamBase(StreamResetReason reason) {
@@ -722,17 +643,9 @@
                                            const Http1Settings& settings,
                                            uint32_t max_request_headers_kb,
                                            const uint32_t max_request_headers_count)
-<<<<<<< HEAD
     : ConnectionImpl(connection, stats, MessageType::Request, max_request_headers_kb,
-                     max_request_headers_count, formatter(settings)),
-      callbacks_(callbacks), codec_settings_(settings) {
-  parser_ = ParserFactory::create(MessageType::Request, this);
-}
-=======
-    : ConnectionImpl(connection, stats, HTTP_REQUEST, max_request_headers_kb,
                      max_request_headers_count, formatter(settings), settings.enable_trailers_),
-      callbacks_(callbacks), codec_settings_(settings),
-      response_buffer_releasor_([this](const Buffer::OwnedBufferFragmentImpl* fragment) {
+      callbacks_(callbacks), codec_settings_(settings), response_buffer_releasor_([this](const Buffer::OwnedBufferFragmentImpl* fragment) {
         releaseOutboundResponse(fragment);
       }),
       // Pipelining is generally not well supported on the internet and has a series of dangerous
@@ -742,8 +655,9 @@
       max_outbound_responses_(
           Runtime::getInteger("envoy.do_not_use_going_away_max_http2_outbound_responses", 2)),
       flood_protection_(
-          Runtime::runtimeFeatureEnabled("envoy.reloadable_features.http1_flood_protection")) {}
->>>>>>> c9e3b9d2
+          Runtime::runtimeFeatureEnabled("envoy.reloadable_features.http1_flood_protection")) {
+  parser_ = ParserFactory::create(MessageType::Request, this);
+}
 
 void ServerConnectionImpl::onEncodeComplete() {
   if (active_request_.value().remote_complete_) {
@@ -760,19 +674,12 @@
   bool is_connect = (method == static_cast<int>(Method::Connect));
 
   // The url is relative or a wildcard when the method is OPTIONS. Nothing to do here.
-<<<<<<< HEAD
-  if (!active_request_->request_url_.getStringView().empty() &&
-      (active_request_->request_url_.getStringView()[0] == '/' ||
-       ((method == static_cast<int>(Method::Options)) &&
-        active_request_->request_url_.getStringView()[0] == '*'))) {
-    headers.addViaMove(std::move(path), std::move(active_request_->request_url_));
-=======
   auto& active_request = active_request_.value();
   if (!active_request.request_url_.getStringView().empty() &&
       (active_request.request_url_.getStringView()[0] == '/' ||
-       ((method == HTTP_OPTIONS) && active_request.request_url_.getStringView()[0] == '*'))) {
+       ((method == static_cast<int>(Method::Options)) &&
+        active_request.request_url_.getStringView()[0] == '*'))) {
     headers.addViaMove(std::move(path), std::move(active_request.request_url_));
->>>>>>> c9e3b9d2
     return;
   }
 
@@ -807,16 +714,9 @@
 }
 
 int ServerConnectionImpl::onHeadersComplete() {
-<<<<<<< HEAD
   onHeadersCompleteBase();
 
   int rc = 0;
-  // Handle the case where response happens prior to request complete. It's up to upper layer code
-  // to disconnect the connection but we shouldn't fire any more events since it doesn't make
-  // sense.
-  if (active_request_) {
-    const char* method_string = parser_->methodName();
-=======
   // Handle the case where response happens prior to request complete. It's up to upper layer code
   // to disconnect the connection but we shouldn't fire any more events since it doesn't make
   // sense.
@@ -824,8 +724,7 @@
     auto& active_request = active_request_.value();
     auto& headers = absl::get<RequestHeaderMapPtr>(headers_or_trailers_);
     ENVOY_CONN_LOG(trace, "Server: onHeadersComplete size={}", connection_, headers->size());
-    const char* method_string = http_method_str(static_cast<http_method>(parser_.method));
->>>>>>> c9e3b9d2
+    const char* method_string = parser_->methodName();
 
     if (!handling_upgrade_ && connection_header_sanitization_ && headers->Connection()) {
       // If we fail to sanitize the request, return a 400 to the client
@@ -841,22 +740,13 @@
 
     // Inform the response encoder about any HEAD method, so it can set content
     // length and transfer encoding headers correctly.
-<<<<<<< HEAD
-    active_request_->response_encoder_.isResponseToHeadRequest(parser_->method() ==
+    active_request.response_encoder_.isResponseToHeadRequest(parser_->method() ==
                                                                static_cast<int>(Method::Head));
-=======
-    active_request.response_encoder_.isResponseToHeadRequest(parser_.method == HTTP_HEAD);
->>>>>>> c9e3b9d2
 
     // Currently, CONNECT is not supported, however; llhttp_parse_url needs to know about
     // CONNECT
-<<<<<<< HEAD
-    handlePath(*current_header_map_, parser_->method());
-    ASSERT(active_request_->request_url_.empty());
-=======
-    handlePath(*headers, parser_.method);
+    handlePath(*headers, parser_->method());
     ASSERT(active_request.request_url_.empty());
->>>>>>> c9e3b9d2
 
     current_header_map_->setMethod(method_string);
 
@@ -874,16 +764,10 @@
     // with message complete. This allows upper layers to behave like HTTP/2 and prevents a proxy
     // scenario where the higher layers stream through and implicitly switch to chunked transfer
     // encoding because end stream with zero body length has not yet been indicated.
-<<<<<<< HEAD
     if (parser_->flags() & static_cast<int>(Flags::Chunked) ||
         (parser_->contentLength() > 0 && parser_->contentLength() != ULLONG_MAX) ||
         handling_upgrade_) {
-      active_request_->request_decoder_->decodeHeaders(std::move(current_header_map_), false);
-=======
-    if (parser_.flags & F_CHUNKED ||
-        (parser_.content_length > 0 && parser_.content_length != ULLONG_MAX) || handling_upgrade_) {
       active_request.request_decoder_->decodeHeaders(std::move(headers), false);
->>>>>>> c9e3b9d2
 
       // If the connection has been closed (or is closing) after decoding headers, pause the parser
       // so we return control to the caller.
@@ -891,11 +775,7 @@
         rc = parser_->pause();
       }
     } else {
-<<<<<<< HEAD
-      deferred_end_stream_headers_ = std::move(current_header_map_);
-=======
       deferred_end_stream_headers_ = true;
->>>>>>> c9e3b9d2
     }
   }
 
@@ -920,15 +800,9 @@
   return 0;
 }
 
-<<<<<<< HEAD
 int ServerConnectionImpl::onUrl(const char* data, size_t length) {
-  if (active_request_) {
-    active_request_->request_url_.append(data, length);
-=======
-void ServerConnectionImpl::onUrl(const char* data, size_t length) {
   if (active_request_.has_value()) {
     active_request_.value().request_url_.append(data, length);
->>>>>>> c9e3b9d2
   }
 
   return 0;
@@ -955,20 +829,12 @@
   return 0;
 }
 
-<<<<<<< HEAD
 int ServerConnectionImpl::onMessageComplete() {
   onMessageCompleteBase();
 
-  if (active_request_) {
-    Buffer::OwnedImpl buffer;
-    active_request_->remote_complete_ = true;
-
-=======
-void ServerConnectionImpl::onMessageComplete() {
   if (active_request_.has_value()) {
     auto& active_request = active_request_.value();
     active_request.remote_complete_ = true;
->>>>>>> c9e3b9d2
     if (deferred_end_stream_headers_) {
       active_request.request_decoder_->decodeHeaders(
           std::move(absl::get<RequestHeaderMapPtr>(headers_or_trailers_)), true);
@@ -1025,40 +891,29 @@
   }
 }
 
-<<<<<<< HEAD
 void ServerConnectionImpl::processBody(const Buffer::RawSlice& slice) {
   onBody(static_cast<const char*>(slice.mem_), slice.len_);
-=======
+}
+
 void ServerConnectionImpl::releaseOutboundResponse(
     const Buffer::OwnedBufferFragmentImpl* fragment) {
   ASSERT(outbound_responses_ >= 1);
   --outbound_responses_;
   delete fragment;
->>>>>>> c9e3b9d2
 }
 
 ClientConnectionImpl::ClientConnectionImpl(Network::Connection& connection, Stats::Scope& stats,
                                            ConnectionCallbacks&, const Http1Settings& settings,
                                            const uint32_t max_response_headers_count)
-<<<<<<< HEAD
     : ConnectionImpl(connection, stats, MessageType::Response, MAX_RESPONSE_HEADERS_KB,
-                     max_response_headers_count, formatter(settings)) {
+                     max_response_headers_count, formatter(settings), settings.enable_trailers_) {
   parser_ = ParserFactory::create(MessageType::Response, this);
 }
 
 bool ClientConnectionImpl::cannotHaveBody() {
-  if ((!pending_responses_.empty() && pending_responses_.front().head_request_) ||
+  if ((pending_response_.has_value() && pending_response_.value().encoder_.headRequest()) ||
       parser_->statusCode() == 204 || parser_->statusCode() == 304 ||
       (parser_->statusCode() >= 200 && (seen_content_length_ && parser_->contentLength() == 0))) {
-=======
-    : ConnectionImpl(connection, stats, HTTP_RESPONSE, MAX_RESPONSE_HEADERS_KB,
-                     max_response_headers_count, formatter(settings), settings.enable_trailers_) {}
-
-bool ClientConnectionImpl::cannotHaveBody() {
-  if ((pending_response_.has_value() && pending_response_.value().encoder_.headRequest()) ||
-      parser_.status_code == 204 || parser_.status_code == 304 ||
-      (parser_.status_code >= 200 && parser_.content_length == 0)) {
->>>>>>> c9e3b9d2
     return true;
   } else {
     return false;
@@ -1079,7 +934,6 @@
   return pending_response_.value().encoder_;
 }
 
-<<<<<<< HEAD
 int ClientConnectionImpl::onMessageBegin() {
   onMessageBeginBase();
   return 0;
@@ -1097,25 +951,6 @@
 
 int ClientConnectionImpl::onHeadersComplete() {
   onHeadersCompleteBase();
-  current_header_map_->setStatus(parser_->statusCode());
-
-  // Handle the case where the client is closing a kept alive connection (by sending a 408
-  // with a 'Connection: close' header). In this case we just let response flush out followed
-  // by the remote close.
-  if (pending_responses_.empty() && !resetStreamCalled()) {
-    throw PrematureResponseException(std::move(current_header_map_));
-  } else if (!pending_responses_.empty()) {
-    if (parser_->statusCode() == 100) {
-      // http-parser treats 100 continue headers as their own complete response.
-      // Swallow the spurious onMessageComplete and continue processing.
-      ignore_message_complete_for_100_continue_ = true;
-      pending_responses_.front().decoder_->decode100ContinueHeaders(std::move(current_header_map_));
-    } else if (cannotHaveBody()) {
-      deferred_end_stream_headers_ = std::move(current_header_map_);
-    } else {
-      pending_responses_.front().decoder_->decodeHeaders(std::move(current_header_map_), false);
-=======
-int ClientConnectionImpl::onHeadersComplete() {
   // Handle the case where the client is closing a kept alive connection (by sending a 408
   // with a 'Connection: close' header). In this case we just let response flush out followed
   // by the remote close.
@@ -1139,7 +974,6 @@
       deferred_end_stream_headers_ = true;
     } else {
       pending_response_.value().decoder_->decodeHeaders(std::move(headers), false);
->>>>>>> c9e3b9d2
     }
   }
 
