--- conflicted
+++ resolved
@@ -131,11 +131,6 @@
     "envoy.filters.network.echo":                                 "//source/extensions/filters/network/echo:config",
     "envoy.filters.network.ext_authz":                            "//source/extensions/filters/network/ext_authz:config",
     "envoy.filters.network.http_connection_manager":              "//source/extensions/filters/network/http_connection_manager:config",
-<<<<<<< HEAD
-    "envoy.filters.network.kafka_broker":                         "//source/extensions/filters/network/kafka:kafka_broker_config_lib",
-    "envoy.filters.network.linux_network_stats":                  "//source/extensions/filters/network/linux_network_stats:config",
-=======
->>>>>>> 4fec9c93
     "envoy.filters.network.local_ratelimit":                      "//source/extensions/filters/network/local_ratelimit:config",
     "envoy.filters.network.mongo_proxy":                          "//source/extensions/filters/network/mongo_proxy:config",
     "envoy.filters.network.ratelimit":                            "//source/extensions/filters/network/ratelimit:config",
