date: Pending

behavior_changes:
# *Changes that are expected to cause an incompatibility if applicable; deployment changes are likely required*
- area: http
  change: |
    Remove the hop by hop TE header from downstream request headers if it's not set to ``trailers``, else keep it. This change can be
    temporarily reverted by setting ``envoy.reloadable_features.sanitize_te`` to false.
- area: stats
  change: |
    The runtime flag ``envoy.reloadable_features.enable_include_histograms`` is now enabled by default.
    This causes the ``includeHistogram()`` method on ``Stats::SinkPredicates`` to filter histograms to
    be flushed to stat sinks.
- area: http2
  change: |
    Changes the default value of ``envoy.reloadable_features.http2_use_oghttp2`` to ``false``. This changes the codec used for HTTP/2
    requests and responses. A number of users have reported issues with oghttp2 including issue 32611 and issue 32401 This behavior
    can be reverted by setting the feature to ``true``.

minor_behavior_changes:
# *Changes that may cause incompatibilities for some users, but should not for most*
- area: sockets
  change: |
    Failure to create an upstream socket should now result in clean connection failure rather than failing a release assert. This behavior
    can be temporarily reverted by setting runtime feature ``envoy.restart_features_.allow_client_socket_creation_failure`` to false.
- area: adaptive concurrency filter stats
  change: |
    Multiply the gradient value stat by 1000 to make it more granular (values will range between 500 and 2000).
- area: quic
  change: |
    :ref:`Server preferred address <envoy_v3_api_field_config.listener.v3.QuicProtocolOptions.server_preferred_address_config>` is
    now sent to non-quiche quic clients when configured. This behavior can be disabled with runtime flag
    ``envoy.reloadable_features.quic_send_server_preferred_address_to_all_clients``.
- area: dns
  change: |
    Allowing <envoy_v3_api_field_extensions.common.dynamic_forward_proxy.v3.DnsCacheConfig.dns_min_refresh_rate>` to go as low as 1s.
- area: upstream
  change: |
    Upstream now excludes hosts set to ``DRAINING`` state via EDS from load balancing and panic routing
    threshold calculation. This feature can be disabled by setting
    ``envoy.reloadable_features.exclude_host_in_eds_status_draining`` to false.
- area: golang
  change: |
    Change ``RegisterHttpFilterConfigFactoryAndParser`` to ``RegisterHttpFilterFactoryAndConfigParser``.
- area: QUIC
  change: |
    Port migration is default turned off. QUIC client connections will no longer attempt to migrate to a new port when connections
    is degrading. Can be manually turned on via
    :ref:`port_migration <envoy_v3_api_field_config.core.v3.QuicProtocolOptions.num_timeouts_to_trigger_port_migration>`.
- area: QUIC
  change: |
    Make each upstream connection to read as many as 32 packets in each event loop. This feature can be disabled by setting
    ``envoy.reloadable_features.quic_upstream_reads_fixed_number_packets`` to false.
- area: stats
  change: |
    ``thread_local_cluster_manager.worker_0.*`` metrics are now parsed to use the
    ``worker_id`` tag like other metrics with ``worker_id`` do, when
    :ref:`use_all_default_tags <envoy_v3_api_field_config.metrics.v3.StatsConfig.use_all_default_tags>` is true.
- area: aws
  change: |
    AWS region string is now retrieved from environment and profile consistently within aws_request_signer and
    grpc_credentials/aws_iam extensions. Region field in aws_request_signer is now optional, explicitly configured
    xDS region will take preference. aws_request_signer documentation now reflects the region chain.
- area: http
  change: |
    Enable obsolete line folding in BalsaParser (for behavior parity with http-parser, the
    previously used HTTP/1 parser).
- area: http
  change: |
    When the HTTP CONNECT request method is enabled using :ref:`RouteAction.UpgradeConfig
    <envoy_v3_api_msg_config.route.v3.RouteAction.UpgradeConfig>`, CONNECT requests will now be
    proxied to the upstream, unless the :ref:`connect_config
    <envoy_v3_api_field_config.route.v3.RouteAction.UpgradeConfig.connect_config>` field is also
    set. (Previously Envoy would terminate CONNECT requests even when the ``connect_config`` field
    was unset.) The updated behavior should now be consistent with the existing documentation. This
    change can be reverted by setting
    ``envoy.reloadable_features.http_route_connect_proxy_by_default`` to ``false``.
- area: proxy status
  change: |
    Add more conversion in the proxy status utility. It can be disabled by the runtime guard
    ``envoy.reloadable_features.proxy_status_mapping_more_core_response_flags``.
- area: http2
  change: |
    Simplifies integration with the codec by removing translation between nghttp2 callbacks and Http2VisitorInterface events.
    Guarded by ``envoy.reloadable_features.http2_skip_callback_visitor``.
- area: http3
  change: |
    Use GRO (Generic Receive Offload) for reading packets from a client QUIC UDP socket. See
    https://www.kernel.org/doc/html/next/networking/segmentation-offloads.html for a description of
    GRO. This behavior change can be reverted by setting
    ``envoy.reloadable_features.prefer_quic_client_udp_gro`` to ``false``.
- area: http3
  change: |
    Disables recvmmsg (multi-message) for reading packets from a client QUIC UDP socket, if GRO
    is not set or not supported. recvmsg will be used instead. This behavior change can be
    reverted by setting ``envoy.reloadable_features.disallow_quic_client_udp_mmsg`` to ``false``.

bug_fixes:
# *Changes expected to improve the state of the world and are unlikely to have negative effects*
- area: http3_upstream
  change: |
    Fixing a bug with HTTP/3 upstream using a non-threadsafe cache cross-thread. Bumping HTTP/3 support down
    to alpha as the severity of this bug indicates it is both not in use and not GA quality code.
- area: tracers
  change: |
    use unary RPC calls for OpenTelemetry trace exports, rather than client-side streaming connections.
- area: stateful_session
  change: |
    Support 0 TTL for proto-encoded cookies, which disables cookie expiration by Envoy.
- area: load balancing
  change: |
    Added randomization in locality load-balancing initialization. This helps desynchronizing Envoys across
    a fleet by randomizing the scheduler starting point. This can be temporarily reverted by setting runtime guard
    ``envoy.reloadable_features.edf_lb_locality_scheduler_init_fix`` to false.
- area: load balancing
  change: |
    Added randomization in host load-balancing initialization. This helps desynchronizing Envoys across
    a fleet by randomizing the scheduler starting point. This can be temporarily reverted by setting runtime guard
    ``envoy.reloadable_features.edf_lb_host_scheduler_init_fix`` to false.
- area: UDP and TCP tunneling
  change: |
    fixed a bug where second HTTP response headers received would cause Envoy to crash in cases where
    ``propagate_response_headers`` and retry configurations are enabled at the same time, and an upstream
    request is retried multiple times.
- area: xds
  change: |
    Reject xDS configurations where the rate-limit's :ref:`fill_rate <envoy_v3_api_field_config.core.v3.RateLimitSettings.fill_rate>`
    is set to Infinity or NaN.
- area: tracing
  change: |
    Prevent Envoy from crashing at start up when the OpenTelemetry environment resource detector cannot detect any attributes.
- area: proxy protocol
  change: |
    Fixed a crash when Envoy is configured for PROXY protocol on both a listener and cluster, and the listener receives
    a PROXY protocol header with address type LOCAL (typically used for health checks).
- area: url matching
  change: |
    Fixed excessive CPU utilization when using regex URL template matcher.
- area: http
  change: |
    Fixed crash when HTTP request idle and per try timeouts occurs within backoff interval.
- area: quic
  change: |
    Fixed crash bug with QUIC upstream + X.509v1 certificates.
- area: proxy_protocol
  change: |
    Fix crash due to uncaught exception when the operating system does not support an address type (such as IPv6) that is
    received in a proxy protocol header. Connections will instead be dropped/reset.
- area: proxy_protocol
  change: |
    Fixed a bug where TLVs with non utf8 characters were inserted as protobuf values into filter metadata circumventing
    ext_authz checks when ``failure_mode_allow`` is set to ``true``.
- area: tls
  change: |
    Fix crash due to uncaught exception when the operating system does not support an address type (such as IPv6) that is
    received in an mTLS client cert IP SAN. These SANs will be ignored. This applies only when using formatter
    ``%DOWNSTREAM_PEER_IP_SAN%``.
- area: tcp_proxy
  change: |
    When tunneling TCP over HTTP, closed the downstream connection (for writing only) when upstream trailers are read
    to support half close semantics during TCP tunneling.
    This behavioral change can be temporarily reverted by setting runtime guard
    ``envoy.reloadable_features.tcp_tunneling_send_downstream_fin_on_upstream_trailers`` to false.
- area: eds-caching
  change: |
    Fixing an issue where EDS caching is used (protected by the ``envoy.restart_features.use_eds_cache_for_ads``
    runtime flag that is false by default), when multiple clusters use the same EDS resource, and that cached EDS
    resource is used.
- area: jwt_authn
  change: |
    Fixed JWT extractor, which concatenated headers with a comma, resultig in invalid tokens.
- area: jwt_authn
  change: |
    Added
    :ref:`max_lifetime <envoy_v3_api_field_extensions.filters.http.jwt_authn.v3.JwtProvider.max_lifetime>` and
    :ref:`require_expiration <envoy_v3_api_field_extensions.filters.http.jwt_authn.v3.JwtProvider.require_expiration>`
    to limit the maximum remaining lifetime of a token from a ``JwtProvider`` and implement restrictions for JWT-SVIDs.
- area: router
  change: |
    Fix a timing issue when upstream requests are empty when decoding data and send local reply when that happens. This is
    controlled by ``envoy_reloadable_features_send_local_reply_when_no_buffer_and_upstream_request``.
- area: deps
  change: |
    Updated QUICHE dependencies to incorporate fixes for https://github.com/envoyproxy/envoy/issues/32401.
- area: tracing
  change: |
    Dynatrace resource detector: Only log warning message when no enrichment attributes are found.
- area: oauth
  change: |
    When performing a token refresh and forwarding tokens upstream, replace existing token cookies rather than appending as
    another Cookie header.
- area: oauth
  change: |
    The refresh and access tokens are not expired simultaneously so the access token can be updated using
    the refresh token. The expiration time of the refresh token is taken from the exp claim of jwt by default.
    If the claim is ommited in the jwt then :ref:`default_refresh_token_expires_in
    <envoy_v3_api_field_extensions.filters.http.oauth2.v3.OAuth2Config.default_refresh_token_expires_in>`
    specifies the lifetime of the refresh token. The default value is ``604800`` seconds (a week).
- area: admin
  change: |
    Removing the ECDS config entry from the config dump when it does not exist (or has expired).

removed_config_or_runtime:
# *Normally occurs at the end of the* :ref:`deprecation period <deprecated>`
- area: http
  change: |
    Removed ``envoy.reloadable_features.allow_absolute_url_with_mixed_scheme`` runtime flag and legacy code paths.
- area: active health check
  change: |
    Removed ``envoy.reloadable_features.keep_endpoint_active_hc_status_on_locality_update`` runtime flag and legacy code paths.
- area: http1
  change: |
    Removed ``envoy.reloadable_features.http1_allow_codec_error_response_after_1xx_headers`` runtime flag and legacy code paths.
- area: overload manager
  change: |
    removed ``envoy.reloadable_features.overload_manager_error_unknown_action`` and legacy code paths.
- area: http
  change: |
    Removed ``envoy_reloadable_features_append_xfh_idempotent`` runtime flag and legacy code paths.
- area: resource_monitors
  change: |
    removed ``envoy.reloadable_features.count_unused_mapped_pages_as_free`` runtime flag  and legacy code paths.
- area: aws
  change: |
    Removed ``envoy.reloadable_features.enable_aws_credentials_file`` runtime flag and legacy code paths.
- area: upstream
  change: |
    removed ``envoy_reloadable_features_initialize_upstream_filters`` and legacy code paths.

new_features:
- area: ext_proc
  change: |
    Added
    :ref:`grpc_initial_metadata <envoy_v3_api_field_extensions.filters.http.ext_proc.v3.ExtProcOverrides.grpc_initial_metadata>`
    config API to allow extending inherited metadata from
    :ref:`ExternalProcessor.grpc_service <envoy_v3_api_field_extensions.filters.http.ext_proc.v3.ExternalProcessor.grpc_service>`
    and
    :ref:`ExtProcOverrides.grpc_service <envoy_v3_api_field_extensions.filters.http.ext_proc.v3.ExtProcOverrides.grpc_service>`
    with the new or updated values.
- area: aws_request_signing
  change: |
    Update ``aws_request_signing`` filter to support use as an upstream HTTP filter. This allows successful calculation of
    signatures after the forwarding stage has completed, particularly if the path element is modified.
- area: aws_lambda
  change: |
    Update ``aws_lambda`` filter to support use as an upstream HTTP filter. This allows successful calculation of
    signatures after the forwarding stage has completed, particularly if the path element is modified.
- area: grpc reverse bridge
  change: |
    Change HTTP status to 200 to respect the gRPC protocol. This may cause problems for incorrect gRPC clients expecting the filter
    to preserve HTTP 1.1 responses.  This behavioral change can be temporarily reverted by setting runtime guard
    ``envoy.reloadable_features.grpc_http1_reverse_bridge_change_http_status`` to false.
- area: quic
  change: |
    Added QUIC protocol option :ref:`send_disable_active_migration
    <envoy_v3_api_field_config.listener.v3.QuicProtocolOptions.send_disable_active_migration>` to make the server send clients a transport
    parameter to discourage client endpoints from active migration.
- area: quic
  change: |
    Added support for QUIC listeners to :ref:`choose certificates based on SNI <arch_overview_ssl_cert_select>` and load certificates
    from formats other than PEM, such as :ref:`pkcs12 <envoy_v3_api_field_extensions.transport_sockets.tls.v3.TlsCertificate.pkcs12>`.
    This behavior can be disabled with runtime flag ``envoy.restart_features.quic_handle_certs_with_shared_tls_code``.
- area: ext_proc
  change: |
    implemented
    :ref:`request_attributes <envoy_v3_api_field_extensions.filters.http.ext_proc.v3.ExternalProcessor.request_attributes>`
    and
    :ref:`response_attributes <envoy_v3_api_field_extensions.filters.http.ext_proc.v3.ExternalProcessor.response_attributes>`
    config APIs to enable sending and receiving attributes to/from the external processing server.
- area: access log
  change: |
    added support for :ref:`%UPSTREAM_CONNECTION_ID% <config_access_log_format_upstream_connection_id>` for the upstream connection
    identifier.
- area: compression
  change: |
    Added Qatzstd :ref:`compressor <envoy_v3_api_msg_extensions.compression.qatzstd.compressor.v3alpha.Qatzstd>`.
- area: aws_lambda
  change: |
    Added :ref:`host_rewrite <envoy_v3_api_field_extensions.filters.http.aws_lambda.v3.Config.host_rewrite>` config to be used
    during signature.
- area: http3
  change: |
    Added experimental support for sending and receiving HTTP/3 METADATA frames.
- area: ext_proc
  change: |
    added
    :ref:`metadata_options <envoy_v3_api_field_extensions.filters.http.ext_proc.v3.ExternalProcessor.metadata_options>`
    config API to enable sending and receiving metadata from/to the external processing server. Both typed and untyped dynamic
    metadata may be sent to the server. If
    :ref:`receiving_namespaces <envoy_v3_api_field_extensions.filters.http.ext_proc.v3.MetadataOptions.receiving_namespaces>`
    is defined, returned metadata may be written to the specified allowed namespaces.
- area: wasm
  change: |
    added ``verify_signature`` foreign function to verify cryptographic signatures.
- area: monitoring
  change: |
    Add ``Envoy::ExecutionContext``, which is notified by ``ScopeTrackerScopeState``'s constructor and destructor. This feature is
    disabled by default, it can be enabled by runtime feature flag ``envoy.restart_features.enable_execution_context``. For more details,
    please see https://github.com/envoyproxy/envoy/issues/32012.
- area: rbac
  change: |
    Added :ref:`uri_template<envoy_v3_api_field_config.rbac.v3.Permission.uri_template>` which uses existing
    :ref:`UriTemplateMatchConfig<envoy_v3_api_msg_extensions.path.match.uri_template.v3.UriTemplateMatchConfig>`
    to allow use of glob patterns for URI path matching in RBAC.
- area: upstream
  change: |
    Added :ref:`selection_method <envoy_v3_api_msg_extensions.load_balancing_policies.least_request.v3.LeastRequest>`
    option to the least request load balancer. If set to ``FULL_SCAN``,
    Envoy will select the host with the fewest active requests from the entire host set rather than
    :ref:`choice_count <envoy_v3_api_msg_extensions.load_balancing_policies.least_request.v3.LeastRequest>`
    random choices.
- area: access_loggers
  change: |
    Added :ref:`Fluentd access logger <envoy_v3_api_msg_extensions.access_loggers.fluentd.v3.FluentdAccessLogConfig>`
    to support flushing access logs in `Fluentd format <https://github.com/fluent/fluentd/wiki/Forward-Protocol-Specification-v1>`_.
- area: redis
  change: |
    Added support for the ``ECHO`` command.
- area: tcp_proxy
  change: |
    added an option to dynamically set a per downstream connection idle timeout period object under the key
    ``envoy.tcp_proxy.per_connection_idle_timeout_ms``. If this filter state value exists, it will override the idle timeout
    specified in the filter configuration and the default idle timeout.
- area: load shed point
  change: |
    Added load shed point ``envoy.load_shed_points.hcm_ondata_creating_codec`` that closes connections before creating codec if
    Envoy is under pressure, typically memory.
- area: health_checks
  change: |
    added a :ref:`configuration option <envoy_v3_api_field_config.core.v3.HealthCheck.always_log_health_check_success>` that enables
    health check logs on each successful health check.
- area: string matcher
  change: |
    Added an :ref:`extension point for custom string matcher implementations <envoy_v3_api_field_type.matcher.v3.StringMatcher.custom>`.
    An implementation for :ref:`running a Lua script <envoy_v3_api_msg_extensions.string_matcher.lua.v3.Lua>` is included.
- area: overload
  change: |
    added a :ref:`configuration option
    <envoy_v3_api_field_extensions.filters.network.http_connection_manager.v3.HttpConnectionManager.append_local_overload>` to add
    ``x-envoy-local-overloaded`` header when Overload Manager is triggered.
- area: access_loggers
  change: |
    Added :ref:`retry options
    <envoy_v3_api_msg_extensions.access_loggers.fluentd.v3.FluentdAccessLogConfig.RetryOptions>` to Fluentd Access Logger to
    support upstream reconnect options, backoff intervals.
- area: tracing
  change: |
    Added support to configure a Dynatrace sampler for the OpenTelemetry tracer.
- area: tracing
  change: |
    Added User-Agent header to OTLP trace exporters according to the OpenTelemetry specification.
- area: http
  change: |
    Added DownstreamRemoteReset to CoreResponseFlag, and it is set when stream is remote reset.
- area: tracing
  change: |
    Added support for variant span attribute type for the OpenTelemetry tracer.
- area: oauth
  change: |
    :ref:`deny_redirect_matcher <envoy_v3_api_field_extensions.filters.http.oauth2.v3.OAuth2Config.deny_redirect_matcher>`
    to support disabling authorization redirects for specific requests, e.g. AJAX requests.
- area: jwt_authn
  change: |
    Added
    :ref:`subjects <envoy_v3_api_field_extensions.filters.http.jwt_authn.v3.JwtProvider.subjects>` to allow restrictions
    of subjects a ``JwtProvider`` can assert.
- area: aws_request_signing
  change: |
    Update ``aws_request_signing`` filter to support optionally sending the aws signature in query parameters rather than headers,
    by specifying the :ref:`query_string <envoy_v3_api_field_extensions.filters.http.aws_request_signing.v3.AwsRequestSigning.query_string>`
    configuration section.
- area: formatters
  change: |
    Added :ref:`formatters <envoy_v3_api_field_extensions.access_loggers.fluentd.v3.FluentdAccessLogConfig.formatters>`
    to Fluentd access logger to allow adding extension commands when formatter access logs.
- area: rbac
  change: |
    Added :ref:`rules_stat_prefix <envoy_v3_api_field_extensions.filters.http.rbac.v3.RBAC.rules_stat_prefix>`
    to allow adding custom prefix to the stats emitted by rules.
- area: tracing
  change: |
    Dynatrace sampler fetches configuration from Dynatrace API.
- area: cors
  change: |
    Added :ref:`configuration option <envoy_v3_api_field_extensions.filters.http.cors.v3.CorsPolicy.forward_not_matching_preflights>`
    to return local response when CORS preflight's origin does not match allowed origin.
<<<<<<< HEAD
- area: aws
  change: |
    Update credential_provider utility to support EKS Pod Identity provided via token file.
=======
- area: ext_authz
  change: |
    Added support for populating the :ref:`tls_session<envoy_v3_api_field_service.auth.v3.AttributeContext.tls_session>`
    check request attribute for network ext_authz by setting :ref:`include_tls_session <config_network_filters_ext_authz>` to true.
>>>>>>> 522b0b38

deprecated:
- area: listener
  change: |
    deprecated runtime key ``overload.global_downstream_max_connections`` in favor of :ref:`downstream connections monitor
    <envoy_v3_api_msg_extensions.resource_monitors.downstream_connections.v3.DownstreamConnectionsConfig>`.
- area: tracing
  change: |
    deprecated :ref:`split_spans_for_request <envoy_v3_api_field_config.trace.v3.ZipkinConfig.split_spans_for_request>`
    in favor of :ref:`spawn_upstream_span
    <envoy_v3_api_field_extensions.filters.network.http_connection_manager.v3.HttpConnectionManager.Tracing.spawn_upstream_span>`.<|MERGE_RESOLUTION|>--- conflicted
+++ resolved
@@ -384,16 +384,13 @@
   change: |
     Added :ref:`configuration option <envoy_v3_api_field_extensions.filters.http.cors.v3.CorsPolicy.forward_not_matching_preflights>`
     to return local response when CORS preflight's origin does not match allowed origin.
-<<<<<<< HEAD
-- area: aws
-  change: |
-    Update credential_provider utility to support EKS Pod Identity provided via token file.
-=======
 - area: ext_authz
   change: |
     Added support for populating the :ref:`tls_session<envoy_v3_api_field_service.auth.v3.AttributeContext.tls_session>`
     check request attribute for network ext_authz by setting :ref:`include_tls_session <config_network_filters_ext_authz>` to true.
->>>>>>> 522b0b38
+- area: aws
+  change: |
+    Update credential_provider utility to support EKS Pod Identity provided via token file.
 
 deprecated:
 - area: listener
