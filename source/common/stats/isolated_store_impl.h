#pragma once

#include <algorithm>
#include <cstring>
#include <functional>
#include <string>

#include "envoy/stats/stats.h"
#include "envoy/stats/store.h"

#include "source/common/common/utility.h"
#include "source/common/stats/allocator_impl.h"
#include "source/common/stats/null_counter.h"
#include "source/common/stats/null_gauge.h"
#include "source/common/stats/store_impl.h"
#include "source/common/stats/symbol_table_impl.h"
#include "source/common/stats/tag_utility.h"
#include "source/common/stats/utility.h"

#include "absl/container/flat_hash_map.h"

namespace Envoy {
namespace Stats {

/**
 * A stats cache template that is used by the isolated store.
 */
template <class Base> class IsolatedStatsCache {
public:
  using CounterAllocator = std::function<RefcountPtr<Base>(StatName name)>;
  using GaugeAllocator = std::function<RefcountPtr<Base>(StatName, Gauge::ImportMode)>;
  using HistogramAllocator = std::function<RefcountPtr<Base>(StatName, Histogram::Unit)>;
  using TextReadoutAllocator = std::function<RefcountPtr<Base>(StatName name, TextReadout::Type)>;
  using BaseOptConstRef = absl::optional<std::reference_wrapper<const Base>>;

  IsolatedStatsCache(CounterAllocator alloc) : counter_alloc_(alloc) {}
  IsolatedStatsCache(GaugeAllocator alloc) : gauge_alloc_(alloc) {}
  IsolatedStatsCache(HistogramAllocator alloc) : histogram_alloc_(alloc) {}
  IsolatedStatsCache(TextReadoutAllocator alloc) : text_readout_alloc_(alloc) {}

  Base& get(StatName name) {
    auto stat = stats_.find(name);
    if (stat != stats_.end()) {
      return *stat->second;
    }

    RefcountPtr<Base> new_stat = counter_alloc_(name);
    stats_.emplace(new_stat->statName(), new_stat);
    return *new_stat;
  }

  Base& get(StatName name, Gauge::ImportMode import_mode) {
    auto stat = stats_.find(name);
    if (stat != stats_.end()) {
      return *stat->second;
    }

    RefcountPtr<Base> new_stat = gauge_alloc_(name, import_mode);
    stats_.emplace(new_stat->statName(), new_stat);
    return *new_stat;
  }

  Base& get(StatName name, Histogram::Unit unit) {
    auto stat = stats_.find(name);
    if (stat != stats_.end()) {
      return *stat->second;
    }

    RefcountPtr<Base> new_stat = histogram_alloc_(name, unit);
    stats_.emplace(new_stat->statName(), new_stat);
    return *new_stat;
  }

  Base& get(StatName name, TextReadout::Type type) {
    auto stat = stats_.find(name);
    if (stat != stats_.end()) {
      return *stat->second;
    }

    RefcountPtr<Base> new_stat = text_readout_alloc_(name, type);
    stats_.emplace(new_stat->statName(), new_stat);
    return *new_stat;
  }

  std::vector<RefcountPtr<Base>> toVector() const {
    std::vector<RefcountPtr<Base>> vec;
    vec.reserve(stats_.size());
    for (auto& stat : stats_) {
      vec.push_back(stat.second);
    }

    return vec;
  }

  bool iterate(const IterateFn<Base>& fn) const {
    for (auto& stat : stats_) {
      if (!fn(stat.second)) {
        return false;
      }
    }
    return true;
  }

<<<<<<< HEAD
  void forEachStat(std::function<void(std::size_t)> f_size,
                   std::function<void(Base&)> f_stat) const {
=======
  void forEachStat(SizeFn f_size, std::function<void(Base&)> f_stat) const {
>>>>>>> 4c768130
    if (f_size != nullptr) {
      f_size(stats_.size());
    }
    for (auto const& stat : stats_) {
      f_stat(*stat.second);
    }
  }

private:
  friend class IsolatedStoreImpl;

  BaseOptConstRef find(StatName name) const {
    auto stat = stats_.find(name);
    if (stat == stats_.end()) {
      return absl::nullopt;
    }
    return std::cref(*stat->second);
  }

  StatNameHashMap<RefcountPtr<Base>> stats_;
  CounterAllocator counter_alloc_;
  GaugeAllocator gauge_alloc_;
  HistogramAllocator histogram_alloc_;
  TextReadoutAllocator text_readout_alloc_;
};

class IsolatedStoreImpl : public StoreImpl {
public:
  IsolatedStoreImpl();
  explicit IsolatedStoreImpl(SymbolTable& symbol_table);

  // Stats::Scope
  Counter& counterFromStatNameWithTags(const StatName& name,
                                       StatNameTagVectorOptConstRef tags) override {
    TagUtility::TagStatNameJoiner joiner(name, tags, symbolTable());
    Counter& counter = counters_.get(joiner.nameWithTags());
    return counter;
  }
  ScopePtr createScope(const std::string& name) override;
  ScopePtr scopeFromStatName(StatName name) override;
  void deliverHistogramToSinks(const Histogram&, uint64_t) override {}
  Gauge& gaugeFromStatNameWithTags(const StatName& name, StatNameTagVectorOptConstRef tags,
                                   Gauge::ImportMode import_mode) override {
    TagUtility::TagStatNameJoiner joiner(name, tags, symbolTable());
    Gauge& gauge = gauges_.get(joiner.nameWithTags(), import_mode);
    gauge.mergeImportMode(import_mode);
    return gauge;
  }
  NullCounterImpl& nullCounter() { return *null_counter_; }
  NullGaugeImpl& nullGauge(const std::string&) override { return *null_gauge_; }
  Histogram& histogramFromStatNameWithTags(const StatName& name, StatNameTagVectorOptConstRef tags,
                                           Histogram::Unit unit) override {
    TagUtility::TagStatNameJoiner joiner(name, tags, symbolTable());
    Histogram& histogram = histograms_.get(joiner.nameWithTags(), unit);
    return histogram;
  }
  TextReadout& textReadoutFromStatNameWithTags(const StatName& name,
                                               StatNameTagVectorOptConstRef tags) override {
    TagUtility::TagStatNameJoiner joiner(name, tags, symbolTable());
    TextReadout& text_readout =
        text_readouts_.get(joiner.nameWithTags(), TextReadout::Type::Default);
    return text_readout;
  }
  CounterOptConstRef findCounter(StatName name) const override { return counters_.find(name); }
  GaugeOptConstRef findGauge(StatName name) const override { return gauges_.find(name); }
  HistogramOptConstRef findHistogram(StatName name) const override {
    return histograms_.find(name);
  }
  TextReadoutOptConstRef findTextReadout(StatName name) const override {
    return text_readouts_.find(name);
  }

  bool iterate(const IterateFn<Counter>& fn) const override { return counters_.iterate(fn); }
  bool iterate(const IterateFn<Gauge>& fn) const override { return gauges_.iterate(fn); }
  bool iterate(const IterateFn<Histogram>& fn) const override { return histograms_.iterate(fn); }
  bool iterate(const IterateFn<TextReadout>& fn) const override {
    return text_readouts_.iterate(fn);
  }

  // Stats::Store
  std::vector<CounterSharedPtr> counters() const override { return counters_.toVector(); }
  std::vector<GaugeSharedPtr> gauges() const override {
    // TODO(jmarantz): should we filter out gauges where
    // gauge.importMode() != Gauge::ImportMode::Uninitialized ?
    // I don't think this matters because that should only occur for gauges
    // received in a hot-restart transfer, and isolated-store gauges should
    // never be transmitted that way.
    return gauges_.toVector();
  }
  std::vector<ParentHistogramSharedPtr> histograms() const override {
    return std::vector<ParentHistogramSharedPtr>{};
  }
  std::vector<TextReadoutSharedPtr> textReadouts() const override {
    return text_readouts_.toVector();
  }

  Counter& counterFromString(const std::string& name) override {
    StatNameManagedStorage storage(name, symbolTable());
    return counterFromStatName(storage.statName());
  }
  Gauge& gaugeFromString(const std::string& name, Gauge::ImportMode import_mode) override {
    StatNameManagedStorage storage(name, symbolTable());
    return gaugeFromStatName(storage.statName(), import_mode);
  }
  Histogram& histogramFromString(const std::string& name, Histogram::Unit unit) override {
    StatNameManagedStorage storage(name, symbolTable());
    return histogramFromStatName(storage.statName(), unit);
  }
  TextReadout& textReadoutFromString(const std::string& name) override {
    StatNameManagedStorage storage(name, symbolTable());
    return textReadoutFromStatName(storage.statName());
  }

  void forEachCounter(SizeFn f_size, StatFn<Counter> f_stat) const override {
    counters_.forEachStat(f_size, f_stat);
  }

  void forEachGauge(SizeFn f_size, StatFn<Gauge> f_stat) const override {
    gauges_.forEachStat(f_size, f_stat);
  }

  void forEachTextReadout(SizeFn f_size, StatFn<TextReadout> f_stat) const override {
    text_readouts_.forEachStat(f_size, f_stat);
  }

<<<<<<< HEAD
  void forEachScope(std::function<void(std::size_t)> f_size,
                    std::function<void(const Scope&)> f_scope) const override {
    f_size(1);
    const Scope& scope = *this;
    f_scope(scope);
  }

  Stats::StatName prefix() const override { return StatName(); }
=======
  void forEachSinkedCounter(SizeFn f_size, StatFn<Counter> f_stat) const override {
    forEachCounter(f_size, f_stat);
  }

  void forEachSinkedGauge(SizeFn f_size, StatFn<Gauge> f_stat) const override {
    forEachGauge(f_size, f_stat);
  }

  void forEachSinkedTextReadout(SizeFn f_size, StatFn<TextReadout> f_stat) const override {
    forEachTextReadout(f_size, f_stat);
  }
>>>>>>> 4c768130

private:
  IsolatedStoreImpl(std::unique_ptr<SymbolTable>&& symbol_table);

  SymbolTablePtr symbol_table_storage_;
  AllocatorImpl alloc_;
  IsolatedStatsCache<Counter> counters_;
  IsolatedStatsCache<Gauge> gauges_;
  IsolatedStatsCache<Histogram> histograms_;
  IsolatedStatsCache<TextReadout> text_readouts_;
  RefcountPtr<NullCounterImpl> null_counter_;
  RefcountPtr<NullGaugeImpl> null_gauge_;
};

} // namespace Stats
} // namespace Envoy<|MERGE_RESOLUTION|>--- conflicted
+++ resolved
@@ -101,12 +101,7 @@
     return true;
   }
 
-<<<<<<< HEAD
-  void forEachStat(std::function<void(std::size_t)> f_size,
-                   std::function<void(Base&)> f_stat) const {
-=======
   void forEachStat(SizeFn f_size, std::function<void(Base&)> f_stat) const {
->>>>>>> 4c768130
     if (f_size != nullptr) {
       f_size(stats_.size());
     }
@@ -232,16 +227,14 @@
     text_readouts_.forEachStat(f_size, f_stat);
   }
 
-<<<<<<< HEAD
-  void forEachScope(std::function<void(std::size_t)> f_size,
-                    std::function<void(const Scope&)> f_scope) const override {
+  void forEachScope(SizeFn f_size, StatFn<const Scope> f_stat) const override {
     f_size(1);
     const Scope& scope = *this;
-    f_scope(scope);
+    f_stat(scope);
   }
 
   Stats::StatName prefix() const override { return StatName(); }
-=======
+
   void forEachSinkedCounter(SizeFn f_size, StatFn<Counter> f_stat) const override {
     forEachCounter(f_size, f_stat);
   }
@@ -253,7 +246,6 @@
   void forEachSinkedTextReadout(SizeFn f_size, StatFn<TextReadout> f_stat) const override {
     forEachTextReadout(f_size, f_stat);
   }
->>>>>>> 4c768130
 
 private:
   IsolatedStoreImpl(std::unique_ptr<SymbolTable>&& symbol_table);
