--- conflicted
+++ resolved
@@ -43,27 +43,22 @@
 
 class QuicheScopedDisableExitOnDFatalImpl {
 public:
-<<<<<<< HEAD
- QuicheScopedDisableExitOnDFatalImpl() {
+ explicit QuicheScopedDisableExitOnDFatalImpl() {
     original_value_ = isDFatalExitDisabled();
     setDFatalExitDisabled(true);
  }
+
+  // This type is neither copyable nor movable.
+  QuicheScopedDisableExitOnDFatalImpl(const QuicheScopedDisableExitOnDFatalImpl&) = delete;
+  QuicheScopedDisableExitOnDFatalImpl&
+  operator=(const QuicheScopedDisableExitOnDFatalImpl&) = delete;
+
  ~QuicheScopedDisableExitOnDFatalImpl(){
    setDFatalExitDisabled(original_value_);
  }
 
 private:
   bool original_value_;
-=======
-  explicit QuicheScopedDisableExitOnDFatalImpl() {}
-
-  // This type is neither copyable nor movable.
-  QuicheScopedDisableExitOnDFatalImpl(const QuicheScopedDisableExitOnDFatalImpl&) = delete;
-  QuicheScopedDisableExitOnDFatalImpl&
-  operator=(const QuicheScopedDisableExitOnDFatalImpl&) = delete;
-
-  ~QuicheScopedDisableExitOnDFatalImpl() {}
->>>>>>> 14faf9d1
 };
 
 } // namespace test
