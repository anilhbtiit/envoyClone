#include "extensions/filters/network/http_connection_manager/config.h"

#include <chrono>
#include <memory>
#include <string>
#include <vector>

#include "envoy/config/core/v3/base.pb.h"
#include "envoy/extensions/filters/network/http_connection_manager/v3/http_connection_manager.pb.h"
#include "envoy/extensions/filters/network/http_connection_manager/v3/http_connection_manager.pb.validate.h"
#include "envoy/extensions/request_id/uuid/v3/uuid.pb.h"
#include "envoy/filesystem/filesystem.h"
#include "envoy/registry/registry.h"
#include "envoy/server/admin.h"
#include "envoy/tracing/http_tracer.h"
#include "envoy/type/tracing/v3/custom_tag.pb.h"
#include "envoy/type/v3/percent.pb.h"

#include "common/access_log/access_log_impl.h"
#include "common/common/fmt.h"
#include "common/config/utility.h"
#include "common/filter/http/filter_config_discovery_impl.h"
#include "common/http/conn_manager_config.h"
#include "common/http/conn_manager_utility.h"
#include "common/http/default_server_string.h"
#include "common/http/http1/codec_impl.h"
#include "common/http/http1/settings.h"
#include "common/http/http2/codec_impl.h"
#include "common/http/request_id_extension_impl.h"
#include "common/http/utility.h"
#include "common/local_reply/local_reply.h"
#include "common/protobuf/utility.h"
#include "common/router/rds_impl.h"
#include "common/router/scoped_rds.h"
#include "common/runtime/runtime_impl.h"
#include "common/tracing/http_tracer_config_impl.h"
#include "common/tracing/http_tracer_manager_impl.h"

#ifdef ENVOY_ENABLE_QUIC
#include "common/quic/codec_impl.h"
#endif

#include "extensions/filters/http/common/pass_through_filter.h"

namespace Envoy {
namespace Extensions {
namespace NetworkFilters {
namespace HttpConnectionManager {
namespace {

using FilterFactoriesList = std::list<Http::FilterFactoryCb>;
using FilterFactoryMap = std::map<std::string, HttpConnectionManagerConfig::FilterConfig>;

HttpConnectionManagerConfig::UpgradeMap::const_iterator
findUpgradeBoolCaseInsensitive(const HttpConnectionManagerConfig::UpgradeMap& upgrade_map,
                               absl::string_view upgrade_type) {
  for (auto it = upgrade_map.begin(); it != upgrade_map.end(); ++it) {
    if (StringUtil::CaseInsensitiveCompare()(it->first, upgrade_type)) {
      return it;
    }
  }
  return upgrade_map.end();
}

FilterFactoryMap::const_iterator findUpgradeCaseInsensitive(const FilterFactoryMap& upgrade_map,
                                                            absl::string_view upgrade_type) {
  for (auto it = upgrade_map.begin(); it != upgrade_map.end(); ++it) {
    if (StringUtil::CaseInsensitiveCompare()(it->first, upgrade_type)) {
      return it;
    }
  }
  return upgrade_map.end();
}

std::unique_ptr<Http::InternalAddressConfig> createInternalAddressConfig(
    const envoy::extensions::filters::network::http_connection_manager::v3::HttpConnectionManager&
        config) {
  if (config.has_internal_address_config()) {
    return std::make_unique<InternalAddressConfig>(config.internal_address_config());
  }

  return std::make_unique<Http::DefaultInternalAddressConfig>();
}

class MissingConfigFilter : public Http::PassThroughDecoderFilter {
public:
  Http::FilterHeadersStatus decodeHeaders(Http::RequestHeaderMap&, bool) override {
    decoder_callbacks_->streamInfo().setResponseFlag(StreamInfo::ResponseFlag::NoFilterConfigFound);
    decoder_callbacks_->sendLocalReply(Http::Code::InternalServerError, EMPTY_STRING, nullptr,
                                       absl::nullopt, EMPTY_STRING);
    return Http::FilterHeadersStatus::StopIteration;
  }
};

} // namespace

// Singleton registration via macro defined in envoy/singleton/manager.h
SINGLETON_MANAGER_REGISTRATION(date_provider);
SINGLETON_MANAGER_REGISTRATION(route_config_provider_manager);
SINGLETON_MANAGER_REGISTRATION(scoped_routes_config_provider_manager);
SINGLETON_MANAGER_REGISTRATION(http_tracer_manager);
SINGLETON_MANAGER_REGISTRATION(filter_config_provider_manager);

Utility::Singletons Utility::createSingletons(Server::Configuration::FactoryContext& context) {
  std::shared_ptr<Http::TlsCachingDateProviderImpl> date_provider =
      context.singletonManager().getTyped<Http::TlsCachingDateProviderImpl>(
          SINGLETON_MANAGER_REGISTERED_NAME(date_provider), [&context] {
            return std::make_shared<Http::TlsCachingDateProviderImpl>(context.dispatcher(),
                                                                      context.threadLocal());
          });

  Router::RouteConfigProviderManagerSharedPtr route_config_provider_manager =
      context.singletonManager().getTyped<Router::RouteConfigProviderManager>(
          SINGLETON_MANAGER_REGISTERED_NAME(route_config_provider_manager), [&context] {
            return std::make_shared<Router::RouteConfigProviderManagerImpl>(context.admin());
          });

  Router::ScopedRoutesConfigProviderManagerSharedPtr scoped_routes_config_provider_manager =
      context.singletonManager().getTyped<Router::ScopedRoutesConfigProviderManager>(
          SINGLETON_MANAGER_REGISTERED_NAME(scoped_routes_config_provider_manager),
          [&context, route_config_provider_manager] {
            return std::make_shared<Router::ScopedRoutesConfigProviderManager>(
                context.admin(), *route_config_provider_manager);
          });

  auto http_tracer_manager = context.singletonManager().getTyped<Tracing::HttpTracerManagerImpl>(
      SINGLETON_MANAGER_REGISTERED_NAME(http_tracer_manager), [&context] {
        return std::make_shared<Tracing::HttpTracerManagerImpl>(
            std::make_unique<Tracing::TracerFactoryContextImpl>(
                context.getServerFactoryContext(), context.messageValidationVisitor()));
      });

  std::shared_ptr<Filter::Http::FilterConfigProviderManager> filter_config_provider_manager =
      context.singletonManager().getTyped<Filter::Http::FilterConfigProviderManager>(
          SINGLETON_MANAGER_REGISTERED_NAME(filter_config_provider_manager),
          [] { return std::make_shared<Filter::Http::FilterConfigProviderManagerImpl>(); });

  return {date_provider, route_config_provider_manager, scoped_routes_config_provider_manager,
          http_tracer_manager, filter_config_provider_manager};
}

std::shared_ptr<HttpConnectionManagerConfig> Utility::createConfig(
    const envoy::extensions::filters::network::http_connection_manager::v3::HttpConnectionManager&
        proto_config,
    Server::Configuration::FactoryContext& context, Http::DateProvider& date_provider,
    Router::RouteConfigProviderManager& route_config_provider_manager,
    Config::ConfigProviderManager& scoped_routes_config_provider_manager,
    Tracing::HttpTracerManager& http_tracer_manager,
    Filter::Http::FilterConfigProviderManager& filter_config_provider_manager) {
  return std::make_shared<HttpConnectionManagerConfig>(
      proto_config, context, date_provider, route_config_provider_manager,
      scoped_routes_config_provider_manager, http_tracer_manager, filter_config_provider_manager);
}

Network::FilterFactoryCb
HttpConnectionManagerFilterConfigFactory::createFilterFactoryFromProtoTyped(
    const envoy::extensions::filters::network::http_connection_manager::v3::HttpConnectionManager&
        proto_config,
    Server::Configuration::FactoryContext& context) {
  Utility::Singletons singletons = Utility::createSingletons(context);

  auto filter_config = Utility::createConfig(
      proto_config, context, *singletons.date_provider_, *singletons.route_config_provider_manager_,
      *singletons.scoped_routes_config_provider_manager_, *singletons.http_tracer_manager_,
      *singletons.filter_config_provider_manager_);

  // This lambda captures the shared_ptrs created above, thus preserving the
  // reference count.
  // Keep in mind the lambda capture list **doesn't** determine the destruction order, but it's fine
  // as these captured objects are also global singletons.
  return [singletons, filter_config, &context](Network::FilterManager& filter_manager) -> void {
    filter_manager.addReadFilter(Network::ReadFilterSharedPtr{new Http::ConnectionManagerImpl(
        *filter_config, context.drainDecision(), context.api().randomGenerator(),
        context.httpContext(), context.runtime(), context.localInfo(), context.clusterManager(),
        context.overloadManager(), context.dispatcher().timeSource())});
  };
}

/**
 * Static registration for the HTTP connection manager filter.
 */
REGISTER_FACTORY(HttpConnectionManagerFilterConfigFactory,
                 Server::Configuration::NamedNetworkFilterConfigFactory){
    "envoy.http_connection_manager"};

InternalAddressConfig::InternalAddressConfig(
    const envoy::extensions::filters::network::http_connection_manager::v3::HttpConnectionManager::
        InternalAddressConfig& config)
    : unix_sockets_(config.unix_sockets()) {}

HttpConnectionManagerConfig::HttpConnectionManagerConfig(
    const envoy::extensions::filters::network::http_connection_manager::v3::HttpConnectionManager&
        config,
    Server::Configuration::FactoryContext& context, Http::DateProvider& date_provider,
    Router::RouteConfigProviderManager& route_config_provider_manager,
    Config::ConfigProviderManager& scoped_routes_config_provider_manager,
    Tracing::HttpTracerManager& http_tracer_manager,
    Filter::Http::FilterConfigProviderManager& filter_config_provider_manager)
    : context_(context), stats_prefix_(fmt::format("http.{}.", config.stat_prefix())),
      stats_(Http::ConnectionManagerImpl::generateStats(stats_prefix_, context_.scope())),
      tracing_stats_(
          Http::ConnectionManagerImpl::generateTracingStats(stats_prefix_, context_.scope())),
      use_remote_address_(PROTOBUF_GET_WRAPPED_OR_DEFAULT(config, use_remote_address, false)),
      internal_address_config_(createInternalAddressConfig(config)),
      xff_num_trusted_hops_(config.xff_num_trusted_hops()),
      skip_xff_append_(config.skip_xff_append()), via_(config.via()),
      route_config_provider_manager_(route_config_provider_manager),
      scoped_routes_config_provider_manager_(scoped_routes_config_provider_manager),
      filter_config_provider_manager_(filter_config_provider_manager),
      http3_options_(Http3::Utility::initializeAndValidateOptions(
          config.http3_protocol_options(), config.has_stream_error_on_invalid_http_message(),
          config.stream_error_on_invalid_http_message())),
      http2_options_(Http2::Utility::initializeAndValidateOptions(
          config.http2_protocol_options(), config.has_stream_error_on_invalid_http_message(),
          config.stream_error_on_invalid_http_message())),
      http1_settings_(Http::Http1::parseHttp1Settings(
          config.http_protocol_options(), context.messageValidationVisitor(),
          config.stream_error_on_invalid_http_message(),
          xff_num_trusted_hops_ == 0 && use_remote_address_)),
      max_request_headers_kb_(PROTOBUF_GET_WRAPPED_OR_DEFAULT(
          config, max_request_headers_kb, Http::DEFAULT_MAX_REQUEST_HEADERS_KB)),
      max_request_headers_count_(PROTOBUF_GET_WRAPPED_OR_DEFAULT(
          config.common_http_protocol_options(), max_headers_count,
          context.runtime().snapshot().getInteger(Http::MaxRequestHeadersCountOverrideKey,
                                                  Http::DEFAULT_MAX_HEADERS_COUNT))),
      idle_timeout_(PROTOBUF_GET_OPTIONAL_MS(config.common_http_protocol_options(), idle_timeout)),
      max_connection_duration_(
          PROTOBUF_GET_OPTIONAL_MS(config.common_http_protocol_options(), max_connection_duration)),
      max_stream_duration_(
          PROTOBUF_GET_OPTIONAL_MS(config.common_http_protocol_options(), max_stream_duration)),
      stream_idle_timeout_(
          PROTOBUF_GET_MS_OR_DEFAULT(config, stream_idle_timeout, StreamIdleTimeoutMs)),
      request_timeout_(PROTOBUF_GET_MS_OR_DEFAULT(config, request_timeout, RequestTimeoutMs)),
      request_headers_timeout_(
          PROTOBUF_GET_MS_OR_DEFAULT(config, request_headers_timeout, RequestHeaderTimeoutMs)),
      drain_timeout_(PROTOBUF_GET_MS_OR_DEFAULT(config, drain_timeout, 5000)),
      generate_request_id_(PROTOBUF_GET_WRAPPED_OR_DEFAULT(config, generate_request_id, true)),
      preserve_external_request_id_(config.preserve_external_request_id()),
      always_set_request_id_in_response_(config.always_set_request_id_in_response()),
      date_provider_(date_provider),
      listener_stats_(Http::ConnectionManagerImpl::generateListenerStats(stats_prefix_,
                                                                         context_.listenerScope())),
      proxy_100_continue_(config.proxy_100_continue()),
      stream_error_on_invalid_http_messaging_(
          PROTOBUF_GET_WRAPPED_OR_DEFAULT(config, stream_error_on_invalid_http_message, false)),
      delayed_close_timeout_(PROTOBUF_GET_MS_OR_DEFAULT(config, delayed_close_timeout, 1000)),
#ifdef ENVOY_NORMALIZE_PATH_BY_DEFAULT
      normalize_path_(PROTOBUF_GET_WRAPPED_OR_DEFAULT(
          config, normalize_path,
          // TODO(htuch): we should have a boolean variant of featureEnabled() here.
          context.runtime().snapshot().featureEnabled("http_connection_manager.normalize_path",
                                                      100))),
#else
      normalize_path_(PROTOBUF_GET_WRAPPED_OR_DEFAULT(
          config, normalize_path,
          // TODO(htuch): we should have a boolean variant of featureEnabled() here.
          context.runtime().snapshot().featureEnabled("http_connection_manager.normalize_path",
                                                      0))),
#endif
      merge_slashes_(config.merge_slashes()),
      headers_with_underscores_action_(
          config.common_http_protocol_options().headers_with_underscores_action()),
      local_reply_(LocalReply::Factory::create(config.local_reply_config(), context)) {
  // If idle_timeout_ was not configured in common_http_protocol_options, use value in deprecated
  // idle_timeout field.
  // TODO(asraa): Remove when idle_timeout is removed.
  if (!idle_timeout_) {
    idle_timeout_ = PROTOBUF_GET_OPTIONAL_MS(config, hidden_envoy_deprecated_idle_timeout);
  }
  if (!idle_timeout_) {
    idle_timeout_ = std::chrono::hours(1);
  } else if (idle_timeout_.value().count() == 0) {
    idle_timeout_ = absl::nullopt;
  }

  if (config.strip_any_host_port() && config.strip_matching_host_port()) {
    throw EnvoyException(fmt::format(
        "Error: Only one of `strip_matching_host_port` or `strip_any_host_port` can be set."));
  }

  if (config.strip_any_host_port()) {
    strip_port_type_ = Http::StripPortType::Any;
  } else if (config.strip_matching_host_port()) {
    strip_port_type_ = Http::StripPortType::MatchingHost;
  } else {
    strip_port_type_ = Http::StripPortType::None;
  }

  // If we are provided a different request_id_extension implementation to use try and create a
  // new instance of it, otherwise use default one.
  envoy::extensions::filters::network::http_connection_manager::v3::RequestIDExtension
      final_rid_config = config.request_id_extension();
  if (!final_rid_config.has_typed_config()) {
    // This creates a default version of the UUID extension which is a required extension in the
    // build.
    final_rid_config.mutable_typed_config()->PackFrom(
        envoy::extensions::request_id::uuid::v3::UuidRequestIdConfig());
  }
  request_id_extension_ = Http::RequestIDExtensionFactory::fromProto(final_rid_config, context_);

  // If scoped RDS is enabled, avoid creating a route config provider. Route config providers will
  // be managed by the scoped routing logic instead.
  switch (config.route_specifier_case()) {
  case envoy::extensions::filters::network::http_connection_manager::v3::HttpConnectionManager::
      RouteSpecifierCase::kRds:
  case envoy::extensions::filters::network::http_connection_manager::v3::HttpConnectionManager::
      RouteSpecifierCase::kRouteConfig:
    route_config_provider_ = Router::RouteConfigProviderUtil::create(
        config, context_.getServerFactoryContext(), context_.messageValidationVisitor(),
        context_.initManager(), stats_prefix_, route_config_provider_manager_);
    break;
  case envoy::extensions::filters::network::http_connection_manager::v3::HttpConnectionManager::
      RouteSpecifierCase::kScopedRoutes:
    scoped_routes_config_provider_ = Router::ScopedRoutesConfigProviderUtil::create(
        config, context_.getServerFactoryContext(), context_.initManager(), stats_prefix_,
        scoped_routes_config_provider_manager_);
    break;
  default:
    NOT_REACHED_GCOVR_EXCL_LINE;
  }

  switch (config.forward_client_cert_details()) {
  case envoy::extensions::filters::network::http_connection_manager::v3::HttpConnectionManager::
      SANITIZE:
    forward_client_cert_ = Http::ForwardClientCertType::Sanitize;
    break;
  case envoy::extensions::filters::network::http_connection_manager::v3::HttpConnectionManager::
      FORWARD_ONLY:
    forward_client_cert_ = Http::ForwardClientCertType::ForwardOnly;
    break;
  case envoy::extensions::filters::network::http_connection_manager::v3::HttpConnectionManager::
      APPEND_FORWARD:
    forward_client_cert_ = Http::ForwardClientCertType::AppendForward;
    break;
  case envoy::extensions::filters::network::http_connection_manager::v3::HttpConnectionManager::
      SANITIZE_SET:
    forward_client_cert_ = Http::ForwardClientCertType::SanitizeSet;
    break;
  case envoy::extensions::filters::network::http_connection_manager::v3::HttpConnectionManager::
      ALWAYS_FORWARD_ONLY:
    forward_client_cert_ = Http::ForwardClientCertType::AlwaysForwardOnly;
    break;
  default:
    NOT_REACHED_GCOVR_EXCL_LINE;
  }

  const auto& set_current_client_cert_details = config.set_current_client_cert_details();
  if (set_current_client_cert_details.cert()) {
    set_current_client_cert_details_.push_back(Http::ClientCertDetailsType::Cert);
  }
  if (set_current_client_cert_details.chain()) {
    set_current_client_cert_details_.push_back(Http::ClientCertDetailsType::Chain);
  }
  if (PROTOBUF_GET_WRAPPED_OR_DEFAULT(set_current_client_cert_details, subject, false)) {
    set_current_client_cert_details_.push_back(Http::ClientCertDetailsType::Subject);
  }
  if (set_current_client_cert_details.uri()) {
    set_current_client_cert_details_.push_back(Http::ClientCertDetailsType::URI);
  }
  if (set_current_client_cert_details.dns()) {
    set_current_client_cert_details_.push_back(Http::ClientCertDetailsType::DNS);
  }

  if (config.has_add_user_agent() && config.add_user_agent().value()) {
    user_agent_ = context_.localInfo().clusterName();
  }

  if (config.has_tracing()) {
    http_tracer_ = http_tracer_manager.getOrCreateHttpTracer(getPerFilterTracerConfig(config));

    const auto& tracing_config = config.tracing();

    Tracing::OperationName tracing_operation_name;

    // Listener level traffic direction overrides the operation name
    switch (context.direction()) {
    case envoy::config::core::v3::UNSPECIFIED: {
      switch (tracing_config.hidden_envoy_deprecated_operation_name()) {
      case envoy::extensions::filters::network::http_connection_manager::v3::HttpConnectionManager::
          Tracing::INGRESS:
        tracing_operation_name = Tracing::OperationName::Ingress;
        break;
      case envoy::extensions::filters::network::http_connection_manager::v3::HttpConnectionManager::
          Tracing::EGRESS:
        tracing_operation_name = Tracing::OperationName::Egress;
        break;
      default:
        NOT_REACHED_GCOVR_EXCL_LINE;
      }
      break;
    }
    case envoy::config::core::v3::INBOUND:
      tracing_operation_name = Tracing::OperationName::Ingress;
      break;
    case envoy::config::core::v3::OUTBOUND:
      tracing_operation_name = Tracing::OperationName::Egress;
      break;
    default:
      NOT_REACHED_GCOVR_EXCL_LINE;
    }

    Tracing::CustomTagMap custom_tags;
    for (const std::string& header :
         tracing_config.hidden_envoy_deprecated_request_headers_for_tags()) {
      envoy::type::tracing::v3::CustomTag::Header headerTag;
      headerTag.set_name(header);
      custom_tags.emplace(
          header, std::make_shared<const Tracing::RequestHeaderCustomTag>(header, headerTag));
    }
    for (const auto& tag : tracing_config.custom_tags()) {
      custom_tags.emplace(tag.tag(), Tracing::HttpTracerUtility::createCustomTag(tag));
    }

    envoy::type::v3::FractionalPercent client_sampling;
    client_sampling.set_numerator(
        tracing_config.has_client_sampling() ? tracing_config.client_sampling().value() : 100);
    envoy::type::v3::FractionalPercent random_sampling;
    // TODO: Random sampling historically was an integer and default to out of 10,000. We should
    // deprecate that and move to a straight fractional percent config.
    uint64_t random_sampling_numerator{PROTOBUF_PERCENT_TO_ROUNDED_INTEGER_OR_DEFAULT(
        tracing_config, random_sampling, 10000, 10000)};
    random_sampling.set_numerator(random_sampling_numerator);
    random_sampling.set_denominator(envoy::type::v3::FractionalPercent::TEN_THOUSAND);
    envoy::type::v3::FractionalPercent overall_sampling;
    overall_sampling.set_numerator(
        tracing_config.has_overall_sampling() ? tracing_config.overall_sampling().value() : 100);

    const uint32_t max_path_tag_length = PROTOBUF_GET_WRAPPED_OR_DEFAULT(
        tracing_config, max_path_tag_length, Tracing::DefaultMaxPathTagLength);

    tracing_config_ =
        std::make_unique<Http::TracingConnectionManagerConfig>(Http::TracingConnectionManagerConfig{
            tracing_operation_name, custom_tags, client_sampling, random_sampling, overall_sampling,
            tracing_config.verbose(), max_path_tag_length});
  }

  for (const auto& access_log : config.access_log()) {
    AccessLog::InstanceSharedPtr current_access_log =
        AccessLog::AccessLogFactory::fromProto(access_log, context_);
    access_logs_.push_back(current_access_log);
  }

  server_transformation_ = config.server_header_transformation();

  if (!config.server_name().empty()) {
    server_name_ = config.server_name();
  } else {
    server_name_ = Http::DefaultServerString::get();
  }

  switch (config.codec_type()) {
  case envoy::extensions::filters::network::http_connection_manager::v3::HttpConnectionManager::
      AUTO:
    codec_type_ = CodecType::AUTO;
    break;
  case envoy::extensions::filters::network::http_connection_manager::v3::HttpConnectionManager::
      HTTP1:
    codec_type_ = CodecType::HTTP1;
    break;
  case envoy::extensions::filters::network::http_connection_manager::v3::HttpConnectionManager::
      HTTP2:
    codec_type_ = CodecType::HTTP2;
    break;
  case envoy::extensions::filters::network::http_connection_manager::v3::HttpConnectionManager::
      HTTP3:
#ifdef ENVOY_ENABLE_QUIC
    codec_type_ = CodecType::HTTP3;
#else
    throw EnvoyException("HTTP3 configured but not enabled in the build.");
#endif
    break;
  default:
    NOT_REACHED_GCOVR_EXCL_LINE;
  }

  const auto& filters = config.http_filters();
  for (int32_t i = 0; i < filters.size(); i++) {
    processFilter(filters[i], i, "http", filter_factories_, "http", i == filters.size() - 1);
  }

  for (const auto& upgrade_config : config.upgrade_configs()) {
    const std::string& name = upgrade_config.upgrade_type();
    const bool enabled = upgrade_config.has_enabled() ? upgrade_config.enabled().value() : true;
    if (findUpgradeCaseInsensitive(upgrade_filter_factories_, name) !=
        upgrade_filter_factories_.end()) {
      throw EnvoyException(
          fmt::format("Error: multiple upgrade configs with the same name: '{}'", name));
    }
    if (!upgrade_config.filters().empty()) {
      std::unique_ptr<FilterFactoriesList> factories = std::make_unique<FilterFactoriesList>();
      for (int32_t j = 0; j < upgrade_config.filters().size(); j++) {
        processFilter(upgrade_config.filters(j), j, name, *factories, "http upgrade",
                      j == upgrade_config.filters().size() - 1);
      }
      upgrade_filter_factories_.emplace(
          std::make_pair(name, FilterConfig{std::move(factories), enabled}));
    } else {
      std::unique_ptr<FilterFactoriesList> factories(nullptr);
      upgrade_filter_factories_.emplace(
          std::make_pair(name, FilterConfig{std::move(factories), enabled}));
    }
  }
}

void HttpConnectionManagerConfig::processFilter(
    const envoy::extensions::filters::network::http_connection_manager::v3::HttpFilter&
        proto_config,
    int i, absl::string_view prefix, FilterFactoriesList& filter_factories,
    const char* filter_chain_type, bool last_filter_in_current_config) {
  ENVOY_LOG(debug, "    {} filter #{}", prefix, i);
  if (proto_config.config_type_case() ==
      envoy::extensions::filters::network::http_connection_manager::v3::HttpFilter::ConfigTypeCase::
          kConfigDiscovery) {
    processDynamicFilterConfig(proto_config.name(), proto_config.config_discovery(),
                               filter_factories, filter_chain_type, last_filter_in_current_config);
    return;
  }

  // Now see if there is a factory that will accept the config.
  auto& factory =
      Config::Utility::getAndCheckFactory<Server::Configuration::NamedHttpFilterConfigFactory>(
          proto_config);
  ProtobufTypes::MessagePtr message = Config::Utility::translateToFactoryConfig(
      proto_config, context_.messageValidationVisitor(), factory);
  Http::FilterFactoryCb callback =
      factory.createFilterFactoryFromProto(*message, stats_prefix_, context_);
  bool is_terminal = factory.isTerminalFilter();
  Config::Utility::validateTerminalFilters(proto_config.name(), factory.name(), filter_chain_type,
                                           is_terminal, last_filter_in_current_config);
  auto filter_config_provider = filter_config_provider_manager_.createStaticFilterConfigProvider(
      callback, proto_config.name());
  ENVOY_LOG(debug, "      name: {}", filter_config_provider->name());
  ENVOY_LOG(debug, "    config: {}",
            MessageUtil::getJsonStringFromMessageOrError(
                proto_config.has_typed_config()
                    ? static_cast<const Protobuf::Message&>(proto_config.typed_config())
                    : static_cast<const Protobuf::Message&>(
                          proto_config.hidden_envoy_deprecated_config()),
                true));
  filter_factories.push_back(std::move(filter_config_provider));
}

void HttpConnectionManagerConfig::processDynamicFilterConfig(
    const std::string& name, const envoy::config::core::v3::ExtensionConfigSource& config_discovery,
    FilterFactoriesList& filter_factories, const char* filter_chain_type,
    bool last_filter_in_current_config) {
  ENVOY_LOG(debug, "      dynamic filter name: {}", name);
  if (config_discovery.apply_default_config_without_warming() &&
      !config_discovery.has_default_config()) {
    throw EnvoyException(fmt::format(
        "Error: filter config {} applied without warming but has no default config.", name));
  }
  for (const auto& type_url : config_discovery.type_urls()) {
    auto factory_type_url = TypeUtil::typeUrlToDescriptorFullName(type_url);
    auto* factory = Registry::FactoryRegistry<
        Server::Configuration::NamedHttpFilterConfigFactory>::getFactoryByType(factory_type_url);
    if (factory == nullptr) {
      throw EnvoyException(
          fmt::format("Error: no factory found for a required type URL {}.", factory_type_url));
    }
    Config::Utility::validateTerminalFilters(name, factory->name(), filter_chain_type,
                                             factory->isTerminalFilter(),
                                             last_filter_in_current_config);
  }

  auto filter_config_provider = filter_config_provider_manager_.createDynamicFilterConfigProvider(
      config_discovery, name, context_, stats_prefix_);
  filter_factories.push_back(std::move(filter_config_provider));
}

Http::ServerConnectionPtr
HttpConnectionManagerConfig::createCodec(Network::Connection& connection,
                                         const Buffer::Instance& data,
                                         Http::ServerConnectionCallbacks& callbacks) {
  switch (codec_type_) {
  case CodecType::HTTP1: {
    return std::make_unique<Http::Http1::ServerConnectionImpl>(
        connection, Http::Http1::CodecStats::atomicGet(http1_codec_stats_, context_.scope()),
        callbacks, http1_settings_, maxRequestHeadersKb(), maxRequestHeadersCount(),
        headersWithUnderscoresAction());
  }
  case CodecType::HTTP2: {
    return std::make_unique<Http::Http2::ServerConnectionImpl>(
        connection, callbacks,
        Http::Http2::CodecStats::atomicGet(http2_codec_stats_, context_.scope()),
        context_.api().randomGenerator(), http2_options_, maxRequestHeadersKb(),
        maxRequestHeadersCount(), headersWithUnderscoresAction());
  }
  case CodecType::HTTP3:
#ifdef ENVOY_ENABLE_QUIC
    return std::make_unique<Quic::QuicHttpServerConnectionImpl>(
<<<<<<< HEAD
        dynamic_cast<Quic::EnvoyQuicServerSession&>(connection), callbacks, http3_options_,
=======
        dynamic_cast<Quic::EnvoyQuicServerSession&>(connection), callbacks,
        Http::Http3::CodecStats::atomicGet(http3_codec_stats_, context_.scope()), http3_options_,
>>>>>>> c93d486c
        maxRequestHeadersKb(), headersWithUnderscoresAction());
#else
    // Should be blocked by configuration checking at an earlier point.
    NOT_REACHED_GCOVR_EXCL_LINE;
#endif
  case CodecType::AUTO:
    return Http::ConnectionManagerUtility::autoCreateCodec(
        connection, data, callbacks, context_.scope(), context_.api().randomGenerator(),
        http1_codec_stats_, http2_codec_stats_, http1_settings_, http2_options_,
        maxRequestHeadersKb(), maxRequestHeadersCount(), headersWithUnderscoresAction());
  }
  NOT_REACHED_GCOVR_EXCL_LINE;
}

void HttpConnectionManagerConfig::createFilterChainForFactories(
    Http::FilterChainFactoryCallbacks& callbacks, const FilterFactoriesList& filter_factories) {
  bool added_missing_config_filter = false;
  for (const auto& filter_config_provider : filter_factories) {
    auto config = filter_config_provider->config();
    if (config.has_value()) {
      config.value()(callbacks);
      continue;
    }

    // If a filter config is missing after warming, inject a local reply with status 500.
    if (!added_missing_config_filter) {
      ENVOY_LOG(trace, "Missing filter config for a provider {}", filter_config_provider->name());
      callbacks.addStreamDecoderFilter(
          Http::StreamDecoderFilterSharedPtr{std::make_shared<MissingConfigFilter>()});
      added_missing_config_filter = true;
    } else {
      ENVOY_LOG(trace, "Provider {} missing a filter config", filter_config_provider->name());
    }
  }
}

void HttpConnectionManagerConfig::createFilterChain(Http::FilterChainFactoryCallbacks& callbacks) {
  createFilterChainForFactories(callbacks, filter_factories_);
}

bool HttpConnectionManagerConfig::createUpgradeFilterChain(
    absl::string_view upgrade_type,
    const Http::FilterChainFactory::UpgradeMap* per_route_upgrade_map,
    Http::FilterChainFactoryCallbacks& callbacks) {
  bool route_enabled = false;
  if (per_route_upgrade_map) {
    auto route_it = findUpgradeBoolCaseInsensitive(*per_route_upgrade_map, upgrade_type);
    if (route_it != per_route_upgrade_map->end()) {
      // Upgrades explicitly not allowed on this route.
      if (route_it->second == false) {
        return false;
      }
      // Upgrades explicitly enabled on this route.
      route_enabled = true;
    }
  }

  auto it = findUpgradeCaseInsensitive(upgrade_filter_factories_, upgrade_type);
  if ((it == upgrade_filter_factories_.end() || !it->second.allow_upgrade) && !route_enabled) {
    // Either the HCM disables upgrades and the route-config does not override,
    // or neither is configured for this upgrade.
    return false;
  }
  FilterFactoriesList* filters_to_use = &filter_factories_;
  if (it != upgrade_filter_factories_.end() && it->second.filter_factories != nullptr) {
    filters_to_use = it->second.filter_factories.get();
  }

  createFilterChainForFactories(callbacks, *filters_to_use);
  return true;
}

const Network::Address::Instance& HttpConnectionManagerConfig::localAddress() {
  return *context_.localInfo().address();
}

/**
 * Determines what tracing provider to use for a given
 * "envoy.filters.network.http_connection_manager" filter instance.
 */
const envoy::config::trace::v3::Tracing_Http* HttpConnectionManagerConfig::getPerFilterTracerConfig(
    const envoy::extensions::filters::network::http_connection_manager::v3::HttpConnectionManager&
        config) {
  // Give precedence to tracing provider configuration defined as part of
  // "envoy.filters.network.http_connection_manager" filter config.
  if (config.tracing().has_provider()) {
    return &config.tracing().provider();
  }
  // Otherwise, for the sake of backwards compatibility, fallback to using tracing provider
  // configuration defined in the bootstrap config.
  if (context_.httpContext().defaultTracingConfig().has_http()) {
    return &context_.httpContext().defaultTracingConfig().http();
  }
  return nullptr;
}

std::function<Http::ApiListenerPtr()>
HttpConnectionManagerFactory::createHttpConnectionManagerFactoryFromProto(
    const envoy::extensions::filters::network::http_connection_manager::v3::HttpConnectionManager&
        proto_config,
    Server::Configuration::FactoryContext& context, Network::ReadFilterCallbacks& read_callbacks) {

  Utility::Singletons singletons = Utility::createSingletons(context);

  auto filter_config = Utility::createConfig(
      proto_config, context, *singletons.date_provider_, *singletons.route_config_provider_manager_,
      *singletons.scoped_routes_config_provider_manager_, *singletons.http_tracer_manager_,
      *singletons.filter_config_provider_manager_);

  // This lambda captures the shared_ptrs created above, thus preserving the
  // reference count.
  // Keep in mind the lambda capture list **doesn't** determine the destruction order, but it's fine
  // as these captured objects are also global singletons.
  return [singletons, filter_config, &context, &read_callbacks]() -> Http::ApiListenerPtr {
    auto conn_manager = std::make_unique<Http::ConnectionManagerImpl>(
        *filter_config, context.drainDecision(), context.api().randomGenerator(),
        context.httpContext(), context.runtime(), context.localInfo(), context.clusterManager(),
        context.overloadManager(), context.dispatcher().timeSource());

    // This factory creates a new ConnectionManagerImpl in the absence of its usual environment as
    // an L4 filter, so this factory needs to take a few actions.

    // When a new connection is creating its filter chain it hydrates the factory with a filter
    // manager which provides the ConnectionManager with its "read_callbacks".
    conn_manager->initializeReadFilterCallbacks(read_callbacks);

    // When the connection first calls onData on the ConnectionManager, the ConnectionManager
    // creates a codec. Here we force create a codec as onData will not be called.
    Buffer::OwnedImpl dummy;
    conn_manager->createCodec(dummy);

    return conn_manager;
  };
}

} // namespace HttpConnectionManager
} // namespace NetworkFilters
} // namespace Extensions
} // namespace Envoy<|MERGE_RESOLUTION|>--- conflicted
+++ resolved
@@ -589,12 +589,8 @@
   case CodecType::HTTP3:
 #ifdef ENVOY_ENABLE_QUIC
     return std::make_unique<Quic::QuicHttpServerConnectionImpl>(
-<<<<<<< HEAD
-        dynamic_cast<Quic::EnvoyQuicServerSession&>(connection), callbacks, http3_options_,
-=======
         dynamic_cast<Quic::EnvoyQuicServerSession&>(connection), callbacks,
         Http::Http3::CodecStats::atomicGet(http3_codec_stats_, context_.scope()), http3_options_,
->>>>>>> c93d486c
         maxRequestHeadersKb(), headersWithUnderscoresAction());
 #else
     // Should be blocked by configuration checking at an earlier point.
