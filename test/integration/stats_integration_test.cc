--- conflicted
+++ resolved
@@ -267,11 +267,8 @@
   // 2019/11/15  9040     43371       44000   build: update protobuf to 3.10.1
   // 2019/11/15  9031     43403       44000   upstream: track whether cluster is local
   // 2019/12/10  8779     42919       43500   use var-length coding for name length
-<<<<<<< HEAD
-  // 2019/12/18  9227     42983       43500   router: per-cluster histograms w/ timeout budget
-=======
   // 2020/01/07  9069     43413       43500   upstream: Implement retry concurrency budgets
->>>>>>> bac1a510
+  // 2020/01/07  9227     42983       43500   router: per-cluster histograms w/ timeout budget
 
   // Note: when adjusting this value: EXPECT_MEMORY_EQ is active only in CI
   // 'release' builds, where we control the platform and tool-chain. So you
@@ -285,13 +282,8 @@
   // If you encounter a failure here, please see
   // https://github.com/envoyproxy/envoy/blob/master/source/docs/stats.md#stats-memory-tests
   // for details on how to fix.
-<<<<<<< HEAD
   EXPECT_MEMORY_EQ(m_per_cluster, 42983); // 104 bytes higher than a debug build.
   EXPECT_MEMORY_LE(m_per_cluster, 43500);
-=======
-  EXPECT_MEMORY_EQ(m_per_cluster, 43413); // 104 bytes higher than a debug build.
-  EXPECT_MEMORY_LE(m_per_cluster, 44000);
->>>>>>> bac1a510
 }
 
 TEST_P(ClusterMemoryTestRunner, MemoryLargeClusterSizeWithRealSymbolTable) {
@@ -323,15 +315,10 @@
   // 2019/10/17  8484     34998       35000   stats: add unit support to histogram
   // 2019/11/01  8859     35221       36000   build: switch to libc++ by default
   // 2019/11/15  9040     35029       35500   build: update protobuf to 3.10.1
-<<<<<<< HEAD
   // 2019/11/15  9031     35061       35500   upstream: track whether cluster is local
   // 2019/12/10  8779     35053       35000   use var-length coding for name lengths
-  // 2019/12/18  9227     35117       35500   router: per-cluster histograms w/ timeout budget
-=======
-  // 2019/11/15  9040     35061       35500   upstream: track whether cluster is local
-  // 2019/12/20  8779     35053       35000   use var-length coding for name lengths
   // 2020/01/07  9069     35548       35700   upstream: Implement retry concurrency budgets
->>>>>>> bac1a510
+  // 2019/01/07  9227     35117       35700   router: per-cluster histograms w/ timeout budget
 
   // Note: when adjusting this value: EXPECT_MEMORY_EQ is active only in CI
   // 'release' builds, where we control the platform and tool-chain. So you
@@ -345,13 +332,8 @@
   // If you encounter a failure here, please see
   // https://github.com/envoyproxy/envoy/blob/master/source/docs/stats.md#stats-memory-tests
   // for details on how to fix.
-<<<<<<< HEAD
   EXPECT_MEMORY_EQ(m_per_cluster, 35117); // 104 bytes higher than a debug build.
-  EXPECT_MEMORY_LE(m_per_cluster, 35500);
-=======
-  EXPECT_MEMORY_EQ(m_per_cluster, 35548); // 104 bytes higher than a debug build.
   EXPECT_MEMORY_LE(m_per_cluster, 35700);
->>>>>>> bac1a510
 }
 
 TEST_P(ClusterMemoryTestRunner, MemoryLargeHostSizeWithStats) {
