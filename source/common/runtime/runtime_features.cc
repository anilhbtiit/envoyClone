--- conflicted
+++ resolved
@@ -64,10 +64,12 @@
 // TODO(birenroy) reset to true after bug fixes
 FALSE_RUNTIME_GUARD(envoy_reloadable_features_http2_new_codec_wrapper);
 
-// Block of non-boolean flags. These are deprecated.Do not add more.
+// Block of non-boolean flags. These are deprecated. Do not add more.
 ABSL_FLAG(uint64_t, envoy_buffer_overflow_multiplier, 0, "");                        // NOLINT
 ABSL_FLAG(uint64_t, envoy_do_not_use_going_away_max_http2_outbound_response, 2, ""); // NOLINT
 ABSL_FLAG(uint64_t, envoy_headermap_lazy_map_min_size, 3, "");                       // NOLINT
+ABSL_FLAG(uint64_t, re2_max_program_size_error_level, 100, "");                       // NOLINT
+ABSL_FLAG(uint64_t, re2_max_program_size_warn_level, std::numeric_limits<uint32_t>::max(), ""); // NOLINT
 
 namespace Envoy {
 namespace Runtime {
@@ -86,7 +88,6 @@
 }
 
 uint64_t getInteger(absl::string_view feature, uint64_t default_value) {
-<<<<<<< HEAD
   if (absl::StartsWith(feature, "envoy.")) {
     // DO NOT ADD MORE FLAGS HERE. This function deprecated and being removed.
     if (feature == "envoy.buffer.overflow_multiplier") {
@@ -96,12 +97,13 @@
     } else if (feature == "envoy.http.headermap.lazy_map_min_size") {
       return absl::GetFlag(FLAGS_envoy_headermap_lazy_map_min_size);
     }
-=======
-  ASSERT(absl::StartsWith(feature, "envoy.") || absl::StartsWith(feature, "re2."));
-  if (Runtime::LoaderSingleton::getExisting()) {
-    return Runtime::LoaderSingleton::getExisting()->threadsafeSnapshot()->getInteger(
-        std::string(feature), default_value);
->>>>>>> dca672af
+  }
+  if (absl::StartsWith(feature, "re2.")) {
+    if (feature == "re2.max_program_size.error_level") {
+      return absl::GetFlag(FLAGS_re2_max_program_size_error_level);
+    } else if (feature == "re2.max_program_size.warn_level") {
+      return absl::GetFlag(FLAGS_re2_max_program_size_warn_level);
+    }
   }
   IS_ENVOY_BUG(absl::StrCat("requested an unsupported integer ", feature));
   return default_value;
@@ -191,6 +193,10 @@
     absl::SetFlag(&FLAGS_envoy_do_not_use_going_away_max_http2_outbound_response, value);
   } else if (name == "envoy.http.headermap.lazy_map_min_size") {
     absl::SetFlag(&FLAGS_envoy_headermap_lazy_map_min_size, value);
+  } else if (name == "re2.max_program_size.error_level") {
+    absl::SetFlag(&FLAGS_re2_max_program_size_error_level, value);
+  } else if (name == "re2.max_program_size.warn_level") {
+    absl::SetFlag(&FLAGS_re2_max_program_size_warn_level, value);
   }
 }
 
