#include "source/server/admin/admin_filter.h"

#include "source/server/admin/utils.h"

namespace Envoy {
namespace Server {

AdminFilter::AdminFilter(Admin::GenHandlerCb admin_handler_fn)
    : admin_handler_fn_(admin_handler_fn) {}

Http::FilterHeadersStatus AdminFilter::decodeHeaders(Http::RequestHeaderMap& headers,
                                                     bool end_stream) {
  request_headers_ = &headers;
  if (end_stream) {
    onComplete();
  }

  return Http::FilterHeadersStatus::StopIteration;
}

Http::FilterDataStatus AdminFilter::decodeData(Buffer::Instance& data, bool end_stream) {
  // Currently we generically buffer all admin request data in case a handler wants to use it.
  // If we ever support streaming admin requests we may need to revisit this. Note, we must use
  // addDecodedData() here since we might need to perform onComplete() processing if end_stream is
  // true.
  decoder_callbacks_->addDecodedData(data, false);

  if (end_stream) {
    onComplete();
  }

  return Http::FilterDataStatus::StopIterationNoBuffer;
}

Http::FilterTrailersStatus AdminFilter::decodeTrailers(Http::RequestTrailerMap&) {
  onComplete();
  return Http::FilterTrailersStatus::StopIteration;
}

void AdminFilter::onDestroy() {
  for (const auto& callback : on_destroy_callbacks_) {
    callback();
  }
}

void AdminFilter::addOnDestroyCallback(std::function<void()> cb) {
  on_destroy_callbacks_.push_back(std::move(cb));
}

Http::StreamDecoderFilterCallbacks& AdminFilter::getDecoderFilterCallbacks() const {
  ASSERT(decoder_callbacks_ != nullptr);
  return *decoder_callbacks_;
}

const Buffer::Instance* AdminFilter::getRequestBody() const {
  return decoder_callbacks_->decodingBuffer();
}

const Http::RequestHeaderMap& AdminFilter::getRequestHeaders() const {
  ASSERT(request_headers_ != nullptr);
  return *request_headers_;
}

void AdminFilter::onComplete() {
  const absl::string_view path = request_headers_->getPathValue();
  ENVOY_STREAM_LOG(debug, "request complete: path: {}", *decoder_callbacks_, path);

  auto header_map = Http::ResponseHeaderMapImpl::create();
  RELEASE_ASSERT(request_headers_, "");
<<<<<<< HEAD
  for (bool cont = true, first = true; cont;) {
    // TODO(jmarantz): admin_server-callback_func_ is only going to access
    // header_map on the first iteration. This clang-tidy suppression can be
    // cleaned up once the handler mechanism provides a separate "nextChunk"
    // interface that does not take a header_map.
    // NOLINTNEXTLINE(bugprone-use-after-move)
    Http::Code code = admin_server_callback_func_(path, *header_map, response, *this);
    cont = code == Http::Code::Continue;
    bool end_stream = end_stream_on_complete_ && !cont;
    if (first) {
      Utility::populateFallbackResponseHeaders(cont ? Http::Code::OK : code, *header_map);
      decoder_callbacks_->encodeHeaders(std::move(header_map), end_stream && response.length() == 0,
                                        StreamInfo::ResponseCodeDetails::get().AdminFilterResponse);
      first = false;
    }
    if (response.length() > 0) {
      // ENVOY_LOG_MISC(error, "Chunking out {} bytes cont={}", response.length(), cont);
      decoder_callbacks_->encodeData(response, end_stream);
    }
  }
=======
  Admin::HandlerPtr handler = admin_handler_fn_(path, *this);
  Http::Code code = handler->start(/*path, */ *header_map);
  Utility::populateFallbackResponseHeaders(code, *header_map);
  decoder_callbacks_->encodeHeaders(std::move(header_map), false,
                                    StreamInfo::ResponseCodeDetails::get().AdminFilterResponse);

  bool more_data;
  do {
    Buffer::OwnedImpl response;
    more_data = handler->nextChunk(response);
    bool end_stream = end_stream_on_complete_ && !more_data;
    ENVOY_LOG_MISC(error, "nextChunk: response.length={} more_data={} end_stream={}",
                   response.length(), more_data, end_stream);
    if (response.length() > 0 || end_stream) {
      decoder_callbacks_->encodeData(response, end_stream);
    }
  } while (more_data);
>>>>>>> 027d6ca1
}

} // namespace Server
} // namespace Envoy<|MERGE_RESOLUTION|>--- conflicted
+++ resolved
@@ -67,28 +67,6 @@
 
   auto header_map = Http::ResponseHeaderMapImpl::create();
   RELEASE_ASSERT(request_headers_, "");
-<<<<<<< HEAD
-  for (bool cont = true, first = true; cont;) {
-    // TODO(jmarantz): admin_server-callback_func_ is only going to access
-    // header_map on the first iteration. This clang-tidy suppression can be
-    // cleaned up once the handler mechanism provides a separate "nextChunk"
-    // interface that does not take a header_map.
-    // NOLINTNEXTLINE(bugprone-use-after-move)
-    Http::Code code = admin_server_callback_func_(path, *header_map, response, *this);
-    cont = code == Http::Code::Continue;
-    bool end_stream = end_stream_on_complete_ && !cont;
-    if (first) {
-      Utility::populateFallbackResponseHeaders(cont ? Http::Code::OK : code, *header_map);
-      decoder_callbacks_->encodeHeaders(std::move(header_map), end_stream && response.length() == 0,
-                                        StreamInfo::ResponseCodeDetails::get().AdminFilterResponse);
-      first = false;
-    }
-    if (response.length() > 0) {
-      // ENVOY_LOG_MISC(error, "Chunking out {} bytes cont={}", response.length(), cont);
-      decoder_callbacks_->encodeData(response, end_stream);
-    }
-  }
-=======
   Admin::HandlerPtr handler = admin_handler_fn_(path, *this);
   Http::Code code = handler->start(/*path, */ *header_map);
   Utility::populateFallbackResponseHeaders(code, *header_map);
@@ -106,7 +84,6 @@
       decoder_callbacks_->encodeData(response, end_stream);
     }
   } while (more_data);
->>>>>>> 027d6ca1
 }
 
 } // namespace Server
