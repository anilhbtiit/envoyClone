--- conflicted
+++ resolved
@@ -358,16 +358,9 @@
     // Network::ListenerConfig
     Network::FilterChainManager& filterChainManager() override { return parent_; }
     Network::FilterChainFactory& filterChainFactory() override { return parent_; }
-<<<<<<< HEAD
-    Network::Socket& socket() override { return parent_.mutable_socket(); }
-    const Network::Socket& socket() const override { return parent_.mutable_socket(); }
-    bool reusePort() override { return false; }
-    Network::SocketSharedPtr createReusePortSocket() override { ASSERT(false); return nullptr; }
-=======
     Network::ListenSocketFactory& listenSocketFactory() override {
       return *parent_.socket_factory_;
     }
->>>>>>> 953155d1
     bool bindToPort() override { return true; }
     bool handOffRestoredDestinationConnections() const override { return false; }
     uint32_t perConnectionBufferLimitBytes() const override { return 0; }
