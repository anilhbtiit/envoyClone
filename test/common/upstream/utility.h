--- conflicted
+++ resolved
@@ -126,16 +126,6 @@
   return health_check;
 }
 
-<<<<<<< HEAD
-=======
-inline envoy::api::v2::core::HealthCheck
-parseHealthCheckFromV1Json(const std::string& json_string) {
-  envoy::api::v2::core::HealthCheck health_check;
-  auto json_object_ptr = Json::Factory::loadFromString(json_string);
-  Config::CdsJson::translateHealthCheck(*json_object_ptr, health_check);
-  return health_check;
-}
-
 inline PrioritySet::UpdateHostsParams
 updateHostsParams(HostVectorConstSharedPtr hosts, HostsPerLocalityConstSharedPtr hosts_per_locality,
                   HealthyHostVectorConstSharedPtr healthy_hosts,
@@ -154,7 +144,6 @@
                            HostsPerLocalityImpl::empty());
 }
 
->>>>>>> 31485b5d
 } // namespace
 } // namespace Upstream
 } // namespace Envoy