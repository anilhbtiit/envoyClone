--- conflicted
+++ resolved
@@ -41,19 +41,14 @@
 class VhdsTest : public testing::Test {
 public:
   void SetUp() override {
-    factory_function_ = {
-        [](const envoy::api::v2::core::ConfigSource&, const LocalInfo::LocalInfo&,
-           Event::Dispatcher&, Upstream::ClusterManager&, Envoy::Runtime::RandomGenerator&,
-<<<<<<< HEAD
-           Stats::Scope&, const std::string&, const std::string&, absl::string_view,
-           ProtobufMessage::ValidationVisitor&, Api::Api&, Envoy::Config::SubscriptionCallbacks&,
-           bool) -> std::unique_ptr<Envoy::Config::Subscription> {
-=======
-           Stats::Scope&, absl::string_view, ProtobufMessage::ValidationVisitor&, Api::Api&,
-           Envoy::Config::SubscriptionCallbacks&) -> std::unique_ptr<Envoy::Config::Subscription> {
->>>>>>> 8286635f
-          return std::unique_ptr<Envoy::Config::MockSubscription>();
-        }};
+    factory_function_ = {[](const envoy::api::v2::core::ConfigSource&, const LocalInfo::LocalInfo&,
+                            Event::Dispatcher&, Upstream::ClusterManager&,
+                            Envoy::Runtime::RandomGenerator&, Stats::Scope&, absl::string_view,
+                            ProtobufMessage::ValidationVisitor&, Api::Api&,
+                            Envoy::Config::SubscriptionCallbacks&,
+                            bool) -> std::unique_ptr<Envoy::Config::Subscription> {
+      return std::unique_ptr<Envoy::Config::MockSubscription>();
+    }};
 
     default_vhds_config_ = R"EOF(
 name: my_route
