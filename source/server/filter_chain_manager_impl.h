--- conflicted
+++ resolved
@@ -26,18 +26,12 @@
 class FilterChainFactoryBuilder {
 public:
   virtual ~FilterChainFactoryBuilder() = default;
-<<<<<<< HEAD
-
   /**
    * @return Shared filter chain where builder is allowed to determine and reuse duplicated filter
    * chain. Throw exception if failed.
    */
   virtual std::shared_ptr<Network::FilterChain>
-  buildFilterChain(const envoy::config::listener::v3alpha::FilterChain& filter_chain,
-=======
-  virtual std::unique_ptr<Network::FilterChain>
   buildFilterChain(const envoy::config::listener::v3::FilterChain& filter_chain,
->>>>>>> d4533b6d
                    FilterChainFactoryContextCreator& context_creator) const PURE;
 };
 
@@ -169,8 +163,8 @@
                                Logger::Loggable<Logger::Id::config> {
 public:
   using FcContextMap =
-      std::unordered_map<envoy::config::listener::v3alpha::FilterChain,
-                         std::shared_ptr<FilterChainImpl>, MessageUtil, MessageUtil>;
+      std::unordered_map<envoy::config::listener::v3::FilterChain, std::shared_ptr<FilterChainImpl>,
+                         MessageUtil, MessageUtil>;
   FilterChainManagerImpl(const Network::Address::InstanceConstSharedPtr& address,
                          Configuration::FactoryContext& factory_context)
       : address_(address), parent_context_(factory_context) {}
@@ -180,13 +174,8 @@
                          const FilterChainManagerImpl& parent_manager);
 
   // FilterChainFactoryContextCreator
-<<<<<<< HEAD
   std::unique_ptr<Configuration::FilterChainFactoryContext> createFilterChainFactoryContext(
-      const ::envoy::config::listener::v3alpha::FilterChain* const filter_chain) override;
-=======
-  Configuration::FilterChainFactoryContext& createFilterChainFactoryContext(
       const ::envoy::config::listener::v3::FilterChain* const filter_chain) override;
->>>>>>> d4533b6d
 
   // Network::FilterChainManager
   const Network::FilterChain*
@@ -292,8 +281,8 @@
                                     const Network::ConnectionSocket& socket) const;
 
   // Duplicate the inheritent factory context if any.
-  std::shared_ptr<FilterChainImpl> findExistingFilterChain(
-      const envoy::config::listener::v3alpha::FilterChain& filter_chain_message);
+  std::shared_ptr<FilterChainImpl>
+  findExistingFilterChain(const envoy::config::listener::v3::FilterChain& filter_chain_message);
 
   // Mapping of FilterChain's configured destination ports, IPs, server names, transport protocols
   // and application protocols, using structures defined above.
