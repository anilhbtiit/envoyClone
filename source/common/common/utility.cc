#include "common/common/utility.h"

#include <array>
#include <chrono>
#include <cmath>
#include <cstdint>
#include <iterator>
#include <string>

#include "envoy/common/exception.h"

#include "common/common/assert.h"
#include "common/common/fmt.h"
#include "common/common/hash.h"

<<<<<<< HEAD
#include "absl/strings/internal/memutil.h"
=======
#include "absl/strings/ascii.h"
#include "absl/strings/str_join.h"
>>>>>>> a34eecac
#include "absl/strings/str_split.h"
#include "spdlog/spdlog.h"

namespace Envoy {
std::string DateFormatter::fromTime(const SystemTime& time) {
  return fromTimeT(std::chrono::system_clock::to_time_t(time));
}

std::string DateFormatter::fromTimeT(time_t time) {
  tm current_tm;
  gmtime_r(&time, &current_tm);

  std::array<char, 1024> buf;
  strftime(&buf[0], buf.size(), format_string_.c_str(), &current_tm);
  return std::string(&buf[0]);
}

std::string DateFormatter::now() {
  time_t current_time_t;
  time(&current_time_t);
  return fromTimeT(current_time_t);
}

ProdSystemTimeSource ProdSystemTimeSource::instance_;
ProdMonotonicTimeSource ProdMonotonicTimeSource::instance_;

ConstMemoryStreamBuffer::ConstMemoryStreamBuffer(const char* data, size_t size) {
  // std::streambuf won't modify `data`, but the interface still requires a char* for convenience,
  // so we need to const_cast.
  char* ptr = const_cast<char*>(data);

  this->setg(ptr, ptr, ptr + size);
}

InputConstMemoryStream::InputConstMemoryStream(const char* data, size_t size)
    : ConstMemoryStreamBuffer{data, size}, std::istream{static_cast<std::streambuf*>(this)} {}

bool DateUtil::timePointValid(SystemTime time_point) {
  return std::chrono::duration_cast<std::chrono::milliseconds>(time_point.time_since_epoch())
             .count() != 0;
}

bool DateUtil::timePointValid(MonotonicTime time_point) {
  return std::chrono::duration_cast<std::chrono::milliseconds>(time_point.time_since_epoch())
             .count() != 0;
}

const char StringUtil::WhitespaceChars[] = " \t\f\v\n\r";

bool StringUtil::atoul(const char* str, uint64_t& out, int base) {
  if (strlen(str) == 0) {
    return false;
  }

  char* end_ptr;
  out = strtoul(str, &end_ptr, base);
  if (*end_ptr != '\0' || (out == ULONG_MAX && errno == ERANGE)) {
    return false;
  } else {
    return true;
  }
}

absl::string_view StringUtil::ltrim(absl::string_view source) {
  const absl::string_view::size_type pos = source.find_first_not_of(WhitespaceChars);
  if (pos != absl::string_view::npos) {
    source.remove_prefix(pos);
  } else {
    source.remove_prefix(source.size());
  }
  return source;
}

absl::string_view StringUtil::rtrim(absl::string_view source) {
  const absl::string_view::size_type pos = source.find_last_not_of(WhitespaceChars);
  if (pos != absl::string_view::npos) {
    source.remove_suffix(source.size() - pos - 1);
  } else {
    source.remove_suffix(source.size());
  }
  return source;
}

absl::string_view StringUtil::trim(absl::string_view source) { return ltrim(rtrim(source)); }

bool StringUtil::findToken(absl::string_view source, absl::string_view delimiters,
                           absl::string_view key_token, bool trim_whitespace) {
  const auto tokens = splitToken(source, delimiters, trim_whitespace);
  if (trim_whitespace) {
    for (const auto token : tokens) {
      if (key_token == trim(token)) {
        return true;
      }
    }
    return false;
  }

  return std::find(tokens.begin(), tokens.end(), key_token) != tokens.end();
}

bool StringUtil::caseFindToken(absl::string_view source, absl::string_view delimiters,
                               absl::string_view key_token, bool trim_whitespace) {
  const auto tokens = splitToken(source, delimiters, trim_whitespace);
  std::function<bool(absl::string_view)> predicate;

  if (trim_whitespace) {
    predicate = [&](absl::string_view token) { return caseCompare(key_token, trim(token)); };
  } else {
    predicate = [&](absl::string_view token) { return caseCompare(key_token, token); };
  }

  return std::find_if(tokens.begin(), tokens.end(), predicate) != tokens.end();
}

bool StringUtil::caseCompare(absl::string_view lhs, absl::string_view rhs) {
  if (rhs.size() != lhs.size()) {
    return false;
  }
  return absl::strings_internal::memcasecmp(rhs.data(), lhs.data(), rhs.size()) == 0;
}

absl::string_view StringUtil::cropRight(absl::string_view source, absl::string_view delimiter) {
  const absl::string_view::size_type pos = source.find(delimiter);
  if (pos != absl::string_view::npos) {
    source.remove_suffix(source.size() - pos);
  }
  return source;
}

absl::string_view StringUtil::cropLeft(absl::string_view source, absl::string_view delimiter) {
  const absl::string_view::size_type pos = source.find(delimiter);
  if (pos != absl::string_view::npos) {
    source.remove_prefix(pos + delimiter.size());
  }
  return source;
}

std::vector<absl::string_view> StringUtil::splitToken(absl::string_view source,
                                                      absl::string_view delimiters,
                                                      bool keep_empty_string) {
  if (keep_empty_string) {
    return absl::StrSplit(source, absl::ByAnyChar(delimiters));
  }
  return absl::StrSplit(source, absl::ByAnyChar(delimiters), absl::SkipEmpty());
}

uint32_t StringUtil::itoa(char* out, size_t buffer_size, uint64_t i) {
  // The maximum size required for an unsigned 64-bit integer is 21 chars (including null).
  if (buffer_size < 21) {
    throw std::invalid_argument("itoa buffer too small");
  }

  char* current = out;
  do {
    *current++ = "0123456789"[i % 10];
    i /= 10;
  } while (i > 0);

  for (uint64_t i = 0, j = current - out - 1; i < j; i++, j--) {
    char c = out[i];
    out[i] = out[j];
    out[j] = c;
  }

  *current = 0;
  return current - out;
}

size_t StringUtil::strlcpy(char* dst, const char* src, size_t size) {
  strncpy(dst, src, size - 1);
  dst[size - 1] = '\0';
  return strlen(src);
}

std::string StringUtil::join(const std::vector<std::string>& source, const std::string& delimiter) {
  std::ostringstream buf;
  std::copy(source.begin(), source.end(),
            std::ostream_iterator<std::string>(buf, delimiter.c_str()));
  std::string ret = buf.str();
  // copy will always end with an extra delimiter, we remove it here.
  return ret.substr(0, ret.length() - delimiter.length());
}

std::string StringUtil::subspan(const std::string& source, size_t start, size_t end) {
  return source.substr(start, end - start);
}

std::string StringUtil::escape(const std::string& source) {
  std::string ret;

  // Prevent unnecessary allocation by allocating 2x original size.
  ret.reserve(source.length() * 2);
  for (char c : source) {
    switch (c) {
    case '\r':
      ret += "\\r";
      break;
    case '\n':
      ret += "\\n";
      break;
    case '\t':
      ret += "\\t";
      break;
    case '"':
      ret += "\\\"";
      break;
    default:
      ret += c;
      break;
    }
  }

  return ret;
}

std::string AccessLogDateTimeFormatter::fromTime(const SystemTime& time) {
  static DateFormatter date_format("%Y-%m-%dT%H:%M:%S");

  return fmt::format(
      "{}.{:03d}Z", date_format.fromTime(time),
      std::chrono::duration_cast<std::chrono::milliseconds>(time.time_since_epoch()).count() %
          1000);
}

bool StringUtil::endsWith(const std::string& source, const std::string& end) {
  if (source.length() < end.length()) {
    return false;
  }

  size_t start_position = source.length() - end.length();
  return std::equal(source.begin() + start_position, source.end(), end.begin());
}

bool StringUtil::startsWith(const char* source, const std::string& start, bool case_sensitive) {
  if (case_sensitive) {
    return strncmp(source, start.c_str(), start.size()) == 0;
  } else {
    return strncasecmp(source, start.c_str(), start.size()) == 0;
  }
}

const std::string& StringUtil::nonEmptyStringOrDefault(const std::string& s,
                                                       const std::string& default_value) {
  return s.empty() ? default_value : s;
}

std::string StringUtil::toUpper(absl::string_view s) {
  std::string upper_s;
  upper_s.reserve(s.size());
  std::transform(s.cbegin(), s.cend(), std::back_inserter(upper_s), absl::ascii_toupper);
  return upper_s;
}

<<<<<<< HEAD
bool StringUtil::CaseInsensitiveCompare::operator()(absl::string_view lhs,
                                                    absl::string_view rhs) const {
  return StringUtil::caseCompare(lhs, rhs);
}

uint64_t StringUtil::CaseInsensitiveHash::operator()(absl::string_view key) const {
  return HashUtil::djb2CaseInsensitiveHash(key);
=======
std::string StringUtil::removeCharacters(const absl::string_view& str,
                                         const IntervalSet<size_t>& remove_characters) {
  std::string ret;
  size_t pos = 0;
  const auto intervals = remove_characters.toVector();
  std::vector<absl::string_view> pieces;
  pieces.reserve(intervals.size());
  for (const auto& interval : intervals) {
    if (interval.first != pos) {
      ASSERT(interval.second <= str.size());
      pieces.push_back(str.substr(pos, interval.first - pos));
    }
    pos = interval.second;
  }
  if (pos != str.size()) {
    pieces.push_back(str.substr(pos));
  }
  return absl::StrJoin(pieces, "");
>>>>>>> a34eecac
}

bool Primes::isPrime(uint32_t x) {
  if (x < 4) {
    return true; // eliminates special-casing 2.
  } else if ((x & 1) == 0) {
    return false; // eliminates even numbers >2.
  }

  uint32_t limit = sqrt(x);
  for (uint32_t factor = 3; factor <= limit; factor += 2) {
    if ((x % factor) == 0) {
      return false;
    }
  }
  return true;
}

uint32_t Primes::findPrimeLargerThan(uint32_t x) {
  x += (x % 2) + 1;
  while (!isPrime(x)) {
    x += 2;
  }
  return x;
}

std::regex RegexUtil::parseRegex(const std::string& regex, std::regex::flag_type flags) {
  // TODO(zuercher): In the future, PGV (https://github.com/lyft/protoc-gen-validate) annotations
  // may allow us to remove this in favor of direct validation of regular expressions.
  try {
    return std::regex(regex, flags);
  } catch (const std::regex_error& e) {
    throw EnvoyException(fmt::format("Invalid regex '{}': {}", regex, e.what()));
  }
}

} // namespace Envoy<|MERGE_RESOLUTION|>--- conflicted
+++ resolved
@@ -13,12 +13,9 @@
 #include "common/common/fmt.h"
 #include "common/common/hash.h"
 
-<<<<<<< HEAD
+#include "absl/strings/ascii.h"
 #include "absl/strings/internal/memutil.h"
-=======
-#include "absl/strings/ascii.h"
 #include "absl/strings/str_join.h"
->>>>>>> a34eecac
 #include "absl/strings/str_split.h"
 #include "spdlog/spdlog.h"
 
@@ -272,7 +269,6 @@
   return upper_s;
 }
 
-<<<<<<< HEAD
 bool StringUtil::CaseInsensitiveCompare::operator()(absl::string_view lhs,
                                                     absl::string_view rhs) const {
   return StringUtil::caseCompare(lhs, rhs);
@@ -280,7 +276,8 @@
 
 uint64_t StringUtil::CaseInsensitiveHash::operator()(absl::string_view key) const {
   return HashUtil::djb2CaseInsensitiveHash(key);
-=======
+}
+
 std::string StringUtil::removeCharacters(const absl::string_view& str,
                                          const IntervalSet<size_t>& remove_characters) {
   std::string ret;
@@ -299,7 +296,6 @@
     pieces.push_back(str.substr(pos));
   }
   return absl::StrJoin(pieces, "");
->>>>>>> a34eecac
 }
 
 bool Primes::isPrime(uint32_t x) {
