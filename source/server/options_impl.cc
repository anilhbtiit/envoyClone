#include "server/options_impl.h"

#include <chrono>
#include <cstdint>
#include <iostream>
#include <string>

#include "common/common/fmt.h"
#include "common/common/logger.h"
#include "common/common/macros.h"
#include "common/common/version.h"
#include "common/protobuf/utility.h"

#include "server/options_impl_platform.h"

#include "absl/strings/str_split.h"
#include "spdlog/spdlog.h"
#include "tclap/CmdLine.h"

namespace Envoy {
OptionsImpl::OptionsImpl(int argc, const char* const* argv,
                         const HotRestartVersionCb& hot_restart_version_cb,
                         spdlog::level::level_enum default_log_level)
    : signal_handling_enabled_(true) {
  std::string log_levels_string = "Log levels: ";
  for (auto level_string_view : spdlog::level::level_string_views) {
    log_levels_string += fmt::format("[{}]", level_string_view);
  }
  log_levels_string +=
      fmt::format("\nDefault is [{}]", spdlog::level::level_string_views[default_log_level]);

  const std::string component_log_level_string =
      "Comma separated list of component log levels. For example upstream:debug,config:trace";
  const std::string log_format_string =
      fmt::format("Log message format in spdlog syntax "
                  "(see https://github.com/gabime/spdlog/wiki/3.-Custom-formatting)"
                  "\nDefault is \"{}\"",
                  Logger::Logger::DEFAULT_LOG_FORMAT);

  TCLAP::CmdLine cmd("envoy", ' ', VersionInfo::version());
  TCLAP::ValueArg<uint32_t> base_id(
      "", "base-id", "base ID so that multiple envoys can run on the same host if needed", false, 0,
      "uint32_t", cmd);
  TCLAP::ValueArg<uint32_t> concurrency("", "concurrency", "# of worker threads to run", false,
                                        std::thread::hardware_concurrency(), "uint32_t", cmd);
  TCLAP::ValueArg<std::string> config_path("c", "config-path", "Path to configuration file", false,
                                           "", "string", cmd);
  TCLAP::ValueArg<std::string> config_yaml(
      "", "config-yaml", "Inline YAML configuration, merges with the contents of --config-path",
      false, "", "string", cmd);

  TCLAP::SwitchArg allow_unknown_fields("", "allow-unknown-fields",
                                        "allow unknown fields in the configuration", cmd, false);

  TCLAP::ValueArg<std::string> admin_address_path("", "admin-address-path", "Admin address path",
                                                  false, "", "string", cmd);
  TCLAP::ValueArg<std::string> local_address_ip_version("", "local-address-ip-version",
                                                        "The local "
                                                        "IP address version (v4 or v6).",
                                                        false, "v4", "string", cmd);
  TCLAP::ValueArg<std::string> log_level(
      "l", "log-level", log_levels_string, false,
      spdlog::level::level_string_views[default_log_level].data(), "string", cmd);
  TCLAP::ValueArg<std::string> component_log_level(
      "", "component-log-level", component_log_level_string, false, "", "string", cmd);
  TCLAP::ValueArg<std::string> log_format("", "log-format", log_format_string, false,
                                          Logger::Logger::DEFAULT_LOG_FORMAT, "string", cmd);
  TCLAP::ValueArg<std::string> log_path("", "log-path", "Path to logfile", false, "", "string",
                                        cmd);
  TCLAP::ValueArg<uint32_t> restart_epoch("", "restart-epoch", "hot restart epoch #", false, 0,
                                          "uint32_t", cmd);
  TCLAP::SwitchArg hot_restart_version_option("", "hot-restart-version",
                                              "hot restart compatibility version", cmd);
  TCLAP::ValueArg<std::string> service_cluster("", "service-cluster", "Cluster name", false, "",
                                               "string", cmd);
  TCLAP::ValueArg<std::string> service_node("", "service-node", "Node name", false, "", "string",
                                            cmd);
  TCLAP::ValueArg<std::string> service_zone("", "service-zone", "Zone name", false, "", "string",
                                            cmd);
  TCLAP::ValueArg<uint32_t> file_flush_interval_msec("", "file-flush-interval-msec",
                                                     "Interval for log flushing in msec", false,
                                                     10000, "uint32_t", cmd);
  TCLAP::ValueArg<uint32_t> drain_time_s("", "drain-time-s", "Hot restart drain time in seconds",
                                         false, 600, "uint32_t", cmd);
  TCLAP::ValueArg<uint32_t> parent_shutdown_time_s("", "parent-shutdown-time-s",
                                                   "Hot restart parent shutdown time in seconds",
                                                   false, 900, "uint32_t", cmd);
  TCLAP::ValueArg<std::string> mode("", "mode",
                                    "One of 'serve' (default; validate configs and then serve "
                                    "traffic normally) or 'validate' (validate configs and exit).",
                                    false, "serve", "string", cmd);
  TCLAP::ValueArg<uint64_t> max_stats("", "max-stats",
                                      "Deprecated and unused; please do not specify.", false, 123,
                                      "uint64_t", cmd);
  TCLAP::ValueArg<uint64_t> max_obj_name_len("", "max-obj-name-len",
                                             "Deprecated and unused; please do not specify.", false,
                                             123, "uint64_t", cmd);
  TCLAP::SwitchArg disable_hot_restart("", "disable-hot-restart",
                                       "Disable hot restart functionality", cmd, false);
  TCLAP::SwitchArg enable_mutex_tracing(
      "", "enable-mutex-tracing", "Enable mutex contention tracing functionality", cmd, false);
  TCLAP::SwitchArg cpuset_threads(
      "", "cpuset-threads", "Get the default # of worker threads from cpuset size", cmd, false);

  TCLAP::ValueArg<bool> use_libevent_buffer("", "use-libevent-buffers",
                                            "Use the original libevent buffer implementation",
<<<<<<< HEAD
                                            false, true, "bool", cmd);
  TCLAP::ValueArg<bool> use_fake_symbol_table("", "use-fake-symbol-table",
                                              "Use fake symbol table implementation", false, true,
                                              "bool", cmd);
=======
                                            false, false, "bool", cmd);
>>>>>>> 817b2e36

  cmd.setExceptionHandling(false);
  try {
    cmd.parse(argc, argv);
    count_ = cmd.getArgList().size();
  } catch (TCLAP::ArgException& e) {
    try {
      cmd.getOutput()->failure(cmd, e);
    } catch (const TCLAP::ExitException&) {
      // failure() has already written an informative message to stderr, so all that's left to do
      // is throw our own exception with the original message.
      throw MalformedArgvException(e.what());
    }
  } catch (const TCLAP::ExitException& e) {
    // parse() throws an ExitException with status 0 after printing the output for --help and
    // --version.
    throw NoServingException();
  }

  hot_restart_disabled_ = disable_hot_restart.getValue();

  mutex_tracing_enabled_ = enable_mutex_tracing.getValue();

  libevent_buffer_enabled_ = use_libevent_buffer.getValue();
  fake_symbol_table_enabled_ = use_fake_symbol_table.getValue();
  cpuset_threads_ = cpuset_threads.getValue();

  log_level_ = default_log_level;
  for (size_t i = 0; i < ARRAY_SIZE(spdlog::level::level_string_views); i++) {
    if (log_level.getValue() == spdlog::level::level_string_views[i]) {
      log_level_ = static_cast<spdlog::level::level_enum>(i);
    }
  }

  log_format_ = log_format.getValue();

  parseComponentLogLevels(component_log_level.getValue());

  if (mode.getValue() == "serve") {
    mode_ = Server::Mode::Serve;
  } else if (mode.getValue() == "validate") {
    mode_ = Server::Mode::Validate;
  } else if (mode.getValue() == "init_only") {
    mode_ = Server::Mode::InitOnly;
  } else {
    const std::string message = fmt::format("error: unknown mode '{}'", mode.getValue());
    throw MalformedArgvException(message);
  }

  if (local_address_ip_version.getValue() == "v4") {
    local_address_ip_version_ = Network::Address::IpVersion::v4;
  } else if (local_address_ip_version.getValue() == "v6") {
    local_address_ip_version_ = Network::Address::IpVersion::v6;
  } else {
    const std::string message =
        fmt::format("error: unknown IP address version '{}'", local_address_ip_version.getValue());
    throw MalformedArgvException(message);
  }

  // For base ID, scale what the user inputs by 10 so that we have spread for domain sockets.
  base_id_ = base_id.getValue() * 10;

  if (!concurrency.isSet() && cpuset_threads_) {
    // The 'concurrency' command line option wasn't set but the 'cpuset-threads'
    // option was set. Use the number of CPUs assigned to the process cpuset, if
    // that can be known.
    concurrency_ = OptionsImplPlatform::getCpuCount();
  } else {
    if (concurrency.isSet() && cpuset_threads_ && cpuset_threads.isSet()) {
      ENVOY_LOG(warn, "Both --concurrency and --cpuset-threads options are set; not applying "
                      "--cpuset-threads.");
    }
    concurrency_ = std::max(1U, concurrency.getValue());
  }

  config_path_ = config_path.getValue();
  config_yaml_ = config_yaml.getValue();
  allow_unknown_fields_ = allow_unknown_fields.getValue();
  admin_address_path_ = admin_address_path.getValue();
  log_path_ = log_path.getValue();
  restart_epoch_ = restart_epoch.getValue();
  service_cluster_ = service_cluster.getValue();
  service_node_ = service_node.getValue();
  service_zone_ = service_zone.getValue();
  file_flush_interval_msec_ = std::chrono::milliseconds(file_flush_interval_msec.getValue());
  drain_time_ = std::chrono::seconds(drain_time_s.getValue());
  parent_shutdown_time_ = std::chrono::seconds(parent_shutdown_time_s.getValue());

  if (hot_restart_version_option.getValue()) {
    std::cerr << hot_restart_version_cb(!hot_restart_disabled_);
    throw NoServingException();
  }
}

void OptionsImpl::parseComponentLogLevels(const std::string& component_log_levels) {
  if (component_log_levels.empty()) {
    return;
  }
  component_log_level_str_ = component_log_levels;
  std::vector<std::string> log_levels = absl::StrSplit(component_log_levels, ',');
  for (auto& level : log_levels) {
    std::vector<std::string> log_name_level = absl::StrSplit(level, ':');
    if (log_name_level.size() != 2) {
      logError(fmt::format("error: component log level not correctly specified '{}'", level));
    }
    std::string log_name = log_name_level[0];
    std::string log_level = log_name_level[1];
    size_t level_to_use = std::numeric_limits<size_t>::max();
    for (size_t i = 0; i < ARRAY_SIZE(spdlog::level::level_string_views); i++) {
      if (log_level == spdlog::level::level_string_views[i]) {
        level_to_use = i;
        break;
      }
    }
    if (level_to_use == std::numeric_limits<size_t>::max()) {
      logError(fmt::format("error: invalid log level specified '{}'", log_level));
    }
    Logger::Logger* logger_to_change = Logger::Registry::logger(log_name);
    if (!logger_to_change) {
      logError(fmt::format("error: invalid component specified '{}'", log_name));
    }
    component_log_levels_.push_back(
        std::make_pair(log_name, static_cast<spdlog::level::level_enum>(level_to_use)));
  }
}

uint32_t OptionsImpl::count() const { return count_; }

void OptionsImpl::logError(const std::string& error) const { throw MalformedArgvException(error); }

Server::CommandLineOptionsPtr OptionsImpl::toCommandLineOptions() const {
  Server::CommandLineOptionsPtr command_line_options =
      std::make_unique<envoy::admin::v2alpha::CommandLineOptions>();
  command_line_options->set_base_id(baseId());
  command_line_options->set_concurrency(concurrency());
  command_line_options->set_config_path(configPath());
  command_line_options->set_config_yaml(configYaml());
  command_line_options->set_allow_unknown_fields(allow_unknown_fields_);
  command_line_options->set_admin_address_path(adminAddressPath());
  command_line_options->set_component_log_level(component_log_level_str_);
  command_line_options->set_log_level(spdlog::level::to_string_view(logLevel()).data(),
                                      spdlog::level::to_string_view(logLevel()).size());
  command_line_options->set_log_format(logFormat());
  command_line_options->set_log_path(logPath());
  command_line_options->set_service_cluster(serviceClusterName());
  command_line_options->set_service_node(serviceNodeName());
  command_line_options->set_service_zone(serviceZone());
  if (mode() == Server::Mode::Serve) {
    command_line_options->set_mode(envoy::admin::v2alpha::CommandLineOptions::Serve);
  } else if (mode() == Server::Mode::Validate) {
    command_line_options->set_mode(envoy::admin::v2alpha::CommandLineOptions::Validate);
  } else {
    command_line_options->set_mode(envoy::admin::v2alpha::CommandLineOptions::InitOnly);
  }
  if (localAddressIpVersion() == Network::Address::IpVersion::v4) {
    command_line_options->set_local_address_ip_version(
        envoy::admin::v2alpha::CommandLineOptions::v4);
  } else {
    command_line_options->set_local_address_ip_version(
        envoy::admin::v2alpha::CommandLineOptions::v6);
  }
  command_line_options->mutable_file_flush_interval()->MergeFrom(
      Protobuf::util::TimeUtil::MillisecondsToDuration(fileFlushIntervalMsec().count()));
  command_line_options->mutable_parent_shutdown_time()->MergeFrom(
      Protobuf::util::TimeUtil::SecondsToDuration(parentShutdownTime().count()));
  command_line_options->mutable_drain_time()->MergeFrom(
      Protobuf::util::TimeUtil::SecondsToDuration(drainTime().count()));
  command_line_options->set_disable_hot_restart(hotRestartDisabled());
  command_line_options->set_enable_mutex_tracing(mutexTracingEnabled());
  command_line_options->set_cpuset_threads(cpusetThreadsEnabled());
  command_line_options->set_restart_epoch(restartEpoch());
  return command_line_options;
}

OptionsImpl::OptionsImpl(const std::string& service_cluster, const std::string& service_node,
                         const std::string& service_zone, spdlog::level::level_enum log_level)
    : base_id_(0u), concurrency_(1u), config_path_(""), config_yaml_(""),
      local_address_ip_version_(Network::Address::IpVersion::v4), log_level_(log_level),
      log_format_(Logger::Logger::DEFAULT_LOG_FORMAT), restart_epoch_(0u),
      service_cluster_(service_cluster), service_node_(service_node), service_zone_(service_zone),
      file_flush_interval_msec_(10000), drain_time_(600), parent_shutdown_time_(900),
      mode_(Server::Mode::Serve), hot_restart_disabled_(false), signal_handling_enabled_(true),
      mutex_tracing_enabled_(false), cpuset_threads_(false), libevent_buffer_enabled_(false),
      fake_symbol_table_enabled_(false) {}

} // namespace Envoy<|MERGE_RESOLUTION|>--- conflicted
+++ resolved
@@ -104,15 +104,10 @@
 
   TCLAP::ValueArg<bool> use_libevent_buffer("", "use-libevent-buffers",
                                             "Use the original libevent buffer implementation",
-<<<<<<< HEAD
-                                            false, true, "bool", cmd);
+                                            false, false, "bool", cmd);
   TCLAP::ValueArg<bool> use_fake_symbol_table("", "use-fake-symbol-table",
                                               "Use fake symbol table implementation", false, true,
                                               "bool", cmd);
-=======
-                                            false, false, "bool", cmd);
->>>>>>> 817b2e36
-
   cmd.setExceptionHandling(false);
   try {
     cmd.parse(argc, argv);
