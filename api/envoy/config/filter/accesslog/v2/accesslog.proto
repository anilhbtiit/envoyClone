--- conflicted
+++ resolved
@@ -152,7 +152,6 @@
   // Only requests with a header which matches the specified HeaderMatcher will pass the filter
   // check.
   envoy.api.v2.route.HeaderMatcher header = 1 [(validate.rules).message.required = true];
-<<<<<<< HEAD
 }
 
 // Filters requests that received responses with an Envoy response flag set.
@@ -171,6 +170,4 @@
   // <config_access_log_format>` as well as a :ref:`default format
   // <config_access_log_default_format>`.
   string format = 2;
-=======
->>>>>>> 26cd504c
 }