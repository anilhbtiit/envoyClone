--- conflicted
+++ resolved
@@ -1153,13 +1153,9 @@
   return pending_response_.value().encoder_;
 }
 
-<<<<<<< HEAD
 Envoy::StatusOr<int> ClientConnectionImpl::onHeadersComplete() {
-=======
-int ClientConnectionImpl::onHeadersComplete() {
   ENVOY_CONN_LOG(trace, "status_code {}", connection_, parser_.status_code);
 
->>>>>>> 08464ecd
   // Handle the case where the client is closing a kept alive connection (by sending a 408
   // with a 'Connection: close' header). In this case we just let response flush out followed
   // by the remote close.
