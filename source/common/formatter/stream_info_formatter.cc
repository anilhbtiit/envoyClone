--- conflicted
+++ resolved
@@ -225,33 +225,17 @@
       return absl::nullopt;
     }
 
-<<<<<<< HEAD
-#ifdef ENVOY_ENABLE_FULL_PROTOS
-    std::string value;
-    const auto status = Protobuf::util::MessageToJsonString(*proto, &value);
-    if (!status.ok()) {
-      // If the message contains an unknown Any (from WASM or Lua), MessageToJsonString will fail.
-      // TODO(lizan): add support of unknown Any.
-      return absl::nullopt;
-    }
-=======
 #if defined(ENVOY_ENABLE_FULL_PROTOS)
   std::string value;
   const auto status = Protobuf::util::MessageToJsonString(*proto, &value);
   if (!status.ok()) {
     // If the message contains an unknown Any (from WASM or Lua), MessageToJsonString will fail.
     // TODO(lizan): add support of unknown Any.
-    return absl::nullopt;
-  }
->>>>>>> cdf1802e
+      return absl::nullopt;
+    }
 
     SubstitutionFormatUtils::truncate(value, max_length_);
     return value;
-#else
-    PANIC("FilterStateFormatter::format requires full proto support");
-    return absl::nullopt;
-#endif
-  }
   case FilterStateFormat::Field: {
     if (!factory_) {
       return absl::nullopt;
