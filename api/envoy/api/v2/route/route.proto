syntax = "proto3";

package envoy.api.v2.route;

import public "envoy/api/v2/route/route_components.proto";

option java_package = "io.envoyproxy.envoy.api.v2.route";
option java_outer_classname = "RouteProto";
<<<<<<< HEAD
option java_multiple_files = true;

// [#protodoc-title: HTTP route]
// * Routing :ref:`architecture overview <arch_overview_http_routing>`
// * HTTP :ref:`router filter <config_http_filters_router>`

// The top level element in the routing configuration is a virtual host. Each virtual host has
// a logical name as well as a set of domains that get routed to it based on the incoming request's
// host header. This allows a single listener to service multiple top level domain path trees. Once
// a virtual host is selected based on the domain, the routes are processed in order to see which
// upstream cluster to route to or whether to perform a redirect.
// [#next-free-field: 19]
message VirtualHost {
  enum TlsRequirementType {
    // No TLS requirement for the virtual host.
    NONE = 0;

    // External requests must use TLS. If a request is external and it is not
    // using TLS, a 301 redirect will be sent telling the client to use HTTPS.
    EXTERNAL_ONLY = 1;

    // All requests must use TLS. If a request is not using TLS, a 301 redirect
    // will be sent telling the client to use HTTPS.
    ALL = 2;
  }

  reserved 9;

  // The logical name of the virtual host. This is used when emitting certain
  // statistics but is not relevant for routing.
  string name = 1 [(validate.rules).string = {min_bytes: 1}];

  // A list of domains (host/authority header) that will be matched to this
  // virtual host. Wildcard hosts are supported in the suffix or prefix form.
  //
  // Domain search order:
  //  1. Exact domain names: ``www.foo.com``.
  //  2. Suffix domain wildcards: ``*.foo.com`` or ``*-bar.foo.com``.
  //  3. Prefix domain wildcards: ``foo.*`` or ``foo-*``.
  //  4. Special wildcard ``*`` matching any domain.
  //
  // .. note::
  //
  //   The wildcard will not match the empty string.
  //   e.g. ``*-bar.foo.com`` will match ``baz-bar.foo.com`` but not ``-bar.foo.com``.
  //   The longest wildcards match first.
  //   Only a single virtual host in the entire route configuration can match on ``*``. A domain
  //   must be unique across all virtual hosts or the config will fail to load.
  repeated string domains = 2 [(validate.rules).repeated = {min_items: 1}];

  // The list of routes that will be matched, in order, for incoming requests.
  // The first route that matches will be used.
  repeated Route routes = 3;

  // Specifies the type of TLS enforcement the virtual host expects. If this option is not
  // specified, there is no TLS requirement for the virtual host.
  TlsRequirementType require_tls = 4;

  // A list of virtual clusters defined for this virtual host. Virtual clusters
  // are used for additional statistics gathering.
  repeated VirtualCluster virtual_clusters = 5;

  // Specifies a set of rate limit configurations that will be applied to the
  // virtual host.
  repeated RateLimit rate_limits = 6;

  // Specifies a list of HTTP headers that should be added to each request
  // handled by this virtual host. Headers specified at this level are applied
  // after headers from enclosed :ref:`envoy_api_msg_route.Route` and before headers from the
  // enclosing :ref:`envoy_api_msg_RouteConfiguration`. For more information, including
  // details on header value syntax, see the documentation on :ref:`custom request headers
  // <config_http_conn_man_headers_custom_request_headers>`.
  repeated core.HeaderValueOption request_headers_to_add = 7
      [(validate.rules).repeated = {max_items: 1000}];

  // Specifies a list of HTTP headers that should be removed from each request
  // handled by this virtual host.
  repeated string request_headers_to_remove = 13;

  // Specifies a list of HTTP headers that should be added to each response
  // handled by this virtual host. Headers specified at this level are applied
  // after headers from enclosed :ref:`envoy_api_msg_route.Route` and before headers from the
  // enclosing :ref:`envoy_api_msg_RouteConfiguration`. For more information, including
  // details on header value syntax, see the documentation on :ref:`custom request headers
  // <config_http_conn_man_headers_custom_request_headers>`.
  repeated core.HeaderValueOption response_headers_to_add = 10
      [(validate.rules).repeated = {max_items: 1000}];

  // Specifies a list of HTTP headers that should be removed from each response
  // handled by this virtual host.
  repeated string response_headers_to_remove = 11;

  // Indicates that the virtual host has a CORS policy.
  CorsPolicy cors = 8;

  // The per_filter_config field can be used to provide virtual host-specific
  // configurations for filters. The key should match the filter name, such as
  // *envoy.buffer* for the HTTP buffer filter. Use of this field is filter
  // specific; see the :ref:`HTTP filter documentation <config_http_filters>`
  // for if and how it is utilized.
  map<string, google.protobuf.Struct> per_filter_config = 12 [deprecated = true];

  // The per_filter_config field can be used to provide virtual host-specific
  // configurations for filters. The key should match the filter name, such as
  // *envoy.buffer* for the HTTP buffer filter. Use of this field is filter
  // specific; see the :ref:`HTTP filter documentation <config_http_filters>`
  // for if and how it is utilized.
  map<string, google.protobuf.Any> typed_per_filter_config = 15;

  // Decides whether the :ref:`x-envoy-attempt-count
  // <config_http_filters_router_x-envoy-attempt-count>` header should be included
  // in the upstream request. Setting this option will cause it to override any existing header
  // value, so in the case of two Envoys on the request path with this option enabled, the upstream
  // will see the attempt count as perceived by the second Envoy. Defaults to false.
  // This header is unaffected by the
  // :ref:`suppress_envoy_headers
  // <envoy_api_field_config.filter.http.router.v2.Router.suppress_envoy_headers>` flag.
  bool include_request_attempt_count = 14;

  // Indicates the retry policy for all routes in this virtual host. Note that setting a
  // route level entry will take precedence over this config and it'll be treated
  // independently (e.g.: values are not inherited).
  RetryPolicy retry_policy = 16;

  // Indicates the hedge policy for all routes in this virtual host. Note that setting a
  // route level entry will take precedence over this config and it'll be treated
  // independently (e.g.: values are not inherited).
  HedgePolicy hedge_policy = 17;

  // The maximum bytes which will be buffered for retries and shadowing.
  // If set and a route-specific limit is not set, the bytes actually buffered will be the minimum
  // value of this and the listener per_connection_buffer_limit_bytes.
  google.protobuf.UInt32Value per_request_buffer_limit_bytes = 18;
}

// A filter-defined action type.
message FilterAction {
  google.protobuf.Any action = 1;
}

// A route is both a specification of how to match a request as well as an indication of what to do
// next (e.g., redirect, forward, rewrite, etc.).
//
// .. attention::
//
//   Envoy supports routing on HTTP method via :ref:`header matching
//   <envoy_api_msg_route.HeaderMatcher>`.
// [#next-free-field: 18]
message Route {
  reserved 6;

  // Name for the route.
  string name = 14;

  // Route matching parameters.
  RouteMatch match = 1 [(validate.rules).message = {required: true}];

  oneof action {
    option (validate.required) = true;

    // Route request to some upstream cluster.
    RouteAction route = 2;

    // Return a redirect.
    RedirectAction redirect = 3;

    // Return an arbitrary HTTP response directly, without proxying.
    DirectResponseAction direct_response = 7;

    // [#not-implemented-hide:]
    // If true, a filter will define the action (e.g., it could dynamically generate the
    // RouteAction).
    FilterAction filter_action = 17;
  }

  // The Metadata field can be used to provide additional information
  // about the route. It can be used for configuration, stats, and logging.
  // The metadata should go under the filter namespace that will need it.
  // For instance, if the metadata is intended for the Router filter,
  // the filter name should be specified as *envoy.router*.
  core.Metadata metadata = 4;

  // Decorator for the matched route.
  Decorator decorator = 5;

  // The per_filter_config field can be used to provide route-specific
  // configurations for filters. The key should match the filter name, such as
  // *envoy.buffer* for the HTTP buffer filter. Use of this field is filter
  // specific; see the :ref:`HTTP filter documentation <config_http_filters>` for
  // if and how it is utilized.
  map<string, google.protobuf.Struct> per_filter_config = 8 [deprecated = true];

  // The per_filter_config field can be used to provide route-specific
  // configurations for filters. The key should match the filter name, such as
  // *envoy.buffer* for the HTTP buffer filter. Use of this field is filter
  // specific; see the :ref:`HTTP filter documentation <config_http_filters>` for
  // if and how it is utilized.
  map<string, google.protobuf.Any> typed_per_filter_config = 13;

  // Specifies a set of headers that will be added to requests matching this
  // route. Headers specified at this level are applied before headers from the
  // enclosing :ref:`envoy_api_msg_route.VirtualHost` and
  // :ref:`envoy_api_msg_RouteConfiguration`. For more information, including details on
  // header value syntax, see the documentation on :ref:`custom request headers
  // <config_http_conn_man_headers_custom_request_headers>`.
  repeated core.HeaderValueOption request_headers_to_add = 9
      [(validate.rules).repeated = {max_items: 1000}];

  // Specifies a list of HTTP headers that should be removed from each request
  // matching this route.
  repeated string request_headers_to_remove = 12;

  // Specifies a set of headers that will be added to responses to requests
  // matching this route. Headers specified at this level are applied before
  // headers from the enclosing :ref:`envoy_api_msg_route.VirtualHost` and
  // :ref:`envoy_api_msg_RouteConfiguration`. For more information, including
  // details on header value syntax, see the documentation on
  // :ref:`custom request headers <config_http_conn_man_headers_custom_request_headers>`.
  repeated core.HeaderValueOption response_headers_to_add = 10
      [(validate.rules).repeated = {max_items: 1000}];

  // Specifies a list of HTTP headers that should be removed from each response
  // to requests matching this route.
  repeated string response_headers_to_remove = 11;

  // Presence of the object defines whether the connection manager's tracing configuration
  // is overridden by this route specific instance.
  Tracing tracing = 15;

  // The maximum bytes which will be buffered for retries and shadowing.
  // If set, the bytes actually buffered will be the minimum value of this and the
  // listener per_connection_buffer_limit_bytes.
  google.protobuf.UInt32Value per_request_buffer_limit_bytes = 16;
}

// Compared to the :ref:`cluster <envoy_api_field_route.RouteAction.cluster>` field that specifies a
// single upstream cluster as the target of a request, the :ref:`weighted_clusters
// <envoy_api_field_route.RouteAction.weighted_clusters>` option allows for specification of
// multiple upstream clusters along with weights that indicate the percentage of
// traffic to be forwarded to each cluster. The router selects an upstream cluster based on the
// weights.
message WeightedCluster {
  // [#next-free-field: 11]
  message ClusterWeight {
    reserved 7;

    // Name of the upstream cluster. The cluster must exist in the
    // :ref:`cluster manager configuration <config_cluster_manager>`.
    string name = 1 [(validate.rules).string = {min_bytes: 1}];

    // An integer between 0 and :ref:`total_weight
    // <envoy_api_field_route.WeightedCluster.total_weight>`. When a request matches the route,
    // the choice of an upstream cluster is determined by its weight. The sum of weights across all
    // entries in the clusters array must add up to the total_weight, which defaults to 100.
    google.protobuf.UInt32Value weight = 2;

    // Optional endpoint metadata match criteria used by the subset load balancer. Only endpoints in
    // the upstream cluster with metadata matching what is set in this field will be considered for
    // load balancing. Note that this will be merged with what's provided in
    // :ref:`RouteAction.metadata_match <envoy_api_field_route.RouteAction.metadata_match>`, with
    // values here taking precedence. The filter name should be specified as *envoy.lb*.
    core.Metadata metadata_match = 3;

    // Specifies a list of headers to be added to requests when this cluster is selected
    // through the enclosing :ref:`envoy_api_msg_route.RouteAction`.
    // Headers specified at this level are applied before headers from the enclosing
    // :ref:`envoy_api_msg_route.Route`, :ref:`envoy_api_msg_route.VirtualHost`, and
    // :ref:`envoy_api_msg_RouteConfiguration`. For more information, including details on
    // header value syntax, see the documentation on :ref:`custom request headers
    // <config_http_conn_man_headers_custom_request_headers>`.
    repeated core.HeaderValueOption request_headers_to_add = 4
        [(validate.rules).repeated = {max_items: 1000}];

    // Specifies a list of HTTP headers that should be removed from each request when
    // this cluster is selected through the enclosing :ref:`envoy_api_msg_route.RouteAction`.
    repeated string request_headers_to_remove = 9;

    // Specifies a list of headers to be added to responses when this cluster is selected
    // through the enclosing :ref:`envoy_api_msg_route.RouteAction`.
    // Headers specified at this level are applied before headers from the enclosing
    // :ref:`envoy_api_msg_route.Route`, :ref:`envoy_api_msg_route.VirtualHost`, and
    // :ref:`envoy_api_msg_RouteConfiguration`. For more information, including details on
    // header value syntax, see the documentation on :ref:`custom request headers
    // <config_http_conn_man_headers_custom_request_headers>`.
    repeated core.HeaderValueOption response_headers_to_add = 5
        [(validate.rules).repeated = {max_items: 1000}];

    // Specifies a list of headers to be removed from responses when this cluster is selected
    // through the enclosing :ref:`envoy_api_msg_route.RouteAction`.
    repeated string response_headers_to_remove = 6;

    // The per_filter_config field can be used to provide weighted cluster-specific
    // configurations for filters. The key should match the filter name, such as
    // *envoy.buffer* for the HTTP buffer filter. Use of this field is filter
    // specific; see the :ref:`HTTP filter documentation <config_http_filters>`
    // for if and how it is utilized.
    map<string, google.protobuf.Struct> per_filter_config = 8 [deprecated = true];

    // The per_filter_config field can be used to provide weighted cluster-specific
    // configurations for filters. The key should match the filter name, such as
    // *envoy.buffer* for the HTTP buffer filter. Use of this field is filter
    // specific; see the :ref:`HTTP filter documentation <config_http_filters>`
    // for if and how it is utilized.
    map<string, google.protobuf.Any> typed_per_filter_config = 10;
  }

  // Specifies one or more upstream clusters associated with the route.
  repeated ClusterWeight clusters = 1 [(validate.rules).repeated = {min_items: 1}];

  // Specifies the total weight across all clusters. The sum of all cluster weights must equal this
  // value, which must be greater than 0. Defaults to 100.
  google.protobuf.UInt32Value total_weight = 3 [(validate.rules).uint32 = {gte: 1}];

  // Specifies the runtime key prefix that should be used to construct the
  // runtime keys associated with each cluster. When the *runtime_key_prefix* is
  // specified, the router will look for weights associated with each upstream
  // cluster under the key *runtime_key_prefix* + "." + *cluster[i].name* where
  // *cluster[i]* denotes an entry in the clusters array field. If the runtime
  // key for the cluster does not exist, the value specified in the
  // configuration file will be used as the default weight. See the :ref:`runtime documentation
  // <operations_runtime>` for how key names map to the underlying implementation.
  string runtime_key_prefix = 2;
}

// [#next-free-field: 12]
message RouteMatch {
  message GrpcRouteMatchOptions {
  }

  message TlsContextMatchOptions {
    // If specified, the route will match against whether or not a certificate is presented.
    google.protobuf.BoolValue presented = 1;
  }

  reserved 5;

  oneof path_specifier {
    option (validate.required) = true;

    // If specified, the route is a prefix rule meaning that the prefix must
    // match the beginning of the *:path* header.
    string prefix = 1;

    // If specified, the route is an exact path rule meaning that the path must
    // exactly match the *:path* header once the query string is removed.
    string path = 2;

    // If specified, the route is a regular expression rule meaning that the
    // regex must match the *:path* header once the query string is removed. The entire path
    // (without the query string) must match the regex. The rule will not match if only a
    // subsequence of the *:path* header matches the regex. The regex grammar is defined `here
    // <https://en.cppreference.com/w/cpp/regex/ecmascript>`_.
    //
    // Examples:
    //
    // * The regex ``/b[io]t`` matches the path */bit*
    // * The regex ``/b[io]t`` matches the path */bot*
    // * The regex ``/b[io]t`` does not match the path */bite*
    // * The regex ``/b[io]t`` does not match the path */bit/bot*
    //
    // .. attention::
    //   This field has been deprecated in favor of `safe_regex` as it is not safe for use with
    //   untrusted input in all cases.
    string regex = 3 [deprecated = true, (validate.rules).string = {max_bytes: 1024}];

    // If specified, the route is a regular expression rule meaning that the
    // regex must match the *:path* header once the query string is removed. The entire path
    // (without the query string) must match the regex. The rule will not match if only a
    // subsequence of the *:path* header matches the regex.
    //
    // [#next-major-version: In the v3 API we should redo how path specification works such
    // that we utilize StringMatcher, and additionally have consistent options around whether we
    // strip query strings, do a case sensitive match, etc. In the interim it will be too disruptive
    // to deprecate the existing options. We should even consider whether we want to do away with
    // path_specifier entirely and just rely on a set of header matchers which can already match
    // on :path, etc. The issue with that is it is unclear how to generically deal with query string
    // stripping. This needs more thought.]
    type.matcher.RegexMatcher safe_regex = 10 [(validate.rules).message = {required: true}];
  }

  // Indicates that prefix/path matching should be case insensitive. The default
  // is true.
  google.protobuf.BoolValue case_sensitive = 4;

  // Indicates that the route should additionally match on a runtime key. Every time the route
  // is considered for a match, it must also fall under the percentage of matches indicated by
  // this field. For some fraction N/D, a random number in the range [0,D) is selected. If the
  // number is <= the value of the numerator N, or if the key is not present, the default
  // value, the router continues to evaluate the remaining match criteria. A runtime_fraction
  // route configuration can be used to roll out route changes in a gradual manner without full
  // code/config deploys. Refer to the :ref:`traffic shifting
  // <config_http_conn_man_route_table_traffic_splitting_shift>` docs for additional documentation.
  //
  // .. note::
  //
  //    Parsing this field is implemented such that the runtime key's data may be represented
  //    as a FractionalPercent proto represented as JSON/YAML and may also be represented as an
  //    integer with the assumption that the value is an integral percentage out of 100. For
  //    instance, a runtime key lookup returning the value "42" would parse as a FractionalPercent
  //    whose numerator is 42 and denominator is HUNDRED. This preserves legacy semantics.
  core.RuntimeFractionalPercent runtime_fraction = 9;

  // Specifies a set of headers that the route should match on. The router will
  // check the request’s headers against all the specified headers in the route
  // config. A match will happen if all the headers in the route are present in
  // the request with the same values (or based on presence if the value field
  // is not in the config).
  repeated HeaderMatcher headers = 6;

  // Specifies a set of URL query parameters on which the route should
  // match. The router will check the query string from the *path* header
  // against all the specified query parameters. If the number of specified
  // query parameters is nonzero, they all must match the *path* header's
  // query string for a match to occur.
  repeated QueryParameterMatcher query_parameters = 7;

  // If specified, only gRPC requests will be matched. The router will check
  // that the content-type header has a application/grpc or one of the various
  // application/grpc+ values.
  GrpcRouteMatchOptions grpc = 8;

  // If specified, the client tls context will be matched against the defined
  // match options.
  //
  // [#next-major-version: unify with RBAC]
  TlsContextMatchOptions tls_context = 11;
}

// [#next-free-field: 12]
message CorsPolicy {
  // Specifies the origins that will be allowed to do CORS requests.
  //
  // An origin is allowed if either allow_origin or allow_origin_regex match.
  //
  // .. attention::
  //  This field has been deprecated in favor of `allow_origin_string_match`.
  repeated string allow_origin = 1 [deprecated = true];

  // Specifies regex patterns that match allowed origins.
  //
  // An origin is allowed if either allow_origin or allow_origin_regex match.
  //
  // .. attention::
  //   This field has been deprecated in favor of `allow_origin_string_match` as it is not safe for
  //   use with untrusted input in all cases.
  repeated string allow_origin_regex = 8
      [deprecated = true, (validate.rules).repeated = {items {string {max_bytes: 1024}}}];

  // Specifies string patterns that match allowed origins. An origin is allowed if any of the
  // string matchers match.
  repeated type.matcher.StringMatcher allow_origin_string_match = 11;

  // Specifies the content for the *access-control-allow-methods* header.
  string allow_methods = 2;

  // Specifies the content for the *access-control-allow-headers* header.
  string allow_headers = 3;

  // Specifies the content for the *access-control-expose-headers* header.
  string expose_headers = 4;

  // Specifies the content for the *access-control-max-age* header.
  string max_age = 5;

  // Specifies whether the resource allows credentials.
  google.protobuf.BoolValue allow_credentials = 6;

  oneof enabled_specifier {
    // Specifies if the CORS filter is enabled. Defaults to true. Only effective on route.
    //
    // .. attention::
    //
    //   **This field is deprecated**. Set the
    //   :ref:`filter_enabled<envoy_api_field_route.CorsPolicy.filter_enabled>` field instead.
    google.protobuf.BoolValue enabled = 7 [deprecated = true];

    // Specifies the % of requests for which the CORS filter is enabled.
    //
    // If neither ``enabled``, ``filter_enabled``, nor ``shadow_enabled`` are specified, the CORS
    // filter will be enabled for 100% of the requests.
    //
    // If :ref:`runtime_key <envoy_api_field_core.runtimefractionalpercent.runtime_key>` is
    // specified, Envoy will lookup the runtime key to get the percentage of requests to filter.
    core.RuntimeFractionalPercent filter_enabled = 9;
  }

  // Specifies the % of requests for which the CORS policies will be evaluated and tracked, but not
  // enforced.
  //
  // This field is intended to be used when ``filter_enabled`` and ``enabled`` are off. One of those
  // fields have to explicitly disable the filter in order for this setting to take effect.
  //
  // If :ref:`runtime_key <envoy_api_field_core.runtimefractionalpercent.runtime_key>` is specified,
  // Envoy will lookup the runtime key to get the percentage of requests for which it will evaluate
  // and track the request's *Origin* to determine if it's valid but will not enforce any policies.
  core.RuntimeFractionalPercent shadow_enabled = 10;
}

// [#next-free-field: 32]
message RouteAction {
  enum ClusterNotFoundResponseCode {
    // HTTP status code - 503 Service Unavailable.
    SERVICE_UNAVAILABLE = 0;

    // HTTP status code - 404 Not Found.
    NOT_FOUND = 1;
  }

  // Configures :ref:`internal redirect <arch_overview_internal_redirects>` behavior.
  enum InternalRedirectAction {
    PASS_THROUGH_INTERNAL_REDIRECT = 0;
    HANDLE_INTERNAL_REDIRECT = 1;
  }

  // The router is capable of shadowing traffic from one cluster to another. The current
  // implementation is "fire and forget," meaning Envoy will not wait for the shadow cluster to
  // respond before returning the response from the primary cluster. All normal statistics are
  // collected for the shadow cluster making this feature useful for testing.
  //
  // During shadowing, the host/authority header is altered such that *-shadow* is appended. This is
  // useful for logging. For example, *cluster1* becomes *cluster1-shadow*.
  message RequestMirrorPolicy {
    // Specifies the cluster that requests will be mirrored to. The cluster must
    // exist in the cluster manager configuration.
    string cluster = 1 [(validate.rules).string = {min_bytes: 1}];

    // If not specified, all requests to the target cluster will be mirrored. If
    // specified, Envoy will lookup the runtime key to get the % of requests to
    // mirror. Valid values are from 0 to 10000, allowing for increments of
    // 0.01% of requests to be mirrored. If the runtime key is specified in the
    // configuration but not present in runtime, 0 is the default and thus 0% of
    // requests will be mirrored.
    //
    // .. attention::
    //
    //   **This field is deprecated**. Set the
    //   :ref:`runtime_fraction
    //   <envoy_api_field_route.RouteAction.RequestMirrorPolicy.runtime_fraction>` field instead.
    string runtime_key = 2 [deprecated = true];

    // If both :ref:`runtime_key
    // <envoy_api_field_route.RouteAction.RequestMirrorPolicy.runtime_key>` and this field are not
    // specified, all requests to the target cluster will be mirrored.
    //
    // If specified, this field takes precedence over the `runtime_key` field and requests must also
    // fall under the percentage of matches indicated by this field.
    //
    // For some fraction N/D, a random number in the range [0,D) is selected. If the
    // number is <= the value of the numerator N, or if the key is not present, the default
    // value, the request will be mirrored.
    core.RuntimeFractionalPercent runtime_fraction = 3;
  }

  // Specifies the route's hashing policy if the upstream cluster uses a hashing :ref:`load balancer
  // <arch_overview_load_balancing_types>`.
  // [#next-free-field: 6]
  message HashPolicy {
    message Header {
      // The name of the request header that will be used to obtain the hash
      // key. If the request header is not present, no hash will be produced.
      string header_name = 1 [(validate.rules).string = {min_bytes: 1}];
    }

    // Envoy supports two types of cookie affinity:
    //
    // 1. Passive. Envoy takes a cookie that's present in the cookies header and
    //    hashes on its value.
    //
    // 2. Generated. Envoy generates and sets a cookie with an expiration (TTL)
    //    on the first request from the client in its response to the client,
    //    based on the endpoint the request gets sent to. The client then
    //    presents this on the next and all subsequent requests. The hash of
    //    this is sufficient to ensure these requests get sent to the same
    //    endpoint. The cookie is generated by hashing the source and
    //    destination ports and addresses so that multiple independent HTTP2
    //    streams on the same connection will independently receive the same
    //    cookie, even if they arrive at the Envoy simultaneously.
    message Cookie {
      // The name of the cookie that will be used to obtain the hash key. If the
      // cookie is not present and ttl below is not set, no hash will be
      // produced.
      string name = 1 [(validate.rules).string = {min_bytes: 1}];

      // If specified, a cookie with the TTL will be generated if the cookie is
      // not present. If the TTL is present and zero, the generated cookie will
      // be a session cookie.
      google.protobuf.Duration ttl = 2;

      // The name of the path for the cookie. If no path is specified here, no path
      // will be set for the cookie.
      string path = 3;
    }

    message ConnectionProperties {
      // Hash on source IP address.
      bool source_ip = 1;
    }

    message QueryParameter {
      // The name of the URL query parameter that will be used to obtain the hash
      // key. If the parameter is not present, no hash will be produced. Query
      // parameter names are case-sensitive.
      string name = 1 [(validate.rules).string = {min_bytes: 1}];
    }

    oneof policy_specifier {
      option (validate.required) = true;

      // Header hash policy.
      Header header = 1;

      // Cookie hash policy.
      Cookie cookie = 2;

      // Connection properties hash policy.
      ConnectionProperties connection_properties = 3;

      // Query parameter hash policy.
      QueryParameter query_parameter = 5;
    }

    // The flag that short-circuits the hash computing. This field provides a
    // 'fallback' style of configuration: "if a terminal policy doesn't work,
    // fallback to rest of the policy list", it saves time when the terminal
    // policy works.
    //
    // If true, and there is already a hash computed, ignore rest of the
    // list of hash polices.
    // For example, if the following hash methods are configured:
    //
    //  ========= ========
    //  specifier terminal
    //  ========= ========
    //  Header A  true
    //  Header B  false
    //  Header C  false
    //  ========= ========
    //
    // The generateHash process ends if policy "header A" generates a hash, as
    // it's a terminal policy.
    bool terminal = 4;
  }

  // Allows enabling and disabling upgrades on a per-route basis.
  // This overrides any enabled/disabled upgrade filter chain specified in the
  // HttpConnectionManager
  // :ref:`upgrade_configs
  // <envoy_api_field_config.filter.network.http_connection_manager.v2.HttpConnectionManager.upgrade_configs>`
  // but does not affect any custom filter chain specified there.
  message UpgradeConfig {
    // The case-insensitive name of this upgrade, e.g. "websocket".
    // For each upgrade type present in upgrade_configs, requests with
    // Upgrade: [upgrade_type] will be proxied upstream.
    string upgrade_type = 1;

    // Determines if upgrades are available on this route. Defaults to true.
    google.protobuf.BoolValue enabled = 2;
  }

  reserved 12, 18, 19, 16, 22, 21;

  oneof cluster_specifier {
    option (validate.required) = true;

    // Indicates the upstream cluster to which the request should be routed
    // to.
    string cluster = 1 [(validate.rules).string = {min_bytes: 1}];

    // Envoy will determine the cluster to route to by reading the value of the
    // HTTP header named by cluster_header from the request headers. If the
    // header is not found or the referenced cluster does not exist, Envoy will
    // return a 404 response.
    //
    // .. attention::
    //
    //   Internally, Envoy always uses the HTTP/2 *:authority* header to represent the HTTP/1
    //   *Host* header. Thus, if attempting to match on *Host*, match on *:authority* instead.
    string cluster_header = 2 [(validate.rules).string = {min_bytes: 1}];

    // Multiple upstream clusters can be specified for a given route. The
    // request is routed to one of the upstream clusters based on weights
    // assigned to each cluster. See
    // :ref:`traffic splitting <config_http_conn_man_route_table_traffic_splitting_split>`
    // for additional documentation.
    WeightedCluster weighted_clusters = 3;
  }

  // The HTTP status code to use when configured cluster is not found.
  // The default response code is 503 Service Unavailable.
  ClusterNotFoundResponseCode cluster_not_found_response_code = 20
      [(validate.rules).enum = {defined_only: true}];

  // Optional endpoint metadata match criteria used by the subset load balancer. Only endpoints
  // in the upstream cluster with metadata matching what's set in this field will be considered
  // for load balancing. If using :ref:`weighted_clusters
  // <envoy_api_field_route.RouteAction.weighted_clusters>`, metadata will be merged, with values
  // provided there taking precedence. The filter name should be specified as *envoy.lb*.
  core.Metadata metadata_match = 4;

  // Indicates that during forwarding, the matched prefix (or path) should be
  // swapped with this value. This option allows application URLs to be rooted
  // at a different path from those exposed at the reverse proxy layer. The router filter will
  // place the original path before rewrite into the :ref:`x-envoy-original-path
  // <config_http_filters_router_x-envoy-original-path>` header.
  //
  // .. attention::
  //
  //   Pay careful attention to the use of trailing slashes in the
  //   :ref:`route's match <envoy_api_field_route.Route.match>` prefix value.
  //   Stripping a prefix from a path requires multiple Routes to handle all cases. For example,
  //   rewriting */prefix* to */* and */prefix/etc* to */etc* cannot be done in a single
  //   :ref:`Route <envoy_api_msg_route.Route>`, as shown by the below config entries:
  //
  //   .. code-block:: yaml
  //
  //     - match:
  //         prefix: "/prefix/"
  //       route:
  //         prefix_rewrite: "/"
  //     - match:
  //         prefix: "/prefix"
  //       route:
  //         prefix_rewrite: "/"
  //
  //   Having above entries in the config, requests to */prefix* will be stripped to */*, while
  //   requests to */prefix/etc* will be stripped to */etc*.
  string prefix_rewrite = 5;

  oneof host_rewrite_specifier {
    // Indicates that during forwarding, the host header will be swapped with
    // this value.
    string host_rewrite = 6 [(udpa.annotations.field_migrate).rename = "host_rewrite_literal"];

    // Indicates that during forwarding, the host header will be swapped with
    // the hostname of the upstream host chosen by the cluster manager. This
    // option is applicable only when the destination cluster for a route is of
    // type *strict_dns* or *logical_dns*. Setting this to true with other cluster
    // types has no effect.
    google.protobuf.BoolValue auto_host_rewrite = 7;

    // Indicates that during forwarding, the host header will be swapped with the content of given
    // downstream or :ref:`custom <config_http_conn_man_headers_custom_request_headers>` header.
    // If header value is empty, host header is left intact.
    //
    // .. attention::
    //
    //   Pay attention to the potential security implications of using this option. Provided header
    //   must come from trusted source.
    string auto_host_rewrite_header = 29
        [(udpa.annotations.field_migrate).rename = "host_rewrite_header"];
  }

  // Specifies the upstream timeout for the route. If not specified, the default is 15s. This
  // spans between the point at which the entire downstream request (i.e. end-of-stream) has been
  // processed and when the upstream response has been completely processed. A value of 0 will
  // disable the route's timeout.
  //
  // .. note::
  //
  //   This timeout includes all retries. See also
  //   :ref:`config_http_filters_router_x-envoy-upstream-rq-timeout-ms`,
  //   :ref:`config_http_filters_router_x-envoy-upstream-rq-per-try-timeout-ms`, and the
  //   :ref:`retry overview <arch_overview_http_routing_retry>`.
  google.protobuf.Duration timeout = 8;

  // Specifies the idle timeout for the route. If not specified, there is no per-route idle timeout,
  // although the connection manager wide :ref:`stream_idle_timeout
  // <envoy_api_field_config.filter.network.http_connection_manager.v2.HttpConnectionManager.stream_idle_timeout>`
  // will still apply. A value of 0 will completely disable the route's idle timeout, even if a
  // connection manager stream idle timeout is configured.
  //
  // The idle timeout is distinct to :ref:`timeout
  // <envoy_api_field_route.RouteAction.timeout>`, which provides an upper bound
  // on the upstream response time; :ref:`idle_timeout
  // <envoy_api_field_route.RouteAction.idle_timeout>` instead bounds the amount
  // of time the request's stream may be idle.
  //
  // After header decoding, the idle timeout will apply on downstream and
  // upstream request events. Each time an encode/decode event for headers or
  // data is processed for the stream, the timer will be reset. If the timeout
  // fires, the stream is terminated with a 408 Request Timeout error code if no
  // upstream response header has been received, otherwise a stream reset
  // occurs.
  google.protobuf.Duration idle_timeout = 24;

  // Indicates that the route has a retry policy. Note that if this is set,
  // it'll take precedence over the virtual host level retry policy entirely
  // (e.g.: policies are not merged, most internal one becomes the enforced policy).
  RetryPolicy retry_policy = 9;

  // Indicates that the route has a request mirroring policy.
  //
  // .. attention::
  //   This field has been deprecated in favor of `request_mirror_policies` which supports one or
  //   more mirroring policies.
  RequestMirrorPolicy request_mirror_policy = 10 [deprecated = true];

  // Indicates that the route has request mirroring policies.
  repeated RequestMirrorPolicy request_mirror_policies = 30;

  // Optionally specifies the :ref:`routing priority <arch_overview_http_routing_priority>`.
  core.RoutingPriority priority = 11 [(validate.rules).enum = {defined_only: true}];

  // Specifies a set of rate limit configurations that could be applied to the
  // route.
  repeated RateLimit rate_limits = 13;

  // Specifies if the rate limit filter should include the virtual host rate
  // limits. By default, if the route configured rate limits, the virtual host
  // :ref:`rate_limits <envoy_api_field_route.VirtualHost.rate_limits>` are not applied to the
  // request.
  google.protobuf.BoolValue include_vh_rate_limits = 14;

  // Specifies a list of hash policies to use for ring hash load balancing. Each
  // hash policy is evaluated individually and the combined result is used to
  // route the request. The method of combination is deterministic such that
  // identical lists of hash policies will produce the same hash. Since a hash
  // policy examines specific parts of a request, it can fail to produce a hash
  // (i.e. if the hashed header is not present). If (and only if) all configured
  // hash policies fail to generate a hash, no hash will be produced for
  // the route. In this case, the behavior is the same as if no hash policies
  // were specified (i.e. the ring hash load balancer will choose a random
  // backend). If a hash policy has the "terminal" attribute set to true, and
  // there is already a hash generated, the hash is returned immediately,
  // ignoring the rest of the hash policy list.
  repeated HashPolicy hash_policy = 15;

  // Indicates that the route has a CORS policy.
  CorsPolicy cors = 17;

  // If present, and the request is a gRPC request, use the
  // `grpc-timeout header <https://github.com/grpc/grpc/blob/master/doc/PROTOCOL-HTTP2.md>`_,
  // or its default value (infinity) instead of
  // :ref:`timeout <envoy_api_field_route.RouteAction.timeout>`, but limit the applied timeout
  // to the maximum value specified here. If configured as 0, the maximum allowed timeout for
  // gRPC requests is infinity. If not configured at all, the `grpc-timeout` header is not used
  // and gRPC requests time out like any other requests using
  // :ref:`timeout <envoy_api_field_route.RouteAction.timeout>` or its default.
  // This can be used to prevent unexpected upstream request timeouts due to potentially long
  // time gaps between gRPC request and response in gRPC streaming mode.
  google.protobuf.Duration max_grpc_timeout = 23;

  // If present, Envoy will adjust the timeout provided by the `grpc-timeout` header by subtracting
  // the provided duration from the header. This is useful in allowing Envoy to set its global
  // timeout to be less than that of the deadline imposed by the calling client, which makes it more
  // likely that Envoy will handle the timeout instead of having the call canceled by the client.
  // The offset will only be applied if the provided grpc_timeout is greater than the offset. This
  // ensures that the offset will only ever decrease the timeout and never set it to 0 (meaning
  // infinity).
  google.protobuf.Duration grpc_timeout_offset = 28;

  repeated UpgradeConfig upgrade_configs = 25;

  InternalRedirectAction internal_redirect_action = 26;

  // An internal redirect is handled, iff the number of previous internal redirects that a
  // downstream request has encountered is lower than this value, and internal_redirect_action
  // is set to PASS_THROUGH_INTERNAL_REDIRECT.
  // In the case of a downstream request is bounced among multiple routes by internal redirect,
  // the first route that hits this threshold or has internal_redirect_action set to
  // PASS_THROUGH_INTERNAL_REDIRECT will pass the redirect back to downstream.
  //
  // If not specified, at most one redirect will be followed.
  google.protobuf.UInt32Value max_previous_internal_redirect = 31;

  // Indicates that the route has a hedge policy. Note that if this is set,
  // it'll take precedence over the virtual host level hedge policy entirely
  // (e.g.: policies are not merged, most internal one becomes the enforced policy).
  HedgePolicy hedge_policy = 27;
}

// HTTP retry :ref:`architecture overview <arch_overview_http_routing_retry>`.
// [#next-free-field: 11]
message RetryPolicy {
  message RetryPriority {
    string name = 1 [(validate.rules).string = {min_bytes: 1}];

    oneof config_type {
      google.protobuf.Struct config = 2 [deprecated = true];

      google.protobuf.Any typed_config = 3;
    }
  }

  message RetryHostPredicate {
    string name = 1 [(validate.rules).string = {min_bytes: 1}];

    oneof config_type {
      google.protobuf.Struct config = 2 [deprecated = true];

      google.protobuf.Any typed_config = 3;
    }
  }

  message RetryBackOff {
    // Specifies the base interval between retries. This parameter is required and must be greater
    // than zero. Values less than 1 ms are rounded up to 1 ms.
    // See :ref:`config_http_filters_router_x-envoy-max-retries` for a discussion of Envoy's
    // back-off algorithm.
    google.protobuf.Duration base_interval = 1 [(validate.rules).duration = {
      required: true
      gt {}
    }];

    // Specifies the maximum interval between retries. This parameter is optional, but must be
    // greater than or equal to the `base_interval` if set. The default is 10 times the
    // `base_interval`. See :ref:`config_http_filters_router_x-envoy-max-retries` for a discussion
    // of Envoy's back-off algorithm.
    google.protobuf.Duration max_interval = 2 [(validate.rules).duration = {gt {}}];
  }

  // Specifies the conditions under which retry takes place. These are the same
  // conditions documented for :ref:`config_http_filters_router_x-envoy-retry-on` and
  // :ref:`config_http_filters_router_x-envoy-retry-grpc-on`.
  string retry_on = 1;

  // Specifies the allowed number of retries. This parameter is optional and
  // defaults to 1. These are the same conditions documented for
  // :ref:`config_http_filters_router_x-envoy-max-retries`.
  google.protobuf.UInt32Value num_retries = 2;

  // Specifies a non-zero upstream timeout per retry attempt. This parameter is optional. The
  // same conditions documented for
  // :ref:`config_http_filters_router_x-envoy-upstream-rq-per-try-timeout-ms` apply.
  //
  // .. note::
  //
  //   If left unspecified, Envoy will use the global
  //   :ref:`route timeout <envoy_api_field_route.RouteAction.timeout>` for the request.
  //   Consequently, when using a :ref:`5xx <config_http_filters_router_x-envoy-retry-on>` based
  //   retry policy, a request that times out will not be retried as the total timeout budget
  //   would have been exhausted.
  google.protobuf.Duration per_try_timeout = 3;

  // Specifies an implementation of a RetryPriority which is used to determine the
  // distribution of load across priorities used for retries. Refer to
  // :ref:`retry plugin configuration <arch_overview_http_retry_plugins>` for more details.
  RetryPriority retry_priority = 4;

  // Specifies a collection of RetryHostPredicates that will be consulted when selecting a host
  // for retries. If any of the predicates reject the host, host selection will be reattempted.
  // Refer to :ref:`retry plugin configuration <arch_overview_http_retry_plugins>` for more
  // details.
  repeated RetryHostPredicate retry_host_predicate = 5;

  // The maximum number of times host selection will be reattempted before giving up, at which
  // point the host that was last selected will be routed to. If unspecified, this will default to
  // retrying once.
  int64 host_selection_retry_max_attempts = 6;

  // HTTP status codes that should trigger a retry in addition to those specified by retry_on.
  repeated uint32 retriable_status_codes = 7;

  // Specifies parameters that control retry back off. This parameter is optional, in which case the
  // default base interval is 25 milliseconds or, if set, the current value of the
  // `upstream.base_retry_backoff_ms` runtime parameter. The default maximum interval is 10 times
  // the base interval. The documentation for :ref:`config_http_filters_router_x-envoy-max-retries`
  // describes Envoy's back-off algorithm.
  RetryBackOff retry_back_off = 8;

  // HTTP response headers that trigger a retry if present in the response. A retry will be
  // triggered if any of the header matches match the upstream response headers.
  // The field is only consulted if 'retriable-headers' retry policy is active.
  repeated HeaderMatcher retriable_headers = 9;

  // HTTP headers which must be present in the request for retries to be attempted.
  repeated HeaderMatcher retriable_request_headers = 10;
}

// HTTP request hedging :ref:`architecture overview <arch_overview_http_routing_hedging>`.
message HedgePolicy {
  // Specifies the number of initial requests that should be sent upstream.
  // Must be at least 1.
  // Defaults to 1.
  // [#not-implemented-hide:]
  google.protobuf.UInt32Value initial_requests = 1 [(validate.rules).uint32 = {gte: 1}];

  // Specifies a probability that an additional upstream request should be sent
  // on top of what is specified by initial_requests.
  // Defaults to 0.
  // [#not-implemented-hide:]
  type.FractionalPercent additional_request_chance = 2;

  // Indicates that a hedged request should be sent when the per-try timeout
  // is hit. This will only occur if the retry policy also indicates that a
  // timed out request should be retried.
  // Once a timed out request is retried due to per try timeout, the router
  // filter will ensure that it is not retried again even if the returned
  // response headers would otherwise be retried according the specified
  // :ref:`RetryPolicy <envoy_api_msg_route.RetryPolicy>`.
  // Defaults to false.
  bool hedge_on_per_try_timeout = 3;
}

// [#next-free-field: 9]
message RedirectAction {
  enum RedirectResponseCode {
    // Moved Permanently HTTP Status Code - 301.
    MOVED_PERMANENTLY = 0;

    // Found HTTP Status Code - 302.
    FOUND = 1;

    // See Other HTTP Status Code - 303.
    SEE_OTHER = 2;

    // Temporary Redirect HTTP Status Code - 307.
    TEMPORARY_REDIRECT = 3;

    // Permanent Redirect HTTP Status Code - 308.
    PERMANENT_REDIRECT = 4;
  }

  // When the scheme redirection take place, the following rules apply:
  //  1. If the source URI scheme is `http` and the port is explicitly
  //     set to `:80`, the port will be removed after the redirection
  //  2. If the source URI scheme is `https` and the port is explicitly
  //     set to `:443`, the port will be removed after the redirection
  oneof scheme_rewrite_specifier {
    // The scheme portion of the URL will be swapped with "https".
    bool https_redirect = 4;

    // The scheme portion of the URL will be swapped with this value.
    string scheme_redirect = 7;
  }

  // The host portion of the URL will be swapped with this value.
  string host_redirect = 1;

  // The port value of the URL will be swapped with this value.
  uint32 port_redirect = 8;

  oneof path_rewrite_specifier {
    // The path portion of the URL will be swapped with this value.
    string path_redirect = 2;

    // Indicates that during redirection, the matched prefix (or path)
    // should be swapped with this value. This option allows redirect URLs be dynamically created
    // based on the request.
    //
    // .. attention::
    //
    //   Pay attention to the use of trailing slashes as mentioned in
    //   :ref:`RouteAction's prefix_rewrite <envoy_api_field_route.RouteAction.prefix_rewrite>`.
    string prefix_rewrite = 5;
  }

  // The HTTP status code to use in the redirect response. The default response
  // code is MOVED_PERMANENTLY (301).
  RedirectResponseCode response_code = 3 [(validate.rules).enum = {defined_only: true}];

  // Indicates that during redirection, the query portion of the URL will
  // be removed. Default value is false.
  bool strip_query = 6;
}

message DirectResponseAction {
  // Specifies the HTTP response status to be returned.
  uint32 status = 1 [(validate.rules).uint32 = {lt: 600 gte: 100}];

  // Specifies the content of the response body. If this setting is omitted,
  // no body is included in the generated response.
  //
  // .. note::
  //
  //   Headers can be specified using *response_headers_to_add* in the enclosing
  //   :ref:`envoy_api_msg_route.Route`, :ref:`envoy_api_msg_RouteConfiguration` or
  //   :ref:`envoy_api_msg_route.VirtualHost`.
  core.DataSource body = 2;
}

message Decorator {
  // The operation name associated with the request matched to this route. If tracing is
  // enabled, this information will be used as the span name reported for this request.
  //
  // .. note::
  //
  //   For ingress (inbound) requests, or egress (outbound) responses, this value may be overridden
  //   by the :ref:`x-envoy-decorator-operation
  //   <config_http_filters_router_x-envoy-decorator-operation>` header.
  string operation = 1 [(validate.rules).string = {min_bytes: 1}];
}

message Tracing {
  // Target percentage of requests managed by this HTTP connection manager that will be force
  // traced if the :ref:`x-client-trace-id <config_http_conn_man_headers_x-client-trace-id>`
  // header is set. This field is a direct analog for the runtime variable
  // 'tracing.client_sampling' in the :ref:`HTTP Connection Manager
  // <config_http_conn_man_runtime>`.
  // Default: 100%
  type.FractionalPercent client_sampling = 1;

  // Target percentage of requests managed by this HTTP connection manager that will be randomly
  // selected for trace generation, if not requested by the client or not forced. This field is
  // a direct analog for the runtime variable 'tracing.random_sampling' in the
  // :ref:`HTTP Connection Manager <config_http_conn_man_runtime>`.
  // Default: 100%
  type.FractionalPercent random_sampling = 2;

  // Target percentage of requests managed by this HTTP connection manager that will be traced
  // after all other sampling checks have been applied (client-directed, force tracing, random
  // sampling). This field functions as an upper limit on the total configured sampling rate. For
  // instance, setting client_sampling to 100% but overall_sampling to 1% will result in only 1%
  // of client requests with the appropriate headers to be force traced. This field is a direct
  // analog for the runtime variable 'tracing.global_enabled' in the
  // :ref:`HTTP Connection Manager <config_http_conn_man_runtime>`.
  // Default: 100%
  type.FractionalPercent overall_sampling = 3;

  // A list of custom tags with unique tag name to create tags for the active span.
  // It will take effect after merging with the :ref:`corresponding configuration
  // <envoy_api_field_config.filter.network.http_connection_manager.v2.HttpConnectionManager.tracing.custom_tags>`
  // configured in the HTTP connection manager. If two tags with the same name are configured
  // each in the HTTP connection manager and the route level, the one configured here takes
  // priority.
  repeated type.tracing.v2.CustomTag custom_tags = 4;
}

// A virtual cluster is a way of specifying a regex matching rule against
// certain important endpoints such that statistics are generated explicitly for
// the matched requests. The reason this is useful is that when doing
// prefix/path matching Envoy does not always know what the application
// considers to be an endpoint. Thus, it’s impossible for Envoy to generically
// emit per endpoint statistics. However, often systems have highly critical
// endpoints that they wish to get “perfect” statistics on. Virtual cluster
// statistics are perfect in the sense that they are emitted on the downstream
// side such that they include network level failures.
//
// Documentation for :ref:`virtual cluster statistics <config_http_filters_router_stats>`.
//
// .. note::
//
//    Virtual clusters are a useful tool, but we do not recommend setting up a virtual cluster for
//    every application endpoint. This is both not easily maintainable and as well the matching and
//    statistics output are not free.
message VirtualCluster {
  // Specifies a regex pattern to use for matching requests. The entire path of the request
  // must match the regex. The regex grammar used is defined `here
  // <https://en.cppreference.com/w/cpp/regex/ecmascript>`_.
  //
  // Examples:
  //
  // * The regex ``/rides/\d+`` matches the path */rides/0*
  // * The regex ``/rides/\d+`` matches the path */rides/123*
  // * The regex ``/rides/\d+`` does not match the path */rides/123/456*
  //
  // .. attention::
  //   This field has been deprecated in favor of `headers` as it is not safe for use with
  //   untrusted input in all cases.
  string pattern = 1 [deprecated = true, (validate.rules).string = {max_bytes: 1024}];

  // Specifies a list of header matchers to use for matching requests. Each specified header must
  // match. The pseudo-headers `:path` and `:method` can be used to match the request path and
  // method, respectively.
  repeated HeaderMatcher headers = 4;

  // Specifies the name of the virtual cluster. The virtual cluster name as well
  // as the virtual host name are used when emitting statistics. The statistics are emitted by the
  // router filter and are documented :ref:`here <config_http_filters_router_stats>`.
  string name = 2 [(validate.rules).string = {min_bytes: 1}];

  // Optionally specifies the HTTP method to match on. For example GET, PUT,
  // etc.
  //
  // .. attention::
  //   This field has been deprecated in favor of `headers`.
  core.RequestMethod method = 3 [deprecated = true];
}

// Global rate limiting :ref:`architecture overview <arch_overview_global_rate_limit>`.
message RateLimit {
  // [#next-free-field: 7]
  message Action {
    // The following descriptor entry is appended to the descriptor:
    //
    // .. code-block:: cpp
    //
    //   ("source_cluster", "<local service cluster>")
    //
    // <local service cluster> is derived from the :option:`--service-cluster` option.
    message SourceCluster {
    }

    // The following descriptor entry is appended to the descriptor:
    //
    // .. code-block:: cpp
    //
    //   ("destination_cluster", "<routed target cluster>")
    //
    // Once a request matches against a route table rule, a routed cluster is determined by one of
    // the following :ref:`route table configuration <envoy_api_msg_RouteConfiguration>`
    // settings:
    //
    // * :ref:`cluster <envoy_api_field_route.RouteAction.cluster>` indicates the upstream cluster
    //   to route to.
    // * :ref:`weighted_clusters <envoy_api_field_route.RouteAction.weighted_clusters>`
    //   chooses a cluster randomly from a set of clusters with attributed weight.
    // * :ref:`cluster_header <envoy_api_field_route.RouteAction.cluster_header>` indicates which
    //   header in the request contains the target cluster.
    message DestinationCluster {
    }

    // The following descriptor entry is appended when a header contains a key that matches the
    // *header_name*:
    //
    // .. code-block:: cpp
    //
    //   ("<descriptor_key>", "<header_value_queried_from_header>")
    message RequestHeaders {
      // The header name to be queried from the request headers. The header’s
      // value is used to populate the value of the descriptor entry for the
      // descriptor_key.
      string header_name = 1 [(validate.rules).string = {min_bytes: 1}];

      // The key to use in the descriptor entry.
      string descriptor_key = 2 [(validate.rules).string = {min_bytes: 1}];
    }

    // The following descriptor entry is appended to the descriptor and is populated using the
    // trusted address from :ref:`x-forwarded-for <config_http_conn_man_headers_x-forwarded-for>`:
    //
    // .. code-block:: cpp
    //
    //   ("remote_address", "<trusted address from x-forwarded-for>")
    message RemoteAddress {
    }

    // The following descriptor entry is appended to the descriptor:
    //
    // .. code-block:: cpp
    //
    //   ("generic_key", "<descriptor_value>")
    message GenericKey {
      // The value to use in the descriptor entry.
      string descriptor_value = 1 [(validate.rules).string = {min_bytes: 1}];
    }

    // The following descriptor entry is appended to the descriptor:
    //
    // .. code-block:: cpp
    //
    //   ("header_match", "<descriptor_value>")
    message HeaderValueMatch {
      // The value to use in the descriptor entry.
      string descriptor_value = 1 [(validate.rules).string = {min_bytes: 1}];

      // If set to true, the action will append a descriptor entry when the
      // request matches the headers. If set to false, the action will append a
      // descriptor entry when the request does not match the headers. The
      // default value is true.
      google.protobuf.BoolValue expect_match = 2;

      // Specifies a set of headers that the rate limit action should match
      // on. The action will check the request’s headers against all the
      // specified headers in the config. A match will happen if all the
      // headers in the config are present in the request with the same values
      // (or based on presence if the value field is not in the config).
      repeated HeaderMatcher headers = 3 [(validate.rules).repeated = {min_items: 1}];
    }

    oneof action_specifier {
      option (validate.required) = true;

      // Rate limit on source cluster.
      SourceCluster source_cluster = 1;

      // Rate limit on destination cluster.
      DestinationCluster destination_cluster = 2;

      // Rate limit on request headers.
      RequestHeaders request_headers = 3;

      // Rate limit on remote address.
      RemoteAddress remote_address = 4;

      // Rate limit on a generic key.
      GenericKey generic_key = 5;

      // Rate limit on the existence of request headers.
      HeaderValueMatch header_value_match = 6;
    }
  }

  // Refers to the stage set in the filter. The rate limit configuration only
  // applies to filters with the same stage number. The default stage number is
  // 0.
  //
  // .. note::
  //
  //   The filter supports a range of 0 - 10 inclusively for stage numbers.
  google.protobuf.UInt32Value stage = 1 [(validate.rules).uint32 = {lte: 10}];

  // The key to be set in runtime to disable this rate limit configuration.
  string disable_key = 2;

  // A list of actions that are to be applied for this rate limit configuration.
  // Order matters as the actions are processed sequentially and the descriptor
  // is composed by appending descriptor entries in that sequence. If an action
  // cannot append a descriptor entry, no descriptor is generated for the
  // configuration. See :ref:`composing actions
  // <config_http_filters_rate_limit_composing_actions>` for additional documentation.
  repeated Action actions = 3 [(validate.rules).repeated = {min_items: 1}];
}

// .. attention::
//
//   Internally, Envoy always uses the HTTP/2 *:authority* header to represent the HTTP/1 *Host*
//   header. Thus, if attempting to match on *Host*, match on *:authority* instead.
//
// .. attention::
//
//   To route on HTTP method, use the special HTTP/2 *:method* header. This works for both
//   HTTP/1 and HTTP/2 as Envoy normalizes headers. E.g.,
//
//   .. code-block:: json
//
//     {
//       "name": ":method",
//       "exact_match": "POST"
//     }
//
// .. attention::
//   In the absence of any header match specifier, match will default to :ref:`present_match
//   <envoy_api_field_route.HeaderMatcher.present_match>`. i.e, a request that has the :ref:`name
//   <envoy_api_field_route.HeaderMatcher.name>` header will match, regardless of the header's
//   value.
//
//  [#next-major-version: HeaderMatcher should be refactored to use StringMatcher.]
// [#next-free-field: 12]
message HeaderMatcher {
  reserved 2, 3;

  // Specifies the name of the header in the request.
  string name = 1 [(validate.rules).string = {min_bytes: 1}];

  // Specifies how the header match will be performed to route the request.
  oneof header_match_specifier {
    // If specified, header match will be performed based on the value of the header.
    string exact_match = 4;

    // If specified, this regex string is a regular expression rule which implies the entire request
    // header value must match the regex. The rule will not match if only a subsequence of the
    // request header value matches the regex. The regex grammar used in the value field is defined
    // `here <https://en.cppreference.com/w/cpp/regex/ecmascript>`_.
    //
    // Examples:
    //
    // * The regex ``\d{3}`` matches the value *123*
    // * The regex ``\d{3}`` does not match the value *1234*
    // * The regex ``\d{3}`` does not match the value *123.456*
    //
    // .. attention::
    //   This field has been deprecated in favor of `safe_regex_match` as it is not safe for use
    //   with untrusted input in all cases.
    string regex_match = 5 [deprecated = true, (validate.rules).string = {max_bytes: 1024}];

    // If specified, this regex string is a regular expression rule which implies the entire request
    // header value must match the regex. The rule will not match if only a subsequence of the
    // request header value matches the regex.
    type.matcher.RegexMatcher safe_regex_match = 11;

    // If specified, header match will be performed based on range.
    // The rule will match if the request header value is within this range.
    // The entire request header value must represent an integer in base 10 notation: consisting of
    // an optional plus or minus sign followed by a sequence of digits. The rule will not match if
    // the header value does not represent an integer. Match will fail for empty values, floating
    // point numbers or if only a subsequence of the header value is an integer.
    //
    // Examples:
    //
    // * For range [-10,0), route will match for header value -1, but not for 0, "somestring", 10.9,
    //   "-1somestring"
    type.Int64Range range_match = 6;

    // If specified, header match will be performed based on whether the header is in the
    // request.
    bool present_match = 7;

    // If specified, header match will be performed based on the prefix of the header value.
    // Note: empty prefix is not allowed, please use present_match instead.
    //
    // Examples:
    //
    // * The prefix *abcd* matches the value *abcdxyz*, but not for *abcxyz*.
    string prefix_match = 9 [(validate.rules).string = {min_bytes: 1}];

    // If specified, header match will be performed based on the suffix of the header value.
    // Note: empty suffix is not allowed, please use present_match instead.
    //
    // Examples:
    //
    // * The suffix *abcd* matches the value *xyzabcd*, but not for *xyzbcd*.
    string suffix_match = 10 [(validate.rules).string = {min_bytes: 1}];
  }

  // If specified, the match result will be inverted before checking. Defaults to false.
  //
  // Examples:
  //
  // * The regex ``\d{3}`` does not match the value *1234*, so it will match when inverted.
  // * The range [-10,0) will match the value -1, so it will not match when inverted.
  bool invert_match = 8;
}

// Query parameter matching treats the query string of a request's :path header
// as an ampersand-separated list of keys and/or key=value elements.
// [#next-free-field: 7]
message QueryParameterMatcher {
  // Specifies the name of a key that must be present in the requested
  // *path*'s query string.
  string name = 1 [(validate.rules).string = {min_bytes: 1 max_bytes: 1024}];

  // Specifies the value of the key. If the value is absent, a request
  // that contains the key in its query string will match, whether the
  // key appears with a value (e.g., "?debug=true") or not (e.g., "?debug")
  //
  // ..attention::
  //   This field is deprecated. Use an `exact` match inside the `string_match` field.
  string value = 3 [deprecated = true];

  // Specifies whether the query parameter value is a regular expression.
  // Defaults to false. The entire query parameter value (i.e., the part to
  // the right of the equals sign in "key=value") must match the regex.
  // E.g., the regex ``\d+$`` will match *123* but not *a123* or *123a*.
  //
  // ..attention::
  //   This field is deprecated. Use a `safe_regex` match inside the `string_match` field.
  google.protobuf.BoolValue regex = 4 [deprecated = true];

  oneof query_parameter_match_specifier {
    // Specifies whether a query parameter value should match against a string.
    type.matcher.StringMatcher string_match = 5 [(validate.rules).message = {required: true}];

    // Specifies whether a query parameter should be present.
    bool present_match = 6;
  }
}
=======
option java_multiple_files = true;
>>>>>>> 21aa1a72
<|MERGE_RESOLUTION|>--- conflicted
+++ resolved
@@ -6,1444 +6,4 @@
 
 option java_package = "io.envoyproxy.envoy.api.v2.route";
 option java_outer_classname = "RouteProto";
-<<<<<<< HEAD
-option java_multiple_files = true;
-
-// [#protodoc-title: HTTP route]
-// * Routing :ref:`architecture overview <arch_overview_http_routing>`
-// * HTTP :ref:`router filter <config_http_filters_router>`
-
-// The top level element in the routing configuration is a virtual host. Each virtual host has
-// a logical name as well as a set of domains that get routed to it based on the incoming request's
-// host header. This allows a single listener to service multiple top level domain path trees. Once
-// a virtual host is selected based on the domain, the routes are processed in order to see which
-// upstream cluster to route to or whether to perform a redirect.
-// [#next-free-field: 19]
-message VirtualHost {
-  enum TlsRequirementType {
-    // No TLS requirement for the virtual host.
-    NONE = 0;
-
-    // External requests must use TLS. If a request is external and it is not
-    // using TLS, a 301 redirect will be sent telling the client to use HTTPS.
-    EXTERNAL_ONLY = 1;
-
-    // All requests must use TLS. If a request is not using TLS, a 301 redirect
-    // will be sent telling the client to use HTTPS.
-    ALL = 2;
-  }
-
-  reserved 9;
-
-  // The logical name of the virtual host. This is used when emitting certain
-  // statistics but is not relevant for routing.
-  string name = 1 [(validate.rules).string = {min_bytes: 1}];
-
-  // A list of domains (host/authority header) that will be matched to this
-  // virtual host. Wildcard hosts are supported in the suffix or prefix form.
-  //
-  // Domain search order:
-  //  1. Exact domain names: ``www.foo.com``.
-  //  2. Suffix domain wildcards: ``*.foo.com`` or ``*-bar.foo.com``.
-  //  3. Prefix domain wildcards: ``foo.*`` or ``foo-*``.
-  //  4. Special wildcard ``*`` matching any domain.
-  //
-  // .. note::
-  //
-  //   The wildcard will not match the empty string.
-  //   e.g. ``*-bar.foo.com`` will match ``baz-bar.foo.com`` but not ``-bar.foo.com``.
-  //   The longest wildcards match first.
-  //   Only a single virtual host in the entire route configuration can match on ``*``. A domain
-  //   must be unique across all virtual hosts or the config will fail to load.
-  repeated string domains = 2 [(validate.rules).repeated = {min_items: 1}];
-
-  // The list of routes that will be matched, in order, for incoming requests.
-  // The first route that matches will be used.
-  repeated Route routes = 3;
-
-  // Specifies the type of TLS enforcement the virtual host expects. If this option is not
-  // specified, there is no TLS requirement for the virtual host.
-  TlsRequirementType require_tls = 4;
-
-  // A list of virtual clusters defined for this virtual host. Virtual clusters
-  // are used for additional statistics gathering.
-  repeated VirtualCluster virtual_clusters = 5;
-
-  // Specifies a set of rate limit configurations that will be applied to the
-  // virtual host.
-  repeated RateLimit rate_limits = 6;
-
-  // Specifies a list of HTTP headers that should be added to each request
-  // handled by this virtual host. Headers specified at this level are applied
-  // after headers from enclosed :ref:`envoy_api_msg_route.Route` and before headers from the
-  // enclosing :ref:`envoy_api_msg_RouteConfiguration`. For more information, including
-  // details on header value syntax, see the documentation on :ref:`custom request headers
-  // <config_http_conn_man_headers_custom_request_headers>`.
-  repeated core.HeaderValueOption request_headers_to_add = 7
-      [(validate.rules).repeated = {max_items: 1000}];
-
-  // Specifies a list of HTTP headers that should be removed from each request
-  // handled by this virtual host.
-  repeated string request_headers_to_remove = 13;
-
-  // Specifies a list of HTTP headers that should be added to each response
-  // handled by this virtual host. Headers specified at this level are applied
-  // after headers from enclosed :ref:`envoy_api_msg_route.Route` and before headers from the
-  // enclosing :ref:`envoy_api_msg_RouteConfiguration`. For more information, including
-  // details on header value syntax, see the documentation on :ref:`custom request headers
-  // <config_http_conn_man_headers_custom_request_headers>`.
-  repeated core.HeaderValueOption response_headers_to_add = 10
-      [(validate.rules).repeated = {max_items: 1000}];
-
-  // Specifies a list of HTTP headers that should be removed from each response
-  // handled by this virtual host.
-  repeated string response_headers_to_remove = 11;
-
-  // Indicates that the virtual host has a CORS policy.
-  CorsPolicy cors = 8;
-
-  // The per_filter_config field can be used to provide virtual host-specific
-  // configurations for filters. The key should match the filter name, such as
-  // *envoy.buffer* for the HTTP buffer filter. Use of this field is filter
-  // specific; see the :ref:`HTTP filter documentation <config_http_filters>`
-  // for if and how it is utilized.
-  map<string, google.protobuf.Struct> per_filter_config = 12 [deprecated = true];
-
-  // The per_filter_config field can be used to provide virtual host-specific
-  // configurations for filters. The key should match the filter name, such as
-  // *envoy.buffer* for the HTTP buffer filter. Use of this field is filter
-  // specific; see the :ref:`HTTP filter documentation <config_http_filters>`
-  // for if and how it is utilized.
-  map<string, google.protobuf.Any> typed_per_filter_config = 15;
-
-  // Decides whether the :ref:`x-envoy-attempt-count
-  // <config_http_filters_router_x-envoy-attempt-count>` header should be included
-  // in the upstream request. Setting this option will cause it to override any existing header
-  // value, so in the case of two Envoys on the request path with this option enabled, the upstream
-  // will see the attempt count as perceived by the second Envoy. Defaults to false.
-  // This header is unaffected by the
-  // :ref:`suppress_envoy_headers
-  // <envoy_api_field_config.filter.http.router.v2.Router.suppress_envoy_headers>` flag.
-  bool include_request_attempt_count = 14;
-
-  // Indicates the retry policy for all routes in this virtual host. Note that setting a
-  // route level entry will take precedence over this config and it'll be treated
-  // independently (e.g.: values are not inherited).
-  RetryPolicy retry_policy = 16;
-
-  // Indicates the hedge policy for all routes in this virtual host. Note that setting a
-  // route level entry will take precedence over this config and it'll be treated
-  // independently (e.g.: values are not inherited).
-  HedgePolicy hedge_policy = 17;
-
-  // The maximum bytes which will be buffered for retries and shadowing.
-  // If set and a route-specific limit is not set, the bytes actually buffered will be the minimum
-  // value of this and the listener per_connection_buffer_limit_bytes.
-  google.protobuf.UInt32Value per_request_buffer_limit_bytes = 18;
-}
-
-// A filter-defined action type.
-message FilterAction {
-  google.protobuf.Any action = 1;
-}
-
-// A route is both a specification of how to match a request as well as an indication of what to do
-// next (e.g., redirect, forward, rewrite, etc.).
-//
-// .. attention::
-//
-//   Envoy supports routing on HTTP method via :ref:`header matching
-//   <envoy_api_msg_route.HeaderMatcher>`.
-// [#next-free-field: 18]
-message Route {
-  reserved 6;
-
-  // Name for the route.
-  string name = 14;
-
-  // Route matching parameters.
-  RouteMatch match = 1 [(validate.rules).message = {required: true}];
-
-  oneof action {
-    option (validate.required) = true;
-
-    // Route request to some upstream cluster.
-    RouteAction route = 2;
-
-    // Return a redirect.
-    RedirectAction redirect = 3;
-
-    // Return an arbitrary HTTP response directly, without proxying.
-    DirectResponseAction direct_response = 7;
-
-    // [#not-implemented-hide:]
-    // If true, a filter will define the action (e.g., it could dynamically generate the
-    // RouteAction).
-    FilterAction filter_action = 17;
-  }
-
-  // The Metadata field can be used to provide additional information
-  // about the route. It can be used for configuration, stats, and logging.
-  // The metadata should go under the filter namespace that will need it.
-  // For instance, if the metadata is intended for the Router filter,
-  // the filter name should be specified as *envoy.router*.
-  core.Metadata metadata = 4;
-
-  // Decorator for the matched route.
-  Decorator decorator = 5;
-
-  // The per_filter_config field can be used to provide route-specific
-  // configurations for filters. The key should match the filter name, such as
-  // *envoy.buffer* for the HTTP buffer filter. Use of this field is filter
-  // specific; see the :ref:`HTTP filter documentation <config_http_filters>` for
-  // if and how it is utilized.
-  map<string, google.protobuf.Struct> per_filter_config = 8 [deprecated = true];
-
-  // The per_filter_config field can be used to provide route-specific
-  // configurations for filters. The key should match the filter name, such as
-  // *envoy.buffer* for the HTTP buffer filter. Use of this field is filter
-  // specific; see the :ref:`HTTP filter documentation <config_http_filters>` for
-  // if and how it is utilized.
-  map<string, google.protobuf.Any> typed_per_filter_config = 13;
-
-  // Specifies a set of headers that will be added to requests matching this
-  // route. Headers specified at this level are applied before headers from the
-  // enclosing :ref:`envoy_api_msg_route.VirtualHost` and
-  // :ref:`envoy_api_msg_RouteConfiguration`. For more information, including details on
-  // header value syntax, see the documentation on :ref:`custom request headers
-  // <config_http_conn_man_headers_custom_request_headers>`.
-  repeated core.HeaderValueOption request_headers_to_add = 9
-      [(validate.rules).repeated = {max_items: 1000}];
-
-  // Specifies a list of HTTP headers that should be removed from each request
-  // matching this route.
-  repeated string request_headers_to_remove = 12;
-
-  // Specifies a set of headers that will be added to responses to requests
-  // matching this route. Headers specified at this level are applied before
-  // headers from the enclosing :ref:`envoy_api_msg_route.VirtualHost` and
-  // :ref:`envoy_api_msg_RouteConfiguration`. For more information, including
-  // details on header value syntax, see the documentation on
-  // :ref:`custom request headers <config_http_conn_man_headers_custom_request_headers>`.
-  repeated core.HeaderValueOption response_headers_to_add = 10
-      [(validate.rules).repeated = {max_items: 1000}];
-
-  // Specifies a list of HTTP headers that should be removed from each response
-  // to requests matching this route.
-  repeated string response_headers_to_remove = 11;
-
-  // Presence of the object defines whether the connection manager's tracing configuration
-  // is overridden by this route specific instance.
-  Tracing tracing = 15;
-
-  // The maximum bytes which will be buffered for retries and shadowing.
-  // If set, the bytes actually buffered will be the minimum value of this and the
-  // listener per_connection_buffer_limit_bytes.
-  google.protobuf.UInt32Value per_request_buffer_limit_bytes = 16;
-}
-
-// Compared to the :ref:`cluster <envoy_api_field_route.RouteAction.cluster>` field that specifies a
-// single upstream cluster as the target of a request, the :ref:`weighted_clusters
-// <envoy_api_field_route.RouteAction.weighted_clusters>` option allows for specification of
-// multiple upstream clusters along with weights that indicate the percentage of
-// traffic to be forwarded to each cluster. The router selects an upstream cluster based on the
-// weights.
-message WeightedCluster {
-  // [#next-free-field: 11]
-  message ClusterWeight {
-    reserved 7;
-
-    // Name of the upstream cluster. The cluster must exist in the
-    // :ref:`cluster manager configuration <config_cluster_manager>`.
-    string name = 1 [(validate.rules).string = {min_bytes: 1}];
-
-    // An integer between 0 and :ref:`total_weight
-    // <envoy_api_field_route.WeightedCluster.total_weight>`. When a request matches the route,
-    // the choice of an upstream cluster is determined by its weight. The sum of weights across all
-    // entries in the clusters array must add up to the total_weight, which defaults to 100.
-    google.protobuf.UInt32Value weight = 2;
-
-    // Optional endpoint metadata match criteria used by the subset load balancer. Only endpoints in
-    // the upstream cluster with metadata matching what is set in this field will be considered for
-    // load balancing. Note that this will be merged with what's provided in
-    // :ref:`RouteAction.metadata_match <envoy_api_field_route.RouteAction.metadata_match>`, with
-    // values here taking precedence. The filter name should be specified as *envoy.lb*.
-    core.Metadata metadata_match = 3;
-
-    // Specifies a list of headers to be added to requests when this cluster is selected
-    // through the enclosing :ref:`envoy_api_msg_route.RouteAction`.
-    // Headers specified at this level are applied before headers from the enclosing
-    // :ref:`envoy_api_msg_route.Route`, :ref:`envoy_api_msg_route.VirtualHost`, and
-    // :ref:`envoy_api_msg_RouteConfiguration`. For more information, including details on
-    // header value syntax, see the documentation on :ref:`custom request headers
-    // <config_http_conn_man_headers_custom_request_headers>`.
-    repeated core.HeaderValueOption request_headers_to_add = 4
-        [(validate.rules).repeated = {max_items: 1000}];
-
-    // Specifies a list of HTTP headers that should be removed from each request when
-    // this cluster is selected through the enclosing :ref:`envoy_api_msg_route.RouteAction`.
-    repeated string request_headers_to_remove = 9;
-
-    // Specifies a list of headers to be added to responses when this cluster is selected
-    // through the enclosing :ref:`envoy_api_msg_route.RouteAction`.
-    // Headers specified at this level are applied before headers from the enclosing
-    // :ref:`envoy_api_msg_route.Route`, :ref:`envoy_api_msg_route.VirtualHost`, and
-    // :ref:`envoy_api_msg_RouteConfiguration`. For more information, including details on
-    // header value syntax, see the documentation on :ref:`custom request headers
-    // <config_http_conn_man_headers_custom_request_headers>`.
-    repeated core.HeaderValueOption response_headers_to_add = 5
-        [(validate.rules).repeated = {max_items: 1000}];
-
-    // Specifies a list of headers to be removed from responses when this cluster is selected
-    // through the enclosing :ref:`envoy_api_msg_route.RouteAction`.
-    repeated string response_headers_to_remove = 6;
-
-    // The per_filter_config field can be used to provide weighted cluster-specific
-    // configurations for filters. The key should match the filter name, such as
-    // *envoy.buffer* for the HTTP buffer filter. Use of this field is filter
-    // specific; see the :ref:`HTTP filter documentation <config_http_filters>`
-    // for if and how it is utilized.
-    map<string, google.protobuf.Struct> per_filter_config = 8 [deprecated = true];
-
-    // The per_filter_config field can be used to provide weighted cluster-specific
-    // configurations for filters. The key should match the filter name, such as
-    // *envoy.buffer* for the HTTP buffer filter. Use of this field is filter
-    // specific; see the :ref:`HTTP filter documentation <config_http_filters>`
-    // for if and how it is utilized.
-    map<string, google.protobuf.Any> typed_per_filter_config = 10;
-  }
-
-  // Specifies one or more upstream clusters associated with the route.
-  repeated ClusterWeight clusters = 1 [(validate.rules).repeated = {min_items: 1}];
-
-  // Specifies the total weight across all clusters. The sum of all cluster weights must equal this
-  // value, which must be greater than 0. Defaults to 100.
-  google.protobuf.UInt32Value total_weight = 3 [(validate.rules).uint32 = {gte: 1}];
-
-  // Specifies the runtime key prefix that should be used to construct the
-  // runtime keys associated with each cluster. When the *runtime_key_prefix* is
-  // specified, the router will look for weights associated with each upstream
-  // cluster under the key *runtime_key_prefix* + "." + *cluster[i].name* where
-  // *cluster[i]* denotes an entry in the clusters array field. If the runtime
-  // key for the cluster does not exist, the value specified in the
-  // configuration file will be used as the default weight. See the :ref:`runtime documentation
-  // <operations_runtime>` for how key names map to the underlying implementation.
-  string runtime_key_prefix = 2;
-}
-
-// [#next-free-field: 12]
-message RouteMatch {
-  message GrpcRouteMatchOptions {
-  }
-
-  message TlsContextMatchOptions {
-    // If specified, the route will match against whether or not a certificate is presented.
-    google.protobuf.BoolValue presented = 1;
-  }
-
-  reserved 5;
-
-  oneof path_specifier {
-    option (validate.required) = true;
-
-    // If specified, the route is a prefix rule meaning that the prefix must
-    // match the beginning of the *:path* header.
-    string prefix = 1;
-
-    // If specified, the route is an exact path rule meaning that the path must
-    // exactly match the *:path* header once the query string is removed.
-    string path = 2;
-
-    // If specified, the route is a regular expression rule meaning that the
-    // regex must match the *:path* header once the query string is removed. The entire path
-    // (without the query string) must match the regex. The rule will not match if only a
-    // subsequence of the *:path* header matches the regex. The regex grammar is defined `here
-    // <https://en.cppreference.com/w/cpp/regex/ecmascript>`_.
-    //
-    // Examples:
-    //
-    // * The regex ``/b[io]t`` matches the path */bit*
-    // * The regex ``/b[io]t`` matches the path */bot*
-    // * The regex ``/b[io]t`` does not match the path */bite*
-    // * The regex ``/b[io]t`` does not match the path */bit/bot*
-    //
-    // .. attention::
-    //   This field has been deprecated in favor of `safe_regex` as it is not safe for use with
-    //   untrusted input in all cases.
-    string regex = 3 [deprecated = true, (validate.rules).string = {max_bytes: 1024}];
-
-    // If specified, the route is a regular expression rule meaning that the
-    // regex must match the *:path* header once the query string is removed. The entire path
-    // (without the query string) must match the regex. The rule will not match if only a
-    // subsequence of the *:path* header matches the regex.
-    //
-    // [#next-major-version: In the v3 API we should redo how path specification works such
-    // that we utilize StringMatcher, and additionally have consistent options around whether we
-    // strip query strings, do a case sensitive match, etc. In the interim it will be too disruptive
-    // to deprecate the existing options. We should even consider whether we want to do away with
-    // path_specifier entirely and just rely on a set of header matchers which can already match
-    // on :path, etc. The issue with that is it is unclear how to generically deal with query string
-    // stripping. This needs more thought.]
-    type.matcher.RegexMatcher safe_regex = 10 [(validate.rules).message = {required: true}];
-  }
-
-  // Indicates that prefix/path matching should be case insensitive. The default
-  // is true.
-  google.protobuf.BoolValue case_sensitive = 4;
-
-  // Indicates that the route should additionally match on a runtime key. Every time the route
-  // is considered for a match, it must also fall under the percentage of matches indicated by
-  // this field. For some fraction N/D, a random number in the range [0,D) is selected. If the
-  // number is <= the value of the numerator N, or if the key is not present, the default
-  // value, the router continues to evaluate the remaining match criteria. A runtime_fraction
-  // route configuration can be used to roll out route changes in a gradual manner without full
-  // code/config deploys. Refer to the :ref:`traffic shifting
-  // <config_http_conn_man_route_table_traffic_splitting_shift>` docs for additional documentation.
-  //
-  // .. note::
-  //
-  //    Parsing this field is implemented such that the runtime key's data may be represented
-  //    as a FractionalPercent proto represented as JSON/YAML and may also be represented as an
-  //    integer with the assumption that the value is an integral percentage out of 100. For
-  //    instance, a runtime key lookup returning the value "42" would parse as a FractionalPercent
-  //    whose numerator is 42 and denominator is HUNDRED. This preserves legacy semantics.
-  core.RuntimeFractionalPercent runtime_fraction = 9;
-
-  // Specifies a set of headers that the route should match on. The router will
-  // check the request’s headers against all the specified headers in the route
-  // config. A match will happen if all the headers in the route are present in
-  // the request with the same values (or based on presence if the value field
-  // is not in the config).
-  repeated HeaderMatcher headers = 6;
-
-  // Specifies a set of URL query parameters on which the route should
-  // match. The router will check the query string from the *path* header
-  // against all the specified query parameters. If the number of specified
-  // query parameters is nonzero, they all must match the *path* header's
-  // query string for a match to occur.
-  repeated QueryParameterMatcher query_parameters = 7;
-
-  // If specified, only gRPC requests will be matched. The router will check
-  // that the content-type header has a application/grpc or one of the various
-  // application/grpc+ values.
-  GrpcRouteMatchOptions grpc = 8;
-
-  // If specified, the client tls context will be matched against the defined
-  // match options.
-  //
-  // [#next-major-version: unify with RBAC]
-  TlsContextMatchOptions tls_context = 11;
-}
-
-// [#next-free-field: 12]
-message CorsPolicy {
-  // Specifies the origins that will be allowed to do CORS requests.
-  //
-  // An origin is allowed if either allow_origin or allow_origin_regex match.
-  //
-  // .. attention::
-  //  This field has been deprecated in favor of `allow_origin_string_match`.
-  repeated string allow_origin = 1 [deprecated = true];
-
-  // Specifies regex patterns that match allowed origins.
-  //
-  // An origin is allowed if either allow_origin or allow_origin_regex match.
-  //
-  // .. attention::
-  //   This field has been deprecated in favor of `allow_origin_string_match` as it is not safe for
-  //   use with untrusted input in all cases.
-  repeated string allow_origin_regex = 8
-      [deprecated = true, (validate.rules).repeated = {items {string {max_bytes: 1024}}}];
-
-  // Specifies string patterns that match allowed origins. An origin is allowed if any of the
-  // string matchers match.
-  repeated type.matcher.StringMatcher allow_origin_string_match = 11;
-
-  // Specifies the content for the *access-control-allow-methods* header.
-  string allow_methods = 2;
-
-  // Specifies the content for the *access-control-allow-headers* header.
-  string allow_headers = 3;
-
-  // Specifies the content for the *access-control-expose-headers* header.
-  string expose_headers = 4;
-
-  // Specifies the content for the *access-control-max-age* header.
-  string max_age = 5;
-
-  // Specifies whether the resource allows credentials.
-  google.protobuf.BoolValue allow_credentials = 6;
-
-  oneof enabled_specifier {
-    // Specifies if the CORS filter is enabled. Defaults to true. Only effective on route.
-    //
-    // .. attention::
-    //
-    //   **This field is deprecated**. Set the
-    //   :ref:`filter_enabled<envoy_api_field_route.CorsPolicy.filter_enabled>` field instead.
-    google.protobuf.BoolValue enabled = 7 [deprecated = true];
-
-    // Specifies the % of requests for which the CORS filter is enabled.
-    //
-    // If neither ``enabled``, ``filter_enabled``, nor ``shadow_enabled`` are specified, the CORS
-    // filter will be enabled for 100% of the requests.
-    //
-    // If :ref:`runtime_key <envoy_api_field_core.runtimefractionalpercent.runtime_key>` is
-    // specified, Envoy will lookup the runtime key to get the percentage of requests to filter.
-    core.RuntimeFractionalPercent filter_enabled = 9;
-  }
-
-  // Specifies the % of requests for which the CORS policies will be evaluated and tracked, but not
-  // enforced.
-  //
-  // This field is intended to be used when ``filter_enabled`` and ``enabled`` are off. One of those
-  // fields have to explicitly disable the filter in order for this setting to take effect.
-  //
-  // If :ref:`runtime_key <envoy_api_field_core.runtimefractionalpercent.runtime_key>` is specified,
-  // Envoy will lookup the runtime key to get the percentage of requests for which it will evaluate
-  // and track the request's *Origin* to determine if it's valid but will not enforce any policies.
-  core.RuntimeFractionalPercent shadow_enabled = 10;
-}
-
-// [#next-free-field: 32]
-message RouteAction {
-  enum ClusterNotFoundResponseCode {
-    // HTTP status code - 503 Service Unavailable.
-    SERVICE_UNAVAILABLE = 0;
-
-    // HTTP status code - 404 Not Found.
-    NOT_FOUND = 1;
-  }
-
-  // Configures :ref:`internal redirect <arch_overview_internal_redirects>` behavior.
-  enum InternalRedirectAction {
-    PASS_THROUGH_INTERNAL_REDIRECT = 0;
-    HANDLE_INTERNAL_REDIRECT = 1;
-  }
-
-  // The router is capable of shadowing traffic from one cluster to another. The current
-  // implementation is "fire and forget," meaning Envoy will not wait for the shadow cluster to
-  // respond before returning the response from the primary cluster. All normal statistics are
-  // collected for the shadow cluster making this feature useful for testing.
-  //
-  // During shadowing, the host/authority header is altered such that *-shadow* is appended. This is
-  // useful for logging. For example, *cluster1* becomes *cluster1-shadow*.
-  message RequestMirrorPolicy {
-    // Specifies the cluster that requests will be mirrored to. The cluster must
-    // exist in the cluster manager configuration.
-    string cluster = 1 [(validate.rules).string = {min_bytes: 1}];
-
-    // If not specified, all requests to the target cluster will be mirrored. If
-    // specified, Envoy will lookup the runtime key to get the % of requests to
-    // mirror. Valid values are from 0 to 10000, allowing for increments of
-    // 0.01% of requests to be mirrored. If the runtime key is specified in the
-    // configuration but not present in runtime, 0 is the default and thus 0% of
-    // requests will be mirrored.
-    //
-    // .. attention::
-    //
-    //   **This field is deprecated**. Set the
-    //   :ref:`runtime_fraction
-    //   <envoy_api_field_route.RouteAction.RequestMirrorPolicy.runtime_fraction>` field instead.
-    string runtime_key = 2 [deprecated = true];
-
-    // If both :ref:`runtime_key
-    // <envoy_api_field_route.RouteAction.RequestMirrorPolicy.runtime_key>` and this field are not
-    // specified, all requests to the target cluster will be mirrored.
-    //
-    // If specified, this field takes precedence over the `runtime_key` field and requests must also
-    // fall under the percentage of matches indicated by this field.
-    //
-    // For some fraction N/D, a random number in the range [0,D) is selected. If the
-    // number is <= the value of the numerator N, or if the key is not present, the default
-    // value, the request will be mirrored.
-    core.RuntimeFractionalPercent runtime_fraction = 3;
-  }
-
-  // Specifies the route's hashing policy if the upstream cluster uses a hashing :ref:`load balancer
-  // <arch_overview_load_balancing_types>`.
-  // [#next-free-field: 6]
-  message HashPolicy {
-    message Header {
-      // The name of the request header that will be used to obtain the hash
-      // key. If the request header is not present, no hash will be produced.
-      string header_name = 1 [(validate.rules).string = {min_bytes: 1}];
-    }
-
-    // Envoy supports two types of cookie affinity:
-    //
-    // 1. Passive. Envoy takes a cookie that's present in the cookies header and
-    //    hashes on its value.
-    //
-    // 2. Generated. Envoy generates and sets a cookie with an expiration (TTL)
-    //    on the first request from the client in its response to the client,
-    //    based on the endpoint the request gets sent to. The client then
-    //    presents this on the next and all subsequent requests. The hash of
-    //    this is sufficient to ensure these requests get sent to the same
-    //    endpoint. The cookie is generated by hashing the source and
-    //    destination ports and addresses so that multiple independent HTTP2
-    //    streams on the same connection will independently receive the same
-    //    cookie, even if they arrive at the Envoy simultaneously.
-    message Cookie {
-      // The name of the cookie that will be used to obtain the hash key. If the
-      // cookie is not present and ttl below is not set, no hash will be
-      // produced.
-      string name = 1 [(validate.rules).string = {min_bytes: 1}];
-
-      // If specified, a cookie with the TTL will be generated if the cookie is
-      // not present. If the TTL is present and zero, the generated cookie will
-      // be a session cookie.
-      google.protobuf.Duration ttl = 2;
-
-      // The name of the path for the cookie. If no path is specified here, no path
-      // will be set for the cookie.
-      string path = 3;
-    }
-
-    message ConnectionProperties {
-      // Hash on source IP address.
-      bool source_ip = 1;
-    }
-
-    message QueryParameter {
-      // The name of the URL query parameter that will be used to obtain the hash
-      // key. If the parameter is not present, no hash will be produced. Query
-      // parameter names are case-sensitive.
-      string name = 1 [(validate.rules).string = {min_bytes: 1}];
-    }
-
-    oneof policy_specifier {
-      option (validate.required) = true;
-
-      // Header hash policy.
-      Header header = 1;
-
-      // Cookie hash policy.
-      Cookie cookie = 2;
-
-      // Connection properties hash policy.
-      ConnectionProperties connection_properties = 3;
-
-      // Query parameter hash policy.
-      QueryParameter query_parameter = 5;
-    }
-
-    // The flag that short-circuits the hash computing. This field provides a
-    // 'fallback' style of configuration: "if a terminal policy doesn't work,
-    // fallback to rest of the policy list", it saves time when the terminal
-    // policy works.
-    //
-    // If true, and there is already a hash computed, ignore rest of the
-    // list of hash polices.
-    // For example, if the following hash methods are configured:
-    //
-    //  ========= ========
-    //  specifier terminal
-    //  ========= ========
-    //  Header A  true
-    //  Header B  false
-    //  Header C  false
-    //  ========= ========
-    //
-    // The generateHash process ends if policy "header A" generates a hash, as
-    // it's a terminal policy.
-    bool terminal = 4;
-  }
-
-  // Allows enabling and disabling upgrades on a per-route basis.
-  // This overrides any enabled/disabled upgrade filter chain specified in the
-  // HttpConnectionManager
-  // :ref:`upgrade_configs
-  // <envoy_api_field_config.filter.network.http_connection_manager.v2.HttpConnectionManager.upgrade_configs>`
-  // but does not affect any custom filter chain specified there.
-  message UpgradeConfig {
-    // The case-insensitive name of this upgrade, e.g. "websocket".
-    // For each upgrade type present in upgrade_configs, requests with
-    // Upgrade: [upgrade_type] will be proxied upstream.
-    string upgrade_type = 1;
-
-    // Determines if upgrades are available on this route. Defaults to true.
-    google.protobuf.BoolValue enabled = 2;
-  }
-
-  reserved 12, 18, 19, 16, 22, 21;
-
-  oneof cluster_specifier {
-    option (validate.required) = true;
-
-    // Indicates the upstream cluster to which the request should be routed
-    // to.
-    string cluster = 1 [(validate.rules).string = {min_bytes: 1}];
-
-    // Envoy will determine the cluster to route to by reading the value of the
-    // HTTP header named by cluster_header from the request headers. If the
-    // header is not found or the referenced cluster does not exist, Envoy will
-    // return a 404 response.
-    //
-    // .. attention::
-    //
-    //   Internally, Envoy always uses the HTTP/2 *:authority* header to represent the HTTP/1
-    //   *Host* header. Thus, if attempting to match on *Host*, match on *:authority* instead.
-    string cluster_header = 2 [(validate.rules).string = {min_bytes: 1}];
-
-    // Multiple upstream clusters can be specified for a given route. The
-    // request is routed to one of the upstream clusters based on weights
-    // assigned to each cluster. See
-    // :ref:`traffic splitting <config_http_conn_man_route_table_traffic_splitting_split>`
-    // for additional documentation.
-    WeightedCluster weighted_clusters = 3;
-  }
-
-  // The HTTP status code to use when configured cluster is not found.
-  // The default response code is 503 Service Unavailable.
-  ClusterNotFoundResponseCode cluster_not_found_response_code = 20
-      [(validate.rules).enum = {defined_only: true}];
-
-  // Optional endpoint metadata match criteria used by the subset load balancer. Only endpoints
-  // in the upstream cluster with metadata matching what's set in this field will be considered
-  // for load balancing. If using :ref:`weighted_clusters
-  // <envoy_api_field_route.RouteAction.weighted_clusters>`, metadata will be merged, with values
-  // provided there taking precedence. The filter name should be specified as *envoy.lb*.
-  core.Metadata metadata_match = 4;
-
-  // Indicates that during forwarding, the matched prefix (or path) should be
-  // swapped with this value. This option allows application URLs to be rooted
-  // at a different path from those exposed at the reverse proxy layer. The router filter will
-  // place the original path before rewrite into the :ref:`x-envoy-original-path
-  // <config_http_filters_router_x-envoy-original-path>` header.
-  //
-  // .. attention::
-  //
-  //   Pay careful attention to the use of trailing slashes in the
-  //   :ref:`route's match <envoy_api_field_route.Route.match>` prefix value.
-  //   Stripping a prefix from a path requires multiple Routes to handle all cases. For example,
-  //   rewriting */prefix* to */* and */prefix/etc* to */etc* cannot be done in a single
-  //   :ref:`Route <envoy_api_msg_route.Route>`, as shown by the below config entries:
-  //
-  //   .. code-block:: yaml
-  //
-  //     - match:
-  //         prefix: "/prefix/"
-  //       route:
-  //         prefix_rewrite: "/"
-  //     - match:
-  //         prefix: "/prefix"
-  //       route:
-  //         prefix_rewrite: "/"
-  //
-  //   Having above entries in the config, requests to */prefix* will be stripped to */*, while
-  //   requests to */prefix/etc* will be stripped to */etc*.
-  string prefix_rewrite = 5;
-
-  oneof host_rewrite_specifier {
-    // Indicates that during forwarding, the host header will be swapped with
-    // this value.
-    string host_rewrite = 6 [(udpa.annotations.field_migrate).rename = "host_rewrite_literal"];
-
-    // Indicates that during forwarding, the host header will be swapped with
-    // the hostname of the upstream host chosen by the cluster manager. This
-    // option is applicable only when the destination cluster for a route is of
-    // type *strict_dns* or *logical_dns*. Setting this to true with other cluster
-    // types has no effect.
-    google.protobuf.BoolValue auto_host_rewrite = 7;
-
-    // Indicates that during forwarding, the host header will be swapped with the content of given
-    // downstream or :ref:`custom <config_http_conn_man_headers_custom_request_headers>` header.
-    // If header value is empty, host header is left intact.
-    //
-    // .. attention::
-    //
-    //   Pay attention to the potential security implications of using this option. Provided header
-    //   must come from trusted source.
-    string auto_host_rewrite_header = 29
-        [(udpa.annotations.field_migrate).rename = "host_rewrite_header"];
-  }
-
-  // Specifies the upstream timeout for the route. If not specified, the default is 15s. This
-  // spans between the point at which the entire downstream request (i.e. end-of-stream) has been
-  // processed and when the upstream response has been completely processed. A value of 0 will
-  // disable the route's timeout.
-  //
-  // .. note::
-  //
-  //   This timeout includes all retries. See also
-  //   :ref:`config_http_filters_router_x-envoy-upstream-rq-timeout-ms`,
-  //   :ref:`config_http_filters_router_x-envoy-upstream-rq-per-try-timeout-ms`, and the
-  //   :ref:`retry overview <arch_overview_http_routing_retry>`.
-  google.protobuf.Duration timeout = 8;
-
-  // Specifies the idle timeout for the route. If not specified, there is no per-route idle timeout,
-  // although the connection manager wide :ref:`stream_idle_timeout
-  // <envoy_api_field_config.filter.network.http_connection_manager.v2.HttpConnectionManager.stream_idle_timeout>`
-  // will still apply. A value of 0 will completely disable the route's idle timeout, even if a
-  // connection manager stream idle timeout is configured.
-  //
-  // The idle timeout is distinct to :ref:`timeout
-  // <envoy_api_field_route.RouteAction.timeout>`, which provides an upper bound
-  // on the upstream response time; :ref:`idle_timeout
-  // <envoy_api_field_route.RouteAction.idle_timeout>` instead bounds the amount
-  // of time the request's stream may be idle.
-  //
-  // After header decoding, the idle timeout will apply on downstream and
-  // upstream request events. Each time an encode/decode event for headers or
-  // data is processed for the stream, the timer will be reset. If the timeout
-  // fires, the stream is terminated with a 408 Request Timeout error code if no
-  // upstream response header has been received, otherwise a stream reset
-  // occurs.
-  google.protobuf.Duration idle_timeout = 24;
-
-  // Indicates that the route has a retry policy. Note that if this is set,
-  // it'll take precedence over the virtual host level retry policy entirely
-  // (e.g.: policies are not merged, most internal one becomes the enforced policy).
-  RetryPolicy retry_policy = 9;
-
-  // Indicates that the route has a request mirroring policy.
-  //
-  // .. attention::
-  //   This field has been deprecated in favor of `request_mirror_policies` which supports one or
-  //   more mirroring policies.
-  RequestMirrorPolicy request_mirror_policy = 10 [deprecated = true];
-
-  // Indicates that the route has request mirroring policies.
-  repeated RequestMirrorPolicy request_mirror_policies = 30;
-
-  // Optionally specifies the :ref:`routing priority <arch_overview_http_routing_priority>`.
-  core.RoutingPriority priority = 11 [(validate.rules).enum = {defined_only: true}];
-
-  // Specifies a set of rate limit configurations that could be applied to the
-  // route.
-  repeated RateLimit rate_limits = 13;
-
-  // Specifies if the rate limit filter should include the virtual host rate
-  // limits. By default, if the route configured rate limits, the virtual host
-  // :ref:`rate_limits <envoy_api_field_route.VirtualHost.rate_limits>` are not applied to the
-  // request.
-  google.protobuf.BoolValue include_vh_rate_limits = 14;
-
-  // Specifies a list of hash policies to use for ring hash load balancing. Each
-  // hash policy is evaluated individually and the combined result is used to
-  // route the request. The method of combination is deterministic such that
-  // identical lists of hash policies will produce the same hash. Since a hash
-  // policy examines specific parts of a request, it can fail to produce a hash
-  // (i.e. if the hashed header is not present). If (and only if) all configured
-  // hash policies fail to generate a hash, no hash will be produced for
-  // the route. In this case, the behavior is the same as if no hash policies
-  // were specified (i.e. the ring hash load balancer will choose a random
-  // backend). If a hash policy has the "terminal" attribute set to true, and
-  // there is already a hash generated, the hash is returned immediately,
-  // ignoring the rest of the hash policy list.
-  repeated HashPolicy hash_policy = 15;
-
-  // Indicates that the route has a CORS policy.
-  CorsPolicy cors = 17;
-
-  // If present, and the request is a gRPC request, use the
-  // `grpc-timeout header <https://github.com/grpc/grpc/blob/master/doc/PROTOCOL-HTTP2.md>`_,
-  // or its default value (infinity) instead of
-  // :ref:`timeout <envoy_api_field_route.RouteAction.timeout>`, but limit the applied timeout
-  // to the maximum value specified here. If configured as 0, the maximum allowed timeout for
-  // gRPC requests is infinity. If not configured at all, the `grpc-timeout` header is not used
-  // and gRPC requests time out like any other requests using
-  // :ref:`timeout <envoy_api_field_route.RouteAction.timeout>` or its default.
-  // This can be used to prevent unexpected upstream request timeouts due to potentially long
-  // time gaps between gRPC request and response in gRPC streaming mode.
-  google.protobuf.Duration max_grpc_timeout = 23;
-
-  // If present, Envoy will adjust the timeout provided by the `grpc-timeout` header by subtracting
-  // the provided duration from the header. This is useful in allowing Envoy to set its global
-  // timeout to be less than that of the deadline imposed by the calling client, which makes it more
-  // likely that Envoy will handle the timeout instead of having the call canceled by the client.
-  // The offset will only be applied if the provided grpc_timeout is greater than the offset. This
-  // ensures that the offset will only ever decrease the timeout and never set it to 0 (meaning
-  // infinity).
-  google.protobuf.Duration grpc_timeout_offset = 28;
-
-  repeated UpgradeConfig upgrade_configs = 25;
-
-  InternalRedirectAction internal_redirect_action = 26;
-
-  // An internal redirect is handled, iff the number of previous internal redirects that a
-  // downstream request has encountered is lower than this value, and internal_redirect_action
-  // is set to PASS_THROUGH_INTERNAL_REDIRECT.
-  // In the case of a downstream request is bounced among multiple routes by internal redirect,
-  // the first route that hits this threshold or has internal_redirect_action set to
-  // PASS_THROUGH_INTERNAL_REDIRECT will pass the redirect back to downstream.
-  //
-  // If not specified, at most one redirect will be followed.
-  google.protobuf.UInt32Value max_previous_internal_redirect = 31;
-
-  // Indicates that the route has a hedge policy. Note that if this is set,
-  // it'll take precedence over the virtual host level hedge policy entirely
-  // (e.g.: policies are not merged, most internal one becomes the enforced policy).
-  HedgePolicy hedge_policy = 27;
-}
-
-// HTTP retry :ref:`architecture overview <arch_overview_http_routing_retry>`.
-// [#next-free-field: 11]
-message RetryPolicy {
-  message RetryPriority {
-    string name = 1 [(validate.rules).string = {min_bytes: 1}];
-
-    oneof config_type {
-      google.protobuf.Struct config = 2 [deprecated = true];
-
-      google.protobuf.Any typed_config = 3;
-    }
-  }
-
-  message RetryHostPredicate {
-    string name = 1 [(validate.rules).string = {min_bytes: 1}];
-
-    oneof config_type {
-      google.protobuf.Struct config = 2 [deprecated = true];
-
-      google.protobuf.Any typed_config = 3;
-    }
-  }
-
-  message RetryBackOff {
-    // Specifies the base interval between retries. This parameter is required and must be greater
-    // than zero. Values less than 1 ms are rounded up to 1 ms.
-    // See :ref:`config_http_filters_router_x-envoy-max-retries` for a discussion of Envoy's
-    // back-off algorithm.
-    google.protobuf.Duration base_interval = 1 [(validate.rules).duration = {
-      required: true
-      gt {}
-    }];
-
-    // Specifies the maximum interval between retries. This parameter is optional, but must be
-    // greater than or equal to the `base_interval` if set. The default is 10 times the
-    // `base_interval`. See :ref:`config_http_filters_router_x-envoy-max-retries` for a discussion
-    // of Envoy's back-off algorithm.
-    google.protobuf.Duration max_interval = 2 [(validate.rules).duration = {gt {}}];
-  }
-
-  // Specifies the conditions under which retry takes place. These are the same
-  // conditions documented for :ref:`config_http_filters_router_x-envoy-retry-on` and
-  // :ref:`config_http_filters_router_x-envoy-retry-grpc-on`.
-  string retry_on = 1;
-
-  // Specifies the allowed number of retries. This parameter is optional and
-  // defaults to 1. These are the same conditions documented for
-  // :ref:`config_http_filters_router_x-envoy-max-retries`.
-  google.protobuf.UInt32Value num_retries = 2;
-
-  // Specifies a non-zero upstream timeout per retry attempt. This parameter is optional. The
-  // same conditions documented for
-  // :ref:`config_http_filters_router_x-envoy-upstream-rq-per-try-timeout-ms` apply.
-  //
-  // .. note::
-  //
-  //   If left unspecified, Envoy will use the global
-  //   :ref:`route timeout <envoy_api_field_route.RouteAction.timeout>` for the request.
-  //   Consequently, when using a :ref:`5xx <config_http_filters_router_x-envoy-retry-on>` based
-  //   retry policy, a request that times out will not be retried as the total timeout budget
-  //   would have been exhausted.
-  google.protobuf.Duration per_try_timeout = 3;
-
-  // Specifies an implementation of a RetryPriority which is used to determine the
-  // distribution of load across priorities used for retries. Refer to
-  // :ref:`retry plugin configuration <arch_overview_http_retry_plugins>` for more details.
-  RetryPriority retry_priority = 4;
-
-  // Specifies a collection of RetryHostPredicates that will be consulted when selecting a host
-  // for retries. If any of the predicates reject the host, host selection will be reattempted.
-  // Refer to :ref:`retry plugin configuration <arch_overview_http_retry_plugins>` for more
-  // details.
-  repeated RetryHostPredicate retry_host_predicate = 5;
-
-  // The maximum number of times host selection will be reattempted before giving up, at which
-  // point the host that was last selected will be routed to. If unspecified, this will default to
-  // retrying once.
-  int64 host_selection_retry_max_attempts = 6;
-
-  // HTTP status codes that should trigger a retry in addition to those specified by retry_on.
-  repeated uint32 retriable_status_codes = 7;
-
-  // Specifies parameters that control retry back off. This parameter is optional, in which case the
-  // default base interval is 25 milliseconds or, if set, the current value of the
-  // `upstream.base_retry_backoff_ms` runtime parameter. The default maximum interval is 10 times
-  // the base interval. The documentation for :ref:`config_http_filters_router_x-envoy-max-retries`
-  // describes Envoy's back-off algorithm.
-  RetryBackOff retry_back_off = 8;
-
-  // HTTP response headers that trigger a retry if present in the response. A retry will be
-  // triggered if any of the header matches match the upstream response headers.
-  // The field is only consulted if 'retriable-headers' retry policy is active.
-  repeated HeaderMatcher retriable_headers = 9;
-
-  // HTTP headers which must be present in the request for retries to be attempted.
-  repeated HeaderMatcher retriable_request_headers = 10;
-}
-
-// HTTP request hedging :ref:`architecture overview <arch_overview_http_routing_hedging>`.
-message HedgePolicy {
-  // Specifies the number of initial requests that should be sent upstream.
-  // Must be at least 1.
-  // Defaults to 1.
-  // [#not-implemented-hide:]
-  google.protobuf.UInt32Value initial_requests = 1 [(validate.rules).uint32 = {gte: 1}];
-
-  // Specifies a probability that an additional upstream request should be sent
-  // on top of what is specified by initial_requests.
-  // Defaults to 0.
-  // [#not-implemented-hide:]
-  type.FractionalPercent additional_request_chance = 2;
-
-  // Indicates that a hedged request should be sent when the per-try timeout
-  // is hit. This will only occur if the retry policy also indicates that a
-  // timed out request should be retried.
-  // Once a timed out request is retried due to per try timeout, the router
-  // filter will ensure that it is not retried again even if the returned
-  // response headers would otherwise be retried according the specified
-  // :ref:`RetryPolicy <envoy_api_msg_route.RetryPolicy>`.
-  // Defaults to false.
-  bool hedge_on_per_try_timeout = 3;
-}
-
-// [#next-free-field: 9]
-message RedirectAction {
-  enum RedirectResponseCode {
-    // Moved Permanently HTTP Status Code - 301.
-    MOVED_PERMANENTLY = 0;
-
-    // Found HTTP Status Code - 302.
-    FOUND = 1;
-
-    // See Other HTTP Status Code - 303.
-    SEE_OTHER = 2;
-
-    // Temporary Redirect HTTP Status Code - 307.
-    TEMPORARY_REDIRECT = 3;
-
-    // Permanent Redirect HTTP Status Code - 308.
-    PERMANENT_REDIRECT = 4;
-  }
-
-  // When the scheme redirection take place, the following rules apply:
-  //  1. If the source URI scheme is `http` and the port is explicitly
-  //     set to `:80`, the port will be removed after the redirection
-  //  2. If the source URI scheme is `https` and the port is explicitly
-  //     set to `:443`, the port will be removed after the redirection
-  oneof scheme_rewrite_specifier {
-    // The scheme portion of the URL will be swapped with "https".
-    bool https_redirect = 4;
-
-    // The scheme portion of the URL will be swapped with this value.
-    string scheme_redirect = 7;
-  }
-
-  // The host portion of the URL will be swapped with this value.
-  string host_redirect = 1;
-
-  // The port value of the URL will be swapped with this value.
-  uint32 port_redirect = 8;
-
-  oneof path_rewrite_specifier {
-    // The path portion of the URL will be swapped with this value.
-    string path_redirect = 2;
-
-    // Indicates that during redirection, the matched prefix (or path)
-    // should be swapped with this value. This option allows redirect URLs be dynamically created
-    // based on the request.
-    //
-    // .. attention::
-    //
-    //   Pay attention to the use of trailing slashes as mentioned in
-    //   :ref:`RouteAction's prefix_rewrite <envoy_api_field_route.RouteAction.prefix_rewrite>`.
-    string prefix_rewrite = 5;
-  }
-
-  // The HTTP status code to use in the redirect response. The default response
-  // code is MOVED_PERMANENTLY (301).
-  RedirectResponseCode response_code = 3 [(validate.rules).enum = {defined_only: true}];
-
-  // Indicates that during redirection, the query portion of the URL will
-  // be removed. Default value is false.
-  bool strip_query = 6;
-}
-
-message DirectResponseAction {
-  // Specifies the HTTP response status to be returned.
-  uint32 status = 1 [(validate.rules).uint32 = {lt: 600 gte: 100}];
-
-  // Specifies the content of the response body. If this setting is omitted,
-  // no body is included in the generated response.
-  //
-  // .. note::
-  //
-  //   Headers can be specified using *response_headers_to_add* in the enclosing
-  //   :ref:`envoy_api_msg_route.Route`, :ref:`envoy_api_msg_RouteConfiguration` or
-  //   :ref:`envoy_api_msg_route.VirtualHost`.
-  core.DataSource body = 2;
-}
-
-message Decorator {
-  // The operation name associated with the request matched to this route. If tracing is
-  // enabled, this information will be used as the span name reported for this request.
-  //
-  // .. note::
-  //
-  //   For ingress (inbound) requests, or egress (outbound) responses, this value may be overridden
-  //   by the :ref:`x-envoy-decorator-operation
-  //   <config_http_filters_router_x-envoy-decorator-operation>` header.
-  string operation = 1 [(validate.rules).string = {min_bytes: 1}];
-}
-
-message Tracing {
-  // Target percentage of requests managed by this HTTP connection manager that will be force
-  // traced if the :ref:`x-client-trace-id <config_http_conn_man_headers_x-client-trace-id>`
-  // header is set. This field is a direct analog for the runtime variable
-  // 'tracing.client_sampling' in the :ref:`HTTP Connection Manager
-  // <config_http_conn_man_runtime>`.
-  // Default: 100%
-  type.FractionalPercent client_sampling = 1;
-
-  // Target percentage of requests managed by this HTTP connection manager that will be randomly
-  // selected for trace generation, if not requested by the client or not forced. This field is
-  // a direct analog for the runtime variable 'tracing.random_sampling' in the
-  // :ref:`HTTP Connection Manager <config_http_conn_man_runtime>`.
-  // Default: 100%
-  type.FractionalPercent random_sampling = 2;
-
-  // Target percentage of requests managed by this HTTP connection manager that will be traced
-  // after all other sampling checks have been applied (client-directed, force tracing, random
-  // sampling). This field functions as an upper limit on the total configured sampling rate. For
-  // instance, setting client_sampling to 100% but overall_sampling to 1% will result in only 1%
-  // of client requests with the appropriate headers to be force traced. This field is a direct
-  // analog for the runtime variable 'tracing.global_enabled' in the
-  // :ref:`HTTP Connection Manager <config_http_conn_man_runtime>`.
-  // Default: 100%
-  type.FractionalPercent overall_sampling = 3;
-
-  // A list of custom tags with unique tag name to create tags for the active span.
-  // It will take effect after merging with the :ref:`corresponding configuration
-  // <envoy_api_field_config.filter.network.http_connection_manager.v2.HttpConnectionManager.tracing.custom_tags>`
-  // configured in the HTTP connection manager. If two tags with the same name are configured
-  // each in the HTTP connection manager and the route level, the one configured here takes
-  // priority.
-  repeated type.tracing.v2.CustomTag custom_tags = 4;
-}
-
-// A virtual cluster is a way of specifying a regex matching rule against
-// certain important endpoints such that statistics are generated explicitly for
-// the matched requests. The reason this is useful is that when doing
-// prefix/path matching Envoy does not always know what the application
-// considers to be an endpoint. Thus, it’s impossible for Envoy to generically
-// emit per endpoint statistics. However, often systems have highly critical
-// endpoints that they wish to get “perfect” statistics on. Virtual cluster
-// statistics are perfect in the sense that they are emitted on the downstream
-// side such that they include network level failures.
-//
-// Documentation for :ref:`virtual cluster statistics <config_http_filters_router_stats>`.
-//
-// .. note::
-//
-//    Virtual clusters are a useful tool, but we do not recommend setting up a virtual cluster for
-//    every application endpoint. This is both not easily maintainable and as well the matching and
-//    statistics output are not free.
-message VirtualCluster {
-  // Specifies a regex pattern to use for matching requests. The entire path of the request
-  // must match the regex. The regex grammar used is defined `here
-  // <https://en.cppreference.com/w/cpp/regex/ecmascript>`_.
-  //
-  // Examples:
-  //
-  // * The regex ``/rides/\d+`` matches the path */rides/0*
-  // * The regex ``/rides/\d+`` matches the path */rides/123*
-  // * The regex ``/rides/\d+`` does not match the path */rides/123/456*
-  //
-  // .. attention::
-  //   This field has been deprecated in favor of `headers` as it is not safe for use with
-  //   untrusted input in all cases.
-  string pattern = 1 [deprecated = true, (validate.rules).string = {max_bytes: 1024}];
-
-  // Specifies a list of header matchers to use for matching requests. Each specified header must
-  // match. The pseudo-headers `:path` and `:method` can be used to match the request path and
-  // method, respectively.
-  repeated HeaderMatcher headers = 4;
-
-  // Specifies the name of the virtual cluster. The virtual cluster name as well
-  // as the virtual host name are used when emitting statistics. The statistics are emitted by the
-  // router filter and are documented :ref:`here <config_http_filters_router_stats>`.
-  string name = 2 [(validate.rules).string = {min_bytes: 1}];
-
-  // Optionally specifies the HTTP method to match on. For example GET, PUT,
-  // etc.
-  //
-  // .. attention::
-  //   This field has been deprecated in favor of `headers`.
-  core.RequestMethod method = 3 [deprecated = true];
-}
-
-// Global rate limiting :ref:`architecture overview <arch_overview_global_rate_limit>`.
-message RateLimit {
-  // [#next-free-field: 7]
-  message Action {
-    // The following descriptor entry is appended to the descriptor:
-    //
-    // .. code-block:: cpp
-    //
-    //   ("source_cluster", "<local service cluster>")
-    //
-    // <local service cluster> is derived from the :option:`--service-cluster` option.
-    message SourceCluster {
-    }
-
-    // The following descriptor entry is appended to the descriptor:
-    //
-    // .. code-block:: cpp
-    //
-    //   ("destination_cluster", "<routed target cluster>")
-    //
-    // Once a request matches against a route table rule, a routed cluster is determined by one of
-    // the following :ref:`route table configuration <envoy_api_msg_RouteConfiguration>`
-    // settings:
-    //
-    // * :ref:`cluster <envoy_api_field_route.RouteAction.cluster>` indicates the upstream cluster
-    //   to route to.
-    // * :ref:`weighted_clusters <envoy_api_field_route.RouteAction.weighted_clusters>`
-    //   chooses a cluster randomly from a set of clusters with attributed weight.
-    // * :ref:`cluster_header <envoy_api_field_route.RouteAction.cluster_header>` indicates which
-    //   header in the request contains the target cluster.
-    message DestinationCluster {
-    }
-
-    // The following descriptor entry is appended when a header contains a key that matches the
-    // *header_name*:
-    //
-    // .. code-block:: cpp
-    //
-    //   ("<descriptor_key>", "<header_value_queried_from_header>")
-    message RequestHeaders {
-      // The header name to be queried from the request headers. The header’s
-      // value is used to populate the value of the descriptor entry for the
-      // descriptor_key.
-      string header_name = 1 [(validate.rules).string = {min_bytes: 1}];
-
-      // The key to use in the descriptor entry.
-      string descriptor_key = 2 [(validate.rules).string = {min_bytes: 1}];
-    }
-
-    // The following descriptor entry is appended to the descriptor and is populated using the
-    // trusted address from :ref:`x-forwarded-for <config_http_conn_man_headers_x-forwarded-for>`:
-    //
-    // .. code-block:: cpp
-    //
-    //   ("remote_address", "<trusted address from x-forwarded-for>")
-    message RemoteAddress {
-    }
-
-    // The following descriptor entry is appended to the descriptor:
-    //
-    // .. code-block:: cpp
-    //
-    //   ("generic_key", "<descriptor_value>")
-    message GenericKey {
-      // The value to use in the descriptor entry.
-      string descriptor_value = 1 [(validate.rules).string = {min_bytes: 1}];
-    }
-
-    // The following descriptor entry is appended to the descriptor:
-    //
-    // .. code-block:: cpp
-    //
-    //   ("header_match", "<descriptor_value>")
-    message HeaderValueMatch {
-      // The value to use in the descriptor entry.
-      string descriptor_value = 1 [(validate.rules).string = {min_bytes: 1}];
-
-      // If set to true, the action will append a descriptor entry when the
-      // request matches the headers. If set to false, the action will append a
-      // descriptor entry when the request does not match the headers. The
-      // default value is true.
-      google.protobuf.BoolValue expect_match = 2;
-
-      // Specifies a set of headers that the rate limit action should match
-      // on. The action will check the request’s headers against all the
-      // specified headers in the config. A match will happen if all the
-      // headers in the config are present in the request with the same values
-      // (or based on presence if the value field is not in the config).
-      repeated HeaderMatcher headers = 3 [(validate.rules).repeated = {min_items: 1}];
-    }
-
-    oneof action_specifier {
-      option (validate.required) = true;
-
-      // Rate limit on source cluster.
-      SourceCluster source_cluster = 1;
-
-      // Rate limit on destination cluster.
-      DestinationCluster destination_cluster = 2;
-
-      // Rate limit on request headers.
-      RequestHeaders request_headers = 3;
-
-      // Rate limit on remote address.
-      RemoteAddress remote_address = 4;
-
-      // Rate limit on a generic key.
-      GenericKey generic_key = 5;
-
-      // Rate limit on the existence of request headers.
-      HeaderValueMatch header_value_match = 6;
-    }
-  }
-
-  // Refers to the stage set in the filter. The rate limit configuration only
-  // applies to filters with the same stage number. The default stage number is
-  // 0.
-  //
-  // .. note::
-  //
-  //   The filter supports a range of 0 - 10 inclusively for stage numbers.
-  google.protobuf.UInt32Value stage = 1 [(validate.rules).uint32 = {lte: 10}];
-
-  // The key to be set in runtime to disable this rate limit configuration.
-  string disable_key = 2;
-
-  // A list of actions that are to be applied for this rate limit configuration.
-  // Order matters as the actions are processed sequentially and the descriptor
-  // is composed by appending descriptor entries in that sequence. If an action
-  // cannot append a descriptor entry, no descriptor is generated for the
-  // configuration. See :ref:`composing actions
-  // <config_http_filters_rate_limit_composing_actions>` for additional documentation.
-  repeated Action actions = 3 [(validate.rules).repeated = {min_items: 1}];
-}
-
-// .. attention::
-//
-//   Internally, Envoy always uses the HTTP/2 *:authority* header to represent the HTTP/1 *Host*
-//   header. Thus, if attempting to match on *Host*, match on *:authority* instead.
-//
-// .. attention::
-//
-//   To route on HTTP method, use the special HTTP/2 *:method* header. This works for both
-//   HTTP/1 and HTTP/2 as Envoy normalizes headers. E.g.,
-//
-//   .. code-block:: json
-//
-//     {
-//       "name": ":method",
-//       "exact_match": "POST"
-//     }
-//
-// .. attention::
-//   In the absence of any header match specifier, match will default to :ref:`present_match
-//   <envoy_api_field_route.HeaderMatcher.present_match>`. i.e, a request that has the :ref:`name
-//   <envoy_api_field_route.HeaderMatcher.name>` header will match, regardless of the header's
-//   value.
-//
-//  [#next-major-version: HeaderMatcher should be refactored to use StringMatcher.]
-// [#next-free-field: 12]
-message HeaderMatcher {
-  reserved 2, 3;
-
-  // Specifies the name of the header in the request.
-  string name = 1 [(validate.rules).string = {min_bytes: 1}];
-
-  // Specifies how the header match will be performed to route the request.
-  oneof header_match_specifier {
-    // If specified, header match will be performed based on the value of the header.
-    string exact_match = 4;
-
-    // If specified, this regex string is a regular expression rule which implies the entire request
-    // header value must match the regex. The rule will not match if only a subsequence of the
-    // request header value matches the regex. The regex grammar used in the value field is defined
-    // `here <https://en.cppreference.com/w/cpp/regex/ecmascript>`_.
-    //
-    // Examples:
-    //
-    // * The regex ``\d{3}`` matches the value *123*
-    // * The regex ``\d{3}`` does not match the value *1234*
-    // * The regex ``\d{3}`` does not match the value *123.456*
-    //
-    // .. attention::
-    //   This field has been deprecated in favor of `safe_regex_match` as it is not safe for use
-    //   with untrusted input in all cases.
-    string regex_match = 5 [deprecated = true, (validate.rules).string = {max_bytes: 1024}];
-
-    // If specified, this regex string is a regular expression rule which implies the entire request
-    // header value must match the regex. The rule will not match if only a subsequence of the
-    // request header value matches the regex.
-    type.matcher.RegexMatcher safe_regex_match = 11;
-
-    // If specified, header match will be performed based on range.
-    // The rule will match if the request header value is within this range.
-    // The entire request header value must represent an integer in base 10 notation: consisting of
-    // an optional plus or minus sign followed by a sequence of digits. The rule will not match if
-    // the header value does not represent an integer. Match will fail for empty values, floating
-    // point numbers or if only a subsequence of the header value is an integer.
-    //
-    // Examples:
-    //
-    // * For range [-10,0), route will match for header value -1, but not for 0, "somestring", 10.9,
-    //   "-1somestring"
-    type.Int64Range range_match = 6;
-
-    // If specified, header match will be performed based on whether the header is in the
-    // request.
-    bool present_match = 7;
-
-    // If specified, header match will be performed based on the prefix of the header value.
-    // Note: empty prefix is not allowed, please use present_match instead.
-    //
-    // Examples:
-    //
-    // * The prefix *abcd* matches the value *abcdxyz*, but not for *abcxyz*.
-    string prefix_match = 9 [(validate.rules).string = {min_bytes: 1}];
-
-    // If specified, header match will be performed based on the suffix of the header value.
-    // Note: empty suffix is not allowed, please use present_match instead.
-    //
-    // Examples:
-    //
-    // * The suffix *abcd* matches the value *xyzabcd*, but not for *xyzbcd*.
-    string suffix_match = 10 [(validate.rules).string = {min_bytes: 1}];
-  }
-
-  // If specified, the match result will be inverted before checking. Defaults to false.
-  //
-  // Examples:
-  //
-  // * The regex ``\d{3}`` does not match the value *1234*, so it will match when inverted.
-  // * The range [-10,0) will match the value -1, so it will not match when inverted.
-  bool invert_match = 8;
-}
-
-// Query parameter matching treats the query string of a request's :path header
-// as an ampersand-separated list of keys and/or key=value elements.
-// [#next-free-field: 7]
-message QueryParameterMatcher {
-  // Specifies the name of a key that must be present in the requested
-  // *path*'s query string.
-  string name = 1 [(validate.rules).string = {min_bytes: 1 max_bytes: 1024}];
-
-  // Specifies the value of the key. If the value is absent, a request
-  // that contains the key in its query string will match, whether the
-  // key appears with a value (e.g., "?debug=true") or not (e.g., "?debug")
-  //
-  // ..attention::
-  //   This field is deprecated. Use an `exact` match inside the `string_match` field.
-  string value = 3 [deprecated = true];
-
-  // Specifies whether the query parameter value is a regular expression.
-  // Defaults to false. The entire query parameter value (i.e., the part to
-  // the right of the equals sign in "key=value") must match the regex.
-  // E.g., the regex ``\d+$`` will match *123* but not *a123* or *123a*.
-  //
-  // ..attention::
-  //   This field is deprecated. Use a `safe_regex` match inside the `string_match` field.
-  google.protobuf.BoolValue regex = 4 [deprecated = true];
-
-  oneof query_parameter_match_specifier {
-    // Specifies whether a query parameter value should match against a string.
-    type.matcher.StringMatcher string_match = 5 [(validate.rules).message = {required: true}];
-
-    // Specifies whether a query parameter should be present.
-    bool present_match = 6;
-  }
-}
-=======
-option java_multiple_files = true;
->>>>>>> 21aa1a72
+option java_multiple_files = true;