--- conflicted
+++ resolved
@@ -58,18 +58,10 @@
 }
 
 HttpUpstream::HttpUpstream(Tcp::ConnectionPool::UpstreamCallbacks& callbacks,
-<<<<<<< HEAD
-                           const TunnelingConfigHelper& config)
-    : config_(config), header_parser_(config.headerEvaluator()), response_decoder_(*this),
-      upstream_callbacks_(callbacks) {}
-=======
-                           const TunnelingConfig& config,
+                           const TunnelingConfigHelper& config,
                            const StreamInfo::StreamInfo& downstream_info)
-    : config_(config), downstream_info_(downstream_info), response_decoder_(*this),
-      upstream_callbacks_(callbacks) {
-  header_parser_ = Envoy::Router::HeaderParser::configure(config_.headers_to_add());
-}
->>>>>>> be4d1bbd
+    : config_(config), header_parser_(config.headerEvaluator()), downstream_info_(downstream_info),
+      response_decoder_(*this), upstream_callbacks_(callbacks) {}
 
 HttpUpstream::~HttpUpstream() { resetEncoder(Network::ConnectionEvent::LocalClose); }
 
@@ -261,14 +253,9 @@
 }
 
 Http2Upstream::Http2Upstream(Tcp::ConnectionPool::UpstreamCallbacks& callbacks,
-<<<<<<< HEAD
-                             const TunnelingConfigHelper& config)
-    : HttpUpstream(callbacks, config) {}
-=======
-                             const TunnelingConfig& config,
+                             const TunnelingConfigHelper& config,
                              const StreamInfo::StreamInfo& downstream_info)
     : HttpUpstream(callbacks, config, downstream_info) {}
->>>>>>> be4d1bbd
 
 bool Http2Upstream::isValidResponse(const Http::ResponseHeaderMap& headers) {
   if (Http::Utility::getResponseStatus(headers) != 200) {
@@ -295,25 +282,16 @@
                           Http::Headers::get().ProtocolValues.Bytestream);
   }
 
-<<<<<<< HEAD
-  header_parser_.evaluateHeaders(*headers, nullptr /*stream_info*/);
-=======
-  header_parser_->evaluateHeaders(*headers, downstream_info_);
->>>>>>> be4d1bbd
+  header_parser_.evaluateHeaders(*headers, &downstream_info_);
   const auto status = request_encoder_->encodeHeaders(*headers, false);
   // Encoding can only fail on missing required request headers.
   ASSERT(status.ok());
 }
 
 Http1Upstream::Http1Upstream(Tcp::ConnectionPool::UpstreamCallbacks& callbacks,
-<<<<<<< HEAD
-                             const TunnelingConfigHelper& config)
-    : HttpUpstream(callbacks, config) {}
-=======
-                             const TunnelingConfig& config,
+                             const TunnelingConfigHelper& config,
                              const StreamInfo::StreamInfo& downstream_info)
     : HttpUpstream(callbacks, config, downstream_info) {}
->>>>>>> be4d1bbd
 
 void Http1Upstream::setRequestEncoder(Http::RequestEncoder& request_encoder, bool) {
   request_encoder_ = &request_encoder;
@@ -331,11 +309,7 @@
     headers->addReference(Http::Headers::get().Path, "/");
   }
 
-<<<<<<< HEAD
-  header_parser_.evaluateHeaders(*headers, nullptr /*stream_info*/);
-=======
-  header_parser_->evaluateHeaders(*headers, downstream_info_);
->>>>>>> be4d1bbd
+  header_parser_.evaluateHeaders(*headers, &downstream_info_);
   const auto status = request_encoder_->encodeHeaders(*headers, false);
   // Encoding can only fail on missing required request headers.
   ASSERT(status.ok());
