#include "test/tools/router_check/router.h"

#include <functional>
#include <memory>
#include <string>
#include <unordered_map>

#include "envoy/config/core/v3/base.pb.h"
#include "envoy/config/route/v3/route.pb.h"
#include "envoy/type/v3/percent.pb.h"

#include "common/network/utility.h"
#include "common/protobuf/message_validator_impl.h"
#include "common/protobuf/utility.h"
#include "common/runtime/runtime_impl.h"
#include "common/stream_info/stream_info_impl.h"

#include "test/test_common/printers.h"

namespace Envoy {
// static
<<<<<<< HEAD
ToolConfig ToolConfig::create(const Json::ObjectSharedPtr check_config) {
  Json::ObjectSharedPtr input = check_config->getObject("input");
  int random_value = input->getInteger("random_value", 0);

  // Add header field values
  std::unique_ptr<Http::TestRequestHeaderMapImpl> request_headers(
      new Http::TestRequestHeaderMapImpl());
  std::unique_ptr<Http::TestResponseHeaderMapImpl> response_headers(
      new Http::TestResponseHeaderMapImpl());
  request_headers->addCopy(":authority", input->getString(":authority", ""));
  request_headers->addCopy(":path", input->getString(":path", ""));
  request_headers->addCopy(":method", input->getString(":method", "GET"));
  request_headers->addCopy("x-forwarded-proto", input->getBoolean("ssl", false) ? "https" : "http");

  if (input->getBoolean("internal", false)) {
    request_headers->addCopy("x-envoy-internal", "true");
  }

  if (input->hasObject("additional_request_headers")) {
    for (const Json::ObjectSharedPtr& header_config :
         input->getObjectArray("additional_request_headers")) {
      request_headers->addCopy(header_config->getString("field"),
                               header_config->getString("value"));
    }
  }

  if (input->hasObject("additional_response_headers")) {
    for (const Json::ObjectSharedPtr& header_config :
         input->getObjectArray("additional_response_headers")) {
      response_headers->addCopy(header_config->getString("field"),
                                header_config->getString("value"));
    }
  }

  return ToolConfig(std::move(request_headers), std::move(response_headers), random_value);
}

=======
>>>>>>> 3368690e
ToolConfig ToolConfig::create(const envoy::RouterCheckToolSchema::ValidationItem& check_config) {
  // Add header field values
  std::unique_ptr<Http::TestRequestHeaderMapImpl> request_headers(
      new Http::TestRequestHeaderMapImpl());
  std::unique_ptr<Http::TestResponseHeaderMapImpl> response_headers(
      new Http::TestResponseHeaderMapImpl());
  request_headers->addCopy(":authority", check_config.input().authority());
  request_headers->addCopy(":path", check_config.input().path());
  request_headers->addCopy(":method", check_config.input().method());
  request_headers->addCopy("x-forwarded-proto", check_config.input().ssl() ? "https" : "http");

  if (check_config.input().internal()) {
    request_headers->addCopy("x-envoy-internal", "true");
  }

  if (check_config.input().additional_request_headers().data()) {
    for (const envoy::config::core::v3::HeaderValue& header_config :
         check_config.input().additional_request_headers()) {
      request_headers->addCopy(header_config.key(), header_config.value());
    }
  }

  if (check_config.input().additional_response_headers().data()) {
    for (const envoy::config::core::v3::HeaderValue& header_config :
         check_config.input().additional_response_headers()) {
      response_headers->addCopy(header_config.key(), header_config.value());
    }
  }

  return ToolConfig(std::move(request_headers), std::move(response_headers),
                    check_config.input().random_value());
}

ToolConfig::ToolConfig(std::unique_ptr<Http::TestRequestHeaderMapImpl> request_headers,
                       std::unique_ptr<Http::TestResponseHeaderMapImpl> response_headers,
                       int random_value)
    : request_headers_(std::move(request_headers)), response_headers_(std::move(response_headers)),
      random_value_(random_value) {}

// static
RouterCheckTool RouterCheckTool::create(const std::string& router_config_file,
                                        const bool disable_deprecation_check) {
  // TODO(hennna): Allow users to load a full config and extract the route configuration from it.
  envoy::config::route::v3::RouteConfiguration route_config;
  auto stats = std::make_unique<Stats::IsolatedStoreImpl>();
  auto api = Api::createApiForTest(*stats);
  TestUtility::loadFromFile(router_config_file, route_config, *api);
  assignUniqueRouteNames(route_config);
  assignRuntimeFraction(route_config);
  auto factory_context =
      std::make_unique<NiceMock<Server::Configuration::MockServerFactoryContext>>();
  auto config = std::make_unique<Router::ConfigImpl>(
      route_config, *factory_context, ProtobufMessage::getNullValidationVisitor(), false);
  if (!disable_deprecation_check) {
    MessageUtil::checkForUnexpectedFields(route_config,
                                          ProtobufMessage::getStrictValidationVisitor(),
                                          &factory_context->runtime_loader_);
  }

  return RouterCheckTool(std::move(factory_context), std::move(config), std::move(stats),
                         std::move(api), Coverage(route_config));
}

void RouterCheckTool::assignUniqueRouteNames(
    envoy::config::route::v3::RouteConfiguration& route_config) {
  Runtime::RandomGeneratorImpl random;
  for (auto& host : *route_config.mutable_virtual_hosts()) {
    for (auto& route : *host.mutable_routes()) {
      route.set_name(random.uuid());
    }
  }
}

void RouterCheckTool::assignRuntimeFraction(
    envoy::config::route::v3::RouteConfiguration& route_config) {
  for (auto& host : *route_config.mutable_virtual_hosts()) {
    for (auto& route : *host.mutable_routes()) {
      if (route.match().has_runtime_fraction() &&
          route.match().runtime_fraction().default_value().numerator() == 0) {
        route.mutable_match()->mutable_runtime_fraction()->mutable_default_value()->set_numerator(
            1);
      }
    }
  }
}

void RouterCheckTool::finalizeHeaders(ToolConfig& tool_config,
                                      Envoy::StreamInfo::StreamInfoImpl stream_info) {
  if (!headers_finalized_ && tool_config.route_ != nullptr) {
    if (tool_config.route_->directResponseEntry() != nullptr) {
      tool_config.route_->directResponseEntry()->rewritePathHeader(*tool_config.request_headers_,
                                                                   true);
      tool_config.route_->directResponseEntry()->finalizeResponseHeaders(
          *tool_config.response_headers_, stream_info);
    } else if (tool_config.route_->routeEntry() != nullptr) {
      tool_config.route_->routeEntry()->finalizeRequestHeaders(*tool_config.request_headers_,
                                                               stream_info, true);
      tool_config.route_->routeEntry()->finalizeResponseHeaders(*tool_config.response_headers_,
                                                                stream_info);
    }
  }

  headers_finalized_ = true;
}

RouterCheckTool::RouterCheckTool(
    std::unique_ptr<NiceMock<Server::Configuration::MockServerFactoryContext>> factory_context,
    std::unique_ptr<Router::ConfigImpl> config, std::unique_ptr<Stats::IsolatedStoreImpl> stats,
    Api::ApiPtr api, Coverage coverage)
    : factory_context_(std::move(factory_context)), config_(std::move(config)),
      stats_(std::move(stats)), api_(std::move(api)), coverage_(std::move(coverage)) {
  ON_CALL(factory_context_->runtime_loader_.snapshot_,
          featureEnabled(_, testing::An<const envoy::type::v3::FractionalPercent&>(),
                         testing::An<uint64_t>()))
      .WillByDefault(testing::Invoke(this, &RouterCheckTool::runtimeMock));
}

Json::ObjectSharedPtr loadFromFile(const std::string& file_path, Api::Api& api) {
  std::string contents = api.fileSystem().fileReadToEnd(file_path);
  if (absl::EndsWith(file_path, ".yaml")) {
    contents = MessageUtil::getJsonStringFromMessage(ValueUtil::loadFromYaml(contents));
  }
  return Json::Factory::loadFromString(contents);
}

<<<<<<< HEAD
// TODO(jyotima): Remove this code path once the json schema code path is deprecated.
bool RouterCheckTool::compareEntriesInJson(const std::string& expected_route_json) {
  Json::ObjectSharedPtr loader = loadFromFile(expected_route_json, *api_);
  loader->validateSchema(Json::ToolSchema::routerCheckSchema());
  bool no_failures = true;
  for (const Json::ObjectSharedPtr& check_config : loader->asObjectArray()) {
    headers_finalized_ = false;
    Envoy::StreamInfo::StreamInfoImpl stream_info(Envoy::Http::Protocol::Http11,
                                                  factory_context_->dispatcher().timeSource());
    stream_info.setDownstreamRemoteAddress(Network::Utility::getCanonicalIpv4LoopbackAddress());
    ToolConfig tool_config = ToolConfig::create(check_config);
    tool_config.route_ =
        config_->route(*tool_config.request_headers_, stream_info, tool_config.random_value_);
    std::string test_name = check_config->getString("test_name", "");
    tests_.emplace_back(test_name, std::vector<std::string>{});
    Json::ObjectSharedPtr validate = check_config->getObject("validate");
    using CheckerFunc = std::function<bool(ToolConfig&, const std::string&)>;
    const std::unordered_map<std::string, CheckerFunc> checkers = {
        {"cluster_name",
         [this](auto&... params) -> bool { return this->compareCluster(params...); }},
        {"virtual_cluster_name",
         [this](auto&... params) -> bool { return this->compareVirtualCluster(params...); }},
        {"virtual_host_name",
         [this](auto&... params) -> bool { return this->compareVirtualHost(params...); }},
        {"path_rewrite",
         [this](auto&... params) -> bool { return this->compareRewritePath(params...); }},
        {"host_rewrite",
         [this](auto&... params) -> bool { return this->compareRewriteHost(params...); }},
        {"path_redirect",
         [this](auto&... params) -> bool { return this->compareRedirectPath(params...); }},
    };
    finalizeHeaders(tool_config, stream_info);
    // Call appropriate function for each match case.
    for (const auto& test : checkers) {
      if (validate->hasObject(test.first)) {
        const std::string& expected = validate->getString(test.first);
        if (tool_config.route_ == nullptr) {
          compareResults("", expected, test.first);
        } else {
          if (!test.second(tool_config, expected)) {
            no_failures = false;
          }
        }
      }
    }
    if (validate->hasObject("request_header_fields")) {
      for (const Json::ObjectSharedPtr& header_field :
           validate->getObjectArray("request_header_fields")) {
        if (!compareRequestHeaderField(tool_config, header_field->getString("field"),
                                       header_field->getString("value"))) {
          no_failures = false;
        }
      }
    }
    if (validate->hasObject("response_header_fields")) {
      for (const Json::ObjectSharedPtr& header_field :
           validate->getObjectArray("response_header_fields")) {
        if (!compareResponseHeaderField(tool_config, header_field->getString("field"),
                                        header_field->getString("value"))) {
          no_failures = false;
        }
      }
    }
  }
  printResults();
  return no_failures;
}

=======
>>>>>>> 3368690e
bool RouterCheckTool::compareEntries(const std::string& expected_routes) {
  envoy::RouterCheckToolSchema::Validation validation_config;
  auto stats = std::make_unique<Stats::IsolatedStoreImpl>();
  auto api = Api::createApiForTest(*stats);
  const std::string contents = api->fileSystem().fileReadToEnd(expected_routes);
  TestUtility::loadFromFile(expected_routes, validation_config, *api);
  TestUtility::validate(validation_config);

  bool no_failures = true;
  for (const envoy::RouterCheckToolSchema::ValidationItem& check_config :
       validation_config.tests()) {
    active_runtime_ = check_config.input().runtime();
    headers_finalized_ = false;
    Envoy::StreamInfo::StreamInfoImpl stream_info(Envoy::Http::Protocol::Http11,
                                                  factory_context_->dispatcher().timeSource());
    stream_info.setDownstreamRemoteAddress(Network::Utility::getCanonicalIpv4LoopbackAddress());
    ToolConfig tool_config = ToolConfig::create(check_config);
    tool_config.route_ =
        config_->route(*tool_config.request_headers_, stream_info, tool_config.random_value_);

    const std::string& test_name = check_config.test_name();
    tests_.emplace_back(test_name, std::vector<std::string>{});
    const envoy::RouterCheckToolSchema::ValidationAssert& validate = check_config.validate();

    using CheckerFunc =
        std::function<bool(ToolConfig&, const envoy::RouterCheckToolSchema::ValidationAssert&)>;
    CheckerFunc checkers[] = {
        [this](auto&... params) -> bool { return this->compareCluster(params...); },
        [this](auto&... params) -> bool { return this->compareVirtualCluster(params...); },
        [this](auto&... params) -> bool { return this->compareVirtualHost(params...); },
        [this](auto&... params) -> bool { return this->compareRewritePath(params...); },
        [this](auto&... params) -> bool { return this->compareRewriteHost(params...); },
        [this](auto&... params) -> bool { return this->compareRedirectPath(params...); },
        [this](auto&... params) -> bool { return this->compareRequestHeaderField(params...); },
        [this](auto&... params) -> bool { return this->compareResponseHeaderField(params...); },
    };
    finalizeHeaders(tool_config, stream_info);
    // Call appropriate function for each match case.
    for (const auto& test : checkers) {
      if (!test(tool_config, validate)) {
        no_failures = false;
      }
    }
  }
  printResults();
  return no_failures;
}

bool RouterCheckTool::compareCluster(ToolConfig& tool_config, const std::string& expected) {
  std::string actual = "";

  if (tool_config.route_->routeEntry() != nullptr) {
    actual = tool_config.route_->routeEntry()->clusterName();
  }
  const bool matches = compareResults(actual, expected, "cluster_name");
  if (matches && tool_config.route_->routeEntry() != nullptr) {
    coverage_.markClusterCovered(*tool_config.route_);
  }
  return matches;
}

bool RouterCheckTool::compareCluster(
    ToolConfig& tool_config, const envoy::RouterCheckToolSchema::ValidationAssert& expected) {
  if (!expected.has_cluster_name()) {
    return true;
  }
  if (tool_config.route_ == nullptr) {
    return compareResults("", expected.cluster_name().value(), "cluster_name");
  }
  return compareCluster(tool_config, expected.cluster_name().value());
}

bool RouterCheckTool::compareVirtualCluster(ToolConfig& tool_config, const std::string& expected) {
  std::string actual = "";

  if (tool_config.route_->routeEntry() != nullptr &&
      tool_config.route_->routeEntry()->virtualCluster(*tool_config.request_headers_) != nullptr) {
    Stats::StatName stat_name =
        tool_config.route_->routeEntry()->virtualCluster(*tool_config.request_headers_)->statName();
    actual = tool_config.symbolTable().toString(stat_name);
  }
  const bool matches = compareResults(actual, expected, "virtual_cluster_name");
  if (matches && tool_config.route_->routeEntry() != nullptr) {
    coverage_.markVirtualClusterCovered(*tool_config.route_);
  }
  return matches;
}

bool RouterCheckTool::compareVirtualCluster(
    ToolConfig& tool_config, const envoy::RouterCheckToolSchema::ValidationAssert& expected) {
  if (!expected.has_virtual_cluster_name()) {
    return true;
  }
  if (tool_config.route_ == nullptr) {
    return compareResults("", expected.virtual_cluster_name().value(), "virtual_cluster_name");
  }
  return compareVirtualCluster(tool_config, expected.virtual_cluster_name().value());
}

bool RouterCheckTool::compareVirtualHost(ToolConfig& tool_config, const std::string& expected) {
  std::string actual = "";
  if (tool_config.route_->routeEntry() != nullptr) {
    Stats::StatName stat_name = tool_config.route_->routeEntry()->virtualHost().statName();
    actual = tool_config.symbolTable().toString(stat_name);
  }
  const bool matches = compareResults(actual, expected, "virtual_host_name");
  if (matches && tool_config.route_->routeEntry() != nullptr) {
    coverage_.markVirtualHostCovered(*tool_config.route_);
  }
  return matches;
}

bool RouterCheckTool::compareVirtualHost(
    ToolConfig& tool_config, const envoy::RouterCheckToolSchema::ValidationAssert& expected) {
  if (!expected.has_virtual_host_name()) {
    return true;
  }
  if (tool_config.route_ == nullptr) {
    return compareResults("", expected.virtual_host_name().value(), "virtual_host_name");
  }
  return compareVirtualHost(tool_config, expected.virtual_host_name().value());
}

bool RouterCheckTool::compareRewritePath(ToolConfig& tool_config, const std::string& expected) {
  std::string actual = "";
  if (tool_config.route_->routeEntry() != nullptr) {
    actual = tool_config.request_headers_->get_(Http::Headers::get().Path);
  }
  const bool matches = compareResults(actual, expected, "path_rewrite");
  if (matches && tool_config.route_->routeEntry() != nullptr) {
    coverage_.markPathRewriteCovered(*tool_config.route_);
  }
  return matches;
}

bool RouterCheckTool::compareRewritePath(
    ToolConfig& tool_config, const envoy::RouterCheckToolSchema::ValidationAssert& expected) {
  if (!expected.has_path_rewrite()) {
    return true;
  }
  if (tool_config.route_ == nullptr) {
    return compareResults("", expected.path_rewrite().value(), "path_rewrite");
  }
  return compareRewritePath(tool_config, expected.path_rewrite().value());
}

bool RouterCheckTool::compareRewriteHost(ToolConfig& tool_config, const std::string& expected) {
  std::string actual = "";
  if (tool_config.route_->routeEntry() != nullptr) {
    actual = tool_config.request_headers_->get_(Http::Headers::get().Host);
  }
  const bool matches = compareResults(actual, expected, "host_rewrite");
  if (matches && tool_config.route_->routeEntry() != nullptr) {
    coverage_.markHostRewriteCovered(*tool_config.route_);
  }
  return matches;
}

bool RouterCheckTool::compareRewriteHost(
    ToolConfig& tool_config, const envoy::RouterCheckToolSchema::ValidationAssert& expected) {
  if (!expected.has_host_rewrite()) {
    return true;
  }
  if (tool_config.route_ == nullptr) {
    return compareResults("", expected.host_rewrite().value(), "host_rewrite");
  }
  return compareRewriteHost(tool_config, expected.host_rewrite().value());
}

bool RouterCheckTool::compareRedirectPath(ToolConfig& tool_config, const std::string& expected) {
  std::string actual = "";
  if (tool_config.route_->directResponseEntry() != nullptr) {
    actual = tool_config.route_->directResponseEntry()->newPath(*tool_config.request_headers_);
  }

  const bool matches = compareResults(actual, expected, "path_redirect");
  if (matches && tool_config.route_->directResponseEntry() != nullptr) {
    coverage_.markRedirectPathCovered(*tool_config.route_);
  }
  return matches;
}

bool RouterCheckTool::compareRedirectPath(
    ToolConfig& tool_config, const envoy::RouterCheckToolSchema::ValidationAssert& expected) {
  if (!expected.has_path_redirect()) {
    return true;
  }
  if (tool_config.route_ == nullptr) {
    return compareResults("", expected.path_redirect().value(), "path_redirect");
  }
  return compareRedirectPath(tool_config, expected.path_redirect().value());
}

bool RouterCheckTool::compareRequestHeaderField(
    ToolConfig& tool_config, const envoy::RouterCheckToolSchema::ValidationAssert& expected) {
  bool no_failures = true;
  if (expected.request_header_fields().data()) {
    for (const envoy::config::core::v3::HeaderValue& header : expected.request_header_fields()) {
      if (!compareRequestHeaderField(tool_config, header.key(), header.value())) {
        no_failures = false;
      }
    }
  }
  return no_failures;
}

bool RouterCheckTool::compareRequestHeaderField(ToolConfig& tool_config, const std::string& field,
                                                const std::string& expected) {
  std::string actual = tool_config.request_headers_->get_(field);
  return compareResults(actual, expected, "request_header_fields");
}

bool RouterCheckTool::compareResponseHeaderField(
    ToolConfig& tool_config, const envoy::RouterCheckToolSchema::ValidationAssert& expected) {
  bool no_failures = true;
  if (expected.response_header_fields().data()) {
    for (const envoy::config::core::v3::HeaderValue& header : expected.response_header_fields()) {
      if (!compareResponseHeaderField(tool_config, header.key(), header.value())) {
        no_failures = false;
      }
    }
  }
  return no_failures;
}

bool RouterCheckTool::compareResponseHeaderField(ToolConfig& tool_config, const std::string& field,
                                                 const std::string& expected) {
  std::string actual = tool_config.response_headers_->get_(field);
  return compareResults(actual, expected, "response_header_fields");
}

bool RouterCheckTool::compareResults(const std::string& actual, const std::string& expected,
                                     const std::string& test_type) {
  if (expected == actual) {
    return true;
  }
  tests_.back().second.emplace_back("expected: [" + expected + "], actual: [" + actual +
                                    "], test type: " + test_type);
  return false;
}

void RouterCheckTool::printResults() {
  // Output failure details to stdout if details_ flag is set to true
  for (const auto& test_result : tests_) {
    // All test names are printed if the details_ flag is true unless only_show_failures_ is also
    // true.
    if ((details_ && !only_show_failures_) ||
        (only_show_failures_ && !test_result.second.empty())) {
      std::cout << test_result.first << std::endl;
      for (const auto& failure : test_result.second) {
        std::cerr << failure << std::endl;
      }
    }
  }
}

// The Mock for runtime value checks.
// This is a simple implementation to mimic the actual runtime checks in Snapshot.featureEnabled
bool RouterCheckTool::runtimeMock(absl::string_view key,
                                  const envoy::type::v3::FractionalPercent& default_value,
                                  uint64_t random_value) {
  return !active_runtime_.empty() && key.compare(active_runtime_) == 0 &&
         ProtobufPercentHelper::evaluateFractionalPercent(default_value, random_value);
}

Options::Options(int argc, char** argv) {
  TCLAP::CmdLine cmd("router_check_tool", ' ', "none", true);
  TCLAP::SwitchArg is_detailed("d", "details", "Show detailed test execution results", cmd, false);
  TCLAP::SwitchArg only_show_failures("", "only-show-failures", "Only display failing tests", cmd,
                                      false);
  TCLAP::SwitchArg disable_deprecation_check("", "disable-deprecation-check",
                                             "Disable deprecated fields check", cmd, false);
  TCLAP::ValueArg<double> fail_under("f", "fail-under",
                                     "Fail if test coverage is under a specified amount", false,
                                     0.0, "float", cmd);
  TCLAP::SwitchArg comprehensive_coverage(
      "", "covall", "Measure coverage by checking all route fields", cmd, false);
  TCLAP::ValueArg<std::string> config_path("c", "config-path", "Path to configuration file.", false,
                                           "", "string", cmd);
  TCLAP::ValueArg<std::string> test_path("t", "test-path", "Path to test file.", false, "",
                                         "string", cmd);
  TCLAP::UnlabeledMultiArg<std::string> unlabelled_configs(
      "unlabelled-configs", "unlabelled configs", false, "unlabelledConfigStrings", cmd);
  try {
    cmd.parse(argc, argv);
  } catch (TCLAP::ArgException& e) {
    std::cerr << "error: " << e.error() << std::endl;
    exit(EXIT_FAILURE);
  }

  is_detailed_ = is_detailed.getValue();
  only_show_failures_ = only_show_failures.getValue();
  fail_under_ = fail_under.getValue();
  comprehensive_coverage_ = comprehensive_coverage.getValue();
  disable_deprecation_check_ = disable_deprecation_check.getValue();

  config_path_ = config_path.getValue();
  test_path_ = test_path.getValue();
  if (config_path_.empty() || test_path_.empty()) {
    std::cerr << "error: "
              << "Both --config-path/c and --test-path/t are mandatory" << std::endl;
    exit(EXIT_FAILURE);
  }
}
} // namespace Envoy<|MERGE_RESOLUTION|>--- conflicted
+++ resolved
@@ -19,46 +19,6 @@
 
 namespace Envoy {
 // static
-<<<<<<< HEAD
-ToolConfig ToolConfig::create(const Json::ObjectSharedPtr check_config) {
-  Json::ObjectSharedPtr input = check_config->getObject("input");
-  int random_value = input->getInteger("random_value", 0);
-
-  // Add header field values
-  std::unique_ptr<Http::TestRequestHeaderMapImpl> request_headers(
-      new Http::TestRequestHeaderMapImpl());
-  std::unique_ptr<Http::TestResponseHeaderMapImpl> response_headers(
-      new Http::TestResponseHeaderMapImpl());
-  request_headers->addCopy(":authority", input->getString(":authority", ""));
-  request_headers->addCopy(":path", input->getString(":path", ""));
-  request_headers->addCopy(":method", input->getString(":method", "GET"));
-  request_headers->addCopy("x-forwarded-proto", input->getBoolean("ssl", false) ? "https" : "http");
-
-  if (input->getBoolean("internal", false)) {
-    request_headers->addCopy("x-envoy-internal", "true");
-  }
-
-  if (input->hasObject("additional_request_headers")) {
-    for (const Json::ObjectSharedPtr& header_config :
-         input->getObjectArray("additional_request_headers")) {
-      request_headers->addCopy(header_config->getString("field"),
-                               header_config->getString("value"));
-    }
-  }
-
-  if (input->hasObject("additional_response_headers")) {
-    for (const Json::ObjectSharedPtr& header_config :
-         input->getObjectArray("additional_response_headers")) {
-      response_headers->addCopy(header_config->getString("field"),
-                                header_config->getString("value"));
-    }
-  }
-
-  return ToolConfig(std::move(request_headers), std::move(response_headers), random_value);
-}
-
-=======
->>>>>>> 3368690e
 ToolConfig ToolConfig::create(const envoy::RouterCheckToolSchema::ValidationItem& check_config) {
   // Add header field values
   std::unique_ptr<Http::TestRequestHeaderMapImpl> request_headers(
@@ -184,77 +144,6 @@
   return Json::Factory::loadFromString(contents);
 }
 
-<<<<<<< HEAD
-// TODO(jyotima): Remove this code path once the json schema code path is deprecated.
-bool RouterCheckTool::compareEntriesInJson(const std::string& expected_route_json) {
-  Json::ObjectSharedPtr loader = loadFromFile(expected_route_json, *api_);
-  loader->validateSchema(Json::ToolSchema::routerCheckSchema());
-  bool no_failures = true;
-  for (const Json::ObjectSharedPtr& check_config : loader->asObjectArray()) {
-    headers_finalized_ = false;
-    Envoy::StreamInfo::StreamInfoImpl stream_info(Envoy::Http::Protocol::Http11,
-                                                  factory_context_->dispatcher().timeSource());
-    stream_info.setDownstreamRemoteAddress(Network::Utility::getCanonicalIpv4LoopbackAddress());
-    ToolConfig tool_config = ToolConfig::create(check_config);
-    tool_config.route_ =
-        config_->route(*tool_config.request_headers_, stream_info, tool_config.random_value_);
-    std::string test_name = check_config->getString("test_name", "");
-    tests_.emplace_back(test_name, std::vector<std::string>{});
-    Json::ObjectSharedPtr validate = check_config->getObject("validate");
-    using CheckerFunc = std::function<bool(ToolConfig&, const std::string&)>;
-    const std::unordered_map<std::string, CheckerFunc> checkers = {
-        {"cluster_name",
-         [this](auto&... params) -> bool { return this->compareCluster(params...); }},
-        {"virtual_cluster_name",
-         [this](auto&... params) -> bool { return this->compareVirtualCluster(params...); }},
-        {"virtual_host_name",
-         [this](auto&... params) -> bool { return this->compareVirtualHost(params...); }},
-        {"path_rewrite",
-         [this](auto&... params) -> bool { return this->compareRewritePath(params...); }},
-        {"host_rewrite",
-         [this](auto&... params) -> bool { return this->compareRewriteHost(params...); }},
-        {"path_redirect",
-         [this](auto&... params) -> bool { return this->compareRedirectPath(params...); }},
-    };
-    finalizeHeaders(tool_config, stream_info);
-    // Call appropriate function for each match case.
-    for (const auto& test : checkers) {
-      if (validate->hasObject(test.first)) {
-        const std::string& expected = validate->getString(test.first);
-        if (tool_config.route_ == nullptr) {
-          compareResults("", expected, test.first);
-        } else {
-          if (!test.second(tool_config, expected)) {
-            no_failures = false;
-          }
-        }
-      }
-    }
-    if (validate->hasObject("request_header_fields")) {
-      for (const Json::ObjectSharedPtr& header_field :
-           validate->getObjectArray("request_header_fields")) {
-        if (!compareRequestHeaderField(tool_config, header_field->getString("field"),
-                                       header_field->getString("value"))) {
-          no_failures = false;
-        }
-      }
-    }
-    if (validate->hasObject("response_header_fields")) {
-      for (const Json::ObjectSharedPtr& header_field :
-           validate->getObjectArray("response_header_fields")) {
-        if (!compareResponseHeaderField(tool_config, header_field->getString("field"),
-                                        header_field->getString("value"))) {
-          no_failures = false;
-        }
-      }
-    }
-  }
-  printResults();
-  return no_failures;
-}
-
-=======
->>>>>>> 3368690e
 bool RouterCheckTool::compareEntries(const std::string& expected_routes) {
   envoy::RouterCheckToolSchema::Validation validation_config;
   auto stats = std::make_unique<Stats::IsolatedStoreImpl>();
