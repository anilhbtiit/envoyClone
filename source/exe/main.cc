--- conflicted
+++ resolved
@@ -9,15 +9,12 @@
 
 #include "exe/hot_restart.h"
 
-<<<<<<< HEAD
-#include "server/config_validation/hot_restart.h"
-#include "server/config_validation/server.h"
-=======
 #ifdef ENVOY_HANDLE_SIGNALS
 #include "exe/signal_action.h"
 #endif
 
->>>>>>> a6cfa250
+#include "server/config_validation/hot_restart.h"
+#include "server/config_validation/server.h"
 #include "server/drain_manager_impl.h"
 #include "server/options_impl.h"
 #include "server/server.h"
@@ -66,12 +63,17 @@
 } // namespace
 
 int main(int argc, char** argv) {
-<<<<<<< HEAD
-  Event::Libevent::Global::initialize();
-  OptionsImpl options(argc, argv, Server::SharedMemory::version(), spdlog::level::warn);
+#ifdef ENVOY_HANDLE_SIGNALS
+  // Enabled by default. Control with "bazel --define=signal_trace=disabled"
+  Envoy::SignalAction handle_sigs;
+#endif
+  Envoy::Event::Libevent::Global::initialize();
+  Envoy::OptionsImpl options(argc, argv, Envoy::Server::SharedMemory::version(),
+                             spdlog::level::warn);
   Server::ProdComponentFactory component_factory;
-  LocalInfo::LocalInfoImpl local_info(Network::Utility::getLocalAddress(), options.serviceZone(),
-                                      options.serviceClusterName(), options.serviceNodeName());
+  Envoy::LocalInfo::LocalInfoImpl local_info(
+      Envoy::Network::Utility::getLocalAddress(Envoy::Network::Address::IpVersion::v4),
+      options.serviceZone(), options.serviceClusterName(), options.serviceNodeName());
 
   switch (options.mode()) {
   case Server::Mode::Serve:
@@ -85,16 +87,6 @@
   }
 
   ares_library_init(ARES_LIB_INIT_ALL);
-=======
-#ifdef ENVOY_HANDLE_SIGNALS
-  // Enabled by default. Control with "bazel --define=signal_trace=disabled"
-  Envoy::SignalAction handle_sigs;
-#endif
-  ares_library_init(ARES_LIB_INIT_ALL);
-  Envoy::Event::Libevent::Global::initialize();
-  Envoy::OptionsImpl options(argc, argv, Envoy::Server::SharedMemory::version(),
-                             spdlog::level::warn);
->>>>>>> a6cfa250
 
   std::unique_ptr<Envoy::Server::HotRestartImpl> restarter;
   try {
@@ -104,25 +96,12 @@
     return 1;
   }
 
-<<<<<<< HEAD
-  Logger::Registry::initialize(options.logLevel(), restarter->logLock());
-  DefaultTestHooks default_test_hooks;
-  Stats::ThreadLocalStoreImpl stats_store(*restarter);
-
-  Server::InstanceImpl server(options, default_test_hooks, *restarter, stats_store,
-                              restarter->accessLogLock(), component_factory, local_info);
-=======
   Envoy::Logger::Registry::initialize(options.logLevel(), restarter->logLock());
   Envoy::DefaultTestHooks default_test_hooks;
   Envoy::Stats::ThreadLocalStoreImpl stats_store(*restarter);
-  Envoy::Server::ProdComponentFactory component_factory;
   // TODO(henna): Add CLI option for local address IP version.
-  Envoy::LocalInfo::LocalInfoImpl local_info(
-      Envoy::Network::Utility::getLocalAddress(Envoy::Network::Address::IpVersion::v4),
-      options.serviceZone(), options.serviceClusterName(), options.serviceNodeName());
   Envoy::Server::InstanceImpl server(options, default_test_hooks, *restarter, stats_store,
                                      restarter->accessLogLock(), component_factory, local_info);
->>>>>>> a6cfa250
   server.run();
   ares_library_cleanup();
   return 0;
