--- conflicted
+++ resolved
@@ -8,12 +8,6 @@
 - area: adaptive concurrency filter stats
   change: |
     Multiply the gradient value stat by 1000 to make it more granular (values will range between 500 and 2000).
-<<<<<<< HEAD
-- area: QUIC
-  change: |
-    Port migration is default turned off. QUIC client connections will no longer attempt to migrate to a new port when connections
-    is degrading. Can be manually turned on via num_timeouts_to_trigger_port_migration proto.
-=======
 - area: dns
   change: |
     Allowing <envoy_v3_api_field_extensions.common.dynamic_forward_proxy.v3.DnsCacheConfig.dns_min_refresh_rate>` to go as low as 1s.
@@ -22,7 +16,10 @@
     Upstream now excludes hosts set to ``DRAINING`` state via EDS from load balancing and panic routing
     threshold calculation. This feature can be disabled by setting
     ``envoy.reloadable_features.exclude_host_in_eds_status_draining`` to false.
->>>>>>> 72c15547
+- area: QUIC
+  change: |
+    Port migration is default turned off. QUIC client connections will no longer attempt to migrate to a new port when connections
+    is degrading. Can be manually turned on via num_timeouts_to_trigger_port_migration proto.
 
 bug_fixes:
 # *Changes expected to improve the state of the world and are unlikely to have negative effects*
