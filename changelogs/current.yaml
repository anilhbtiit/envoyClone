--- conflicted
+++ resolved
@@ -144,17 +144,14 @@
 - area: redis
   change: |
     Added support for `inline commands <https://redis.io/docs/reference/protocol-spec/#inline-commands>`_.
-<<<<<<< HEAD
 - area: access_log
   change: |
     added support for :ref:`%UPSTREAM_HOST_NAME% <config_access_log_format_upstream_host_name>` for the upstream host
     identifier.
-=======
 - area: healthcheck
   change: |
     Added support to healthcheck with ProxyProtocol in TCP Healthcheck by setting
     :ref:`health_check_config <envoy_v3_api_field_config.core.v3.HealthCheck.TcpHealthCheck.proxy_protocol_config>`.
->>>>>>> 85d8cc74
 
 deprecated:
 - area: tracing
