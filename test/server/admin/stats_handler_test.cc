#include <regex>
#include <string>

#include "source/common/common/regex.h"
#include "source/common/stats/custom_stat_namespaces_impl.h"
#include "source/common/stats/thread_local_store.h"
#include "source/server/admin/stats_handler.h"
#include "source/server/admin/stats_request.h"

#include "test/mocks/server/admin_stream.h"
#include "test/mocks/server/instance.h"
#include "test/server/admin/admin_instance.h"
#include "test/test_common/logging.h"
#include "test/test_common/real_threads_test_helper.h"
#include "test/test_common/utility.h"

using testing::Combine;
using testing::HasSubstr;
using testing::InSequence;
using testing::Ref;
using testing::Return;
using testing::ReturnRef;
using testing::Values;
using testing::ValuesIn;

namespace Envoy {
namespace Server {

class StatsHandlerTest {
public:
  StatsHandlerTest() : pool_(symbol_table_), alloc_(symbol_table_) {
    store_ = std::make_unique<Stats::ThreadLocalStoreImpl>(alloc_);
    store_->addSink(sink_);
    store_->initializeThreading(main_thread_dispatcher_, tls_);
  }

  ~StatsHandlerTest() {
    tls_.shutdownGlobalThreading();
    store_->shutdownThreading();
    tls_.shutdownThread();
  }

  // Set buckets for tests.
  void setHistogramBucketSettings(const std::string& prefix, const std::vector<double>& buckets) {
    envoy::config::metrics::v3::StatsConfig config;
    auto& bucket_settings = *config.mutable_histogram_bucket_settings();

    envoy::config::metrics::v3::HistogramBucketSettings setting;
    setting.mutable_match()->set_prefix(prefix);
    setting.mutable_buckets()->Add(buckets.begin(), buckets.end());

    bucket_settings.Add(std::move(setting));
    store_->setHistogramSettings(std::make_unique<Stats::HistogramSettingsImpl>(config));
  }

  using CodeResponse = std::pair<Http::Code, std::string>;

  /**
   * Issues a request for stat as json.
   *
   * @param used_only only include stats that have been written.
   * @param filter string interpreted as regex to filter stats
   * @return the Http Code and the response body as a string.
   */
  CodeResponse statsAsJsonHandler(const bool used_only, std::string filter = "") {
    std::string url = "stats?format=json";
    if (used_only) {
      url += "&usedonly";
    }
    absl::StrAppend(&url, filter);
    return handlerStats(url);
  }

  /**
   * Issues an admin request against the stats saved in store_.
   *
   * @param url the admin endpoint to query.
   * @return the Http Code and the response body as a string.
   */
  CodeResponse handlerStats(absl::string_view url) {
    MockInstance instance;
    EXPECT_CALL(admin_stream_, getRequestHeaders()).WillRepeatedly(ReturnRef(request_headers_));
    EXPECT_CALL(instance, statsConfig()).WillRepeatedly(ReturnRef(stats_config_));
    EXPECT_CALL(stats_config_, flushOnAdmin()).WillRepeatedly(Return(false));
    EXPECT_CALL(instance, stats()).WillRepeatedly(ReturnRef(*store_));
    EXPECT_CALL(instance, api()).WillRepeatedly(ReturnRef(api_));
    EXPECT_CALL(api_, customStatNamespaces()).WillRepeatedly(ReturnRef(custom_namespaces_));
    StatsHandler handler(instance);
    request_headers_.setPath(url);
    Admin::RequestPtr request = handler.makeRequest(admin_stream_);
    Http::TestResponseHeaderMapImpl response_headers;
    Http::Code code = request->start(response_headers);
    Buffer::OwnedImpl data;
    while (request->nextChunk(data)) {
    }
    return std::make_pair(code, data.toString());
  }

  /**
   * Checks the presence and order of appearances of several fragments in a block of data.
   *
   * @param data the string to search
   * @param fragments ordered list of fragments to check.
   */
  void checkOrder(const absl::string_view& data, const std::vector<absl::string_view>& fragments) {
    size_t prev_pos = absl::string_view::npos;
    for (absl::string_view fragment : fragments) {
      size_t pos = data.find(fragment);
      EXPECT_NE(std::string::npos, pos) << fragment;
      if (prev_pos != absl::string_view::npos) {
        EXPECT_LT(prev_pos, pos) << fragment;
      }
      prev_pos = pos;
    }
  }

  Stats::StatName makeStat(absl::string_view name) { return pool_.add(name); }

  Stats::SymbolTableImpl symbol_table_;
  Stats::StatNamePool pool_;
  NiceMock<Event::MockDispatcher> main_thread_dispatcher_;
  NiceMock<ThreadLocal::MockInstance> tls_;
  NiceMock<Api::MockApi> api_;
  Stats::AllocatorImpl alloc_;
  Stats::MockSink sink_;
  Stats::ThreadLocalStoreImplPtr store_;
  Stats::CustomStatNamespacesImpl custom_namespaces_;
  Http::TestRequestHeaderMapImpl request_headers_;
  MockAdminStream admin_stream_;
  Configuration::MockStatsConfig stats_config_;
};

class AdminStatsTest : public StatsHandlerTest, public testing::Test {};

TEST_F(AdminStatsTest, HandlerStatsInvalidFormat) {
  const std::string url = "/stats?format=blergh";
  const CodeResponse code_response(handlerStats(url));
  EXPECT_EQ(Http::Code::BadRequest, code_response.first);
<<<<<<< HEAD
  EXPECT_EQ("usage: /stats?format=(html|active|json|prometheus|text)\n\n", code_response.second);
=======
  EXPECT_EQ("usage: /stats?format=(html|active-html|json|prometheus|text)\n\n",
            code_response.second);
>>>>>>> fe0497c8
}

TEST_F(AdminStatsTest, HandlerStatsPlainText) {
  const std::string url = "/stats";
  Buffer::OwnedImpl data, used_data;

  Stats::Counter& c1 = store_->counterFromString("c1");
  Stats::Counter& c2 = store_->counterFromString("c2");

  c1.add(10);
  c2.add(20);

  Stats::TextReadout& t = store_->textReadoutFromString("t");
  t.set("hello world");

  Stats::Histogram& h1 = store_->histogramFromString("h1", Stats::Histogram::Unit::Unspecified);
  Stats::Histogram& h2 = store_->histogramFromString("h2", Stats::Histogram::Unit::Unspecified);

  EXPECT_CALL(sink_, onHistogramComplete(Ref(h1), 200));
  h1.recordValue(200);

  EXPECT_CALL(sink_, onHistogramComplete(Ref(h2), 100));
  h2.recordValue(100);

  store_->mergeHistograms([]() -> void {});

  CodeResponse code_response = handlerStats(url);
  EXPECT_EQ(Http::Code::OK, code_response.first);
  constexpr char expected[] = "t: \"hello world\"\n"
                              "c1: 10\n"
                              "c2: 20\n"
                              "h1: P0(200,200) P25(202.5,202.5) P50(205,205) P75(207.5,207.5) "
                              "P90(209,209) P95(209.5,209.5) P99(209.9,209.9) P99.5(209.95,209.95) "
                              "P99.9(209.99,209.99) P100(210,210)\n"
                              "h2: P0(100,100) P25(102.5,102.5) P50(105,105) P75(107.5,107.5) "
                              "P90(109,109) P95(109.5,109.5) P99(109.9,109.9) P99.5(109.95,109.95) "
                              "P99.9(109.99,109.99) P100(110,110)\n";
  EXPECT_EQ(expected, code_response.second);
}

#ifdef ENVOY_ADMIN_HTML
TEST_F(AdminStatsTest, HandlerStatsHtml) {
  InSequence s;
  store_->initializeThreading(main_thread_dispatcher_, tls_);

  store_->rootScope()->counterFromStatName(makeStat("foo.c0")).add(0);
  Stats::ScopeSharedPtr scope0 = store_->createScope("");
  store_->rootScope()->counterFromStatName(makeStat("foo.c1")).add(1);
  Stats::ScopeSharedPtr scope = store_->createScope("scope");
  scope->gaugeFromStatName(makeStat("g2"), Stats::Gauge::ImportMode::Accumulate).set(2);
  Stats::ScopeSharedPtr scope2 = store_->createScope("scope1.scope2");
  scope2->textReadoutFromStatName(makeStat("t3")).set("text readout value");
  scope2->counterFromStatName(makeStat("unset"));

  auto test = [this](absl::string_view params, const std::vector<std::string>& expected,
                     const std::vector<std::string>& not_expected) {
    std::string url = absl::StrCat("/stats?format=html", params);
    CodeResponse code_response = handlerStats(url);
    EXPECT_EQ(Http::Code::OK, code_response.first);
    for (const std::string& expect : expected) {
      EXPECT_THAT(code_response.second, HasSubstr(expect)) << "params=" << params;
    }
    for (const std::string& not_expect : not_expected) {
      EXPECT_THAT(code_response.second, Not(HasSubstr(not_expect))) << "params=" << params;
    }
  };
  test("",
       {"foo.c0: 0", "foo.c1: 1", "scope.g2: 2", "scope1.scope2.unset: 0", // expected
        "scope1.scope2.t3: \"text readout value\"", "No Histograms found"},
       {"No TextReadouts found"});                   // not expected
  test("&type=Counters", {"foo.c0: 0", "foo.c1: 1"}, // expected
       {"No Histograms found", "scope.g2: 2"});      // not expected
  test("&usedonly", {"foo.c0: 0", "foo.c1: 1"},      // expected
       {"scope1.scope2.unset"});                     // not expected
}
#endif

TEST_F(AdminStatsTest, HandlerStatsPlainTextHistogramBucketsCumulative) {
  const std::string url = "/stats?histogram_buckets=cumulative";

  Stats::Histogram& h1 = store_->histogramFromString("h1", Stats::Histogram::Unit::Unspecified);

  EXPECT_CALL(sink_, onHistogramComplete(Ref(h1), 300));
  h1.recordValue(300);

  store_->mergeHistograms([]() -> void {});

  CodeResponse code_response = handlerStats(url);
  EXPECT_EQ(Http::Code::OK, code_response.first);
  EXPECT_EQ("h1: B0.5(0,0) B1(0,0) B5(0,0) B10(0,0) B25(0,0) B50(0,0) B100(0,0) B250(0,0) "
            "B500(1,1) B1000(1,1) B2500(1,1) B5000(1,1) B10000(1,1) B30000(1,1) B60000(1,1) "
            "B300000(1,1) B600000(1,1) B1.8e+06(1,1) B3.6e+06(1,1)\n",
            code_response.second);
}

class AdminStatsFilterTest : public StatsHandlerTest, public testing::Test {
protected:
};

TEST_F(AdminStatsFilterTest, HandlerStatsPlainTextHistogramBucketsDisjoint) {
  const std::string url = "/stats?histogram_buckets=disjoint";

  Stats::Histogram& h1 = store_->histogramFromString("h1", Stats::Histogram::Unit::Unspecified);
  Stats::Histogram& h2 = store_->histogramFromString("h2", Stats::Histogram::Unit::Unspecified);

  EXPECT_CALL(sink_, onHistogramComplete(Ref(h1), 200));
  h1.recordValue(200);

  EXPECT_CALL(sink_, onHistogramComplete(Ref(h1), 300));
  h1.recordValue(300);

  store_->mergeHistograms([]() -> void {});

  EXPECT_CALL(sink_, onHistogramComplete(Ref(h1), 300));
  h1.recordValue(300);

  store_->mergeHistograms([]() -> void {});

  CodeResponse code_response = handlerStats(url);
  EXPECT_EQ(Http::Code::OK, code_response.first);
  EXPECT_EQ("h1: B0.5(0,0) B1(0,0) B5(0,0) B10(0,0) B25(0,0) B50(0,0) B100(0,0) B250(0,1) "
            "B500(1,2) B1000(0,0) B2500(0,0) B5000(0,0) B10000(0,0) B30000(0,0) B60000(0,0) "
            "B300000(0,0) B600000(0,0) B1.8e+06(0,0) B3.6e+06(0,0)\nh2: No recorded values\n",
            code_response.second);

  code_response = handlerStats(url + "&usedonly");
  EXPECT_EQ(Http::Code::OK, code_response.first);
  EXPECT_EQ("h1: B0.5(0,0) B1(0,0) B5(0,0) B10(0,0) B25(0,0) B50(0,0) B100(0,0) B250(0,1) "
            "B500(1,2) B1000(0,0) B2500(0,0) B5000(0,0) B10000(0,0) B30000(0,0) B60000(0,0) "
            "B300000(0,0) B600000(0,0) B1.8e+06(0,0) B3.6e+06(0,0)\n",
            code_response.second);

  EXPECT_CALL(sink_, onHistogramComplete(Ref(h2), 300));
  h2.recordValue(300);

  store_->mergeHistograms([]() -> void {});

  code_response = handlerStats(url + "&usedonly&filter=h2");
  EXPECT_EQ(Http::Code::OK, code_response.first);
  EXPECT_EQ("h2: B0.5(0,0) B1(0,0) B5(0,0) B10(0,0) B25(0,0) B50(0,0) B100(0,0) B250(0,0) "
            "B500(1,1) B1000(0,0) B2500(0,0) B5000(0,0) B10000(0,0) B30000(0,0) B60000(0,0) "
            "B300000(0,0) B600000(0,0) B1.8e+06(0,0) B3.6e+06(0,0)\n",
            code_response.second);
}

TEST_F(AdminStatsTest, HandlerStatsPlainTextHistogramBucketsInvalid) {
  const std::string url = "/stats?histogram_buckets=invalid_input";
  CodeResponse code_response = handlerStats(url);
  EXPECT_EQ(Http::Code::BadRequest, code_response.first);
  EXPECT_EQ("usage: /stats?histogram_buckets=(cumulative|disjoint|none)\n", code_response.second);
}

TEST_F(AdminStatsTest, HandlerStatsJsonNoHistograms) {
  const std::string url = "/stats?format=json&usedonly";

  Stats::Counter& c1 = store_->counterFromString("c1");

  c1.add(10);

  store_->histogramFromString("h1", Stats::Histogram::Unit::Unspecified);

  store_->mergeHistograms([]() -> void {});

  const std::string expected_json = R"EOF({"stats": [{"name":"c1", "value":10}]})EOF";

  CodeResponse code_response = handlerStats(url);
  EXPECT_EQ(Http::Code::OK, code_response.first);
  EXPECT_THAT(expected_json, JsonStringEq(code_response.second));

  code_response = handlerStats(url + "&histogram_buckets=cumulative");
  EXPECT_EQ(Http::Code::OK, code_response.first);
  EXPECT_THAT(expected_json, JsonStringEq(code_response.second));

  code_response = handlerStats(url + "&histogram_buckets=disjoint");
  EXPECT_EQ(Http::Code::OK, code_response.first);
  EXPECT_THAT(expected_json, JsonStringEq(code_response.second));
}

TEST_F(AdminStatsFilterTest, HandlerStatsJsonHistogramBucketsCumulative) {
  const std::string url = "/stats?histogram_buckets=cumulative&format=json";
  // Set h as prefix to match both histograms.
  setHistogramBucketSettings("h", {1, 2, 3, 4});

  Stats::Counter& c1 = store_->counterFromString("c1");

  c1.add(10);

  Stats::Histogram& h1 = store_->histogramFromString("h1", Stats::Histogram::Unit::Unspecified);
  store_->histogramFromString("h2", Stats::Histogram::Unit::Unspecified);

  EXPECT_CALL(sink_, onHistogramComplete(Ref(h1), 1));
  h1.recordValue(1);

  EXPECT_CALL(sink_, onHistogramComplete(Ref(h1), 2));
  h1.recordValue(2);

  store_->mergeHistograms([]() -> void {});

  EXPECT_CALL(sink_, onHistogramComplete(Ref(h1), 2));
  h1.recordValue(2);

  store_->mergeHistograms([]() -> void {});

  CodeResponse code_response = handlerStats(url);
  EXPECT_EQ(Http::Code::OK, code_response.first);

  const std::string expected_json = R"EOF({
    "stats": [
        {"name":"c1", "value":10},
        {
            "histograms": [
                {
                    "name": "h1", "buckets": [
                        {"upper_bound":1, "interval":0, "cumulative":0},
                        {"upper_bound":2, "interval":0, "cumulative":1},
                        {"upper_bound":3, "interval":1, "cumulative":3},
                        {"upper_bound":4, "interval":1, "cumulative":3}
                    ]
                },
                {
                    "name": "h2", "buckets": [
                        {"upper_bound":1, "interval":0, "cumulative":0},
                        {"upper_bound":2, "interval":0, "cumulative":0},
                        {"upper_bound":3, "interval":0, "cumulative":0},
                        {"upper_bound":4, "interval":0, "cumulative":0}
                    ]
                }
            ]
        }
    ]
})EOF";

  EXPECT_THAT(expected_json, JsonStringEq(code_response.second));

  code_response = handlerStats(url + "&usedonly");
  EXPECT_EQ(Http::Code::OK, code_response.first);
  const std::string expected_json_used = R"EOF({
    "stats": [
        {"name":"c1", "value":10},
        {
            "histograms": [
                {
                    "name": "h1", "buckets": [
                        {"upper_bound":1, "interval":0, "cumulative":0},
                        {"upper_bound":2, "interval":0, "cumulative":1},
                        {"upper_bound":3, "interval":1, "cumulative":3},
                        {"upper_bound":4, "interval":1, "cumulative":3}
                    ]
                }
            ]
        }
    ]
})EOF";

  EXPECT_THAT(expected_json_used, JsonStringEq(code_response.second));

  code_response = handlerStats(url + "&usedonly&filter=h1");
  EXPECT_EQ(Http::Code::OK, code_response.first);
  const std::string expected_json_used_and_filter = R"EOF({
    "stats": [
        {
            "histograms": [
                {
                    "name": "h1", "buckets": [
                        {"upper_bound":1, "interval":0, "cumulative":0},
                        {"upper_bound":2, "interval":0, "cumulative":1},
                        {"upper_bound":3, "interval":1, "cumulative":3},
                        {"upper_bound":4, "interval":1, "cumulative":3}
                    ]
                }
            ]
        }
    ]
})EOF";

  EXPECT_THAT(expected_json_used_and_filter, JsonStringEq(code_response.second));
}

TEST_F(AdminStatsFilterTest, HandlerStatsJsonHistogramBucketsDisjoint) {
  const std::string url = "/stats?histogram_buckets=disjoint&format=json";
  // Set h as prefix to match both histograms.
  setHistogramBucketSettings("h", {1, 2, 3, 4});

  Stats::Counter& c1 = store_->counterFromString("c1");

  c1.add(10);

  Stats::Histogram& h1 = store_->histogramFromString("h1", Stats::Histogram::Unit::Unspecified);
  store_->histogramFromString("h2", Stats::Histogram::Unit::Unspecified);

  EXPECT_CALL(sink_, onHistogramComplete(Ref(h1), 1));
  h1.recordValue(1);

  EXPECT_CALL(sink_, onHistogramComplete(Ref(h1), 2));
  h1.recordValue(2);

  store_->mergeHistograms([]() -> void {});

  EXPECT_CALL(sink_, onHistogramComplete(Ref(h1), 2));
  h1.recordValue(2);

  store_->mergeHistograms([]() -> void {});

  CodeResponse code_response = handlerStats(url);
  EXPECT_EQ(Http::Code::OK, code_response.first);

  const std::string expected_json = R"EOF({
    "stats": [
        {"name":"c1", "value":10},
        {
            "histograms": [
                {
                    "name": "h1", "buckets": [
                        {"upper_bound":1, "interval":0, "cumulative":0},
                        {"upper_bound":2, "interval":0, "cumulative":1},
                        {"upper_bound":3, "interval":1, "cumulative":2},
                        {"upper_bound":4, "interval":0, "cumulative":0}
                    ]
                },
                {
                    "name": "h2", "buckets": [
                        {"upper_bound":1, "interval":0, "cumulative":0},
                        {"upper_bound":2, "interval":0, "cumulative":0},
                        {"upper_bound":3, "interval":0, "cumulative":0},
                        {"upper_bound":4, "interval":0, "cumulative":0}
                    ]
                }
            ]
        }
    ]
})EOF";

  EXPECT_THAT(expected_json, JsonStringEq(code_response.second));

  code_response = handlerStats(url + "&usedonly");
  EXPECT_EQ(Http::Code::OK, code_response.first);
  const std::string expected_json_used = R"EOF({
    "stats": [
        {"name":"c1", "value":10},
        {
            "histograms": [
                {
                    "name": "h1", "buckets": [
                        {"upper_bound":1, "interval":0, "cumulative":0},
                        {"upper_bound":2, "interval":0, "cumulative":1},
                        {"upper_bound":3, "interval":1, "cumulative":2},
                        {"upper_bound":4, "interval":0, "cumulative":0}
                    ]
                }
            ]
        }
    ]
})EOF";

  EXPECT_THAT(expected_json_used, JsonStringEq(code_response.second));

  code_response = handlerStats(url + "&usedonly&filter=h1");
  EXPECT_EQ(Http::Code::OK, code_response.first);
  const std::string expected_json_used_and_filter = R"EOF({
    "stats": [
        {
            "histograms": [
                {
                    "name": "h1", "buckets": [
                        {"upper_bound":1, "interval":0, "cumulative":0},
                        {"upper_bound":2, "interval":0, "cumulative":1},
                        {"upper_bound":3, "interval":1, "cumulative":2},
                        {"upper_bound":4, "interval":0, "cumulative":0}
                    ]
                }
            ]
        }
    ]
})EOF";

  EXPECT_THAT(expected_json_used_and_filter, JsonStringEq(code_response.second));
}

TEST_F(AdminStatsTest, HandlerStatsJson) {
  const std::string url = "/stats?format=json";

  Stats::Counter& c1 = store_->counterFromString("c1");
  Stats::Counter& c2 = store_->counterFromString("c2");

  c1.add(10);
  c2.add(20);

  Stats::TextReadout& t = store_->textReadoutFromString("t");
  t.set("hello world");

  Stats::Histogram& h = store_->histogramFromString("h", Stats::Histogram::Unit::Unspecified);

  EXPECT_CALL(sink_, onHistogramComplete(Ref(h), 200));
  h.recordValue(200);

  store_->mergeHistograms([]() -> void {});

  const CodeResponse code_response = handlerStats(url);
  EXPECT_EQ(Http::Code::OK, code_response.first);

  const std::string expected_json_old = R"EOF({
    "stats": [
        {
            "name":"t",
            "value":"hello world"
        },
        {
            "name":"c1",
            "value":10,
        },
        {
            "name":"c2",
            "value":20
        },
        {
            "histograms": {
                "supported_quantiles": [
                    0.0,
                    25.0,
                    50.0,
                    75.0,
                    90.0,
                    95.0,
                    99.0,
                    99.5,
                    99.9,
                    100.0
                ],
                "computed_quantiles": [
                    {
                        "name":"h",
                        "values": [
                            {
                                "cumulative":200,
                                "interval":200
                            },
                            {
                                "cumulative":202.5,
                                "interval":202.5
                            },
                            {
                                "cumulative":205,
                                "interval":205
                            },
                            {
                                "cumulative":207.5,
                                "interval":207.5
                            },
                            {
                                "cumulative":209,
                                "interval":209
                            },
                            {
                                "cumulative":209.5,
                                "interval":209.5
                            },
                            {
                                "cumulative":209.9,
                                "interval":209.9
                            },
                            {
                                "cumulative":209.95,
                                "interval":209.95
                            },
                            {
                                "cumulative":209.99,
                                "interval":209.99
                            },
                            {
                                "cumulative":210,
                                "interval":210
                            }
                        ]
                    },
                ]
            }
        }
    ]
})EOF";

  EXPECT_THAT(expected_json_old, JsonStringEq(code_response.second));
}

TEST_F(AdminStatsTest, StatsAsJson) {
  InSequence s;

  Stats::Histogram& h1 = store_->histogramFromString("h1", Stats::Histogram::Unit::Unspecified);
  Stats::Histogram& h2 = store_->histogramFromString("h2", Stats::Histogram::Unit::Unspecified);

  EXPECT_CALL(sink_, onHistogramComplete(Ref(h1), 200));
  h1.recordValue(200);

  EXPECT_CALL(sink_, onHistogramComplete(Ref(h2), 100));
  h2.recordValue(100);

  store_->mergeHistograms([]() -> void {});

  // Again record a new value in h1 so that it has both interval and cumulative values.
  // h2 should only have cumulative values.
  EXPECT_CALL(sink_, onHistogramComplete(Ref(h1), 100));
  h1.recordValue(100);

  store_->mergeHistograms([]() -> void {});
  const std::string actual_json = statsAsJsonHandler(false).second;

  const std::string expected_json = R"EOF({
    "stats": [
        {
            "histograms": {
                "supported_quantiles": [
                    0.0,
                    25.0,
                    50.0,
                    75.0,
                    90.0,
                    95.0,
                    99.0,
                    99.5,
                    99.9,
                    100.0
                ],
                "computed_quantiles": [
                    {
                        "name": "h1",
                        "values": [
                            {
                                "interval": 100.0,
                                "cumulative": 100.0
                            },
                            {
                                "interval": 102.5,
                                "cumulative": 105.0
                            },
                            {
                                "interval": 105.0,
                                "cumulative": 110.0
                            },
                            {
                                "interval": 107.5,
                                "cumulative": 205.0
                            },
                            {
                                "interval": 109.0,
                                "cumulative": 208.0
                            },
                            {
                                "interval": 109.5,
                                "cumulative": 209.0
                            },
                            {
                                "interval": 109.9,
                                "cumulative": 209.8
                            },
                            {
                                "interval": 109.95,
                                "cumulative": 209.9
                            },
                            {
                                "interval": 109.99,
                                "cumulative": 209.98
                            },
                            {
                                "interval": 110.0,
                                "cumulative": 210.0
                            }
                        ]
                    },
                    {
                        "name": "h2",
                        "values": [
                            {
                                "interval": null,
                                "cumulative": 100.0
                            },
                            {
                                "interval": null,
                                "cumulative": 102.5
                            },
                            {
                                "interval": null,
                                "cumulative": 105.0
                            },
                            {
                                "interval": null,
                                "cumulative": 107.5
                            },
                            {
                                "interval": null,
                                "cumulative": 109.0
                            },
                            {
                                "interval": null,
                                "cumulative": 109.5
                            },
                            {
                                "interval": null,
                                "cumulative": 109.9
                            },
                            {
                                "interval": null,
                                "cumulative": 109.95
                            },
                            {
                                "interval": null,
                                "cumulative": 109.99
                            },
                            {
                                "interval": null,
                                "cumulative": 110.0
                            }
                        ]
                    }
                ]
            }
        }
    ]
})EOF";

  EXPECT_THAT(expected_json, JsonStringEq(actual_json));
}

TEST_F(AdminStatsTest, UsedOnlyStatsAsJson) {
  InSequence s;

  Stats::Histogram& h1 = store_->histogramFromString("h1", Stats::Histogram::Unit::Unspecified);
  Stats::Histogram& h2 = store_->histogramFromString("h2", Stats::Histogram::Unit::Unspecified);

  EXPECT_EQ("h1", h1.name());
  EXPECT_EQ("h2", h2.name());

  EXPECT_CALL(sink_, onHistogramComplete(Ref(h1), 200));
  h1.recordValue(200);

  store_->mergeHistograms([]() -> void {});

  // Again record a new value in h1 so that it has both interval and cumulative values.
  // h2 should only have cumulative values.
  EXPECT_CALL(sink_, onHistogramComplete(Ref(h1), 100));
  h1.recordValue(100);

  store_->mergeHistograms([]() -> void {});
  const std::string actual_json = statsAsJsonHandler(true).second;

  // Expected JSON should not have h2 values as it is not used.
  const std::string expected_json = R"EOF({
    "stats": [
        {
            "histograms": {
                "supported_quantiles": [
                    0.0,
                    25.0,
                    50.0,
                    75.0,
                    90.0,
                    95.0,
                    99.0,
                    99.5,
                    99.9,
                    100.0
                ],
                "computed_quantiles": [
                    {
                        "name": "h1",
                        "values": [
                            {
                                "interval": 100.0,
                                "cumulative": 100.0
                            },
                            {
                                "interval": 102.5,
                                "cumulative": 105.0
                            },
                            {
                                "interval": 105.0,
                                "cumulative": 110.0
                            },
                            {
                                "interval": 107.5,
                                "cumulative": 205.0
                            },
                            {
                                "interval": 109.0,
                                "cumulative": 208.0
                            },
                            {
                                "interval": 109.5,
                                "cumulative": 209.0
                            },
                            {
                                "interval": 109.9,
                                "cumulative": 209.8
                            },
                            {
                                "interval": 109.95,
                                "cumulative": 209.9
                            },
                            {
                                "interval": 109.99,
                                "cumulative": 209.98
                            },
                            {
                                "interval": 110.0,
                                "cumulative": 210.0
                            }
                        ]
                    }
                ]
            }
        }
    ]
})EOF";

  EXPECT_THAT(expected_json, JsonStringEq(actual_json));
}

TEST_F(AdminStatsFilterTest, StatsAsJsonFilterString) {
  InSequence s;

  Stats::Histogram& h1 = store_->histogramFromString("h1", Stats::Histogram::Unit::Unspecified);
  Stats::Histogram& h2 = store_->histogramFromString("h2", Stats::Histogram::Unit::Unspecified);

  EXPECT_CALL(sink_, onHistogramComplete(Ref(h1), 200));
  h1.recordValue(200);

  EXPECT_CALL(sink_, onHistogramComplete(Ref(h2), 100));
  h2.recordValue(100);

  store_->mergeHistograms([]() -> void {});

  // Again record a new value in h1 so that it has both interval and cumulative values.
  // h2 should only have cumulative values.
  EXPECT_CALL(sink_, onHistogramComplete(Ref(h1), 100));
  h1.recordValue(100);

  store_->mergeHistograms([]() -> void {});
  const std::string actual_json = statsAsJsonHandler(false, "&filter=[a-z]1").second;

  // Because this is a filter case, we don't expect to see any stats except for those containing
  // "h1" in their name.
  const std::string expected_json = R"EOF({
    "stats": [
        {
            "histograms": {
                "supported_quantiles": [
                    0.0,
                    25.0,
                    50.0,
                    75.0,
                    90.0,
                    95.0,
                    99.0,
                    99.5,
                    99.9,
                    100.0
                ],
                "computed_quantiles": [
                    {
                        "name": "h1",
                        "values": [
                            {
                                "interval": 100.0,
                                "cumulative": 100.0
                            },
                            {
                                "interval": 102.5,
                                "cumulative": 105.0
                            },
                            {
                                "interval": 105.0,
                                "cumulative": 110.0
                            },
                            {
                                "interval": 107.5,
                                "cumulative": 205.0
                            },
                            {
                                "interval": 109.0,
                                "cumulative": 208.0
                            },
                            {
                                "interval": 109.5,
                                "cumulative": 209.0
                            },
                            {
                                "interval": 109.9,
                                "cumulative": 209.8
                            },
                            {
                                "interval": 109.95,
                                "cumulative": 209.9
                            },
                            {
                                "interval": 109.99,
                                "cumulative": 209.98
                            },
                            {
                                "interval": 110.0,
                                "cumulative": 210.0
                            }
                        ]
                    }
                ]
            }
        }
    ]
})EOF";

  EXPECT_THAT(expected_json, JsonStringEq(actual_json));
}

TEST_F(AdminStatsFilterTest, UsedOnlyStatsAsJsonFilterString) {
  InSequence s;

  Stats::Histogram& h1 = store_->histogramFromString(
      "h1_matches", Stats::Histogram::Unit::Unspecified); // Will match, be used, and print
  Stats::Histogram& h2 = store_->histogramFromString(
      "h2_matches", Stats::Histogram::Unit::Unspecified); // Will match but not be used
  Stats::Histogram& h3 = store_->histogramFromString(
      "h3_not", Stats::Histogram::Unit::Unspecified); // Will be used but not match

  EXPECT_EQ("h1_matches", h1.name());
  EXPECT_EQ("h2_matches", h2.name());
  EXPECT_EQ("h3_not", h3.name());

  EXPECT_CALL(sink_, onHistogramComplete(Ref(h1), 200));
  h1.recordValue(200);
  EXPECT_CALL(sink_, onHistogramComplete(Ref(h3), 200));
  h3.recordValue(200);

  store_->mergeHistograms([]() -> void {});

  // Again record a new value in h1 and h3 so that they have both interval and cumulative values.
  // h2 should only have cumulative values.
  EXPECT_CALL(sink_, onHistogramComplete(Ref(h1), 100));
  h1.recordValue(100);
  EXPECT_CALL(sink_, onHistogramComplete(Ref(h3), 100));
  h3.recordValue(100);

  store_->mergeHistograms([]() -> void {});
  const std::string actual_json = statsAsJsonHandler(true, "&filter=h[12]&safe").second;

  // Expected JSON should not have h2 values as it is not used, and should not have h3 values as
  // they are used but do not match.
  const std::string expected_json = R"EOF({
    "stats": [
        {
            "histograms": {
                "supported_quantiles": [
                    0.0,
                    25.0,
                    50.0,
                    75.0,
                    90.0,
                    95.0,
                    99.0,
                    99.5,
                    99.9,
                    100.0
                ],
                "computed_quantiles": [
                    {
                        "name": "h1_matches",
                        "values": [
                            {
                                "interval": 100.0,
                                "cumulative": 100.0
                            },
                            {
                                "interval": 102.5,
                                "cumulative": 105.0
                            },
                            {
                                "interval": 105.0,
                                "cumulative": 110.0
                            },
                            {
                                "interval": 107.5,
                                "cumulative": 205.0
                            },
                            {
                                "interval": 109.0,
                                "cumulative": 208.0
                            },
                            {
                                "interval": 109.5,
                                "cumulative": 209.0
                            },
                            {
                                "interval": 109.9,
                                "cumulative": 209.8
                            },
                            {
                                "interval": 109.95,
                                "cumulative": 209.9
                            },
                            {
                                "interval": 109.99,
                                "cumulative": 209.98
                            },
                            {
                                "interval": 110.0,
                                "cumulative": 210.0
                            }
                        ]
                    }
                ]
            }
        }
    ]
})EOF";

  EXPECT_THAT(expected_json, JsonStringEq(actual_json));
}

TEST_F(AdminStatsTest, SortedCountersAndGauges) {
  // Check counters and gauges are co-mingled in sorted order in the admin output.
  store_->gaugeFromString("s4", Stats::Gauge::ImportMode::Accumulate);
  store_->counterFromString("s3");
  store_->counterFromString("s1");
  store_->gaugeFromString("s2", Stats::Gauge::ImportMode::Accumulate);
  for (absl::string_view url : {"/stats", "/stats?format=json"}) {
    const CodeResponse code_response = handlerStats(url);
    ASSERT_EQ(Http::Code::OK, code_response.first);
    checkOrder(code_response.second, {"s1", "s2", "s3", "s4"});
  }
}

TEST_F(AdminStatsTest, SortedScopes) {
  // Check counters and gauges are co-mingled in sorted order in the admin output.
  store_->counterFromString("a");
  store_->counterFromString("z");
  Stats::ScopeSharedPtr scope = store_->createScope("scope");
  scope->counterFromString("r");
  scope->counterFromString("s");
  scope->counterFromString("t");
  Stats::ScopeSharedPtr subscope = scope->createScope("subscope");
  subscope->counterFromString("x");
  for (absl::string_view url : {"/stats", "/stats?format=json"}) {
    CodeResponse code_response = handlerStats(url);
    ASSERT_EQ(Http::Code::OK, code_response.first);
    checkOrder(code_response.second,
               {"a", "scope.r", "scope.s", "scope.subscope.x", "scope.t", "z"});
  }
}

TEST_F(AdminStatsTest, SortedTextReadouts) {
  // Check counters and gauges are co-mingled in sorted order in the admin output.
  store_->textReadoutFromString("t4");
  store_->textReadoutFromString("t3");
  store_->textReadoutFromString("t1");
  store_->textReadoutFromString("t2");
  for (absl::string_view url : {"/stats", "/stats?format=json"}) {
    const CodeResponse code_response = handlerStats(url);
    ASSERT_EQ(Http::Code::OK, code_response.first);
    checkOrder(code_response.second, {"t1", "t2", "t3", "t4"});
  }
}

TEST_F(AdminStatsTest, SortedHistograms) {
  store_->histogramFromString("h4", Stats::Histogram::Unit::Unspecified);
  store_->histogramFromString("h3", Stats::Histogram::Unit::Unspecified);
  store_->histogramFromString("h1", Stats::Histogram::Unit::Unspecified);
  store_->histogramFromString("h2", Stats::Histogram::Unit::Unspecified);
  for (absl::string_view url : {"/stats", "/stats?format=json"}) {
    const CodeResponse code_response = handlerStats(url);
    ASSERT_EQ(Http::Code::OK, code_response.first);
    checkOrder(code_response.second, {"h1", "h2", "h3", "h4"});
  }
}

// Sets up a test using real threads to reproduce a race between deleting scopes
// and iterating over them.
class ThreadedTest : public testing::Test {
protected:
  // These values were picked by trial and error, with a log added to
  // ThreadLocalStoreImpl::iterateScopesLockHeld for when locked==nullptr. The
  // goal with these numbers was to maximize the number of times we'd have to
  // skip over a deleted scope that fails the lock, while keeping the test
  // duration under a few seconds. On one dev box, these settings allow for
  // about 20 reproductions of the race in a 5 second test.
  static constexpr uint32_t NumThreads = 12;
  static constexpr uint32_t NumScopes = 5;
  static constexpr uint32_t NumStatsPerScope = 5;
  static constexpr uint32_t NumIters = 20;

  ThreadedTest()
      : real_threads_(NumThreads), pool_(symbol_table_), alloc_(symbol_table_),
        store_(std::make_unique<Stats::ThreadLocalStoreImpl>(alloc_)) {
    for (uint32_t i = 0; i < NumStatsPerScope; ++i) {
      counter_names_[i] = pool_.add(absl::StrCat("c", "_", i));
    }
    for (uint32_t i = 0; i < NumScopes; ++i) {
      scope_names_[i] = pool_.add(absl::StrCat("scope", "_", i));
    }
    real_threads_.runOnMainBlocking([this]() {
      store_->initializeThreading(real_threads_.mainDispatcher(), real_threads_.tls());
    });
  }

  ~ThreadedTest() override {
    real_threads_.runOnMainBlocking([this]() {
      ThreadLocal::Instance& tls = real_threads_.tls();
      if (!tls.isShutdown()) {
        tls.shutdownGlobalThreading();
      }
      store_->shutdownThreading();
      tls.shutdownThread();
    });
    real_threads_.exitThreads([this]() {
      scopes_.clear();
      store_.reset();
    });
  }

  // Builds, or re-builds, NumScopes scopes, each of which has NumStatsPerScopes
  // counters. The scopes are kept in an already-sized vector. We keep a
  // fine-grained mutex for each scope just for each entry in the scope vector
  // so we can have multiple threads concurrently rebuilding the scopes.
  void addStats() {
    ASSERT_EQ(NumScopes, scopes_.size());
    for (uint32_t s = 0; s < NumScopes; ++s) {
      Stats::ScopeSharedPtr scope = store_->rootScope()->scopeFromStatName(scope_names_[s]);
      {
        absl::MutexLock lock(&scope_mutexes_[s]);
        scopes_[s] = scope;
      }
      for (Stats::StatName counter_name : counter_names_) {
        scope->counterFromStatName(counter_name);
      }
    }
  }

  void statsEndpoint() {
    StatsRequest request(*store_, StatsParams());
    Http::TestResponseHeaderMapImpl response_headers;
    request.start(response_headers);
    Buffer::OwnedImpl data;
    while (request.nextChunk(data)) {
    }
    for (const Buffer::RawSlice& slice : data.getRawSlices()) {
      absl::string_view str(static_cast<const char*>(slice.mem_), slice.len_);
      // Sanity check that the /stats endpoint is doing something by counting
      // newlines.
      total_lines_ += std::count_if(str.begin(), str.end(), [](char c) { return c == '\n'; });
    }
  }

  Thread::RealThreadsTestHelper real_threads_;
  Stats::SymbolTableImpl symbol_table_;
  Stats::StatNamePool pool_;
  Stats::AllocatorImpl alloc_;
  std::unique_ptr<Stats::ThreadLocalStoreImpl> store_;
  std::vector<Stats::ScopeSharedPtr> scopes_{NumScopes};
  absl::Mutex scope_mutexes_[NumScopes];
  std::atomic<uint64_t> total_lines_{0};
  Stats::StatName counter_names_[NumStatsPerScope];
  Stats::StatName scope_names_[NumScopes];
};

TEST_F(ThreadedTest, Threaded) {
  real_threads_.runOnAllWorkersBlocking([this]() {
    for (uint32_t i = 0; i < NumIters; ++i) {
      addStats();
      statsEndpoint();
    }
  });

  // We expect all the constants, multiplied together, give us the expected
  // number of lines. However, whenever there is an attempt to iterate over
  // scopes in one thread while another thread has replaced that scope, we will
  // drop some scopes and/or stats in an in-construction scope. So we just test
  // here that the number of lines is between 0.5x and 1.x expected. If this
  // proves flaky we can loosen this check.
  uint32_t expected = NumThreads * NumScopes * NumStatsPerScope * NumIters;
  EXPECT_GE(expected, total_lines_);
  EXPECT_LE(expected / 2, total_lines_);
}

TEST_F(AdminStatsFilterTest, StatsInvalidRegex) {
  for (absl::string_view path :
       {"/stats?filter=*.test", "/stats?format=prometheus&filter=*.test"}) {
    CodeResponse code_response;
    code_response = handlerStats(path);
    EXPECT_EQ("Invalid re2 regex", code_response.second) << path;
    EXPECT_EQ(Http::Code::BadRequest, code_response.first) << path;
  }
}

INSTANTIATE_TEST_SUITE_P(IpVersions, AdminInstanceTest,
                         ValuesIn(TestEnvironment::getIpVersionsForTest()));

TEST_P(AdminInstanceTest, TracingStatsDisabled) {
  const std::string& name = admin_.tracingStats().service_forced_.name();
  for (const Stats::CounterSharedPtr& counter : server_.stats().counters()) {
    EXPECT_NE(counter->name(), name) << "Unexpected tracing stat found in server stats: " << name;
  }
}

TEST_P(AdminInstanceTest, GetRequestJson) {
  Http::TestResponseHeaderMapImpl response_headers;
  std::string body;
  EXPECT_EQ(Http::Code::OK, admin_.request("/stats?format=json", "GET", response_headers, body));
  EXPECT_THAT(body, HasSubstr("{\"stats\":["));
  EXPECT_THAT(std::string(response_headers.getContentTypeValue()), HasSubstr("application/json"));
}

TEST_P(AdminInstanceTest, RecentLookups) {
  Http::TestResponseHeaderMapImpl response_headers;
  std::string body;

  // Recent lookup tracking is disabled by default.
  EXPECT_EQ(Http::Code::OK, admin_.request("/stats/recentlookups", "GET", response_headers, body));
  EXPECT_THAT(body, HasSubstr("Lookup tracking is not enabled"));
  EXPECT_THAT(std::string(response_headers.getContentTypeValue()), HasSubstr("text/plain"));

  EXPECT_EQ(Http::Code::OK,
            admin_.request("/stats/recentlookups/enable", "POST", response_headers, body));
  Stats::StatNamePool pool(server_.stats().symbolTable());
  pool.add("alpha");
  pool.add("beta");
  pool.add("gamma");
  pool.add("alpha");
  pool.add("beta");
  pool.add("alpha");
  EXPECT_EQ(Http::Code::OK, admin_.request("/stats/recentlookups", "GET", response_headers, body));
  EXPECT_THAT(body, HasSubstr("       1 gamma\n       2 beta\n       3 alpha\n"));
}

class StatsHandlerPrometheusTest : public StatsHandlerTest {
public:
  void createTestStats() {
    Stats::StatNameTagVector c1Tags{{makeStat("cluster"), makeStat("c1")}};
    Stats::StatNameTagVector c2Tags{{makeStat("cluster"), makeStat("c2")}};

    Stats::Counter& c1 = store_->rootScope()->counterFromStatNameWithTags(
        makeStat("cluster.upstream.cx.total"), c1Tags);
    c1.add(10);
    Stats::Counter& c2 = store_->rootScope()->counterFromStatNameWithTags(
        makeStat("cluster.upstream.cx.total"), c2Tags);
    c2.add(20);

    Stats::Gauge& g1 = store_->rootScope()->gaugeFromStatNameWithTags(
        makeStat("cluster.upstream.cx.active"), c1Tags, Stats::Gauge::ImportMode::Accumulate);
    g1.set(11);
    Stats::Gauge& g2 = store_->rootScope()->gaugeFromStatNameWithTags(
        makeStat("cluster.upstream.cx.active"), c2Tags, Stats::Gauge::ImportMode::Accumulate);
    g2.set(12);

    Stats::TextReadout& t1 = store_->rootScope()->textReadoutFromStatNameWithTags(
        makeStat("control_plane.identifier"), c1Tags);
    t1.set("cp-1");
  }
};

class StatsHandlerPrometheusDefaultTest : public StatsHandlerPrometheusTest, public testing::Test {
public:
};

TEST_F(StatsHandlerPrometheusDefaultTest, StatsHandlerPrometheusDefaultTest) {
  const std::string url = "/stats?format=prometheus";

  createTestStats();

  const std::string expected_response = R"EOF(# TYPE envoy_cluster_upstream_cx_total counter
envoy_cluster_upstream_cx_total{cluster="c1"} 10
envoy_cluster_upstream_cx_total{cluster="c2"} 20
# TYPE envoy_cluster_upstream_cx_active gauge
envoy_cluster_upstream_cx_active{cluster="c1"} 11
envoy_cluster_upstream_cx_active{cluster="c2"} 12
)EOF";

  const CodeResponse code_response = handlerStats(url);
  EXPECT_EQ(Http::Code::OK, code_response.first);
  EXPECT_EQ(expected_response, code_response.second);
}

TEST_F(StatsHandlerPrometheusDefaultTest, StatsHandlerPrometheusInvalidRegex) {
  const std::string url = "/stats?format=prometheus&filter=(+invalid)";

  createTestStats();

  const CodeResponse code_response = handlerStats(url);
  EXPECT_EQ(Http::Code::BadRequest, code_response.first);
  EXPECT_THAT(code_response.second, HasSubstr("Invalid re2 regex"));
}

class StatsHandlerPrometheusWithTextReadoutsTest
    : public StatsHandlerPrometheusTest,
      public testing::TestWithParam<std::tuple<Network::Address::IpVersion, std::string>> {};

INSTANTIATE_TEST_SUITE_P(IpVersionsAndUrls, StatsHandlerPrometheusWithTextReadoutsTest,
                         Combine(ValuesIn(TestEnvironment::getIpVersionsForTest()),
                                 Values("/stats?format=prometheus&text_readouts",
                                        "/stats?format=prometheus&text_readouts=true",
                                        "/stats?format=prometheus&text_readouts=false",
                                        "/stats?format=prometheus&text_readouts=abc")));

TEST_P(StatsHandlerPrometheusWithTextReadoutsTest, StatsHandlerPrometheusWithTextReadoutsTest) {
  const std::string url = std::get<1>(GetParam());

  createTestStats();

  const std::string expected_response = R"EOF(# TYPE envoy_cluster_upstream_cx_total counter
envoy_cluster_upstream_cx_total{cluster="c1"} 10
envoy_cluster_upstream_cx_total{cluster="c2"} 20
# TYPE envoy_cluster_upstream_cx_active gauge
envoy_cluster_upstream_cx_active{cluster="c1"} 11
envoy_cluster_upstream_cx_active{cluster="c2"} 12
# TYPE envoy_control_plane_identifier gauge
envoy_control_plane_identifier{cluster="c1",text_value="cp-1"} 0
)EOF";

  const CodeResponse code_response = handlerStats(url);
  EXPECT_EQ(Http::Code::OK, code_response.first);
  EXPECT_THAT(expected_response, code_response.second);
}

} // namespace Server
} // namespace Envoy<|MERGE_RESOLUTION|>--- conflicted
+++ resolved
@@ -136,12 +136,8 @@
   const std::string url = "/stats?format=blergh";
   const CodeResponse code_response(handlerStats(url));
   EXPECT_EQ(Http::Code::BadRequest, code_response.first);
-<<<<<<< HEAD
-  EXPECT_EQ("usage: /stats?format=(html|active|json|prometheus|text)\n\n", code_response.second);
-=======
   EXPECT_EQ("usage: /stats?format=(html|active-html|json|prometheus|text)\n\n",
             code_response.second);
->>>>>>> fe0497c8
 }
 
 TEST_F(AdminStatsTest, HandlerStatsPlainText) {
