#pragma once

#include <chrono>
#include <cstdint>
#include <functional>
#include <list>
#include <memory>
#include <string>

#include "envoy/event/timer.h"
#include "envoy/server/drain_manager.h"
#include "envoy/server/guarddog.h"
#include "envoy/server/instance.h"
#include "envoy/server/tracer_config.h"
#include "envoy/ssl/context_manager.h"
#include "envoy/stats/stats_macros.h"
#include "envoy/tracing/http_tracer.h"

#include "common/access_log/access_log_manager_impl.h"
#include "common/common/assert.h"
#include "common/common/logger_delegates.h"
#include "common/grpc/async_client_manager_impl.h"
#include "common/http/context_impl.h"
#include "common/runtime/runtime_impl.h"
#include "common/secret/secret_manager_impl.h"
#include "common/upstream/health_discovery_service.h"

#include "server/configuration_impl.h"
#include "server/http/admin.h"
#include "server/init_manager_impl.h"
#include "server/listener_manager_impl.h"
#include "server/overload_manager_impl.h"
#include "server/test_hooks.h"
#include "server/worker_impl.h"

#include "extensions/filters/common/ratelimit/ratelimit_registration.h"
#include "extensions/transport_sockets/tls/context_manager_impl.h"

#include "absl/types/optional.h"

namespace Envoy {
namespace Server {

/**
 * All server wide stats. @see stats_macros.h
 */
// clang-format off
#define ALL_SERVER_STATS(COUNTER, GAUGE)                                                           \
  GAUGE(uptime)                                                                                    \
  GAUGE(concurrency)                                                                               \
  GAUGE(memory_allocated)                                                                          \
  GAUGE(memory_heap_size)                                                                          \
  GAUGE(live)                                                                                      \
  GAUGE(parent_connections)                                                                        \
  GAUGE(total_connections)                                                                         \
  GAUGE(version)                                                                                   \
  GAUGE(days_until_first_cert_expiring)                                                            \
  GAUGE(hot_restart_epoch)                                                                         \
  COUNTER(debug_assertion_failures)
// clang-format on

struct ServerStats {
  ALL_SERVER_STATS(GENERATE_COUNTER_STRUCT, GENERATE_GAUGE_STRUCT)
};

/**
 * Interface for creating service components during boot.
 */
class ComponentFactory {
public:
  virtual ~ComponentFactory() {}

  /**
   * @return DrainManagerPtr a new drain manager for the server.
   */
  virtual DrainManagerPtr createDrainManager(Instance& server) PURE;

  /**
   * @return Runtime::LoaderPtr the runtime implementation for the server.
   */
  virtual Runtime::LoaderPtr createRuntime(Instance& server, Configuration::Initial& config) PURE;
};

/**
 * Helpers used during server creation.
 */
class InstanceUtil : Logger::Loggable<Logger::Id::main> {
public:
  enum class BootstrapVersion { V2 };

  /**
   * Default implementation of runtime loader creation used in the real server and in most
   * integration tests where a mock runtime is not needed.
   */
  static Runtime::LoaderPtr createRuntime(Instance& server, Server::Configuration::Initial& config);

  /**
   * Helper for flushing counters, gauges and histograms to sinks. This takes care of calling
   * flush() on each sink and clearing the cache afterward.
   * @param sinks supplies the list of sinks.
   * @param source provides the metrics being flushed.
   */
  static void flushMetricsToSinks(const std::list<Stats::SinkPtr>& sinks, Stats::Source& source);

  /**
   * Load a bootstrap config from either v1 or v2 and perform validation.
   * @param bootstrap supplies the bootstrap to fill.
   * @param config_path supplies the config path.
   * @param v2_only supplies whether to attempt v1 fallback.
   * @param api reference to the Api object
   * @return BootstrapVersion to indicate which version of the API was parsed.
   */
  static BootstrapVersion loadBootstrapConfig(envoy::config::bootstrap::v2::Bootstrap& bootstrap,
<<<<<<< HEAD
                                              const Options& options);
=======
                                              Options& options, Api::Api& api);
>>>>>>> 22bba7e3
};

/**
 * This is a helper used by InstanceImpl::run() on the stack. It's broken out to make testing
 * easier.
 */
class RunHelper : Logger::Loggable<Logger::Id::main> {
public:
  RunHelper(Instance& instance, const Options& options, Event::Dispatcher& dispatcher,
            Upstream::ClusterManager& cm, AccessLog::AccessLogManager& access_log_manager,
            InitManagerImpl& init_manager, OverloadManager& overload_manager,
            std::function<void()> workers_start_cb);

private:
  Event::SignalEventPtr sigterm_;
  Event::SignalEventPtr sigint_;
  Event::SignalEventPtr sig_usr_1_;
  Event::SignalEventPtr sig_hup_;
};

/**
 * This is the actual full standalone server which stitches together various common components.
 */
class InstanceImpl : Logger::Loggable<Logger::Id::main>, public Instance {
public:
  /**
   * @throw EnvoyException if initialization fails.
   */
  InstanceImpl(const Options& options, Event::TimeSystem& time_system,
               Network::Address::InstanceConstSharedPtr local_address, TestHooks& hooks,
               HotRestart& restarter, Stats::StoreRoot& store,
               Thread::BasicLockable& access_log_lock, ComponentFactory& component_factory,
               Runtime::RandomGeneratorPtr&& random_generator, ThreadLocal::Instance& tls,
               Thread::ThreadFactory& thread_factory);

  ~InstanceImpl() override;

  void run();

  // Server::Instance
  Admin& admin() override { return *admin_; }
  Api::Api& api() override { return *api_; }
  Upstream::ClusterManager& clusterManager() override;
  Ssl::ContextManager& sslContextManager() override { return *ssl_context_manager_; }
  Event::Dispatcher& dispatcher() override { return *dispatcher_; }
  Network::DnsResolverSharedPtr dnsResolver() override { return dns_resolver_; }
  void drainListeners() override;
  DrainManager& drainManager() override { return *drain_manager_; }
  AccessLog::AccessLogManager& accessLogManager() override { return access_log_manager_; }
  void failHealthcheck(bool fail) override;
  void getParentStats(HotRestart::GetParentStatsInfo& info) override;
  HotRestart& hotRestart() override { return restarter_; }
  Init::Manager& initManager() override { return init_manager_; }
  ListenerManager& listenerManager() override { return *listener_manager_; }
  Secret::SecretManager& secretManager() override { return *secret_manager_; }
  Envoy::MutexTracer* mutexTracer() override { return mutex_tracer_; }
  OverloadManager& overloadManager() override { return *overload_manager_; }
  Runtime::RandomGenerator& random() override { return *random_generator_; }
  Runtime::Loader& runtime() override;
  void shutdown() override;
  bool isShutdown() override final { return shutdown_; }
  void shutdownAdmin() override;
  Singleton::Manager& singletonManager() override { return *singleton_manager_; }
  bool healthCheckFailed() override;
  const Options& options() override { return options_; }
  time_t startTimeCurrentEpoch() override { return start_time_; }
  time_t startTimeFirstEpoch() override { return original_start_time_; }
  Stats::Store& stats() override { return stats_store_; }
  Http::Context& httpContext() override { return http_context_; }
  ThreadLocal::Instance& threadLocal() override { return thread_local_; }
  const LocalInfo::LocalInfo& localInfo() override { return *local_info_; }
  Event::TimeSystem& timeSystem() override { return time_system_; }

  std::chrono::milliseconds statsFlushInterval() const override {
    return config_.statsFlushInterval();
  }

private:
  ProtobufTypes::MessagePtr dumpBootstrapConfig();
  void flushStats();
  void initialize(const Options& options, Network::Address::InstanceConstSharedPtr local_address,
                  ComponentFactory& component_factory);
  void loadServerFlags(const absl::optional<std::string>& flags_path);
  uint64_t numConnections();
  void startWorkers();
  void terminate();

  bool shutdown_;
  const Options& options_;
  Event::TimeSystem& time_system_;
  HotRestart& restarter_;
  const time_t start_time_;
  time_t original_start_time_;
  Stats::StoreRoot& stats_store_;
  std::unique_ptr<ServerStats> server_stats_;
  Assert::ActionRegistrationPtr assert_action_registration_;
  ThreadLocal::Instance& thread_local_;
  Api::ApiPtr api_;
  std::unique_ptr<Secret::SecretManager> secret_manager_;
  Event::DispatcherPtr dispatcher_;
  std::unique_ptr<AdminImpl> admin_;
  Singleton::ManagerPtr singleton_manager_;
  Network::ConnectionHandlerPtr handler_;
  Runtime::RandomGeneratorPtr random_generator_;
  Runtime::LoaderPtr runtime_loader_;
  std::unique_ptr<Extensions::TransportSockets::Tls::ContextManagerImpl> ssl_context_manager_;
  ProdListenerComponentFactory listener_component_factory_;
  ProdWorkerFactory worker_factory_;
  std::unique_ptr<ListenerManager> listener_manager_;
  Configuration::MainImpl config_;
  Network::DnsResolverSharedPtr dns_resolver_;
  Event::TimerPtr stat_flush_timer_;
  LocalInfo::LocalInfoPtr local_info_;
  DrainManagerPtr drain_manager_;
  AccessLog::AccessLogManagerImpl access_log_manager_;
  std::unique_ptr<Upstream::ClusterManagerFactory> cluster_manager_factory_;
  InitManagerImpl init_manager_;
  std::unique_ptr<Server::GuardDog> guard_dog_;
  bool terminated_;
  std::unique_ptr<Logger::FileSinkDelegate> file_logger_;
  envoy::config::bootstrap::v2::Bootstrap bootstrap_;
  ConfigTracker::EntryOwnerPtr config_tracker_entry_;
  SystemTime bootstrap_config_update_time_;
  Grpc::AsyncClientManagerPtr async_client_manager_;
  Upstream::ProdClusterInfoFactory info_factory_;
  Upstream::HdsDelegatePtr hds_delegate_;
  std::unique_ptr<OverloadManagerImpl> overload_manager_;
  std::unique_ptr<RunHelper> run_helper_;
  Envoy::MutexTracer* mutex_tracer_;
  Http::ContextImpl http_context_;
};

} // namespace Server
} // namespace Envoy<|MERGE_RESOLUTION|>--- conflicted
+++ resolved
@@ -111,11 +111,7 @@
    * @return BootstrapVersion to indicate which version of the API was parsed.
    */
   static BootstrapVersion loadBootstrapConfig(envoy::config::bootstrap::v2::Bootstrap& bootstrap,
-<<<<<<< HEAD
-                                              const Options& options);
-=======
-                                              Options& options, Api::Api& api);
->>>>>>> 22bba7e3
+                                              const Options& options, Api::Api& api);
 };
 
 /**
