--- conflicted
+++ resolved
@@ -23,19 +23,11 @@
                                       envoy::service::accesslog::v3::StreamAccessLogsMessage,
                                       envoy::service::accesslog::v3::StreamAccessLogsResponse> {
 public:
-<<<<<<< HEAD
   GrpcAccessLoggerImpl(
       const Grpc::RawAsyncClientSharedPtr& client,
       const envoy::extensions::access_loggers::grpc::v3::CommonGrpcAccessLogConfig& config,
       std::chrono::milliseconds buffer_flush_interval_msec, uint64_t max_buffer_size_bytes,
-      Event::Dispatcher& dispatcher, const LocalInfo::LocalInfo& local_info, Stats::Scope& scope,
-      envoy::config::core::v3::ApiVersion transport_api_version);
-=======
-  GrpcAccessLoggerImpl(const Grpc::RawAsyncClientSharedPtr& client, std::string log_name,
-                       std::chrono::milliseconds buffer_flush_interval_msec,
-                       uint64_t max_buffer_size_bytes, Event::Dispatcher& dispatcher,
-                       const LocalInfo::LocalInfo& local_info, Stats::Scope& scope);
->>>>>>> 1ba355b5
+      Event::Dispatcher& dispatcher, const LocalInfo::LocalInfo& local_info, Stats::Scope& scope);
 
 private:
   // Extensions::AccessLoggers::GrpcCommon::GrpcAccessLogger
