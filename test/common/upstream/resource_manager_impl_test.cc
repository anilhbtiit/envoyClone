--- conflicted
+++ resolved
@@ -25,14 +25,9 @@
   ON_CALL(store, gauge(_)).WillByDefault(ReturnRef(gauge));
 
   ResourceManagerImpl resource_manager(
-<<<<<<< HEAD
       runtime, "circuit_breakers.runtime_resource_manager_test.default.", 0, 0, 0, 1, 0,
-      ClusterCircuitBreakersStats{ALL_CLUSTER_CIRCUIT_BREAKERS_STATS(POOL_GAUGE(store))});
-=======
-      runtime, "circuit_breakers.runtime_resource_manager_test.default.", 0, 0, 0, 1,
       ClusterCircuitBreakersStats{
           ALL_CLUSTER_CIRCUIT_BREAKERS_STATS(POOL_GAUGE(store), POOL_GAUGE(store))});
->>>>>>> 873d74a1
 
   EXPECT_CALL(
       runtime.snapshot_,
@@ -79,7 +74,7 @@
   auto stats = ClusterCircuitBreakersStats{
       ALL_CLUSTER_CIRCUIT_BREAKERS_STATS(POOL_GAUGE(store), POOL_GAUGE(store))};
   ResourceManagerImpl resource_manager(
-      runtime, "circuit_breakers.runtime_resource_manager_test.default.", 1, 2, 1, 0, stats);
+      runtime, "circuit_breakers.runtime_resource_manager_test.default.", 1, 2, 1, 0, 3, stats);
 
   // Test remaining_cx_ gauge
   EXPECT_EQ(1U, resource_manager.connections().max());
@@ -116,7 +111,14 @@
   resource_manager.retries().inc();
   EXPECT_EQ(0U, stats.remaining_retries_.value());
   resource_manager.retries().dec();
-  EXPECT_EQ(0U, stats.remaining_retries_.value());
+
+  // Test remaining_cx_pools gauge.
+  EXPECT_EQ(3U, resource_manager.connectionPools().max());
+  EXPECT_EQ(3U, stats.remaining_cx_pools_.value());
+  resource_manager.connectionPools().inc();
+  EXPECT_EQ(2U, stats.remaining_cx_pools_.value());
+  resource_manager.connectionPools().dec();
+  EXPECT_EQ(3U, stats.remaining_cx_pools_.value());
 }
 } // namespace
 } // namespace Upstream
