#include "common/stats/allocator_impl.h"

#include <cstdint>

#include "envoy/stats/stats.h"
#include "envoy/stats/symbol_table.h"

#include "common/common/hash.h"
#include "common/common/lock_guard.h"
#include "common/common/logger.h"
#include "common/common/thread.h"
#include "common/common/thread_annotations.h"
#include "common/common/utility.h"
#include "common/stats/metric_impl.h"
#include "common/stats/stat_merger.h"
#include "common/stats/symbol_table_impl.h"

#include "absl/container/flat_hash_set.h"

namespace Envoy {
namespace Stats {

const char AllocatorImpl::DecrementToZeroSyncPoint[] = "decrement-zero";

AllocatorImpl::~AllocatorImpl() {
  ASSERT(counters_.empty());
  ASSERT(gauges_.empty());
}

#ifndef ENVOY_CONFIG_COVERAGE
void AllocatorImpl::debugPrint() {
  Thread::LockGuard lock(mutex_);
  for (Counter* counter : counters_) {
    ENVOY_LOG_MISC(info, "counter: {}", symbolTable().toString(counter->statName()));
  }
  for (Gauge* gauge : gauges_) {
    ENVOY_LOG_MISC(info, "gauge: {}", symbolTable().toString(gauge->statName()));
  }
}
#endif

// Counter and Gauge both inherit from from RefcountInterface and
// Metric. MetricImpl takes care of most of the Metric API, but we need to cover
// symbolTable() here, which we don't store directly, but get it via the alloc,
// which we need in order to clean up the counter and gauge maps in that class
// when they are destroyed.
//
// We implement the RefcountInterface API, using 16 bits that would otherwise be
// wasted in the alignment padding next to flags_.
template <class BaseClass> class StatsSharedImpl : public MetricImpl<BaseClass> {
public:
  StatsSharedImpl(StatName name, AllocatorImpl& alloc, absl::string_view tag_extracted_name,
<<<<<<< HEAD
                  const std::vector<Tag>& tags)
      : MetricImpl<BaseClass>(
            name, StatNameManagedStorage(tag_extracted_name, alloc.symbolTable()).statName(), tags,
            alloc.symbolTable()),
=======
                  const StatNameTagVector& stat_name_tags)
      : MetricImpl<BaseClass>(name, tag_extracted_name, stat_name_tags, alloc.symbolTable()),
>>>>>>> 3a2512d9
        alloc_(alloc) {}

  ~StatsSharedImpl() override {
    // MetricImpl must be explicitly cleared() before destruction, otherwise it
    // will not be able to access the SymbolTable& to free the symbols. An RAII
    // alternative would be to store the SymbolTable reference in the
    // MetricImpl, costing 8 bytes per stat.
    this->clear(symbolTable());
  }

  // Metric
  SymbolTable& symbolTable() override { return alloc_.symbolTable(); }
  bool used() const override { return flags_ & Metric::Flags::Used; }

  // RefcountInterface
  void incRefCount() override { ++ref_count_; }
  bool decRefCount() override {
    // We must, unfortunately, hold the allocator's lock when decrementing the
    // refcount. Otherwise another thread may simultaneously try to allocate the
    // same name'd stat after we decrement it, and we'll wind up with a
    // dtor/update race. To avoid this we must hold the lock until the stat is
    // removed from the map.
    //
    // It might be worth thinking about a race-free way to decrement ref-counts
    // without a lock, for the case where ref_count > 2, and we don't need to
    // destruct anything. But it seems preferable at to be conservative here,
    // as stats will only go out of scope when a scope is destructed (during
    // xDS) or during admin stats operations.
    Thread::LockGuard lock(alloc_.mutex_);
    ASSERT(ref_count_ >= 1);
    if (--ref_count_ == 0) {
      alloc_.sync().syncPoint(AllocatorImpl::DecrementToZeroSyncPoint);
      removeFromSetLockHeld();
      return true;
    }
    return false;
  }
  uint32_t use_count() const override { return ref_count_; }

  /**
   * We must atomically remove the counter/gauges from the allocator's sets when
   * our ref-count decrement hits zero. The counters and gauges are held in
   * distinct sets so we virtualize this removal helper.
   */
  virtual void removeFromSetLockHeld() EXCLUSIVE_LOCKS_REQUIRED(alloc_.mutex_) PURE;

protected:
  AllocatorImpl& alloc_;

  // Holds backing store shared by both CounterImpl and GaugeImpl. CounterImpl
  // adds another field, pending_increment_, that is not used in Gauge.
  std::atomic<uint64_t> value_{0};

  // ref_count_ can be incremented as an atomic, without taking a new lock, as
  // the critical 0->1 transition occurs in makeCounter and makeGauge, which
  // already hold the lock. Increment also occurs when copying shared pointers,
  // but these are always in transition to ref-count 2 or higher, and thus
  // cannot race with a decrement to zero.
  //
  // However, we must hold alloc_.mutex_ when decrementing ref_count_ so that
  // when it hits zero we can atomically remove it from alloc_.counters_ or
  // alloc_.gauges_. We leave it atomic to avoid taking the lock on increment.
  std::atomic<uint32_t> ref_count_{0};

  std::atomic<uint16_t> flags_{0};
};

class CounterImpl : public StatsSharedImpl<Counter> {
public:
  CounterImpl(StatName name, AllocatorImpl& alloc, absl::string_view tag_extracted_name,
              const StatNameTagVector& stat_name_tags)
      : StatsSharedImpl(name, alloc, tag_extracted_name, stat_name_tags) {}

  void removeFromSetLockHeld() EXCLUSIVE_LOCKS_REQUIRED(alloc_.mutex_) override {
    const size_t count = alloc_.counters_.erase(statName());
    ASSERT(count == 1);
  }

  // Stats::Counter
  void add(uint64_t amount) override {
    // Note that a reader may see a new value but an old pending_increment_ or
    // used(). From a system perspective this should be eventually consistent.
    value_ += amount;
    pending_increment_ += amount;
    flags_ |= Flags::Used;
  }
  void inc() override { add(1); }
  uint64_t latch() override { return pending_increment_.exchange(0); }
  void reset() override { value_ = 0; }
  uint64_t value() const override { return value_; }

private:
  std::atomic<uint64_t> pending_increment_{0};
};

class GaugeImpl : public StatsSharedImpl<Gauge> {
public:
  GaugeImpl(StatName name, AllocatorImpl& alloc, absl::string_view tag_extracted_name,
            const StatNameTagVector& stat_name_tags, ImportMode import_mode)
      : StatsSharedImpl(name, alloc, tag_extracted_name, stat_name_tags) {
    switch (import_mode) {
    case ImportMode::Accumulate:
      flags_ |= Flags::LogicAccumulate;
      break;
    case ImportMode::NeverImport:
      flags_ |= Flags::NeverImport;
      break;
    case ImportMode::Uninitialized:
      // Note that we don't clear any flag bits for import_mode==Uninitialized,
      // as we may have an established import_mode when this stat was created in
      // an alternate scope. See
      // https://github.com/envoyproxy/envoy/issues/7227.
      break;
    }
  }

  void removeFromSetLockHeld() override EXCLUSIVE_LOCKS_REQUIRED(alloc_.mutex_) {
    const size_t count = alloc_.gauges_.erase(statName());
    ASSERT(count == 1);
  }

  // Stats::Gauge
  void add(uint64_t amount) override {
    value_ += amount;
    flags_ |= Flags::Used;
  }
  void dec() override { sub(1); }
  void inc() override { add(1); }
  void set(uint64_t value) override {
    value_ = value;
    flags_ |= Flags::Used;
  }
  void sub(uint64_t amount) override {
    ASSERT(value_ >= amount);
    ASSERT(used() || amount == 0);
    value_ -= amount;
  }
  uint64_t value() const override { return value_; }

  ImportMode importMode() const override {
    if (flags_ & Flags::NeverImport) {
      return ImportMode::NeverImport;
    } else if (flags_ & Flags::LogicAccumulate) {
      return ImportMode::Accumulate;
    }
    return ImportMode::Uninitialized;
  }

  void mergeImportMode(ImportMode import_mode) override {
    ImportMode current = importMode();
    if (current == import_mode) {
      return;
    }

    switch (import_mode) {
    case ImportMode::Uninitialized:
      // mergeImportNode(ImportMode::Uninitialized) is called when merging an
      // existing stat with importMode() == Accumulate or NeverImport.
      break;
    case ImportMode::Accumulate:
      ASSERT(current == ImportMode::Uninitialized);
      flags_ |= Flags::LogicAccumulate;
      break;
    case ImportMode::NeverImport:
      ASSERT(current == ImportMode::Uninitialized);
      // A previous revision of Envoy may have transferred a gauge that it
      // thought was Accumulate. But the new version thinks it's NeverImport, so
      // we clear the accumulated value.
      value_ = 0;
      flags_ &= ~Flags::Used;
      flags_ |= Flags::NeverImport;
      break;
    }
  }
};

CounterSharedPtr AllocatorImpl::makeCounter(StatName name, absl::string_view tag_extracted_name,
                                            const StatNameTagVector& stat_name_tags) {
  Thread::LockGuard lock(mutex_);
  ASSERT(gauges_.find(name) == gauges_.end());
  auto iter = counters_.find(name);
  if (iter != counters_.end()) {
    return CounterSharedPtr(*iter);
  }
  auto counter = CounterSharedPtr(new CounterImpl(name, *this, tag_extracted_name, stat_name_tags));
  counters_.insert(counter.get());
  return counter;
}

GaugeSharedPtr AllocatorImpl::makeGauge(StatName name, absl::string_view tag_extracted_name,
                                        const StatNameTagVector& stat_name_tags,
                                        Gauge::ImportMode import_mode) {
  Thread::LockGuard lock(mutex_);
  ASSERT(counters_.find(name) == counters_.end());
  auto iter = gauges_.find(name);
  if (iter != gauges_.end()) {
    return GaugeSharedPtr(*iter);
  }
  auto gauge =
      GaugeSharedPtr(new GaugeImpl(name, *this, tag_extracted_name, stat_name_tags, import_mode));
  gauges_.insert(gauge.get());
  return gauge;
}

bool AllocatorImpl::isMutexLockedForTest() {
  bool locked = mutex_.tryLock();
  if (locked) {
    mutex_.unlock();
  }
  return !locked;
}

} // namespace Stats
} // namespace Envoy<|MERGE_RESOLUTION|>--- conflicted
+++ resolved
@@ -50,15 +50,10 @@
 template <class BaseClass> class StatsSharedImpl : public MetricImpl<BaseClass> {
 public:
   StatsSharedImpl(StatName name, AllocatorImpl& alloc, absl::string_view tag_extracted_name,
-<<<<<<< HEAD
-                  const std::vector<Tag>& tags)
+                  const StatNameTagVector& stat_name_tags)
       : MetricImpl<BaseClass>(
-            name, StatNameManagedStorage(tag_extracted_name, alloc.symbolTable()).statName(), tags,
-            alloc.symbolTable()),
-=======
-                  const StatNameTagVector& stat_name_tags)
-      : MetricImpl<BaseClass>(name, tag_extracted_name, stat_name_tags, alloc.symbolTable()),
->>>>>>> 3a2512d9
+            name, StatNameManagedStorage(tag_extracted_name, alloc.symbolTable()).statName(),
+            stat_name_tags, alloc.symbolTable()),
         alloc_(alloc) {}
 
   ~StatsSharedImpl() override {
