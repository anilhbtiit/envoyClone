#include <memory>
#include <string>

#include "envoy/admin/v2alpha/config_dump.pb.h"
#include "envoy/network/listen_socket.h"
#include "envoy/upstream/upstream.h"

#include "common/api/api_impl.h"
#include "common/config/bootstrap_json.h"
#include "common/config/utility.h"
<<<<<<< HEAD
#include "common/http/codes.h"
=======
#include "common/http/context_impl.h"
>>>>>>> 43fc7790
#include "common/network/socket_option_impl.h"
#include "common/network/transport_socket_options_impl.h"
#include "common/network/utility.h"
#include "common/ssl/context_manager_impl.h"
#include "common/upstream/cluster_manager_impl.h"

#include "test/common/upstream/utility.h"
#include "test/mocks/access_log/mocks.h"
#include "test/mocks/api/mocks.h"
#include "test/mocks/http/mocks.h"
#include "test/mocks/local_info/mocks.h"
#include "test/mocks/network/mocks.h"
#include "test/mocks/runtime/mocks.h"
#include "test/mocks/secret/mocks.h"
#include "test/mocks/server/mocks.h"
#include "test/mocks/tcp/mocks.h"
#include "test/mocks/thread_local/mocks.h"
#include "test/mocks/upstream/mocks.h"
#include "test/test_common/simulated_time_system.h"
#include "test/test_common/threadsafe_singleton_injector.h"
#include "test/test_common/utility.h"

#include "gmock/gmock.h"
#include "gtest/gtest.h"

using testing::_;
using testing::InSequence;
using testing::Invoke;
using testing::Mock;
using testing::NiceMock;
using testing::Pointee;
using testing::Return;
using testing::ReturnNew;
using testing::ReturnRef;
using testing::SaveArg;

namespace Envoy {
namespace Upstream {
namespace {

// The tests in this file are split between testing with real clusters and some with mock clusters.
// By default we setup to call the real cluster creation function. Individual tests can override
// the expectations when needed.
class TestClusterManagerFactory : public ClusterManagerFactory {
public:
  TestClusterManagerFactory() {
    ON_CALL(*this, clusterFromProto_(_, _, _, _, _))
        .WillByDefault(Invoke([&](const envoy::api::v2::Cluster& cluster, ClusterManager& cm,
                                  Outlier::EventLoggerSharedPtr outlier_event_logger,
                                  AccessLog::AccessLogManager& log_manager,
                                  bool added_via_api) -> ClusterSharedPtr {
          return ClusterImplBase::create(cluster, cm, stats_, tls_, dns_resolver_,
                                         ssl_context_manager_, runtime_, random_, dispatcher_,
                                         log_manager, local_info_, outlier_event_logger,
                                         added_via_api, eds_subscription_factory_);
        }));
  }

  Http::ConnectionPool::InstancePtr
  allocateConnPool(Event::Dispatcher&, HostConstSharedPtr host, ResourcePriority, Http::Protocol,
                   const Network::ConnectionSocket::OptionsSharedPtr&) override {
    return Http::ConnectionPool::InstancePtr{allocateConnPool_(host)};
  }

  Tcp::ConnectionPool::InstancePtr
  allocateTcpConnPool(Event::Dispatcher&, HostConstSharedPtr host, ResourcePriority,
                      const Network::ConnectionSocket::OptionsSharedPtr&,
                      Network::TransportSocketOptionsSharedPtr) override {
    return Tcp::ConnectionPool::InstancePtr{allocateTcpConnPool_(host)};
  }

  ClusterSharedPtr clusterFromProto(const envoy::api::v2::Cluster& cluster, ClusterManager& cm,
                                    Outlier::EventLoggerSharedPtr outlier_event_logger,
                                    AccessLog::AccessLogManager& log_manager,
                                    bool added_via_api) override {
    return clusterFromProto_(cluster, cm, outlier_event_logger, log_manager, added_via_api);
  }

  CdsApiPtr createCds(const envoy::api::v2::core::ConfigSource&,
                      const absl::optional<envoy::api::v2::core::ConfigSource>&,
                      ClusterManager&) override {
    return CdsApiPtr{createCds_()};
  }

  ClusterManagerPtr
  clusterManagerFromProto(const envoy::config::bootstrap::v2::Bootstrap& bootstrap,
                          Stats::Store& stats, ThreadLocal::Instance& tls, Runtime::Loader& runtime,
                          Runtime::RandomGenerator& random, const LocalInfo::LocalInfo& local_info,
                          AccessLog::AccessLogManager& log_manager, Server::Admin& admin,
                          Http::CodeStats& code_stats) override {
    return ClusterManagerPtr{clusterManagerFromProto_(bootstrap, stats, tls, runtime, random,
                                                      local_info, log_manager, admin, code_stats)};
  }

  Secret::SecretManager& secretManager() override { return secret_manager_; }

  MOCK_METHOD9(clusterManagerFromProto_,
               ClusterManager*(const envoy::config::bootstrap::v2::Bootstrap& bootstrap,
                               Stats::Store& stats, ThreadLocal::Instance& tls,
                               Runtime::Loader& runtime, Runtime::RandomGenerator& random,
                               const LocalInfo::LocalInfo& local_info,
                               AccessLog::AccessLogManager& log_manager, Server::Admin& admin,
                               Http::CodeStats& code_stats));
  MOCK_METHOD1(allocateConnPool_, Http::ConnectionPool::Instance*(HostConstSharedPtr host));
  MOCK_METHOD1(allocateTcpConnPool_, Tcp::ConnectionPool::Instance*(HostConstSharedPtr host));
  MOCK_METHOD5(clusterFromProto_,
               ClusterSharedPtr(const envoy::api::v2::Cluster& cluster, ClusterManager& cm,
                                Outlier::EventLoggerSharedPtr outlier_event_logger,
                                AccessLog::AccessLogManager& log_manager, bool added_via_api));
  MOCK_METHOD0(createCds_, CdsApi*());

  Stats::IsolatedStoreImpl stats_;
  NiceMock<ThreadLocal::MockInstance> tls_;
  std::shared_ptr<NiceMock<Network::MockDnsResolver>> dns_resolver_{
      new NiceMock<Network::MockDnsResolver>};
  NiceMock<Runtime::MockLoader> runtime_;
  NiceMock<Runtime::MockRandomGenerator> random_;
  NiceMock<Event::MockDispatcher> dispatcher_;
  Ssl::ContextManagerImpl ssl_context_manager_{dispatcher_.timeSystem()};
  NiceMock<LocalInfo::MockLocalInfo> local_info_;
  NiceMock<Secret::MockSecretManager> secret_manager_;
  NiceMock<MockEdsSubscriptionFactory> eds_subscription_factory_;
};

// Helper to intercept calls to postThreadLocalClusterUpdate.
class MockLocalClusterUpdate {
public:
  MOCK_METHOD3(post, void(uint32_t priority, const HostVector& hosts_added,
                          const HostVector& hosts_removed));
};

// Override postThreadLocalClusterUpdate so we can test that merged updates calls
// it with the right values at the right times.
class TestClusterManagerImpl : public ClusterManagerImpl {
public:
  TestClusterManagerImpl(const envoy::config::bootstrap::v2::Bootstrap& bootstrap,
                         ClusterManagerFactory& factory, Stats::Store& stats,
                         ThreadLocal::Instance& tls, Runtime::Loader& runtime,
                         Runtime::RandomGenerator& random, const LocalInfo::LocalInfo& local_info,
                         AccessLog::AccessLogManager& log_manager,
                         Event::Dispatcher& main_thread_dispatcher, Server::Admin& admin,
                         Api::Api& api, MockLocalClusterUpdate& local_cluster_update,
                         Http::CodeStats& code_stats)
      : ClusterManagerImpl(bootstrap, factory, stats, tls, runtime, random, local_info, log_manager,
<<<<<<< HEAD
                           main_thread_dispatcher, admin, api, code_stats),
=======
                           main_thread_dispatcher, admin, api, http_context_),
>>>>>>> 43fc7790
        local_cluster_update_(local_cluster_update) {}

protected:
  void postThreadLocalClusterUpdate(const Cluster&, uint32_t priority,
                                    const HostVector& hosts_added,
                                    const HostVector& hosts_removed) override {
    local_cluster_update_.post(priority, hosts_added, hosts_removed);
  }
  Http::ContextImpl http_context_;
  MockLocalClusterUpdate& local_cluster_update_;
};

envoy::config::bootstrap::v2::Bootstrap parseBootstrapFromV2Yaml(const std::string& yaml) {
  envoy::config::bootstrap::v2::Bootstrap bootstrap;
  MessageUtil::loadFromYaml(yaml, bootstrap);
  return bootstrap;
}

class ClusterManagerImplTest : public testing::Test {
public:
  ClusterManagerImplTest()
      : api_(Api::createApiForTest(stats_store_)), code_stats_(factory_.stats_.symbolTable()) {
    factory_.dispatcher_.setTimeSystem(time_system_);
  }

  void create(const envoy::config::bootstrap::v2::Bootstrap& bootstrap) {
    cluster_manager_ = std::make_unique<ClusterManagerImpl>(
        bootstrap, factory_, factory_.stats_, factory_.tls_, factory_.runtime_, factory_.random_,
<<<<<<< HEAD
        factory_.local_info_, log_manager_, factory_.dispatcher_, admin_, *api_, code_stats_);
=======
        factory_.local_info_, log_manager_, factory_.dispatcher_, admin_, *api_, http_context_);
>>>>>>> 43fc7790
  }

  void createWithLocalClusterUpdate(const bool enable_merge_window = true) {
    std::string yaml = R"EOF(
  static_resources:
    clusters:
    - name: cluster_1
      connect_timeout: 0.250s
      type: STATIC
      lb_policy: ROUND_ROBIN
      hosts:
      - socket_address:
          address: "127.0.0.1"
          port_value: 11001
      - socket_address:
          address: "127.0.0.1"
          port_value: 11002
  )EOF";
    const std::string merge_window_enabled = R"EOF(
      common_lb_config:
        update_merge_window: 3s
  )EOF";
    const std::string merge_window_disabled = R"EOF(
      common_lb_config:
        update_merge_window: 0s
  )EOF";

    yaml += enable_merge_window ? merge_window_enabled : merge_window_disabled;

    const auto& bootstrap = parseBootstrapFromV2Yaml(yaml);

    cluster_manager_ = std::make_unique<TestClusterManagerImpl>(
        bootstrap, factory_, factory_.stats_, factory_.tls_, factory_.runtime_, factory_.random_,
        factory_.local_info_, log_manager_, factory_.dispatcher_, admin_, *api_,
        local_cluster_update_, code_stats_);
  }

  void checkStats(uint64_t added, uint64_t modified, uint64_t removed, uint64_t active,
                  uint64_t warming) {
    EXPECT_EQ(added, factory_.stats_.counter("cluster_manager.cluster_added").value());
    EXPECT_EQ(modified, factory_.stats_.counter("cluster_manager.cluster_modified").value());
    EXPECT_EQ(removed, factory_.stats_.counter("cluster_manager.cluster_removed").value());
    EXPECT_EQ(active, factory_.stats_.gauge("cluster_manager.active_clusters").value());
    EXPECT_EQ(warming, factory_.stats_.gauge("cluster_manager.warming_clusters").value());
  }

  void checkConfigDump(const std::string& expected_dump_yaml) {
    auto message_ptr = admin_.config_tracker_.config_tracker_callbacks_["clusters"]();
    const auto& clusters_config_dump =
        dynamic_cast<const envoy::admin::v2alpha::ClustersConfigDump&>(*message_ptr);

    envoy::admin::v2alpha::ClustersConfigDump expected_clusters_config_dump;
    MessageUtil::loadFromYaml(expected_dump_yaml, expected_clusters_config_dump);
    EXPECT_EQ(expected_clusters_config_dump.DebugString(), clusters_config_dump.DebugString());
  }

  envoy::api::v2::core::Metadata buildMetadata(const std::string& version) const {
    envoy::api::v2::core::Metadata metadata;

    if (version != "") {
      Envoy::Config::Metadata::mutableMetadataValue(
          metadata, Config::MetadataFilters::get().ENVOY_LB, "version")
          .set_string_value(version);
    }

    return metadata;
  }

  Stats::IsolatedStoreImpl stats_store_;
  Api::ApiPtr api_;
  NiceMock<TestClusterManagerFactory> factory_;
  std::unique_ptr<ClusterManagerImpl> cluster_manager_;
  AccessLog::MockAccessLogManager log_manager_;
  NiceMock<Server::MockAdmin> admin_;
  Event::SimulatedTimeSystem time_system_;
  MockLocalClusterUpdate local_cluster_update_;
<<<<<<< HEAD
  Http::CodeStatsImpl code_stats_;
=======
  Http::ContextImpl http_context_;
>>>>>>> 43fc7790
};

envoy::config::bootstrap::v2::Bootstrap parseBootstrapFromJson(const std::string& json_string) {
  envoy::config::bootstrap::v2::Bootstrap bootstrap;
  auto json_object_ptr = Json::Factory::loadFromString(json_string);
  Stats::StatsOptionsImpl stats_options;
  Config::BootstrapJson::translateClusterManagerBootstrap(*json_object_ptr, bootstrap,
                                                          stats_options);
  return bootstrap;
}

TEST_F(ClusterManagerImplTest, MultipleProtocolClusterFail) {
  const std::string yaml = R"EOF(
  static_resources:
    clusters:
    - name: http12_cluster
      connect_timeout: 0.250s
      lb_policy: ROUND_ROBIN
      http2_protocol_options: {}
      http_protocol_options: {}
  )EOF";
  EXPECT_THROW_WITH_MESSAGE(
      create(parseBootstrapFromV2Yaml(yaml)), EnvoyException,
      "cluster: Both HTTP1 and HTTP2 options may only be configured with non-default "
      "'protocol_selection' values");
}

TEST_F(ClusterManagerImplTest, MultipleHealthCheckFail) {
  const std::string yaml = R"EOF(
 static_resources:
  clusters:
  - name: service_google
    connect_timeout: 0.25s
    health_checks:
      - timeout: 1s
        interval: 1s
        http_health_check:
          path: "/blah"
      - timeout: 1s
        interval: 1s
        http_health_check:
          path: "/"
  )EOF";

  EXPECT_THROW_WITH_MESSAGE(create(parseBootstrapFromV2Yaml(yaml)), EnvoyException,
                            "Multiple health checks not supported");
}

TEST_F(ClusterManagerImplTest, MultipleProtocolCluster) {
  time_system_.setSystemTime(std::chrono::milliseconds(1234567891234));

  const std::string yaml = R"EOF(
  static_resources:
    clusters:
    - name: http12_cluster
      connect_timeout: 0.250s
      lb_policy: ROUND_ROBIN
      http2_protocol_options: {}
      http_protocol_options: {}
      protocol_selection: USE_DOWNSTREAM_PROTOCOL
  )EOF";
  create(parseBootstrapFromV2Yaml(yaml));
  checkConfigDump(R"EOF(
static_clusters:
  - cluster:
      name: http12_cluster
      connect_timeout: 0.250s
      lb_policy: ROUND_ROBIN
      http2_protocol_options: {}
      http_protocol_options: {}
      protocol_selection: USE_DOWNSTREAM_PROTOCOL
    last_updated:
      seconds: 1234567891
      nanos: 234000000
dynamic_active_clusters:
dynamic_warming_clusters:
)EOF");
}

TEST_F(ClusterManagerImplTest, OutlierEventLog) {
  const std::string json = R"EOF(
  {
    "outlier_detection": {
      "event_log_path": "foo"
    },
    "clusters": []
  }
  )EOF";

  EXPECT_CALL(log_manager_, createAccessLog("foo"));
  create(parseBootstrapFromJson(json));
}

TEST_F(ClusterManagerImplTest, NoSdsConfig) {
  const std::string json = fmt::sprintf("{%s}", clustersJson({defaultSdsClusterJson("cluster_1")}));
  EXPECT_THROW_WITH_MESSAGE(create(parseBootstrapFromJson(json)), EnvoyException,
                            "cannot create sds cluster with no sds config");
}

TEST_F(ClusterManagerImplTest, UnknownClusterType) {
  const std::string json = R"EOF(
  {
    "clusters": [
    {
      "name": "cluster_1",
      "connect_timeout_ms": 250,
      "type": "foo",
      "lb_type": "round_robin"
    }]
  }
  )EOF";

  EXPECT_THROW(create(parseBootstrapFromJson(json)), EnvoyException);
}

TEST_F(ClusterManagerImplTest, LocalClusterNotDefined) {
  const std::string json = fmt::sprintf(
      R"EOF(
  {
    "local_cluster_name": "new_cluster",
    %s
  }
  )EOF",
      clustersJson({defaultStaticClusterJson("cluster_1"), defaultStaticClusterJson("cluster_2")}));

  EXPECT_THROW(create(parseBootstrapFromJson(json)), EnvoyException);
}

TEST_F(ClusterManagerImplTest, BadClusterManagerConfig) {
  const std::string json = R"EOF(
  {
    "outlier_detection": {
      "event_log_path": "foo"
    },
    "clusters": [],
    "fake_property" : "fake_property"
  }
  )EOF";

  EXPECT_THROW(create(parseBootstrapFromJson(json)), Json::Exception);
}

TEST_F(ClusterManagerImplTest, LocalClusterDefined) {
  const std::string json = fmt::sprintf(
      R"EOF(
  {
    "local_cluster_name": "new_cluster",
    %s
  }
  )EOF",
      clustersJson({defaultStaticClusterJson("cluster_1"), defaultStaticClusterJson("cluster_2"),
                    defaultStaticClusterJson("new_cluster")}));

  create(parseBootstrapFromJson(json));
  checkStats(3 /*added*/, 0 /*modified*/, 0 /*removed*/, 3 /*active*/, 0 /*warming*/);

  factory_.tls_.shutdownThread();
}

TEST_F(ClusterManagerImplTest, DuplicateCluster) {
  const std::string json = fmt::sprintf(
      "{%s}",
      clustersJson({defaultStaticClusterJson("cluster_1"), defaultStaticClusterJson("cluster_1")}));
  EXPECT_THROW(create(parseBootstrapFromJson(json)), EnvoyException);
}

TEST_F(ClusterManagerImplTest, UnknownHcType) {
  const std::string json = R"EOF(
  {
    "clusters": [
    {
      "name": "cluster_1",
      "connect_timeout_ms": 250,
      "type": "static",
      "lb_type": "round_robin",
      "hosts": [{"url": "tcp://127.0.0.1:11001"}],
      "health_check": {
        "type": "foo"
      }
    }]
  }
  )EOF";

  EXPECT_THROW(create(parseBootstrapFromJson(json)), EnvoyException);
}

TEST_F(ClusterManagerImplTest, ValidClusterName) {
  const std::string json = R"EOF(
  {
    "clusters": [
    {
      "name": "cluster:name",
      "connect_timeout_ms": 250,
      "type": "static",
      "lb_type": "round_robin",
      "hosts": [{"url": "tcp://127.0.0.1:11001"}]
    }]
  }
  )EOF";

  create(parseBootstrapFromJson(json));
  cluster_manager_->clusters()
      .find("cluster:name")
      ->second.get()
      .info()
      ->statsScope()
      .counter("foo")
      .inc();
  EXPECT_EQ(1UL, factory_.stats_.counter("cluster.cluster_name.foo").value());
}

TEST_F(ClusterManagerImplTest, OriginalDstLbRestriction) {
  const std::string json = R"EOF(
  {
    "clusters": [
    {
      "name": "cluster_1",
      "connect_timeout_ms": 250,
      "type": "original_dst",
      "lb_type": "round_robin"
    }]
  }
  )EOF";

  EXPECT_THROW_WITH_MESSAGE(
      create(parseBootstrapFromJson(json)), EnvoyException,
      "cluster: cluster type 'original_dst' may only be used with LB type 'original_dst_lb'");
}

TEST_F(ClusterManagerImplTest, OriginalDstLbRestriction2) {
  const std::string json = R"EOF(
  {
    "clusters": [
    {
      "name": "cluster_1",
      "connect_timeout_ms": 250,
      "type": "static",
      "lb_type": "original_dst_lb",
      "hosts": [{"url": "tcp://127.0.0.1:11001"}]
    }]
  }
  )EOF";

  EXPECT_THROW_WITH_MESSAGE(
      create(parseBootstrapFromJson(json)), EnvoyException,
      "cluster: LB type 'original_dst_lb' may only be used with cluser type 'original_dst'");
}

TEST_F(ClusterManagerImplTest, SubsetLoadBalancerInitialization) {
  const std::string json = R"EOF(
  {
    "clusters": [
    {
      "name": "cluster_1",
      "connect_timeout_ms": 250,
      "type": "static",
      "lb_type": "round_robin",
      "hosts": [{"url": "tcp://127.0.0.1:8000"}, {"url": "tcp://127.0.0.1:8001"}]
    }]
  }
  )EOF";

  envoy::config::bootstrap::v2::Bootstrap bootstrap = parseBootstrapFromJson(json);
  envoy::api::v2::Cluster::LbSubsetConfig* subset_config =
      bootstrap.mutable_static_resources()->mutable_clusters(0)->mutable_lb_subset_config();
  subset_config->set_fallback_policy(envoy::api::v2::Cluster::LbSubsetConfig::ANY_ENDPOINT);
  subset_config->add_subset_selectors()->add_keys("x");

  create(bootstrap);
  checkStats(1 /*added*/, 0 /*modified*/, 0 /*removed*/, 1 /*active*/, 0 /*warming*/);

  factory_.tls_.shutdownThread();
}

TEST_F(ClusterManagerImplTest, SubsetLoadBalancerRestriction) {
  const std::string json = R"EOF(
  {
    "clusters": [
    {
      "name": "cluster_1",
      "connect_timeout_ms": 250,
      "type": "original_dst",
      "lb_type": "original_dst_lb"
    }]
  }
  )EOF";

  envoy::config::bootstrap::v2::Bootstrap bootstrap = parseBootstrapFromJson(json);
  envoy::api::v2::Cluster::LbSubsetConfig* subset_config =
      bootstrap.mutable_static_resources()->mutable_clusters(0)->mutable_lb_subset_config();
  subset_config->set_fallback_policy(envoy::api::v2::Cluster::LbSubsetConfig::ANY_ENDPOINT);
  subset_config->add_subset_selectors()->add_keys("x");

  EXPECT_THROW_WITH_MESSAGE(
      create(bootstrap), EnvoyException,
      "cluster: cluster type 'original_dst' may not be used with lb_subset_config");
}

TEST_F(ClusterManagerImplTest, RingHashLoadBalancerInitialization) {
  const std::string json = R"EOF(
  {
    "clusters": [{
      "name": "redis_cluster",
      "lb_type": "ring_hash",
      "ring_hash_lb_config": {
        "minimum_ring_size": 125,
        "use_std_hash": true
      },
      "connect_timeout_ms": 250,
      "type": "static",
      "hosts": [{"url": "tcp://127.0.0.1:8000"}, {"url": "tcp://127.0.0.1:8001"}]
    }]
  }
  )EOF";
  create(parseBootstrapFromJson(json));
}

TEST_F(ClusterManagerImplTest, RingHashLoadBalancerV2Initialization) {
  const std::string yaml = R"EOF(
  static_resources:
    clusters:
    - name: redis_cluster
      connect_timeout: 0.250s
      lb_policy: RING_HASH
      hosts:
      - socket_address:
          address: 127.0.0.1
          port_value: 8000
      - socket_address:
          address: 127.0.0.1
          port_value: 8001
      dns_lookup_family: V4_ONLY
      ring_hash_lb_config:
        minimum_ring_size: 125
        deprecated_v1:
          use_std_hash: true
  )EOF";
  create(parseBootstrapFromV2Yaml(yaml));
}

// Verify EDS clusters have EDS config.
TEST_F(ClusterManagerImplTest, EdsClustersRequireEdsConfig) {
  const std::string yaml = R"EOF(
  static_resources:
    clusters:
    - name: cluster_0
      type: EDS
  )EOF";

  EXPECT_THROW_WITH_MESSAGE(create(parseBootstrapFromV2Yaml(yaml)), EnvoyException,
                            "cannot create an EDS cluster without an EDS config");
}

class ClusterManagerImplThreadAwareLbTest : public ClusterManagerImplTest {
public:
  void doTest(LoadBalancerType lb_type) {
    const std::string json =
        fmt::sprintf("{%s}", clustersJson({defaultStaticClusterJson("cluster_0")}));

    std::shared_ptr<MockCluster> cluster1(new NiceMock<MockCluster>());
    cluster1->info_->name_ = "cluster_0";
    cluster1->info_->lb_type_ = lb_type;

    InSequence s;
    EXPECT_CALL(factory_, clusterFromProto_(_, _, _, _, _)).WillOnce(Return(cluster1));
    ON_CALL(*cluster1, initializePhase()).WillByDefault(Return(Cluster::InitializePhase::Primary));
    create(parseBootstrapFromJson(json));

    EXPECT_EQ(nullptr, cluster_manager_->get("cluster_0")->loadBalancer().chooseHost(nullptr));

    cluster1->prioritySet().getMockHostSet(0)->hosts_ = {
        makeTestHost(cluster1->info_, "tcp://127.0.0.1:80")};
    cluster1->prioritySet().getMockHostSet(0)->runCallbacks(
        cluster1->prioritySet().getMockHostSet(0)->hosts_, {});
    cluster1->initialize_callback_();
    EXPECT_EQ(cluster1->prioritySet().getMockHostSet(0)->hosts_[0],
              cluster_manager_->get("cluster_0")->loadBalancer().chooseHost(nullptr));
  }
};

// Test that the cluster manager correctly re-creates the worker local LB when there is a host
// set change.
TEST_F(ClusterManagerImplThreadAwareLbTest, RingHashLoadBalancerThreadAwareUpdate) {
  doTest(LoadBalancerType::RingHash);
}

// Test that the cluster manager correctly re-creates the worker local LB when there is a host
// set change.
TEST_F(ClusterManagerImplThreadAwareLbTest, MaglevLoadBalancerThreadAwareUpdate) {
  doTest(LoadBalancerType::Maglev);
}

TEST_F(ClusterManagerImplTest, TcpHealthChecker) {
  const std::string json = R"EOF(
  {
    "clusters": [
    {
      "name": "cluster_1",
      "connect_timeout_ms": 250,
      "type": "static",
      "lb_type": "round_robin",
      "hosts": [{"url": "tcp://127.0.0.1:11001"}],
      "health_check": {
        "type": "tcp",
        "timeout_ms": 1000,
        "interval_ms": 1000,
        "unhealthy_threshold": 2,
        "healthy_threshold": 2,
        "send": [
          {"binary": "01"}
        ],
        "receive": [
          {"binary": "02"}
        ]
      }
    }]
  }
  )EOF";

  Network::MockClientConnection* connection = new NiceMock<Network::MockClientConnection>();
  EXPECT_CALL(factory_.dispatcher_,
              createClientConnection_(
                  PointeesEq(Network::Utility::resolveUrl("tcp://127.0.0.1:11001")), _, _, _))
      .WillOnce(Return(connection));
  create(parseBootstrapFromJson(json));
  factory_.tls_.shutdownThread();
}

TEST_F(ClusterManagerImplTest, HttpHealthChecker) {
  const std::string json = R"EOF(
  {
    "clusters": [
    {
      "name": "cluster_1",
      "connect_timeout_ms": 250,
      "type": "static",
      "lb_type": "round_robin",
      "hosts": [{"url": "tcp://127.0.0.1:11001"}],
      "health_check": {
        "type": "http",
        "timeout_ms": 1000,
        "interval_ms": 1000,
        "unhealthy_threshold": 2,
        "healthy_threshold": 2,
        "path": "/healthcheck"
      }
    }]
  }
  )EOF";

  Network::MockClientConnection* connection = new NiceMock<Network::MockClientConnection>();
  EXPECT_CALL(factory_.dispatcher_,
              createClientConnection_(
                  PointeesEq(Network::Utility::resolveUrl("tcp://127.0.0.1:11001")), _, _, _))
      .WillOnce(Return(connection));
  create(parseBootstrapFromJson(json));
  factory_.tls_.shutdownThread();
}

TEST_F(ClusterManagerImplTest, UnknownCluster) {
  const std::string json =
      fmt::sprintf("{%s}", clustersJson({defaultStaticClusterJson("cluster_1")}));

  create(parseBootstrapFromJson(json));
  EXPECT_EQ(nullptr, cluster_manager_->get("hello"));
  EXPECT_EQ(nullptr, cluster_manager_->httpConnPoolForCluster("hello", ResourcePriority::Default,
                                                              Http::Protocol::Http2, nullptr));
  Network::TransportSocketOptionsSharedPtr transport_socket_options;
  EXPECT_EQ(nullptr, cluster_manager_->tcpConnPoolForCluster("hello", ResourcePriority::Default,
                                                             nullptr, transport_socket_options));
  EXPECT_THROW(cluster_manager_->tcpConnForCluster("hello", nullptr, transport_socket_options),
               EnvoyException);

  transport_socket_options = std::make_shared<Network::TransportSocketOptionsImpl>("example.com");
  EXPECT_EQ(nullptr, cluster_manager_->tcpConnPoolForCluster("hello", ResourcePriority::Default,
                                                             nullptr, transport_socket_options));
  EXPECT_THROW(cluster_manager_->tcpConnForCluster("hello", nullptr, transport_socket_options),
               EnvoyException);

  EXPECT_THROW(cluster_manager_->httpAsyncClientForCluster("hello"), EnvoyException);
  factory_.tls_.shutdownThread();
}

/**
 * Test that buffer limits are set on new TCP connections.
 */
TEST_F(ClusterManagerImplTest, VerifyBufferLimits) {
  const std::string json = R"EOF(
  {
    "clusters": [
    {
      "name": "cluster_1",
      "connect_timeout_ms": 250,
      "per_connection_buffer_limit_bytes": 8192,
      "type": "static",
      "lb_type": "round_robin",
      "hosts": [{"url": "tcp://127.0.0.1:11001"}]
    }]
  }
  )EOF";

  create(parseBootstrapFromJson(json));
  Network::MockClientConnection* connection = new NiceMock<Network::MockClientConnection>();
  EXPECT_CALL(*connection, setBufferLimits(8192));
  EXPECT_CALL(factory_.tls_.dispatcher_, createClientConnection_(_, _, _, _))
      .WillOnce(Return(connection));
  auto conn_data = cluster_manager_->tcpConnForCluster("cluster_1", nullptr, nullptr);
  EXPECT_EQ(connection, conn_data.connection_.get());
  factory_.tls_.shutdownThread();
}

TEST_F(ClusterManagerImplTest, ShutdownOrder) {
  const std::string json =
      fmt::sprintf("{%s}", clustersJson({defaultStaticClusterJson("cluster_1")}));

  create(parseBootstrapFromJson(json));
  const Cluster& cluster = cluster_manager_->clusters().begin()->second;
  EXPECT_EQ("cluster_1", cluster.info()->name());
  EXPECT_EQ(cluster.info(), cluster_manager_->get("cluster_1")->info());
  EXPECT_EQ(
      1UL,
      cluster_manager_->get("cluster_1")->prioritySet().hostSetsPerPriority()[0]->hosts().size());
  EXPECT_EQ(cluster.prioritySet().hostSetsPerPriority()[0]->hosts()[0],
            cluster_manager_->get("cluster_1")->loadBalancer().chooseHost(nullptr));

  // Local reference, primary reference, thread local reference, host reference, async client
  // reference.
  EXPECT_EQ(5U, cluster.info().use_count());

  // Thread local reference should be gone.
  factory_.tls_.shutdownThread();
  EXPECT_EQ(3U, cluster.info().use_count());
}

TEST_F(ClusterManagerImplTest, InitializeOrder) {
  time_system_.setSystemTime(std::chrono::milliseconds(1234567891234));

  const std::string json = fmt::sprintf(
      R"EOF(
  {
    "cds": {"cluster": %s},
    %s
  }
  )EOF",
      defaultStaticClusterJson("cds_cluster"),
      clustersJson(
          {defaultStaticClusterJson("fake_cluster"), defaultStaticClusterJson("fake_cluster2")}));

  MockCdsApi* cds = new MockCdsApi();
  std::shared_ptr<MockCluster> cds_cluster(new NiceMock<MockCluster>());
  cds_cluster->info_->name_ = "cds_cluster";
  std::shared_ptr<MockCluster> cluster1(new NiceMock<MockCluster>());
  std::shared_ptr<MockCluster> cluster2(new NiceMock<MockCluster>());
  cluster2->info_->name_ = "fake_cluster2";
  cluster2->info_->lb_type_ = LoadBalancerType::RingHash;

  // This part tests static init.
  InSequence s;
  EXPECT_CALL(factory_, clusterFromProto_(_, _, _, _, _)).WillOnce(Return(cds_cluster));
  ON_CALL(*cds_cluster, initializePhase()).WillByDefault(Return(Cluster::InitializePhase::Primary));
  EXPECT_CALL(factory_, clusterFromProto_(_, _, _, _, _)).WillOnce(Return(cluster1));
  ON_CALL(*cluster1, initializePhase()).WillByDefault(Return(Cluster::InitializePhase::Primary));
  EXPECT_CALL(factory_, clusterFromProto_(_, _, _, _, _)).WillOnce(Return(cluster2));
  ON_CALL(*cluster2, initializePhase()).WillByDefault(Return(Cluster::InitializePhase::Secondary));
  EXPECT_CALL(factory_, createCds_()).WillOnce(Return(cds));
  EXPECT_CALL(*cds, setInitializedCb(_));
  EXPECT_CALL(*cds_cluster, initialize(_));
  EXPECT_CALL(*cluster1, initialize(_));

  create(parseBootstrapFromJson(json));

  ReadyWatcher initialized;
  cluster_manager_->setInitializedCb([&]() -> void { initialized.ready(); });

  EXPECT_CALL(*cluster2, initialize(_));
  cds_cluster->initialize_callback_();
  cluster1->initialize_callback_();

  EXPECT_CALL(*cds, initialize());
  cluster2->initialize_callback_();

  // This part tests CDS init.
  std::shared_ptr<MockCluster> cluster3(new NiceMock<MockCluster>());
  cluster3->info_->name_ = "cluster3";
  std::shared_ptr<MockCluster> cluster4(new NiceMock<MockCluster>());
  cluster4->info_->name_ = "cluster4";
  std::shared_ptr<MockCluster> cluster5(new NiceMock<MockCluster>());
  cluster5->info_->name_ = "cluster5";

  EXPECT_CALL(factory_, clusterFromProto_(_, _, _, _, _)).WillOnce(Return(cluster3));
  ON_CALL(*cluster3, initializePhase()).WillByDefault(Return(Cluster::InitializePhase::Secondary));
  cluster_manager_->addOrUpdateCluster(defaultStaticCluster("cluster3"), "version1");

  EXPECT_CALL(factory_, clusterFromProto_(_, _, _, _, _)).WillOnce(Return(cluster4));
  ON_CALL(*cluster4, initializePhase()).WillByDefault(Return(Cluster::InitializePhase::Primary));
  EXPECT_CALL(*cluster4, initialize(_));
  cluster_manager_->addOrUpdateCluster(defaultStaticCluster("cluster4"), "version2");

  EXPECT_CALL(factory_, clusterFromProto_(_, _, _, _, _)).WillOnce(Return(cluster5));
  ON_CALL(*cluster5, initializePhase()).WillByDefault(Return(Cluster::InitializePhase::Secondary));
  cluster_manager_->addOrUpdateCluster(defaultStaticCluster("cluster5"), "version3");

  cds->initialized_callback_();
  EXPECT_CALL(*cds, versionInfo()).WillOnce(Return("version3"));
  checkConfigDump(R"EOF(
version_info: version3
static_clusters:
  - cluster:
      name: "cds_cluster"
      connect_timeout: 0.25s
      hosts:
      - socket_address:
          address: "127.0.0.1"
          port_value: 11001
      dns_lookup_family: V4_ONLY
    last_updated:
      seconds: 1234567891
      nanos: 234000000
  - cluster:
      name: "fake_cluster"
      connect_timeout: 0.25s
      hosts:
      - socket_address:
          address: "127.0.0.1"
          port_value: 11001
      dns_lookup_family: V4_ONLY
    last_updated:
      seconds: 1234567891
      nanos: 234000000
  - cluster:
      name: "fake_cluster2"
      connect_timeout: 0.25s
      hosts:
      - socket_address:
          address: "127.0.0.1"
          port_value: 11001
      dns_lookup_family: V4_ONLY
    last_updated:
      seconds: 1234567891
      nanos: 234000000
dynamic_active_clusters:
  - version_info: "version1"
    cluster:
      name: "cluster3"
      connect_timeout: 0.25s
      hosts:
      - socket_address:
          address: "127.0.0.1"
          port_value: 11001
      dns_lookup_family: V4_ONLY
    last_updated:
      seconds: 1234567891
      nanos: 234000000
  - version_info: "version2"
    cluster:
      name: "cluster4"
      connect_timeout: 0.25s
      hosts:
      - socket_address:
          address: "127.0.0.1"
          port_value: 11001
      dns_lookup_family: V4_ONLY
    last_updated:
      seconds: 1234567891
      nanos: 234000000
  - version_info: "version3"
    cluster:
      name: "cluster5"
      connect_timeout: 0.25s
      hosts:
      - socket_address:
          address: "127.0.0.1"
          port_value: 11001
      dns_lookup_family: V4_ONLY
    last_updated:
      seconds: 1234567891
      nanos: 234000000
dynamic_warming_clusters:
)EOF");

  EXPECT_CALL(*cluster3, initialize(_));
  cluster4->initialize_callback_();

  // Test cluster 5 getting removed before everything is initialized.
  cluster_manager_->removeCluster("cluster5");

  EXPECT_CALL(initialized, ready());
  cluster3->initialize_callback_();

  factory_.tls_.shutdownThread();

  EXPECT_TRUE(Mock::VerifyAndClearExpectations(cds_cluster.get()));
  EXPECT_TRUE(Mock::VerifyAndClearExpectations(cluster1.get()));
  EXPECT_TRUE(Mock::VerifyAndClearExpectations(cluster2.get()));
  EXPECT_TRUE(Mock::VerifyAndClearExpectations(cluster3.get()));
  EXPECT_TRUE(Mock::VerifyAndClearExpectations(cluster4.get()));
  EXPECT_TRUE(Mock::VerifyAndClearExpectations(cluster5.get()));
}

TEST_F(ClusterManagerImplTest, DynamicRemoveWithLocalCluster) {
  InSequence s;

  // Setup a cluster manager with a static local cluster.
  const std::string json = fmt::sprintf(R"EOF(
  {
    "local_cluster_name": "foo",
    %s
  }
  )EOF",
                                        clustersJson({defaultStaticClusterJson("fake")}));

  std::shared_ptr<MockCluster> foo(new NiceMock<MockCluster>());
  foo->info_->name_ = "foo";
  EXPECT_CALL(factory_, clusterFromProto_(_, _, _, _, false)).WillOnce(Return(foo));
  ON_CALL(*foo, initializePhase()).WillByDefault(Return(Cluster::InitializePhase::Primary));
  EXPECT_CALL(*foo, initialize(_));

  create(parseBootstrapFromJson(json));
  foo->initialize_callback_();

  // Now add a dynamic cluster. This cluster will have a member update callback from the local
  // cluster in its load balancer.
  std::shared_ptr<MockCluster> cluster1(new NiceMock<MockCluster>());
  cluster1->info_->name_ = "cluster1";
  EXPECT_CALL(factory_, clusterFromProto_(_, _, _, _, true)).WillOnce(Return(cluster1));
  ON_CALL(*cluster1, initializePhase()).WillByDefault(Return(Cluster::InitializePhase::Primary));
  EXPECT_CALL(*cluster1, initialize(_));
  cluster_manager_->addOrUpdateCluster(defaultStaticCluster("cluster1"), "");

  // Add another update callback on foo so we make sure callbacks keep working.
  ReadyWatcher membership_updated;
  foo->prioritySet().addMemberUpdateCb(
      [&membership_updated](uint32_t, const HostVector&, const HostVector&) -> void {
        membership_updated.ready();
      });

  // Remove the new cluster.
  cluster_manager_->removeCluster("cluster1");

  // Fire a member callback on the local cluster, which should not call any update callbacks on
  // the deleted cluster.
  foo->prioritySet().getMockHostSet(0)->hosts_ = {makeTestHost(foo->info_, "tcp://127.0.0.1:80")};
  EXPECT_CALL(membership_updated, ready());
  foo->prioritySet().getMockHostSet(0)->runCallbacks(foo->prioritySet().getMockHostSet(0)->hosts_,
                                                     {});

  factory_.tls_.shutdownThread();

  EXPECT_TRUE(Mock::VerifyAndClearExpectations(foo.get()));
  EXPECT_TRUE(Mock::VerifyAndClearExpectations(cluster1.get()));
}

TEST_F(ClusterManagerImplTest, RemoveWarmingCluster) {
  time_system_.setSystemTime(std::chrono::milliseconds(1234567891234));

  const std::string json = R"EOF(
  {
    "clusters": []
  }
  )EOF";

  create(parseBootstrapFromJson(json));

  InSequence s;
  ReadyWatcher initialized;
  EXPECT_CALL(initialized, ready());
  cluster_manager_->setInitializedCb([&]() -> void { initialized.ready(); });

  std::shared_ptr<MockCluster> cluster1(new NiceMock<MockCluster>());
  EXPECT_CALL(factory_, clusterFromProto_(_, _, _, _, _)).WillOnce(Return(cluster1));
  EXPECT_CALL(*cluster1, initializePhase()).Times(0);
  EXPECT_CALL(*cluster1, initialize(_));
  EXPECT_TRUE(
      cluster_manager_->addOrUpdateCluster(defaultStaticCluster("fake_cluster"), "version1"));
  checkStats(1 /*added*/, 0 /*modified*/, 0 /*removed*/, 0 /*active*/, 1 /*warming*/);
  EXPECT_EQ(nullptr, cluster_manager_->get("fake_cluster"));
  checkConfigDump(R"EOF(
dynamic_warming_clusters:
  - version_info: "version1"
    cluster:
      name: "fake_cluster"
      connect_timeout: 0.25s
      hosts:
      - socket_address:
          address: "127.0.0.1"
          port_value: 11001
      dns_lookup_family: V4_ONLY
    last_updated:
      seconds: 1234567891
      nanos: 234000000
)EOF");

  EXPECT_TRUE(cluster_manager_->removeCluster("fake_cluster"));
  checkStats(1 /*added*/, 0 /*modified*/, 1 /*removed*/, 0 /*active*/, 0 /*warming*/);

  EXPECT_TRUE(Mock::VerifyAndClearExpectations(cluster1.get()));
}

TEST_F(ClusterManagerImplTest, DynamicAddRemove) {
  const std::string json = R"EOF(
  {
    "clusters": []
  }
  )EOF";

  create(parseBootstrapFromJson(json));

  InSequence s;
  ReadyWatcher initialized;
  EXPECT_CALL(initialized, ready());
  cluster_manager_->setInitializedCb([&]() -> void { initialized.ready(); });

  std::unique_ptr<MockClusterUpdateCallbacks> callbacks(new NiceMock<MockClusterUpdateCallbacks>());
  ClusterUpdateCallbacksHandlePtr cb =
      cluster_manager_->addThreadLocalClusterUpdateCallbacks(*callbacks);

  std::shared_ptr<MockCluster> cluster1(new NiceMock<MockCluster>());
  EXPECT_CALL(factory_, clusterFromProto_(_, _, _, _, _)).WillOnce(Return(cluster1));
  EXPECT_CALL(*cluster1, initializePhase()).Times(0);
  EXPECT_CALL(*cluster1, initialize(_));
  EXPECT_CALL(*callbacks, onClusterAddOrUpdate(_)).Times(1);
  EXPECT_TRUE(cluster_manager_->addOrUpdateCluster(defaultStaticCluster("fake_cluster"), ""));
  checkStats(1 /*added*/, 0 /*modified*/, 0 /*removed*/, 0 /*active*/, 1 /*warming*/);
  EXPECT_EQ(nullptr, cluster_manager_->get("fake_cluster"));
  cluster1->initialize_callback_();

  EXPECT_EQ(cluster1->info_, cluster_manager_->get("fake_cluster")->info());
  checkStats(1 /*added*/, 0 /*modified*/, 0 /*removed*/, 1 /*active*/, 0 /*warming*/);

  // Now try to update again but with the same hash.
  EXPECT_FALSE(cluster_manager_->addOrUpdateCluster(defaultStaticCluster("fake_cluster"), ""));

  // Now do it again with a different hash.
  auto update_cluster = defaultStaticCluster("fake_cluster");
  update_cluster.mutable_per_connection_buffer_limit_bytes()->set_value(12345);

  std::shared_ptr<MockCluster> cluster2(new NiceMock<MockCluster>());
  cluster2->prioritySet().getMockHostSet(0)->hosts_ = {
      makeTestHost(cluster2->info_, "tcp://127.0.0.1:80")};
  EXPECT_CALL(factory_, clusterFromProto_(_, _, _, _, _)).WillOnce(Return(cluster2));
  EXPECT_CALL(*cluster2, initializePhase()).Times(0);
  EXPECT_CALL(*cluster2, initialize(_))
      .WillOnce(Invoke([cluster1](std::function<void()> initialize_callback) {
        // Test inline init.
        initialize_callback();
      }));
  EXPECT_CALL(*callbacks, onClusterAddOrUpdate(_)).Times(1);
  EXPECT_TRUE(cluster_manager_->addOrUpdateCluster(update_cluster, ""));

  EXPECT_EQ(cluster2->info_, cluster_manager_->get("fake_cluster")->info());
  EXPECT_EQ(1UL, cluster_manager_->clusters().size());
  Http::ConnectionPool::MockInstance* cp = new Http::ConnectionPool::MockInstance();
  EXPECT_CALL(factory_, allocateConnPool_(_)).WillOnce(Return(cp));
  EXPECT_EQ(cp, cluster_manager_->httpConnPoolForCluster("fake_cluster", ResourcePriority::Default,
                                                         Http::Protocol::Http11, nullptr));

  Tcp::ConnectionPool::MockInstance* cp2 = new Tcp::ConnectionPool::MockInstance();
  EXPECT_CALL(factory_, allocateTcpConnPool_(_)).WillOnce(Return(cp2));
  EXPECT_EQ(cp2, cluster_manager_->tcpConnPoolForCluster("fake_cluster", ResourcePriority::Default,
                                                         nullptr, nullptr));

  Network::MockClientConnection* connection = new Network::MockClientConnection();
  ON_CALL(*cluster2->info_, features())
      .WillByDefault(Return(ClusterInfo::Features::CLOSE_CONNECTIONS_ON_HOST_HEALTH_FAILURE));
  EXPECT_CALL(factory_.tls_.dispatcher_, createClientConnection_(_, _, _, _))
      .WillOnce(Return(connection));
  EXPECT_CALL(*connection, setBufferLimits(_));
  EXPECT_CALL(*connection, addConnectionCallbacks(_));
  auto conn_info = cluster_manager_->tcpConnForCluster("fake_cluster", nullptr, nullptr);
  EXPECT_EQ(conn_info.connection_.get(), connection);

  // Now remove the cluster. This should drain the connection pools, but not affect
  // tcp connections.
  Http::ConnectionPool::Instance::DrainedCb drained_cb;
  Tcp::ConnectionPool::Instance::DrainedCb drained_cb2;
  EXPECT_CALL(*cp, addDrainedCallback(_)).WillOnce(SaveArg<0>(&drained_cb));
  EXPECT_CALL(*cp2, addDrainedCallback(_)).WillOnce(SaveArg<0>(&drained_cb2));
  EXPECT_CALL(*callbacks, onClusterRemoval(_)).Times(1);
  EXPECT_TRUE(cluster_manager_->removeCluster("fake_cluster"));
  EXPECT_EQ(nullptr, cluster_manager_->get("fake_cluster"));
  EXPECT_EQ(0UL, cluster_manager_->clusters().size());

  // Close the TCP connection. Success is no ASSERT or crash due to referencing
  // the removed cluster.
  EXPECT_CALL(*connection, dispatcher());
  connection->raiseEvent(Network::ConnectionEvent::LocalClose);

  // Remove an unknown cluster.
  EXPECT_FALSE(cluster_manager_->removeCluster("foo"));

  drained_cb();
  drained_cb2();

  checkStats(1 /*added*/, 1 /*modified*/, 1 /*removed*/, 0 /*active*/, 0 /*warming*/);

  EXPECT_TRUE(Mock::VerifyAndClearExpectations(cluster1.get()));
  EXPECT_TRUE(Mock::VerifyAndClearExpectations(cluster2.get()));
  EXPECT_TRUE(Mock::VerifyAndClearExpectations(callbacks.get()));
}

TEST_F(ClusterManagerImplTest, addOrUpdateClusterStaticExists) {
  const std::string json =
      fmt::sprintf("{%s}", clustersJson({defaultStaticClusterJson("some_cluster")}));
  std::shared_ptr<MockCluster> cluster1(new NiceMock<MockCluster>());
  InSequence s;
  EXPECT_CALL(factory_, clusterFromProto_(_, _, _, _, _)).WillOnce(Return(cluster1));
  ON_CALL(*cluster1, initializePhase()).WillByDefault(Return(Cluster::InitializePhase::Primary));
  EXPECT_CALL(*cluster1, initialize(_));

  create(parseBootstrapFromJson(json));

  ReadyWatcher initialized;
  cluster_manager_->setInitializedCb([&]() -> void { initialized.ready(); });

  EXPECT_CALL(initialized, ready());
  cluster1->initialize_callback_();

  EXPECT_FALSE(cluster_manager_->addOrUpdateCluster(defaultStaticCluster("fake_cluster"), ""));

  // Attempt to remove a static cluster.
  EXPECT_FALSE(cluster_manager_->removeCluster("fake_cluster"));

  factory_.tls_.shutdownThread();

  EXPECT_TRUE(Mock::VerifyAndClearExpectations(cluster1.get()));
}

// Test that we close all HTTP connection pool connections when there is a host health failure.
TEST_F(ClusterManagerImplTest, CloseHttpConnectionsOnHealthFailure) {
  const std::string json =
      fmt::sprintf("{%s}", clustersJson({defaultStaticClusterJson("some_cluster")}));
  std::shared_ptr<MockCluster> cluster1(new NiceMock<MockCluster>());
  cluster1->info_->name_ = "some_cluster";
  HostSharedPtr test_host = makeTestHost(cluster1->info_, "tcp://127.0.0.1:80");
  cluster1->prioritySet().getMockHostSet(0)->hosts_ = {test_host};
  ON_CALL(*cluster1, initializePhase()).WillByDefault(Return(Cluster::InitializePhase::Primary));

  MockHealthChecker health_checker;
  ON_CALL(*cluster1, healthChecker()).WillByDefault(Return(&health_checker));

  Outlier::MockDetector outlier_detector;
  ON_CALL(*cluster1, outlierDetector()).WillByDefault(Return(&outlier_detector));

  Http::ConnectionPool::MockInstance* cp1 = new Http::ConnectionPool::MockInstance();
  Http::ConnectionPool::MockInstance* cp2 = new Http::ConnectionPool::MockInstance();

  {
    InSequence s;

    EXPECT_CALL(factory_, clusterFromProto_(_, _, _, _, _)).WillOnce(Return(cluster1));
    EXPECT_CALL(health_checker, addHostCheckCompleteCb(_));
    EXPECT_CALL(outlier_detector, addChangedStateCb(_));
    EXPECT_CALL(*cluster1, initialize(_))
        .WillOnce(Invoke([cluster1](std::function<void()> initialize_callback) {
          // Test inline init.
          initialize_callback();
        }));
    create(parseBootstrapFromJson(json));

    EXPECT_CALL(factory_, allocateConnPool_(_)).WillOnce(Return(cp1));
    cluster_manager_->httpConnPoolForCluster("some_cluster", ResourcePriority::Default,
                                             Http::Protocol::Http11, nullptr);

    outlier_detector.runCallbacks(test_host);
    health_checker.runCallbacks(test_host, HealthTransition::Unchanged);

    EXPECT_CALL(*cp1, drainConnections());
    test_host->healthFlagSet(Host::HealthFlag::FAILED_OUTLIER_CHECK);
    outlier_detector.runCallbacks(test_host);

    EXPECT_CALL(factory_, allocateConnPool_(_)).WillOnce(Return(cp2));
    cluster_manager_->httpConnPoolForCluster("some_cluster", ResourcePriority::High,
                                             Http::Protocol::Http11, nullptr);
  }

  // Order of these calls is implementation dependent, so can't sequence them!
  EXPECT_CALL(*cp1, drainConnections());
  EXPECT_CALL(*cp2, drainConnections());
  test_host->healthFlagSet(Host::HealthFlag::FAILED_ACTIVE_HC);
  health_checker.runCallbacks(test_host, HealthTransition::Changed);

  test_host->healthFlagClear(Host::HealthFlag::FAILED_OUTLIER_CHECK);
  outlier_detector.runCallbacks(test_host);
  test_host->healthFlagClear(Host::HealthFlag::FAILED_ACTIVE_HC);
  health_checker.runCallbacks(test_host, HealthTransition::Changed);

  EXPECT_TRUE(Mock::VerifyAndClearExpectations(cluster1.get()));
}

// Test that we close all TCP connection pool connections when there is a host health failure.
TEST_F(ClusterManagerImplTest, CloseTcpConnectionPoolsOnHealthFailure) {
  const std::string json =
      fmt::sprintf("{%s}", clustersJson({defaultStaticClusterJson("some_cluster")}));
  std::shared_ptr<MockCluster> cluster1(new NiceMock<MockCluster>());
  cluster1->info_->name_ = "some_cluster";
  HostSharedPtr test_host = makeTestHost(cluster1->info_, "tcp://127.0.0.1:80");
  cluster1->prioritySet().getMockHostSet(0)->hosts_ = {test_host};
  ON_CALL(*cluster1, initializePhase()).WillByDefault(Return(Cluster::InitializePhase::Primary));

  MockHealthChecker health_checker;
  ON_CALL(*cluster1, healthChecker()).WillByDefault(Return(&health_checker));

  Outlier::MockDetector outlier_detector;
  ON_CALL(*cluster1, outlierDetector()).WillByDefault(Return(&outlier_detector));

  Tcp::ConnectionPool::MockInstance* cp1 = new Tcp::ConnectionPool::MockInstance();
  Tcp::ConnectionPool::MockInstance* cp2 = new Tcp::ConnectionPool::MockInstance();

  {
    InSequence s;

    EXPECT_CALL(factory_, clusterFromProto_(_, _, _, _, _)).WillOnce(Return(cluster1));
    EXPECT_CALL(health_checker, addHostCheckCompleteCb(_));
    EXPECT_CALL(outlier_detector, addChangedStateCb(_));
    EXPECT_CALL(*cluster1, initialize(_))
        .WillOnce(Invoke([cluster1](std::function<void()> initialize_callback) {
          // Test inline init.
          initialize_callback();
        }));
    create(parseBootstrapFromJson(json));

    EXPECT_CALL(factory_, allocateTcpConnPool_(_)).WillOnce(Return(cp1));
    cluster_manager_->tcpConnPoolForCluster("some_cluster", ResourcePriority::Default, nullptr,
                                            nullptr);

    outlier_detector.runCallbacks(test_host);
    health_checker.runCallbacks(test_host, HealthTransition::Unchanged);

    EXPECT_CALL(*cp1, drainConnections());
    test_host->healthFlagSet(Host::HealthFlag::FAILED_OUTLIER_CHECK);
    outlier_detector.runCallbacks(test_host);

    EXPECT_CALL(factory_, allocateTcpConnPool_(_)).WillOnce(Return(cp2));
    cluster_manager_->tcpConnPoolForCluster("some_cluster", ResourcePriority::High, nullptr,
                                            nullptr);
  }

  // Order of these calls is implementation dependent, so can't sequence them!
  EXPECT_CALL(*cp1, drainConnections());
  EXPECT_CALL(*cp2, drainConnections());
  test_host->healthFlagSet(Host::HealthFlag::FAILED_ACTIVE_HC);
  health_checker.runCallbacks(test_host, HealthTransition::Changed);

  test_host->healthFlagClear(Host::HealthFlag::FAILED_OUTLIER_CHECK);
  outlier_detector.runCallbacks(test_host);
  test_host->healthFlagClear(Host::HealthFlag::FAILED_ACTIVE_HC);
  health_checker.runCallbacks(test_host, HealthTransition::Changed);

  EXPECT_TRUE(Mock::VerifyAndClearExpectations(cluster1.get()));
}

// Test that we close all TCP connection pool connections when there is a host health failure, when
// configured to do so.
TEST_F(ClusterManagerImplTest, CloseTcpConnectionsOnHealthFailure) {
  const std::string yaml = R"EOF(
  static_resources:
    clusters:
    - name: some_cluster
      connect_timeout: 0.250s
      lb_policy: ROUND_ROBIN
      close_connections_on_host_health_failure: true
  )EOF";
  std::shared_ptr<MockCluster> cluster1(new NiceMock<MockCluster>());
  EXPECT_CALL(*cluster1->info_, features())
      .WillRepeatedly(Return(ClusterInfo::Features::CLOSE_CONNECTIONS_ON_HOST_HEALTH_FAILURE));
  cluster1->info_->name_ = "some_cluster";
  HostSharedPtr test_host = makeTestHost(cluster1->info_, "tcp://127.0.0.1:80");
  cluster1->prioritySet().getMockHostSet(0)->hosts_ = {test_host};
  ON_CALL(*cluster1, initializePhase()).WillByDefault(Return(Cluster::InitializePhase::Primary));

  MockHealthChecker health_checker;
  ON_CALL(*cluster1, healthChecker()).WillByDefault(Return(&health_checker));

  Outlier::MockDetector outlier_detector;
  ON_CALL(*cluster1, outlierDetector()).WillByDefault(Return(&outlier_detector));

  Network::MockClientConnection* connection1 = new NiceMock<Network::MockClientConnection>();
  Network::MockClientConnection* connection2 = new NiceMock<Network::MockClientConnection>();
  Host::CreateConnectionData conn_info1, conn_info2;

  {
    InSequence s;

    EXPECT_CALL(factory_, clusterFromProto_(_, _, _, _, _)).WillOnce(Return(cluster1));
    EXPECT_CALL(health_checker, addHostCheckCompleteCb(_));
    EXPECT_CALL(outlier_detector, addChangedStateCb(_));
    EXPECT_CALL(*cluster1, initialize(_))
        .WillOnce(Invoke([cluster1](std::function<void()> initialize_callback) {
          // Test inline init.
          initialize_callback();
        }));
    create(parseBootstrapFromV2Yaml(yaml));

    EXPECT_CALL(factory_.tls_.dispatcher_, createClientConnection_(_, _, _, _))
        .WillOnce(Return(connection1));
    conn_info1 = cluster_manager_->tcpConnForCluster("some_cluster", nullptr, nullptr);

    outlier_detector.runCallbacks(test_host);
    health_checker.runCallbacks(test_host, HealthTransition::Unchanged);

    EXPECT_CALL(*connection1, close(Network::ConnectionCloseType::NoFlush));
    test_host->healthFlagSet(Host::HealthFlag::FAILED_OUTLIER_CHECK);
    outlier_detector.runCallbacks(test_host);

    connection1 = new NiceMock<Network::MockClientConnection>();
    EXPECT_CALL(factory_.tls_.dispatcher_, createClientConnection_(_, _, _, _))
        .WillOnce(Return(connection1));
    conn_info1 = cluster_manager_->tcpConnForCluster("some_cluster", nullptr, nullptr);

    EXPECT_CALL(factory_.tls_.dispatcher_, createClientConnection_(_, _, _, _))
        .WillOnce(Return(connection2));
    conn_info2 = cluster_manager_->tcpConnForCluster("some_cluster", nullptr, nullptr);
  }

  // Order of these calls is implementation dependent, so can't sequence them!
  EXPECT_CALL(*connection1, close(Network::ConnectionCloseType::NoFlush));
  EXPECT_CALL(*connection2, close(Network::ConnectionCloseType::NoFlush));
  test_host->healthFlagSet(Host::HealthFlag::FAILED_ACTIVE_HC);
  health_checker.runCallbacks(test_host, HealthTransition::Changed);

  test_host->healthFlagClear(Host::HealthFlag::FAILED_OUTLIER_CHECK);
  outlier_detector.runCallbacks(test_host);
  test_host->healthFlagClear(Host::HealthFlag::FAILED_ACTIVE_HC);
  health_checker.runCallbacks(test_host, HealthTransition::Changed);

  EXPECT_TRUE(Mock::VerifyAndClearExpectations(cluster1.get()));
}

// Test that we do not close TCP connection pool connections when there is a host health failure,
// when not configured to do so.
TEST_F(ClusterManagerImplTest, DoNotCloseTcpConnectionsOnHealthFailure) {
  const std::string yaml = R"EOF(
  static_resources:
    clusters:
    - name: some_cluster
      connect_timeout: 0.250s
      lb_policy: ROUND_ROBIN
      close_connections_on_host_health_failure: false
  )EOF";
  std::shared_ptr<MockCluster> cluster1(new NiceMock<MockCluster>());
  EXPECT_CALL(*cluster1->info_, features()).WillRepeatedly(Return(0));
  cluster1->info_->name_ = "some_cluster";
  HostSharedPtr test_host = makeTestHost(cluster1->info_, "tcp://127.0.0.1:80");
  cluster1->prioritySet().getMockHostSet(0)->hosts_ = {test_host};
  ON_CALL(*cluster1, initializePhase()).WillByDefault(Return(Cluster::InitializePhase::Primary));

  MockHealthChecker health_checker;
  ON_CALL(*cluster1, healthChecker()).WillByDefault(Return(&health_checker));

  Outlier::MockDetector outlier_detector;
  ON_CALL(*cluster1, outlierDetector()).WillByDefault(Return(&outlier_detector));

  Network::MockClientConnection* connection1 = new NiceMock<Network::MockClientConnection>();
  Host::CreateConnectionData conn_info1;

  EXPECT_CALL(factory_, clusterFromProto_(_, _, _, _, _)).WillOnce(Return(cluster1));
  EXPECT_CALL(health_checker, addHostCheckCompleteCb(_));
  EXPECT_CALL(outlier_detector, addChangedStateCb(_));
  EXPECT_CALL(*cluster1, initialize(_))
      .WillOnce(Invoke([cluster1](std::function<void()> initialize_callback) {
        // Test inline init.
        initialize_callback();
      }));
  create(parseBootstrapFromV2Yaml(yaml));

  EXPECT_CALL(factory_.tls_.dispatcher_, createClientConnection_(_, _, _, _))
      .WillOnce(Return(connection1));
  conn_info1 = cluster_manager_->tcpConnForCluster("some_cluster", nullptr, nullptr);

  outlier_detector.runCallbacks(test_host);
  health_checker.runCallbacks(test_host, HealthTransition::Unchanged);

  EXPECT_CALL(*connection1, close(_)).Times(0);
  test_host->healthFlagSet(Host::HealthFlag::FAILED_OUTLIER_CHECK);
  outlier_detector.runCallbacks(test_host);

  EXPECT_TRUE(Mock::VerifyAndClearExpectations(cluster1.get()));
}

TEST_F(ClusterManagerImplTest, DynamicHostRemove) {
  const std::string json = R"EOF(
  {
    "clusters": [
    {
      "name": "cluster_1",
      "connect_timeout_ms": 250,
      "type": "strict_dns",
      "dns_resolvers": [ "1.2.3.4:80" ],
      "lb_type": "round_robin",
      "hosts": [{"url": "tcp://localhost:11001"}]
    }]
  }
  )EOF";

  std::shared_ptr<Network::MockDnsResolver> dns_resolver(new Network::MockDnsResolver());
  EXPECT_CALL(factory_.dispatcher_, createDnsResolver(_)).WillOnce(Return(dns_resolver));

  Network::DnsResolver::ResolveCb dns_callback;
  Event::MockTimer* dns_timer_ = new NiceMock<Event::MockTimer>(&factory_.dispatcher_);
  Network::MockActiveDnsQuery active_dns_query;
  EXPECT_CALL(*dns_resolver, resolve(_, _, _))
      .WillRepeatedly(DoAll(SaveArg<2>(&dns_callback), Return(&active_dns_query)));
  create(parseBootstrapFromJson(json));
  EXPECT_FALSE(cluster_manager_->get("cluster_1")->info()->addedViaApi());

  // Test for no hosts returning the correct values before we have hosts.
  EXPECT_EQ(nullptr, cluster_manager_->httpConnPoolForCluster(
                         "cluster_1", ResourcePriority::Default, Http::Protocol::Http11, nullptr));
  EXPECT_EQ(nullptr, cluster_manager_->tcpConnPoolForCluster("cluster_1", ResourcePriority::Default,
                                                             nullptr, nullptr));
  EXPECT_EQ(nullptr,
            cluster_manager_->tcpConnForCluster("cluster_1", nullptr, nullptr).connection_);
  EXPECT_EQ(3UL, factory_.stats_.counter("cluster.cluster_1.upstream_cx_none_healthy").value());

  // Set up for an initialize callback.
  ReadyWatcher initialized;
  cluster_manager_->setInitializedCb([&]() -> void { initialized.ready(); });
  EXPECT_CALL(initialized, ready());

  dns_callback(TestUtility::makeDnsResponse({"127.0.0.1", "127.0.0.2"}));

  // After we are initialized, we should immediately get called back if someone asks for an
  // initialize callback.
  EXPECT_CALL(initialized, ready());
  cluster_manager_->setInitializedCb([&]() -> void { initialized.ready(); });

  EXPECT_CALL(factory_, allocateConnPool_(_))
      .Times(4)
      .WillRepeatedly(ReturnNew<Http::ConnectionPool::MockInstance>());

  // This should provide us a CP for each of the above hosts.
  Http::ConnectionPool::MockInstance* cp1 =
      dynamic_cast<Http::ConnectionPool::MockInstance*>(cluster_manager_->httpConnPoolForCluster(
          "cluster_1", ResourcePriority::Default, Http::Protocol::Http11, nullptr));
  Http::ConnectionPool::MockInstance* cp2 =
      dynamic_cast<Http::ConnectionPool::MockInstance*>(cluster_manager_->httpConnPoolForCluster(
          "cluster_1", ResourcePriority::Default, Http::Protocol::Http11, nullptr));
  Http::ConnectionPool::MockInstance* cp1_high =
      dynamic_cast<Http::ConnectionPool::MockInstance*>(cluster_manager_->httpConnPoolForCluster(
          "cluster_1", ResourcePriority::High, Http::Protocol::Http11, nullptr));
  Http::ConnectionPool::MockInstance* cp2_high =
      dynamic_cast<Http::ConnectionPool::MockInstance*>(cluster_manager_->httpConnPoolForCluster(
          "cluster_1", ResourcePriority::High, Http::Protocol::Http11, nullptr));

  EXPECT_NE(cp1, cp2);
  EXPECT_NE(cp1_high, cp2_high);
  EXPECT_NE(cp1, cp1_high);

  Http::ConnectionPool::Instance::DrainedCb drained_cb;
  EXPECT_CALL(*cp1, addDrainedCallback(_)).WillOnce(SaveArg<0>(&drained_cb));
  Http::ConnectionPool::Instance::DrainedCb drained_cb_high;
  EXPECT_CALL(*cp1_high, addDrainedCallback(_)).WillOnce(SaveArg<0>(&drained_cb_high));

  EXPECT_CALL(factory_, allocateTcpConnPool_(_))
      .Times(4)
      .WillRepeatedly(ReturnNew<Tcp::ConnectionPool::MockInstance>());

  // This should provide us a CP for each of the above hosts.
  Tcp::ConnectionPool::MockInstance* tcp1 =
      dynamic_cast<Tcp::ConnectionPool::MockInstance*>(cluster_manager_->tcpConnPoolForCluster(
          "cluster_1", ResourcePriority::Default, nullptr, nullptr));
  Tcp::ConnectionPool::MockInstance* tcp2 =
      dynamic_cast<Tcp::ConnectionPool::MockInstance*>(cluster_manager_->tcpConnPoolForCluster(
          "cluster_1", ResourcePriority::Default, nullptr, nullptr));
  Tcp::ConnectionPool::MockInstance* tcp1_high =
      dynamic_cast<Tcp::ConnectionPool::MockInstance*>(cluster_manager_->tcpConnPoolForCluster(
          "cluster_1", ResourcePriority::High, nullptr, nullptr));
  Tcp::ConnectionPool::MockInstance* tcp2_high =
      dynamic_cast<Tcp::ConnectionPool::MockInstance*>(cluster_manager_->tcpConnPoolForCluster(
          "cluster_1", ResourcePriority::High, nullptr, nullptr));

  EXPECT_NE(tcp1, tcp2);
  EXPECT_NE(tcp1_high, tcp2_high);
  EXPECT_NE(tcp1, tcp1_high);

  Tcp::ConnectionPool::Instance::DrainedCb tcp_drained_cb;
  EXPECT_CALL(*tcp1, addDrainedCallback(_)).WillOnce(SaveArg<0>(&tcp_drained_cb));
  Tcp::ConnectionPool::Instance::DrainedCb tcp_drained_cb_high;
  EXPECT_CALL(*tcp1_high, addDrainedCallback(_)).WillOnce(SaveArg<0>(&tcp_drained_cb_high));

  // Remove the first host, this should lead to the first cp being drained.
  dns_timer_->callback_();
  dns_callback(TestUtility::makeDnsResponse({"127.0.0.2"}));
  drained_cb();
  drained_cb = nullptr;
  tcp_drained_cb();
  tcp_drained_cb = nullptr;
  EXPECT_CALL(factory_.tls_.dispatcher_, deferredDelete_(_)).Times(4);
  drained_cb_high();
  drained_cb_high = nullptr;
  tcp_drained_cb_high();
  tcp_drained_cb_high = nullptr;

  // Make sure we get back the same connection pool for the 2nd host as we did before the change.
  Http::ConnectionPool::MockInstance* cp3 =
      dynamic_cast<Http::ConnectionPool::MockInstance*>(cluster_manager_->httpConnPoolForCluster(
          "cluster_1", ResourcePriority::Default, Http::Protocol::Http11, nullptr));
  Http::ConnectionPool::MockInstance* cp3_high =
      dynamic_cast<Http::ConnectionPool::MockInstance*>(cluster_manager_->httpConnPoolForCluster(
          "cluster_1", ResourcePriority::High, Http::Protocol::Http11, nullptr));
  EXPECT_EQ(cp2, cp3);
  EXPECT_EQ(cp2_high, cp3_high);

  Tcp::ConnectionPool::MockInstance* tcp3 =
      dynamic_cast<Tcp::ConnectionPool::MockInstance*>(cluster_manager_->tcpConnPoolForCluster(
          "cluster_1", ResourcePriority::Default, nullptr, nullptr));
  Tcp::ConnectionPool::MockInstance* tcp3_high =
      dynamic_cast<Tcp::ConnectionPool::MockInstance*>(cluster_manager_->tcpConnPoolForCluster(
          "cluster_1", ResourcePriority::High, nullptr, nullptr));
  EXPECT_EQ(tcp2, tcp3);
  EXPECT_EQ(tcp2_high, tcp3_high);

  // Now add and remove a host that we never have a conn pool to. This should not lead to any
  // drain callbacks, etc.
  dns_timer_->callback_();
  dns_callback(TestUtility::makeDnsResponse({"127.0.0.2", "127.0.0.3"}));

  factory_.tls_.shutdownThread();
}

TEST_F(ClusterManagerImplTest, DynamicHostRemoveWithTls) {
  const std::string yaml = R"EOF(
  static_resources:
    clusters:
    - name: cluster_1
      connect_timeout: 0.250s
      type: STRICT_DNS
      dns_resolvers:
      - socket_address:
          address: 1.2.3.4
          port_value: 80
      lb_policy: ROUND_ROBIN
      hosts:
      - socket_address:
          address: localhost
          port_value: 11001
  )EOF";

  std::shared_ptr<Network::MockDnsResolver> dns_resolver(new Network::MockDnsResolver());
  EXPECT_CALL(factory_.dispatcher_, createDnsResolver(_)).WillOnce(Return(dns_resolver));

  Network::DnsResolver::ResolveCb dns_callback;
  Event::MockTimer* dns_timer_ = new NiceMock<Event::MockTimer>(&factory_.dispatcher_);
  Network::MockActiveDnsQuery active_dns_query;
  EXPECT_CALL(*dns_resolver, resolve(_, _, _))
      .WillRepeatedly(DoAll(SaveArg<2>(&dns_callback), Return(&active_dns_query)));
  create(parseBootstrapFromV2Yaml(yaml));
  EXPECT_FALSE(cluster_manager_->get("cluster_1")->info()->addedViaApi());

  Network::TransportSocketOptionsSharedPtr transport_socket_options_example_com(
      new Network::TransportSocketOptionsImpl("example.com"));
  Network::TransportSocketOptionsSharedPtr transport_socket_options_ibm_com(
      new Network::TransportSocketOptionsImpl("ibm.com"));

  // Test for no hosts returning the correct values before we have hosts.
  EXPECT_EQ(nullptr, cluster_manager_->httpConnPoolForCluster(
                         "cluster_1", ResourcePriority::Default, Http::Protocol::Http11, nullptr));
  EXPECT_EQ(nullptr, cluster_manager_->tcpConnPoolForCluster("cluster_1", ResourcePriority::Default,
                                                             nullptr, nullptr));
  EXPECT_EQ(nullptr,
            cluster_manager_->tcpConnForCluster("cluster_1", nullptr, nullptr).connection_);

  EXPECT_EQ(nullptr,
            cluster_manager_->tcpConnPoolForCluster("cluster_1", ResourcePriority::Default, nullptr,
                                                    transport_socket_options_example_com));
  EXPECT_EQ(nullptr,
            cluster_manager_
                ->tcpConnForCluster("cluster_1", nullptr, transport_socket_options_example_com)
                .connection_);

  EXPECT_EQ(nullptr,
            cluster_manager_->tcpConnPoolForCluster("cluster_1", ResourcePriority::Default, nullptr,
                                                    transport_socket_options_ibm_com));
  EXPECT_EQ(nullptr, cluster_manager_
                         ->tcpConnForCluster("cluster_1", nullptr, transport_socket_options_ibm_com)
                         .connection_);

  EXPECT_EQ(7UL, factory_.stats_.counter("cluster.cluster_1.upstream_cx_none_healthy").value());

  // Set up for an initialize callback.
  ReadyWatcher initialized;
  cluster_manager_->setInitializedCb([&]() -> void { initialized.ready(); });
  EXPECT_CALL(initialized, ready());

  dns_callback(TestUtility::makeDnsResponse({"127.0.0.1", "127.0.0.2"}));

  // After we are initialized, we should immediately get called back if someone asks for an
  // initialize callback.
  EXPECT_CALL(initialized, ready());
  cluster_manager_->setInitializedCb([&]() -> void { initialized.ready(); });

  EXPECT_CALL(factory_, allocateConnPool_(_))
      .Times(4)
      .WillRepeatedly(ReturnNew<Http::ConnectionPool::MockInstance>());

  // This should provide us a CP for each of the above hosts.
  Http::ConnectionPool::MockInstance* cp1 =
      dynamic_cast<Http::ConnectionPool::MockInstance*>(cluster_manager_->httpConnPoolForCluster(
          "cluster_1", ResourcePriority::Default, Http::Protocol::Http11, nullptr));
  Http::ConnectionPool::MockInstance* cp2 =
      dynamic_cast<Http::ConnectionPool::MockInstance*>(cluster_manager_->httpConnPoolForCluster(
          "cluster_1", ResourcePriority::Default, Http::Protocol::Http11, nullptr));
  Http::ConnectionPool::MockInstance* cp1_high =
      dynamic_cast<Http::ConnectionPool::MockInstance*>(cluster_manager_->httpConnPoolForCluster(
          "cluster_1", ResourcePriority::High, Http::Protocol::Http11, nullptr));
  Http::ConnectionPool::MockInstance* cp2_high =
      dynamic_cast<Http::ConnectionPool::MockInstance*>(cluster_manager_->httpConnPoolForCluster(
          "cluster_1", ResourcePriority::High, Http::Protocol::Http11, nullptr));

  EXPECT_NE(cp1, cp2);
  EXPECT_NE(cp1_high, cp2_high);
  EXPECT_NE(cp1, cp1_high);

  Http::ConnectionPool::Instance::DrainedCb drained_cb;
  EXPECT_CALL(*cp1, addDrainedCallback(_)).WillOnce(SaveArg<0>(&drained_cb));
  Http::ConnectionPool::Instance::DrainedCb drained_cb_high;
  EXPECT_CALL(*cp1_high, addDrainedCallback(_)).WillOnce(SaveArg<0>(&drained_cb_high));

  EXPECT_CALL(factory_, allocateTcpConnPool_(_))
      .Times(8)
      .WillRepeatedly(ReturnNew<Tcp::ConnectionPool::MockInstance>());

  // This should provide us a CP for each of the above hosts, and for different SNIs
  Tcp::ConnectionPool::MockInstance* tcp1 =
      dynamic_cast<Tcp::ConnectionPool::MockInstance*>(cluster_manager_->tcpConnPoolForCluster(
          "cluster_1", ResourcePriority::Default, nullptr, nullptr));
  Tcp::ConnectionPool::MockInstance* tcp2 =
      dynamic_cast<Tcp::ConnectionPool::MockInstance*>(cluster_manager_->tcpConnPoolForCluster(
          "cluster_1", ResourcePriority::Default, nullptr, nullptr));
  Tcp::ConnectionPool::MockInstance* tcp1_high =
      dynamic_cast<Tcp::ConnectionPool::MockInstance*>(cluster_manager_->tcpConnPoolForCluster(
          "cluster_1", ResourcePriority::High, nullptr, nullptr));
  Tcp::ConnectionPool::MockInstance* tcp2_high =
      dynamic_cast<Tcp::ConnectionPool::MockInstance*>(cluster_manager_->tcpConnPoolForCluster(
          "cluster_1", ResourcePriority::High, nullptr, nullptr));

  Tcp::ConnectionPool::MockInstance* tcp1_example_com =
      dynamic_cast<Tcp::ConnectionPool::MockInstance*>(cluster_manager_->tcpConnPoolForCluster(
          "cluster_1", ResourcePriority::Default, nullptr, transport_socket_options_example_com));
  Tcp::ConnectionPool::MockInstance* tcp2_example_com =
      dynamic_cast<Tcp::ConnectionPool::MockInstance*>(cluster_manager_->tcpConnPoolForCluster(
          "cluster_1", ResourcePriority::Default, nullptr, transport_socket_options_example_com));

  Tcp::ConnectionPool::MockInstance* tcp1_ibm_com =
      dynamic_cast<Tcp::ConnectionPool::MockInstance*>(cluster_manager_->tcpConnPoolForCluster(
          "cluster_1", ResourcePriority::Default, nullptr, transport_socket_options_ibm_com));
  Tcp::ConnectionPool::MockInstance* tcp2_ibm_com =
      dynamic_cast<Tcp::ConnectionPool::MockInstance*>(cluster_manager_->tcpConnPoolForCluster(
          "cluster_1", ResourcePriority::Default, nullptr, transport_socket_options_ibm_com));

  EXPECT_NE(tcp1, tcp2);
  EXPECT_NE(tcp1_high, tcp2_high);
  EXPECT_NE(tcp1, tcp1_high);

  EXPECT_NE(tcp1_ibm_com, tcp2_ibm_com);
  EXPECT_NE(tcp1_ibm_com, tcp1);
  EXPECT_NE(tcp1_ibm_com, tcp2);
  EXPECT_NE(tcp1_ibm_com, tcp1_high);
  EXPECT_NE(tcp1_ibm_com, tcp2_high);
  EXPECT_NE(tcp1_ibm_com, tcp1_example_com);
  EXPECT_NE(tcp1_ibm_com, tcp2_example_com);

  EXPECT_NE(tcp2_ibm_com, tcp1);
  EXPECT_NE(tcp2_ibm_com, tcp2);
  EXPECT_NE(tcp2_ibm_com, tcp1_high);
  EXPECT_NE(tcp2_ibm_com, tcp2_high);
  EXPECT_NE(tcp2_ibm_com, tcp1_example_com);
  EXPECT_NE(tcp2_ibm_com, tcp2_example_com);

  EXPECT_NE(tcp1_example_com, tcp1);
  EXPECT_NE(tcp1_example_com, tcp2);
  EXPECT_NE(tcp1_example_com, tcp1_high);
  EXPECT_NE(tcp1_example_com, tcp2_high);
  EXPECT_NE(tcp1_example_com, tcp2_example_com);

  EXPECT_NE(tcp2_example_com, tcp1);
  EXPECT_NE(tcp2_example_com, tcp2);
  EXPECT_NE(tcp2_example_com, tcp1_high);
  EXPECT_NE(tcp2_example_com, tcp2_high);

  EXPECT_CALL(factory_.tls_.dispatcher_, deferredDelete_(_)).Times(6);

  Tcp::ConnectionPool::Instance::DrainedCb tcp_drained_cb;
  EXPECT_CALL(*tcp1, addDrainedCallback(_)).WillOnce(SaveArg<0>(&tcp_drained_cb));
  Tcp::ConnectionPool::Instance::DrainedCb tcp_drained_cb_high;
  EXPECT_CALL(*tcp1_high, addDrainedCallback(_)).WillOnce(SaveArg<0>(&tcp_drained_cb_high));

  Tcp::ConnectionPool::Instance::DrainedCb tcp_drained_cb_example_com;
  EXPECT_CALL(*tcp1_example_com, addDrainedCallback(_))
      .WillOnce(SaveArg<0>(&tcp_drained_cb_example_com));
  Tcp::ConnectionPool::Instance::DrainedCb tcp_drained_cb_ibm_com;
  EXPECT_CALL(*tcp1_ibm_com, addDrainedCallback(_)).WillOnce(SaveArg<0>(&tcp_drained_cb_ibm_com));

  // Remove the first host, this should lead to the first cp being drained.
  dns_timer_->callback_();
  dns_callback(TestUtility::makeDnsResponse({"127.0.0.2"}));
  drained_cb();
  drained_cb = nullptr;
  tcp_drained_cb();
  tcp_drained_cb = nullptr;
  drained_cb_high();
  drained_cb_high = nullptr;
  tcp_drained_cb_high();
  tcp_drained_cb_high = nullptr;
  tcp_drained_cb_example_com();
  tcp_drained_cb_example_com = nullptr;
  tcp_drained_cb_ibm_com();
  tcp_drained_cb_ibm_com = nullptr;

  // Make sure we get back the same connection pool for the 2nd host as we did before the change.
  Http::ConnectionPool::MockInstance* cp3 =
      dynamic_cast<Http::ConnectionPool::MockInstance*>(cluster_manager_->httpConnPoolForCluster(
          "cluster_1", ResourcePriority::Default, Http::Protocol::Http11, nullptr));
  Http::ConnectionPool::MockInstance* cp3_high =
      dynamic_cast<Http::ConnectionPool::MockInstance*>(cluster_manager_->httpConnPoolForCluster(
          "cluster_1", ResourcePriority::High, Http::Protocol::Http11, nullptr));
  EXPECT_EQ(cp2, cp3);
  EXPECT_EQ(cp2_high, cp3_high);

  Tcp::ConnectionPool::MockInstance* tcp3 =
      dynamic_cast<Tcp::ConnectionPool::MockInstance*>(cluster_manager_->tcpConnPoolForCluster(
          "cluster_1", ResourcePriority::Default, nullptr, nullptr));
  Tcp::ConnectionPool::MockInstance* tcp3_high =
      dynamic_cast<Tcp::ConnectionPool::MockInstance*>(cluster_manager_->tcpConnPoolForCluster(
          "cluster_1", ResourcePriority::High, nullptr, nullptr));

  Tcp::ConnectionPool::MockInstance* tcp3_example_com =
      dynamic_cast<Tcp::ConnectionPool::MockInstance*>(cluster_manager_->tcpConnPoolForCluster(
          "cluster_1", ResourcePriority::Default, nullptr, transport_socket_options_example_com));
  Tcp::ConnectionPool::MockInstance* tcp3_ibm_com =
      dynamic_cast<Tcp::ConnectionPool::MockInstance*>(cluster_manager_->tcpConnPoolForCluster(
          "cluster_1", ResourcePriority::Default, nullptr, transport_socket_options_ibm_com));

  EXPECT_EQ(tcp2, tcp3);
  EXPECT_EQ(tcp2_high, tcp3_high);

  EXPECT_EQ(tcp2_example_com, tcp3_example_com);
  EXPECT_EQ(tcp2_ibm_com, tcp3_ibm_com);

  // Now add and remove a host that we never have a conn pool to. This should not lead to any
  // drain callbacks, etc.
  dns_timer_->callback_();
  dns_callback(TestUtility::makeDnsResponse({"127.0.0.2", "127.0.0.3"}));

  factory_.tls_.shutdownThread();
}

// This is a regression test for a use-after-free in
// ClusterManagerImpl::ThreadLocalClusterManagerImpl::drainConnPools(), where a removal at one
// priority from the ConnPoolsContainer would delete the ConnPoolsContainer mid-iteration over the
// pool.
TEST_F(ClusterManagerImplTest, DynamicHostRemoveDefaultPriority) {
  const std::string yaml = R"EOF(
  static_resources:
    clusters:
    - name: cluster_1
      connect_timeout: 0.250s
      type: STRICT_DNS
      dns_resolvers:
      - socket_address:
          address: 1.2.3.4
          port_value: 80
      lb_policy: ROUND_ROBIN
      hosts:
      - socket_address:
          address: localhost
          port_value: 11001
  )EOF";

  std::shared_ptr<Network::MockDnsResolver> dns_resolver(new Network::MockDnsResolver());
  EXPECT_CALL(factory_.dispatcher_, createDnsResolver(_)).WillOnce(Return(dns_resolver));

  Network::DnsResolver::ResolveCb dns_callback;
  Event::MockTimer* dns_timer_ = new NiceMock<Event::MockTimer>(&factory_.dispatcher_);
  Network::MockActiveDnsQuery active_dns_query;
  EXPECT_CALL(*dns_resolver, resolve(_, _, _))
      .WillRepeatedly(DoAll(SaveArg<2>(&dns_callback), Return(&active_dns_query)));
  create(parseBootstrapFromV2Yaml(yaml));
  EXPECT_FALSE(cluster_manager_->get("cluster_1")->info()->addedViaApi());

  dns_callback(TestUtility::makeDnsResponse({"127.0.0.2"}));

  EXPECT_CALL(factory_, allocateConnPool_(_))
      .WillOnce(ReturnNew<Http::ConnectionPool::MockInstance>());

  EXPECT_CALL(factory_, allocateTcpConnPool_(_))
      .WillOnce(ReturnNew<Tcp::ConnectionPool::MockInstance>());

  Http::ConnectionPool::MockInstance* cp =
      dynamic_cast<Http::ConnectionPool::MockInstance*>(cluster_manager_->httpConnPoolForCluster(
          "cluster_1", ResourcePriority::Default, Http::Protocol::Http11, nullptr));

  Tcp::ConnectionPool::MockInstance* tcp =
      dynamic_cast<Tcp::ConnectionPool::MockInstance*>(cluster_manager_->tcpConnPoolForCluster(
          "cluster_1", ResourcePriority::Default, nullptr, nullptr));

  // Immediate drain, since this can happen with the HTTP codecs.
  EXPECT_CALL(*cp, addDrainedCallback(_))
      .WillOnce(Invoke([](Http::ConnectionPool::Instance::DrainedCb cb) { cb(); }));

  EXPECT_CALL(*tcp, addDrainedCallback(_))
      .WillOnce(Invoke([](Tcp::ConnectionPool::Instance::DrainedCb cb) { cb(); }));

  // Remove the first host, this should lead to the cp being drained, without
  // crash.
  dns_timer_->callback_();
  dns_callback(TestUtility::makeDnsResponse({}));

  factory_.tls_.shutdownThread();
}

class MockConnPoolWithDestroy : public Http::ConnectionPool::MockInstance {
public:
  ~MockConnPoolWithDestroy() { onDestroy(); }

  MOCK_METHOD0(onDestroy, void());
};

class MockTcpConnPoolWithDestroy : public Tcp::ConnectionPool::MockInstance {
public:
  ~MockTcpConnPoolWithDestroy() { onDestroy(); }

  MOCK_METHOD0(onDestroy, void());
};

// Regression test for https://github.com/envoyproxy/envoy/issues/3518. Make sure we handle a
// drain callback during CP destroy.
TEST_F(ClusterManagerImplTest, ConnPoolDestroyWithDraining) {
  const std::string yaml = R"EOF(
  static_resources:
    clusters:
    - name: cluster_1
      connect_timeout: 0.250s
      type: STRICT_DNS
      dns_resolvers:
      - socket_address:
          address: 1.2.3.4
          port_value: 80
      lb_policy: ROUND_ROBIN
      hosts:
      - socket_address:
          address: localhost
          port_value: 11001
  )EOF";

  std::shared_ptr<Network::MockDnsResolver> dns_resolver(new Network::MockDnsResolver());
  EXPECT_CALL(factory_.dispatcher_, createDnsResolver(_)).WillOnce(Return(dns_resolver));

  Network::DnsResolver::ResolveCb dns_callback;
  Event::MockTimer* dns_timer_ = new NiceMock<Event::MockTimer>(&factory_.dispatcher_);
  Network::MockActiveDnsQuery active_dns_query;
  EXPECT_CALL(*dns_resolver, resolve(_, _, _))
      .WillRepeatedly(DoAll(SaveArg<2>(&dns_callback), Return(&active_dns_query)));
  create(parseBootstrapFromV2Yaml(yaml));
  EXPECT_FALSE(cluster_manager_->get("cluster_1")->info()->addedViaApi());

  dns_callback(TestUtility::makeDnsResponse({"127.0.0.2"}));

  MockConnPoolWithDestroy* mock_cp = new MockConnPoolWithDestroy();
  EXPECT_CALL(factory_, allocateConnPool_(_)).WillOnce(Return(mock_cp));

  MockTcpConnPoolWithDestroy* mock_tcp = new MockTcpConnPoolWithDestroy();
  EXPECT_CALL(factory_, allocateTcpConnPool_(_)).WillOnce(Return(mock_tcp));

  Http::ConnectionPool::MockInstance* cp =
      dynamic_cast<Http::ConnectionPool::MockInstance*>(cluster_manager_->httpConnPoolForCluster(
          "cluster_1", ResourcePriority::Default, Http::Protocol::Http11, nullptr));

  Tcp::ConnectionPool::MockInstance* tcp =
      dynamic_cast<Tcp::ConnectionPool::MockInstance*>(cluster_manager_->tcpConnPoolForCluster(
          "cluster_1", ResourcePriority::Default, nullptr, nullptr));

  // Remove the first host, this should lead to the cp being drained.
  Http::ConnectionPool::Instance::DrainedCb drained_cb;
  EXPECT_CALL(*cp, addDrainedCallback(_)).WillOnce(SaveArg<0>(&drained_cb));
  Tcp::ConnectionPool::Instance::DrainedCb tcp_drained_cb;
  EXPECT_CALL(*tcp, addDrainedCallback(_)).WillOnce(SaveArg<0>(&tcp_drained_cb));
  dns_timer_->callback_();
  dns_callback(TestUtility::makeDnsResponse({}));

  // The drained callback might get called when the CP is being destroyed.
  EXPECT_CALL(*mock_cp, onDestroy()).WillOnce(Invoke(drained_cb));
  EXPECT_CALL(*mock_tcp, onDestroy()).WillOnce(Invoke(tcp_drained_cb));
  factory_.tls_.shutdownThread();
}

TEST_F(ClusterManagerImplTest, OriginalDstInitialization) {
  const std::string json = R"EOF(
  {
    "clusters": [
    {
      "name": "cluster_1",
      "connect_timeout_ms": 250,
      "type": "original_dst",
      "lb_type": "original_dst_lb"
    }]
  }
  )EOF";

  ReadyWatcher initialized;
  EXPECT_CALL(initialized, ready());

  create(parseBootstrapFromJson(json));

  // Set up for an initialize callback.
  cluster_manager_->setInitializedCb([&]() -> void { initialized.ready(); });

  EXPECT_FALSE(cluster_manager_->get("cluster_1")->info()->addedViaApi());

  // Test for no hosts returning the correct values before we have hosts.
  EXPECT_EQ(nullptr, cluster_manager_->httpConnPoolForCluster(
                         "cluster_1", ResourcePriority::Default, Http::Protocol::Http11, nullptr));
  EXPECT_EQ(nullptr, cluster_manager_->tcpConnPoolForCluster("cluster_1", ResourcePriority::Default,
                                                             nullptr, nullptr));
  EXPECT_EQ(nullptr,
            cluster_manager_->tcpConnForCluster("cluster_1", nullptr, nullptr).connection_);
  EXPECT_EQ(3UL, factory_.stats_.counter("cluster.cluster_1.upstream_cx_none_healthy").value());

  factory_.tls_.shutdownThread();
}

// Tests that all the HC/weight/metadata changes are delivered in one go, as long as
// there's no hosts changes in between.
// Also tests that if hosts are added/removed between mergeable updates, delivery will
// happen and the scheduled update will be canceled.
TEST_F(ClusterManagerImplTest, MergedUpdates) {
  createWithLocalClusterUpdate();

  // Ensure we see the right set of added/removed hosts on every call.
  EXPECT_CALL(local_cluster_update_, post(_, _, _))
      .WillOnce(Invoke([](uint32_t priority, const HostVector& hosts_added,
                          const HostVector& hosts_removed) -> void {
        // 1st removal.
        EXPECT_EQ(0, priority);
        EXPECT_EQ(0, hosts_added.size());
        EXPECT_EQ(1, hosts_removed.size());
      }))
      .WillOnce(Invoke([](uint32_t priority, const HostVector& hosts_added,
                          const HostVector& hosts_removed) -> void {
        // Triggerd by the 2 HC updates, it's a merged update so no added/removed
        // hosts.
        EXPECT_EQ(0, priority);
        EXPECT_EQ(0, hosts_added.size());
        EXPECT_EQ(0, hosts_removed.size());
      }))
      .WillOnce(Invoke([](uint32_t priority, const HostVector& hosts_added,
                          const HostVector& hosts_removed) -> void {
        // 1st removed host added back.
        EXPECT_EQ(0, priority);
        EXPECT_EQ(1, hosts_added.size());
        EXPECT_EQ(0, hosts_removed.size());
      }))
      .WillOnce(Invoke([](uint32_t priority, const HostVector& hosts_added,
                          const HostVector& hosts_removed) -> void {
        // 1st removed host removed again, plus the 3 HC/weight/metadata updates that were
        // waiting for delivery.
        EXPECT_EQ(0, priority);
        EXPECT_EQ(0, hosts_added.size());
        EXPECT_EQ(1, hosts_removed.size());
      }));

  Event::MockTimer* timer = new NiceMock<Event::MockTimer>(&factory_.dispatcher_);
  const Cluster& cluster = cluster_manager_->clusters().begin()->second;
  HostVectorSharedPtr hosts(
      new HostVector(cluster.prioritySet().hostSetsPerPriority()[0]->hosts()));
  HostsPerLocalitySharedPtr hosts_per_locality = std::make_shared<HostsPerLocalityImpl>();
  HostVector hosts_added;
  HostVector hosts_removed;

  // The first update should be applied immediately, since it's not mergeable.
  hosts_removed.push_back((*hosts)[0]);
  cluster.prioritySet().hostSetsPerPriority()[0]->updateHosts(hosts, hosts, hosts_per_locality,
                                                              hosts_per_locality, {}, hosts_added,
                                                              hosts_removed, absl::nullopt);
  EXPECT_EQ(1, factory_.stats_.counter("cluster_manager.cluster_updated").value());
  EXPECT_EQ(0, factory_.stats_.counter("cluster_manager.cluster_updated_via_merge").value());
  EXPECT_EQ(0, factory_.stats_.counter("cluster_manager.update_merge_cancelled").value());

  // These calls should be merged, since there are no added/removed hosts.
  hosts_removed.clear();
  cluster.prioritySet().hostSetsPerPriority()[0]->updateHosts(hosts, hosts, hosts_per_locality,
                                                              hosts_per_locality, {}, hosts_added,
                                                              hosts_removed, absl::nullopt);
  cluster.prioritySet().hostSetsPerPriority()[0]->updateHosts(hosts, hosts, hosts_per_locality,
                                                              hosts_per_locality, {}, hosts_added,
                                                              hosts_removed, absl::nullopt);
  EXPECT_EQ(1, factory_.stats_.counter("cluster_manager.cluster_updated").value());
  EXPECT_EQ(0, factory_.stats_.counter("cluster_manager.cluster_updated_via_merge").value());
  EXPECT_EQ(0, factory_.stats_.counter("cluster_manager.update_merge_cancelled").value());

  // Ensure the merged updates were applied.
  timer->callback_();
  EXPECT_EQ(1, factory_.stats_.counter("cluster_manager.cluster_updated").value());
  EXPECT_EQ(1, factory_.stats_.counter("cluster_manager.cluster_updated_via_merge").value());
  EXPECT_EQ(0, factory_.stats_.counter("cluster_manager.update_merge_cancelled").value());

  // Add the host back, the update should be immediately applied.
  hosts_removed.clear();
  hosts_added.push_back((*hosts)[0]);
  cluster.prioritySet().hostSetsPerPriority()[0]->updateHosts(hosts, hosts, hosts_per_locality,
                                                              hosts_per_locality, {}, hosts_added,
                                                              hosts_removed, absl::nullopt);
  EXPECT_EQ(2, factory_.stats_.counter("cluster_manager.cluster_updated").value());
  EXPECT_EQ(1, factory_.stats_.counter("cluster_manager.cluster_updated_via_merge").value());
  EXPECT_EQ(0, factory_.stats_.counter("cluster_manager.update_merge_cancelled").value());

  // Now emit 3 updates that should be scheduled: metadata, HC, and weight.
  hosts_added.clear();

  (*hosts)[0]->metadata(buildMetadata("v1"));
  cluster.prioritySet().hostSetsPerPriority()[0]->updateHosts(hosts, hosts, hosts_per_locality,
                                                              hosts_per_locality, {}, hosts_added,
                                                              hosts_removed, absl::nullopt);

  (*hosts)[0]->healthFlagSet(Host::HealthFlag::FAILED_EDS_HEALTH);
  cluster.prioritySet().hostSetsPerPriority()[0]->updateHosts(hosts, hosts, hosts_per_locality,
                                                              hosts_per_locality, {}, hosts_added,
                                                              hosts_removed, absl::nullopt);

  (*hosts)[0]->weight(100);
  cluster.prioritySet().hostSetsPerPriority()[0]->updateHosts(hosts, hosts, hosts_per_locality,
                                                              hosts_per_locality, {}, hosts_added,
                                                              hosts_removed, absl::nullopt);

  // Updates not delivered yet.
  EXPECT_EQ(2, factory_.stats_.counter("cluster_manager.cluster_updated").value());
  EXPECT_EQ(1, factory_.stats_.counter("cluster_manager.cluster_updated_via_merge").value());
  EXPECT_EQ(0, factory_.stats_.counter("cluster_manager.update_merge_cancelled").value());

  // Remove the host again, should cancel the scheduled update and be delivered immediately.
  hosts_removed.push_back((*hosts)[0]);
  cluster.prioritySet().hostSetsPerPriority()[0]->updateHosts(hosts, hosts, hosts_per_locality,
                                                              hosts_per_locality, {}, hosts_added,
                                                              hosts_removed, absl::nullopt);

  EXPECT_EQ(3, factory_.stats_.counter("cluster_manager.cluster_updated").value());
  EXPECT_EQ(1, factory_.stats_.counter("cluster_manager.cluster_updated_via_merge").value());
  EXPECT_EQ(1, factory_.stats_.counter("cluster_manager.update_merge_cancelled").value());
}

// Tests that mergeable updates outside of a window get applied immediately.
TEST_F(ClusterManagerImplTest, MergedUpdatesOutOfWindow) {
  createWithLocalClusterUpdate();

  // Ensure we see the right set of added/removed hosts on every call.
  EXPECT_CALL(local_cluster_update_, post(_, _, _))
      .WillOnce(Invoke([](uint32_t priority, const HostVector& hosts_added,
                          const HostVector& hosts_removed) -> void {
        // HC update, immediately delivered.
        EXPECT_EQ(0, priority);
        EXPECT_EQ(0, hosts_added.size());
        EXPECT_EQ(0, hosts_removed.size());
      }));

  const Cluster& cluster = cluster_manager_->clusters().begin()->second;
  HostVectorSharedPtr hosts(
      new HostVector(cluster.prioritySet().hostSetsPerPriority()[0]->hosts()));
  HostsPerLocalitySharedPtr hosts_per_locality = std::make_shared<HostsPerLocalityImpl>();
  HostVector hosts_added;
  HostVector hosts_removed;

  // The first update should be applied immediately, because even though it's mergeable
  // it's outside the default merge window of 3 seconds (found in debugger as value of
  // cluster.info()->lbConfig().update_merge_window() in ClusterManagerImpl::scheduleUpdate.
  time_system_.sleep(std::chrono::seconds(60));
  cluster.prioritySet().hostSetsPerPriority()[0]->updateHosts(hosts, hosts, hosts_per_locality,
                                                              hosts_per_locality, {}, hosts_added,
                                                              hosts_removed, absl::nullopt);
  EXPECT_EQ(1, factory_.stats_.counter("cluster_manager.cluster_updated").value());
  EXPECT_EQ(0, factory_.stats_.counter("cluster_manager.cluster_updated_via_merge").value());
  EXPECT_EQ(1, factory_.stats_.counter("cluster_manager.update_out_of_merge_window").value());
  EXPECT_EQ(0, factory_.stats_.counter("cluster_manager.update_merge_cancelled").value());
}

// Tests that mergeable updates inside of a window are not applied immediately.
TEST_F(ClusterManagerImplTest, MergedUpdatesInsideWindow) {
  createWithLocalClusterUpdate();

  const Cluster& cluster = cluster_manager_->clusters().begin()->second;
  HostVectorSharedPtr hosts(
      new HostVector(cluster.prioritySet().hostSetsPerPriority()[0]->hosts()));
  HostsPerLocalitySharedPtr hosts_per_locality = std::make_shared<HostsPerLocalityImpl>();
  HostVector hosts_added;
  HostVector hosts_removed;

  // The first update will not be applied, as we make it inside the default mergeable window of
  // 3 seconds (found in debugger as value of cluster.info()->lbConfig().update_merge_window()
  // in ClusterManagerImpl::scheduleUpdate. Note that initially the update-time is
  // default-initialized to a monotonic time of 0, as is SimulatedTimeSystem::monotonic_time_.
  time_system_.sleep(std::chrono::seconds(2));
  cluster.prioritySet().hostSetsPerPriority()[0]->updateHosts(hosts, hosts, hosts_per_locality,
                                                              hosts_per_locality, {}, hosts_added,
                                                              hosts_removed, absl::nullopt);
  EXPECT_EQ(0, factory_.stats_.counter("cluster_manager.cluster_updated").value());
  EXPECT_EQ(0, factory_.stats_.counter("cluster_manager.cluster_updated_via_merge").value());
  EXPECT_EQ(0, factory_.stats_.counter("cluster_manager.update_out_of_merge_window").value());
  EXPECT_EQ(0, factory_.stats_.counter("cluster_manager.update_merge_cancelled").value());
}

// Tests that mergeable updates outside of a window get applied immediately when
// merging is disabled, and that the counters are correct.
TEST_F(ClusterManagerImplTest, MergedUpdatesOutOfWindowDisabled) {
  createWithLocalClusterUpdate(false);

  // Ensure we see the right set of added/removed hosts on every call.
  EXPECT_CALL(local_cluster_update_, post(_, _, _))
      .WillOnce(Invoke([](uint32_t priority, const HostVector& hosts_added,
                          const HostVector& hosts_removed) -> void {
        // HC update, immediately delivered.
        EXPECT_EQ(0, priority);
        EXPECT_EQ(0, hosts_added.size());
        EXPECT_EQ(0, hosts_removed.size());
      }));

  const Cluster& cluster = cluster_manager_->clusters().begin()->second;
  HostVectorSharedPtr hosts(
      new HostVector(cluster.prioritySet().hostSetsPerPriority()[0]->hosts()));
  HostsPerLocalitySharedPtr hosts_per_locality = std::make_shared<HostsPerLocalityImpl>();
  HostVector hosts_added;
  HostVector hosts_removed;

  // The first update should be applied immediately, because even though it's mergeable
  // and outside a merge window, merging is disabled.
  cluster.prioritySet().hostSetsPerPriority()[0]->updateHosts(hosts, hosts, hosts_per_locality,
                                                              hosts_per_locality, {}, hosts_added,
                                                              hosts_removed, absl::nullopt);
  EXPECT_EQ(1, factory_.stats_.counter("cluster_manager.cluster_updated").value());
  EXPECT_EQ(0, factory_.stats_.counter("cluster_manager.cluster_updated_via_merge").value());
  EXPECT_EQ(0, factory_.stats_.counter("cluster_manager.update_out_of_merge_window").value());
  EXPECT_EQ(0, factory_.stats_.counter("cluster_manager.update_merge_cancelled").value());
}

TEST_F(ClusterManagerImplTest, MergedUpdatesDestroyedOnUpdate) {
  // We create the default cluster, although for this test we won't use it since
  // we can only update dynamic clusters.
  createWithLocalClusterUpdate();

  // Ensure we see the right set of added/removed hosts on every call, for the
  // dynamically added/updated cluster.
  EXPECT_CALL(local_cluster_update_, post(_, _, _))
      .WillOnce(Invoke([](uint32_t priority, const HostVector& hosts_added,
                          const HostVector& hosts_removed) -> void {
        // 1st add, when the cluster is added.
        EXPECT_EQ(0, priority);
        EXPECT_EQ(1, hosts_added.size());
        EXPECT_EQ(0, hosts_removed.size());
      }))
      .WillOnce(Invoke([](uint32_t priority, const HostVector& hosts_added,
                          const HostVector& hosts_removed) -> void {
        // 1st removal.
        EXPECT_EQ(0, priority);
        EXPECT_EQ(0, hosts_added.size());
        EXPECT_EQ(1, hosts_removed.size());
      }));

  Event::MockTimer* timer = new NiceMock<Event::MockTimer>(&factory_.dispatcher_);

  // We can't used the bootstrap cluster, so add one dynamically.
  const std::string yaml = R"EOF(
  name: new_cluster
  connect_timeout: 0.250s
  type: STATIC
  lb_policy: ROUND_ROBIN
  hosts:
    - socket_address:
        address: 127.0.0.1
        port_value: 12001
  common_lb_config:
    update_merge_window: 3s
  )EOF";
  EXPECT_TRUE(cluster_manager_->addOrUpdateCluster(parseClusterFromV2Yaml(yaml), "version1"));

  const Cluster& cluster = cluster_manager_->clusters().find("new_cluster")->second;
  HostVectorSharedPtr hosts(
      new HostVector(cluster.prioritySet().hostSetsPerPriority()[0]->hosts()));
  HostsPerLocalitySharedPtr hosts_per_locality = std::make_shared<HostsPerLocalityImpl>();
  HostVector hosts_added;
  HostVector hosts_removed;

  // The first update should be applied immediately, since it's not mergeable.
  hosts_removed.push_back((*hosts)[0]);
  cluster.prioritySet().hostSetsPerPriority()[0]->updateHosts(hosts, hosts, hosts_per_locality,
                                                              hosts_per_locality, {}, hosts_added,
                                                              hosts_removed, absl::nullopt);
  EXPECT_EQ(1, factory_.stats_.counter("cluster_manager.cluster_updated").value());
  EXPECT_EQ(0, factory_.stats_.counter("cluster_manager.cluster_updated_via_merge").value());
  EXPECT_EQ(0, factory_.stats_.counter("cluster_manager.update_merge_cancelled").value());

  // These calls should be merged, since there are no added/removed hosts.
  hosts_removed.clear();
  cluster.prioritySet().hostSetsPerPriority()[0]->updateHosts(hosts, hosts, hosts_per_locality,
                                                              hosts_per_locality, {}, hosts_added,
                                                              hosts_removed, absl::nullopt);
  cluster.prioritySet().hostSetsPerPriority()[0]->updateHosts(hosts, hosts, hosts_per_locality,
                                                              hosts_per_locality, {}, hosts_added,
                                                              hosts_removed, absl::nullopt);
  EXPECT_EQ(1, factory_.stats_.counter("cluster_manager.cluster_updated").value());
  EXPECT_EQ(0, factory_.stats_.counter("cluster_manager.cluster_updated_via_merge").value());
  EXPECT_EQ(0, factory_.stats_.counter("cluster_manager.update_merge_cancelled").value());

  // Update the cluster, which should cancel the pending updates.
  std::shared_ptr<MockCluster> updated(new NiceMock<MockCluster>());
  updated->info_->name_ = "new_cluster";
  EXPECT_CALL(factory_, clusterFromProto_(_, _, _, _, true)).WillOnce(Return(updated));

  const std::string yaml_updated = R"EOF(
  name: new_cluster
  connect_timeout: 0.250s
  type: STATIC
  lb_policy: ROUND_ROBIN
  hosts:
    - socket_address:
        address: 127.0.0.1
        port_value: 12001
  common_lb_config:
    update_merge_window: 4s
  )EOF";

  // Add the updated cluster.
  EXPECT_EQ(2, factory_.stats_.gauge("cluster_manager.active_clusters").value());
  EXPECT_EQ(0, factory_.stats_.counter("cluster_manager.cluster_modified").value());
  EXPECT_EQ(0, factory_.stats_.gauge("cluster_manager.warming_clusters").value());
  EXPECT_TRUE(
      cluster_manager_->addOrUpdateCluster(parseClusterFromV2Yaml(yaml_updated), "version2"));
  EXPECT_EQ(2, factory_.stats_.gauge("cluster_manager.active_clusters").value());
  EXPECT_EQ(1, factory_.stats_.counter("cluster_manager.cluster_modified").value());
  EXPECT_EQ(1, factory_.stats_.gauge("cluster_manager.warming_clusters").value());

  // Promote the updated cluster from warming to active & assert the old timer was disabled
  // and it won't be called on version1 of new_cluster.
  EXPECT_CALL(*timer, disableTimer());
  updated->initialize_callback_();

  EXPECT_EQ(2, factory_.stats_.gauge("cluster_manager.active_clusters").value());
  EXPECT_EQ(0, factory_.stats_.gauge("cluster_manager.warming_clusters").value());
}

class ClusterManagerInitHelperTest : public testing::Test {
public:
  MOCK_METHOD1(onClusterInit, void(Cluster& cluster));

  ClusterManagerInitHelper init_helper_{[this](Cluster& cluster) { onClusterInit(cluster); }};
};

TEST_F(ClusterManagerInitHelperTest, ImmediateInitialize) {
  InSequence s;

  NiceMock<MockCluster> cluster1;
  ON_CALL(cluster1, initializePhase()).WillByDefault(Return(Cluster::InitializePhase::Primary));
  EXPECT_CALL(cluster1, initialize(_));
  init_helper_.addCluster(cluster1);
  EXPECT_CALL(*this, onClusterInit(Ref(cluster1)));
  cluster1.initialize_callback_();

  init_helper_.onStaticLoadComplete();

  ReadyWatcher cm_initialized;
  EXPECT_CALL(cm_initialized, ready());
  init_helper_.setInitializedCb([&]() -> void { cm_initialized.ready(); });
}

TEST_F(ClusterManagerInitHelperTest, StaticSdsInitialize) {
  InSequence s;

  NiceMock<MockCluster> sds;
  ON_CALL(sds, initializePhase()).WillByDefault(Return(Cluster::InitializePhase::Primary));
  EXPECT_CALL(sds, initialize(_));
  init_helper_.addCluster(sds);
  EXPECT_CALL(*this, onClusterInit(Ref(sds)));
  sds.initialize_callback_();

  NiceMock<MockCluster> cluster1;
  ON_CALL(cluster1, initializePhase()).WillByDefault(Return(Cluster::InitializePhase::Secondary));
  init_helper_.addCluster(cluster1);

  EXPECT_CALL(cluster1, initialize(_));
  init_helper_.onStaticLoadComplete();

  ReadyWatcher cm_initialized;
  init_helper_.setInitializedCb([&]() -> void { cm_initialized.ready(); });

  EXPECT_CALL(*this, onClusterInit(Ref(cluster1)));
  EXPECT_CALL(cm_initialized, ready());
  cluster1.initialize_callback_();
}

TEST_F(ClusterManagerInitHelperTest, UpdateAlreadyInitialized) {
  InSequence s;

  ReadyWatcher cm_initialized;
  init_helper_.setInitializedCb([&]() -> void { cm_initialized.ready(); });

  NiceMock<MockCluster> cluster1;
  ON_CALL(cluster1, initializePhase()).WillByDefault(Return(Cluster::InitializePhase::Primary));
  EXPECT_CALL(cluster1, initialize(_));
  init_helper_.addCluster(cluster1);

  NiceMock<MockCluster> cluster2;
  ON_CALL(cluster2, initializePhase()).WillByDefault(Return(Cluster::InitializePhase::Primary));
  EXPECT_CALL(cluster2, initialize(_));
  init_helper_.addCluster(cluster2);

  init_helper_.onStaticLoadComplete();

  EXPECT_CALL(*this, onClusterInit(Ref(cluster1)));
  cluster1.initialize_callback_();
  init_helper_.removeCluster(cluster1);

  EXPECT_CALL(*this, onClusterInit(Ref(cluster2)));
  EXPECT_CALL(cm_initialized, ready());
  cluster2.initialize_callback_();
}

TEST_F(ClusterManagerInitHelperTest, AddSecondaryAfterSecondaryInit) {
  InSequence s;

  ReadyWatcher cm_initialized;
  init_helper_.setInitializedCb([&]() -> void { cm_initialized.ready(); });

  NiceMock<MockCluster> cluster1;
  ON_CALL(cluster1, initializePhase()).WillByDefault(Return(Cluster::InitializePhase::Primary));
  EXPECT_CALL(cluster1, initialize(_));
  init_helper_.addCluster(cluster1);

  NiceMock<MockCluster> cluster2;
  ON_CALL(cluster2, initializePhase()).WillByDefault(Return(Cluster::InitializePhase::Secondary));
  init_helper_.addCluster(cluster2);

  init_helper_.onStaticLoadComplete();

  EXPECT_CALL(*this, onClusterInit(Ref(cluster1)));
  EXPECT_CALL(cluster2, initialize(_));
  cluster1.initialize_callback_();

  NiceMock<MockCluster> cluster3;
  ON_CALL(cluster3, initializePhase()).WillByDefault(Return(Cluster::InitializePhase::Secondary));
  EXPECT_CALL(cluster3, initialize(_));
  init_helper_.addCluster(cluster3);

  EXPECT_CALL(*this, onClusterInit(Ref(cluster3)));
  cluster3.initialize_callback_();
  EXPECT_CALL(*this, onClusterInit(Ref(cluster2)));
  EXPECT_CALL(cm_initialized, ready());
  cluster2.initialize_callback_();
}

// Tests the scenario encountered in Issue 903: The cluster was removed from
// the secondary init list while traversing the list.
TEST_F(ClusterManagerInitHelperTest, RemoveClusterWithinInitLoop) {
  InSequence s;
  NiceMock<MockCluster> cluster;
  ON_CALL(cluster, initializePhase()).WillByDefault(Return(Cluster::InitializePhase::Secondary));
  init_helper_.addCluster(cluster);

  // Set up the scenario seen in Issue 903 where initialize() ultimately results
  // in the removeCluster() call. In the real bug this was a long and complex call
  // chain.
  EXPECT_CALL(cluster, initialize(_)).WillOnce(Invoke([&](std::function<void()>) -> void {
    init_helper_.removeCluster(cluster);
  }));

  // Now call onStaticLoadComplete which will exercise maybeFinishInitialize()
  // which calls initialize() on the members of the secondary init list.
  init_helper_.onStaticLoadComplete();
}

// Validate that when options are set in the ClusterManager and/or Cluster, we see the socket option
// propagated to setsockopt(). This is as close to an end-to-end test as we have for this feature,
// due to the complexity of creating an integration test involving the network stack. We only test
// the IPv4 case here, as the logic around IPv4/IPv6 handling is tested generically in
// socket_option_impl_test.cc.
class SockoptsTest : public ClusterManagerImplTest {
public:
  void initialize(const std::string& yaml) { create(parseBootstrapFromV2Yaml(yaml)); }

  void TearDown() override { factory_.tls_.shutdownThread(); }

  // TODO(tschroed): Extend this to support socket state as well.
  void expectSetsockopts(const std::vector<std::pair<Network::SocketOptionName, int>>& names_vals) {

    NiceMock<Api::MockOsSysCalls> os_sys_calls;
    TestThreadsafeSingletonInjector<Api::OsSysCallsImpl> os_calls(&os_sys_calls);
    bool expect_success = true;
    for (const auto& name_val : names_vals) {
      if (!name_val.first.has_value()) {
        expect_success = false;
        continue;
      }
      EXPECT_CALL(os_sys_calls, setsockopt_(_, name_val.first.value().first,
                                            name_val.first.value().second, _, sizeof(int)))
          .WillOnce(Invoke([&name_val](int, int, int, const void* optval, socklen_t) -> int {
            EXPECT_EQ(name_val.second, *static_cast<const int*>(optval));
            return 0;
          }));
    }
    EXPECT_CALL(factory_.tls_.dispatcher_, createClientConnection_(_, _, _, _))
        .WillOnce(Invoke([this, &names_vals, expect_success](
                             Network::Address::InstanceConstSharedPtr,
                             Network::Address::InstanceConstSharedPtr, Network::TransportSocketPtr&,
                             const Network::ConnectionSocket::OptionsSharedPtr& options)
                             -> Network::ClientConnection* {
          EXPECT_NE(nullptr, options.get()) << "Unexpected null options";
          if (options.get() != nullptr) { // Don't crash the entire test.
            EXPECT_EQ(names_vals.size(), options->size());
          }
          NiceMock<Network::MockConnectionSocket> socket;
          if (expect_success) {
            EXPECT_TRUE((Network::Socket::applyOptions(
                options, socket, envoy::api::v2::core::SocketOption::STATE_PREBIND)));
          } else {
            EXPECT_FALSE((Network::Socket::applyOptions(
                options, socket, envoy::api::v2::core::SocketOption::STATE_PREBIND)));
          }
          return connection_;
        }));
    cluster_manager_->tcpConnForCluster("SockoptsCluster", nullptr, nullptr);
  }

  void expectSetsockoptFreebind() {
    std::vector<std::pair<Network::SocketOptionName, int>> names_vals{
        {ENVOY_SOCKET_IP_FREEBIND, 1}};
    expectSetsockopts(names_vals);
  }

  void expectNoSocketOptions() {
    EXPECT_CALL(factory_.tls_.dispatcher_, createClientConnection_(_, _, _, _))
        .WillOnce(
            Invoke([this](Network::Address::InstanceConstSharedPtr,
                          Network::Address::InstanceConstSharedPtr, Network::TransportSocketPtr&,
                          const Network::ConnectionSocket::OptionsSharedPtr& options)
                       -> Network::ClientConnection* {
              EXPECT_EQ(nullptr, options.get());
              return connection_;
            }));
    auto conn_data = cluster_manager_->tcpConnForCluster("SockoptsCluster", nullptr, nullptr);
    EXPECT_EQ(connection_, conn_data.connection_.get());
  }

  Network::MockClientConnection* connection_ = new NiceMock<Network::MockClientConnection>();
};

TEST_F(SockoptsTest, SockoptsUnset) {
  const std::string yaml = R"EOF(
  static_resources:
    clusters:
    - name: SockoptsCluster
      connect_timeout: 0.250s
      lb_policy: ROUND_ROBIN
      type: STATIC
      hosts:
      - socket_address:
          address: "127.0.0.1"
          port_value: 11001
  )EOF";
  initialize(yaml);
  expectNoSocketOptions();
}

TEST_F(SockoptsTest, FreebindClusterOnly) {
  const std::string yaml = R"EOF(
  static_resources:
    clusters:
    - name: SockoptsCluster
      connect_timeout: 0.250s
      lb_policy: ROUND_ROBIN
      type: STATIC
      hosts:
      - socket_address:
          address: "127.0.0.1"
          port_value: 11001
      upstream_bind_config:
        freebind: true
  )EOF";
  initialize(yaml);
  expectSetsockoptFreebind();
}

TEST_F(SockoptsTest, FreebindClusterManagerOnly) {
  const std::string yaml = R"EOF(
  static_resources:
    clusters:
    - name: SockoptsCluster
      connect_timeout: 0.250s
      lb_policy: ROUND_ROBIN
      type: STATIC
      hosts:
      - socket_address:
          address: "127.0.0.1"
          port_value: 11001
  cluster_manager:
    upstream_bind_config:
      freebind: true
  )EOF";
  initialize(yaml);
  expectSetsockoptFreebind();
}

TEST_F(SockoptsTest, FreebindClusterOverride) {
  const std::string yaml = R"EOF(
  static_resources:
    clusters:
    - name: SockoptsCluster
      connect_timeout: 0.250s
      lb_policy: ROUND_ROBIN
      type: STATIC
      hosts:
      - socket_address:
          address: "127.0.0.1"
          port_value: 11001
      upstream_bind_config:
        freebind: true
  cluster_manager:
    upstream_bind_config:
      freebind: false
  )EOF";
  initialize(yaml);
  expectSetsockoptFreebind();
}

TEST_F(SockoptsTest, SockoptsClusterOnly) {
  const std::string yaml = R"EOF(
  static_resources:
    clusters:
    - name: SockoptsCluster
      connect_timeout: 0.250s
      lb_policy: ROUND_ROBIN
      type: STATIC
      hosts:
      - socket_address:
          address: "127.0.0.1"
          port_value: 11001
      upstream_bind_config:
        socket_options: [
          { level: 1, name: 2, int_value: 3, state: STATE_PREBIND },
          { level: 4, name: 5, int_value: 6, state: STATE_PREBIND }]

  )EOF";
  initialize(yaml);
  std::vector<std::pair<Network::SocketOptionName, int>> names_vals{
      {Network::SocketOptionName({1, 2}), 3}, {Network::SocketOptionName({4, 5}), 6}};
  expectSetsockopts(names_vals);
}

TEST_F(SockoptsTest, SockoptsClusterManagerOnly) {
  const std::string yaml = R"EOF(
  static_resources:
    clusters:
    - name: SockoptsCluster
      connect_timeout: 0.250s
      lb_policy: ROUND_ROBIN
      type: STATIC
      hosts:
      - socket_address:
          address: "127.0.0.1"
          port_value: 11001
  cluster_manager:
    upstream_bind_config:
      socket_options: [
        { level: 1, name: 2, int_value: 3, state: STATE_PREBIND },
        { level: 4, name: 5, int_value: 6, state: STATE_PREBIND }]
  )EOF";
  initialize(yaml);
  std::vector<std::pair<Network::SocketOptionName, int>> names_vals{
      {Network::SocketOptionName({1, 2}), 3}, {Network::SocketOptionName({4, 5}), 6}};
  expectSetsockopts(names_vals);
}

TEST_F(SockoptsTest, SockoptsClusterOverride) {
  const std::string yaml = R"EOF(
  static_resources:
    clusters:
    - name: SockoptsCluster
      connect_timeout: 0.250s
      lb_policy: ROUND_ROBIN
      type: STATIC
      hosts:
      - socket_address:
          address: "127.0.0.1"
          port_value: 11001
      upstream_bind_config:
        socket_options: [
          { level: 1, name: 2, int_value: 3, state: STATE_PREBIND },
          { level: 4, name: 5, int_value: 6, state: STATE_PREBIND }]
  cluster_manager:
    upstream_bind_config:
      socket_options: [{ level: 7, name: 8, int_value: 9, state: STATE_PREBIND }]
  )EOF";
  initialize(yaml);
  std::vector<std::pair<Network::SocketOptionName, int>> names_vals{
      {Network::SocketOptionName({1, 2}), 3}, {Network::SocketOptionName({4, 5}), 6}};
  expectSetsockopts(names_vals);
}

// Validate that when tcp keepalives are set in the Cluster, we see the socket
// option propagated to setsockopt(). This is as close to an end-to-end test as we have for this
// feature, due to the complexity of creating an integration test involving the network stack. We
// only test the IPv4 case here, as the logic around IPv4/IPv6 handling is tested generically in
// tcp_keepalive_option_impl_test.cc.
class TcpKeepaliveTest : public ClusterManagerImplTest {
public:
  void initialize(const std::string& yaml) { create(parseBootstrapFromV2Yaml(yaml)); }

  void TearDown() override { factory_.tls_.shutdownThread(); }

  void expectSetsockoptSoKeepalive(absl::optional<int> keepalive_probes,
                                   absl::optional<int> keepalive_time,
                                   absl::optional<int> keepalive_interval) {
    if (!ENVOY_SOCKET_SO_KEEPALIVE.has_value()) {
      EXPECT_CALL(factory_.tls_.dispatcher_, createClientConnection_(_, _, _, _))
          .WillOnce(
              Invoke([this](Network::Address::InstanceConstSharedPtr,
                            Network::Address::InstanceConstSharedPtr, Network::TransportSocketPtr&,
                            const Network::ConnectionSocket::OptionsSharedPtr& options)
                         -> Network::ClientConnection* {
                EXPECT_NE(nullptr, options.get());
                EXPECT_EQ(1, options->size());
                NiceMock<Network::MockConnectionSocket> socket;
                EXPECT_FALSE((Network::Socket::applyOptions(
                    options, socket, envoy::api::v2::core::SocketOption::STATE_PREBIND)));
                return connection_;
              }));
      cluster_manager_->tcpConnForCluster("TcpKeepaliveCluster", nullptr, nullptr);
      return;
    }
    NiceMock<Api::MockOsSysCalls> os_sys_calls;
    TestThreadsafeSingletonInjector<Api::OsSysCallsImpl> os_calls(&os_sys_calls);
    EXPECT_CALL(factory_.tls_.dispatcher_, createClientConnection_(_, _, _, _))
        .WillOnce(
            Invoke([this](Network::Address::InstanceConstSharedPtr,
                          Network::Address::InstanceConstSharedPtr, Network::TransportSocketPtr&,
                          const Network::ConnectionSocket::OptionsSharedPtr& options)
                       -> Network::ClientConnection* {
              EXPECT_NE(nullptr, options.get());
              NiceMock<Network::MockConnectionSocket> socket;
              EXPECT_TRUE((Network::Socket::applyOptions(
                  options, socket, envoy::api::v2::core::SocketOption::STATE_PREBIND)));
              return connection_;
            }));
    EXPECT_CALL(os_sys_calls, setsockopt_(_, ENVOY_SOCKET_SO_KEEPALIVE.value().first,
                                          ENVOY_SOCKET_SO_KEEPALIVE.value().second, _, sizeof(int)))
        .WillOnce(Invoke([](int, int, int, const void* optval, socklen_t) -> int {
          EXPECT_EQ(1, *static_cast<const int*>(optval));
          return 0;
        }));
    if (keepalive_probes.has_value()) {
      EXPECT_CALL(os_sys_calls,
                  setsockopt_(_, ENVOY_SOCKET_TCP_KEEPCNT.value().first,
                              ENVOY_SOCKET_TCP_KEEPCNT.value().second, _, sizeof(int)))
          .WillOnce(
              Invoke([&keepalive_probes](int, int, int, const void* optval, socklen_t) -> int {
                EXPECT_EQ(keepalive_probes.value(), *static_cast<const int*>(optval));
                return 0;
              }));
    }
    if (keepalive_time.has_value()) {
      EXPECT_CALL(os_sys_calls,
                  setsockopt_(_, ENVOY_SOCKET_TCP_KEEPIDLE.value().first,
                              ENVOY_SOCKET_TCP_KEEPIDLE.value().second, _, sizeof(int)))
          .WillOnce(Invoke([&keepalive_time](int, int, int, const void* optval, socklen_t) -> int {
            EXPECT_EQ(keepalive_time.value(), *static_cast<const int*>(optval));
            return 0;
          }));
    }
    if (keepalive_interval.has_value()) {
      EXPECT_CALL(os_sys_calls,
                  setsockopt_(_, ENVOY_SOCKET_TCP_KEEPINTVL.value().first,
                              ENVOY_SOCKET_TCP_KEEPINTVL.value().second, _, sizeof(int)))
          .WillOnce(
              Invoke([&keepalive_interval](int, int, int, const void* optval, socklen_t) -> int {
                EXPECT_EQ(keepalive_interval.value(), *static_cast<const int*>(optval));
                return 0;
              }));
    }
    auto conn_data = cluster_manager_->tcpConnForCluster("TcpKeepaliveCluster", nullptr, nullptr);
    EXPECT_EQ(connection_, conn_data.connection_.get());
  }

  void expectNoSocketOptions() {
    EXPECT_CALL(factory_.tls_.dispatcher_, createClientConnection_(_, _, _, _))
        .WillOnce(
            Invoke([this](Network::Address::InstanceConstSharedPtr,
                          Network::Address::InstanceConstSharedPtr, Network::TransportSocketPtr&,
                          const Network::ConnectionSocket::OptionsSharedPtr& options)
                       -> Network::ClientConnection* {
              EXPECT_EQ(nullptr, options.get());
              return connection_;
            }));
    auto conn_data = cluster_manager_->tcpConnForCluster("TcpKeepaliveCluster", nullptr, nullptr);
    EXPECT_EQ(connection_, conn_data.connection_.get());
  }

  Network::MockClientConnection* connection_ = new NiceMock<Network::MockClientConnection>();
};

TEST_F(TcpKeepaliveTest, TcpKeepaliveUnset) {
  const std::string yaml = R"EOF(
  static_resources:
    clusters:
    - name: TcpKeepaliveCluster
      connect_timeout: 0.250s
      lb_policy: ROUND_ROBIN
      type: STATIC
      hosts:
      - socket_address:
          address: "127.0.0.1"
          port_value: 11001
  )EOF";
  initialize(yaml);
  expectNoSocketOptions();
}

TEST_F(TcpKeepaliveTest, TcpKeepaliveCluster) {
  const std::string yaml = R"EOF(
  static_resources:
    clusters:
    - name: TcpKeepaliveCluster
      connect_timeout: 0.250s
      lb_policy: ROUND_ROBIN
      type: STATIC
      hosts:
      - socket_address:
          address: "127.0.0.1"
          port_value: 11001
      upstream_connection_options:
        tcp_keepalive: {}
  )EOF";
  initialize(yaml);
  expectSetsockoptSoKeepalive({}, {}, {});
}

TEST_F(TcpKeepaliveTest, TcpKeepaliveClusterProbes) {
  const std::string yaml = R"EOF(
  static_resources:
    clusters:
    - name: TcpKeepaliveCluster
      connect_timeout: 0.250s
      lb_policy: ROUND_ROBIN
      type: STATIC
      hosts:
      - socket_address:
          address: "127.0.0.1"
          port_value: 11001
      upstream_connection_options:
        tcp_keepalive:
          keepalive_probes: 7
  )EOF";
  initialize(yaml);
  expectSetsockoptSoKeepalive(7, {}, {});
}

TEST_F(TcpKeepaliveTest, TcpKeepaliveWithAllOptions) {
  const std::string yaml = R"EOF(
  static_resources:
    clusters:
    - name: TcpKeepaliveCluster
      connect_timeout: 0.250s
      lb_policy: ROUND_ROBIN
      type: STATIC
      hosts:
      - socket_address:
          address: "127.0.0.1"
          port_value: 11001
      upstream_connection_options:
        tcp_keepalive:
          keepalive_probes: 7
          keepalive_time: 4
          keepalive_interval: 1
  )EOF";
  initialize(yaml);
  expectSetsockoptSoKeepalive(7, 4, 1);
}

} // namespace
} // namespace Upstream
} // namespace Envoy<|MERGE_RESOLUTION|>--- conflicted
+++ resolved
@@ -8,11 +8,7 @@
 #include "common/api/api_impl.h"
 #include "common/config/bootstrap_json.h"
 #include "common/config/utility.h"
-<<<<<<< HEAD
-#include "common/http/codes.h"
-=======
 #include "common/http/context_impl.h"
->>>>>>> 43fc7790
 #include "common/network/socket_option_impl.h"
 #include "common/network/transport_socket_options_impl.h"
 #include "common/network/utility.h"
@@ -101,21 +97,19 @@
   clusterManagerFromProto(const envoy::config::bootstrap::v2::Bootstrap& bootstrap,
                           Stats::Store& stats, ThreadLocal::Instance& tls, Runtime::Loader& runtime,
                           Runtime::RandomGenerator& random, const LocalInfo::LocalInfo& local_info,
-                          AccessLog::AccessLogManager& log_manager, Server::Admin& admin,
-                          Http::CodeStats& code_stats) override {
+                          AccessLog::AccessLogManager& log_manager, Server::Admin& admin) override {
     return ClusterManagerPtr{clusterManagerFromProto_(bootstrap, stats, tls, runtime, random,
-                                                      local_info, log_manager, admin, code_stats)};
+                                                      local_info, log_manager, admin)};
   }
 
   Secret::SecretManager& secretManager() override { return secret_manager_; }
 
-  MOCK_METHOD9(clusterManagerFromProto_,
+  MOCK_METHOD8(clusterManagerFromProto_,
                ClusterManager*(const envoy::config::bootstrap::v2::Bootstrap& bootstrap,
                                Stats::Store& stats, ThreadLocal::Instance& tls,
                                Runtime::Loader& runtime, Runtime::RandomGenerator& random,
                                const LocalInfo::LocalInfo& local_info,
-                               AccessLog::AccessLogManager& log_manager, Server::Admin& admin,
-                               Http::CodeStats& code_stats));
+                               AccessLog::AccessLogManager& log_manager, Server::Admin& admin));
   MOCK_METHOD1(allocateConnPool_, Http::ConnectionPool::Instance*(HostConstSharedPtr host));
   MOCK_METHOD1(allocateTcpConnPool_, Tcp::ConnectionPool::Instance*(HostConstSharedPtr host));
   MOCK_METHOD5(clusterFromProto_,
@@ -155,13 +149,9 @@
                          AccessLog::AccessLogManager& log_manager,
                          Event::Dispatcher& main_thread_dispatcher, Server::Admin& admin,
                          Api::Api& api, MockLocalClusterUpdate& local_cluster_update,
-                         Http::CodeStats& code_stats)
+                         Http::Context& http_context)
       : ClusterManagerImpl(bootstrap, factory, stats, tls, runtime, random, local_info, log_manager,
-<<<<<<< HEAD
-                           main_thread_dispatcher, admin, api, code_stats),
-=======
-                           main_thread_dispatcher, admin, api, http_context_),
->>>>>>> 43fc7790
+                           main_thread_dispatcher, admin, api, http_context),
         local_cluster_update_(local_cluster_update) {}
 
 protected:
@@ -170,7 +160,6 @@
                                     const HostVector& hosts_removed) override {
     local_cluster_update_.post(priority, hosts_added, hosts_removed);
   }
-  Http::ContextImpl http_context_;
   MockLocalClusterUpdate& local_cluster_update_;
 };
 
@@ -183,18 +172,15 @@
 class ClusterManagerImplTest : public testing::Test {
 public:
   ClusterManagerImplTest()
-      : api_(Api::createApiForTest(stats_store_)), code_stats_(factory_.stats_.symbolTable()) {
+      : api_(Api::createApiForTest(stats_store_)),
+        http_context_(factory_.stats_.symbolTable()) {
     factory_.dispatcher_.setTimeSystem(time_system_);
   }
 
   void create(const envoy::config::bootstrap::v2::Bootstrap& bootstrap) {
     cluster_manager_ = std::make_unique<ClusterManagerImpl>(
         bootstrap, factory_, factory_.stats_, factory_.tls_, factory_.runtime_, factory_.random_,
-<<<<<<< HEAD
-        factory_.local_info_, log_manager_, factory_.dispatcher_, admin_, *api_, code_stats_);
-=======
         factory_.local_info_, log_manager_, factory_.dispatcher_, admin_, *api_, http_context_);
->>>>>>> 43fc7790
   }
 
   void createWithLocalClusterUpdate(const bool enable_merge_window = true) {
@@ -229,7 +215,7 @@
     cluster_manager_ = std::make_unique<TestClusterManagerImpl>(
         bootstrap, factory_, factory_.stats_, factory_.tls_, factory_.runtime_, factory_.random_,
         factory_.local_info_, log_manager_, factory_.dispatcher_, admin_, *api_,
-        local_cluster_update_, code_stats_);
+        local_cluster_update_, http_context_);
   }
 
   void checkStats(uint64_t added, uint64_t modified, uint64_t removed, uint64_t active,
@@ -271,11 +257,7 @@
   NiceMock<Server::MockAdmin> admin_;
   Event::SimulatedTimeSystem time_system_;
   MockLocalClusterUpdate local_cluster_update_;
-<<<<<<< HEAD
-  Http::CodeStatsImpl code_stats_;
-=======
   Http::ContextImpl http_context_;
->>>>>>> 43fc7790
 };
 
 envoy::config::bootstrap::v2::Bootstrap parseBootstrapFromJson(const std::string& json_string) {
