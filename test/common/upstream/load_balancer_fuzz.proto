--- conflicted
+++ resolved
@@ -27,11 +27,7 @@
     // This updates the health flags of hosts at a certain priority level. The number of hosts in each priority level/in localities is static,
     // as untrusted upstreams cannot change that, and can only change their health flags.
     UpdateHealthFlags update_health_flags = 1;
-<<<<<<< HEAD
-    // preconnects a host using the encapsulated specific load balancer.
-=======
     // Preconnects a host using the encapsulated specific load balancer.
->>>>>>> 2a9bb4d0
     google.protobuf.Empty preconnect = 2;
     // Chooses a host using the encapsulated specific load balancer.
     google.protobuf.Empty choose_host = 3;
