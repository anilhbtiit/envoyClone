load(
    "//bazel:envoy_build_system.bzl",
    "envoy_cc_extension",
    "envoy_cc_library",
    "envoy_extension_package",
)

licenses(["notice"])  # Apache 2

# ORIGINAL_DST iptables redirection listener filter
# Public docs: docs/root/configuration/listener_filters/original_dst_filter.rst

envoy_extension_package()

envoy_cc_library(
    name = "config_lib",
    hdrs = ["config.h"],
    deps = [
        "//include/envoy/network:filter_interface",
        "@envoy_api//envoy/extensions/filters/listener/original_dst/v3:pkg_cc_proto",
    ],
)

envoy_cc_library(
    name = "original_dst_lib",
    srcs = ["original_dst.cc"],
    hdrs = ["original_dst.h"],
    deps = [
        ":config_lib",
        "//include/envoy/network:filter_interface",
        "//include/envoy/network:listen_socket_interface",
        "//source/common/common:assert_lib",
        "//source/common/common:minimal_logger_lib",
        "//source/common/network:upstream_socket_options_filter_state_lib",
        "//source/common/network:utility_lib",
    ],
)

envoy_cc_extension(
    name = "config",
<<<<<<< HEAD
    srcs = [
        "config_factory.cc",
    ],
    hdrs = [
        "config_factory.h",
    ],
    category = "envoy.filters.listener",
=======
    srcs = ["config.cc"],
>>>>>>> 5e5e3c2a
    # TODO(#9953) clean up.
    extra_visibility = [
        "//test/integration:__subpackages__",
    ],
    deps = [
        ":config_lib",
        ":original_dst_lib",
        "//include/envoy/registry",
        "//include/envoy/server:filter_config_interface",
        "//source/extensions/filters/listener:well_known_names",
    ],
)<|MERGE_RESOLUTION|>--- conflicted
+++ resolved
@@ -38,17 +38,12 @@
 
 envoy_cc_extension(
     name = "config",
-<<<<<<< HEAD
     srcs = [
         "config_factory.cc",
     ],
     hdrs = [
         "config_factory.h",
     ],
-    category = "envoy.filters.listener",
-=======
-    srcs = ["config.cc"],
->>>>>>> 5e5e3c2a
     # TODO(#9953) clean up.
     extra_visibility = [
         "//test/integration:__subpackages__",
