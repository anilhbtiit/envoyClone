--- conflicted
+++ resolved
@@ -295,20 +295,6 @@
     ],
 )
 
-<<<<<<< HEAD
-=======
-envoy_cc_test(
-    name = "filter_json_test",
-    srcs = ["filter_json_test.cc"],
-    deps = [
-        "//source/common/config:filter_json_lib",
-        "//test/test_common:utility_lib",
-        "@envoy_api//envoy/config/filter/http/router/v2:pkg_cc_proto",
-        "@envoy_api//envoy/config/filter/network/tcp_proxy/v2:pkg_cc_proto",
-    ],
-)
-
->>>>>>> 24f44fc0
 envoy_proto_library(
     name = "dummy_config_proto",
     srcs = ["dummy_config.proto"],
