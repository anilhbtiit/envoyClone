--- conflicted
+++ resolved
@@ -553,10 +553,6 @@
                            bool preserve_original_type = false, bool avoid_boosting = false) {
     MessageUtil::loadFromYaml(yaml, message, ProtobufMessage::getStrictValidationVisitor(),
                               !avoid_boosting);
-<<<<<<< HEAD
-=======
-
->>>>>>> d0876017
     if (!preserve_original_type) {
       Config::VersionConverter::eraseOriginalTypeInformation(message);
     }
