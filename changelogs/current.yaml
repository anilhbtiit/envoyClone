date: Pending

behavior_changes:
- area: tls-inspector
  change: |
    the listener filter tls inspector's stats ``connection_closed`` and ``read_error`` are removed. The new stats are introduced for listener, ``downstream_peek_remote_close`` and ``read_error`` :ref:`listener stats <config_listener_stats>`.
- area: config
  change: |
    Multiple SDS resources of multiple clusters or listeners are sent in a single SDS requests, instead of multiple SDS requests.
    This behavioral change can be reverted by setting ``envoy.reloadable_features.combine_sds_requests`` to false.
- area: stats listener
  change: |
    Fixed metric tag extraction so that :ref:stat_prefix <envoy_v3_api_field_config.listener.v3.Listener.stat_prefix>
    is properly extracted. This changes the Prometheus name from
    envoy_listener_myprefix_downstream_cx_overflow{} to envoy_listener_downstream_cx_overflow{envoy_listener_address="myprefix"}.
    This does not affect the Prometheus name if stat_prefix is not set.
- area: stats listener
  change: |
    Fixed metric tag extraction so that worker_id is properly extracted from the listener stats. This changes the Prometheus name from
    envoy_listener_worker_1_downstream_cx_active{envoy_listener_address="0.0.0.0_10000"} to envoy_listener_downstream_cx_active{envoy_listener_address="0.0.0.0_10000", envoy_worker_id="1"} .
- area: stats server
  change: |
    Fixed metric tag extraction so that worker_id is properly extracted fromt the server stats. This changes the Prometheus name from
    envoy_server_worker_1_watchdog_miss{} to envoy_server_watchdog_miss{envoy_worker_id="1"}.
- area: stats thrift_proxy
  change: |
    Fixed metric tag extraction so that :ref:`stat_prefix <envoy_v3_api_field_extensions.filters.network.thrift_proxy.v3.ThriftProxy.stat_prefix>`
    is properly extracted. This changes the Prometheus name from
    envoy_thrift_myprefix_request{} to envoy_thrift_request{envoy_thrift_prefix="myprefix"}.
- area: stats redis_proxy
  change: |
    Fixed metric tag extraction so that :ref:`stat_prefix <envoy_v3_api_field_extensions.filters.network.redis_proxy.v3.RedisProxy.stat_prefix>`
    is properly extracted. This changes the Prometheus name from
    envoy_redis_myprefix_command_pttl_latency_sum{} to envoy_redis_command_pttl_latency_sum{envoy_redis_prefix="myprefix"}.

minor_behavior_changes:
- area: thrift
  change: |
    add validate_clusters in :ref:`RouteConfiguration <envoy_v3_api_msg_extensions.filters.network.thrift_proxy.v3.RouteConfiguration>` to override the default behavior of cluster validation.
- area: tls
  change: |
    if both :ref:`match_subject_alt_names <envoy_v3_api_field_extensions.transport_sockets.tls.v3.CertificateValidationContext.match_subject_alt_names>` and :ref:`match_typed_subject_alt_names <envoy_v3_api_field_extensions.transport_sockets.tls.v3.CertificateValidationContext.match_typed_subject_alt_names>` are specified, the former (deprecated) field is ignored. Previously, setting both fields would result in an error.
- area: tls
  change: |
    removed SHA-1 and RSA key transport cipher suites from the server-side defaults.
- area: http
  change: |
    the behavior of the :ref:`timeout <envoy_v3_api_field_config.core.v3.KeepaliveSettings.timeout>`
    field has been modified to extend the timeout when *any* frame is received on the owning HTTP/2
    connection. This negates the effect of head-of-line (HOL) blocking for slow connections. If
    any frame is received the assumption is that the connection is working. This behavior change
    can be reverted by setting the ``envoy.reloadable_features.http2_delay_keepalive_timeout`` runtime
    flag to false.
- area: http
  change: |
    changing the behavior for CONNECT and upgrade requests over HTTP/1.1 to not delay close. This behavioral change
    can be reverted by setting ``envoy.reloadable_features.no_delay_close_for_upgrades`` to false.
- area: http
  change: |
    the :ref:`dynamo filter <config_http_filters_dynamo>` has been moved to :ref:`contrib images <install_contrib>`.
- area: http-cache
  change: |
    http cache filter ``getCache`` interface changed from returning a reference to
    returning a shared_ptr - any third-party implementations of this interface will need to be
    updated accordingly. See changes to ``simple_http_cache.cc`` and ``simple_http_cache.h`` in
    `PR21114 <https://github.com/envoyproxy/envoy/pull/21114>`_ for example.
- area: lua
  change: |
    new function ``timestampString`` returning the time since epoch as a string. Supported
    resolutions are millisecond and microsecond.
- area: lua
  change: |
    export symbols of LuaJit by default on Linux. This is useful in cases where you have a lua script
    that loads shared object libraries, such as those installed via luarocks.
- area: admin
  change: |
    changed default regex engine for ``/stats?filter=`` from std::regex to RE2, improving
    filtering speed 20x.
- area: admin
  change: |
    added compile-time option ``--define=admin_html=disabled`` to disable HTML home page.
- area: skywalking
  change: |
    use request path as operation name of ENTRY/EXIT spans.
- area: skywalking
  change: |
    use upstream host address as ``addressUsedAtClient`` in propagation header.
- area: dns
  change: |
    allow propagating DNS responses with no records back to callers like strict_dns cluster,
    guarded by ``envoy.reloadable_features.cares_accept_nodata``.
- area: local_ratelimit
  change: |
    local_ratelimit will consume tokens of all matched descriptors sorted by tokens per second.
    This behavioral change can be reverted by setting runtime guard
    ``envoy.reloadable_features.http_local_ratelimit_match_all_descriptors`` to false.
- area: router
  change: |
    get route config factories by the configuration proto full names by default. This behavior change
    can be reverted by setting the ``envoy.reloadable_features.get_route_config_factory_by_type``
    runtime flag to false.
  change: |
    add an ignore_port_in_host_matching config entry in RouteConfiguration. When set to true, port number(if any) in host
    header is ignored during host matching.
  change: |
    add an ignore_path_parameters_in_path_matching config entry in RouteConfiguration. When set to true, path-parameters(rfc1808) is ignored during path matching.
- area: lua
  change: |
    lua ``respond`` api will call ``sendLocalReply`` instead of ``encodeHeaders`` and ``encodeData``.
    This means that encoder filters will be correctly invoked, including adding configured response
    headers, etc. This behavioral change can be reverted by setting runtime guard
    ``envoy.reloadable_features.lua_respond_with_send_local_reply`` to false.
- area: logging
  change: |
    changed flag ``--log-format-escaped`` to only log one trailing newline per log line.
- area: logging
  change: |
    changed category name for access log filter extensions to ``envoy.access_loggers.extension_filters``.

bug_fixes:
- area: http
  change: |
    Fixed HTTP/2 CONNECT to be RFC compliant, rather than following the abandoned extended connect draft.
    This behavioral change can be reverted by setting runtime guard ``envoy.reloadable_features.use_rfc_connect`` to false.

- area: decompression
  change: |
    Fixed CVE-2022-29225: Decompressors can be zip bombed. Previously decompressors were
    susceptible to memory inflation in takes in which specially crafted payloads could cause a
    large amount of memory usage by Envoy. The max inflation payload size is now limited.
    This change can be reverted via the ``envoy.reloadable_features.enable_compression_bomb_protection``
    runtime flag.
- area: router
  change: |
    Fixed CVE-2022-29227: Internal redirect crash for requests with body/trailers. Envoy would
    previously crash in some cases when processing internal redirects for requests with bodies or
    trailers if the redirect prompts an Envoy-generated local reply.
- area: oauth
  change: |
    Fixed CVE-2022-29226: oauth filter allows trivial bypass. The OAuth filter implementation does
    not include a mechanism for validating access tokens, so by design when the HMAC signed cookie
    is missing a full authentication flow should be triggered. However, the current implementation
    assumes that access tokens are always validated thus allowing access in the presence of any
    access token attached to the request.
- area: oauth
  change: |
    Fixed CVE-2022-29228: oauth filter calls continueDecoding() from within decodeHeaders(). The
    OAuth filter would try to invoke the remaining filters in the chain after emitting a local
    response, which triggers an ASSERT() in newer versions and corrupts memory on earlier versions.
- area: health_check
  change: |
    Fixed CVE-2022-29224: Segfault in GrpcHealthCheckerImpl. An attacker-controlled upstream server
    that is health checked using gRPC health checking can crash Envoy via a null pointer dereference
    in certain circumstances.
- area: runtime
  change: |
    Fixed a bug where was ``envoy.restart_features.no_runtime_singleton`` was inverted.
    Runtime singleton status is now guarded by non-inverted ``envoy.restart_features.remove_runtime_singleton``.
- area: tcp_proxy
  change: |
    Fixed an issue using the cluster wide CONNECT termination so it will successfully proxy payloads.
- area: upstream
  change: |
    Fixed the LOGICAL_DNS and STRICT_DNS clusters to work for IPv6.

removed_config_or_runtime:
- area: compressor
  change: |
    removed ``envoy.reloadable_features.fix_added_trailers`` and legacy code paths.
- area: dns
  change: |
    removed ``envoy.reloadable_features.use_dns_ttl`` and legacy code paths.
- area: ext_authz
  change: |
    removed ``envoy.reloadable_features.http_ext_authz_do_not_skip_direct_response_and_redirect`` runtime guard and legacy code paths.
- area: http
  change: |
    deprecated ``envoy.reloadable_features.correct_scheme_and_xfp`` and legacy code paths.
- area: http
  change: |
    deprecated ``envoy.reloadable_features.validate_connect`` and legacy code paths.
- area: tcp_proxy
  change: |
    removed ``envoy.reloadable_features.new_tcp_connection_pool`` and legacy code paths.
- area: tls
  change: |
    fixed a bug when a certificate is invalid, ``days_until_expiration`` reports a big number. After this fix, when a certificate expires, it reports as ``0``.
- area: conn pool
  change: |
    removed ``envoy.reloadable_features.conn_pool_delete_when_idle`` and legacy code paths.
- area: runtime
  change: |
    removed ``envoy.restart_features.no_runtime_singleton`` and replaced with ``envoy.restart_features.remove_runtime_singleton``.

new_features:
- area: access_log
  change: |
    added formatters for :ref:`UPSTREAM_METADATA<config_access_log_format_upstream_host_metadata>` and :ref:`METADATA(UPSTREAM_HOST)<envoy_v3_api_msg_extensions.formatter.metadata.v3.Metadata>`.
- area: access_log
  change: |
    added new access_log command operators to retrieve upstream connection information change: ``%UPSTREAM_PROTOCOL%``, ``%UPSTREAM_PEER_SUBJECT%``, ``%UPSTREAM_PEER_ISSUER%``, ``%UPSTREAM_TLS_SESSION_ID%``, ``%UPSTREAM_TLS_CIPHER%``, ``%UPSTREAM_TLS_VERSION%``, ``%UPSTREAM_PEER_CERT_V_START%``, ``%UPSTREAM_PEER_CERT_V_END%``, ``%UPSTREAM_PEER_CERT%` and ``%UPSTREAM_FILTER_STATE%``.
  change: |
    added configuration for OpenTelemetry :ref:`resource_attributes <envoy_v3_api_field_extensions.access_loggers.open_telemetry.v3.OpenTelemetryAccessLogConfig.resource_attributes>`.
- area: dns_resolver
  change: |
    added :ref:`include_unroutable_families<envoy_v3_api_field_extensions.network.dns_resolver.apple.v3.AppleDnsResolverConfig.include_unroutable_families>` to the Apple DNS resolver.
  change: |
    added support for multiple addresses. This is most valuable when used in conjunction with :ref:`ALL <envoy_v3_api_enum_value_config.cluster.v3.Cluster.DnsLookupFamily.ALL>` enabling full happy eyeballs support for Envoy (see detailed documentation :ref:`here <arch_overview_conn_pool>` but will also result in trying multiple addresses for resolvers doing only IPv4 or IPv6. This behavioral change can be temporarily disabled by setting runtime guard ``envoy.restart_features.remove_runtime_singleton`` to false.
- area: dubbo_proxy
  change: |
    added :ref:`dynamic routes discovery <envoy_v3_api_field_extensions.filters.network.dubbo_proxy.v3.DubboProxy.drds>` support to the dubbo proxy.
- area: ext_proc
  change: |
    added support for per-route :ref:`grpc_service <envoy_v3_api_field_extensions.filters.http.ext_proc.v3.ExtProcOverrides.grpc_service>`.
- area: http
  change: |
    added new :ref:`file_system_buffer <config_http_filters_file_system_buffer>` http filter.
  change: |
    added a :ref:`configuration option <envoy_v3_api_field_config.core.v3.Http1ProtocolOptions.send_fully_qualified_url>` to send absolute URLs for HTTP/1.1.
- area: http
  change: |
    preserve case header formatter support innner formatter on Envoy headers in :ref:`formatter_type_on_envoy_headers <envoy_v3_api_field_extensions.http.header_formatters.preserve_case.v3.PreserveCaseFormatterConfig.formatter_type_on_envoy_headers>`.
- area: http3
  change: |
    added :ref:`early_data_policy <envoy_v3_api_field_config.route.v3.RouteAction.early_data_policy>` extension to allow upstream HTTP/3 sending requests over early data. If no extension is configured, HTTP/3 pool will send safe requests as early data to the host if the pool already cached 0-RTT credentials of that host. If those requests fail and the underlying connection pool supports TCP fallback, the request may be retried automatically. If the :ref:`default extension <envoy_v3_api_msg_extensions.early_data.v3.DefaultEarlyDataPolicy>` is configured, no requests are allowed to be sent as early data. Note that if any customized extension configures non-safe requests to be allowed over early data, the Envoy will not automatically retry them. If desired, explicitly config their :ref:`retry_policy <envoy_v3_api_field_config.route.v3.RouteAction.retry_policy>`. This feature requires both ``envoy.reloadable_features.conn_pool_new_stream_with_early_data_and_http3`` and ``envoy.reloadable_features.http3_sends_early_data`` to be turned on.
- area: listener
  change: |
    added dynamic listener filter configuration for listener filters. :ref:`dynamic listener filter re-configuration<envoy_v3_api_field_config.listener.v3.ListenerFilter.config_discovery>`. This dynamic listener filter configuration is only supported in TCP listeners.
- area: thrift
  change: |
    added flag to router to control downstream local close. :ref:`close_downstream_on_upstream_error <envoy_v3_api_field_extensions.filters.network.thrift_proxy.router.v3.Router.close_downstream_on_upstream_error>`.
- area: thrift
  change: |
    added support for access logging.
- area: thrift
  change: |
    added support for preserving header keys.
- area: thrift
  change: |
    added support for propogating connection draining if local replies try to end downstream.
- area: thrift
  change: |
    added support onLocalReply to inform filters of local replies.
- area: thrift
  change: |
    introduced thrift configurable encoder and bidirectional filters, which allows peeking and modifying the thrift response message.
- area: on_demand
  change: |
    :ref:`OnDemand <envoy_v3_api_msg_extensions.filters.http.on_demand.v3.OnDemand>` got extended to hold configuration for on-demand cluster discovery. A similar message for :ref:`per-route configuration <envoy_v3_api_msg_extensions.filters.http.on_demand.v3.PerRouteConfig>` is also added.
- area: proxy_protcol
  change: |
    added :ref:`allow_requests_without_proxy_protocol<envoy_v3_api_field_extensions.filters.listener.proxy_protocol.v3.ProxyProtocol.allow_requests_without_proxy_protocol>` to allow requests without proxy protocol on the listener from trusted downstreams as an opt-in flag.
- area: udp
  change: |
    added config to specify the UDP packet writer factory. See :ref:`udp_packet_packet_writer_config <envoy_v3_api_field_config.listener.v3.UdpListenerConfig.udp_packet_packet_writer_config>`.
- area: build
  change: |
    enabled building arm64 envoy-distroless and envoy-tools :ref:`docker images <install_binaries>`.
- area: ratelimit
  change: |
    added support for :ref:`masked_remote_address <envoy_v3_api_field_config.route.v3.RateLimit.Action.masked_remote_address>`.
- area: ratelimit
  change: |
    added support for :ref:`HTTP matching input functions <arch_overview_matching_api>` as descriptor producers.
- area: build
  change: |
    official released binary is now built with Clang 14.0.0.
- area: conn pool
  change: |
    Changed HTTP/2 connection pooling and the :ref:`ALPN pool <envoy_v3_api_field_extensions.upstreams.http.v3.HttpProtocolOptions.auto_config>` to remember the number of streams allowed by the endpoint and cap multiplexed streams for subsequent connections based on that. With that working, defaulted the ALPN pool to assume HTTP/2 will work, as it will only incur a latency hit once until the TLS handshake is complete, and then will cache that the effective stream limit is 1.  This behavioral change can be revered by setting ``envoy.reloadable_features.allow_concurrency_for_alpn_pool`` to false.
- area: http
  change: |
    added :ref:`cluster_header <envoy_v3_api_field_config.route.v3.RouteAction.RequestMirrorPolicy.cluster_header>` in :ref:`request_mirror_policies <envoy_v3_api_field_config.route.v3.RouteAction.request_mirror_policies>` to allow routing shadow request to the cluster specified in the request_header.
- area: upstream
  change: |
    added :ref:`internal upstream transport <envoy_v3_api_msg_extensions.transport_sockets.internal_upstream.v3.InternalUpstreamTransport>` for passing metadata and filter state across the user space sockets and the internal listeners.
- area: router
  change:
    added :ref:`keep_empty_value <envoy_v3_api_field_config.core.v3.HeaderValueOption.keep_empty_value>` to allow keeping empty values in custom headers.
- area: dubbo_proxy
  change: |
    added :ref:`metadata_match <envoy_v3_api_field_extensions.filters.network.dubbo_proxy.v3.RouteAction.metadata_match>` support to the dubbo proxy.
- area: network
  change: |
    extended conection balancer with :ref:`extend balance <envoy_v3_api_field_config.listener.v3.Listener.ConnectionBalanceConfig.extend_balance>`, and added :ref:`Dlb connection balancer <envoy_v3_api_msg_extensions.network.connection_balance.dlb.v3alpha.Dlb>` to use `DLB <https://www.intel.com/content/www/us/en/download/686372/intel-dynamic-load-balancer.html>`_ hardware to balance.
- area: router
  change: |
    added :ref:`stat_prefix <envoy_v3_api_field_config.route.v3.Route.stat_prefix>` support to generate route level statistics.
- area: matching
  change : |
    added support for matching authenticated inputs in network and HTTP matching data.
- area: network
  change: |
    the :ref:`client ssl auth filter <config_network_filters_client_ssl_auth>` has been moved to :ref:`contrib images <install_contrib>`.
- area: rbac
  change: |
    added :ref:`matcher <arch_overview_rbac_matcher>` for selecting connections and requests to different actions.

deprecated:
- area: dubbo_proxy
  change: |
    deprecated :ref:`old dubbo route config <envoy_v3_api_field_extensions.filters.network.dubbo_proxy.v3.DubboProxy.route_config>`. Please use
    :ref:`multiple route config <envoy_v3_api_field_extensions.filters.network.dubbo_proxy.v3.DubboProxy.multiple_route_config>` or
    :ref:`multiple route config <envoy_v3_api_field_extensions.filters.network.dubbo_proxy.v3.DubboProxy.drds>` first.
<<<<<<< HEAD
- area: http
  change: |
    deprecate the short name ``preserve_case`` for the header formatter extension in favor of the fully-qualified name
    ``envoy.http.stateful_header_formatters.preserve_case``.
=======
- area: matching
  change: |
    :ref:`google_re2 <envoy_v3_api_field_type.matcher.v3.RegexMatcher.google_re2>` has been deprecated.
>>>>>>> e792008a
<|MERGE_RESOLUTION|>--- conflicted
+++ resolved
@@ -302,13 +302,10 @@
     deprecated :ref:`old dubbo route config <envoy_v3_api_field_extensions.filters.network.dubbo_proxy.v3.DubboProxy.route_config>`. Please use
     :ref:`multiple route config <envoy_v3_api_field_extensions.filters.network.dubbo_proxy.v3.DubboProxy.multiple_route_config>` or
     :ref:`multiple route config <envoy_v3_api_field_extensions.filters.network.dubbo_proxy.v3.DubboProxy.drds>` first.
-<<<<<<< HEAD
 - area: http
   change: |
     deprecate the short name ``preserve_case`` for the header formatter extension in favor of the fully-qualified name
     ``envoy.http.stateful_header_formatters.preserve_case``.
-=======
 - area: matching
   change: |
-    :ref:`google_re2 <envoy_v3_api_field_type.matcher.v3.RegexMatcher.google_re2>` has been deprecated.
->>>>>>> e792008a
+    :ref:`google_re2 <envoy_v3_api_field_type.matcher.v3.RegexMatcher.google_re2>` has been deprecated.