--- conflicted
+++ resolved
@@ -2253,7 +2253,6 @@
   verifyDownstreamResponse(*response, 200);
 }
 
-<<<<<<< HEAD
 // Send a request with headers, large body with small chunks, and trailers.
 TEST_P(ExtProcIntegrationTest, SendHeaderAndSmallChunkBodyStreamedMode) {
   proto_config_.mutable_processing_mode()->set_request_body_mode(ProcessingMode::STREAMED);
@@ -2262,7 +2261,28 @@
   initializeConfig();
   HttpIntegrationTest::initialize();
 
-=======
+  codec_client_ = makeHttpConnection(lookupPort("http"));
+  Http::TestRequestHeaderMapImpl headers;
+  HttpTestUtility::addDefaultHeaders(headers);
+  auto encoder_decoder = codec_client_->startRequest(headers);
+  request_encoder_ = &encoder_decoder.first;
+  IntegrationStreamDecoderPtr response = std::move(encoder_decoder.second);
+  processRequestHeadersMessage(*grpc_upstreams_[0], true, absl::nullopt);
+  const uint32_t chunk_size = 1;
+  const uint32_t chunk_number = 100;
+  for (uint32_t i = 0; i < chunk_number; i++) {
+    ENVOY_LOG_MISC(debug, "Sending chunk of {} bytes", chunk_size);
+    codec_client_->sendData(*request_encoder_, chunk_size, false);
+    processRequestBodyMessage(*grpc_upstreams_[0], false, absl::nullopt);
+  }
+  Http::TestRequestTrailerMapImpl request_trailers{{"request", "trailer"}};
+  codec_client_->sendTrailers(*request_encoder_, request_trailers);
+  processRequestTrailersMessage(*grpc_upstreams_[0], false, absl::nullopt);
+
+  handleUpstreamRequest();
+  verifyDownstreamResponse(*response, 200);
+}
+
 // Test the filter with header disallow list set and allow list empty and verify
 // the disallowed headers are not sent to the ext_proc server.
 TEST_P(ExtProcIntegrationTest, GetAndSetHeadersAndTrailersWithDisallowedHeader) {
@@ -2344,28 +2364,12 @@
 
   initializeConfig();
   HttpIntegrationTest::initialize();
->>>>>>> 8590fe14
   codec_client_ = makeHttpConnection(lookupPort("http"));
   Http::TestRequestHeaderMapImpl headers;
   HttpTestUtility::addDefaultHeaders(headers);
   auto encoder_decoder = codec_client_->startRequest(headers);
   request_encoder_ = &encoder_decoder.first;
   IntegrationStreamDecoderPtr response = std::move(encoder_decoder.second);
-<<<<<<< HEAD
-  processRequestHeadersMessage(*grpc_upstreams_[0], true, absl::nullopt);
-  const uint32_t chunk_size = 1;
-  const uint32_t chunk_number = 100;
-  for (uint32_t i = 0; i < chunk_number; i++) {
-    ENVOY_LOG_MISC(debug, "Sending chunk of {} bytes", chunk_size);
-    codec_client_->sendData(*request_encoder_, chunk_size, false);
-    processRequestBodyMessage(*grpc_upstreams_[0], false, absl::nullopt);
-  }
-  Http::TestRequestTrailerMapImpl request_trailers{{"request", "trailer"}};
-  codec_client_->sendTrailers(*request_encoder_, request_trailers);
-  processRequestTrailersMessage(*grpc_upstreams_[0], false, absl::nullopt);
-
-  handleUpstreamRequest();
-=======
   Http::TestRequestTrailerMapImpl request_trailers{
       {"x-test-trailers", "yes"}, {"x-trailer-foo", "no"}, {"x-trailer-bar", "yes"}};
   codec_client_->sendTrailers(*request_encoder_, request_trailers);
@@ -2396,8 +2400,6 @@
                                    EXPECT_EQ(trailers.trailers().headers_size(), 0);
                                    return true;
                                  });
->>>>>>> 8590fe14
-  verifyDownstreamResponse(*response, 200);
 }
 
 // Test clear route cache in both upstream and downstream header and body processing.
