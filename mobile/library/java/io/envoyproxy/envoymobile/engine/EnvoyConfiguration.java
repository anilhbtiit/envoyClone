package io.envoyproxy.envoymobile.engine;

import java.util.Collections;
import java.util.List;
import java.util.ArrayList;
import java.util.Map;
import java.util.HashMap;
import java.util.regex.Pattern;
import java.util.regex.Matcher;
import java.lang.StringBuilder;
import javax.annotation.Nullable;

import io.envoyproxy.envoymobile.engine.types.EnvoyHTTPFilterFactory;
import io.envoyproxy.envoymobile.engine.types.EnvoyStringAccessor;
import io.envoyproxy.envoymobile.engine.types.EnvoyKeyValueStore;
import io.envoyproxy.envoymobile.engine.JniLibrary;

/* Typed configuration that may be used for starting Envoy. */
public class EnvoyConfiguration {
  // Peer certificate verification mode.
  // Must match the CertificateValidationContext.TrustChainVerification proto enum.
  public enum TrustChainVerification {
    // Perform default certificate verification (e.g., against CA / verification lists)
    VERIFY_TRUST_CHAIN,
    // Connections where the certificate fails verification will be permitted.
    // For HTTP connections, the result of certificate verification can be used in route matching.
    // Used for testing.
    ACCEPT_UNTRUSTED;
  }

  public final Boolean adminInterfaceEnabled;
  public final String grpcStatsDomain;
  public final Integer connectTimeoutSeconds;
  public final Integer dnsRefreshSeconds;
  public final Integer dnsFailureRefreshSecondsBase;
  public final Integer dnsFailureRefreshSecondsMax;
  public final Integer dnsQueryTimeoutSeconds;
  public final Integer dnsMinRefreshSeconds;
  public final List<String> dnsPreresolveHostnames;
  public final Boolean enableDNSCache;
  public final Integer dnsCacheSaveIntervalSeconds;
  public final Boolean enableDrainPostDnsRefresh;
  public final Boolean enableHttp3;
  public final Boolean enableGzipDecompression;
  public final Boolean enableBrotliDecompression;
  public final Boolean enableSocketTagging;
  public final Boolean enableInterfaceBinding;
  public final Integer h2ConnectionKeepaliveIdleIntervalMilliseconds;
  public final Integer h2ConnectionKeepaliveTimeoutSeconds;
  public final Integer maxConnectionsPerHost;
  public final List<EnvoyHTTPFilterFactory> httpPlatformFilterFactories;
  public final Integer statsFlushSeconds;
  public final Integer streamIdleTimeoutSeconds;
  public final Integer perTryIdleTimeoutSeconds;
  public final String appVersion;
  public final String appId;
  public final TrustChainVerification trustChainVerification;
  public final List<EnvoyNativeFilterConfig> nativeFilterChain;
  public final Map<String, EnvoyStringAccessor> stringAccessors;
  public final Map<String, EnvoyKeyValueStore> keyValueStores;
  public final List<String> statSinks;
  public final Map<String, String> runtimeGuards;
  public final Boolean enablePlatformCertificatesValidation;
  public final String rtdsLayerName;
  public final Integer rtdsTimeoutSeconds;
  public final String adsAddress;
  public final Integer adsPort;
  public final String adsToken;
  public final Integer adsTokenLifetime;
  public final String adsRootCerts;
  public final String nodeId;
  public final String nodeRegion;
  public final String nodeZone;
  public final String nodeSubZone;
  public final String cdsResourcesLocator;
  public final Integer cdsTimeoutSeconds;
  public final Boolean enableCds;

  private static final Pattern UNRESOLVED_KEY_PATTERN = Pattern.compile("\\{\\{ (.+) \\}\\}");

  /**
   * Create a new instance of the configuration.
   *
   * @param adminInterfaceEnabled                         whether admin interface should be enabled
   *     or not.
   * @param grpcStatsDomain                               the domain to flush stats to.
   * @param connectTimeoutSeconds                         timeout for new network connections to
   *     hosts in
   *                                                      the cluster.
   * @param dnsRefreshSeconds                             default rate in seconds at which to
   *     refresh DNS.
   * @param dnsFailureRefreshSecondsBase                  base rate in seconds to refresh DNS on
   *     failure.
   * @param dnsFailureRefreshSecondsMax                   max rate in seconds to refresh DNS on
   *     failure.
   * @param dnsQueryTimeoutSeconds                        rate in seconds to timeout DNS queries.
   * @param dnsMinRefreshSeconds                          minimum rate in seconds at which to
   *     refresh DNS.
   * @param dnsPreresolveHostnames                        hostnames to preresolve on Envoy Client
   *     construction.
   * @param enableDNSCache                                whether to enable DNS cache.
   * @param dnsCacheSaveIntervalSeconds                   the interval at which to save results to
   *     the configured key value store.
   * @param enableDrainPostDnsRefresh                     whether to drain connections after soft
   *     DNS refresh.
   * @param enableHttp3                                   whether to enable experimental support for
   *     HTTP/3 (QUIC).
   * @param enableGzipDecompression                       whether to enable response gzip
   *     decompression.
   *     compression.
   * @param enableBrotliDecompression                     whether to enable response brotli
   *     decompression.
   *     compression.
   * @param enableSocketTagging                           whether to enable socket tagging.
   * @param enableInterfaceBinding                        whether to allow interface binding.
   * @param h2ConnectionKeepaliveIdleIntervalMilliseconds rate in milliseconds seconds to send h2
   *                                                      pings on stream creation.
   * @param h2ConnectionKeepaliveTimeoutSeconds           rate in seconds to timeout h2 pings.
   * @param maxConnectionsPerHost                         maximum number of connections to open to a
   *                                                      single host.
   * @param statsFlushSeconds                             interval at which to flush Envoy stats.
   * @param streamIdleTimeoutSeconds                      idle timeout for HTTP streams.
   * @param perTryIdleTimeoutSeconds                      per try idle timeout for HTTP streams.
   * @param appVersion                                    the App Version of the App using this
   *     Envoy Client.
   * @param appId                                         the App ID of the App using this Envoy
   *     Client.
   * @param trustChainVerification                        whether to mute TLS Cert verification -
   *     for tests.
   * @param nativeFilterChain                             the configuration for native filters.
   * @param httpPlatformFilterFactories                   the configuration for platform filters.
   * @param stringAccessors                               platform string accessors to register.
   * @param keyValueStores                                platform key-value store implementations.
   * @param enablePlatformCertificatesValidation          whether to use the platform verifier.
   * @param rtdsLayerName                                 the RTDS layer name for this client.
   * @param rtdsTimeoutSeconds                            the timeout for RTDS fetches.
   * @param adsAddress                                    the address for the ADS server.
   * @param adsPort                                       the port for the ADS server.
   * @param adsToken                                      the token to use for authenticating with
   *                                                      the ADS server.
   * @param adsTokenLifetime                              the lifetime of the ADS token.
   * @param adsRootCerts                                  the root certificates to use for
   *     validating the ADS server.
   * @param nodeId                                        the node ID to use for the ADS server.
   * @param nodeRegion                                    the node region to use for the ADS server.
   * @param nodeZone                                      the node zone to use for the ADS server.
   * @param nodeSubZone                                   the node sub-zone to use for the ADS
   *     server.
   * @param cdsResourcesLocator                           the resources locator for CDS.
   * @param cdsTimeoutSeconds                             the timeout for CDS fetches.
   * @param enableCds                                     enables CDS, used because all CDS params
   *     could be empty.
   */
  public EnvoyConfiguration(
      boolean adminInterfaceEnabled, String grpcStatsDomain, int connectTimeoutSeconds,
      int dnsRefreshSeconds, int dnsFailureRefreshSecondsBase, int dnsFailureRefreshSecondsMax,
      int dnsQueryTimeoutSeconds, int dnsMinRefreshSeconds, List<String> dnsPreresolveHostnames,
      boolean enableDNSCache, int dnsCacheSaveIntervalSeconds, boolean enableDrainPostDnsRefresh,
      boolean enableHttp3, boolean enableGzipDecompression, boolean enableBrotliDecompression,
      boolean enableSocketTagging, boolean enableInterfaceBinding,
      int h2ConnectionKeepaliveIdleIntervalMilliseconds, int h2ConnectionKeepaliveTimeoutSeconds,
      int maxConnectionsPerHost, int statsFlushSeconds, int streamIdleTimeoutSeconds,
      int perTryIdleTimeoutSeconds, String appVersion, String appId,
      TrustChainVerification trustChainVerification,
      List<EnvoyNativeFilterConfig> nativeFilterChain,
      List<EnvoyHTTPFilterFactory> httpPlatformFilterFactories,
      Map<String, EnvoyStringAccessor> stringAccessors,
      Map<String, EnvoyKeyValueStore> keyValueStores, List<String> statSinks,
      Map<String, Boolean> runtimeGuards, boolean enablePlatformCertificatesValidation,
      String rtdsLayerName, Integer rtdsTimeoutSeconds, String adsAddress, Integer adsPort,
      String adsToken, Integer adsTokenLifetime, String adsRootCerts, String nodeId,
      String nodeRegion, String nodeZone, String nodeSubZone, String cdsResourcesLocator,
      Integer cdsTimeoutSeconds, boolean enableCds) {
    JniLibrary.load();
    this.adminInterfaceEnabled = adminInterfaceEnabled;
    this.grpcStatsDomain = grpcStatsDomain;
    this.connectTimeoutSeconds = connectTimeoutSeconds;
    this.dnsRefreshSeconds = dnsRefreshSeconds;
    this.dnsFailureRefreshSecondsBase = dnsFailureRefreshSecondsBase;
    this.dnsFailureRefreshSecondsMax = dnsFailureRefreshSecondsMax;
    this.dnsQueryTimeoutSeconds = dnsQueryTimeoutSeconds;
    this.dnsMinRefreshSeconds = dnsMinRefreshSeconds;
    this.dnsPreresolveHostnames = dnsPreresolveHostnames;
    this.enableDNSCache = enableDNSCache;
    this.dnsCacheSaveIntervalSeconds = dnsCacheSaveIntervalSeconds;
    this.enableDrainPostDnsRefresh = enableDrainPostDnsRefresh;
    this.enableHttp3 = enableHttp3;
    this.enableGzipDecompression = enableGzipDecompression;
    this.enableBrotliDecompression = enableBrotliDecompression;
    this.enableSocketTagging = enableSocketTagging;
    this.enableInterfaceBinding = enableInterfaceBinding;
    this.h2ConnectionKeepaliveIdleIntervalMilliseconds =
        h2ConnectionKeepaliveIdleIntervalMilliseconds;
    this.h2ConnectionKeepaliveTimeoutSeconds = h2ConnectionKeepaliveTimeoutSeconds;
    this.maxConnectionsPerHost = maxConnectionsPerHost;
    this.statsFlushSeconds = statsFlushSeconds;
    this.streamIdleTimeoutSeconds = streamIdleTimeoutSeconds;
    this.perTryIdleTimeoutSeconds = perTryIdleTimeoutSeconds;
    this.appVersion = appVersion;
    this.appId = appId;
    this.trustChainVerification = trustChainVerification;
    int index = 0;
    // Insert in this order to preserve prior ordering constraints.
    for (EnvoyHTTPFilterFactory filterFactory : httpPlatformFilterFactories) {
      String config =
          "{'@type': type.googleapis.com/envoymobile.extensions.filters.http.platform_bridge.PlatformBridge, platform_filter_name: " +
          filterFactory.getFilterName() + "}";
      EnvoyNativeFilterConfig ins =
          new EnvoyNativeFilterConfig("envoy.filters.http.platform_bridge", config);
      nativeFilterChain.add(index++, ins);
    }
    this.nativeFilterChain = nativeFilterChain;

    this.httpPlatformFilterFactories = httpPlatformFilterFactories;
    this.stringAccessors = stringAccessors;
    this.keyValueStores = keyValueStores;
    this.statSinks = statSinks;

    this.runtimeGuards = new HashMap<String, String>();
    for (Map.Entry<String, Boolean> guardAndValue : runtimeGuards.entrySet()) {
      this.runtimeGuards.put(guardAndValue.getKey(), String.valueOf(guardAndValue.getValue()));
    }
    this.enablePlatformCertificatesValidation = enablePlatformCertificatesValidation;
    this.rtdsLayerName = rtdsLayerName;
    this.rtdsTimeoutSeconds = rtdsTimeoutSeconds;
    this.adsAddress = adsAddress;
    this.adsPort = adsPort;
    this.adsToken = adsToken;
    this.adsTokenLifetime = adsTokenLifetime;
    this.adsRootCerts = adsRootCerts;
    this.nodeId = nodeId;
    this.nodeRegion = nodeRegion;
    this.nodeZone = nodeZone;
    this.nodeSubZone = nodeSubZone;
    this.cdsResourcesLocator = cdsResourcesLocator;
    this.cdsTimeoutSeconds = cdsTimeoutSeconds;
    this.enableCds = enableCds;
  }

  public long createBootstrap() {
    Boolean enforceTrustChainVerification =
        trustChainVerification == EnvoyConfiguration.TrustChainVerification.VERIFY_TRUST_CHAIN;
    List<EnvoyNativeFilterConfig> reverseFilterChain = new ArrayList<>(nativeFilterChain);
    Collections.reverse(reverseFilterChain);

    byte[][] filter_chain = JniBridgeUtility.toJniBytes(reverseFilterChain);
    byte[][] stats_sinks = JniBridgeUtility.stringsToJniBytes(statSinks);
    byte[][] dns_preresolve = JniBridgeUtility.stringsToJniBytes(dnsPreresolveHostnames);
    byte[][] runtime_guards = JniBridgeUtility.mapToJniBytes(runtimeGuards);

    return JniLibrary.createBootstrap(
        grpcStatsDomain, adminInterfaceEnabled, connectTimeoutSeconds, dnsRefreshSeconds,
        dnsFailureRefreshSecondsBase, dnsFailureRefreshSecondsMax, dnsQueryTimeoutSeconds,
        dnsMinRefreshSeconds, dns_preresolve, enableDNSCache, dnsCacheSaveIntervalSeconds,
        enableDrainPostDnsRefresh, enableHttp3, enableGzipDecompression, enableBrotliDecompression,
<<<<<<< HEAD
        enableSocketTagging, enableHappyEyeballs, enableInterfaceBinding,
        h2ConnectionKeepaliveIdleIntervalMilliseconds, h2ConnectionKeepaliveTimeoutSeconds,
        maxConnectionsPerHost, statsFlushSeconds, streamIdleTimeoutSeconds,
        perTryIdleTimeoutSeconds, appVersion, appId, enforceTrustChainVerification, filter_chain,
        stats_sinks, enablePlatformCertificatesValidation, runtime_guards, rtdsLayerName,
        rtdsTimeoutSeconds, adsAddress, adsPort, adsToken, adsTokenLifetime, adsRootCerts, nodeId,
        nodeRegion, nodeZone, nodeSubZone, cdsResourcesLocator, cdsTimeoutSeconds, enableCds);
=======
        enableSocketTagging, enableInterfaceBinding, h2ConnectionKeepaliveIdleIntervalMilliseconds,
        h2ConnectionKeepaliveTimeoutSeconds, maxConnectionsPerHost, statsFlushSeconds,
        streamIdleTimeoutSeconds, perTryIdleTimeoutSeconds, appVersion, appId,
        enforceTrustChainVerification, filter_chain, stats_sinks,
        enablePlatformCertificatesValidation, enableSkipDNSLookupForProxiedRequests, runtime_guards,
        rtdsLayerName, rtdsTimeoutSeconds, adsAddress, adsPort, adsToken, adsTokenLifetime,
        adsRootCerts, nodeId, nodeRegion, nodeZone, nodeSubZone, cdsResourcesLocator,
        cdsTimeoutSeconds, enableCds);
>>>>>>> e0a67c15
  }

  static class ConfigurationException extends RuntimeException {
    ConfigurationException(String unresolvedKey) {
      super("Unresolved template key: " + unresolvedKey);
    }
  }
}<|MERGE_RESOLUTION|>--- conflicted
+++ resolved
@@ -253,24 +253,13 @@
         dnsFailureRefreshSecondsBase, dnsFailureRefreshSecondsMax, dnsQueryTimeoutSeconds,
         dnsMinRefreshSeconds, dns_preresolve, enableDNSCache, dnsCacheSaveIntervalSeconds,
         enableDrainPostDnsRefresh, enableHttp3, enableGzipDecompression, enableBrotliDecompression,
-<<<<<<< HEAD
-        enableSocketTagging, enableHappyEyeballs, enableInterfaceBinding,
-        h2ConnectionKeepaliveIdleIntervalMilliseconds, h2ConnectionKeepaliveTimeoutSeconds,
-        maxConnectionsPerHost, statsFlushSeconds, streamIdleTimeoutSeconds,
-        perTryIdleTimeoutSeconds, appVersion, appId, enforceTrustChainVerification, filter_chain,
-        stats_sinks, enablePlatformCertificatesValidation, runtime_guards, rtdsLayerName,
-        rtdsTimeoutSeconds, adsAddress, adsPort, adsToken, adsTokenLifetime, adsRootCerts, nodeId,
-        nodeRegion, nodeZone, nodeSubZone, cdsResourcesLocator, cdsTimeoutSeconds, enableCds);
-=======
         enableSocketTagging, enableInterfaceBinding, h2ConnectionKeepaliveIdleIntervalMilliseconds,
         h2ConnectionKeepaliveTimeoutSeconds, maxConnectionsPerHost, statsFlushSeconds,
         streamIdleTimeoutSeconds, perTryIdleTimeoutSeconds, appVersion, appId,
         enforceTrustChainVerification, filter_chain, stats_sinks,
-        enablePlatformCertificatesValidation, enableSkipDNSLookupForProxiedRequests, runtime_guards,
-        rtdsLayerName, rtdsTimeoutSeconds, adsAddress, adsPort, adsToken, adsTokenLifetime,
-        adsRootCerts, nodeId, nodeRegion, nodeZone, nodeSubZone, cdsResourcesLocator,
-        cdsTimeoutSeconds, enableCds);
->>>>>>> e0a67c15
+        enablePlatformCertificatesValidation, runtime_guards, rtdsLayerName, rtdsTimeoutSeconds,
+        adsAddress, adsPort, adsToken, adsTokenLifetime, adsRootCerts, nodeId, nodeRegion, nodeZone,
+        nodeSubZone, cdsResourcesLocator, cdsTimeoutSeconds, enableCds);
   }
 
   static class ConfigurationException extends RuntimeException {
