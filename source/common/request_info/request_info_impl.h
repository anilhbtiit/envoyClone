#pragma once

#include <chrono>
#include <cstdint>

#include "envoy/request_info/request_info.h"

#include "common/common/assert.h"

namespace Envoy {
namespace RequestInfo {

struct RequestInfoImpl : public RequestInfo {
  RequestInfoImpl()
      : start_time_(std::chrono::system_clock::now()),
        start_time_monotonic_(std::chrono::steady_clock::now()) {}

  RequestInfoImpl(Http::Protocol protocol) : RequestInfoImpl() { protocol_ = protocol; }

  SystemTime startTime() const override { return start_time_; }

<<<<<<< HEAD
  const absl::optional<std::chrono::microseconds>& requestReceivedDuration() const override {
    return request_received_duration_;
=======
  MonotonicTime startTimeMonotonic() const override { return start_time_monotonic_; }

  Optional<std::chrono::nanoseconds> duration(Optional<MonotonicTime> time) const {
    if (!time.valid()) {
      return {};
    }

    return std::chrono::duration_cast<std::chrono::nanoseconds>(time.value() -
                                                                start_time_monotonic_);
>>>>>>> 1db0c7ac
  }

  Optional<std::chrono::nanoseconds> lastDownstreamRxByteReceived() const override {
    return duration(last_downstream_rx_byte_received);
  }

  void onLastDownstreamRxByteReceived() override {
    ASSERT(!last_downstream_rx_byte_received.valid());
    last_downstream_rx_byte_received.value(std::chrono::steady_clock::now());
  }

<<<<<<< HEAD
  const absl::optional<std::chrono::microseconds>& responseReceivedDuration() const override {
    return response_received_duration_;
=======
  Optional<std::chrono::nanoseconds> firstUpstreamTxByteSent() const override {
    return duration(first_upstream_tx_byte_sent_);
>>>>>>> 1db0c7ac
  }

  void onFirstUpstreamTxByteSent() override {
    ASSERT(!first_upstream_tx_byte_sent_.valid());
    first_upstream_tx_byte_sent_.value(std::chrono::steady_clock::now());
  }

  Optional<std::chrono::nanoseconds> lastUpstreamTxByteSent() const override {
    return duration(last_upstream_tx_byte_sent_);
  }

  void onLastUpstreamTxByteSent() override {
    ASSERT(!last_upstream_tx_byte_sent_.valid());
    last_upstream_tx_byte_sent_.value(std::chrono::steady_clock::now());
  }

  Optional<std::chrono::nanoseconds> firstUpstreamRxByteReceived() const override {
    return duration(first_upstream_rx_byte_received_);
  }

  void onFirstUpstreamRxByteReceived() override {
    ASSERT(!first_upstream_rx_byte_received_.valid());
    first_upstream_rx_byte_received_.value(std::chrono::steady_clock::now());
  }

  Optional<std::chrono::nanoseconds> lastUpstreamRxByteReceived() const override {
    return duration(last_upstream_rx_byte_received_);
  }

  void onLastUpstreamRxByteReceived() override {
    ASSERT(!last_upstream_rx_byte_received_.valid());
    last_upstream_rx_byte_received_.value(std::chrono::steady_clock::now());
  }

  Optional<std::chrono::nanoseconds> firstDownstreamTxByteSent() const override {
    return duration(first_downstream_tx_byte_sent_);
  }

  void onFirstDownstreamTxByteSent() override {
    ASSERT(!first_downstream_tx_byte_sent_.valid());
    first_downstream_tx_byte_sent_.value(std::chrono::steady_clock::now());
  }

  Optional<std::chrono::nanoseconds> lastDownstreamTxByteSent() const override {
    return duration(last_downstream_tx_byte_sent_);
  }

  void onLastDownstreamTxByteSent() override {
    ASSERT(!last_downstream_tx_byte_sent_.valid());
    last_downstream_tx_byte_sent_.value(std::chrono::steady_clock::now());
  }

  Optional<std::chrono::nanoseconds> requestComplete() const override {
    return duration(final_time_);
  }

  void onRequestComplete() override {
    ASSERT(!final_time_.valid());
    final_time_.value(std::chrono::steady_clock::now());
  }

  void resetUpstreamTimings() override {
    first_upstream_tx_byte_sent_ = Optional<MonotonicTime>{};
    last_upstream_tx_byte_sent_ = Optional<MonotonicTime>{};
    first_upstream_rx_byte_received_ = Optional<MonotonicTime>{};
    last_upstream_rx_byte_received_ = Optional<MonotonicTime>{};
  }

  uint64_t bytesReceived() const override { return bytes_received_; }

<<<<<<< HEAD
  const absl::optional<Http::Protocol>& protocol() const override { return protocol_; }
  void protocol(Http::Protocol protocol) override { protocol_ = protocol; }

  const absl::optional<uint32_t>& responseCode() const override { return response_code_; }
=======
  Optional<Http::Protocol> protocol() const override { return protocol_; }

  void protocol(Http::Protocol protocol) override { protocol_ = protocol; }

  Optional<uint32_t> responseCode() const override { return response_code_; }
>>>>>>> 1db0c7ac

  uint64_t bytesSent() const override { return bytes_sent_; }

  void setResponseFlag(ResponseFlag response_flag) override { response_flags_ |= response_flag; }

  bool getResponseFlag(ResponseFlag flag) const override { return response_flags_ & flag; }

  void onUpstreamHostSelected(Upstream::HostDescriptionConstSharedPtr host) override {
    upstream_host_ = host;
  }

  Upstream::HostDescriptionConstSharedPtr upstreamHost() const override { return upstream_host_; }

  const Network::Address::InstanceConstSharedPtr& upstreamLocalAddress() const override {
    return upstream_local_address_;
  }

  bool healthCheck() const override { return hc_request_; }

  void healthCheck(bool is_hc) override { hc_request_ = is_hc; }

  const Network::Address::InstanceConstSharedPtr& downstreamLocalAddress() const override {
    return downstream_local_address_;
  }

  const Network::Address::InstanceConstSharedPtr& downstreamRemoteAddress() const override {
    return downstream_remote_address_;
  }

  const Router::RouteEntry* routeEntry() const override { return route_entry_; }
<<<<<<< HEAD

  absl::optional<Http::Protocol> protocol_;
  const SystemTime start_time_;
  const MonotonicTime start_time_monotonic_;
  absl::optional<std::chrono::microseconds> request_received_duration_;
  absl::optional<std::chrono::microseconds> response_received_duration_;
=======
  const SystemTime start_time_;
  const MonotonicTime start_time_monotonic_;

  Optional<MonotonicTime> last_downstream_rx_byte_received;
  Optional<MonotonicTime> first_upstream_tx_byte_sent_;
  Optional<MonotonicTime> last_upstream_tx_byte_sent_;
  Optional<MonotonicTime> first_upstream_rx_byte_received_;
  Optional<MonotonicTime> last_upstream_rx_byte_received_;
  Optional<MonotonicTime> first_downstream_tx_byte_sent_;
  Optional<MonotonicTime> last_downstream_tx_byte_sent_;
  Optional<MonotonicTime> final_time_;

  Optional<Http::Protocol> protocol_;
>>>>>>> 1db0c7ac
  uint64_t bytes_received_{};
  absl::optional<uint32_t> response_code_;
  uint64_t bytes_sent_{};
  uint64_t response_flags_{};
  Upstream::HostDescriptionConstSharedPtr upstream_host_{};
  Network::Address::InstanceConstSharedPtr upstream_local_address_;
  bool hc_request_{};
  Network::Address::InstanceConstSharedPtr downstream_local_address_;
  Network::Address::InstanceConstSharedPtr downstream_remote_address_;
  const Router::RouteEntry* route_entry_{};
};

} // namespace RequestInfo
} // namespace Envoy<|MERGE_RESOLUTION|>--- conflicted
+++ resolved
@@ -19,120 +19,103 @@
 
   SystemTime startTime() const override { return start_time_; }
 
-<<<<<<< HEAD
-  const absl::optional<std::chrono::microseconds>& requestReceivedDuration() const override {
-    return request_received_duration_;
-=======
   MonotonicTime startTimeMonotonic() const override { return start_time_monotonic_; }
 
-  Optional<std::chrono::nanoseconds> duration(Optional<MonotonicTime> time) const {
-    if (!time.valid()) {
+  absl::optional<std::chrono::nanoseconds> duration(absl::optional<MonotonicTime> time) const {
+    if (!time) {
       return {};
     }
 
     return std::chrono::duration_cast<std::chrono::nanoseconds>(time.value() -
                                                                 start_time_monotonic_);
->>>>>>> 1db0c7ac
   }
 
-  Optional<std::chrono::nanoseconds> lastDownstreamRxByteReceived() const override {
+  absl::optional<std::chrono::nanoseconds> lastDownstreamRxByteReceived() const override {
     return duration(last_downstream_rx_byte_received);
   }
 
   void onLastDownstreamRxByteReceived() override {
-    ASSERT(!last_downstream_rx_byte_received.valid());
-    last_downstream_rx_byte_received.value(std::chrono::steady_clock::now());
+    ASSERT(!last_downstream_rx_byte_received);
+    last_downstream_rx_byte_received = std::chrono::steady_clock::now();
   }
 
-<<<<<<< HEAD
-  const absl::optional<std::chrono::microseconds>& responseReceivedDuration() const override {
-    return response_received_duration_;
-=======
-  Optional<std::chrono::nanoseconds> firstUpstreamTxByteSent() const override {
+  absl::optional<std::chrono::nanoseconds> firstUpstreamTxByteSent() const override {
     return duration(first_upstream_tx_byte_sent_);
->>>>>>> 1db0c7ac
   }
 
   void onFirstUpstreamTxByteSent() override {
-    ASSERT(!first_upstream_tx_byte_sent_.valid());
-    first_upstream_tx_byte_sent_.value(std::chrono::steady_clock::now());
+    ASSERT(!first_upstream_tx_byte_sent_);
+    first_upstream_tx_byte_sent_ = std::chrono::steady_clock::now();
   }
 
-  Optional<std::chrono::nanoseconds> lastUpstreamTxByteSent() const override {
+  absl::optional<std::chrono::nanoseconds> lastUpstreamTxByteSent() const override {
     return duration(last_upstream_tx_byte_sent_);
   }
 
   void onLastUpstreamTxByteSent() override {
-    ASSERT(!last_upstream_tx_byte_sent_.valid());
-    last_upstream_tx_byte_sent_.value(std::chrono::steady_clock::now());
+    ASSERT(!last_upstream_tx_byte_sent_);
+    last_upstream_tx_byte_sent_ = std::chrono::steady_clock::now();
   }
 
-  Optional<std::chrono::nanoseconds> firstUpstreamRxByteReceived() const override {
+  absl::optional<std::chrono::nanoseconds> firstUpstreamRxByteReceived() const override {
     return duration(first_upstream_rx_byte_received_);
   }
 
   void onFirstUpstreamRxByteReceived() override {
-    ASSERT(!first_upstream_rx_byte_received_.valid());
-    first_upstream_rx_byte_received_.value(std::chrono::steady_clock::now());
+    ASSERT(!first_upstream_rx_byte_received_);
+    first_upstream_rx_byte_received_ = std::chrono::steady_clock::now();
   }
 
-  Optional<std::chrono::nanoseconds> lastUpstreamRxByteReceived() const override {
+  absl::optional<std::chrono::nanoseconds> lastUpstreamRxByteReceived() const override {
     return duration(last_upstream_rx_byte_received_);
   }
 
   void onLastUpstreamRxByteReceived() override {
-    ASSERT(!last_upstream_rx_byte_received_.valid());
-    last_upstream_rx_byte_received_.value(std::chrono::steady_clock::now());
+    ASSERT(!last_upstream_rx_byte_received_);
+    last_upstream_rx_byte_received_ = std::chrono::steady_clock::now();
   }
 
-  Optional<std::chrono::nanoseconds> firstDownstreamTxByteSent() const override {
+  absl::optional<std::chrono::nanoseconds> firstDownstreamTxByteSent() const override {
     return duration(first_downstream_tx_byte_sent_);
   }
 
   void onFirstDownstreamTxByteSent() override {
-    ASSERT(!first_downstream_tx_byte_sent_.valid());
-    first_downstream_tx_byte_sent_.value(std::chrono::steady_clock::now());
+    ASSERT(!first_downstream_tx_byte_sent_);
+    first_downstream_tx_byte_sent_ = std::chrono::steady_clock::now();
   }
 
-  Optional<std::chrono::nanoseconds> lastDownstreamTxByteSent() const override {
+  absl::optional<std::chrono::nanoseconds> lastDownstreamTxByteSent() const override {
     return duration(last_downstream_tx_byte_sent_);
   }
 
   void onLastDownstreamTxByteSent() override {
-    ASSERT(!last_downstream_tx_byte_sent_.valid());
-    last_downstream_tx_byte_sent_.value(std::chrono::steady_clock::now());
+    ASSERT(!last_downstream_tx_byte_sent_);
+    last_downstream_tx_byte_sent_ = std::chrono::steady_clock::now();
   }
 
-  Optional<std::chrono::nanoseconds> requestComplete() const override {
+  absl::optional<std::chrono::nanoseconds> requestComplete() const override {
     return duration(final_time_);
   }
 
   void onRequestComplete() override {
-    ASSERT(!final_time_.valid());
-    final_time_.value(std::chrono::steady_clock::now());
+    ASSERT(!final_time_);
+    final_time_ = std::chrono::steady_clock::now();
   }
 
   void resetUpstreamTimings() override {
-    first_upstream_tx_byte_sent_ = Optional<MonotonicTime>{};
-    last_upstream_tx_byte_sent_ = Optional<MonotonicTime>{};
-    first_upstream_rx_byte_received_ = Optional<MonotonicTime>{};
-    last_upstream_rx_byte_received_ = Optional<MonotonicTime>{};
+    first_upstream_tx_byte_sent_ = absl::optional<MonotonicTime>{};
+    last_upstream_tx_byte_sent_ = absl::optional<MonotonicTime>{};
+    first_upstream_rx_byte_received_ = absl::optional<MonotonicTime>{};
+    last_upstream_rx_byte_received_ = absl::optional<MonotonicTime>{};
   }
 
   uint64_t bytesReceived() const override { return bytes_received_; }
 
-<<<<<<< HEAD
-  const absl::optional<Http::Protocol>& protocol() const override { return protocol_; }
-  void protocol(Http::Protocol protocol) override { protocol_ = protocol; }
-
-  const absl::optional<uint32_t>& responseCode() const override { return response_code_; }
-=======
-  Optional<Http::Protocol> protocol() const override { return protocol_; }
+  absl::optional<Http::Protocol> protocol() const override { return protocol_; }
 
   void protocol(Http::Protocol protocol) override { protocol_ = protocol; }
 
-  Optional<uint32_t> responseCode() const override { return response_code_; }
->>>>>>> 1db0c7ac
+  absl::optional<uint32_t> responseCode() const override { return response_code_; }
 
   uint64_t bytesSent() const override { return bytes_sent_; }
 
@@ -163,28 +146,19 @@
   }
 
   const Router::RouteEntry* routeEntry() const override { return route_entry_; }
-<<<<<<< HEAD
-
-  absl::optional<Http::Protocol> protocol_;
-  const SystemTime start_time_;
-  const MonotonicTime start_time_monotonic_;
-  absl::optional<std::chrono::microseconds> request_received_duration_;
-  absl::optional<std::chrono::microseconds> response_received_duration_;
-=======
   const SystemTime start_time_;
   const MonotonicTime start_time_monotonic_;
 
-  Optional<MonotonicTime> last_downstream_rx_byte_received;
-  Optional<MonotonicTime> first_upstream_tx_byte_sent_;
-  Optional<MonotonicTime> last_upstream_tx_byte_sent_;
-  Optional<MonotonicTime> first_upstream_rx_byte_received_;
-  Optional<MonotonicTime> last_upstream_rx_byte_received_;
-  Optional<MonotonicTime> first_downstream_tx_byte_sent_;
-  Optional<MonotonicTime> last_downstream_tx_byte_sent_;
-  Optional<MonotonicTime> final_time_;
+  absl::optional<MonotonicTime> last_downstream_rx_byte_received;
+  absl::optional<MonotonicTime> first_upstream_tx_byte_sent_;
+  absl::optional<MonotonicTime> last_upstream_tx_byte_sent_;
+  absl::optional<MonotonicTime> first_upstream_rx_byte_received_;
+  absl::optional<MonotonicTime> last_upstream_rx_byte_received_;
+  absl::optional<MonotonicTime> first_downstream_tx_byte_sent_;
+  absl::optional<MonotonicTime> last_downstream_tx_byte_sent_;
+  absl::optional<MonotonicTime> final_time_;
 
-  Optional<Http::Protocol> protocol_;
->>>>>>> 1db0c7ac
+  absl::optional<Http::Protocol> protocol_;
   uint64_t bytes_received_{};
   absl::optional<uint32_t> response_code_;
   uint64_t bytes_sent_{};
