#!/usr/bin/env bash

# set SPHINX_SKIP_CONFIG_VALIDATION environment variable to true to skip
# validation of configuration examples

. tools/shell_utils.sh

set -e

RELEASE_TAG_REGEX="^refs/tags/v.*"

if [[ "${AZP_BRANCH}" =~ ${RELEASE_TAG_REGEX} ]]; then
  DOCS_TAG="${AZP_BRANCH/refs\/tags\//}"
fi

# We need to set ENVOY_DOCS_VERSION_STRING and ENVOY_DOCS_RELEASE_LEVEL for Sphinx.
# We also validate that the tag and version match at this point if needed.
VERSION_NUMBER=$(cat VERSION)
export DOCKER_IMAGE_TAG_NAME
DOCKER_IMAGE_TAG_NAME=$(echo "$VERSION_NUMBER" | sed -E 's/([0-9]+\.[0-9]+)\.[0-9]+.*/v\1-latest/')
if [[ -n "${DOCS_TAG}" ]]; then
  # Check the git tag matches the version number in the VERSION file.
  if [[ "v${VERSION_NUMBER}" != "${DOCS_TAG}" ]]; then
    echo "Given git tag does not match the VERSION file content:"
    echo "${DOCS_TAG} vs $(cat VERSION)"
    exit 1
  fi
  # Check the version_history.rst contains current release version.
  grep --fixed-strings "$VERSION_NUMBER" docs/root/version_history/current.rst \
    || (echo "Git tag not found in version_history/current.rst" && exit 1)

  # Now that we know there is a match, we can use the tag.
  export ENVOY_DOCS_VERSION_STRING="tag-${DOCS_TAG}"
  export ENVOY_DOCS_RELEASE_LEVEL=tagged
  export ENVOY_BLOB_SHA="${DOCS_TAG}"
else
  BUILD_SHA=$(git rev-parse HEAD)
  export ENVOY_DOCS_VERSION_STRING="${VERSION_NUMBER}"-"${BUILD_SHA:0:6}"
  export ENVOY_DOCS_RELEASE_LEVEL=pre-release
  export ENVOY_BLOB_SHA="$BUILD_SHA"
fi

SCRIPT_DIR="$(dirname "$0")"
SRC_DIR="$(dirname "$SCRIPT_DIR")"
ENVOY_SRCDIR="$(realpath "$SRC_DIR")"
API_DIR="${SRC_DIR}"/api
CONFIGS_DIR="${SRC_DIR}"/configs
BUILD_DIR=build_docs
[[ -z "${DOCS_OUTPUT_DIR}" ]] && DOCS_OUTPUT_DIR=generated/docs
[[ -z "${GENERATED_RST_DIR}" ]] && GENERATED_RST_DIR=generated/rst

rm -rf "${DOCS_OUTPUT_DIR}"
mkdir -p "${DOCS_OUTPUT_DIR}"

rm -rf "${GENERATED_RST_DIR}"
mkdir -p "${GENERATED_RST_DIR}"

export ENVOY_SRCDIR

source_venv "$BUILD_DIR"
pip3 install --require-hashes -r "${SCRIPT_DIR}"/requirements.txt

# Clean up any stale files in the API tree output. Bazel remembers valid cached
# files still.
rm -rf bazel-bin/external/envoy_api_canonical

EXTENSION_DB_PATH="$(realpath "${BUILD_DIR}/extension_db.json")"
rm -rf "${EXTENSION_DB_PATH}"
GENERATED_RST_DIR="$(realpath "${GENERATED_RST_DIR}")"
export EXTENSION_DB_PATH
export GENERATED_RST_DIR

# This is for local RBE setup, should be no-op for builds without RBE setting in bazelrc files.
IFS=" " read -ra BAZEL_BUILD_OPTIONS <<< "${BAZEL_BUILD_OPTIONS:-}"
BAZEL_BUILD_OPTIONS+=(
    "--remote_download_outputs=all"
    "--strategy=protodoc=sandboxed,local"
    "--action_env=ENVOY_BLOB_SHA"
    "--action_env=EXTENSION_DB_PATH")

# Generate RST for the lists of trusted/untrusted extensions in
# intro/arch_overview/security docs.
bazel run "${BAZEL_BUILD_OPTIONS[@]}" //tools/extensions:generate_extension_rst

# Generate RST for external dependency docs in intro/arch_overview/security.
bazel run "${BAZEL_BUILD_OPTIONS[@]}" //tools/dependency:generate_external_dep_rst

function generate_api_rst() {
  local proto_target
  declare -r API_VERSION=$1
  echo "Generating ${API_VERSION} API RST..."

  # Generate the extensions docs
  bazel build "${BAZEL_BUILD_OPTIONS[@]}" @envoy_api_canonical//:"${API_VERSION}"_protos --aspects \
    tools/protodoc/protodoc.bzl%protodoc_aspect --output_groups=rst

  # Fill in boiler plate for extensions that have google.protobuf.Empty as their
  # config. We only have v2 support here for version history anchors, which don't point at any empty
  # configs.
  bazel run "${BAZEL_BUILD_OPTIONS[@]}" //tools/protodoc:generate_empty \
        "${PWD}"/docs/empty_extensions.json "${GENERATED_RST_DIR}/api-${API_VERSION}"/config

  # We do ** matching below to deal with Bazel cache blah (source proto artifacts
  # are nested inside source package targets).
  shopt -s globstar

  # Find all source protos.
  proto_target=$(bazel query "labels(srcs, labels(deps, @envoy_api_canonical//:${API_VERSION}_protos))")
  declare -r proto_target

  # Only copy in the protos we care about and know how to deal with in protodoc.
  for p in ${proto_target}
  do
    declare PROTO_FILE_WITHOUT_PREFIX="${p#@envoy_api_canonical//}"
    declare PROTO_FILE_CANONICAL="${PROTO_FILE_WITHOUT_PREFIX/://}"
    # We use ** glob matching here to deal with the fact that we have something
    # like
    # bazel-bin/external/envoy_api_canonical/envoy/admin/v2alpha/pkg/envoy/admin/v2alpha/certs.proto.proto
    # and we don't want to have to do a nested loop and slow bazel query to
    # recover the canonical package part of the path.
    declare SRCS=(bazel-bin/external/envoy_api_canonical/**/"${PROTO_FILE_CANONICAL}.rst")
    # While we may have reformatted the file multiple times due to the transitive
    # dependencies in the aspect above, they all look the same. So, just pick an
    # arbitrary match and we're done.
    declare SRC="${SRCS[0]}"
    declare DST="${GENERATED_RST_DIR}/api-${API_VERSION}/${PROTO_FILE_CANONICAL#envoy/}".rst

    mkdir -p "$(dirname "${DST}")"
    cp -f "${SRC}" "$(dirname "${DST}")"
  done
}

generate_api_rst v3

<<<<<<< HEAD
=======
# Fixup anchors and references in v3 so they form a distinct namespace.
# TODO(htuch): Do this in protodoc generation in the future.
find "${GENERATED_RST_DIR}"/api-v3 -name "*.rst" -print0 | xargs -0 sed -i -e "s#envoy_api_#envoy_v3_api_#g"
find "${GENERATED_RST_DIR}"/api-v3 -name "*.rst" -print0 | xargs -0 sed -i -e "s#config_resource_monitors#v3_config_resource_monitors#g"

# TODO(phlax): Remove this once above is removed
find "${GENERATED_RST_DIR}"/api-v3 -name "*.rst" -print0 | xargs -0 sed -i -e "s#envoy_v2_api_#envoy_api_#g"

>>>>>>> 85a8570c
# xDS protocol spec.
mkdir -p "${GENERATED_RST_DIR}/api-docs"
cp -f "${API_DIR}"/xds_protocol.rst "${GENERATED_RST_DIR}/api-docs/xds_protocol.rst"
# Edge hardening example YAML.
mkdir -p "${GENERATED_RST_DIR}"/configuration/best_practices
cp -f "${CONFIGS_DIR}"/google-vrp/envoy-edge.yaml "${GENERATED_RST_DIR}"/configuration/best_practices

copy_example_configs () {
    mkdir -p "${GENERATED_RST_DIR}/start/sandboxes/_include"
    cp -a "${SRC_DIR}"/examples/* "${GENERATED_RST_DIR}/start/sandboxes/_include"
}

copy_example_configs

rsync -rav  "${API_DIR}/diagrams" "${GENERATED_RST_DIR}/api-docs"

rsync -av \
      "${SCRIPT_DIR}"/root/ \
      "${SCRIPT_DIR}"/conf.py \
      "${SCRIPT_DIR}"/redirects.txt \
      "${SCRIPT_DIR}"/_ext \
      "${GENERATED_RST_DIR}"

# Merge generated redirects
jq -r 'with_entries(.key |= sub("^envoy/";"api-v3/")) | with_entries(.value |= sub("^envoy/";"api-v2/")) | to_entries[] | "\(.value)\t\t\(.key)"' docs/v2_mapping.json >> "${GENERATED_RST_DIR}"/redirects.txt

# To speed up validate_fragment invocations in validating_code_block
bazel build "${BAZEL_BUILD_OPTIONS[@]}" //tools/config_validation:validate_fragment

sphinx-build -W --keep-going -b html "${GENERATED_RST_DIR}" "${DOCS_OUTPUT_DIR}"<|MERGE_RESOLUTION|>--- conflicted
+++ resolved
@@ -132,17 +132,6 @@
 
 generate_api_rst v3
 
-<<<<<<< HEAD
-=======
-# Fixup anchors and references in v3 so they form a distinct namespace.
-# TODO(htuch): Do this in protodoc generation in the future.
-find "${GENERATED_RST_DIR}"/api-v3 -name "*.rst" -print0 | xargs -0 sed -i -e "s#envoy_api_#envoy_v3_api_#g"
-find "${GENERATED_RST_DIR}"/api-v3 -name "*.rst" -print0 | xargs -0 sed -i -e "s#config_resource_monitors#v3_config_resource_monitors#g"
-
-# TODO(phlax): Remove this once above is removed
-find "${GENERATED_RST_DIR}"/api-v3 -name "*.rst" -print0 | xargs -0 sed -i -e "s#envoy_v2_api_#envoy_api_#g"
-
->>>>>>> 85a8570c
 # xDS protocol spec.
 mkdir -p "${GENERATED_RST_DIR}/api-docs"
 cp -f "${API_DIR}"/xds_protocol.rst "${GENERATED_RST_DIR}/api-docs/xds_protocol.rst"
