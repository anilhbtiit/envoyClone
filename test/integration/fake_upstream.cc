#include "test/integration/fake_upstream.h"

#include <chrono>
#include <cstdint>
#include <memory>
#include <string>

#include "common/buffer/buffer_impl.h"
#include "common/config/utility.h"
#include "common/http/header_map_impl.h"
#include "common/http/http1/codec_impl.h"
#include "common/http/http2/codec_impl.h"
#include "common/network/address_impl.h"
#include "common/network/listen_socket_impl.h"
#include "common/network/socket_option_factory.h"
#include "common/network/utility.h"

#ifdef ENVOY_ENABLE_QUIC
#include "common/quic/codec_impl.h"
#endif

#include "server/connection_handler_impl.h"

#include "test/test_common/network_utility.h"
#include "test/test_common/utility.h"

#include "absl/strings/str_cat.h"
#include "absl/synchronization/notification.h"

using namespace std::chrono_literals;

using std::chrono::milliseconds;
using testing::AssertionFailure;
using testing::AssertionResult;
using testing::AssertionSuccess;

namespace Envoy {

FakeStream::FakeStream(FakeHttpConnection& parent, Http::ResponseEncoder& encoder,
                       Event::TestTimeSystem& time_system)
    : parent_(parent), encoder_(encoder), time_system_(time_system) {
  encoder.getStream().addCallbacks(*this);
}

void FakeStream::decodeHeaders(Http::RequestHeaderMapPtr&& headers, bool end_stream) {
  absl::MutexLock lock(&lock_);
  headers_ = std::move(headers);
  setEndStream(end_stream);
}

void FakeStream::decodeData(Buffer::Instance& data, bool end_stream) {
  received_data_ = true;
  absl::MutexLock lock(&lock_);
  body_.add(data);
  setEndStream(end_stream);
}

void FakeStream::decodeTrailers(Http::RequestTrailerMapPtr&& trailers) {
  absl::MutexLock lock(&lock_);
  setEndStream(true);
  trailers_ = std::move(trailers);
}

void FakeStream::decodeMetadata(Http::MetadataMapPtr&& metadata_map_ptr) {
  for (const auto& metadata : *metadata_map_ptr) {
    duplicated_metadata_key_count_[metadata.first]++;
    metadata_map_.insert(metadata);
  }
}

void FakeStream::postToConnectionThread(std::function<void()> cb) {
  parent_.postToConnectionThread(cb);
}

void FakeStream::encode100ContinueHeaders(const Http::ResponseHeaderMap& headers) {
  std::shared_ptr<Http::ResponseHeaderMap> headers_copy(
      Http::createHeaderMap<Http::ResponseHeaderMapImpl>(headers));
  postToConnectionThread([this, headers_copy]() -> void {
    {
      absl::MutexLock lock(&lock_);
      if (!parent_.connected() || saw_reset_) {
        // Encoded already deleted.
        return;
      }
    }
    encoder_.encode100ContinueHeaders(*headers_copy);
  });
}

void FakeStream::encodeHeaders(const Http::HeaderMap& headers, bool end_stream) {
  std::shared_ptr<Http::ResponseHeaderMap> headers_copy(
      Http::createHeaderMap<Http::ResponseHeaderMapImpl>(headers));
  if (add_served_by_header_) {
    headers_copy->addCopy(Http::LowerCaseString("x-served-by"),
                          parent_.connection().addressProvider().localAddress()->asString());
  }

  postToConnectionThread([this, headers_copy, end_stream]() -> void {
    {
      absl::MutexLock lock(&lock_);
      if (!parent_.connected() || saw_reset_) {
        // Encoded already deleted.
        return;
      }
    }
    encoder_.encodeHeaders(*headers_copy, end_stream);
  });
}

void FakeStream::encodeData(absl::string_view data, bool end_stream) {
  postToConnectionThread([this, data, end_stream]() -> void {
    {
      absl::MutexLock lock(&lock_);
      if (!parent_.connected() || saw_reset_) {
        // Encoded already deleted.
        return;
      }
    }
    Buffer::OwnedImpl fake_data(data.data(), data.size());
    encoder_.encodeData(fake_data, end_stream);
  });
}

void FakeStream::encodeData(uint64_t size, bool end_stream) {
  postToConnectionThread([this, size, end_stream]() -> void {
    {
      absl::MutexLock lock(&lock_);
      if (!parent_.connected() || saw_reset_) {
        // Encoded already deleted.
        return;
      }
    }
    Buffer::OwnedImpl data(std::string(size, 'a'));
    encoder_.encodeData(data, end_stream);
  });
}

void FakeStream::encodeData(Buffer::Instance& data, bool end_stream) {
  std::shared_ptr<Buffer::Instance> data_copy = std::make_shared<Buffer::OwnedImpl>(data);
  postToConnectionThread([this, data_copy, end_stream]() -> void {
    {
      absl::MutexLock lock(&lock_);
      if (!parent_.connected() || saw_reset_) {
        // Encoded already deleted.
        return;
      }
    }
    encoder_.encodeData(*data_copy, end_stream);
  });
}

void FakeStream::encodeTrailers(const Http::HeaderMap& trailers) {
  std::shared_ptr<Http::ResponseTrailerMap> trailers_copy(
      Http::createHeaderMap<Http::ResponseTrailerMapImpl>(trailers));
  postToConnectionThread([this, trailers_copy]() -> void {
    {
      absl::MutexLock lock(&lock_);
      if (!parent_.connected() || saw_reset_) {
        // Encoded already deleted.
        return;
      }
    }
    encoder_.encodeTrailers(*trailers_copy);
  });
}

void FakeStream::encodeResetStream() {
  postToConnectionThread([this]() -> void {
    {
      absl::MutexLock lock(&lock_);
      if (!parent_.connected() || saw_reset_) {
        // Encoded already deleted.
        return;
      }
    }
    encoder_.getStream().resetStream(Http::StreamResetReason::LocalReset);
  });
}

void FakeStream::encodeMetadata(const Http::MetadataMapVector& metadata_map_vector) {
  postToConnectionThread([this, &metadata_map_vector]() -> void {
    {
      absl::MutexLock lock(&lock_);
      if (!parent_.connected() || saw_reset_) {
        // Encoded already deleted.
        return;
      }
    }
    encoder_.encodeMetadata(metadata_map_vector);
  });
}

void FakeStream::readDisable(bool disable) {
  postToConnectionThread([this, disable]() -> void {
    {
      absl::MutexLock lock(&lock_);
      if (!parent_.connected() || saw_reset_) {
        // Encoded already deleted.
        return;
      }
    }
    encoder_.getStream().readDisable(disable);
  });
}

void FakeStream::onResetStream(Http::StreamResetReason, absl::string_view) {
  absl::MutexLock lock(&lock_);
  saw_reset_ = true;
}

AssertionResult FakeStream::waitForHeadersComplete(milliseconds timeout) {
  absl::MutexLock lock(&lock_);
  const auto reached = [this]()
                           ABSL_EXCLUSIVE_LOCKS_REQUIRED(lock_) { return headers_ != nullptr; };
  if (!time_system_.waitFor(lock_, absl::Condition(&reached), timeout)) {
    return AssertionFailure() << "Timed out waiting for headers.";
  }
  return AssertionSuccess();
}

namespace {
// Perform a wait on a condition while still allowing for periodic client dispatcher runs that
// occur on the current thread.
bool waitForWithDispatcherRun(Event::TestTimeSystem& time_system, absl::Mutex& lock,
                              const std::function<bool()>& condition,
                              Event::Dispatcher& client_dispatcher, milliseconds timeout)
    ABSL_EXCLUSIVE_LOCKS_REQUIRED(lock) {
  Event::TestTimeSystem::RealTimeBound bound(timeout);
  while (bound.withinBound()) {
    // Wake up every 5ms to run the client dispatcher.
    if (time_system.waitFor(lock, absl::Condition(&condition), 5ms)) {
      return true;
    }

    // Run the client dispatcher since we may need to process window updates, etc.
    client_dispatcher.run(Event::Dispatcher::RunType::NonBlock);
  }
  return false;
}
} // namespace

AssertionResult FakeStream::waitForData(Event::Dispatcher& client_dispatcher, uint64_t body_length,
                                        milliseconds timeout) {
  absl::MutexLock lock(&lock_);
  if (!waitForWithDispatcherRun(
          time_system_, lock_,
          [this, body_length]()
              ABSL_EXCLUSIVE_LOCKS_REQUIRED(lock_) { return (body_.length() >= body_length); },
          client_dispatcher, timeout)) {
    return AssertionFailure() << "Timed out waiting for data.";
  }
  return AssertionSuccess();
}

AssertionResult FakeStream::waitForData(Event::Dispatcher& client_dispatcher,
                                        absl::string_view data, milliseconds timeout) {
  auto succeeded = waitForData(client_dispatcher, data.length(), timeout);
  if (succeeded) {
    Buffer::OwnedImpl buffer(data.data(), data.length());
    if (!TestUtility::buffersEqual(body(), buffer)) {
      return AssertionFailure() << body().toString() << " not equal to " << data;
    }
  }
  return succeeded;
}

AssertionResult FakeStream::waitForEndStream(Event::Dispatcher& client_dispatcher,
                                             milliseconds timeout) {
  absl::MutexLock lock(&lock_);
  if (!waitForWithDispatcherRun(
          time_system_, lock_,
          [this]() ABSL_EXCLUSIVE_LOCKS_REQUIRED(lock_) { return end_stream_; }, client_dispatcher,
          timeout)) {
    return AssertionFailure() << "Timed out waiting for end of stream.";
  }
  return AssertionSuccess();
}

AssertionResult FakeStream::waitForReset(milliseconds timeout) {
  absl::MutexLock lock(&lock_);
  if (!time_system_.waitFor(lock_, absl::Condition(&saw_reset_), timeout)) {
    return AssertionFailure() << "Timed out waiting for reset.";
  }
  return AssertionSuccess();
}

void FakeStream::startGrpcStream() {
  encodeHeaders(Http::TestResponseHeaderMapImpl{{":status", "200"}}, false);
}

void FakeStream::finishGrpcStream(Grpc::Status::GrpcStatus status) {
  encodeTrailers(Http::TestResponseTrailerMapImpl{
      {"grpc-status", std::to_string(static_cast<uint32_t>(status))}});
}

// The TestHttp1ServerConnectionImpl outlives its underlying Network::Connection
// so must not access the Connection on teardown. To achieve this, clear the
// read disable calls to avoid checking / editing the Connection blocked state.
class TestHttp1ServerConnectionImpl : public Http::Http1::ServerConnectionImpl {
public:
  using Http::Http1::ServerConnectionImpl::ServerConnectionImpl;

  Http::Http1::ParserStatus onMessageCompleteBase() override {
    auto rc = ServerConnectionImpl::onMessageCompleteBase();

    if (activeRequest().has_value() && activeRequest().value().request_decoder_) {
      // Undo the read disable from the base class - we have many tests which
      // waitForDisconnect after a full request has been read which will not
      // receive the disconnect if reading is disabled.
      activeRequest().value().response_encoder_.readDisable(false);
    }
    return rc;
  }
  ~TestHttp1ServerConnectionImpl() override {
    if (activeRequest().has_value()) {
      activeRequest().value().response_encoder_.clearReadDisableCallsForTests();
    }
  }
};

FakeHttpConnection::FakeHttpConnection(
    FakeUpstream& fake_upstream, SharedConnectionWrapper& shared_connection, Http::CodecType type,
    Event::TestTimeSystem& time_system, uint32_t max_request_headers_kb,
    uint32_t max_request_headers_count,
    envoy::config::core::v3::HttpProtocolOptions::HeadersWithUnderscoresAction
        headers_with_underscores_action)
    : FakeConnectionBase(shared_connection, time_system), type_(type) {
  ASSERT(max_request_headers_count != 0);
  if (type == Http::CodecType::HTTP1) {
    Http::Http1Settings http1_settings;
    // For the purpose of testing, we always have the upstream encode the trailers if any
    http1_settings.enable_trailers_ = true;
    Http::Http1::CodecStats& stats = fake_upstream.http1CodecStats();
    codec_ = std::make_unique<TestHttp1ServerConnectionImpl>(
        shared_connection_.connection(), stats, *this, http1_settings, max_request_headers_kb,
        max_request_headers_count, headers_with_underscores_action);
  } else if (type == Http::CodecType::HTTP2) {
    envoy::config::core::v3::Http2ProtocolOptions http2_options = fake_upstream.http2Options();
    Http::Http2::CodecStats& stats = fake_upstream.http2CodecStats();
    codec_ = std::make_unique<Http::Http2::ServerConnectionImpl>(
        shared_connection_.connection(), *this, stats, random_, http2_options,
        max_request_headers_kb, max_request_headers_count, headers_with_underscores_action);
  } else {
    ASSERT(type == Http::CodecType::HTTP3);
#ifdef ENVOY_ENABLE_QUIC
    Http::Http3::CodecStats& stats = fake_upstream.http3CodecStats();
    codec_ = std::make_unique<Quic::QuicHttpServerConnectionImpl>(
        dynamic_cast<Quic::EnvoyQuicServerSession&>(shared_connection_.connection()), *this, stats,
        fake_upstream.http3Options(), max_request_headers_kb, max_request_headers_count,
        headers_with_underscores_action);
#else
    ASSERT(false, "running a QUIC integration test without compiling QUIC");
#endif
  }
  shared_connection_.connection().addReadFilter(
      Network::ReadFilterSharedPtr{new ReadFilter(*this)});
}

AssertionResult FakeConnectionBase::close(std::chrono::milliseconds timeout) {
  ENVOY_LOG(trace, "FakeConnectionBase close");
  if (!shared_connection_.connected()) {
    return AssertionSuccess();
  }
  return shared_connection_.executeOnDispatcher(
      [](Network::Connection& connection) {
        connection.close(Network::ConnectionCloseType::FlushWrite);
      },
      timeout);
}

AssertionResult FakeConnectionBase::readDisable(bool disable, std::chrono::milliseconds timeout) {
  return shared_connection_.executeOnDispatcher(
      [disable](Network::Connection& connection) { connection.readDisable(disable); }, timeout);
}

Http::RequestDecoder& FakeHttpConnection::newStream(Http::ResponseEncoder& encoder, bool) {
  absl::MutexLock lock(&lock_);
  new_streams_.emplace_back(new FakeStream(*this, encoder, time_system_));
  return *new_streams_.back();
}

void FakeHttpConnection::onGoAway(Http::GoAwayErrorCode code) {
  ASSERT(type_ >= Http::CodecType::HTTP2);
  // Usually indicates connection level errors, no operations are needed since
  // the connection will be closed soon.
  ENVOY_LOG(info, "FakeHttpConnection receives GOAWAY: ", code);
}

void FakeHttpConnection::encodeGoAway() {
  ASSERT(type_ >= Http::CodecType::HTTP2);

  postToConnectionThread([this]() { codec_->goAway(); });
}

void FakeHttpConnection::encodeProtocolError() {
  ASSERT(type_ >= Http::CodecType::HTTP2);

  Http::Http2::ServerConnectionImpl* codec =
      dynamic_cast<Http::Http2::ServerConnectionImpl*>(codec_.get());
  ASSERT(codec != nullptr);
  postToConnectionThread([codec]() {
    Http::Status status = codec->protocolErrorForTest();
    ASSERT(Http::getStatusCode(status) == Http::StatusCode::CodecProtocolError);
  });
}

AssertionResult FakeConnectionBase::waitForDisconnect(milliseconds timeout) {
  ENVOY_LOG(trace, "FakeConnectionBase waiting for disconnect");
  absl::MutexLock lock(&lock_);
  const auto reached = [this]() ABSL_EXCLUSIVE_LOCKS_REQUIRED(lock_) {
    return !shared_connection_.connectedLockHeld();
  };

  if (!time_system_.waitFor(lock_, absl::Condition(&reached), timeout)) {
    if (timeout == TestUtility::DefaultTimeout) {
      ADD_FAILURE() << "Please don't waitForDisconnect with a 5s timeout if failure is expected\n";
    }
    return AssertionFailure() << "Timed out waiting for disconnect.";
  }
  ENVOY_LOG(trace, "FakeConnectionBase done waiting for disconnect");
  return AssertionSuccess();
}

AssertionResult FakeConnectionBase::waitForHalfClose(milliseconds timeout) {
  absl::MutexLock lock(&lock_);
  if (!time_system_.waitFor(lock_, absl::Condition(&half_closed_), timeout)) {
    return AssertionFailure() << "Timed out waiting for half close.";
  }
  return AssertionSuccess();
}

void FakeConnectionBase::postToConnectionThread(std::function<void()> cb) {
  ++pending_cbs_;
  dispatcher_.post([this, cb]() {
    cb();
    --pending_cbs_;
  });
}

AssertionResult FakeHttpConnection::waitForNewStream(Event::Dispatcher& client_dispatcher,
                                                     FakeStreamPtr& stream,
                                                     std::chrono::milliseconds timeout) {
  absl::MutexLock lock(&lock_);
  if (!waitForWithDispatcherRun(
          time_system_, lock_,
          [this]() ABSL_EXCLUSIVE_LOCKS_REQUIRED(lock_) { return !new_streams_.empty(); },
          client_dispatcher, timeout)) {
    return AssertionFailure() << "Timed out waiting for new stream.";
  }
  stream = std::move(new_streams_.front());
  new_streams_.pop_front();
  return AssertionSuccess();
}

FakeUpstream::FakeUpstream(const std::string& uds_path, const FakeUpstreamConfig& config)
    : FakeUpstream(Network::Test::createRawBufferSocketFactory(),
                   Network::SocketPtr{new Network::UdsListenSocket(
                       std::make_shared<Network::Address::PipeInstance>(uds_path))},
                   config) {}

static Network::SocketPtr
makeTcpListenSocket(const Network::Address::InstanceConstSharedPtr& address) {
  return std::make_unique<Network::TcpListenSocket>(address, nullptr, true);
}

static Network::Address::InstanceConstSharedPtr makeAddress(uint32_t port,
                                                            Network::Address::IpVersion version) {
  return Network::Utility::parseInternetAddress(Network::Test::getLoopbackAddressString(version),
                                                port);
}

static Network::SocketPtr
makeUdpListenSocket(const Network::Address::InstanceConstSharedPtr& address) {
  auto socket = std::make_unique<Network::UdpListenSocket>(address, nullptr, true);
  // TODO(mattklein123): These options are set in multiple locations. We should centralize them for
  // UDP listeners.
  socket->addOptions(Network::SocketOptionFactory::buildIpPacketInfoOptions());
  socket->addOptions(Network::SocketOptionFactory::buildRxQueueOverFlowOptions());
  return socket;
}

static Network::SocketPtr
makeListenSocket(const FakeUpstreamConfig& config,
                 const Network::Address::InstanceConstSharedPtr& address) {
  return (config.udp_fake_upstream_.has_value() ? makeUdpListenSocket(address)
                                                : makeTcpListenSocket(address));
}

FakeUpstream::FakeUpstream(uint32_t port, Network::Address::IpVersion version,
                           const FakeUpstreamConfig& config)
    : FakeUpstream(Network::Test::createRawBufferSocketFactory(),
                   makeListenSocket(config, makeAddress(port, version)), config) {}

FakeUpstream::FakeUpstream(Network::TransportSocketFactoryPtr&& transport_socket_factory,
                           const Network::Address::InstanceConstSharedPtr& address,
                           const FakeUpstreamConfig& config)
    : FakeUpstream(std::move(transport_socket_factory), makeListenSocket(config, address), config) {
}

FakeUpstream::FakeUpstream(Network::TransportSocketFactoryPtr&& transport_socket_factory,
                           uint32_t port, Network::Address::IpVersion version,
                           const FakeUpstreamConfig& config)
    : FakeUpstream(std::move(transport_socket_factory),
                   makeListenSocket(config, makeAddress(port, version)), config) {}

FakeUpstream::FakeUpstream(Network::TransportSocketFactoryPtr&& transport_socket_factory,
                           Network::SocketPtr&& listen_socket, const FakeUpstreamConfig& config)
    : http_type_(config.upstream_protocol_), http2_options_(config.http2_options_),
      http3_options_(config.http3_options_),
      socket_(Network::SocketSharedPtr(listen_socket.release())),
      socket_factory_(std::make_shared<FakeListenSocketFactory>(socket_)),
      api_(Api::createApiForTest(stats_store_)), time_system_(config.time_system_),
      dispatcher_(api_->allocateDispatcher("fake_upstream")),
      handler_(new Server::ConnectionHandlerImpl(*dispatcher_, 0)), config_(config),
      read_disable_on_new_connection_(true), enable_half_close_(config.enable_half_close_),
<<<<<<< HEAD
      listener_(*this, http_type_ == Http::CodecType::HTTP3),
      filter_chain_(Network::Test::createEmptyFilterChain(std::move(transport_socket_factory))) {
=======
      listener_(*this, http_type_ == FakeHttpConnection::Type::HTTP3),
      filter_chain_(Network::Test::createEmptyFilterChain(std::move(transport_socket_factory))),
      stats_scope_(stats_store_.createScope("test_server_scope")) {
>>>>>>> e9a149e4
  ENVOY_LOG(info, "starting fake server at {}. UDP={} codec={}", localAddress()->asString(),
            config.udp_fake_upstream_.has_value(), FakeHttpConnection::typeToString(http_type_));
  if (config.udp_fake_upstream_.has_value() &&
      config.udp_fake_upstream_->max_rx_datagram_size_.has_value()) {
    listener_.udp_listener_config_.config_.mutable_downstream_socket_config()
        ->mutable_max_rx_datagram_size()
        ->set_value(config.udp_fake_upstream_->max_rx_datagram_size_.value());
  }
  thread_ = api_->threadFactory().createThread([this]() -> void { threadRoutine(); });
  server_initialized_.waitReady();
}

FakeUpstream::~FakeUpstream() { cleanUp(); };

void FakeUpstream::cleanUp() {
  if (thread_.get()) {
    dispatcher_->exit();
    thread_->join();
    thread_.reset();
  }
}

bool FakeUpstream::createNetworkFilterChain(Network::Connection& connection,
                                            const std::vector<Network::FilterFactoryCb>&) {
  absl::MutexLock lock(&lock_);
  if (read_disable_on_new_connection_ && http_type_ != Http::CodecType::HTTP3) {
    // Disable early close detection to avoid closing the network connection before full
    // initialization is complete.
    connection.detectEarlyCloseWhenReadDisabled(false);
    connection.readDisable(true);
  }
  auto connection_wrapper = std::make_unique<SharedConnectionWrapper>(connection);

  LinkedList::moveIntoListBack(std::move(connection_wrapper), new_connections_);

  // Normally we don't associate a logical network connection with a FakeHttpConnection  until
  // waitForHttpConnection is called, but QUIC needs to be set up as packets come in, so we do
  // not lazily create for HTTP/3
  if (http_type_ == Http::CodecType::HTTP3) {
    quic_connections_.push_back(std::make_unique<FakeHttpConnection>(
        *this, consumeConnection(), http_type_, time_system_, config_.max_request_headers_kb_,
        config_.max_request_headers_count_, config_.headers_with_underscores_action_));
    quic_connections_.back()->initialize();
  }
  return true;
}

bool FakeUpstream::createListenerFilterChain(Network::ListenerFilterManager&) { return true; }

void FakeUpstream::createUdpListenerFilterChain(Network::UdpListenerFilterManager& udp_listener,
                                                Network::UdpReadFilterCallbacks& callbacks) {
  udp_listener.addReadFilter(std::make_unique<FakeUdpFilter>(*this, callbacks));
}

void FakeUpstream::threadRoutine() {
  handler_->addListener(absl::nullopt, listener_);
  server_initialized_.setReady();
  dispatcher_->run(Event::Dispatcher::RunType::Block);
  handler_.reset();
  {
    absl::MutexLock lock(&lock_);
    new_connections_.clear();
    quic_connections_.clear();
    consumed_connections_.clear();
  }
}

AssertionResult FakeUpstream::waitForHttpConnection(Event::Dispatcher& client_dispatcher,
                                                    FakeHttpConnectionPtr& connection,
                                                    milliseconds timeout) {
  {
    absl::MutexLock lock(&lock_);

    // As noted in createNetworkFilterChain, HTTP3 FakeHttpConnections are not
    // lazily created, so HTTP3 needs a different wait path here.
    if (http_type_ == Http::CodecType::HTTP3) {
      if (quic_connections_.empty() &&
          !waitForWithDispatcherRun(
              time_system_, lock_,
              [this]() ABSL_EXCLUSIVE_LOCKS_REQUIRED(lock_) { return !quic_connections_.empty(); },
              client_dispatcher, timeout)) {
        return AssertionFailure() << "Timed out waiting for new quic connection.";
      }
      if (!quic_connections_.empty()) {
        connection = std::move(quic_connections_.front());
        quic_connections_.pop_front();
        return AssertionSuccess();
      }
    }

    if (!waitForWithDispatcherRun(
            time_system_, lock_,
            [this]() ABSL_EXCLUSIVE_LOCKS_REQUIRED(lock_) { return !new_connections_.empty(); },
            client_dispatcher, timeout)) {
      if (timeout == TestUtility::DefaultTimeout) {
        ADD_FAILURE()
            << "Please don't waitForHttpConnection with a 5s timeout if failure is expected\n";
      }
      return AssertionFailure() << "Timed out waiting for new connection.";
    }
  }
  return runOnDispatcherThreadAndWait([&]() {
    absl::MutexLock lock(&lock_);
    connection = std::make_unique<FakeHttpConnection>(
        *this, consumeConnection(), http_type_, time_system_, config_.max_request_headers_kb_,
        config_.max_request_headers_count_, config_.headers_with_underscores_action_);
    connection->initialize();
    return AssertionSuccess();
  });
}

AssertionResult
FakeUpstream::waitForHttpConnection(Event::Dispatcher& client_dispatcher,
                                    std::vector<std::unique_ptr<FakeUpstream>>& upstreams,
                                    FakeHttpConnectionPtr& connection, milliseconds timeout) {
  if (upstreams.empty()) {
    return AssertionFailure() << "No upstreams configured.";
  }
  Event::TestTimeSystem::RealTimeBound bound(timeout);
  while (bound.withinBound()) {
    for (auto& it : upstreams) {
      FakeUpstream& upstream = *it;
      {
        absl::MutexLock lock(&upstream.lock_);
        if (!waitForWithDispatcherRun(
                upstream.time_system_, upstream.lock_,
                [&upstream]() ABSL_EXCLUSIVE_LOCKS_REQUIRED(upstream.lock_) {
                  return !upstream.new_connections_.empty();
                },
                client_dispatcher, 5ms)) {
          continue;
        }
      }

      return upstream.runOnDispatcherThreadAndWait([&]() {
        absl::MutexLock lock(&upstream.lock_);
        connection = std::make_unique<FakeHttpConnection>(
            upstream, upstream.consumeConnection(), upstream.http_type_, upstream.timeSystem(),
            Http::DEFAULT_MAX_REQUEST_HEADERS_KB, Http::DEFAULT_MAX_HEADERS_COUNT,
            envoy::config::core::v3::HttpProtocolOptions::ALLOW);
        connection->initialize();
        return AssertionSuccess();
      });
    }
  }
  return AssertionFailure() << "Timed out waiting for HTTP connection.";
}

AssertionResult FakeUpstream::waitForRawConnection(FakeRawConnectionPtr& connection,
                                                   milliseconds timeout) {
  {
    absl::MutexLock lock(&lock_);
    const auto reached = [this]() ABSL_EXCLUSIVE_LOCKS_REQUIRED(lock_) {
      return !new_connections_.empty();
    };

    ENVOY_LOG(debug, "waiting for raw connection");
    if (!time_system_.waitFor(lock_, absl::Condition(&reached), timeout)) {
      return AssertionFailure() << "Timed out waiting for raw connection";
    }
  }

  return runOnDispatcherThreadAndWait([&]() {
    absl::MutexLock lock(&lock_);
    connection = makeRawConnection(consumeConnection(), timeSystem());
    connection->initialize();
    // Skip enableHalfClose if the connection is already disconnected.
    if (connection->connected()) {
      connection->connection().enableHalfClose(enable_half_close_);
    }
    return AssertionSuccess();
  });
}

SharedConnectionWrapper& FakeUpstream::consumeConnection() {
  ASSERT(!new_connections_.empty());
  auto* const connection_wrapper = new_connections_.front().get();
  // Skip the thread safety check if the network connection has already been freed since there's no
  // alternate way to get access to the dispatcher.
  ASSERT(!connection_wrapper->connected() || connection_wrapper->dispatcher().isThreadSafe());
  connection_wrapper->setParented();
  connection_wrapper->moveBetweenLists(new_connections_, consumed_connections_);
  if (read_disable_on_new_connection_ && connection_wrapper->connected() &&
      http_type_ != Http::CodecType::HTTP3) {
    // Re-enable read and early close detection.
    auto& connection = connection_wrapper->connection();
    connection.detectEarlyCloseWhenReadDisabled(true);
    connection.readDisable(false);
  }
  return *connection_wrapper;
}

testing::AssertionResult FakeUpstream::waitForUdpDatagram(Network::UdpRecvData& data_to_fill,
                                                          std::chrono::milliseconds timeout) {
  absl::MutexLock lock(&lock_);
  const auto reached = [this]() ABSL_EXCLUSIVE_LOCKS_REQUIRED(lock_) {
    return !received_datagrams_.empty();
  };

  if (!time_system_.waitFor(lock_, absl::Condition(&reached), timeout)) {
    return AssertionFailure() << "Timed out waiting for UDP datagram.";
  }

  data_to_fill = std::move(received_datagrams_.front());
  received_datagrams_.pop_front();
  return AssertionSuccess();
}

void FakeUpstream::onRecvDatagram(Network::UdpRecvData& data) {
  absl::MutexLock lock(&lock_);
  received_datagrams_.emplace_back(std::move(data));
}

AssertionResult FakeUpstream::runOnDispatcherThreadAndWait(std::function<AssertionResult()> cb,
                                                           std::chrono::milliseconds timeout) {
  auto result = std::make_shared<AssertionResult>(AssertionSuccess());
  auto done = std::make_shared<absl::Notification>();
  ASSERT(!dispatcher_->isThreadSafe());
  dispatcher_->post([&]() {
    *result = cb();
    done->Notify();
  });
  RELEASE_ASSERT(done->WaitForNotificationWithTimeout(absl::FromChrono(timeout)),
                 "Timed out waiting for cb to run on dispatcher");
  return *result;
}

void FakeUpstream::sendUdpDatagram(const std::string& buffer,
                                   const Network::Address::InstanceConstSharedPtr& peer) {
  dispatcher_->post([this, buffer, peer] {
    const auto rc = Network::Utility::writeToSocket(socket_->ioHandle(), Buffer::OwnedImpl(buffer),
                                                    nullptr, *peer);
    EXPECT_TRUE(rc.rc_ == buffer.length());
  });
}

testing::AssertionResult FakeUpstream::rawWriteConnection(uint32_t index, const std::string& data,
                                                          bool end_stream,
                                                          std::chrono::milliseconds timeout) {
  absl::MutexLock lock(&lock_);
  auto iter = consumed_connections_.begin();
  std::advance(iter, index);
  return (*iter)->executeOnDispatcher(
      [data, end_stream](Network::Connection& connection) {
        ASSERT(connection.state() == Network::Connection::State::Open);
        Buffer::OwnedImpl buffer(data);
        connection.write(buffer, end_stream);
      },
      timeout);
}

FakeRawConnection::~FakeRawConnection() {
  // If the filter was already deleted, it means the shared_connection_ was too, so don't try to
  // access it.
  if (auto filter = read_filter_.lock(); filter != nullptr) {
    EXPECT_TRUE(shared_connection_.executeOnDispatcher(
        [filter = std::move(filter)](Network::Connection& connection) {
          connection.removeReadFilter(filter);
        }));
  }
}

void FakeRawConnection::initialize() {
  FakeConnectionBase::initialize();
  Network::ReadFilterSharedPtr filter{new ReadFilter(*this)};
  read_filter_ = filter;
  if (!shared_connection_.connected()) {
    ENVOY_LOG(warn, "FakeRawConnection::initialize: network connection is already disconnected");
    return;
  }
  ASSERT(shared_connection_.dispatcher().isThreadSafe());
  shared_connection_.connection().addReadFilter(filter);
}

AssertionResult FakeRawConnection::waitForData(uint64_t num_bytes, std::string* data,
                                               milliseconds timeout) {
  absl::MutexLock lock(&lock_);
  const auto reached = [this, num_bytes]() ABSL_EXCLUSIVE_LOCKS_REQUIRED(lock_) {
    return data_.size() == num_bytes;
  };
  ENVOY_LOG(debug, "waiting for {} bytes of data", num_bytes);
  if (!time_system_.waitFor(lock_, absl::Condition(&reached), timeout)) {
    return AssertionFailure() << fmt::format(
               "Timed out waiting for data. Got '{}', waiting for {} bytes.", data_, num_bytes);
  }
  if (data != nullptr) {
    *data = data_;
  }
  return AssertionSuccess();
}

AssertionResult
FakeRawConnection::waitForData(const std::function<bool(const std::string&)>& data_validator,
                               std::string* data, milliseconds timeout) {
  absl::MutexLock lock(&lock_);
  const auto reached = [this, &data_validator]()
                           ABSL_EXCLUSIVE_LOCKS_REQUIRED(lock_) { return data_validator(data_); };
  ENVOY_LOG(debug, "waiting for data");
  if (!time_system_.waitFor(lock_, absl::Condition(&reached), timeout)) {
    return AssertionFailure() << "Timed out waiting for data.";
  }
  if (data != nullptr) {
    *data = data_;
  }
  return AssertionSuccess();
}

AssertionResult FakeRawConnection::write(const std::string& data, bool end_stream,
                                         milliseconds timeout) {
  return shared_connection_.executeOnDispatcher(
      [data, end_stream](Network::Connection& connection) {
        Buffer::OwnedImpl to_write(data);
        connection.write(to_write, end_stream);
      },
      timeout);
}

Network::FilterStatus FakeRawConnection::ReadFilter::onData(Buffer::Instance& data,
                                                            bool end_stream) {
  absl::MutexLock lock(&parent_.lock_);
  ENVOY_LOG(debug, "got {} bytes, end_stream {}", data.length(), end_stream);
  parent_.data_.append(data.toString());
  parent_.half_closed_ = end_stream;
  data.drain(data.length());
  return Network::FilterStatus::StopIteration;
}
} // namespace Envoy<|MERGE_RESOLUTION|>--- conflicted
+++ resolved
@@ -513,14 +513,9 @@
       dispatcher_(api_->allocateDispatcher("fake_upstream")),
       handler_(new Server::ConnectionHandlerImpl(*dispatcher_, 0)), config_(config),
       read_disable_on_new_connection_(true), enable_half_close_(config.enable_half_close_),
-<<<<<<< HEAD
       listener_(*this, http_type_ == Http::CodecType::HTTP3),
-      filter_chain_(Network::Test::createEmptyFilterChain(std::move(transport_socket_factory))) {
-=======
-      listener_(*this, http_type_ == FakeHttpConnection::Type::HTTP3),
       filter_chain_(Network::Test::createEmptyFilterChain(std::move(transport_socket_factory))),
       stats_scope_(stats_store_.createScope("test_server_scope")) {
->>>>>>> e9a149e4
   ENVOY_LOG(info, "starting fake server at {}. UDP={} codec={}", localAddress()->asString(),
             config.udp_fake_upstream_.has_value(), FakeHttpConnection::typeToString(http_type_));
   if (config.udp_fake_upstream_.has_value() &&
