date: Pending

behavior_changes:
# *Changes that are expected to cause an incompatibility if applicable; deployment changes are likely required*

- area: eds
  change: |
    Introduced caching of EDS assignments when used with ADS. Prior to this change, Envoy required that EDS assignments were sent
    after an EDS cluster was updated. If no EDS assignment was received for the cluster, it ended up with an empty assignment.
    Following this change, after a cluster update, Envoy waits for an EDS assignment until
    :ref:`initial_fetch_timeout <envoy_v3_api_field_config.core.v3.ConfigSource.initial_fetch_timeout>` times out, and will then apply
    the cached assignment and finish updating the warmed cluster. This change is disabled by default, and can be enabled by setting
    the runtime flag ``envoy.restart_features.use_eds_cache_for_ads`` to true.

minor_behavior_changes:
# *Changes that may cause incompatibilities for some users, but should not for most*
- area: outlier detection
  change: |
    Outlier detection will always respect max_ejection_percent now.
    This behavioral change can be reverted by setting runtime guard
    ``envoy.reloadable_features.check_mep_on_first_eject`` to false.
- area: quic
  change: |
    Enable QUICHE request and response headers validation. This behavior can be reverted by setting runtime flag
    ``envoy.reloadable_features.FLAGS_envoy_quic_reloadable_flag_quic_act_upon_invalid_header`` to false.

bug_fixes:
# *Changes expected to improve the state of the world and are unlikely to have negative effects*
- area: connection limit
  change: |
    fixed a use-after-free bug in the connection limit filter.
- area: subset load balancer
  change: |
    Fixed a bug where
    :ref:`overprovisioning_factor<envoy_v3_api_field_config.endpoint.v3.ClusterLoadAssignment.Policy.overprovisioning_factor>` and
    :ref:`weighted_priority_health <envoy_v3_api_field_config.endpoint.v3.ClusterLoadAssignment.Policy.weighted_priority_health>`
    values were not respected when subset load balacing was enabled. The default values of 140 and false were always used.
- area: extension_discovery_service
  change: |
    Fixed a bug causing crash if ECDS is used with upstream HTTP filters.
<<<<<<< HEAD
- area: router check tool
  change: |
    Fixed a bug where the route coverage is not correctly calculated when a route has weighted clusters.
=======
- area: tls
  change: |
    fixed a bug where handshake may fail when both private key provider and cert validation are set.
>>>>>>> 4f56ce07

removed_config_or_runtime:
# *Normally occurs at the end of the* :ref:`deprecation period <deprecated>`

new_features:
- area: access_log
  change: |
    added %RESPONSE_FLAGS_LONG% substitution string, that will output a pascal case string representing the resonse flags.
    The output response flags will correspond with %RESPONSE_FLAGS%, only with a long textual string representation.
- area: config
  change: |
    Added the capability to defer broadcasting of certain cluster (CDS, EDS) to
    worker threads from the main thread. This optimization can save significant
    amount of memory in cases where there are (1) a large number of workers and
    (2) a large amount of config, most of which is unused. This capability is
    guarded by :ref:`enable_deferred_cluster_creation
    <envoy_v3_api_field_config.bootstrap.v3.ClusterManager.enable_deferred_cluster_creation>`.
- area: extension_discovery_service
  change: |
    added ECDS support for :ref:` downstream network filters<envoy_v3_api_field_config.listener.v3.Filter.config_discovery>`.
- area: ext_proc
  change: |
    added
    :ref:`disable_immediate_response <envoy_v3_api_field_extensions.filters.http.ext_proc.v3.ExternalProcessor.disable_immediate_response>`
    config API to ignore the
    :ref:`immediate_response <envoy_v3_api_field_service.ext_proc.v3.ProcessingResponse.immediate_response>`
    message from the external processing server.

- area: http
  change: |
    added :ref:`Json-To-Metadata filter <envoy_v3_api_msg_extensions.filters.http.json_to_metadata.v3.JsonToMetadata>`.
- area: extension_discovery_service
  change: |
    added metric listener.listener_stat.network_extension_config_missing to track closed connections due to missing config.
- area: redis
  change: |
    added support for time command (returns a local response).
- area: redis
  change: |
    added support for lmove command.
- area: tap
  change: |
    added :ref:`custom_sink <envoy_v3_api_field_config.tap.v3.OutputSink.custom_sink>` type to enable writing tap data
    out to a custom sink extension.

deprecated:
- area: tracing
  change: |
    OpenTracing is deprecated and will be removed at version 1.30, since the upstream project has been abandoned.<|MERGE_RESOLUTION|>--- conflicted
+++ resolved
@@ -38,15 +38,12 @@
 - area: extension_discovery_service
   change: |
     Fixed a bug causing crash if ECDS is used with upstream HTTP filters.
-<<<<<<< HEAD
+- area: tls
+  change: |
+    fixed a bug where handshake may fail when both private key provider and cert validation are set.
 - area: router check tool
   change: |
     Fixed a bug where the route coverage is not correctly calculated when a route has weighted clusters.
-=======
-- area: tls
-  change: |
-    fixed a bug where handshake may fail when both private key provider and cert validation are set.
->>>>>>> 4f56ce07
 
 removed_config_or_runtime:
 # *Normally occurs at the end of the* :ref:`deprecation period <deprecated>`
