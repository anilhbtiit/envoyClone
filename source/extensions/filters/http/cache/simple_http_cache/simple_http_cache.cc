#include "extensions/filters/http/cache/simple_http_cache/simple_http_cache.h"

#include "envoy/registry/registry.h"

#include "common/buffer/buffer_impl.h"
#include "common/http/header_map_impl.h"

#include "source/extensions/filters/http/cache/simple_http_cache/config.pb.h"

namespace Envoy {
namespace Extensions {
namespace HttpFilters {
namespace Cache {
namespace {

class SimpleLookupContext : public LookupContext {
public:
  SimpleLookupContext(SimpleHttpCache& cache, LookupRequest&& request)
      : cache_(cache), request_(std::move(request)) {}

  void getHeaders(LookupHeadersCallback&& cb) override {
    auto entry = cache_.lookup(request_);
    body_ = std::move(entry.body_);
    cb(entry.response_headers_ ? request_.makeLookupResult(std::move(entry.response_headers_),
                                                           std::move(entry.metadata_), body_.size())
                               : LookupResult{});
  }

  void getBody(const AdjustedByteRange& range, LookupBodyCallback&& cb) override {
    ASSERT(range.end() <= body_.length(), "Attempt to read past end of body.");
    cb(std::make_unique<Buffer::OwnedImpl>(&body_[range.begin()], range.length()));
  }

  void getTrailers(LookupTrailersCallback&&) override {
    // TODO(toddmgreer): Support trailers.
    NOT_IMPLEMENTED_GCOVR_EXCL_LINE;
  }

  const LookupRequest& request() const { return request_; }
  void onDestroy() override {}

private:
  SimpleHttpCache& cache_;
  const LookupRequest request_;
  std::string body_;
};

class SimpleInsertContext : public InsertContext {
public:
  SimpleInsertContext(LookupContext& lookup_context, SimpleHttpCache& cache)
      : key_(dynamic_cast<SimpleLookupContext&>(lookup_context).request().key()),
        entry_vary_headers_(
            dynamic_cast<SimpleLookupContext&>(lookup_context).request().getVaryHeaders()),
        cache_(cache) {}

  void insertHeaders(const Http::ResponseHeaderMap& response_headers,
                     const ResponseMetadata& metadata, bool end_stream) override {
    ASSERT(!committed_);
    response_headers_ = Http::createHeaderMap<Http::ResponseHeaderMapImpl>(response_headers);
    metadata_ = metadata;
    if (end_stream) {
      commit();
    }
  }

  void insertBody(const Buffer::Instance& chunk, InsertCallback ready_for_next_chunk,
                  bool end_stream) override {
    ASSERT(!committed_);
    ASSERT(ready_for_next_chunk || end_stream);

    body_.add(chunk);
    if (end_stream) {
      commit();
    } else {
      ready_for_next_chunk(true);
    }
  }

  void insertTrailers(const Http::ResponseTrailerMap&) override {
    NOT_IMPLEMENTED_GCOVR_EXCL_LINE; // TODO(toddmgreer): support trailers
  }

  void onDestroy() override {}

private:
  void commit() {
    committed_ = true;
<<<<<<< HEAD
    cache_.insert(key_, std::move(response_headers_), std::move(metadata_), body_.toString());
=======
    if (VaryHeader::hasVary(*response_headers_)) {
      cache_.varyInsert(key_, std::move(response_headers_), body_.toString(), entry_vary_headers_);
    } else {
      cache_.insert(key_, std::move(response_headers_), body_.toString());
    }
>>>>>>> 48c2149c
  }

  Key key_;
  Http::ResponseHeaderMapPtr response_headers_;
<<<<<<< HEAD
  ResponseMetadata metadata_;
=======
  const Http::RequestHeaderMap& entry_vary_headers_;
>>>>>>> 48c2149c
  SimpleHttpCache& cache_;
  Buffer::OwnedImpl body_;
  bool committed_ = false;
};
} // namespace

LookupContextPtr SimpleHttpCache::makeLookupContext(LookupRequest&& request) {
  return std::make_unique<SimpleLookupContext>(*this, std::move(request));
}

void SimpleHttpCache::updateHeaders(const LookupContext&, const Http::ResponseHeaderMap&,
                                    const ResponseMetadata&) {
  // TODO(toddmgreer): Support updating headers.
  // Not implemented yet, however this is called during tests
  // NOT_IMPLEMENTED_GCOVR_EXCL_LINE;
}

SimpleHttpCache::Entry SimpleHttpCache::lookup(const LookupRequest& request) {
  absl::ReaderMutexLock lock(&mutex_);
  auto iter = map_.find(request.key());
  if (iter == map_.end()) {
    return Entry{};
  }
  ASSERT(iter->second.response_headers_);
<<<<<<< HEAD
  return SimpleHttpCache::Entry{
      Http::createHeaderMap<Http::ResponseHeaderMapImpl>(*iter->second.response_headers_),
      iter->second.metadata_, iter->second.body_};
=======

  if (VaryHeader::hasVary(*iter->second.response_headers_)) {
    return varyLookup(request, iter->second.response_headers_);
  } else {
    return SimpleHttpCache::Entry{
        Http::createHeaderMap<Http::ResponseHeaderMapImpl>(*iter->second.response_headers_),
        iter->second.body_};
  }
>>>>>>> 48c2149c
}

void SimpleHttpCache::insert(const Key& key, Http::ResponseHeaderMapPtr&& response_headers,
                             ResponseMetadata&& metadata, std::string&& body) {
  absl::WriterMutexLock lock(&mutex_);
  map_[key] =
      SimpleHttpCache::Entry{std::move(response_headers), std::move(metadata), std::move(body)};
}

SimpleHttpCache::Entry
SimpleHttpCache::varyLookup(const LookupRequest& request,
                            const Http::ResponseHeaderMapPtr& response_headers) {
  // This method should be called from lookup, which holds the mutex for reading.
  mutex_.AssertReaderHeld();

  const Http::HeaderEntry* vary_header = response_headers->get(Http::Headers::get().Vary);
  ASSERT(vary_header);

  Key varied_request_key = request.key();
  const std::string vary_key = VaryHeader::createVaryKey(vary_header, request.getVaryHeaders());
  varied_request_key.add_custom_fields(vary_key);

  auto iter = map_.find(varied_request_key);
  if (iter == map_.end()) {
    return SimpleHttpCache::Entry{};
  }
  ASSERT(iter->second.response_headers_);

  return SimpleHttpCache::Entry{
      Http::createHeaderMap<Http::ResponseHeaderMapImpl>(*iter->second.response_headers_),
      iter->second.body_};
}

void SimpleHttpCache::varyInsert(const Key& request_key,
                                 Http::ResponseHeaderMapPtr&& response_headers, std::string&& body,
                                 const Http::RequestHeaderMap& request_vary_headers) {
  absl::WriterMutexLock lock(&mutex_);

  const Http::HeaderEntry* vary_header = response_headers->get(Http::Headers::get().Vary);
  ASSERT(vary_header);

  // Insert the varied response.
  Key varied_request_key = request_key;
  const std::string vary_key = VaryHeader::createVaryKey(vary_header, request_vary_headers);
  varied_request_key.add_custom_fields(vary_key);
  map_[varied_request_key] = SimpleHttpCache::Entry{std::move(response_headers), std::move(body)};

  // Add a special entry to flag that this request generates varied responses.
  auto iter = map_.find(request_key);
  if (iter == map_.end()) {
    Http::ResponseHeaderMapPtr vary_only_map =
        Http::createHeaderMap<Http::ResponseHeaderMapImpl>({});
    vary_only_map->setCopy(Http::Headers::get().Vary, vary_header->value().getStringView());
    // TODO(cbdm): In a cache that evicts entries, we could maintain a list of the "varykey"s that
    // we have inserted as the body for this first lookup. This way, we would know which keys we
    // have inserted for that resource. For the first entry simply use vary_key as the entry_list,
    // for future entries append vary_key to existing list.
    std::string entry_list;
    map_[request_key] = SimpleHttpCache::Entry{std::move(vary_only_map), std::move(entry_list)};
  }
}

InsertContextPtr SimpleHttpCache::makeInsertContext(LookupContextPtr&& lookup_context) {
  ASSERT(lookup_context != nullptr);
  return std::make_unique<SimpleInsertContext>(*lookup_context, *this);
}

constexpr absl::string_view Name = "envoy.extensions.http.cache.simple";

CacheInfo SimpleHttpCache::cacheInfo() const {
  CacheInfo cache_info;
  cache_info.name_ = Name;
  return cache_info;
}

class SimpleHttpCacheFactory : public HttpCacheFactory {
public:
  // From UntypedFactory
  std::string name() const override { return std::string(Name); }
  // From TypedFactory
  ProtobufTypes::MessagePtr createEmptyConfigProto() override {
    return std::make_unique<
        envoy::source::extensions::filters::http::cache::SimpleHttpCacheConfig>();
  }
  // From HttpCacheFactory
  HttpCache&
  getCache(const envoy::extensions::filters::http::cache::v3alpha::CacheConfig&) override {
    return cache_;
  }

private:
  SimpleHttpCache cache_;
};

static Registry::RegisterFactory<SimpleHttpCacheFactory, HttpCacheFactory> register_;

} // namespace Cache
} // namespace HttpFilters
} // namespace Extensions
} // namespace Envoy<|MERGE_RESOLUTION|>--- conflicted
+++ resolved
@@ -85,24 +85,18 @@
 private:
   void commit() {
     committed_ = true;
-<<<<<<< HEAD
-    cache_.insert(key_, std::move(response_headers_), std::move(metadata_), body_.toString());
-=======
     if (VaryHeader::hasVary(*response_headers_)) {
-      cache_.varyInsert(key_, std::move(response_headers_), body_.toString(), entry_vary_headers_);
+      cache_.varyInsert(key_, std::move(response_headers_), std::move(metadata_), body_.toString(),
+                        entry_vary_headers_);
     } else {
-      cache_.insert(key_, std::move(response_headers_), body_.toString());
+      cache_.insert(key_, std::move(response_headers_), std::move(metadata_), body_.toString());
     }
->>>>>>> 48c2149c
   }
 
   Key key_;
   Http::ResponseHeaderMapPtr response_headers_;
-<<<<<<< HEAD
   ResponseMetadata metadata_;
-=======
   const Http::RequestHeaderMap& entry_vary_headers_;
->>>>>>> 48c2149c
   SimpleHttpCache& cache_;
   Buffer::OwnedImpl body_;
   bool committed_ = false;
@@ -127,20 +121,14 @@
     return Entry{};
   }
   ASSERT(iter->second.response_headers_);
-<<<<<<< HEAD
-  return SimpleHttpCache::Entry{
-      Http::createHeaderMap<Http::ResponseHeaderMapImpl>(*iter->second.response_headers_),
-      iter->second.metadata_, iter->second.body_};
-=======
 
   if (VaryHeader::hasVary(*iter->second.response_headers_)) {
     return varyLookup(request, iter->second.response_headers_);
   } else {
     return SimpleHttpCache::Entry{
         Http::createHeaderMap<Http::ResponseHeaderMapImpl>(*iter->second.response_headers_),
-        iter->second.body_};
-  }
->>>>>>> 48c2149c
+        iter->second.metadata_, iter->second.body_};
+  }
 }
 
 void SimpleHttpCache::insert(const Key& key, Http::ResponseHeaderMapPtr&& response_headers,
@@ -171,11 +159,12 @@
 
   return SimpleHttpCache::Entry{
       Http::createHeaderMap<Http::ResponseHeaderMapImpl>(*iter->second.response_headers_),
-      iter->second.body_};
+      iter->second.metadata_, iter->second.body_};
 }
 
 void SimpleHttpCache::varyInsert(const Key& request_key,
-                                 Http::ResponseHeaderMapPtr&& response_headers, std::string&& body,
+                                 Http::ResponseHeaderMapPtr&& response_headers,
+                                 ResponseMetadata&& metadata, std::string&& body,
                                  const Http::RequestHeaderMap& request_vary_headers) {
   absl::WriterMutexLock lock(&mutex_);
 
@@ -186,7 +175,8 @@
   Key varied_request_key = request_key;
   const std::string vary_key = VaryHeader::createVaryKey(vary_header, request_vary_headers);
   varied_request_key.add_custom_fields(vary_key);
-  map_[varied_request_key] = SimpleHttpCache::Entry{std::move(response_headers), std::move(body)};
+  map_[varied_request_key] =
+      SimpleHttpCache::Entry{std::move(response_headers), std::move(metadata), std::move(body)};
 
   // Add a special entry to flag that this request generates varied responses.
   auto iter = map_.find(request_key);
@@ -199,7 +189,7 @@
     // have inserted for that resource. For the first entry simply use vary_key as the entry_list,
     // for future entries append vary_key to existing list.
     std::string entry_list;
-    map_[request_key] = SimpleHttpCache::Entry{std::move(vary_only_map), std::move(entry_list)};
+    map_[request_key] = SimpleHttpCache::Entry{std::move(vary_only_map), {}, std::move(entry_list)};
   }
 }
 
