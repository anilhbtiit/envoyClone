--- conflicted
+++ resolved
@@ -16,11 +16,7 @@
 #include "common/common/thread.h"
 #include "common/common/thread_annotations.h"
 #include "common/grpc/google_grpc_context.h"
-<<<<<<< HEAD
-#include "common/grpc/google_grpc_stat_names.h"
-=======
 #include "common/grpc/stat_names.h"
->>>>>>> ee412636
 #include "common/grpc/typed_async_client.h"
 #include "common/tracing/http_tracer_impl.h"
 
@@ -175,11 +171,7 @@
   GoogleAsyncClientImpl(Event::Dispatcher& dispatcher, GoogleAsyncClientThreadLocal& tls,
                         GoogleStubFactory& stub_factory, Stats::ScopeSharedPtr scope,
                         const envoy::config::core::v3::GrpcService& config, Api::Api& api,
-<<<<<<< HEAD
-                        const GoogleGrpcStatNames& stat_names);
-=======
                         const StatNames& stat_names);
->>>>>>> ee412636
   ~GoogleAsyncClientImpl() override;
 
   // Grpc::AsyncClient
