date: Pending

behavior_changes:
<<<<<<< HEAD
- area: tls-inspector
  change: |
    the listener filter tls inspector's stats ``connection_closed`` and ``read_error`` are removed. New stats are introduced for listener, ``downstream_peek_remote_close`` and ``read_error``, in :ref:`listener stats <config_listener_stats>`.
- area: config
  change: |
    multiple SDS resources of multiple clusters or listeners are sent in a single SDS requests, instead of multiple SDS requests.
    This behavioral change can be reverted by setting ``envoy.reloadable_features.combine_sds_requests`` to false.
- area: stats listener
  change: |
    fixed metric tag extraction so that :ref:`stat_prefix <envoy_v3_api_field_config.listener.v3.Listener.stat_prefix>`
    is properly extracted. This changes the Prometheus name from
    envoy_listener_myprefix_downstream_cx_overflow{} to envoy_listener_downstream_cx_overflow{envoy_listener_address="myprefix"}.
    This does not affect the Prometheus name if ``stat_prefix`` is not set.
- area: stats listener
  change: |
    fixed metric tag extraction so that ``worker_id`` is properly extracted from the listener stats. This changes the Prometheus name from
    envoy_listener_worker_1_downstream_cx_active{envoy_listener_address="0.0.0.0_10000"} to envoy_listener_downstream_cx_active{envoy_listener_address="0.0.0.0_10000", envoy_worker_id="1"} .
- area: stats server
  change: |
    fixed metric tag extraction so that ``worker_id`` is properly extracted fromt the server stats. This changes the Prometheus name from
    envoy_server_worker_1_watchdog_miss{} to envoy_server_watchdog_miss{envoy_worker_id="1"}.
- area: stats thrift_proxy
  change: |
    fixed metric tag extraction so that :ref:`stat_prefix <envoy_v3_api_field_extensions.filters.network.thrift_proxy.v3.ThriftProxy.stat_prefix>`
    is properly extracted. This changes the Prometheus name from
    envoy_thrift_myprefix_request{} to envoy_thrift_request{envoy_thrift_prefix="myprefix"}.
- area: stats redis_proxy
  change: |
    fixed metric tag extraction so that :ref:`stat_prefix <envoy_v3_api_field_extensions.filters.network.redis_proxy.v3.RedisProxy.stat_prefix>`
    is properly extracted. This changes the Prometheus name from
    envoy_redis_myprefix_command_pttl_latency_sum{} to envoy_redis_command_pttl_latency_sum{envoy_redis_prefix="myprefix"}.
- area: http
  change: |
    Envoy no longer adds ``content-length: 0`` header when proxying UPGRADE requests without ``content-length`` and ``transfer-encoding`` headers.
    This behavior change can be reverted by setting the ``envoy.reloadable_features.http_skip_adding_content_length_to_upgrade`` runtime flag to false.
- area: tcp_proxy
  change: |
    added support for command operators in :ref:`TunnelingConfig hostname <envoy_v3_api_field_extensions.filters.network.tcp_proxy.v3.TcpProxy.TunnelingConfig.hostname>` to dynamically set upstream hostname.
- area: router
  change: |
    updated all HTTP filters to get per-filter config by the :ref:`HTTP filter config name
    <envoy_v3_api_field_extensions.filters.network.http_connection_manager.v3.HttpFilter.name>`.
    If there is no entry referred by the filter config name, the canonical filter name
    (e.g., *envoy.filters.http.buffer* for the HTTP buffer filter) will be used for the backwards
    compatibility.
- area: router
  change: |
    Weighted cluster's :ref:`total_weight <envoy_v3_api_field_config.route.v3.WeightedCluster.total_weight>` is now
    optional. If not set, Envoy will no longer validate that all weights add up to 100. The sum of
    :ref:`weights <envoy_v3_api_field_config.route.v3.WeightedCluster.ClusterWeight.weight>`
    across all entries in the clusters array must add up to the
    :ref:`total_weight <envoy_v3_api_field_config.route.v3.WeightedCluster.total_weight>`, when it's greater than 0.
=======
# *Changes that are expected to cause an incompatibility if applicable; deployment changes are likely required*
>>>>>>> 7990f39f

minor_behavior_changes:
# *Changes that may cause incompatibilities for some users, but should not for most*

bug_fixes:
# *Changes expected to improve the state of the world and are unlikely to have negative effects*

removed_config_or_runtime:
# *Normally occurs at the end of the* :ref:`deprecation period <deprecated>`

new_features:

deprecated:<|MERGE_RESOLUTION|>--- conflicted
+++ resolved
@@ -1,7 +1,6 @@
 date: Pending
 
 behavior_changes:
-<<<<<<< HEAD
 - area: tls-inspector
   change: |
     the listener filter tls inspector's stats ``connection_closed`` and ``read_error`` are removed. New stats are introduced for listener, ``downstream_peek_remote_close`` and ``read_error``, in :ref:`listener stats <config_listener_stats>`.
@@ -54,9 +53,7 @@
     :ref:`weights <envoy_v3_api_field_config.route.v3.WeightedCluster.ClusterWeight.weight>`
     across all entries in the clusters array must add up to the
     :ref:`total_weight <envoy_v3_api_field_config.route.v3.WeightedCluster.total_weight>`, when it's greater than 0.
-=======
 # *Changes that are expected to cause an incompatibility if applicable; deployment changes are likely required*
->>>>>>> 7990f39f
 
 minor_behavior_changes:
 # *Changes that may cause incompatibilities for some users, but should not for most*
