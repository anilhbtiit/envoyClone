--- conflicted
+++ resolved
@@ -82,15 +82,9 @@
   Stats::Scope& listenerScope() override { return stats_store_; }
   uint64_t listenerTag() const override { return 1; }
   const std::string& name() const override { return name_; }
-<<<<<<< HEAD
   Network::ActiveUdpListenerFactory* udpListenerFactory() override { return nullptr; }
-  envoy::api::v2::core::TrafficDirection direction() const override {
-    return envoy::api::v2::core::TrafficDirection::UNSPECIFIED;
-=======
-  const Network::ActiveUdpListenerFactory* udpListenerFactory() override { return nullptr; }
   envoy::config::core::v3::TrafficDirection direction() const override {
     return envoy::config::core::v3::UNSPECIFIED;
->>>>>>> 0d9f2d59
   }
   Network::ConnectionBalancer& connectionBalancer() override { return connection_balancer_; }
 
@@ -952,15 +946,9 @@
   Stats::Scope& listenerScope() override { return stats_store_; }
   uint64_t listenerTag() const override { return 1; }
   const std::string& name() const override { return name_; }
-<<<<<<< HEAD
   Network::ActiveUdpListenerFactory* udpListenerFactory() override { return nullptr; }
-  envoy::api::v2::core::TrafficDirection direction() const override {
-    return envoy::api::v2::core::TrafficDirection::UNSPECIFIED;
-=======
-  const Network::ActiveUdpListenerFactory* udpListenerFactory() override { return nullptr; }
   envoy::config::core::v3::TrafficDirection direction() const override {
     return envoy::config::core::v3::UNSPECIFIED;
->>>>>>> 0d9f2d59
   }
   Network::ConnectionBalancer& connectionBalancer() override { return connection_balancer_; }
 
