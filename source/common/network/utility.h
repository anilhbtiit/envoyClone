#pragma once

#include "envoy/json/json_object.h"
#include "envoy/network/connection.h"
#include "envoy/stats/stats.h"

namespace Network {

/**
 * Utility class for keeping a list of IPV4 addresses and masks, and then determining whether an
 * IP address is in the address/mask list.
 */
class IpList {
public:
  IpList(const std::vector<std::string>& subnets);
  IpList(const Json::Object& config, const std::string& member_name);
  IpList(){};

  bool contains(const Address::Instance& address) const;
  bool empty() const { return ipv4_list_.empty(); }

private:
  struct Ipv4Entry {
    uint32_t ipv4_address_;
    uint32_t ipv4_mask_;
  };

  std::vector<Ipv4Entry> ipv4_list_;
};

/**
 * Utility class to represent TCP/UDP port range
 */
class PortRange {
public:
  PortRange(uint32_t min, uint32_t max) : min_(min), max_(max) {}

  bool contains(uint32_t port) const { return (port >= min_ && port <= max_); }

private:
  const uint32_t min_;
  const uint32_t max_;
};

typedef std::list<PortRange> PortRangeList;

/**
 * Common network utility routines.
 */
class Utility {
public:
  static const std::string TCP_SCHEME;
  static const std::string UNIX_SCHEME;

  /**
   * Resolve a URL.
   * @param url supplies the url to resolve.
   * @return Address::InstancePtr the resolved address.
   */
  static Address::InstancePtr resolveUrl(const std::string& url);

  /**
   * Parses the host from a TCP URL
   * @param the URL to parse host from
   * @return std::string the parsed host
   */
  static std::string hostFromTcpUrl(const std::string& url);

  /**
   * Parses the port from a TCP URL
   * @param the URL to parse port from
   * @return uint32_t the parsed port
   */
  static uint32_t portFromTcpUrl(const std::string& url);

  /**
   * @return the local IP address of the server
   */
<<<<<<< HEAD
  static std::string getLocalAddress();

  /**
   * Converts a sockaddr_in to a human readable string.
   * @param addr the address to convert to a string
   * @return the string IP address representation for 'addr'
   */
  static std::string getAddressName(sockaddr_in* addr);

  /**
   * Converts a in_addr to a human readable string.
   * @param addr the address to convert to a string
   * @return the string IP address representation for 'addr'
   */
  static std::string getAddressName(in_addr* addr);

  /**
   * Extract port information from a sockaddr_in.
   * @param addr the address from which to extract the port number
   * @return the port number
   */
  static uint16_t getAddressPort(sockaddr_in* addr);
=======
  static Address::InstancePtr getLocalAddress();
>>>>>>> c9b0621b

  /**
   * Determine whether this is an internal (RFC1918) address.
   * @return bool the address is an RFC1918 address.
   */
  static bool isInternalAddress(const char* address);

  /**
   * Check if address is loopback address.
   * @return true if so, otherwise false
   */
  static bool isLoopbackAddress(const Address::Instance& address);

  /**
   * Retrieve the original destination address from an accepted fd.
   * The address (IP and port) may be not local and the port may differ from
   * the listener port if the packets were redirected using iptables
   * @param fd is the descriptor returned by accept()
   * @return the original destination or nullptr if not available.
   */
  static Address::InstancePtr getOriginalDst(int fd);

  /**
   * Parses a string containing a comma-separated list of port numbers and/or
   * port ranges and appends the values to a caller-provided list of PortRange structures.
   * For example, the string "1-1024,2048-4096,12345" causes 3 PortRange structures
   * to be appended to the supplied list.
   * @param str is the string containing the port numbers and ranges
   * @param list is the list to append the new data structures to
   */
  static void parsePortRangeList(const std::string& string, std::list<PortRange>& list);

  /**
   * Checks whether a given port number appears in at least one of the port ranges in a list
   * @param address supplies the IP address to compare.
   * @param list the list of port ranges in which the port may appear
   * @return whether the port appears in at least one of the ranges in the list
   */
  static bool portInRangeList(const Address::Instance& address, const std::list<PortRange>& list);
};

} // Network<|MERGE_RESOLUTION|>--- conflicted
+++ resolved
@@ -76,32 +76,7 @@
   /**
    * @return the local IP address of the server
    */
-<<<<<<< HEAD
-  static std::string getLocalAddress();
-
-  /**
-   * Converts a sockaddr_in to a human readable string.
-   * @param addr the address to convert to a string
-   * @return the string IP address representation for 'addr'
-   */
-  static std::string getAddressName(sockaddr_in* addr);
-
-  /**
-   * Converts a in_addr to a human readable string.
-   * @param addr the address to convert to a string
-   * @return the string IP address representation for 'addr'
-   */
-  static std::string getAddressName(in_addr* addr);
-
-  /**
-   * Extract port information from a sockaddr_in.
-   * @param addr the address from which to extract the port number
-   * @return the port number
-   */
-  static uint16_t getAddressPort(sockaddr_in* addr);
-=======
   static Address::InstancePtr getLocalAddress();
->>>>>>> c9b0621b
 
   /**
    * Determine whether this is an internal (RFC1918) address.
