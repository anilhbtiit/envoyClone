--- conflicted
+++ resolved
@@ -234,11 +234,7 @@
 
     callbacks_->sendLocalReply(
         response->status_code, response->body,
-<<<<<<< HEAD
-        [&headers = response->headers_to_add,
-=======
         [&headers = response->headers_to_set,
->>>>>>> 3f9fbe67
          &callbacks = *callbacks_](Http::HeaderMap& response_headers) -> void {
           ENVOY_STREAM_LOG(trace,
                            "ext_authz filter added header(s) to the local response:", callbacks);
