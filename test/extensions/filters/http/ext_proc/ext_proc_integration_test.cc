--- conflicted
+++ resolved
@@ -2103,7 +2103,6 @@
   verifyDownstreamResponse(*response, 200);
 }
 
-<<<<<<< HEAD
 // Test ext_proc server set header count exceeds HCM limit by responding request header.
 TEST_P(ExtProcIntegrationTest, ResponseSetHeaderCountTest) {
   proto_config_.mutable_processing_mode()->set_response_header_mode(ProcessingMode::SKIP);
@@ -2240,39 +2239,10 @@
   HttpIntegrationTest::initialize();
 
   auto response = sendDownstreamRequest(absl::nullopt);
-=======
-// Test clear route cache in both upstream and downstream header and body processing.
-TEST_P(ExtProcIntegrationTest, GetAndSetBodyOnBothWithClearRouteCache) {
-  proto_config_.mutable_processing_mode()->set_request_body_mode(ProcessingMode::STREAMED);
-  proto_config_.mutable_processing_mode()->set_response_body_mode(ProcessingMode::STREAMED);
-  initializeConfig();
-  HttpIntegrationTest::initialize();
-
-  auto response = sendDownstreamRequestWithBody("Replace this!", absl::nullopt);
-  processRequestHeadersMessage(
-      *grpc_upstreams_[0], true, [](const HttpHeaders&, HeadersResponse& headers_resp) {
-        auto* content_length =
-            headers_resp.mutable_response()->mutable_header_mutation()->add_set_headers();
-        content_length->mutable_header()->set_key("content-length");
-        content_length->mutable_header()->set_value("13");
-        headers_resp.mutable_response()->set_clear_route_cache(true);
-        return true;
-      });
-  processRequestBodyMessage(
-      *grpc_upstreams_[0], false, [](const HttpBody& body, BodyResponse& body_resp) {
-        EXPECT_TRUE(body.end_of_stream());
-        auto* body_mut = body_resp.mutable_response()->mutable_body_mutation();
-        body_mut->set_body("Hello, World!");
-        body_resp.mutable_response()->set_clear_route_cache(true);
-        return true;
-      });
-
->>>>>>> 37f764e0
   ASSERT_TRUE(fake_upstreams_[0]->waitForHttpConnection(*dispatcher_, fake_upstream_connection_));
   ASSERT_TRUE(fake_upstream_connection_->waitForNewStream(*dispatcher_, upstream_request_));
   ASSERT_TRUE(upstream_request_->waitForEndStream(*dispatcher_));
   upstream_request_->encodeHeaders(Http::TestResponseHeaderMapImpl{{":status", "200"}}, false);
-<<<<<<< HEAD
   upstream_request_->encodeData(100, false);
 
   // Needs to encode a large  trailer to exceed the HCM byte size limit after header mutation.
@@ -2289,7 +2259,38 @@
   // The response header is already sent. So just wait for disconnect.
   cleanupUpstreamAndDownstream();
   ASSERT_TRUE(codec_client_->waitForDisconnect());
-=======
+}
+
+// Test clear route cache in both upstream and downstream header and body processing.
+TEST_P(ExtProcIntegrationTest, GetAndSetBodyOnBothWithClearRouteCache) {
+  proto_config_.mutable_processing_mode()->set_request_body_mode(ProcessingMode::STREAMED);
+  proto_config_.mutable_processing_mode()->set_response_body_mode(ProcessingMode::STREAMED);
+  initializeConfig();
+  HttpIntegrationTest::initialize();
+
+  auto response = sendDownstreamRequestWithBody("Replace this!", absl::nullopt);
+  processRequestHeadersMessage(
+      *grpc_upstreams_[0], true, [](const HttpHeaders&, HeadersResponse& headers_resp) {
+        auto* content_length =
+            headers_resp.mutable_response()->mutable_header_mutation()->add_set_headers();
+        content_length->mutable_header()->set_key("content-length");
+        content_length->mutable_header()->set_value("13");
+        headers_resp.mutable_response()->set_clear_route_cache(true);
+        return true;
+      });
+  processRequestBodyMessage(
+      *grpc_upstreams_[0], false, [](const HttpBody& body, BodyResponse& body_resp) {
+        EXPECT_TRUE(body.end_of_stream());
+        auto* body_mut = body_resp.mutable_response()->mutable_body_mutation();
+        body_mut->set_body("Hello, World!");
+        body_resp.mutable_response()->set_clear_route_cache(true);
+        return true;
+      });
+
+  ASSERT_TRUE(fake_upstreams_[0]->waitForHttpConnection(*dispatcher_, fake_upstream_connection_));
+  ASSERT_TRUE(fake_upstream_connection_->waitForNewStream(*dispatcher_, upstream_request_));
+  ASSERT_TRUE(upstream_request_->waitForEndStream(*dispatcher_));
+  upstream_request_->encodeHeaders(Http::TestResponseHeaderMapImpl{{":status", "200"}}, false);
 
   processResponseHeadersMessage(
       *grpc_upstreams_[0], false, [](const HttpHeaders&, HeadersResponse& headers_resp) {
@@ -2309,7 +2310,6 @@
         return true;
       });
   verifyDownstreamResponse(*response, 200);
->>>>>>> 37f764e0
 }
 
 } // namespace Envoy