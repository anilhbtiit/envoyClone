--- conflicted
+++ resolved
@@ -37,12 +37,8 @@
                       Server::Configuration::FactoryContext& context,
                       RateLimitQuotaUsageReports* quota_usage_reports = nullptr)
       : aync_client_(context.clusterManager().grpcAsyncClientManager().getOrCreateRawAsyncClient(
-<<<<<<< HEAD
             grpc_service, context.scope(), true)),
         reports_(quota_usage_reports) {}
-=======
-            grpc_service, context.scope(), true)) {}
->>>>>>> 90fcd3f5
 
   void onReceiveMessage(RateLimitQuotaResponsePtr&& response) override;
 
@@ -67,8 +63,9 @@
             bool end_stream);
   RateLimitQuotaUsageReports buildUsageReport(absl::string_view domain,
                                               absl::optional<BucketId> bucket_id);
+
 private:
-  //RateLimitQuotaUsageReports buildUsageReportBucketUsage(absl::optional<BucketId> bucket_id);
+  // RateLimitQuotaUsageReports buildUsageReportBucketUsage(absl::optional<BucketId> bucket_id);
 
   // Store the client as the bare object since there is no ownership transfer involved.
   GrpcAsyncClient aync_client_;
@@ -97,8 +94,8 @@
   };
   absl::node_hash_map<BucketId, BucketQuotaUsageInfo, BucketIdHash, BucketIdEqual> bucket_usage_;
   // 2. store <domain, RateLimitQuotaUsageReports> No need for domain key
-  // I am now thing useage_reports is better as long as the domain can be used to represent
-  //   1. don't need to build the report from scratch everytime
+  // I am now thing usage_reports is better as long as the domain can be used to represent
+  //   1. don't need to build the report from scratch every time
   //   2. key is smaller
   // TODO(tyxia) const!!!!
 
