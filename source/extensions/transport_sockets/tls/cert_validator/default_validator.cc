--- conflicted
+++ resolved
@@ -334,29 +334,6 @@
         !X509_VERIFY_PARAM_set1(X509_STORE_CTX_get0_param(ctx.get()),
                                 SSL_CTX_get0_param(&ssl_ctx))) {
       OPENSSL_PUT_ERROR(SSL, ERR_R_X509_LIB);
-<<<<<<< HEAD
-      if (ssl_extended_info) {
-        ssl_extended_info->setCertificateValidationStatus(
-            Envoy::Ssl::ClientValidationStatus::Failed);
-      }
-      stats_.fail_verify_error_.inc();
-      std::string error = "verify cert failed: init and setup X509_STORE_CTX";
-      ENVOY_LOG(debug, error);
-      return {ValidationResults::ValidationStatus::Failed, absl::nullopt, error};
-    }
-    const bool verify_succeeded = (X509_verify_cert(ctx.get()) == 1);
-    if (ssl_extended_info) {
-      ssl_extended_info->setCertificateValidationStatus(
-          verify_succeeded ? Envoy::Ssl::ClientValidationStatus::Validated
-                           : Envoy::Ssl::ClientValidationStatus::Failed);
-    }
-
-    if (!verify_succeeded) {
-      stats_.fail_verify_error_.inc();
-      const std::string error =
-          absl::StrCat("verify cert failed: ", Utility::getX509VerificationErrorInfo(ctx.get()));
-      ENVOY_LOG(debug, error);
-=======
       const std::string error = "verify cert failed: init and setup X509_STORE_CTX";
       onVerifyError(ssl_extended_info, error);
       return {ValidationResults::ValidationStatus::Failed, absl::nullopt, error};
@@ -367,7 +344,6 @@
       const std::string error =
           absl::StrCat("verify cert failed: ", Utility::getX509VerificationErrorInfo(ctx.get()));
       onVerifyError(ssl_extended_info, error);
->>>>>>> 92356fe2
       if (allow_untrusted_certificate_) {
         return ValidationResults{ValidationResults::ValidationStatus::Successful, absl::nullopt,
                                  absl::nullopt};
@@ -375,12 +351,9 @@
       return {ValidationResults::ValidationStatus::Failed,
               SSL_alert_from_verify_result(X509_STORE_CTX_get_error(ctx.get())), error};
     }
-<<<<<<< HEAD
-=======
     if (ssl_extended_info) {
       ssl_extended_info->setCertificateValidationStatus(Envoy::Ssl::ClientValidationStatus::Validated);
     }
->>>>>>> 92356fe2
   }
   std::string error_details;
   uint8_t tls_alert = SSL_AD_CERTIFICATE_UNKNOWN;
@@ -392,8 +365,6 @@
                                        error_details};
 }
 
-<<<<<<< HEAD
-=======
 void DefaultCertValidator::onVerifyError(Ssl::SslExtendedSocketInfo* ssl_extended_info, absl::string_view error) {
   if (ssl_extended_info) {
         ssl_extended_info->setCertificateValidationStatus(
@@ -403,7 +374,6 @@
       ENVOY_LOG(debug, error);
 }
 
->>>>>>> 92356fe2
 bool DefaultCertValidator::verifySubjectAltName(X509* cert,
                                                 const std::vector<std::string>& subject_alt_names) {
   bssl::UniquePtr<GENERAL_NAMES> san_names(
