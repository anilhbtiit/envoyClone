--- conflicted
+++ resolved
@@ -56,6 +56,7 @@
     "-Wno-unused-parameter",
     # quic_inlined_frame.h uses offsetof() to optimize memory usage in frames.
     "-Wno-invalid-offsetof",
+    "-Wno-type-limits",
 ]
 
 envoy_cc_test_library(
@@ -195,6 +196,7 @@
 
 envoy_cc_library(
     name = "spdy_core_protocol_lib",
+    srcs = ["quiche/spdy/core/spdy_protocol.cc"],
     hdrs = [
         "quiche/spdy/core/spdy_bitmasks.h",
         "quiche/spdy/core/spdy_protocol.h",
@@ -587,49 +589,9 @@
 )
 
 envoy_cc_library(
-<<<<<<< HEAD
-    name = "quic_core_crypto_proof_source_interface",
-    srcs = [
-        "quiche/quic/core/crypto/proof_source.cc",
-        "quiche/quic/core/crypto/quic_crypto_proof.cc",
-    ],
-    hdrs = [
-        "quiche/quic/core/crypto/proof_source.h",
-        "quiche/quic/core/crypto/quic_crypto_proof.h",
-    ],
-    copts = quiche_copt,
-    repository = "@envoy",
-    visibility = ["//visibility:public"],
-    deps = [
-        ":quic_core_versions_lib",
-        ":quic_platform_base",
-        ":quic_platform_export",
-        ":quic_platform_socket_address",
-    ],
-)
-
-envoy_cc_library(
-    name = "quic_core_crypto_proof_verifier_interface",
-    hdrs = ["quiche/quic/core/crypto/proof_verifier.h"],
-    copts = quiche_copt,
-    repository = "@envoy",
-    visibility = ["//visibility:public"],
-    deps = [
-        ":quic_core_versions_lib",
-        ":quic_platform_base",
-        ":quic_platform_export",
-    ],
-)
-
-envoy_cc_library(
-    name = "quic_core_crypto_random_lib",
-    srcs = ["quiche/quic/core/crypto/quic_random.cc"],
-    hdrs = ["quiche/quic/core/crypto/quic_random.h"],
-=======
     name = "quic_core_congestion_control_general_loss_algorithm_lib",
     srcs = ["quiche/quic/core/congestion_control/general_loss_algorithm.cc"],
     hdrs = ["quiche/quic/core/congestion_control/general_loss_algorithm.h"],
->>>>>>> cad2e189
     copts = quiche_copt,
     repository = "@envoy",
     deps = [
@@ -895,6 +857,7 @@
         "quiche/quic/core/crypto/common_cert_set_3a.inc",
         "quiche/quic/core/crypto/common_cert_set_3b.inc",
     ],
+    visibility = ["//visibility:public"],
     deps = [
         ":quic_core_crypto_encryption_lib",
         ":quic_core_crypto_hkdf_lib",
