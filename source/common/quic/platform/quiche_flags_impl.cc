--- conflicted
+++ resolved
@@ -55,18 +55,6 @@
 
 FlagRegistry::FlagRegistry() : flags_(makeFlagMap()) {}
 
-<<<<<<< HEAD
-Flag* FlagRegistry::findFlag(absl::string_view name) const {
-  auto it = flags_.find(name);
-  return (it != flags_.end()) ? it->second : nullptr;
-=======
-void FlagRegistry::resetFlags() const {
-  for (auto& kv : flags_) {
-    kv.second->resetValue();
-  }
->>>>>>> 006bbc36
-}
-
 void FlagRegistry::updateReloadableFlags(
     const absl::flat_hash_map<std::string, bool>& quiche_flags_override) {
   for (auto& kv : flags_) {
