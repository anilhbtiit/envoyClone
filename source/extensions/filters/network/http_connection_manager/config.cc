#include "extensions/filters/network/http_connection_manager/config.h"

#include <chrono>
#include <memory>
#include <string>
#include <vector>

#include "envoy/config/core/v3/base.pb.h"
#include "envoy/extensions/filters/network/http_connection_manager/v3/http_connection_manager.pb.h"
#include "envoy/extensions/filters/network/http_connection_manager/v3/http_connection_manager.pb.validate.h"
#include "envoy/extensions/request_id/uuid/v3/uuid.pb.h"
#include "envoy/filesystem/filesystem.h"
#include "envoy/registry/registry.h"
#include "envoy/server/admin.h"
#include "envoy/tracing/http_tracer.h"
#include "envoy/type/tracing/v3/custom_tag.pb.h"
#include "envoy/type/v3/percent.pb.h"

#include "common/access_log/access_log_impl.h"
#include "common/common/fmt.h"
#include "common/config/utility.h"
#include "common/filter/http/filter_config_discovery_impl.h"
#include "common/http/conn_manager_config.h"
#include "common/http/conn_manager_utility.h"
#include "common/http/default_server_string.h"
#include "common/http/http1/codec_impl.h"
#include "common/http/http1/settings.h"
#include "common/http/http2/codec_impl.h"
#include "common/http/request_id_extension_impl.h"
#include "common/http/utility.h"
#include "common/local_reply/local_reply.h"
#include "common/protobuf/utility.h"
#include "common/router/rds_impl.h"
#include "common/router/scoped_rds.h"
#include "common/runtime/runtime_impl.h"
#include "common/tracing/http_tracer_config_impl.h"
#include "common/tracing/http_tracer_manager_impl.h"

#ifdef ENVOY_ENABLE_QUIC
#include "common/quic/codec_impl.h"
#endif

#include "extensions/filters/http/common/pass_through_filter.h"

namespace Envoy {
namespace Extensions {
namespace NetworkFilters {
namespace HttpConnectionManager {
namespace {

using FilterFactoriesList = std::list<Http::FilterFactoryCb>;
using FilterFactoryMap = std::map<std::string, HttpConnectionManagerConfig::FilterConfig>;

HttpConnectionManagerConfig::UpgradeMap::const_iterator
findUpgradeBoolCaseInsensitive(const HttpConnectionManagerConfig::UpgradeMap& upgrade_map,
                               absl::string_view upgrade_type) {
  for (auto it = upgrade_map.begin(); it != upgrade_map.end(); ++it) {
    if (StringUtil::CaseInsensitiveCompare()(it->first, upgrade_type)) {
      return it;
    }
  }
  return upgrade_map.end();
}

FilterFactoryMap::const_iterator findUpgradeCaseInsensitive(const FilterFactoryMap& upgrade_map,
                                                            absl::string_view upgrade_type) {
  for (auto it = upgrade_map.begin(); it != upgrade_map.end(); ++it) {
    if (StringUtil::CaseInsensitiveCompare()(it->first, upgrade_type)) {
      return it;
    }
  }
  return upgrade_map.end();
}

std::unique_ptr<Http::InternalAddressConfig> createInternalAddressConfig(
    const envoy::extensions::filters::network::http_connection_manager::v3::HttpConnectionManager&
        config) {
  if (config.has_internal_address_config()) {
    return std::make_unique<InternalAddressConfig>(config.internal_address_config());
  }

  return std::make_unique<Http::DefaultInternalAddressConfig>();
}

class MissingConfigFilter : public Http::PassThroughDecoderFilter {
public:
  Http::FilterHeadersStatus decodeHeaders(Http::RequestHeaderMap&, bool) override {
    decoder_callbacks_->streamInfo().setResponseFlag(StreamInfo::ResponseFlag::NoFilterConfigFound);
    decoder_callbacks_->sendLocalReply(Http::Code::InternalServerError, EMPTY_STRING, nullptr,
                                       absl::nullopt, EMPTY_STRING);
    return Http::FilterHeadersStatus::StopIteration;
  }
};

} // namespace

// Singleton registration via macro defined in envoy/singleton/manager.h
SINGLETON_MANAGER_REGISTRATION(date_provider);
SINGLETON_MANAGER_REGISTRATION(route_config_provider_manager);
SINGLETON_MANAGER_REGISTRATION(scoped_routes_config_provider_manager);
SINGLETON_MANAGER_REGISTRATION(http_tracer_manager);
SINGLETON_MANAGER_REGISTRATION(filter_config_provider_manager);

Utility::Singletons Utility::createSingletons(Server::Configuration::FactoryContext& context) {
  std::shared_ptr<Http::TlsCachingDateProviderImpl> date_provider =
      context.singletonManager().getTyped<Http::TlsCachingDateProviderImpl>(
          SINGLETON_MANAGER_REGISTERED_NAME(date_provider), [&context] {
            return std::make_shared<Http::TlsCachingDateProviderImpl>(context.dispatcher(),
                                                                      context.threadLocal());
          });

  Router::RouteConfigProviderManagerSharedPtr route_config_provider_manager =
      context.singletonManager().getTyped<Router::RouteConfigProviderManager>(
          SINGLETON_MANAGER_REGISTERED_NAME(route_config_provider_manager), [&context] {
            return std::make_shared<Router::RouteConfigProviderManagerImpl>(context.admin());
          });

  Router::ScopedRoutesConfigProviderManagerSharedPtr scoped_routes_config_provider_manager =
      context.singletonManager().getTyped<Router::ScopedRoutesConfigProviderManager>(
          SINGLETON_MANAGER_REGISTERED_NAME(scoped_routes_config_provider_manager),
          [&context, route_config_provider_manager] {
            return std::make_shared<Router::ScopedRoutesConfigProviderManager>(
                context.admin(), *route_config_provider_manager);
          });

  auto http_tracer_manager = context.singletonManager().getTyped<Tracing::HttpTracerManagerImpl>(
      SINGLETON_MANAGER_REGISTERED_NAME(http_tracer_manager), [&context] {
        return std::make_shared<Tracing::HttpTracerManagerImpl>(
            std::make_unique<Tracing::TracerFactoryContextImpl>(
                context.getServerFactoryContext(), context.messageValidationVisitor()));
      });

  std::shared_ptr<Filter::Http::FilterConfigProviderManager> filter_config_provider_manager =
      context.singletonManager().getTyped<Filter::Http::FilterConfigProviderManager>(
          SINGLETON_MANAGER_REGISTERED_NAME(filter_config_provider_manager),
          [] { return std::make_shared<Filter::Http::FilterConfigProviderManagerImpl>(); });

  return {date_provider, route_config_provider_manager, scoped_routes_config_provider_manager,
          http_tracer_manager, filter_config_provider_manager};
}

std::shared_ptr<HttpConnectionManagerConfig> Utility::createConfig(
    const envoy::extensions::filters::network::http_connection_manager::v3::HttpConnectionManager&
        proto_config,
    Server::Configuration::FactoryContext& context, Http::DateProvider& date_provider,
    Router::RouteConfigProviderManager& route_config_provider_manager,
    Config::ConfigProviderManager& scoped_routes_config_provider_manager,
    Tracing::HttpTracerManager& http_tracer_manager,
    Filter::Http::FilterConfigProviderManager& filter_config_provider_manager) {
  return std::make_shared<HttpConnectionManagerConfig>(
      proto_config, context, date_provider, route_config_provider_manager,
      scoped_routes_config_provider_manager, http_tracer_manager, filter_config_provider_manager);
}

Network::FilterFactoryCb
HttpConnectionManagerFilterConfigFactory::createFilterFactoryFromProtoTyped(
    const envoy::extensions::filters::network::http_connection_manager::v3::HttpConnectionManager&
        proto_config,
    Server::Configuration::FactoryContext& context) {
  Utility::Singletons singletons = Utility::createSingletons(context);

  auto filter_config = Utility::createConfig(
      proto_config, context, *singletons.date_provider_, *singletons.route_config_provider_manager_,
      *singletons.scoped_routes_config_provider_manager_, *singletons.http_tracer_manager_,
      *singletons.filter_config_provider_manager_);

  // This lambda captures the shared_ptrs created above, thus preserving the
  // reference count.
  // Keep in mind the lambda capture list **doesn't** determine the destruction order, but it's fine
  // as these captured objects are also global singletons.
  return [singletons, filter_config, &context](Network::FilterManager& filter_manager) -> void {
    filter_manager.addReadFilter(Network::ReadFilterSharedPtr{new Http::ConnectionManagerImpl(
        *filter_config, context.drainDecision(), context.api().randomGenerator(),
        context.httpContext(), context.runtime(), context.localInfo(), context.clusterManager(),
        context.overloadManager(), context.dispatcher().timeSource())});
  };
}

/**
 * Static registration for the HTTP connection manager filter.
 */
REGISTER_FACTORY(HttpConnectionManagerFilterConfigFactory,
                 Server::Configuration::NamedNetworkFilterConfigFactory){
    "envoy.http_connection_manager"};

InternalAddressConfig::InternalAddressConfig(
    const envoy::extensions::filters::network::http_connection_manager::v3::HttpConnectionManager::
        InternalAddressConfig& config)
    : unix_sockets_(config.unix_sockets()) {}

HttpConnectionManagerConfig::HttpConnectionManagerConfig(
    const envoy::extensions::filters::network::http_connection_manager::v3::HttpConnectionManager&
        config,
    Server::Configuration::FactoryContext& context, Http::DateProvider& date_provider,
    Router::RouteConfigProviderManager& route_config_provider_manager,
    Config::ConfigProviderManager& scoped_routes_config_provider_manager,
    Tracing::HttpTracerManager& http_tracer_manager,
    Filter::Http::FilterConfigProviderManager& filter_config_provider_manager)
    : context_(context), stats_prefix_(fmt::format("http.{}.", config.stat_prefix())),
      stats_(Http::ConnectionManagerImpl::generateStats(stats_prefix_, context_.scope())),
      tracing_stats_(
          Http::ConnectionManagerImpl::generateTracingStats(stats_prefix_, context_.scope())),
      use_remote_address_(PROTOBUF_GET_WRAPPED_OR_DEFAULT(config, use_remote_address, false)),
      internal_address_config_(createInternalAddressConfig(config)),
      xff_num_trusted_hops_(config.xff_num_trusted_hops()),
      skip_xff_append_(config.skip_xff_append()), via_(config.via()),
      route_config_provider_manager_(route_config_provider_manager),
      scoped_routes_config_provider_manager_(scoped_routes_config_provider_manager),
      filter_config_provider_manager_(filter_config_provider_manager),
      http3_options_(Http3::Utility::initializeAndValidateOptions(
          config.http3_protocol_options(), config.has_stream_error_on_invalid_http_message(),
          config.stream_error_on_invalid_http_message())),
      http2_options_(Http2::Utility::initializeAndValidateOptions(
          config.http2_protocol_options(), config.has_stream_error_on_invalid_http_message(),
          config.stream_error_on_invalid_http_message())),
      http1_settings_(Http::Http1::parseHttp1Settings(
          config.http_protocol_options(), context.messageValidationVisitor(),
          config.stream_error_on_invalid_http_message(),
          xff_num_trusted_hops_ == 0 && use_remote_address_)),
      max_request_headers_kb_(PROTOBUF_GET_WRAPPED_OR_DEFAULT(
          config, max_request_headers_kb, Http::DEFAULT_MAX_REQUEST_HEADERS_KB)),
      max_request_headers_count_(PROTOBUF_GET_WRAPPED_OR_DEFAULT(
          config.common_http_protocol_options(), max_headers_count,
          context.runtime().snapshot().getInteger(Http::MaxRequestHeadersCountOverrideKey,
                                                  Http::DEFAULT_MAX_HEADERS_COUNT))),
      idle_timeout_(PROTOBUF_GET_OPTIONAL_MS(config.common_http_protocol_options(), idle_timeout)),
      max_connection_duration_(
          PROTOBUF_GET_OPTIONAL_MS(config.common_http_protocol_options(), max_connection_duration)),
      max_stream_duration_(
          PROTOBUF_GET_OPTIONAL_MS(config.common_http_protocol_options(), max_stream_duration)),
      stream_idle_timeout_(
          PROTOBUF_GET_MS_OR_DEFAULT(config, stream_idle_timeout, StreamIdleTimeoutMs)),
      request_timeout_(PROTOBUF_GET_MS_OR_DEFAULT(config, request_timeout, RequestTimeoutMs)),
      request_headers_timeout_(
          PROTOBUF_GET_MS_OR_DEFAULT(config, request_headers_timeout, RequestHeaderTimeoutMs)),
      drain_timeout_(PROTOBUF_GET_MS_OR_DEFAULT(config, drain_timeout, 5000)),
      generate_request_id_(PROTOBUF_GET_WRAPPED_OR_DEFAULT(config, generate_request_id, true)),
      preserve_external_request_id_(config.preserve_external_request_id()),
      always_set_request_id_in_response_(config.always_set_request_id_in_response()),
      date_provider_(date_provider),
      listener_stats_(Http::ConnectionManagerImpl::generateListenerStats(stats_prefix_,
                                                                         context_.listenerScope())),
      proxy_100_continue_(config.proxy_100_continue()),
      stream_error_on_invalid_http_messaging_(
          PROTOBUF_GET_WRAPPED_OR_DEFAULT(config, stream_error_on_invalid_http_message, false)),
      delayed_close_timeout_(PROTOBUF_GET_MS_OR_DEFAULT(config, delayed_close_timeout, 1000)),
#ifdef ENVOY_NORMALIZE_PATH_BY_DEFAULT
      normalize_path_(PROTOBUF_GET_WRAPPED_OR_DEFAULT(
          config, normalize_path,
          // TODO(htuch): we should have a boolean variant of featureEnabled() here.
          context.runtime().snapshot().featureEnabled("http_connection_manager.normalize_path",
                                                      100))),
#else
      normalize_path_(PROTOBUF_GET_WRAPPED_OR_DEFAULT(
          config, normalize_path,
          // TODO(htuch): we should have a boolean variant of featureEnabled() here.
          context.runtime().snapshot().featureEnabled("http_connection_manager.normalize_path",
                                                      0))),
#endif
      merge_slashes_(config.merge_slashes()),
      headers_with_underscores_action_(
          config.common_http_protocol_options().headers_with_underscores_action()),
      local_reply_(LocalReply::Factory::create(config.local_reply_config(), context)) {
  // If idle_timeout_ was not configured in common_http_protocol_options, use value in deprecated
  // idle_timeout field.
  // TODO(asraa): Remove when idle_timeout is removed.
  if (!idle_timeout_) {
    idle_timeout_ = PROTOBUF_GET_OPTIONAL_MS(config, hidden_envoy_deprecated_idle_timeout);
  }
  if (!idle_timeout_) {
    idle_timeout_ = std::chrono::hours(1);
  } else if (idle_timeout_.value().count() == 0) {
    idle_timeout_ = absl::nullopt;
  }

  if (config.strip_any_host_port() && config.strip_matching_host_port()) {
    throw EnvoyException(fmt::format(
        "Error: Only one of `strip_matching_host_port` or `strip_any_host_port` can be set."));
  }

  if (config.strip_any_host_port()) {
    strip_port_type_ = Http::StripPortType::Any;
  } else if (config.strip_matching_host_port()) {
    strip_port_type_ = Http::StripPortType::MatchingHost;
  } else {
    strip_port_type_ = Http::StripPortType::None;
  }

  // If we are provided a different request_id_extension implementation to use try and create a
  // new instance of it, otherwise use default one.
  envoy::extensions::filters::network::http_connection_manager::v3::RequestIDExtension
      final_rid_config = config.request_id_extension();
  if (!final_rid_config.has_typed_config()) {
    // This creates a default version of the UUID extension which is a required extension in the
    // build.
    final_rid_config.mutable_typed_config()->PackFrom(
        envoy::extensions::request_id::uuid::v3::UuidRequestIdConfig());
  }
  request_id_extension_ = Http::RequestIDExtensionFactory::fromProto(final_rid_config, context_);

  // If scoped RDS is enabled, avoid creating a route config provider. Route config providers will
  // be managed by the scoped routing logic instead.
  switch (config.route_specifier_case()) {
  case envoy::extensions::filters::network::http_connection_manager::v3::HttpConnectionManager::
      RouteSpecifierCase::kRds:
  case envoy::extensions::filters::network::http_connection_manager::v3::HttpConnectionManager::
      RouteSpecifierCase::kRouteConfig:
    route_config_provider_ = Router::RouteConfigProviderUtil::create(
        config, context_.getServerFactoryContext(), context_.messageValidationVisitor(),
        context_.initManager(), stats_prefix_, route_config_provider_manager_);
    break;
  case envoy::extensions::filters::network::http_connection_manager::v3::HttpConnectionManager::
      RouteSpecifierCase::kScopedRoutes:
    scoped_routes_config_provider_ = Router::ScopedRoutesConfigProviderUtil::create(
        config, context_.getServerFactoryContext(), context_.initManager(), stats_prefix_,
        scoped_routes_config_provider_manager_);
    break;
  default:
    NOT_REACHED_GCOVR_EXCL_LINE;
  }

  switch (config.forward_client_cert_details()) {
  case envoy::extensions::filters::network::http_connection_manager::v3::HttpConnectionManager::
      SANITIZE:
    forward_client_cert_ = Http::ForwardClientCertType::Sanitize;
    break;
  case envoy::extensions::filters::network::http_connection_manager::v3::HttpConnectionManager::
      FORWARD_ONLY:
    forward_client_cert_ = Http::ForwardClientCertType::ForwardOnly;
    break;
  case envoy::extensions::filters::network::http_connection_manager::v3::HttpConnectionManager::
      APPEND_FORWARD:
    forward_client_cert_ = Http::ForwardClientCertType::AppendForward;
    break;
  case envoy::extensions::filters::network::http_connection_manager::v3::HttpConnectionManager::
      SANITIZE_SET:
    forward_client_cert_ = Http::ForwardClientCertType::SanitizeSet;
    break;
  case envoy::extensions::filters::network::http_connection_manager::v3::HttpConnectionManager::
      ALWAYS_FORWARD_ONLY:
    forward_client_cert_ = Http::ForwardClientCertType::AlwaysForwardOnly;
    break;
  default:
    NOT_REACHED_GCOVR_EXCL_LINE;
  }

  const auto& set_current_client_cert_details = config.set_current_client_cert_details();
  if (set_current_client_cert_details.cert()) {
    set_current_client_cert_details_.push_back(Http::ClientCertDetailsType::Cert);
  }
  if (set_current_client_cert_details.chain()) {
    set_current_client_cert_details_.push_back(Http::ClientCertDetailsType::Chain);
  }
  if (PROTOBUF_GET_WRAPPED_OR_DEFAULT(set_current_client_cert_details, subject, false)) {
    set_current_client_cert_details_.push_back(Http::ClientCertDetailsType::Subject);
  }
  if (set_current_client_cert_details.uri()) {
    set_current_client_cert_details_.push_back(Http::ClientCertDetailsType::URI);
  }
  if (set_current_client_cert_details.dns()) {
    set_current_client_cert_details_.push_back(Http::ClientCertDetailsType::DNS);
  }

  if (config.has_add_user_agent() && config.add_user_agent().value()) {
    user_agent_ = context_.localInfo().clusterName();
  }

  if (config.has_tracing()) {
    http_tracer_ = http_tracer_manager.getOrCreateHttpTracer(getPerFilterTracerConfig(config));

    const auto& tracing_config = config.tracing();

    Tracing::OperationName tracing_operation_name;

    // Listener level traffic direction overrides the operation name
    switch (context.direction()) {
    case envoy::config::core::v3::UNSPECIFIED: {
      switch (tracing_config.hidden_envoy_deprecated_operation_name()) {
      case envoy::extensions::filters::network::http_connection_manager::v3::HttpConnectionManager::
          Tracing::INGRESS:
        tracing_operation_name = Tracing::OperationName::Ingress;
        break;
      case envoy::extensions::filters::network::http_connection_manager::v3::HttpConnectionManager::
          Tracing::EGRESS:
        tracing_operation_name = Tracing::OperationName::Egress;
        break;
      default:
        NOT_REACHED_GCOVR_EXCL_LINE;
      }
      break;
    }
    case envoy::config::core::v3::INBOUND:
      tracing_operation_name = Tracing::OperationName::Ingress;
      break;
    case envoy::config::core::v3::OUTBOUND:
      tracing_operation_name = Tracing::OperationName::Egress;
      break;
    default:
      NOT_REACHED_GCOVR_EXCL_LINE;
    }

    Tracing::CustomTagMap custom_tags;
    for (const std::string& header :
         tracing_config.hidden_envoy_deprecated_request_headers_for_tags()) {
      envoy::type::tracing::v3::CustomTag::Header headerTag;
      headerTag.set_name(header);
      custom_tags.emplace(
          header, std::make_shared<const Tracing::RequestHeaderCustomTag>(header, headerTag));
    }
    for (const auto& tag : tracing_config.custom_tags()) {
      custom_tags.emplace(tag.tag(), Tracing::HttpTracerUtility::createCustomTag(tag));
    }

    envoy::type::v3::FractionalPercent client_sampling;
    client_sampling.set_numerator(
        tracing_config.has_client_sampling() ? tracing_config.client_sampling().value() : 100);
    envoy::type::v3::FractionalPercent random_sampling;
    // TODO: Random sampling historically was an integer and default to out of 10,000. We should
    // deprecate that and move to a straight fractional percent config.
    uint64_t random_sampling_numerator{PROTOBUF_PERCENT_TO_ROUNDED_INTEGER_OR_DEFAULT(
        tracing_config, random_sampling, 10000, 10000)};
    random_sampling.set_numerator(random_sampling_numerator);
    random_sampling.set_denominator(envoy::type::v3::FractionalPercent::TEN_THOUSAND);
    envoy::type::v3::FractionalPercent overall_sampling;
    overall_sampling.set_numerator(
        tracing_config.has_overall_sampling() ? tracing_config.overall_sampling().value() : 100);

    const uint32_t max_path_tag_length = PROTOBUF_GET_WRAPPED_OR_DEFAULT(
        tracing_config, max_path_tag_length, Tracing::DefaultMaxPathTagLength);

    tracing_config_ =
        std::make_unique<Http::TracingConnectionManagerConfig>(Http::TracingConnectionManagerConfig{
            tracing_operation_name, custom_tags, client_sampling, random_sampling, overall_sampling,
            tracing_config.verbose(), max_path_tag_length});
  }

  for (const auto& access_log : config.access_log()) {
    AccessLog::InstanceSharedPtr current_access_log =
        AccessLog::AccessLogFactory::fromProto(access_log, context_);
    access_logs_.push_back(current_access_log);
  }

  server_transformation_ = config.server_header_transformation();

  if (!config.server_name().empty()) {
    server_name_ = config.server_name();
  } else {
    server_name_ = Http::DefaultServerString::get();
  }

  switch (config.codec_type()) {
  case envoy::extensions::filters::network::http_connection_manager::v3::HttpConnectionManager::
      AUTO:
    codec_type_ = CodecType::AUTO;
    break;
  case envoy::extensions::filters::network::http_connection_manager::v3::HttpConnectionManager::
      HTTP1:
    codec_type_ = CodecType::HTTP1;
    break;
  case envoy::extensions::filters::network::http_connection_manager::v3::HttpConnectionManager::
      HTTP2:
    codec_type_ = CodecType::HTTP2;
    break;
  case envoy::extensions::filters::network::http_connection_manager::v3::HttpConnectionManager::
      HTTP3:
#ifdef ENVOY_ENABLE_QUIC
    codec_type_ = CodecType::HTTP3;
#else
    throw EnvoyException("HTTP3 configured but not enabled in the build.");
#endif
    break;
  default:
    NOT_REACHED_GCOVR_EXCL_LINE;
  }

  const auto& filters = config.http_filters();
  DependencyManager dependency_manager;
  for (int32_t i = 0; i < filters.size(); i++) {
    processFilter(filters[i], i, "http", "http", i == filters.size() - 1, filter_factories_,
                  dependency_manager);
  }
  // TODO(auni53): Validate encode dependencies too.
  auto status = dependency_manager.validDecodeDependencies();
  if (!status.ok()) {
    throw EnvoyException(std::string(status.message()));
  }

  for (const auto& upgrade_config : config.upgrade_configs()) {
    const std::string& name = upgrade_config.upgrade_type();
    const bool enabled = upgrade_config.has_enabled() ? upgrade_config.enabled().value() : true;
    if (findUpgradeCaseInsensitive(upgrade_filter_factories_, name) !=
        upgrade_filter_factories_.end()) {
      throw EnvoyException(
          fmt::format("Error: multiple upgrade configs with the same name: '{}'", name));
    }
    if (!upgrade_config.filters().empty()) {
      std::unique_ptr<FilterFactoriesList> factories = std::make_unique<FilterFactoriesList>();
      DependencyManager upgrade_dependency_manager;
      for (int32_t j = 0; j < upgrade_config.filters().size(); j++) {
        processFilter(upgrade_config.filters(j), j, name, "http upgrade",
                      j == upgrade_config.filters().size() - 1, *factories,
                      upgrade_dependency_manager);
      }
      // TODO(auni53): Validate encode dependencies too.
      auto status = upgrade_dependency_manager.validDecodeDependencies();
      if (!status.ok()) {
        throw EnvoyException(std::string(status.message()));
      }

      upgrade_filter_factories_.emplace(
          std::make_pair(name, FilterConfig{std::move(factories), enabled}));
    } else {
      std::unique_ptr<FilterFactoriesList> factories(nullptr);
      upgrade_filter_factories_.emplace(
          std::make_pair(name, FilterConfig{std::move(factories), enabled}));
    }
  }
}

void HttpConnectionManagerConfig::processFilter(
    const envoy::extensions::filters::network::http_connection_manager::v3::HttpFilter&
        proto_config,
    int i, const std::string& prefix, const std::string& filter_chain_type,
    bool last_filter_in_current_config, FilterFactoriesList& filter_factories,
    DependencyManager& dependency_manager) {
  ENVOY_LOG(debug, "    {} filter #{}", prefix, i);
  if (proto_config.config_type_case() ==
      envoy::extensions::filters::network::http_connection_manager::v3::HttpFilter::ConfigTypeCase::
          kConfigDiscovery) {
    processDynamicFilterConfig(proto_config.name(), proto_config.config_discovery(),
                               filter_factories, filter_chain_type, last_filter_in_current_config);
    return;
  }

  // Now see if there is a factory that will accept the config.
  auto* factory =
      Config::Utility::getAndCheckFactory<Server::Configuration::NamedHttpFilterConfigFactory>(
          proto_config, proto_config.is_optional());
  // null pointer returned only when the filter is optional, then skip all the processes.
  if (factory == nullptr) {
    ENVOY_LOG(warn, "Didn't find a registered factory for the optional http filter {}",
              proto_config.name());
    return;
  }
  ProtobufTypes::MessagePtr message = Config::Utility::translateToFactoryConfig(
      proto_config, context_.messageValidationVisitor(), *factory);
  Http::FilterFactoryCb callback =
<<<<<<< HEAD
      factory->createFilterFactoryFromProto(*message, stats_prefix_, context_);
  bool is_terminal = factory->isTerminalFilterByProto(*message, context_);
  Config::Utility::validateTerminalFilters(proto_config.name(), factory->name(), filter_chain_type,
=======
      factory.createFilterFactoryFromProto(*message, stats_prefix_, context_);
  dependency_manager.registerFilter(factory.name(), *factory.dependencies());
  bool is_terminal = factory.isTerminalFilterByProto(*message, context_);
  Config::Utility::validateTerminalFilters(proto_config.name(), factory.name(), filter_chain_type,
>>>>>>> b91d63b8
                                           is_terminal, last_filter_in_current_config);
  auto filter_config_provider = filter_config_provider_manager_.createStaticFilterConfigProvider(
      callback, proto_config.name());
  ENVOY_LOG(debug, "      name: {}", filter_config_provider->name());
  ENVOY_LOG(debug, "    config: {}",
            MessageUtil::getJsonStringFromMessageOrError(
                proto_config.has_typed_config()
                    ? static_cast<const Protobuf::Message&>(proto_config.typed_config())
                    : static_cast<const Protobuf::Message&>(
                          proto_config.hidden_envoy_deprecated_config()),
                true));
  filter_factories.push_back(std::move(filter_config_provider));
}

void HttpConnectionManagerConfig::processDynamicFilterConfig(
    const std::string& name, const envoy::config::core::v3::ExtensionConfigSource& config_discovery,
    FilterFactoriesList& filter_factories, const std::string& filter_chain_type,
    bool last_filter_in_current_config) {
  ENVOY_LOG(debug, "      dynamic filter name: {}", name);
  if (config_discovery.apply_default_config_without_warming() &&
      !config_discovery.has_default_config()) {
    throw EnvoyException(fmt::format(
        "Error: filter config {} applied without warming but has no default config.", name));
  }
  for (const auto& type_url : config_discovery.type_urls()) {
    auto factory_type_url = TypeUtil::typeUrlToDescriptorFullName(type_url);
    auto* factory = Registry::FactoryRegistry<
        Server::Configuration::NamedHttpFilterConfigFactory>::getFactoryByType(factory_type_url);
    if (factory == nullptr) {
      throw EnvoyException(
          fmt::format("Error: no factory found for a required type URL {}.", factory_type_url));
    }
  }

  auto filter_config_provider = filter_config_provider_manager_.createDynamicFilterConfigProvider(
      config_discovery, name, context_, stats_prefix_, last_filter_in_current_config,
      filter_chain_type);
  filter_factories.push_back(std::move(filter_config_provider));
}

Http::ServerConnectionPtr
HttpConnectionManagerConfig::createCodec(Network::Connection& connection,
                                         const Buffer::Instance& data,
                                         Http::ServerConnectionCallbacks& callbacks) {
  switch (codec_type_) {
  case CodecType::HTTP1: {
    return std::make_unique<Http::Http1::ServerConnectionImpl>(
        connection, Http::Http1::CodecStats::atomicGet(http1_codec_stats_, context_.scope()),
        callbacks, http1_settings_, maxRequestHeadersKb(), maxRequestHeadersCount(),
        headersWithUnderscoresAction());
  }
  case CodecType::HTTP2: {
    return std::make_unique<Http::Http2::ServerConnectionImpl>(
        connection, callbacks,
        Http::Http2::CodecStats::atomicGet(http2_codec_stats_, context_.scope()),
        context_.api().randomGenerator(), http2_options_, maxRequestHeadersKb(),
        maxRequestHeadersCount(), headersWithUnderscoresAction());
  }
  case CodecType::HTTP3:
#ifdef ENVOY_ENABLE_QUIC
    return std::make_unique<Quic::QuicHttpServerConnectionImpl>(
        dynamic_cast<Quic::EnvoyQuicServerSession&>(connection), callbacks,
        Http::Http3::CodecStats::atomicGet(http3_codec_stats_, context_.scope()), http3_options_,
        maxRequestHeadersKb(), maxRequestHeadersCount(), headersWithUnderscoresAction());
#else
    // Should be blocked by configuration checking at an earlier point.
    NOT_REACHED_GCOVR_EXCL_LINE;
#endif
  case CodecType::AUTO:
    return Http::ConnectionManagerUtility::autoCreateCodec(
        connection, data, callbacks, context_.scope(), context_.api().randomGenerator(),
        http1_codec_stats_, http2_codec_stats_, http1_settings_, http2_options_,
        maxRequestHeadersKb(), maxRequestHeadersCount(), headersWithUnderscoresAction());
  }
  NOT_REACHED_GCOVR_EXCL_LINE;
}

void HttpConnectionManagerConfig::createFilterChainForFactories(
    Http::FilterChainFactoryCallbacks& callbacks, const FilterFactoriesList& filter_factories) {
  bool added_missing_config_filter = false;
  for (const auto& filter_config_provider : filter_factories) {
    auto config = filter_config_provider->config();
    if (config.has_value()) {
      config.value()(callbacks);
      continue;
    }

    // If a filter config is missing after warming, inject a local reply with status 500.
    if (!added_missing_config_filter) {
      ENVOY_LOG(trace, "Missing filter config for a provider {}", filter_config_provider->name());
      callbacks.addStreamDecoderFilter(
          Http::StreamDecoderFilterSharedPtr{std::make_shared<MissingConfigFilter>()});
      added_missing_config_filter = true;
    } else {
      ENVOY_LOG(trace, "Provider {} missing a filter config", filter_config_provider->name());
    }
  }
}

void HttpConnectionManagerConfig::createFilterChain(Http::FilterChainFactoryCallbacks& callbacks) {
  createFilterChainForFactories(callbacks, filter_factories_);
}

bool HttpConnectionManagerConfig::createUpgradeFilterChain(
    absl::string_view upgrade_type,
    const Http::FilterChainFactory::UpgradeMap* per_route_upgrade_map,
    Http::FilterChainFactoryCallbacks& callbacks) {
  bool route_enabled = false;
  if (per_route_upgrade_map) {
    auto route_it = findUpgradeBoolCaseInsensitive(*per_route_upgrade_map, upgrade_type);
    if (route_it != per_route_upgrade_map->end()) {
      // Upgrades explicitly not allowed on this route.
      if (route_it->second == false) {
        return false;
      }
      // Upgrades explicitly enabled on this route.
      route_enabled = true;
    }
  }

  auto it = findUpgradeCaseInsensitive(upgrade_filter_factories_, upgrade_type);
  if ((it == upgrade_filter_factories_.end() || !it->second.allow_upgrade) && !route_enabled) {
    // Either the HCM disables upgrades and the route-config does not override,
    // or neither is configured for this upgrade.
    return false;
  }
  FilterFactoriesList* filters_to_use = &filter_factories_;
  if (it != upgrade_filter_factories_.end() && it->second.filter_factories != nullptr) {
    filters_to_use = it->second.filter_factories.get();
  }

  createFilterChainForFactories(callbacks, *filters_to_use);
  return true;
}

const Network::Address::Instance& HttpConnectionManagerConfig::localAddress() {
  return *context_.localInfo().address();
}

/**
 * Determines what tracing provider to use for a given
 * "envoy.filters.network.http_connection_manager" filter instance.
 */
const envoy::config::trace::v3::Tracing_Http* HttpConnectionManagerConfig::getPerFilterTracerConfig(
    const envoy::extensions::filters::network::http_connection_manager::v3::HttpConnectionManager&
        config) {
  // Give precedence to tracing provider configuration defined as part of
  // "envoy.filters.network.http_connection_manager" filter config.
  if (config.tracing().has_provider()) {
    return &config.tracing().provider();
  }
  // Otherwise, for the sake of backwards compatibility, fallback to using tracing provider
  // configuration defined in the bootstrap config.
  if (context_.httpContext().defaultTracingConfig().has_http()) {
    return &context_.httpContext().defaultTracingConfig().http();
  }
  return nullptr;
}

std::function<Http::ApiListenerPtr()>
HttpConnectionManagerFactory::createHttpConnectionManagerFactoryFromProto(
    const envoy::extensions::filters::network::http_connection_manager::v3::HttpConnectionManager&
        proto_config,
    Server::Configuration::FactoryContext& context, Network::ReadFilterCallbacks& read_callbacks) {

  Utility::Singletons singletons = Utility::createSingletons(context);

  auto filter_config = Utility::createConfig(
      proto_config, context, *singletons.date_provider_, *singletons.route_config_provider_manager_,
      *singletons.scoped_routes_config_provider_manager_, *singletons.http_tracer_manager_,
      *singletons.filter_config_provider_manager_);

  // This lambda captures the shared_ptrs created above, thus preserving the
  // reference count.
  // Keep in mind the lambda capture list **doesn't** determine the destruction order, but it's fine
  // as these captured objects are also global singletons.
  return [singletons, filter_config, &context, &read_callbacks]() -> Http::ApiListenerPtr {
    auto conn_manager = std::make_unique<Http::ConnectionManagerImpl>(
        *filter_config, context.drainDecision(), context.api().randomGenerator(),
        context.httpContext(), context.runtime(), context.localInfo(), context.clusterManager(),
        context.overloadManager(), context.dispatcher().timeSource());

    // This factory creates a new ConnectionManagerImpl in the absence of its usual environment as
    // an L4 filter, so this factory needs to take a few actions.

    // When a new connection is creating its filter chain it hydrates the factory with a filter
    // manager which provides the ConnectionManager with its "read_callbacks".
    conn_manager->initializeReadFilterCallbacks(read_callbacks);

    // When the connection first calls onData on the ConnectionManager, the ConnectionManager
    // creates a codec. Here we force create a codec as onData will not be called.
    Buffer::OwnedImpl dummy;
    conn_manager->createCodec(dummy);

    return conn_manager;
  };
}

} // namespace HttpConnectionManager
} // namespace NetworkFilters
} // namespace Extensions
} // namespace Envoy<|MERGE_RESOLUTION|>--- conflicted
+++ resolved
@@ -545,16 +545,10 @@
   ProtobufTypes::MessagePtr message = Config::Utility::translateToFactoryConfig(
       proto_config, context_.messageValidationVisitor(), *factory);
   Http::FilterFactoryCb callback =
-<<<<<<< HEAD
       factory->createFilterFactoryFromProto(*message, stats_prefix_, context_);
-  bool is_terminal = factory->isTerminalFilterByProto(*message, context_);
-  Config::Utility::validateTerminalFilters(proto_config.name(), factory->name(), filter_chain_type,
-=======
-      factory.createFilterFactoryFromProto(*message, stats_prefix_, context_);
   dependency_manager.registerFilter(factory.name(), *factory.dependencies());
   bool is_terminal = factory.isTerminalFilterByProto(*message, context_);
   Config::Utility::validateTerminalFilters(proto_config.name(), factory.name(), filter_chain_type,
->>>>>>> b91d63b8
                                            is_terminal, last_filter_in_current_config);
   auto filter_config_provider = filter_config_provider_manager_.createStaticFilterConfigProvider(
       callback, proto_config.name());
