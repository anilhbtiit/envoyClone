#include "source/common/http/http2/conn_pool.h"

#include <cstdint>

#include "envoy/event/dispatcher.h"
#include "envoy/upstream/upstream.h"

#include "source/common/http/http2/codec_impl.h"
#include "source/common/runtime/runtime_features.h"

namespace Envoy {
namespace Http {
<<<<<<< HEAD
namespace Http2 {

// All streams are 2^31. Client streams are half that, minus stream 0. Just to be on the safe
// side we do 2^29.
static const uint64_t DEFAULT_MAX_STREAMS = (1 << 29);

void ActiveClient::onGoAway(Http::GoAwayErrorCode) {
  ENVOY_CONN_LOG(debug, "remote goaway", *codec_client_);
  parent_.host()->cluster().stats().upstream_cx_close_notify_.inc();
  if (state_ != ActiveClient::State::DRAINING) {
    if (codec_client_->numActiveRequests() == 0) {
      codec_client_->close();
    } else {
      parent_.transitionActiveClientState(*this, ActiveClient::State::DRAINING);
    }
  }
}

void ActiveClient::onStreamDestroy() {
  parent().onStreamClosed(*this, false);

  // If we are destroying this stream because of a disconnect, do not check for drain here. We will
  // wait until the connection has been fully drained of streams and then check in the connection
  // event callback.
  if (!closed_with_active_rq_) {
    parent().checkForIdle();
  }
}

void ActiveClient::onStreamReset(Http::StreamResetReason reason) {
  if (reason == StreamResetReason::ConnectionTermination ||
      reason == StreamResetReason::ConnectionFailure) {
    parent_.host()->cluster().stats().upstream_rq_pending_failure_eject_.inc();
    closed_with_active_rq_ = true;
  } else if (reason == StreamResetReason::LocalReset) {
    parent_.host()->cluster().stats().upstream_rq_tx_reset_.inc();
  } else if (reason == StreamResetReason::RemoteReset) {
    parent_.host()->cluster().stats().upstream_rq_rx_reset_.inc();
  }
}

uint64_t maxStreamsPerConnection(uint64_t max_streams_config) {
  return (max_streams_config != 0) ? max_streams_config : DEFAULT_MAX_STREAMS;
}
=======
>>>>>>> 68b1c5d2

namespace Http2 {
ActiveClient::ActiveClient(HttpConnPoolImplBase& parent)
    : MultiplexedActiveClientBase(
          parent, parent.host()->cluster().http2Options().max_concurrent_streams().value(),
          parent.host()->cluster().stats().upstream_cx_http2_total_) {}

ActiveClient::ActiveClient(Envoy::Http::HttpConnPoolImplBase& parent,
                           Upstream::Host::CreateConnectionData& data)
    : MultiplexedActiveClientBase(
          parent, data, parent.host()->cluster().http2Options().max_concurrent_streams().value(),
          parent.host()->cluster().stats().upstream_cx_http2_total_) {}

ConnectionPool::InstancePtr
allocateConnPool(Event::Dispatcher& dispatcher, Random::RandomGenerator& random_generator,
                 Upstream::HostConstSharedPtr host, Upstream::ResourcePriority priority,
                 const Network::ConnectionSocket::OptionsSharedPtr& options,
                 const Network::TransportSocketOptionsSharedPtr& transport_socket_options,
                 Upstream::ClusterConnectivityState& state) {
  return std::make_unique<FixedHttpConnPoolImpl>(
      host, priority, dispatcher, options, transport_socket_options, random_generator, state,
      [](HttpConnPoolImplBase* pool) { return std::make_unique<ActiveClient>(*pool); },
      [](Upstream::Host::CreateConnectionData& data, HttpConnPoolImplBase* pool) {
        CodecClientPtr codec{new CodecClientProd(CodecType::HTTP2, std::move(data.connection_),
                                                 data.host_description_, pool->dispatcher(),
                                                 pool->randomGenerator())};
        return codec;
      },
      std::vector<Protocol>{Protocol::Http2});
}

} // namespace Http2
} // namespace Http
} // namespace Envoy<|MERGE_RESOLUTION|>--- conflicted
+++ resolved
@@ -10,54 +10,6 @@
 
 namespace Envoy {
 namespace Http {
-<<<<<<< HEAD
-namespace Http2 {
-
-// All streams are 2^31. Client streams are half that, minus stream 0. Just to be on the safe
-// side we do 2^29.
-static const uint64_t DEFAULT_MAX_STREAMS = (1 << 29);
-
-void ActiveClient::onGoAway(Http::GoAwayErrorCode) {
-  ENVOY_CONN_LOG(debug, "remote goaway", *codec_client_);
-  parent_.host()->cluster().stats().upstream_cx_close_notify_.inc();
-  if (state_ != ActiveClient::State::DRAINING) {
-    if (codec_client_->numActiveRequests() == 0) {
-      codec_client_->close();
-    } else {
-      parent_.transitionActiveClientState(*this, ActiveClient::State::DRAINING);
-    }
-  }
-}
-
-void ActiveClient::onStreamDestroy() {
-  parent().onStreamClosed(*this, false);
-
-  // If we are destroying this stream because of a disconnect, do not check for drain here. We will
-  // wait until the connection has been fully drained of streams and then check in the connection
-  // event callback.
-  if (!closed_with_active_rq_) {
-    parent().checkForIdle();
-  }
-}
-
-void ActiveClient::onStreamReset(Http::StreamResetReason reason) {
-  if (reason == StreamResetReason::ConnectionTermination ||
-      reason == StreamResetReason::ConnectionFailure) {
-    parent_.host()->cluster().stats().upstream_rq_pending_failure_eject_.inc();
-    closed_with_active_rq_ = true;
-  } else if (reason == StreamResetReason::LocalReset) {
-    parent_.host()->cluster().stats().upstream_rq_tx_reset_.inc();
-  } else if (reason == StreamResetReason::RemoteReset) {
-    parent_.host()->cluster().stats().upstream_rq_rx_reset_.inc();
-  }
-}
-
-uint64_t maxStreamsPerConnection(uint64_t max_streams_config) {
-  return (max_streams_config != 0) ? max_streams_config : DEFAULT_MAX_STREAMS;
-}
-=======
->>>>>>> 68b1c5d2
-
 namespace Http2 {
 ActiveClient::ActiveClient(HttpConnPoolImplBase& parent)
     : MultiplexedActiveClientBase(
