--- conflicted
+++ resolved
@@ -30,23 +30,6 @@
       auto* cluster = static_resources->mutable_clusters()->Add();
       cluster->set_name("internal_upstream");
       // Insert internal upstream transport.
-<<<<<<< HEAD
-      TestUtility::loadFromYaml(R"EOF(
-      name: envoy.transport_sockets.internal_upstream
-      typed_config:
-        "@type": type.googleapis.com/envoy.extensions.transport_sockets.internal_upstream.v3.InternalUpstreamTransport
-        passthrough_metadata:
-        - name: host_metadata
-          kind: { host: {}}
-        - name: cluster_metadata
-          kind: { cluster: {}}
-        transport_socket:
-          name: envoy.transport_sockets.raw_buffer
-          typed_config:
-            "@type": type.googleapis.com/envoy.extensions.transport_sockets.raw_buffer.v3.RawBuffer
-      )EOF",
-                                *cluster->mutable_transport_socket());
-=======
       if (use_transport_socket_) {
         TestUtility::loadFromYaml(R"EOF(
         name: envoy.transport_sockets.internal_upstream
@@ -57,8 +40,6 @@
             kind: { host: {}}
           - name: cluster_metadata
             kind: { cluster: {}}
-          passthrough_filter_state_objects:
-          - name: internal_state
           transport_socket:
             name: envoy.transport_sockets.raw_buffer
             typed_config:
@@ -66,7 +47,6 @@
         )EOF",
                                   *cluster->mutable_transport_socket());
       }
->>>>>>> 79b328ea
       // Insert internal address endpoint.
       cluster->clear_load_assignment();
       auto* load_assignment = cluster->mutable_load_assignment();
