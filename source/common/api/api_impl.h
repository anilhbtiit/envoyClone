#pragma once

#include <chrono>
#include <string>

#include "envoy/api/api.h"
#include "envoy/event/timer.h"
#include "envoy/filesystem/filesystem.h"
#include "envoy/thread/thread.h"

#include "common/filesystem/filesystem_impl.h"

#include "common/filesystem/filesystem_impl.h"

namespace Envoy {
namespace Api {

/**
 * Implementation of Api::Api
 */
class Impl : public Api::Api {
public:
<<<<<<< HEAD
  Impl(std::chrono::milliseconds file_flush_interval_msec, Stats::Store& stats_store);
=======
  Impl(std::chrono::milliseconds file_flush_interval_msec, Thread::ThreadFactory& thread_factory,
       Stats::Store& stats_store);
>>>>>>> bff0167b

  // Api::Api
  Event::DispatcherPtr allocateDispatcher(Event::TimeSystem& time_system) override;
  Filesystem::FileSharedPtr createFile(const std::string& path, Event::Dispatcher& dispatcher,
                                       Thread::BasicLockable& lock) override;
  bool fileExists(const std::string& path) override;
  std::string fileReadToEnd(const std::string& path) override;
  Thread::ThreadPtr createThread(std::function<void()> thread_routine) override;
  Filesystem::Instance& fileSystem() { return file_system_; }

private:
<<<<<<< HEAD
=======
  Thread::ThreadFactory& thread_factory_;
>>>>>>> bff0167b
  Filesystem::Instance file_system_;
};

} // namespace Api
} // namespace Envoy<|MERGE_RESOLUTION|>--- conflicted
+++ resolved
@@ -20,12 +20,8 @@
  */
 class Impl : public Api::Api {
 public:
-<<<<<<< HEAD
-  Impl(std::chrono::milliseconds file_flush_interval_msec, Stats::Store& stats_store);
-=======
   Impl(std::chrono::milliseconds file_flush_interval_msec, Thread::ThreadFactory& thread_factory,
        Stats::Store& stats_store);
->>>>>>> bff0167b
 
   // Api::Api
   Event::DispatcherPtr allocateDispatcher(Event::TimeSystem& time_system) override;
@@ -37,10 +33,7 @@
   Filesystem::Instance& fileSystem() { return file_system_; }
 
 private:
-<<<<<<< HEAD
-=======
   Thread::ThreadFactory& thread_factory_;
->>>>>>> bff0167b
   Filesystem::Instance file_system_;
 };
 
