#pragma once

#include "envoy/config/config_provider_manager.h"
#include "envoy/config/core/v3/config_source.pb.h"
#include "envoy/config/endpoint/v3/endpoint.pb.h"
#include "envoy/config/grpc_mux.h"
#include "envoy/config/subscription.h"
#include "envoy/config/typed_config.h"
#include "envoy/service/discovery/v3/discovery.pb.h"

#include "common/config/config_provider_impl.h"
#include "common/protobuf/utility.h"

#include "test/test_common/resources.h"
#include "test/test_common/utility.h"

#include "gmock/gmock.h"

namespace Envoy {
namespace Config {

class MockSubscriptionCallbacks : public SubscriptionCallbacks {
public:
  MockSubscriptionCallbacks();
  ~MockSubscriptionCallbacks() override;

  MOCK_METHOD(void, onConfigUpdate,
              (const std::vector<DecodedResourceRef>& resources, const std::string& version_info));
  MOCK_METHOD(void, onConfigUpdate,
              (const std::vector<DecodedResourceRef>& added_resources,
               const Protobuf::RepeatedPtrField<std::string>& removed_resources,
               const std::string& system_version_info));
  MOCK_METHOD(void, onConfigUpdateFailed,
              (Envoy::Config::ConfigUpdateFailureReason reason, const EnvoyException* e));
};

class MockOpaqueResourceDecoder : public OpaqueResourceDecoder {
public:
  MockOpaqueResourceDecoder();
  ~MockOpaqueResourceDecoder() override;

  MOCK_METHOD(ProtobufTypes::MessagePtr, decodeResource, (const ProtobufWkt::Any& resource));
  MOCK_METHOD(std::string, resourceName, (const Protobuf::Message& resource));
};

class MockUntypedConfigUpdateCallbacks : public UntypedConfigUpdateCallbacks {
public:
  MockUntypedConfigUpdateCallbacks();
  ~MockUntypedConfigUpdateCallbacks() override;

  MOCK_METHOD(void, onConfigUpdate,
              (const Protobuf::RepeatedPtrField<ProtobufWkt::Any>& resources,
               const std::string& version_info));
  MOCK_METHOD(
      void, onConfigUpdate,
      (const Protobuf::RepeatedPtrField<envoy::service::discovery::v3::Resource>& added_resources,
       const Protobuf::RepeatedPtrField<std::string>& removed_resources,
       const std::string& system_version_info));
  MOCK_METHOD(void, onConfigUpdateFailed,
              (Envoy::Config::ConfigUpdateFailureReason reason, const EnvoyException* e));
};

class MockSubscription : public Subscription {
public:
  MOCK_METHOD(void, start,
              (const std::set<std::string>& resources, const bool use_prefix_matching));
  MOCK_METHOD(void, updateResourceInterest, (const std::set<std::string>& update_to_these_names));
  MOCK_METHOD(void, requestOnDemandUpdate, (const std::set<std::string>& add_these_names));
};

class MockSubscriptionFactory : public SubscriptionFactory {
public:
  MockSubscriptionFactory();
  ~MockSubscriptionFactory() override;

  MOCK_METHOD(SubscriptionPtr, subscriptionFromConfigSource,
              (const envoy::config::core::v3::ConfigSource& config, absl::string_view type_url,
               Stats::Scope& scope, SubscriptionCallbacks& callbacks,
               OpaqueResourceDecoder& resource_decoder));
  MOCK_METHOD(SubscriptionPtr, collectionSubscriptionFromUrl,
              (const udpa::core::v1::ResourceLocator& collection_locator,
               const envoy::config::core::v3::ConfigSource& config, absl::string_view type_url,
               Stats::Scope& scope, SubscriptionCallbacks& callbacks,
               OpaqueResourceDecoder& resource_decoder));
  MOCK_METHOD(ProtobufMessage::ValidationVisitor&, messageValidationVisitor, ());

  MockSubscription* subscription_{};
  SubscriptionCallbacks* callbacks_{};
};

<<<<<<< HEAD
class MockGrpcMuxWatch : public GrpcMuxWatch {
public:
  MockGrpcMuxWatch();
  ~MockGrpcMuxWatch() override;

  MOCK_METHOD(void, cancel, ());
};

=======
>>>>>>> 23b8270c
class MockGrpcMux : public GrpcMux {
public:
  MockGrpcMux();
  ~MockGrpcMux() override;

<<<<<<< HEAD
  MOCK_METHOD(void, start, (), (override));
  MOCK_METHOD(ScopedResume, pause, (const std::string& type_url), (override));
  MOCK_METHOD(ScopedResume, pause, (const std::vector<std::string> type_urls), (override));

  MOCK_METHOD(void, addSubscription,
              (const std::set<std::string>& resources, const std::string& type_url,
               SubscriptionCallbacks& callbacks, SubscriptionStats& stats,
               std::chrono::milliseconds init_fetch_timeout));
  MOCK_METHOD(void, updateResourceInterest,
              (const std::set<std::string>& resources, const std::string& type_url));

  MOCK_METHOD(GrpcMuxWatchPtr, addWatch,
              (const std::string& type_url, const std::set<std::string>& resources,
               SubscriptionCallbacks& callbacks, OpaqueResourceDecoder& resource_decoder,
               const bool use_prefix_matching));

  MOCK_METHOD(void, requestOnDemandUpdate,
              (const std::string& type_url, const std::set<std::string>& add_these_names));
=======
  MOCK_METHOD0(start, void());
  MOCK_METHOD5(addOrUpdateWatch,
               Watch*(const std::string& type_url, Watch* watch,
                      const std::set<std::string>& resources, SubscriptionCallbacks& callbacks,
                      std::chrono::milliseconds init_fetch_timeout));
  MOCK_METHOD2(removeWatch, void(const std::string& type_url, Watch* watch));
  MOCK_METHOD1(pause, void(const std::string& type_url));
  MOCK_METHOD1(resume, void(const std::string& type_url));
  MOCK_CONST_METHOD1(paused, bool(const std::string& type_url));
  MOCK_METHOD0(disableInitFetchTimeoutTimer, void());
>>>>>>> 23b8270c
};

class MockGrpcStreamCallbacks
    : public GrpcStreamCallbacks<envoy::service::discovery::v3::DiscoveryResponse> {
public:
  MockGrpcStreamCallbacks();
  ~MockGrpcStreamCallbacks() override;

  MOCK_METHOD(void, onStreamEstablished, ());
  MOCK_METHOD(void, onEstablishmentFailure, ());
  MOCK_METHOD(void, onDiscoveryResponse,
              (std::unique_ptr<envoy::service::discovery::v3::DiscoveryResponse> && message,
               ControlPlaneStats& control_plane_stats));
  MOCK_METHOD(void, onWriteable, ());
};

class MockConfigProviderManager : public ConfigProviderManager {
public:
  MockConfigProviderManager() = default;
  ~MockConfigProviderManager() override = default;

  MOCK_METHOD(ConfigProviderPtr, createXdsConfigProvider,
              (const Protobuf::Message& config_source_proto,
               Server::Configuration::ServerFactoryContext& factory_context,
               Init::Manager& init_manager, const std::string& stat_prefix,
               const Envoy::Config::ConfigProviderManager::OptionalArg& optarg));
  MOCK_METHOD(ConfigProviderPtr, createStaticConfigProvider,
              (const Protobuf::Message& config_proto,
               Server::Configuration::ServerFactoryContext& factory_context,
               const Envoy::Config::ConfigProviderManager::OptionalArg& optarg));
  MOCK_METHOD(ConfigProviderPtr, createStaticConfigProvider,
              (std::vector<std::unique_ptr<const Protobuf::Message>> && config_protos,
               Server::Configuration::ServerFactoryContext& factory_context,
               const Envoy::Config::ConfigProviderManager::OptionalArg& optarg));
};

class MockTypedFactory : public TypedFactory {
public:
  ~MockTypedFactory() override;

  MOCK_METHOD(ProtobufTypes::MessagePtr, createEmptyConfigProto, ());
  MOCK_METHOD(std::string, configType, ());
  MOCK_METHOD(std::string, name, (), (const));
  MOCK_METHOD(std::string, category, (), (const));
};

} // namespace Config
} // namespace Envoy<|MERGE_RESOLUTION|>--- conflicted
+++ resolved
@@ -64,7 +64,7 @@
 public:
   MOCK_METHOD(void, start,
               (const std::set<std::string>& resources, const bool use_prefix_matching));
-  MOCK_METHOD(void, updateResourceInterest, (const std::set<std::string>& update_to_these_names));
+  MOCK_METHOD(void, updateResourceInterest, (const std::set<std::string>& update_to_these_names, const bool use_namespace_matching));
   MOCK_METHOD(void, requestOnDemandUpdate, (const std::set<std::string>& add_these_names));
 };
 
@@ -88,53 +88,27 @@
   SubscriptionCallbacks* callbacks_{};
 };
 
-<<<<<<< HEAD
-class MockGrpcMuxWatch : public GrpcMuxWatch {
-public:
-  MockGrpcMuxWatch();
-  ~MockGrpcMuxWatch() override;
-
-  MOCK_METHOD(void, cancel, ());
-};
-
-=======
->>>>>>> 23b8270c
 class MockGrpcMux : public GrpcMux {
 public:
   MockGrpcMux();
   ~MockGrpcMux() override;
 
-<<<<<<< HEAD
+  MOCK_METHOD(Watch*, addWatch,
+              (const std::string& type_url, const std::set<std::string>& resources,
+               SubscriptionCallbacks& callbacks, OpaqueResourceDecoder& resource_decoder,
+	       std::chrono::milliseconds init_fetch_timeout,
+               const bool use_prefix_matching));
+  MOCK_METHOD(void, updateWatch, (const std::string& type_url, Watch* watch,
+                   const std::set<std::string>& resources, const bool creating_namespace_watch));
+  MOCK_METHOD(void, removeWatch, (const std::string& type_url, Watch* watch));
+
   MOCK_METHOD(void, start, (), (override));
   MOCK_METHOD(ScopedResume, pause, (const std::string& type_url), (override));
   MOCK_METHOD(ScopedResume, pause, (const std::vector<std::string> type_urls), (override));
-
-  MOCK_METHOD(void, addSubscription,
-              (const std::set<std::string>& resources, const std::string& type_url,
-               SubscriptionCallbacks& callbacks, SubscriptionStats& stats,
-               std::chrono::milliseconds init_fetch_timeout));
-  MOCK_METHOD(void, updateResourceInterest,
-              (const std::set<std::string>& resources, const std::string& type_url));
-
-  MOCK_METHOD(GrpcMuxWatchPtr, addWatch,
-              (const std::string& type_url, const std::set<std::string>& resources,
-               SubscriptionCallbacks& callbacks, OpaqueResourceDecoder& resource_decoder,
-               const bool use_prefix_matching));
-
+  MOCK_METHOD(bool, paused, (const std::string& type_url), (const));
+  MOCK_METHOD0(disableInitFetchTimeoutTimer, void());
   MOCK_METHOD(void, requestOnDemandUpdate,
               (const std::string& type_url, const std::set<std::string>& add_these_names));
-=======
-  MOCK_METHOD0(start, void());
-  MOCK_METHOD5(addOrUpdateWatch,
-               Watch*(const std::string& type_url, Watch* watch,
-                      const std::set<std::string>& resources, SubscriptionCallbacks& callbacks,
-                      std::chrono::milliseconds init_fetch_timeout));
-  MOCK_METHOD2(removeWatch, void(const std::string& type_url, Watch* watch));
-  MOCK_METHOD1(pause, void(const std::string& type_url));
-  MOCK_METHOD1(resume, void(const std::string& type_url));
-  MOCK_CONST_METHOD1(paused, bool(const std::string& type_url));
-  MOCK_METHOD0(disableInitFetchTimeoutTimer, void());
->>>>>>> 23b8270c
 };
 
 class MockGrpcStreamCallbacks
