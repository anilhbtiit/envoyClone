--- conflicted
+++ resolved
@@ -111,13 +111,9 @@
   // Server::ListenerComponentFactory
   LdsApiPtr createLdsApi(const envoy::api::v2::core::ConfigSource& lds_config,
                          bool is_delta) override {
-    return std::make_unique<LdsApiImpl>(lds_config, clusterManager(), initManager(), stats(),
-<<<<<<< HEAD
-                                        listenerManager(), messageValidationVisitor(), is_delta);
-=======
-                                        listenerManager(),
-                                        messageValidationContext().dynamicValidationVisitor());
->>>>>>> e67923fc
+    return std::make_unique<LdsApiImpl>(
+        lds_config, clusterManager(), initManager(), stats(), listenerManager(),
+        messageValidationContext().dynamicValidationVisitor(), is_delta);
   }
   std::vector<Network::FilterFactoryCb> createNetworkFilterFactoryList(
       const Protobuf::RepeatedPtrField<envoy::api::v2::listener::Filter>& filters,
