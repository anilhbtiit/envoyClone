load("@rules_python//python:defs.bzl", "py_binary")
load(
    "//bazel:envoy_build_system.bzl",
    "envoy_cc_fuzz_test",
    "envoy_cc_test",
    "envoy_cc_test_binary",
    "envoy_cc_test_library",
    "envoy_package",
    "envoy_proto_library",
    "envoy_select_enable_http3",
    "envoy_select_hot_restart",
    "envoy_sh_test",
)

licenses(["notice"])  # Apache 2

envoy_package()

envoy_cc_test_library(
    name = "ads_integration_lib",
    srcs = [
        "ads_integration.cc",
    ],
    hdrs = [
        "ads_integration.h",
    ],
    data = [
        "//test/config/integration:server_xds_files",
        "//test/config/integration/certs",
    ],
    deps = [
        ":http_integration_lib",
        "//source/common/common:matchers_lib",
        "//source/common/config:protobuf_link_hacks",
        "//source/common/protobuf:utility_lib",
        "//source/common/version:version_lib",
        "//source/extensions/filters/network/redis_proxy:config",
        "//test/common/grpc:grpc_client_integration_lib",
        "//test/config:v2_link_hacks",
        "//test/test_common:network_utility_lib",
        "//test/test_common:resources_lib",
        "//test/test_common:utility_lib",
        "@envoy_api//envoy/admin/v3:pkg_cc_proto",
        "@envoy_api//envoy/config/bootstrap/v3:pkg_cc_proto",
        "@envoy_api//envoy/config/cluster/v3:pkg_cc_proto",
        "@envoy_api//envoy/config/endpoint/v3:pkg_cc_proto",
        "@envoy_api//envoy/config/listener/v3:pkg_cc_proto",
        "@envoy_api//envoy/config/route/v3:pkg_cc_proto",
        "@envoy_api//envoy/extensions/transport_sockets/tls/v3:pkg_cc_proto",
    ],
)

envoy_cc_test(
    name = "ads_integration_test",
    size = "enormous",
    srcs = ["ads_integration_test.cc"],
    deps = [
        ":ads_integration_lib",
        ":http_integration_lib",
        "//source/common/config:protobuf_link_hacks",
        "//source/common/protobuf:utility_lib",
        "//test/common/grpc:grpc_client_integration_lib",
        "//test/test_common:network_utility_lib",
        "//test/test_common:resources_lib",
        "//test/test_common:utility_lib",
        "@envoy_api//envoy/config/bootstrap/v3:pkg_cc_proto",
        "@envoy_api//envoy/config/cluster/v3:pkg_cc_proto",
        "@envoy_api//envoy/config/core/v3:pkg_cc_proto",
        "@envoy_api//envoy/config/endpoint/v3:pkg_cc_proto",
        "@envoy_api//envoy/config/listener/v3:pkg_cc_proto",
        "@envoy_api//envoy/config/route/v3:pkg_cc_proto",
    ],
)

envoy_cc_test(
    name = "alpn_integration_test",
    srcs = ["alpn_integration_test.cc"],
    deps = [":http_integration_lib"],
)

envoy_cc_test(
    name = "api_listener_integration_test",
    srcs = ["api_listener_integration_test.cc"],
    deps = [
        ":http_integration_lib",
        "//test/mocks/http:stream_encoder_mock",
        "//test/server:utility_lib",
    ],
)

py_binary(
    name = "capture_fuzz_gen",
    srcs = ["capture_fuzz_gen.py"],
    licenses = ["notice"],  # Apache 2
    visibility = ["//visibility:public"],
    deps = [
        ":capture_fuzz_proto_py_proto",
        "@envoy_api//envoy/data/tap/v2alpha:pkg_py_proto",
    ],
)

envoy_proto_library(
    name = "capture_fuzz_proto",
    srcs = [":capture_fuzz.proto"],
)

envoy_proto_library(
    name = "h2_capture_fuzz_proto",
    srcs = [":h2_capture_fuzz.proto"],
)

envoy_cc_test(
    name = "cds_integration_test",
    srcs = ["cds_integration_test.cc"],
    data = [
        "//test/config/integration/certs",
    ],
    deps = [
        ":http_integration_lib",
        "//source/common/config:protobuf_link_hacks",
        "//source/common/protobuf:utility_lib",
        "//test/common/grpc:grpc_client_integration_lib",
        "//test/config:v2_link_hacks",
        "//test/mocks/runtime:runtime_mocks",
        "//test/test_common:network_utility_lib",
        "//test/test_common:resources_lib",
        "//test/test_common:utility_lib",
        "@envoy_api//envoy/config/cluster/v3:pkg_cc_proto",
        "@envoy_api//envoy/service/discovery/v3:pkg_cc_proto",
    ],
)

envoy_cc_test(
    name = "eds_integration_test",
    srcs = ["eds_integration_test.cc"],
    deps = [
        ":http_integration_lib",
        "//source/common/upstream:load_balancer_lib",
        "//test/config:utility_lib",
        "//test/integration/filters:eds_ready_filter_config_lib",
        "//test/test_common:network_utility_lib",
        "@envoy_api//envoy/config/bootstrap/v3:pkg_cc_proto",
        "@envoy_api//envoy/config/cluster/v3:pkg_cc_proto",
        "@envoy_api//envoy/config/core/v3:pkg_cc_proto",
        "@envoy_api//envoy/config/endpoint/v3:pkg_cc_proto",
        "@envoy_api//envoy/extensions/filters/network/http_connection_manager/v3:pkg_cc_proto",
        "@envoy_api//envoy/type/v3:pkg_cc_proto",
    ],
)

envoy_proto_library(
    name = "filter_manager_integration_proto",
    srcs = [":filter_manager_integration_test.proto"],
)

envoy_cc_test(
    name = "filter_manager_integration_test",
    srcs = [
        "filter_manager_integration_test.cc",
    ],
    deps = [
        ":filter_manager_integration_proto_cc_proto",
        ":http_integration_lib",
        ":integration_lib",
        "//source/extensions/filters/listener/original_dst:config",
        "//source/extensions/filters/listener/tls_inspector:config",
        "//source/extensions/filters/network/common:factory_base_lib",
        "//source/extensions/filters/network/echo:config",
        "//source/extensions/filters/network/tcp_proxy:config",
        "//test/server:utility_lib",
        "//test/test_common:registry_lib",
        "//test/test_common:utility_lib",
        "@envoy_api//envoy/config/bootstrap/v3:pkg_cc_proto",
        "@envoy_api//envoy/extensions/access_loggers/file/v3:pkg_cc_proto",
        "@envoy_api//envoy/extensions/filters/network/tcp_proxy/v3:pkg_cc_proto",
    ],
)

envoy_cc_test(
    name = "cluster_filter_integration_test",
    srcs = ["cluster_filter_integration_test.cc"],
    deps = [
        ":integration_lib",
        "//envoy/network:filter_interface",
        "//source/extensions/filters/network/tcp_proxy:config",
        "//test/config:utility_lib",
        "//test/test_common:registry_lib",
        "@envoy_api//envoy/config/bootstrap/v3:pkg_cc_proto",
    ],
)

envoy_cc_test(
    name = "custom_cluster_integration_test",
    srcs = ["custom_cluster_integration_test.cc"],
    deps = [
        ":http_integration_lib",
        "//source/common/upstream:load_balancer_lib",
        "//test/config:utility_lib",
        "//test/integration/clusters:custom_static_cluster",
        "//test/test_common:network_utility_lib",
        "@envoy_api//envoy/config/bootstrap/v3:pkg_cc_proto",
        "@envoy_api//envoy/config/cluster/v3:pkg_cc_proto",
    ],
)

envoy_cc_test(
    name = "vhds_integration_test",
    srcs = ["vhds_integration_test.cc"],
    data = [
        "//test/config/integration/certs",
    ],
    deps = [
        ":http_integration_lib",
        "//source/common/config:protobuf_link_hacks",
        "//source/common/protobuf:utility_lib",
        "//test/common/grpc:grpc_client_integration_lib",
        "//test/config:v2_link_hacks",
        "//test/mocks/runtime:runtime_mocks",
        "//test/test_common:network_utility_lib",
        "//test/test_common:resources_lib",
        "//test/test_common:utility_lib",
        "@envoy_api//envoy/config/route/v3:pkg_cc_proto",
    ],
)

envoy_cc_test(
    name = "drain_close_integration_test",
    srcs = [
        "drain_close_integration_test.cc",
    ],
    deps = [
        ":http_protocol_integration_lib",
        "//test/test_common:utility_lib",
    ],
)

exports_files(["test_utility.sh"])

envoy_cc_test_binary(
    name = "hotrestart_main",
    srcs = ["hotrestart_main.cc"],
    external_deps = [
        "abseil_symbolize",
    ],
    stamped = True,
    deps = [
        "//source/exe:envoy_main_common_with_core_extensions_lib",
        "//source/exe:platform_impl_lib",
    ],
)

envoy_sh_test(
    name = "hotrestart_test",
    size = "enormous",
    srcs = envoy_select_hot_restart([
        "hotrestart_test.sh",
    ]),
    cc_binary = [":hotrestart_main"],
    data = [
        "test_utility.sh",
        "//test/config/integration:server_config_files",
        "//tools:socket_passing",
    ],
    # Hot restart does not apply on Windows, skipping
    tags = ["skip_on_windows"],
)

envoy_sh_test(
    name = "run_envoy_test",
    srcs = ["run_envoy_test.sh"],
    cc_binary = [":hotrestart_main"],
    data = [
        "test_utility.sh",
        "//test/config/integration:server_config_files",
    ],
)

envoy_cc_test(
    name = "alpn_selection_integration_test",
    srcs = [
        "alpn_selection_integration_test.cc",
    ],
    data = [
        "//test/config/integration/certs",
    ],
    deps = [
        ":http_integration_lib",
        "//test/test_common:utility_lib",
        "@envoy_api//envoy/config/bootstrap/v3:pkg_cc_proto",
        "@envoy_api//envoy/config/route/v3:pkg_cc_proto",
        "@envoy_api//envoy/extensions/transport_sockets/tls/v3:pkg_cc_proto",
    ],
)

envoy_cc_test(
    name = "header_integration_test",
    srcs = [
        "header_integration_test.cc",
    ],
    deps = [
        ":http_integration_lib",
        "//source/common/config:api_version_lib",
        "//source/common/protobuf",
        "//source/extensions/http/original_ip_detection/xff:config",
        "//test/config:v2_link_hacks",
        "//test/test_common:utility_lib",
        "@envoy_api//envoy/api/v2:pkg_cc_proto",
        "@envoy_api//envoy/config/bootstrap/v3:pkg_cc_proto",
        "@envoy_api//envoy/config/cluster/v3:pkg_cc_proto",
        "@envoy_api//envoy/config/core/v3:pkg_cc_proto",
        "@envoy_api//envoy/extensions/filters/http/router/v3:pkg_cc_proto",
        "@envoy_api//envoy/extensions/filters/network/http_connection_manager/v3:pkg_cc_proto",
        "@envoy_api//envoy/service/discovery/v3:pkg_cc_proto",
    ],
)

envoy_cc_test(
    name = "http_conn_pool_integration_test",
    srcs = ["http_conn_pool_integration_test.cc"],
    deps = [
        ":http_protocol_integration_lib",
        "//test/test_common:test_time_lib",
        "@envoy_api//envoy/config/bootstrap/v3:pkg_cc_proto",
    ],
)

envoy_cc_test(
    name = "http2_flood_integration_test",
    srcs = [
        "http2_flood_integration_test.cc",
    ],
    shard_count = 4,
    deps = [
        ":autonomous_upstream_lib",
        ":http_integration_lib",
        ":socket_interface_swap_lib",
        ":tracked_watermark_buffer_lib",
        "//test/common/http/http2:http2_frame",
        "//test/integration/filters:backpressure_filter_config_lib",
        "//test/integration/filters:set_response_code_filter_config_proto_cc_proto",
        "//test/integration/filters:set_response_code_filter_lib",
        "//test/mocks/http:http_mocks",
        "//test/test_common:utility_lib",
        "@com_google_absl//absl/synchronization",
        "@envoy_api//envoy/config/bootstrap/v3:pkg_cc_proto",
        "@envoy_api//envoy/config/cluster/v3:pkg_cc_proto",
        "@envoy_api//envoy/extensions/filters/network/http_connection_manager/v3:pkg_cc_proto",
    ],
)

envoy_cc_test(
    name = "multiplexed_integration_test",
    srcs = [
        "multiplexed_integration_test.cc",
        "multiplexed_integration_test.h",
    ],
    shard_count = 4,
    deps = [
        ":http_protocol_integration_lib",
        "//source/common/buffer:buffer_lib",
        "//source/common/http:header_map_lib",
        "//source/extensions/filters/http/buffer:config",
        "//test/integration/filters:metadata_stop_all_filter_config_lib",
        "//test/integration/filters:on_local_reply_filter_config_lib",
        "//test/integration/filters:request_metadata_filter_config_lib",
        "//test/integration/filters:response_metadata_filter_config_lib",
        "//test/integration/filters:set_response_code_filter_config_proto_cc_proto",
        "//test/integration/filters:set_response_code_filter_lib",
        "//test/integration/filters:stop_iteration_and_continue",
        "//test/mocks/http:http_mocks",
        "//test/mocks/upstream:retry_priority_factory_mocks",
        "//test/mocks/upstream:retry_priority_mocks",
        "//test/test_common:utility_lib",
        "@com_google_absl//absl/synchronization",
        "@envoy_api//envoy/config/bootstrap/v3:pkg_cc_proto",
        "@envoy_api//envoy/config/cluster/v3:pkg_cc_proto",
        "@envoy_api//envoy/extensions/filters/network/http_connection_manager/v3:pkg_cc_proto",
    ],
)

envoy_cc_test(
    name = "buffer_accounting_integration_test",
    srcs = [
        "buffer_accounting_integration_test.cc",
    ],
    deps = [
        ":base_overload_integration_test_lib",
        ":http_integration_lib",
        ":http_protocol_integration_lib",
        ":socket_interface_swap_lib",
        ":tracked_watermark_buffer_lib",
        "//test/mocks/http:http_mocks",
        "//test/test_common:utility_lib",
        "@envoy_api//envoy/config/bootstrap/v3:pkg_cc_proto",
        "@envoy_api//envoy/config/cluster/v3:pkg_cc_proto",
        "@envoy_api//envoy/extensions/filters/network/http_connection_manager/v3:pkg_cc_proto",
    ],
)

envoy_cc_test_library(
    name = "socket_interface_swap_lib",
    srcs = [
        "socket_interface_swap.cc",
    ],
    hdrs = [
        "socket_interface_swap.h",
    ],
    deps = [
        "//test/integration/filters:test_socket_interface_lib",
        "@com_google_absl//absl/synchronization",
    ],
)

envoy_cc_test(
    name = "http_subset_lb_integration_test",
    srcs = [
        "http_subset_lb_integration_test.cc",
    ],
    deps = [
        ":http_integration_lib",
        "//test/common/upstream:utility_lib",
        "@envoy_api//envoy/config/bootstrap/v3:pkg_cc_proto",
        "@envoy_api//envoy/config/cluster/v3:pkg_cc_proto",
        "@envoy_api//envoy/config/route/v3:pkg_cc_proto",
        "@envoy_api//envoy/extensions/filters/network/http_connection_manager/v3:pkg_cc_proto",
    ],
)

envoy_cc_test(
    name = "transport_socket_match_integration_test",
    srcs = [
        "transport_socket_match_integration_test.cc",
    ],
    data = [
        "//test/config/integration/certs",
    ],
    deps = [
        ":http_integration_lib",
        "//test/common/upstream:utility_lib",
        "@envoy_api//envoy/config/bootstrap/v3:pkg_cc_proto",
        "@envoy_api//envoy/config/route/v3:pkg_cc_proto",
        "@envoy_api//envoy/extensions/filters/network/http_connection_manager/v3:pkg_cc_proto",
    ],
)

envoy_cc_test(
    name = "header_casing_integration_test",
    srcs = [
        "header_casing_integration_test.cc",
    ],
    deps = [
        ":http_integration_lib",
        "@envoy_api//envoy/config/bootstrap/v3:pkg_cc_proto",
        "@envoy_api//envoy/extensions/filters/network/http_connection_manager/v3:pkg_cc_proto",
    ],
)

envoy_cc_test(
    name = "http_typed_per_filter_config_test",
    srcs = [
        "http_typed_per_filter_config_test.cc",
    ],
    deps = [
        ":http_integration_lib",
    ],
)

envoy_cc_test(
    name = "http_timeout_integration_test",
    srcs = [
        "http_timeout_integration_test.cc",
        "http_timeout_integration_test.h",
    ],
    deps = [
        ":http_integration_lib",
        "@envoy_api//envoy/extensions/filters/http/router/v3:pkg_cc_proto",
        "@envoy_api//envoy/extensions/filters/network/http_connection_manager/v3:pkg_cc_proto",
    ],
)

envoy_cc_test_library(
    name = "protocol_integration_test_lib",
    srcs = [
        "protocol_integration_test.cc",
        "protocol_integration_test.h",
    ],
    deps = [
        ":http_protocol_integration_lib",
        "//source/common/http:header_map_lib",
        "//source/extensions/filters/http/buffer:config",
        "//test/common/http/http2:http2_frame",
        "//test/integration/filters:continue_after_local_reply_filter_lib",
        "//test/integration/filters:continue_headers_only_inject_body",
        "//test/integration/filters:encoder_decoder_buffer_filter_lib",
        "//test/integration/filters:invalid_header_filter_lib",
        "//test/integration/filters:local_reply_during_encoding_data_filter_lib",
        "//test/integration/filters:local_reply_during_encoding_filter_lib",
        "//test/integration/filters:local_reply_with_metadata_filter_lib",
        "//test/integration/filters:random_pause_filter_lib",
        "//test/integration/filters:remove_response_headers_lib",
        "//test/test_common:logging_lib",
        "//test/test_common:utility_lib",
        "@envoy_api//envoy/config/bootstrap/v3:pkg_cc_proto",
        "@envoy_api//envoy/config/route/v3:pkg_cc_proto",
        "@envoy_api//envoy/extensions/filters/network/http_connection_manager/v3:pkg_cc_proto",
    ],
)

envoy_cc_test(
    name = "protocol_integration_test",
    srcs = [
        "instantiate_protocol_integration_test.cc",
    ],
    # As this test has many H1/H2/v4/v6 tests it takes a while to run.
    # Shard it enough to bring the run time in line with other integration tests.
    shard_count = 5,
    deps = [
        ":protocol_integration_test_lib",
    ],
)

envoy_cc_test(
    name = "multiplexed_upstream_integration_test",
    srcs = [
        "multiplexed_upstream_integration_test.cc",
        "multiplexed_upstream_integration_test.h",
    ],
    shard_count = 2,
    deps = [
        ":http_protocol_integration_lib",
        "//source/common/http:header_map_lib",
        "//source/extensions/access_loggers/grpc:http_config",
        "//source/extensions/filters/http/buffer:config",
        "//test/integration/filters:encoder_decoder_buffer_filter_lib",
        "//test/integration/filters:random_pause_filter_lib",
        "//test/test_common:utility_lib",
        "@envoy_api//envoy/config/bootstrap/v3:pkg_cc_proto",
        "@envoy_api//envoy/extensions/filters/network/http_connection_manager/v3:pkg_cc_proto",
    ],
)

envoy_cc_test(
    name = "integration_admin_test",
    srcs = [
        "integration_admin_test.cc",
        "integration_admin_test.h",
    ],
    deps = [
        ":http_protocol_integration_lib",
        "//envoy/http:header_map_interface",
        "//source/common/stats:histogram_lib",
        "//source/common/stats:stats_matcher_lib",
        "//source/extensions/filters/http/buffer:config",
        "//test/common/stats:stat_test_utility_lib",
        "@envoy_api//envoy/admin/v3:pkg_cc_proto",
        "@envoy_api//envoy/config/bootstrap/v3:pkg_cc_proto",
        "@envoy_api//envoy/config/core/v3:pkg_cc_proto",
        "@envoy_api//envoy/config/metrics/v3:pkg_cc_proto",
        "@envoy_api//envoy/config/route/v3:pkg_cc_proto",
    ],
)

envoy_cc_test_library(
    name = "test_host_predicate_lib",
    srcs = [
        "test_host_predicate.h",
        "test_host_predicate_config.h",
    ],
    deps = [
        "//envoy/upstream:retry_interface",
    ],
)

envoy_cc_test_library(
    name = "http_integration_lib",
    srcs = [
        "http_integration.cc",
    ],
    hdrs = [
        "http_integration.h",
    ],
    data = [
        "//test/config/integration/certs",
    ],
    deps = [
        ":integration_lib",
        ":test_host_predicate_lib",
        "//envoy/event:timer_interface",
        "//source/common/common:thread_annotations",
        "//source/common/network:socket_option_lib",
        "//source/extensions/filters/http/on_demand:config",
        "//source/extensions/filters/http/router:config",
        "//source/extensions/filters/network/http_connection_manager:config",
        "//source/extensions/transport_sockets/tls:context_lib",
        "//test/common/http/http2:http2_frame",
        "//test/common/upstream:utility_lib",
        "//test/integration/filters:add_body_filter_config_lib",
        "//test/integration/filters:add_trailers_filter_config_lib",
        "//test/integration/filters:call_decodedata_once_filter_config_lib",
        "//test/integration/filters:crash_filter_config_lib",
        "//test/integration/filters:decode_headers_return_stop_all_filter_config_lib",
        "//test/integration/filters:encode_headers_return_stop_all_filter_config_lib",
        "//test/integration/filters:modify_buffer_filter_config_lib",
        "//test/integration/filters:passthrough_filter_config_lib",
        "//test/integration/filters:pause_filter_lib",
        "//test/integration/filters:wait_for_whole_request_and_response_config_lib",
        "//test/mocks/upstream:cluster_info_mocks",
        "//test/test_common:registry_lib",
        "@envoy_api//envoy/config/bootstrap/v3:pkg_cc_proto",
        "@envoy_api//envoy/extensions/filters/network/http_connection_manager/v3:pkg_cc_proto",
        "@envoy_api//envoy/extensions/transport_sockets/quic/v3:pkg_cc_proto",
    ],
)

envoy_cc_test_library(
    name = "http_protocol_integration_lib",
    srcs = [
        "http_protocol_integration.cc",
    ],
    hdrs = [
        "http_protocol_integration.h",
    ],
    deps = [
        ":http_integration_lib",
        "//test/common/upstream:utility_lib",
    ],
)

envoy_cc_test(
    name = "idle_timeout_integration_test",
    srcs = ["idle_timeout_integration_test.cc"],
    # As this test has many pauses for idle timeouts, it takes a while to run.
    # Shard it enough to bring the run time in line with other integration tests.
    shard_count = 2,
    deps = [
        ":http_protocol_integration_lib",
        "//test/integration/filters:backpressure_filter_config_lib",
        "//test/integration/filters:reset_idle_timer_filter_lib",
        "//test/test_common:test_time_lib",
        "@envoy_api//envoy/config/bootstrap/v3:pkg_cc_proto",
        "@envoy_api//envoy/extensions/filters/network/http_connection_manager/v3:pkg_cc_proto",
    ],
)

envoy_cc_test_library(
    name = "integration_stream_decoder_lib",
    srcs = [
        "integration_stream_decoder.cc",
    ],
    hdrs = [
        "integration_stream_decoder.h",
    ],
    deps = [
        "//envoy/event:dispatcher_interface",
        "//envoy/http:codec_interface",
        "//envoy/http:header_map_interface",
        "//envoy/http:metadata_interface",
        "//source/common/common:dump_state_utils",
        "//test/test_common:utility_lib",
    ],
)

envoy_cc_test_library(
    name = "integration_tcp_client_lib",
    srcs = [
        "integration_tcp_client.cc",
    ],
    hdrs = [
        "integration_tcp_client.h",
    ],
    deps = [
        ":utility_lib",
        "//envoy/event:dispatcher_interface",
        "//envoy/network:address_interface",
        "//envoy/network:connection_interface",
        "//envoy/network:listen_socket_interface",
        "//envoy/network:socket_interface",
        "//test/mocks/buffer:buffer_mocks",
        "//test/test_common:network_utility_lib",
        "//test/test_common:utility_lib",
    ],
)

envoy_cc_test_library(
    name = "fake_upstream_lib",
    srcs = [
        "fake_upstream.cc",
    ],
    hdrs = [
        "fake_upstream.h",
    ],
    deps = [
        "//envoy/api:api_interface",
        "//envoy/grpc:status",
        "//envoy/http:codec_interface",
        "//envoy/network:connection_handler_interface",
        "//envoy/network:connection_interface",
        "//envoy/network:filter_interface",
        "//envoy/stats:stats_interface",
        "//source/common/buffer:buffer_lib",
        "//source/common/buffer:zero_copy_input_stream_lib",
        "//source/common/common:basic_resource_lib",
        "//source/common/common:callback_impl_lib",
        "//source/common/common:linked_object",
        "//source/common/common:lock_guard_lib",
        "//source/common/http/http3:codec_stats_lib",
        "//source/common/common:thread_lib",
        "//source/common/config:utility_lib",
        "//source/common/grpc:codec_lib",
        "//source/common/grpc:common_lib",
        "//source/common/http/http1:codec_lib",
        "//source/common/http/http2:codec_lib",
        "//source/common/network:connection_balancer_lib",
        "//source/common/network:filter_lib",
        "//source/common/network:listen_socket_lib",
        "//source/common/network:socket_option_factory_lib",
        "//source/common/network:udp_packet_writer_handler_lib",
        "//source/common/network:utility_lib",
        "//source/common/stats:isolated_store_lib",
        "//source/server:active_raw_udp_listener_config",
        "//source/server:connection_handler_lib",
        "//test/test_common:network_utility_lib",
        "//test/test_common:test_time_system_interface",
        "//test/test_common:utility_lib",
        "@envoy_api//envoy/config/core/v3:pkg_cc_proto",
        "@envoy_api//envoy/config/listener/v3:pkg_cc_proto",
    ] + envoy_select_enable_http3([
        "//source/common/quic:active_quic_listener_lib",
        "//source/common/quic:quic_factory_lib",
    ]),
)

envoy_cc_test_library(
    name = "base_integration_test_lib",
    srcs = [
        "base_integration_test.cc",
    ],
    hdrs = [
        "base_integration_test.h",
    ],
    deps = [
        ":autonomous_upstream_lib",
        ":fake_upstream_lib",
        ":integration_tcp_client_lib",
        ":utility_lib",
        "//source/common/config:api_version_lib",
        "//source/extensions/transport_sockets/tls:context_config_lib",
        "//source/extensions/transport_sockets/tls:context_lib",
        "//source/extensions/transport_sockets/tls:ssl_socket_lib",
        "//source/server:process_context_lib",
        "//test/common/grpc:grpc_client_integration_lib",
        "//test/config:utility_lib",
        "//test/mocks/buffer:buffer_mocks",
        "//test/mocks/server:transport_socket_factory_context_mocks",
        "//test/test_common:environment_lib",
        "//test/test_common:network_utility_lib",
        "//test/test_common:simulated_time_system_lib",
        "//test/test_common:test_time_lib",
        "@envoy_api//envoy/admin/v3:pkg_cc_proto",
        "@envoy_api//envoy/config/bootstrap/v3:pkg_cc_proto",
        "@envoy_api//envoy/config/endpoint/v3:pkg_cc_proto",
        "@envoy_api//envoy/extensions/transport_sockets/quic/v3:pkg_cc_proto",
        "@envoy_api//envoy/extensions/transport_sockets/tls/v3:pkg_cc_proto",
        "@envoy_api//envoy/service/discovery/v3:pkg_cc_proto",
    ],
)

envoy_cc_test_library(
    name = "autonomous_upstream_lib",
    srcs = [
        "autonomous_upstream.cc",
    ],
    hdrs = [
        "autonomous_upstream.h",
    ],
    deps = [
        ":fake_upstream_lib",
    ],
)

envoy_cc_test_library(
    name = "utility_lib",
    srcs = [
        "server.cc",
        "ssl_utility.cc",
        "utility.cc",
    ],
    hdrs = [
        "server.h",
        "ssl_utility.h",
        "utility.h",
    ],
    data = ["//test/common/runtime:filesystem_test_data"],
    deps = [
        ":server_stats_interface",
        ":tcp_dump",
        "//envoy/api:api_interface",
        "//envoy/http:codec_interface",
        "//envoy/http:header_map_interface",
        "//envoy/network:filter_interface",
        "//envoy/server:options_interface",
        "//envoy/server:process_context_interface",
        "//envoy/stats:stats_interface",
        "//source/common/api:api_lib",
        "//source/common/common:assert_lib",
        "//source/common/common:lock_guard_lib",
        "//source/common/common:logger_lib",
        "//source/common/common:random_generator_lib",
        "//source/common/common:thread_lib",
        "//source/common/common:utility_lib",
        "//source/common/http:codec_client_lib",
        "//source/common/http/http3:quic_client_connection_factory_lib",
        "//source/common/json:json_loader_lib",
        "//source/common/network:utility_lib",
        "//source/common/quic:quic_stat_names_lib",
        "//source/common/stats:allocator_lib",
        "//source/common/stats:isolated_store_lib",
        "//source/common/thread_local:thread_local_lib",
        "//source/extensions/transport_sockets/tls:config",
        "//source/extensions/transport_sockets/tls:context_lib",
        "//source/server:drain_manager_lib",
        "//source/server:hot_restart_nop_lib",
        "//source/server:listener_hooks_lib",
        "//source/server:options_lib",
        "//source/server:process_context_lib",
        "//source/server:server_lib",
        "//test/common/runtime:utility_lib",
        "//test/common/upstream:utility_lib",
        "//test/config:utility_lib",
        "//test/mocks:common_lib",
        "//test/mocks/event:event_mocks",
        "//test/mocks/runtime:runtime_mocks",
        "//test/mocks/server:transport_socket_factory_context_mocks",
        "//test/mocks/upstream:cluster_info_mocks",
        "//test/test_common:environment_lib",
        "//test/test_common:network_utility_lib",
        "//test/test_common:printers_lib",
        "//test/test_common:simulated_time_system_lib",
        "//test/test_common:test_time_lib",
        "//test/test_common:test_time_system_interface",
        "//test/test_common:utility_lib",
        "@com_google_absl//absl/synchronization",
        "@envoy_api//envoy/config/bootstrap/v3:pkg_cc_proto",
        "@envoy_api//envoy/config/listener/v3:pkg_cc_proto",
        "@envoy_api//envoy/extensions/transport_sockets/quic/v3:pkg_cc_proto",
        "@envoy_api//envoy/extensions/transport_sockets/tls/v3:pkg_cc_proto",
    ],
)

envoy_cc_test_library(
    name = "integration_lib",
    hdrs = [
        "integration.h",
    ],
    deps = [
        ":autonomous_upstream_lib",
        ":base_integration_test_lib",
        ":fake_upstream_lib",
        ":integration_stream_decoder_lib",
        ":integration_tcp_client_lib",
        ":utility_lib",
        "//envoy/api:api_interface",
        "//envoy/buffer:buffer_interface",
        "//envoy/event:dispatcher_interface",
        "//envoy/grpc:status",
        "//envoy/http:codec_interface",
        "//envoy/http:header_map_interface",
        "//envoy/network:connection_interface",
        "//envoy/network:filter_interface",
        "//envoy/server:configuration_interface",
        "//envoy/server:hot_restart_interface",
        "//envoy/server:options_interface",
        "//envoy/stats:stats_interface",
        "//envoy/thread:thread_interface",
        "//source/common/api:api_lib",
        "//source/common/buffer:buffer_lib",
        "//source/common/buffer:zero_copy_input_stream_lib",
        "//source/common/common:assert_lib",
        "//source/common/common:basic_resource_lib",
        "//source/common/common:minimal_logger_lib",
        "//source/common/config:api_version_lib",
        "//source/common/event:dispatcher_lib",
        "//source/common/grpc:codec_lib",
        "//source/common/grpc:common_lib",
        "//source/common/http:codec_client_lib",
        "//source/common/http:header_map_lib",
        "//source/common/http:headers_lib",
        "//source/common/http/http1:codec_lib",
        "//source/common/http/http2:codec_lib",
        "//source/common/local_info:local_info_lib",
        "//source/common/network:filter_lib",
        "//source/common/network:listen_socket_lib",
        "//source/common/network:utility_lib",
        "//source/common/runtime:runtime_lib",
        "//source/common/stats:isolated_store_lib",
        "//source/common/stats:thread_local_store_lib",
        "//source/common/thread_local:thread_local_lib",
        "//source/common/upstream:upstream_includes",
        "//source/common/upstream:upstream_lib",
        "//source/extensions/access_loggers/file:config",
        "//source/extensions/access_loggers/stream:config",
        "//source/extensions/transport_sockets/raw_buffer:config",
        "//source/server:connection_handler_lib",
        "//source/server:drain_manager_lib",
        "//source/server:hot_restart_nop_lib",
        "//source/server:listener_hooks_lib",
        "//source/server:process_context_lib",
        "//source/server:server_lib",
        "//test/common/grpc:grpc_client_integration_lib",
        "//test/common/runtime:utility_lib",
        "//test/common/upstream:utility_lib",
        "//test/config:utility_lib",
        "//test/mocks/buffer:buffer_mocks",
        "//test/mocks/stats:stats_mocks",
        "//test/mocks/upstream:retry_priority_factory_mocks",
        "//test/mocks/upstream:retry_priority_mocks",
        "//test/test_common:environment_lib",
        "//test/test_common:network_utility_lib",
        "//test/test_common:printers_lib",
        "//test/test_common:simulated_time_system_lib",
        "//test/test_common:test_time_lib",
        "//test/test_common:test_time_system_interface",
        "//test/test_common:utility_lib",
    ],
)

envoy_cc_test(
    name = "integration_test",
    srcs = [
        "integration_test.cc",
        "integration_test.h",
    ],
    shard_count = 2,
    deps = [
        ":http_integration_lib",
        "//source/common/http:header_map_lib",
        "//source/common/http:headers_lib",
<<<<<<< HEAD
        "//source/extensions/filters/http/grpc_http1_bridge:config",
=======
        "//source/extensions/filters/http/health_check:config",
>>>>>>> 536de8d8
        "//test/integration/filters:clear_route_cache_filter_lib",
        "//test/integration/filters:encoder_decoder_buffer_filter_lib",
        "//test/integration/filters:invalid_header_filter_lib",
        "//test/integration/filters:process_context_lib",
        "//test/integration/filters:set_response_code_filter_config_proto_cc_proto",
        "//test/integration/filters:set_response_code_filter_lib",
        "//test/integration/filters:set_route_filter_lib",
        "//test/integration/filters:stop_iteration_and_continue",
        "//test/mocks/http:http_mocks",
        "//test/test_common:utility_lib",
        "@envoy_api//envoy/config/bootstrap/v3:pkg_cc_proto",
        "@envoy_api//envoy/config/route/v3:pkg_cc_proto",
        "@envoy_api//envoy/extensions/filters/network/http_connection_manager/v3:pkg_cc_proto",
    ],
)

envoy_cc_test(
    name = "redirect_integration_test",
    srcs = [
        "redirect_integration_test.cc",
    ],
    deps = [
        ":http_protocol_integration_lib",
        "//source/common/http:header_map_lib",
        "//test/test_common:utility_lib",
        "@envoy_api//envoy/config/route/v3:pkg_cc_proto",
        "@envoy_api//envoy/extensions/filters/network/http_connection_manager/v3:pkg_cc_proto",
    ],
)

envoy_cc_test(
    name = "websocket_integration_test",
    srcs = [
        "websocket_integration_test.cc",
        "websocket_integration_test.h",
    ],
    deps = [
        ":http_protocol_integration_lib",
        "//source/common/http:header_map_lib",
        "//source/extensions/access_loggers/file:config",
        "//source/extensions/filters/http/buffer:config",
        "//test/test_common:utility_lib",
        "@envoy_api//envoy/config/bootstrap/v3:pkg_cc_proto",
        "@envoy_api//envoy/extensions/filters/network/http_connection_manager/v3:pkg_cc_proto",
    ],
)

envoy_cc_test(
    name = "echo_integration_test",
    srcs = [
        "echo_integration_test.cc",
    ],
    tags = [
        # Uncomment this line to run this test repeatedly in exclusive mode if not using docker-sandbox,
        # or RBE, see comments in AddRemoveListener.
        # "exclusive",
    ],
    deps = [
        ":integration_lib",
        "//source/extensions/filters/network/echo:config",
        "//test/server:utility_lib",
        "//test/test_common:utility_lib",
    ],
)

envoy_cc_test(
    name = "socket_interface_integration_test",
    srcs = ["socket_interface_integration_test.cc"],
    deps = [
        ":http_integration_lib",
        "//source/common/network:socket_interface_lib",
        "//source/extensions/filters/network/echo:config",
    ],
)

envoy_cc_test(
    name = "stats_integration_test",
    srcs = ["stats_integration_test.cc"],
    # The symbol table cluster memory tests take a while to run specially under tsan.
    # Shard it to avoid test timeout.
    shard_count = 2,
    deps = [
        ":integration_lib",
        "//source/common/memory:stats_lib",
        "//source/extensions/filters/http/router:config",
        "//source/extensions/filters/network/http_connection_manager:config",
        "//test/common/stats:stat_test_utility_lib",
        "//test/test_common:network_utility_lib",
        "//test/test_common:utility_lib",
        "@envoy_api//envoy/config/bootstrap/v3:pkg_cc_proto",
        "@envoy_api//envoy/config/core/v3:pkg_cc_proto",
    ],
)

envoy_cc_test(
    name = "load_stats_integration_test",
    srcs = ["load_stats_integration_test.cc"],
    deps = [
        ":http_integration_lib",
        "//test/config:utility_lib",
        "//test/test_common:network_utility_lib",
        "//test/test_common:resources_lib",
        "//test/test_common:utility_lib",
        "@envoy_api//envoy/config/bootstrap/v3:pkg_cc_proto",
        "@envoy_api//envoy/config/cluster/v3:pkg_cc_proto",
        "@envoy_api//envoy/config/core/v3:pkg_cc_proto",
        "@envoy_api//envoy/config/endpoint/v3:pkg_cc_proto",
        "@envoy_api//envoy/service/load_stats/v3:pkg_cc_proto",
    ],
)

envoy_cc_test(
    name = "hds_integration_test",
    srcs = ["hds_integration_test.cc"],
    data = [
        "//test/config/integration/certs",
    ],
    shard_count = 2,
    deps = [
        ":http_integration_lib",
        ":integration_lib",
        "//envoy/upstream:upstream_interface",
        "//source/common/config:metadata_lib",
        "//source/common/json:json_loader_lib",
        "//source/common/network:utility_lib",
        "//source/common/upstream:health_checker_lib",
        "//source/common/upstream:health_discovery_service_lib",
        "//test/common/upstream:utility_lib",
        "//test/config:utility_lib",
        "//test/test_common:network_utility_lib",
        "//test/test_common:resources_lib",
        "@envoy_api//envoy/config/bootstrap/v3:pkg_cc_proto",
        "@envoy_api//envoy/config/core/v3:pkg_cc_proto",
        "@envoy_api//envoy/service/health/v3:pkg_cc_proto",
        "@envoy_api//envoy/type/v3:pkg_cc_proto",
    ],
)

envoy_cc_test(
    name = "header_prefix_integration_test",
    srcs = ["header_prefix_integration_test.cc"],
    coverage = False,
    deps = [
        ":http_protocol_integration_lib",
        "@envoy_api//envoy/config/bootstrap/v3:pkg_cc_proto",
    ],
)

envoy_cc_test_library(
    name = "fake_resource_monitor_lib",
    srcs = [
        "fake_resource_monitor.cc",
    ],
    hdrs = [
        "fake_resource_monitor.h",
    ],
    deps = [
        "//envoy/server:resource_monitor_config_interface",
        "//test/common/config:dummy_config_proto_cc_proto",
    ],
)

envoy_cc_test_library(
    name = "base_overload_integration_test_lib",
    srcs = [
        "base_overload_integration_test.cc",
    ],
    hdrs = [
        "base_overload_integration_test.h",
    ],
    deps = [
        ":fake_resource_monitor_lib",
        "//test/test_common:registry_lib",
        "//test/test_common:utility_lib",
        "@envoy_api//envoy/config/bootstrap/v3:pkg_cc_proto",
        "@envoy_api//envoy/config/overload/v3:pkg_cc_proto",
    ],
)

envoy_cc_test(
    name = "overload_integration_test",
    srcs = ["overload_integration_test.cc"],
    shard_count = 2,
    deps = [
        ":base_overload_integration_test_lib",
        ":http_protocol_integration_lib",
        "//test/common/config:dummy_config_proto_cc_proto",
        "@envoy_api//envoy/config/bootstrap/v3:pkg_cc_proto",
        "@envoy_api//envoy/config/overload/v3:pkg_cc_proto",
    ],
)

envoy_cc_test(
    name = "proxy_proto_integration_test",
    srcs = [
        "proxy_proto_integration_test.cc",
        "proxy_proto_integration_test.h",
    ],
    deps = [
        ":http_integration_lib",
        "//source/common/buffer:buffer_lib",
        "//source/common/http:codec_client_lib",
        "//source/extensions/access_loggers/file:config",
        "//source/extensions/filters/listener/proxy_protocol:config",
        "//source/extensions/filters/network/tcp_proxy:config",
        "//test/test_common:utility_lib",
        "@envoy_api//envoy/config/bootstrap/v3:pkg_cc_proto",
        "@envoy_api//envoy/config/cluster/v3:pkg_cc_proto",
        "@envoy_api//envoy/extensions/access_loggers/file/v3:pkg_cc_proto",
        "@envoy_api//envoy/extensions/filters/network/tcp_proxy/v3:pkg_cc_proto",
    ],
)

envoy_cc_test(
    name = "rtds_integration_test",
    srcs = ["rtds_integration_test.cc"],
    deps = [
        ":http_integration_lib",
        "//test/common/grpc:grpc_client_integration_lib",
        "//test/config:v2_link_hacks",
        "@envoy_api//envoy/service/runtime/v3:pkg_cc_proto",
    ],
)

envoy_cc_test(
    name = "extension_discovery_integration_test",
    srcs = ["extension_discovery_integration_test.cc"],
    deps = [
        ":http_integration_lib",
        "//test/common/grpc:grpc_client_integration_lib",
        "//test/config:v2_link_hacks",
        "//test/integration/filters:set_is_terminal_filter_config_proto_cc_proto",
        "//test/integration/filters:set_is_terminal_filter_lib",
        "//test/integration/filters:set_response_code_filter_config_proto_cc_proto",
        "//test/integration/filters:set_response_code_filter_lib",
        "//test/test_common:utility_lib",
        "@envoy_api//envoy/extensions/common/matching/v3:pkg_cc_proto",
        "@envoy_api//envoy/extensions/filters/network/http_connection_manager/v3:pkg_cc_proto",
        "@envoy_api//envoy/service/discovery/v3:pkg_cc_proto",
        "@envoy_api//envoy/service/extension/v3:pkg_cc_proto",
    ],
)

envoy_cc_test_library(
    name = "server_stats_interface",
    hdrs = ["server_stats.h"],
    deps = [
        "//envoy/event:dispatcher_interface",
        "//envoy/stats:stats_interface",
    ],
)

envoy_cc_test(
    name = "sds_static_integration_test",
    srcs = [
        "sds_static_integration_test.cc",
    ],
    data = [
        "//test/config/integration/certs",
    ],
    deps = [
        ":http_integration_lib",
        "//source/common/event:dispatcher_includes",
        "//source/common/event:dispatcher_lib",
        "//source/common/network:connection_lib",
        "//source/common/network:utility_lib",
        "//source/extensions/transport_sockets/tls:config",
        "//source/extensions/transport_sockets/tls:context_config_lib",
        "//source/extensions/transport_sockets/tls:context_lib",
        "//test/mocks/secret:secret_mocks",
        "//test/test_common:utility_lib",
        "@envoy_api//envoy/config/bootstrap/v3:pkg_cc_proto",
        "@envoy_api//envoy/extensions/transport_sockets/tls/v3:pkg_cc_proto",
    ],
)

envoy_cc_test(
    name = "sds_dynamic_integration_test",
    srcs = [
        "sds_dynamic_integration_test.cc",
    ],
    data = [
        "sds_dynamic_key_rotation_setup.sh",
        "//test/config/integration/certs",
    ],
    # TODO(envoyproxy/windows-dev): The key rotation in SdsDynamicKeyRotationIntegrationTest via
    # TestEnvironment::renameFile() fails on Windows. The renameFile() implementation does not
    # correctly handle symlinks.
    tags = [
        "fails_on_clang_cl",
        "fails_on_windows",
    ],
    deps = [
        ":http_integration_lib",
        "//source/common/config:api_version_lib",
        "//source/common/config:protobuf_link_hacks",
        "//source/common/event:dispatcher_includes",
        "//source/common/event:dispatcher_lib",
        "//source/common/network:connection_lib",
        "//source/common/network:utility_lib",
        "//source/extensions/transport_sockets/tls:config",
        "//source/extensions/transport_sockets/tls:context_config_lib",
        "//source/extensions/transport_sockets/tls:context_lib",
        "//test/common/grpc:grpc_client_integration_lib",
        "//test/extensions/transport_sockets/tls:test_private_key_method_provider_test_lib",
        "//test/mocks/runtime:runtime_mocks",
        "//test/mocks/secret:secret_mocks",
        "//test/test_common:resources_lib",
        "//test/test_common:utility_lib",
        "@envoy_api//envoy/config/bootstrap/v3:pkg_cc_proto",
        "@envoy_api//envoy/config/core/v3:pkg_cc_proto",
        "@envoy_api//envoy/extensions/transport_sockets/quic/v3:pkg_cc_proto",
        "@envoy_api//envoy/extensions/transport_sockets/tls/v3:pkg_cc_proto",
        "@envoy_api//envoy/service/discovery/v3:pkg_cc_proto",
        "@envoy_api//envoy/service/secret/v3:pkg_cc_proto",
    ],
)

envoy_cc_test(
    name = "sds_generic_secret_integration_test",
    srcs = [
        "sds_generic_secret_integration_test.cc",
    ],
    deps = [
        ":http_integration_lib",
        "//envoy/registry",
        "//source/common/grpc:common_lib",
        "//test/config:v2_link_hacks",
        "//test/test_common:registry_lib",
        "//test/test_common:utility_lib",
        "@envoy_api//envoy/config/bootstrap/v3:pkg_cc_proto",
        "@envoy_api//envoy/config/core/v3:pkg_cc_proto",
        "@envoy_api//envoy/service/discovery/v3:pkg_cc_proto",
    ],
)

envoy_proto_library(
    name = "tcp_proxy_integration_proto",
    srcs = [":tcp_proxy_integration_test.proto"],
)

envoy_cc_test(
    name = "tcp_proxy_integration_test",
    srcs = [
        "tcp_proxy_integration_test.cc",
        "tcp_proxy_integration_test.h",
    ],
    data = [
        "//test/config/integration/certs",
    ],
    shard_count = 2,
    deps = [
        ":integration_lib",
        ":tcp_proxy_integration_proto_cc_proto",
        "//source/common/config:api_version_lib",
        "//source/common/event:dispatcher_includes",
        "//source/common/event:dispatcher_lib",
        "//source/common/network:utility_lib",
        "//source/extensions/access_loggers/file:config",
        "//source/extensions/filters/network/common:factory_base_lib",
        "//source/extensions/filters/network/tcp_proxy:config",
        "//source/extensions/transport_sockets/tls:config",
        "//source/extensions/transport_sockets/tls:context_config_lib",
        "//source/extensions/transport_sockets/tls:context_lib",
        "//test/mocks/runtime:runtime_mocks",
        "//test/mocks/secret:secret_mocks",
        "//test/test_common:registry_lib",
        "//test/test_common:utility_lib",
        "@envoy_api//envoy/config/bootstrap/v3:pkg_cc_proto",
        "@envoy_api//envoy/config/cluster/v3:pkg_cc_proto",
        "@envoy_api//envoy/config/core/v3:pkg_cc_proto",
        "@envoy_api//envoy/config/filter/network/tcp_proxy/v2:pkg_cc_proto",
        "@envoy_api//envoy/extensions/access_loggers/file/v3:pkg_cc_proto",
        "@envoy_api//envoy/extensions/filters/network/tcp_proxy/v3:pkg_cc_proto",
    ],
)

envoy_cc_test(
    name = "tcp_tunneling_integration_test",
    size = "large",
    srcs = [
        "tcp_tunneling_integration_test.cc",
    ],
    data = [
        "//test/config/integration/certs",
    ],
    shard_count = 3,
    deps = [
        ":http_integration_lib",
        ":http_protocol_integration_lib",
        "//source/extensions/filters/network/tcp_proxy:config",
        "@envoy_api//envoy/config/bootstrap/v3:pkg_cc_proto",
        "@envoy_api//envoy/extensions/filters/network/tcp_proxy/v3:pkg_cc_proto",
    ],
)

envoy_cc_test(
    name = "tcp_conn_pool_integration_test",
    srcs = [
        "tcp_conn_pool_integration_test.cc",
    ],
    deps = [
        ":integration_lib",
        "//envoy/server:filter_config_interface",
        "//envoy/tcp:conn_pool_interface",
        "//test/server:utility_lib",
        "//test/test_common:registry_lib",
        "//test/test_common:utility_lib",
    ],
)

envoy_cc_test_library(
    name = "tcp_dump",
    srcs = ["tcp_dump.cc"],
    hdrs = ["tcp_dump.h"],
    deps = [
        "//source/common/common:assert_lib",
        "//source/common/common:fmt_lib",
    ],
)

envoy_cc_test_library(
    name = "tracked_watermark_buffer_lib",
    srcs = [
        "tracked_watermark_buffer.cc",
    ],
    hdrs = [
        "tracked_watermark_buffer.h",
    ],
    deps = [
        "//source/common/buffer:watermark_buffer_lib",
        "//test/test_common:utility_lib",
        "@envoy_api//envoy/config/overload/v3:pkg_cc_proto",
    ],
)

envoy_cc_test(
    name = "tracked_watermark_buffer_test",
    srcs = ["tracked_watermark_buffer_test.cc"],
    deps = [
        ":tracked_watermark_buffer_lib",
        "//test/mocks/http:stream_reset_handler_mock",
        "//test/test_common:test_runtime_lib",
    ],
)

envoy_cc_test(
    name = "uds_integration_test",
    srcs = [
        "uds_integration_test.cc",
        "uds_integration_test.h",
    ],
    deps = [
        ":http_integration_lib",
        "//source/common/event:dispatcher_includes",
        "//source/common/event:dispatcher_lib",
        "//source/common/http:codec_client_lib",
        "//source/common/stats:stats_lib",
        "//test/test_common:environment_lib",
        "@envoy_api//envoy/config/bootstrap/v3:pkg_cc_proto",
    ],
)

envoy_cc_test(
    name = "version_integration_test",
    srcs = ["version_integration_test.cc"],
    deps = [
        ":http_integration_lib",
        "//source/extensions/filters/http/ip_tagging:config",
    ],
)

envoy_cc_test(
    name = "dynamic_validation_integration_test",
    srcs = ["dynamic_validation_integration_test.cc"],
    data = ["//test/config/integration:server_xds_files"],
    deps = [
        ":http_integration_lib",
        "//source/common/stats:stats_lib",
        "//test/test_common:registry_lib",
        "@envoy_api//envoy/extensions/filters/network/tcp_proxy/v3:pkg_cc_proto",
    ],
)

envoy_cc_test(
    name = "xds_integration_test",
    srcs = ["xds_integration_test.cc"],
    data = [
        "//test/config/integration:server_xds_files",
        "//test/config/integration/certs",
    ],
    deps = [
        ":http_integration_lib",
        ":http_protocol_integration_lib",
        "//source/extensions/filters/listener/tls_inspector:config",
        "//source/extensions/filters/listener/tls_inspector:tls_inspector_lib",
        "//source/extensions/filters/network/tcp_proxy:config",
        "//source/extensions/transport_sockets/tls:config",
        "//source/extensions/transport_sockets/tls:context_config_lib",
        "//source/extensions/transport_sockets/tls:context_lib",
        "//test/test_common:environment_lib",
        "//test/test_common:utility_lib",
        "@envoy_api//envoy/config/bootstrap/v3:pkg_cc_proto",
        "@envoy_api//envoy/extensions/filters/network/http_connection_manager/v3:pkg_cc_proto",
    ],
)

envoy_cc_test(
    name = "xfcc_integration_test",
    srcs = [
        "xfcc_integration_test.cc",
        "xfcc_integration_test.h",
    ],
    data = [
        "//test/config/integration/certs",
    ],
    deps = [
        ":http_integration_lib",
        "//source/common/http:header_map_lib",
        "//source/extensions/transport_sockets/tls:config",
        "//test/mocks/server:transport_socket_factory_context_mocks",
        "//test/test_common:utility_lib",
        "@envoy_api//envoy/config/bootstrap/v3:pkg_cc_proto",
        "@envoy_api//envoy/extensions/filters/network/http_connection_manager/v3:pkg_cc_proto",
        "@envoy_api//envoy/extensions/transport_sockets/tls/v3:pkg_cc_proto",
    ],
)

H1_FUZZ_LIB_DEPS = [
    ":capture_fuzz_proto_cc_proto",
    ":http_integration_lib",
    "//source/common/common:assert_lib",
    "//source/common/common:logger_lib",
    "//test/fuzz:fuzz_runner_lib",
    "//test/integration:integration_lib",
    "//test/test_common:environment_lib",
]

envoy_cc_test_library(
    name = "h1_fuzz_lib",
    srcs = ["h1_fuzz.cc"],
    hdrs = ["h1_fuzz.h"],
    deps = H1_FUZZ_LIB_DEPS,
)

envoy_cc_test_library(
    name = "h1_fuzz_persistent_lib",
    srcs = ["h1_fuzz.cc"],
    hdrs = ["h1_fuzz.h"],
    copts = ["-DPERSISTENT_FUZZER"],
    deps = H1_FUZZ_LIB_DEPS,
)

envoy_cc_fuzz_test(
    name = "h1_capture_fuzz_test",
    srcs = ["h1_capture_fuzz_test.cc"],
    corpus = "h1_corpus",
    deps = [":h1_fuzz_lib"],
)

envoy_cc_fuzz_test(
    name = "h1_capture_persistent_fuzz_test",
    srcs = ["h1_capture_fuzz_test.cc"],
    copts = ["-DPERSISTENT_FUZZER"],
    corpus = "h1_corpus",
    deps = [":h1_fuzz_persistent_lib"],
)

envoy_cc_fuzz_test(
    name = "h1_capture_direct_response_fuzz_test",
    srcs = ["h1_capture_direct_response_fuzz_test.cc"],
    corpus = "h1_corpus",
    deps = [
        ":h1_fuzz_lib",
        "@envoy_api//envoy/extensions/filters/network/http_connection_manager/v3:pkg_cc_proto",
    ],
)

envoy_cc_fuzz_test(
    name = "h1_capture_direct_response_persistent_fuzz_test",
    srcs = ["h1_capture_direct_response_fuzz_test.cc"],
    copts = ["-DPERSISTENT_FUZZER"],
    corpus = "h1_corpus",
    deps = [
        ":h1_fuzz_persistent_lib",
        "@envoy_api//envoy/extensions/filters/network/http_connection_manager/v3:pkg_cc_proto",
    ],
)

H2_FUZZ_LIB_DEPS = [
    ":h2_capture_fuzz_proto_cc_proto",
    ":http_integration_lib",
    "//source/common/common:assert_lib",
    "//source/common/common:logger_lib",
    "//test/common/http/http2:http2_frame",
    "//test/fuzz:fuzz_runner_lib",
    "//test/fuzz:utility_lib",
    "//test/integration:integration_lib",
    "//test/test_common:environment_lib",
]

envoy_cc_test_library(
    name = "h2_fuzz_lib",
    srcs = ["h2_fuzz.cc"],
    hdrs = ["h2_fuzz.h"],
    deps = H2_FUZZ_LIB_DEPS,
)

envoy_cc_test_library(
    name = "h2_fuzz_persistent_lib",
    srcs = ["h2_fuzz.cc"],
    hdrs = ["h2_fuzz.h"],
    copts = ["-DPERSISTENT_FUZZER"],
    deps = H2_FUZZ_LIB_DEPS,
)

envoy_cc_fuzz_test(
    name = "h2_capture_fuzz_test",
    srcs = ["h2_capture_fuzz_test.cc"],
    corpus = "h2_corpus",
    deps = [":h2_fuzz_lib"],
)

envoy_cc_fuzz_test(
    name = "h2_capture_persistent_fuzz_test",
    srcs = ["h2_capture_fuzz_test.cc"],
    copts = ["-DPERSISTENT_FUZZER"],
    corpus = "h2_corpus",
    deps = [":h2_fuzz_persistent_lib"],
)

envoy_cc_fuzz_test(
    name = "h2_capture_direct_response_fuzz_test",
    srcs = ["h2_capture_direct_response_fuzz_test.cc"],
    corpus = "h2_corpus",
    deps = [
        ":h2_fuzz_lib",
        "@envoy_api//envoy/extensions/filters/network/http_connection_manager/v3:pkg_cc_proto",
    ],
)

envoy_cc_fuzz_test(
    name = "h2_capture_direct_response_persistent_fuzz_test",
    srcs = ["h2_capture_direct_response_fuzz_test.cc"],
    copts = ["-DPERSISTENT_FUZZER"],
    corpus = "h2_corpus",
    deps = [
        ":h2_fuzz_persistent_lib",
        "@envoy_api//envoy/extensions/filters/network/http_connection_manager/v3:pkg_cc_proto",
    ],
)

envoy_cc_test(
    name = "scoped_rds_integration_test",
    srcs = [
        "scoped_rds_integration_test.cc",
    ],
    deps = [
        ":http_integration_lib",
        "//source/common/config:api_version_lib",
        "//source/common/event:dispatcher_includes",
        "//source/common/event:dispatcher_lib",
        "//source/common/network:connection_lib",
        "//source/common/network:utility_lib",
        "//test/common/grpc:grpc_client_integration_lib",
        "//test/config:v2_link_hacks",
        "//test/test_common:resources_lib",
        "//test/test_common:utility_lib",
        "@envoy_api//envoy/config/bootstrap/v3:pkg_cc_proto",
        "@envoy_api//envoy/config/core/v3:pkg_cc_proto",
        "@envoy_api//envoy/config/route/v3:pkg_cc_proto",
        "@envoy_api//envoy/extensions/filters/network/http_connection_manager/v3:pkg_cc_proto",
        "@envoy_api//envoy/service/discovery/v3:pkg_cc_proto",
    ],
)

envoy_cc_test(
    name = "listener_lds_integration_test",
    srcs = [
        "listener_lds_integration_test.cc",
    ],
    deps = [
        ":http_integration_lib",
        "//source/common/config:api_version_lib",
        "//source/common/event:dispatcher_includes",
        "//source/common/event:dispatcher_lib",
        "//source/common/network:connection_lib",
        "//source/common/network:utility_lib",
        "//source/extensions/filters/network/tcp_proxy:config",
        "//test/common/grpc:grpc_client_integration_lib",
        "//test/config:v2_link_hacks",
        "//test/integration/filters:address_restore_listener_filter_lib",
        "//test/test_common:network_utility_lib",
        "//test/test_common:resources_lib",
        "//test/test_common:utility_lib",
        "@envoy_api//envoy/config/bootstrap/v3:pkg_cc_proto",
        "@envoy_api//envoy/config/core/v3:pkg_cc_proto",
        "@envoy_api//envoy/config/route/v3:pkg_cc_proto",
        "@envoy_api//envoy/extensions/filters/network/http_connection_manager/v3:pkg_cc_proto",
        "@envoy_api//envoy/extensions/filters/network/tcp_proxy/v3:pkg_cc_proto",
        "@envoy_api//envoy/service/discovery/v3:pkg_cc_proto",
    ],
)

envoy_cc_test(
    name = "listener_filter_integration_test",
    srcs = [
        "listener_filter_integration_test.cc",
    ],
    data = [
        "//test/config/integration/certs",
    ],
    deps = [
        ":integration_lib",
        "//source/common/config:api_version_lib",
        "//source/common/event:dispatcher_includes",
        "//source/common/event:dispatcher_lib",
        "//source/common/network:utility_lib",
        "//source/extensions/access_loggers/file:config",
        "//source/extensions/filters/listener/tls_inspector:config",
        "//source/extensions/filters/listener/tls_inspector:tls_inspector_lib",
        "//source/extensions/filters/network/echo:config",
        "//source/extensions/transport_sockets/tls:config",
        "//source/extensions/transport_sockets/tls:context_config_lib",
        "//source/extensions/transport_sockets/tls:context_lib",
        "//test/mocks/runtime:runtime_mocks",
        "//test/mocks/secret:secret_mocks",
        "//test/test_common:utility_lib",
        "@envoy_api//envoy/config/bootstrap/v3:pkg_cc_proto",
        "@envoy_api//envoy/config/cluster/v3:pkg_cc_proto",
        "@envoy_api//envoy/config/core/v3:pkg_cc_proto",
        "@envoy_api//envoy/extensions/access_loggers/file/v3:pkg_cc_proto",
    ],
)

envoy_cc_test(
    name = "cx_limit_integration_test",
    srcs = ["cx_limit_integration_test.cc"],
    deps = [
        ":http_integration_lib",
        "//envoy/network:filter_interface",
        "//envoy/registry",
        "//source/extensions/filters/network/tcp_proxy:config",
        "//test/config:utility_lib",
        "//test/test_common:logging_lib",
        "@envoy_api//envoy/config/bootstrap/v3:pkg_cc_proto",
    ],
)

envoy_cc_test(
    name = "direct_response_integration_test",
    srcs = ["direct_response_integration_test.cc"],
    deps = [
        ":http_integration_lib",
    ],
)

envoy_cc_test(
    name = "local_reply_integration_test",
    srcs = [
        "local_reply_integration_test.cc",
    ],
    deps = [
        ":http_integration_lib",
        ":http_protocol_integration_lib",
        "//test/test_common:utility_lib",
    ],
)

envoy_cc_test(
    name = "command_formatter_extension_integration_test",
    srcs = [
        "command_formatter_extension_integration_test.cc",
    ],
    deps = [
        ":http_integration_lib",
        "//test/common/formatter:command_extension_lib",
        "//test/test_common:utility_lib",
    ],
)

envoy_cc_test(
    name = "health_check_integration_test",
    srcs = ["health_check_integration_test.cc"],
    deps = [
        ":http_integration_lib",
        ":integration_lib",
        "//test/common/http/http2:http2_frame",
        "//test/config:v2_link_hacks",
        "@envoy_api//envoy/config/core/v3:pkg_cc_proto",
    ],
)

envoy_cc_test(
    name = "cluster_upstream_extension_integration_test",
    srcs = [
        "cluster_upstream_extension_integration_test.cc",
    ],
    deps = [
        ":http_integration_lib",
        "//source/common/config:api_version_lib",
        "//source/common/protobuf",
        "//test/integration/upstreams:per_host_upstream_config",
        "//test/test_common:utility_lib",
        "@envoy_api//envoy/config/bootstrap/v3:pkg_cc_proto",
        "@envoy_api//envoy/extensions/filters/network/http_connection_manager/v3:pkg_cc_proto",
    ],
)

# TODO(mattklein123): Use target_compatible_with when we switch to Bazel 4.0 instead of multiple
# selects.
envoy_cc_test(
    name = "quic_protocol_integration_test",
    size = "large",
    srcs = envoy_select_enable_http3([
        "quic_protocol_integration_test.cc",
    ]),
    data = ["//test/config/integration/certs"],
    shard_count = 8,
    tags = [
        "nofips",
    ],
    deps = envoy_select_enable_http3([
        ":protocol_integration_test_lib",
        "//source/common/quic:active_quic_listener_lib",
        "//source/common/quic:client_connection_factory_lib",
        "//source/common/quic:quic_factory_lib",
        "//source/common/quic:quic_transport_socket_factory_lib",
        "//test/integration/filters:pause_filter_for_quic_lib",
    ]),
)

# TODO(mattklein123): Use target_compatible_with when we switch to Bazel 4.0 instead of multiple
# selects.
envoy_cc_test(
    name = "quic_http_integration_test",
    size = "large",
    srcs = envoy_select_enable_http3(["quic_http_integration_test.cc"]),
    data = ["//test/config/integration/certs"],
    shard_count = 6,
    # TODO(envoyproxy/windows-dev): Diagnose failure shown only on clang-cl build, see:
    #   https://gist.github.com/wrowe/a152cb1d12c2f751916122aed39d8517
    # TODO(envoyproxy/windows-dev): Diagnose timeout, why opt build test under Windows GCP RBE
    # takes 10x as long as on linux (>300s vs ~30s). Shards = 2 solves for windows, see:
    #   https://github.com/envoyproxy/envoy/pull/13713/files#r512160087
    # Each of these tests exceeds 20s;
    # QuicHttpIntegrationTests/QuicHttpIntegrationTest.MultipleQuicConnections[With|No]BPF*
    tags = [
        "fails_on_clang_cl",
        "fails_on_windows",
        "nofips",
    ],
    deps = envoy_select_enable_http3([
        ":http_integration_lib",
        "//source/common/quic:client_connection_factory_lib",
        "//source/common/quic:envoy_quic_client_connection_lib",
        "//source/common/quic:envoy_quic_client_session_lib",
        "//source/common/quic:envoy_quic_connection_helper_lib",
        "//source/common/quic:envoy_quic_proof_verifier_lib",
        "//source/common/quic:quic_factory_lib",
        "//test/common/quic:quic_test_utils_for_envoy_lib",
        "//test/common/quic:test_utils_lib",
        "//test/integration/filters:encoder_decoder_buffer_filter_lib",
        "//test/test_common:test_runtime_lib",
        "@envoy_api//envoy/config/bootstrap/v3:pkg_cc_proto",
        "@envoy_api//envoy/config/overload/v3:pkg_cc_proto",
        "@envoy_api//envoy/extensions/filters/network/http_connection_manager/v3:pkg_cc_proto",
        "@envoy_api//envoy/extensions/transport_sockets/quic/v3:pkg_cc_proto",
        "@com_github_google_quiche//:quic_test_tools_session_peer_lib",
    ]),
)

envoy_cc_test(
    name = "original_ip_detection_integration_test",
    srcs = [
        "original_ip_detection_integration_test.cc",
    ],
    deps = [
        ":http_integration_lib",
        "//source/extensions/http/original_ip_detection/custom_header:config",
        "//test/test_common:utility_lib",
        "@envoy_api//envoy/extensions/http/original_ip_detection/custom_header/v3:pkg_cc_proto",
    ],
)

envoy_cc_test(
    name = "weighted_cluster_integration_test",
    srcs = ["weighted_cluster_integration_test.cc"],
    deps = [
        ":http_integration_lib",
        ":integration_lib",
        "//test/integration/filters:repick_cluster_filter_lib",
        "@envoy_api//envoy/config/bootstrap/v3:pkg_cc_proto",
        "@envoy_api//envoy/config/route/v3:pkg_cc_proto",
        "@envoy_api//envoy/extensions/filters/network/http_connection_manager/v3:pkg_cc_proto",
    ],
)<|MERGE_RESOLUTION|>--- conflicted
+++ resolved
@@ -462,6 +462,7 @@
     ],
     deps = [
         ":http_integration_lib",
+        "//test/integration/filters:set_response_code_filter_lib",
     ],
 )
 
@@ -935,11 +936,6 @@
         ":http_integration_lib",
         "//source/common/http:header_map_lib",
         "//source/common/http:headers_lib",
-<<<<<<< HEAD
-        "//source/extensions/filters/http/grpc_http1_bridge:config",
-=======
-        "//source/extensions/filters/http/health_check:config",
->>>>>>> 536de8d8
         "//test/integration/filters:clear_route_cache_filter_lib",
         "//test/integration/filters:encoder_decoder_buffer_filter_lib",
         "//test/integration/filters:invalid_header_filter_lib",
