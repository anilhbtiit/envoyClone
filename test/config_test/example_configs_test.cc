--- conflicted
+++ resolved
@@ -17,15 +17,9 @@
 
 #ifdef __APPLE__
   // freebind/freebind.yaml is not supported on OS X and disabled via Bazel.
-<<<<<<< HEAD
-  EXPECT_EQ(25UL, ConfigTest::run(directory));
-#else
-  EXPECT_EQ(26UL, ConfigTest::run(directory));
-=======
   EXPECT_EQ(28UL, ConfigTest::run(directory));
 #else
   EXPECT_EQ(29UL, ConfigTest::run(directory));
->>>>>>> b72947c7
 #endif
 
   ConfigTest::testMerge();
