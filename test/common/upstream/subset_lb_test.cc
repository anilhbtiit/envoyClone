--- conflicted
+++ resolved
@@ -195,13 +195,8 @@
     }
 
     lb_ = std::make_shared<SubsetLoadBalancer>(
-<<<<<<< HEAD
-        lb_type_, priority_set_, nullptr, stats_, stats_store_, runtime_, random_, subset_info_,
+        lb_type_, priority_set_, nullptr, stats_, *scope_, runtime_, random_, subset_info_,
         ring_hash_lb_config_, maglev_lb_config_, least_request_lb_config_, common_config_);
-=======
-        lb_type_, priority_set_, nullptr, stats_, *scope_, runtime_, random_, subset_info_,
-        ring_hash_lb_config_, least_request_lb_config_, common_config_);
->>>>>>> f1c00318
   }
 
   void zoneAwareInit(const std::vector<HostURLMetadataMap>& host_metadata_per_locality,
@@ -248,15 +243,10 @@
             std::make_shared<ExcludedHostVector>(), HostsPerLocalityImpl::empty()),
         {}, {}, {}, absl::nullopt);
 
-    lb_ = std::make_shared<SubsetLoadBalancer>(
-<<<<<<< HEAD
-        lb_type_, priority_set_, &local_priority_set_, stats_, stats_store_, runtime_, random_,
-        subset_info_, ring_hash_lb_config_, maglev_lb_config_, least_request_lb_config_,
-        common_config_);
-=======
-        lb_type_, priority_set_, &local_priority_set_, stats_, *scope_, runtime_, random_,
-        subset_info_, ring_hash_lb_config_, least_request_lb_config_, common_config_);
->>>>>>> f1c00318
+    lb_ = std::make_shared<SubsetLoadBalancer>(lb_type_, priority_set_, &local_priority_set_,
+                                               stats_, *scope_, runtime_, random_, subset_info_,
+                                               ring_hash_lb_config_, maglev_lb_config_,
+                                               least_request_lb_config_, common_config_);
   }
 
   HostSharedPtr makeHost(const std::string& url, const HostMetadata& metadata) {
