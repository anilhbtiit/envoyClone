#include "common/secret/sds_api.h"

#include <unordered_map>

#include "envoy/api/v2/auth/cert.pb.validate.h"

#include "common/config/resources.h"
#include "common/config/subscription_factory.h"
#include "common/protobuf/utility.h"

namespace Envoy {
namespace Secret {

SdsApi::SdsApi(const LocalInfo::LocalInfo& local_info, Event::Dispatcher& dispatcher,
               Runtime::RandomGenerator& random, Stats::Store& stats,
               Upstream::ClusterManager& cluster_manager, Init::Manager& init_manager,
               const envoy::api::v2::core::ConfigSource& sds_config,
               const std::string& sds_config_name, std::function<void()> destructor_cb,
               Api::Api& api)
    : init_target_(fmt::format("SdsApi {}", sds_config_name), [this] { initialize(); }),
      local_info_(local_info), dispatcher_(dispatcher), random_(random), stats_(stats),
      cluster_manager_(cluster_manager), sds_config_(sds_config), sds_config_name_(sds_config_name),
      secret_hash_(0), clean_up_(destructor_cb), api_(api) {
  Config::Utility::checkLocalInfo("sds", local_info_);
  // TODO(JimmyCYJ): Implement chained_init_manager, so that multiple init_manager
  // can be chained together to behave as one init_manager. In that way, we let
  // two listeners which share same SdsApi to register at separate init managers, and
  // each init manager has a chance to initialize its targets.
  init_manager.add(init_target_);
}

<<<<<<< HEAD
void SdsApi::initialize(std::function<void()> callback) {
  initialize_callback_ = callback;

  subscription_ = Envoy::Config::SubscriptionFactory::subscriptionFromConfigSource(
      sds_config_, local_info_, dispatcher_, cluster_manager_, random_, stats_,
      "envoy.service.discovery.v2.SecretDiscoveryService.FetchSecrets",
      "envoy.service.discovery.v2.SecretDiscoveryService.StreamSecrets",
      Grpc::Common::typeUrl(envoy::api::v2::auth::Secret().GetDescriptor()->full_name()), api_);

  subscription_->start({sds_config_name_}, *this);
}

void SdsApi::onConfigUpdate(const ResourceVector& resources, const std::string&) {
=======
void SdsApi::onConfigUpdate(const Protobuf::RepeatedPtrField<ProtobufWkt::Any>& resources,
                            const std::string&) {
>>>>>>> c90d0d4c
  if (resources.empty()) {
    throw EnvoyException(
        fmt::format("Missing SDS resources for {} in onConfigUpdate()", sds_config_name_));
  }
  if (resources.size() != 1) {
    throw EnvoyException(fmt::format("Unexpected SDS secrets length: {}", resources.size()));
  }
  auto secret = MessageUtil::anyConvert<envoy::api::v2::auth::Secret>(resources[0]);
  MessageUtil::validate(secret);

  // Wrap sds_config_name_ in string_view to deal with proto string/std::string incompatibility
  // issues within Google.
  if (secret.name() != absl::string_view(sds_config_name_)) {
    throw EnvoyException(
        fmt::format("Unexpected SDS secret (expecting {}): {}", sds_config_name_, secret.name()));
  }

  const uint64_t new_hash = MessageUtil::hash(secret);
  if (new_hash != secret_hash_) {
    validateConfig(secret);
    secret_hash_ = new_hash;
    setSecret(secret);
    update_callback_manager_.runCallbacks();
  }

  init_target_.ready();
}

void SdsApi::onConfigUpdateFailed(const EnvoyException*) {
  // We need to allow server startup to continue, even if we have a bad config.
  init_target_.ready();
}

void SdsApi::initialize() {
  subscription_ = Envoy::Config::SubscriptionFactory::subscriptionFromConfigSource(
      sds_config_, local_info_, dispatcher_, cluster_manager_, random_, stats_,
      "envoy.service.discovery.v2.SecretDiscoveryService.FetchSecrets",
      "envoy.service.discovery.v2.SecretDiscoveryService.StreamSecrets",
      Grpc::Common::typeUrl(envoy::api::v2::auth::Secret().GetDescriptor()->full_name()), api_);
  subscription_->start({sds_config_name_}, *this);
}

} // namespace Secret
} // namespace Envoy<|MERGE_RESOLUTION|>--- conflicted
+++ resolved
@@ -29,24 +29,8 @@
   init_manager.add(init_target_);
 }
 
-<<<<<<< HEAD
-void SdsApi::initialize(std::function<void()> callback) {
-  initialize_callback_ = callback;
-
-  subscription_ = Envoy::Config::SubscriptionFactory::subscriptionFromConfigSource(
-      sds_config_, local_info_, dispatcher_, cluster_manager_, random_, stats_,
-      "envoy.service.discovery.v2.SecretDiscoveryService.FetchSecrets",
-      "envoy.service.discovery.v2.SecretDiscoveryService.StreamSecrets",
-      Grpc::Common::typeUrl(envoy::api::v2::auth::Secret().GetDescriptor()->full_name()), api_);
-
-  subscription_->start({sds_config_name_}, *this);
-}
-
-void SdsApi::onConfigUpdate(const ResourceVector& resources, const std::string&) {
-=======
 void SdsApi::onConfigUpdate(const Protobuf::RepeatedPtrField<ProtobufWkt::Any>& resources,
                             const std::string&) {
->>>>>>> c90d0d4c
   if (resources.empty()) {
     throw EnvoyException(
         fmt::format("Missing SDS resources for {} in onConfigUpdate()", sds_config_name_));
