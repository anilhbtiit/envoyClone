--- conflicted
+++ resolved
@@ -28,31 +28,19 @@
     Network::UdpConnectionHandler& parent, Network::ListenerConfig& listener_config,
     const quic::QuicConfig& quic_config, Network::Socket::OptionsSharedPtr options,
     bool kernel_worker_routing, const envoy::config::core::v3::RuntimeFeatureFlag& enabled,
-<<<<<<< HEAD
-    QuicStatNames& quic_stat_names)
+    QuicStatNames& quic_stat_names, uint32_t packets_received_to_connection_count_ratio)
     : ActiveQuicListener(worker_index, concurrency, dispatcher, parent,
                          listener_config.listenSocketFactory().getListenSocket(), listener_config,
                          quic_config, std::move(options), kernel_worker_routing, enabled,
-                         quic_stat_names) {}
-=======
-    uint32_t packets_received_to_connection_count_ratio)
-    : ActiveQuicListener(worker_index, concurrency, dispatcher, parent,
-                         listener_config.listenSocketFactory().getListenSocket(), listener_config,
-                         quic_config, std::move(options), kernel_worker_routing, enabled,
-                         packets_received_to_connection_count_ratio) {}
->>>>>>> 2cf511ae
+                         quic_stat_names, packets_received_to_connection_count_ratio) {}
 
 ActiveQuicListener::ActiveQuicListener(
     uint32_t worker_index, uint32_t concurrency, Event::Dispatcher& dispatcher,
     Network::UdpConnectionHandler& parent, Network::SocketSharedPtr listen_socket,
     Network::ListenerConfig& listener_config, const quic::QuicConfig& quic_config,
     Network::Socket::OptionsSharedPtr options, bool kernel_worker_routing,
-<<<<<<< HEAD
-    const envoy::config::core::v3::RuntimeFeatureFlag& enabled, QuicStatNames& quic_stat_names)
-=======
-    const envoy::config::core::v3::RuntimeFeatureFlag& enabled,
+    const envoy::config::core::v3::RuntimeFeatureFlag& enabled, QuicStatNames& quic_stat_names,
     uint32_t packets_to_read_to_connection_count_ratio)
->>>>>>> 2cf511ae
     : Server::ActiveUdpListenerBase(
           worker_index, concurrency, parent, *listen_socket,
           dispatcher.createUdpListener(
@@ -239,17 +227,12 @@
 }
 
 ActiveQuicListenerFactory::ActiveQuicListenerFactory(
-<<<<<<< HEAD
     const envoy::config::listener::v3::QuicProtocolOptions& config, uint32_t concurrency,
     QuicStatNames& quic_stat_names)
-    : concurrency_(concurrency), enabled_(config.enabled()), quic_stat_names_(quic_stat_names) {
-=======
-    const envoy::config::listener::v3::QuicProtocolOptions& config, uint32_t concurrency)
-    : concurrency_(concurrency), enabled_(config.enabled()),
+    : concurrency_(concurrency), enabled_(config.enabled()), quic_stat_names_(quic_stat_names), 
       packets_to_read_to_connection_count_ratio_(
           PROTOBUF_GET_WRAPPED_OR_DEFAULT(config, packets_to_read_to_connection_count_ratio,
                                           DEFAULT_PACKETS_TO_READ_PER_CONNECTION)) {
->>>>>>> 2cf511ae
   uint64_t idle_network_timeout_ms =
       config.has_idle_timeout() ? DurationUtil::durationToMilliseconds(config.idle_timeout())
                                 : 300000;
@@ -332,15 +315,9 @@
   }
 #endif
 
-<<<<<<< HEAD
   return std::make_unique<ActiveQuicListener>(worker_index, concurrency_, disptacher, parent,
                                               config, quic_config_, std::move(options),
-                                              kernel_worker_routing, enabled_, quic_stat_names_);
-=======
-  return std::make_unique<ActiveQuicListener>(
-      worker_index, concurrency_, disptacher, parent, config, quic_config_, std::move(options),
-      kernel_worker_routing, enabled_, packets_to_read_to_connection_count_ratio_);
->>>>>>> 2cf511ae
+                                              kernel_worker_routing, enabled_, quic_stat_names_, packets_to_read_to_connection_count_ratio_);
 } // namespace Quic
 
 } // namespace Quic
