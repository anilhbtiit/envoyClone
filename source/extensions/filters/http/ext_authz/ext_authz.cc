#include "extensions/filters/http/ext_authz/ext_authz.h"

#include "common/common/assert.h"
#include "common/common/enum_to_int.h"
#include "common/http/codes.h"
#include "common/router/config_impl.h"

#include "extensions/filters/http/well_known_names.h"

namespace Envoy {
namespace Extensions {
namespace HttpFilters {
namespace ExtAuthz {

<<<<<<< HEAD
FilterConfig::FilterConfig(const envoy::config::filter::http::ext_authz::v2alpha::ExtAuthz& config,
                           const LocalInfo::LocalInfo& local_info, const Runtime::Loader& runtime,
                           Stats::Scope& scope, Upstream::ClusterManager& cm)
    : allowed_request_headers_(
          toRequestHeader(config.http_service().authorization_request().allowed_headers())),
      allowed_request_headers_prefix_(
          toHeaderPrefix(config.http_service().authorization_request().allowed_headers_prefix())),
      authorization_headers_to_add_(toAuthorizationHeaderToAdd(
          config.http_service().authorization_request().headers_to_add())),
      allowed_client_headers_(
          toClientHeader(config.http_service().authorization_response().allowed_client_headers())),
      allowed_upstream_headers_(toUpstreamHeader(
          config.http_service().authorization_response().allowed_upstream_headers())),
      local_info_(local_info), runtime_(runtime),
      cluster_name_(config.grpc_service().envoy_grpc().cluster_name()), scope_(scope), cm_(cm),
      failure_mode_allow_(config.failure_mode_allow()) {}

Http::LowerCaseStrUnorderedSet FilterConfig::toUpstreamHeader(
    const Protobuf::RepeatedPtrField<Envoy::ProtobufTypes::String>& keys) {
  Http::LowerCaseStrUnorderedSet key_set;
  key_set.reserve(keys.size());
  for (const auto& key : keys) {
    key_set.emplace(key);
  }
  return key_set;
}

Http::LowerCaseStrUnorderedSet
FilterConfig::toClientHeader(const Protobuf::RepeatedPtrField<Envoy::ProtobufTypes::String>& keys) {
  Http::LowerCaseStrUnorderedSet key_set;
  if (!keys.empty()) {
    key_set.reserve(keys.size() + 6);
    key_set.emplace(Http::Headers::get().Status);
    key_set.emplace(Http::Headers::get().ContentLength);
    key_set.emplace(Http::Headers::get().Path);
    key_set.emplace(Http::Headers::get().Host);
    key_set.emplace(Http::Headers::get().WWWAuthenticate);
    key_set.emplace(Http::Headers::get().Location);
    for (const auto& key : keys) {
      key_set.emplace(key);
    }
  }
  return key_set;
}

Http::LowerCaseStrUnorderedSet FilterConfig::toRequestHeader(
    const Protobuf::RepeatedPtrField<Envoy::ProtobufTypes::String>& keys) {
  Http::LowerCaseStrUnorderedSet key_set;
  key_set.reserve(keys.size() + 4);
  key_set.emplace(Http::Headers::get().Path);
  key_set.emplace(Http::Headers::get().Method);
  key_set.emplace(Http::Headers::get().Host);
  key_set.emplace(Http::Headers::get().Authorization);
  for (const auto& key : keys) {
    key_set.emplace(key);
  }
  return key_set;
}

Http::LowerCaseStrUnorderedSet
FilterConfig::toHeaderPrefix(const Protobuf::RepeatedPtrField<Envoy::ProtobufTypes::String>& keys) {
  Http::LowerCaseStrUnorderedSet key_set;
  key_set.reserve(keys.size());
  for (const auto& prefix : keys) {
    key_set.emplace(prefix);
  }
  return key_set;
}

Http::LowerCaseStrPairVector FilterConfig::toAuthorizationHeaderToAdd(
    const Protobuf::RepeatedPtrField<envoy::api::v2::core::HeaderValue>& headers) {
  Http::LowerCaseStrPairVector header_vec;
  header_vec.reserve(headers.size());
  for (const auto& header : headers) {
    header_vec.emplace_back(Http::LowerCaseString(header.key()), header.value());
  }
  return header_vec;
}

const LocalInfo::LocalInfo& FilterConfig::localInfo() { return local_info_; }

const Runtime::Loader& FilterConfig::runtime() { return runtime_; }

const std::string& FilterConfig::cluster() { return cluster_name_; }

const Http::LowerCaseStrUnorderedSet& FilterConfig::allowedUpstreamHeaders() {
  return allowed_upstream_headers_;
}

const Http::LowerCaseStrUnorderedSet& FilterConfig::allowedClientHeaders() {
  return allowed_client_headers_;
}

const Http::LowerCaseStrUnorderedSet& FilterConfig::allowedRequestHeaders() {
  return allowed_request_headers_;
}

const Http::LowerCaseStrUnorderedSet& FilterConfig::allowedRequestHeaderPrefixes() {
  return allowed_request_headers_prefix_;
}

const Http::LowerCaseStrPairVector& FilterConfig::authorizationHeadersToAdd() {
  return authorization_headers_to_add_;
}

Stats::Scope& FilterConfig::scope() const { return scope_; }

Upstream::ClusterManager& FilterConfig::cm() const { return cm_; }

bool FilterConfig::failureModeAllow() const { return failure_mode_allow_; }

=======
void FilterConfigPerRoute::merge(const FilterConfigPerRoute& other) {
  disabled_ = other.disabled_;
  auto begin_it = other.context_extensions_.begin();
  auto end_it = other.context_extensions_.end();
  for (auto it = begin_it; it != end_it; ++it) {
    context_extensions_[it->first] = it->second;
  }
}

>>>>>>> 08310eb3
void Filter::initiateCall(const Http::HeaderMap& headers) {
  Router::RouteConstSharedPtr route = callbacks_->route();
  if (route == nullptr || route->routeEntry() == nullptr) {
    return;
  }
  cluster_ = callbacks_->clusterInfo();
  if (!cluster_) {
    return;
  }

  // Fast route - if we are disabled, no need to merge.
  const FilterConfigPerRoute* specific_per_route_config =
      Http::Utility::resolveMostSpecificPerFilterConfig<FilterConfigPerRoute>(
          HttpFilterNames::get().ExtAuthorization, route);
  if (specific_per_route_config != nullptr) {
    if (specific_per_route_config->disabled()) {
      return;
    }
  }

  // We are not disabled - get a merged view of the config:
  auto&& maybe_merged_per_route_config =
      Http::Utility::getMergedPerFilterConfig<FilterConfigPerRoute>(
          HttpFilterNames::get().ExtAuthorization, route,
          [](FilterConfigPerRoute& cfg_base, const FilterConfigPerRoute& cfg) {
            cfg_base.merge(cfg);
          });

  Protobuf::Map<ProtobufTypes::String, ProtobufTypes::String> context_extensions;
  if (maybe_merged_per_route_config) {
    context_extensions = maybe_merged_per_route_config.value().takeContextExtensions();
  }
  Filters::Common::ExtAuthz::CheckRequestUtils::createHttpCheck(
      callbacks_, headers, std::move(context_extensions), check_request_);

  state_ = State::Calling;
  // Don't let the filter chain continue as we are going to invoke check call.
  filter_return_ = FilterReturn::StopDecoding;
  initiating_call_ = true;
  ENVOY_STREAM_LOG(trace, "ext_authz filter calling authorization server", *callbacks_);
  client_->check(*this, check_request_, callbacks_->activeSpan());
  initiating_call_ = false;
}

Http::FilterHeadersStatus Filter::decodeHeaders(Http::HeaderMap& headers, bool) {
  request_headers_ = &headers;
  initiateCall(headers);
  return filter_return_ == FilterReturn::StopDecoding ? Http::FilterHeadersStatus::StopIteration
                                                      : Http::FilterHeadersStatus::Continue;
}

Http::FilterDataStatus Filter::decodeData(Buffer::Instance&, bool) {
  return filter_return_ == FilterReturn::StopDecoding
             ? Http::FilterDataStatus::StopIterationAndWatermark
             : Http::FilterDataStatus::Continue;
}

Http::FilterTrailersStatus Filter::decodeTrailers(Http::HeaderMap&) {
  return filter_return_ == FilterReturn::StopDecoding ? Http::FilterTrailersStatus::StopIteration
                                                      : Http::FilterTrailersStatus::Continue;
}

void Filter::setDecoderFilterCallbacks(Http::StreamDecoderFilterCallbacks& callbacks) {
  callbacks_ = &callbacks;
}

void Filter::onDestroy() {
  if (state_ == State::Calling) {
    state_ = State::Complete;
    client_->cancel();
  }
}

void Filter::onComplete(Filters::Common::ExtAuthz::ResponsePtr&& response) {
  ASSERT(cluster_);
  state_ = State::Complete;
  using Filters::Common::ExtAuthz::CheckStatus;

  switch (response->status) {
  case CheckStatus::OK:
    cluster_->statsScope().counter("ext_authz.ok").inc();
    break;
  case CheckStatus::Error:
    cluster_->statsScope().counter("ext_authz.error").inc();
    break;
  case CheckStatus::Denied:
    cluster_->statsScope().counter("ext_authz.denied").inc();
    Http::CodeUtility::ResponseStatInfo info{config_->scope(),
                                             cluster_->statsScope(),
                                             EMPTY_STRING,
                                             enumToInt(response->status_code),
                                             true,
                                             EMPTY_STRING,
                                             EMPTY_STRING,
                                             EMPTY_STRING,
                                             EMPTY_STRING,
                                             false};
    Http::CodeUtility::chargeResponseStat(info);
    break;
  }

  ENVOY_STREAM_LOG(trace, "ext_authz received status code {}", *callbacks_,
                   enumToInt(response->status_code));

  // We fail open/fail close based of filter config
  // if there is an error contacting the service.
  if (response->status == CheckStatus::Denied ||
      (response->status == CheckStatus::Error && !config_->failureModeAllow())) {
    ENVOY_STREAM_LOG(debug, "ext_authz rejected the request", *callbacks_);
    ENVOY_STREAM_LOG(trace, "ext_authz downstream header(s):", *callbacks_);
    callbacks_->sendLocalReply(response->status_code, response->body,
                               [& headers = response->headers_to_add, &callbacks = *callbacks_](
                                   Http::HeaderMap& response_headers) -> void {
                                 for (const auto& header : headers) {
                                   response_headers.remove(header.first);
                                   response_headers.addCopy(header.first, header.second);
                                   ENVOY_STREAM_LOG(trace, " '{}':'{}'", callbacks,
                                                    header.first.get(), header.second);
                                 }
                               },
                               absl::nullopt);
    callbacks_->streamInfo().setResponseFlag(StreamInfo::ResponseFlag::UnauthorizedExternalService);
  } else {
    ENVOY_STREAM_LOG(debug, "ext_authz accepted the request", *callbacks_);
    // Let the filter chain continue.
    filter_return_ = FilterReturn::ContinueDecoding;
    if (config_->failureModeAllow() && response->status == CheckStatus::Error) {
      // Status is Error and yet we are allowing the request. Click a counter.
      cluster_->statsScope().counter("ext_authz.failure_mode_allowed").inc();
    }
    // Only send headers if the response is ok.
    if (response->status == CheckStatus::OK) {
      ENVOY_STREAM_LOG(trace, "ext_authz upstream header(s):", *callbacks_);
      for (const auto& header : response->headers_to_add) {
        Http::HeaderEntry* header_to_modify = request_headers_->get(header.first);
        if (header_to_modify) {
          header_to_modify->value(header.second.c_str(), header.second.size());
        } else {
          request_headers_->addCopy(header.first, header.second);
        }
        ENVOY_STREAM_LOG(trace, " '{}':'{}'", *callbacks_, header.first.get(), header.second);
      }
      for (const auto& header : response->headers_to_append) {
        Http::HeaderEntry* header_to_modify = request_headers_->get(header.first);
        if (header_to_modify) {
          Http::HeaderMapImpl::appendToHeader(header_to_modify->value(), header.second);
          ENVOY_STREAM_LOG(trace, " '{}':'{}'", *callbacks_, header.first.get(), header.second);
        }
      }
    }

    if (!initiating_call_) {
      // We got completion async. Let the filter chain continue.
      callbacks_->continueDecoding();
    }
  }
}

} // namespace ExtAuthz
} // namespace HttpFilters
} // namespace Extensions
} // namespace Envoy<|MERGE_RESOLUTION|>--- conflicted
+++ resolved
@@ -12,7 +12,6 @@
 namespace HttpFilters {
 namespace ExtAuthz {
 
-<<<<<<< HEAD
 FilterConfig::FilterConfig(const envoy::config::filter::http::ext_authz::v2alpha::ExtAuthz& config,
                            const LocalInfo::LocalInfo& local_info, const Runtime::Loader& runtime,
                            Stats::Scope& scope, Upstream::ClusterManager& cm)
@@ -124,7 +123,6 @@
 
 bool FilterConfig::failureModeAllow() const { return failure_mode_allow_; }
 
-=======
 void FilterConfigPerRoute::merge(const FilterConfigPerRoute& other) {
   disabled_ = other.disabled_;
   auto begin_it = other.context_extensions_.begin();
@@ -134,7 +132,6 @@
   }
 }
 
->>>>>>> 08310eb3
 void Filter::initiateCall(const Http::HeaderMap& headers) {
   Router::RouteConstSharedPtr route = callbacks_->route();
   if (route == nullptr || route->routeEntry() == nullptr) {
