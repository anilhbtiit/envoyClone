--- conflicted
+++ resolved
@@ -20,11 +20,8 @@
 #include "test/mocks/local_info/mocks.h"
 #include "test/mocks/network/mocks.h"
 #include "test/mocks/runtime/mocks.h"
-<<<<<<< HEAD
 #include "test/mocks/secret/mocks.h"
-=======
 #include "test/mocks/server/mocks.h"
->>>>>>> 9f24f5eb
 #include "test/mocks/thread_local/mocks.h"
 #include "test/mocks/upstream/mocks.h"
 #include "test/test_common/threadsafe_singleton_injector.h"
@@ -123,11 +120,7 @@
   void create(const envoy::config::bootstrap::v2::Bootstrap& bootstrap) {
     cluster_manager_.reset(new ClusterManagerImpl(
         bootstrap, factory_, factory_.stats_, factory_.tls_, factory_.runtime_, factory_.random_,
-<<<<<<< HEAD
-        factory_.local_info_, log_manager_, factory_.dispatcher_, secret_manager_));
-=======
-        factory_.local_info_, log_manager_, factory_.dispatcher_, admin_));
->>>>>>> 9f24f5eb
+        factory_.local_info_, log_manager_, factory_.dispatcher_, secret_manager_, admin_));
   }
 
   void checkStats(uint64_t added, uint64_t modified, uint64_t removed, uint64_t active,
