--- conflicted
+++ resolved
@@ -34,11 +34,8 @@
     #
 
     "envoy.filters.http.adaptive_concurrency":          "//source/extensions/filters/http/adaptive_concurrency:config",
-<<<<<<< HEAD
     "envoy.filters.http.admission_control":             "//source/extensions/filters/http/admission_control:config",
-=======
     "envoy.filters.http.aws_request_signing":           "//source/extensions/filters/http/aws_request_signing:config",
->>>>>>> 659e2f6d
     "envoy.filters.http.buffer":                        "//source/extensions/filters/http/buffer:config",
     "envoy.filters.http.cache":                         "//source/extensions/filters/http/cache:config",
     "envoy.filters.http.cors":                          "//source/extensions/filters/http/cors:config",
