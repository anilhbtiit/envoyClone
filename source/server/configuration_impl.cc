--- conflicted
+++ resolved
@@ -55,8 +55,6 @@
                               server.localInfo(), server.stats(), server.listenerManager()));
   }
 
-<<<<<<< HEAD
-=======
   for (const auto& stats_sink : bootstrap.stats_sinks()) {
     // TODO(mrice32): Add support for pluggable stats sinks.
     ASSERT(stats_sink.name() == "envoy.statsd");
@@ -76,7 +74,6 @@
     }
   }
 
->>>>>>> c3826861
   stats_flush_interval_ =
       std::chrono::milliseconds(PROTOBUF_GET_MS_OR_DEFAULT(bootstrap, stats_flush_interval, 5000));
 
@@ -132,7 +129,6 @@
   }
 }
 
-<<<<<<< HEAD
 void MainImpl::initializeStatsSinks(const Json::Object& configuration, Instance& server) {
   ENVOY_LOG(info, "loading stats sink configuration");
 
@@ -203,20 +199,12 @@
   }
 }
 
-InitialImpl::InitialImpl(const Json::Object& json) {
-  json.validateSchema(Json::Schema::TOP_LEVEL_CONFIG_SCHEMA);
-  Json::ObjectSharedPtr admin = json.getObject("admin");
-  admin_.access_log_path_ = admin->getString("access_log_path");
-  admin_.profile_path_ = admin->getString("profile_path", "/var/log/envoy/envoy.prof");
-  admin_.address_ = Network::Utility::resolveUrl(admin->getString("address"));
-=======
 InitialImpl::InitialImpl(const envoy::api::v2::Bootstrap& bootstrap) {
   const auto& admin = bootstrap.admin();
   admin_.access_log_path_ = admin.access_log_path();
   admin_.profile_path_ =
       admin.profile_path().empty() ? "/var/log/envoy/envoy.prof" : admin.profile_path();
   admin_.address_ = Network::Utility::fromProtoAddress(admin.address());
->>>>>>> c3826861
 
   if (!bootstrap.flags_path().empty()) {
     flags_path_.value(bootstrap.flags_path());
