#include "source/common/tls/context_impl.h"

#include <openssl/ssl.h>

#include <algorithm>
#include <cstddef>
#include <cstdint>
#include <memory>
#include <string>
#include <utility>
#include <vector>

#include "envoy/admin/v3/certs.pb.h"
#include "envoy/common/exception.h"
#include "envoy/common/platform.h"
#include "envoy/ssl/ssl_socket_extended_info.h"
#include "envoy/stats/scope.h"
#include "envoy/type/matcher/v3/string.pb.h"

#include "source/common/common/assert.h"
#include "source/common/common/base64.h"
#include "source/common/common/fmt.h"
#include "source/common/common/hex.h"
#include "source/common/common/utility.h"
#include "source/common/network/address_impl.h"
#include "source/common/protobuf/utility.h"
#include "source/common/runtime/runtime_features.h"
#include "source/common/stats/utility.h"
#include "source/common/tls/cert_validator/factory.h"
#include "source/common/tls/stats.h"
#include "source/common/tls/utility.h"

#include "absl/container/node_hash_set.h"
#include "absl/strings/match.h"
#include "absl/strings/str_join.h"
#include "cert_validator/cert_validator.h"
#include "openssl/evp.h"
#include "openssl/hmac.h"
#include "openssl/pkcs12.h"
#include "openssl/rand.h"

namespace Envoy {
namespace {

bool cbsContainsU16(CBS& cbs, uint16_t n) {
  while (CBS_len(&cbs) > 0) {
    uint16_t v;
    if (!CBS_get_u16(&cbs, &v)) {
      return false;
    }
    if (v == n) {
      return true;
    }
  }

  return false;
}

void logSslErrorChain() {
  while (uint64_t err = ERR_get_error()) {
    ENVOY_LOG_MISC(debug, "SSL error: {}:{}:{}:{}", err,
                   absl::NullSafeStringView(ERR_lib_error_string(err)),
                   absl::NullSafeStringView(ERR_func_error_string(err)), ERR_GET_REASON(err),
                   absl::NullSafeStringView(ERR_reason_error_string(err)));
  }
}

} // namespace

namespace Extensions {
namespace TransportSockets {
namespace Tls {

int ContextImpl::sslExtendedSocketInfoIndex() {
  CONSTRUCT_ON_FIRST_USE(int, []() -> int {
    int ssl_context_index = SSL_get_ex_new_index(0, nullptr, nullptr, nullptr, nullptr);
    RELEASE_ASSERT(ssl_context_index >= 0, "");
    return ssl_context_index;
  }());
}

ContextImpl::ContextImpl(Stats::Scope& scope, const Envoy::Ssl::ContextConfig& config,
                         Server::Configuration::CommonFactoryContext& factory_context,
                         Ssl::ContextAdditionalInitFunc additional_init)
    : scope_(scope), stats_(generateSslStats(scope)), factory_context_(factory_context),
      tls_max_version_(config.maxProtocolVersion()),
      stat_name_set_(scope.symbolTable().makeSet("TransportSockets::Tls")),
      unknown_ssl_cipher_(stat_name_set_->add("unknown_ssl_cipher")),
      unknown_ssl_curve_(stat_name_set_->add("unknown_ssl_curve")),
      unknown_ssl_algorithm_(stat_name_set_->add("unknown_ssl_algorithm")),
      unknown_ssl_version_(stat_name_set_->add("unknown_ssl_version")),
      ssl_ciphers_(stat_name_set_->add("ssl.ciphers")),
      ssl_versions_(stat_name_set_->add("ssl.versions")),
      ssl_curves_(stat_name_set_->add("ssl.curves")),
      ssl_sigalgs_(stat_name_set_->add("ssl.sigalgs")), capabilities_(config.capabilities()),
      tls_keylog_local_(config.tlsKeyLogLocal()), tls_keylog_remote_(config.tlsKeyLogRemote()) {

  auto cert_validator_name = getCertValidatorName(config.certificateValidationContext());
  auto cert_validator_factory =
      Registry::FactoryRegistry<CertValidatorFactory>::getFactory(cert_validator_name);

  if (!cert_validator_factory) {
    throwEnvoyExceptionOrPanic(
        absl::StrCat("Failed to get certificate validator factory for ", cert_validator_name));
  }

  cert_validator_ = cert_validator_factory->createCertValidator(
      config.certificateValidationContext(), stats_, factory_context_);

  const auto tls_certificates = config.tlsCertificates();
  tls_contexts_.resize(std::max(static_cast<size_t>(1), tls_certificates.size()));

  std::vector<SSL_CTX*> ssl_contexts(tls_contexts_.size());
  for (size_t i = 0; i < tls_contexts_.size(); i++) {
    auto& ctx = tls_contexts_[i];
    ctx.ssl_ctx_.reset(SSL_CTX_new(TLS_method()));
    ssl_contexts[i] = ctx.ssl_ctx_.get();

    int rc = SSL_CTX_set_app_data(ctx.ssl_ctx_.get(), this);
    RELEASE_ASSERT(rc == 1, Utility::getLastCryptoError().value_or(""));

    rc = SSL_CTX_set_min_proto_version(ctx.ssl_ctx_.get(), config.minProtocolVersion());
    RELEASE_ASSERT(rc == 1, Utility::getLastCryptoError().value_or(""));

    rc = SSL_CTX_set_max_proto_version(ctx.ssl_ctx_.get(), config.maxProtocolVersion());
    RELEASE_ASSERT(rc == 1, Utility::getLastCryptoError().value_or(""));

    if (!capabilities_.provides_ciphers_and_curves &&
        !SSL_CTX_set_strict_cipher_list(ctx.ssl_ctx_.get(), config.cipherSuites().c_str())) {
      // Break up a set of ciphers into each individual cipher and try them each individually in
      // order to attempt to log which specific one failed. Example of config.cipherSuites():
      // "-ALL:[ECDHE-ECDSA-AES128-GCM-SHA256|ECDHE-ECDSA-CHACHA20-POLY1305]:ECDHE-ECDSA-AES128-SHA".
      //
      // "-" is both an operator when in the leading position of a token (-ALL: don't allow this
      // cipher), and the common separator in names (ECDHE-ECDSA-AES128-GCM-SHA256). Don't split on
      // it because it will separate pieces of the same cipher. When it is a leading character, it
      // is removed below.
      std::vector<absl::string_view> ciphers =
          StringUtil::splitToken(config.cipherSuites(), ":+![|]", false);
      std::vector<std::string> bad_ciphers;
      for (const auto& cipher : ciphers) {
        std::string cipher_str(cipher);

        if (absl::StartsWith(cipher_str, "-")) {
          cipher_str.erase(cipher_str.begin());
        }

        if (!SSL_CTX_set_strict_cipher_list(ctx.ssl_ctx_.get(), cipher_str.c_str())) {
          bad_ciphers.push_back(cipher_str);
        }
      }
      throwEnvoyExceptionOrPanic(fmt::format("Failed to initialize cipher suites {}. The following "
                                             "ciphers were rejected when tried individually: {}",
                                             config.cipherSuites(),
                                             absl::StrJoin(bad_ciphers, ", ")));
    }

    if (!capabilities_.provides_ciphers_and_curves &&
        !SSL_CTX_set1_curves_list(ctx.ssl_ctx_.get(), config.ecdhCurves().c_str())) {
      throwEnvoyExceptionOrPanic(
          absl::StrCat("Failed to initialize ECDH curves ", config.ecdhCurves()));
    }

    // Set signature algorithms if given, otherwise fall back to BoringSSL defaults.
    if (!capabilities_.provides_sigalgs && !config.signatureAlgorithms().empty()) {
      if (!SSL_CTX_set1_sigalgs_list(ctx.ssl_ctx_.get(), config.signatureAlgorithms().c_str())) {
        throwEnvoyExceptionOrPanic(absl::StrCat("Failed to initialize TLS signature algorithms ",
                                                config.signatureAlgorithms()));
      }
    }
  }

  auto verify_mode = cert_validator_->initializeSslContexts(
      ssl_contexts, config.capabilities().provides_certificates);
  if (!capabilities_.verifies_peer_certificates) {
    for (auto ctx : ssl_contexts) {
      if (verify_mode != SSL_VERIFY_NONE) {
        // TODO(danzh) Envoy's use of SSL_VERIFY_NONE does not quite match the actual semantics as
        // a client. As a client, SSL_VERIFY_NONE means to verify the certificate (which will fail
        // without trust anchors), save the result in the session ticket, but otherwise continue
        // with the handshake. But Envoy actually wants it to accept all certificates. The
        // disadvantage of using SSL_VERIFY_NONE is that it records the verify_result, which Envoy
        // never queries but gets saved in session tickets, and tries to find an anchor that isn't
        // there. And also it differs from server side behavior of SSL_VERIFY_NONE which won't
        // even request client certs. So, instead, we should configure a callback to skip
        // validation and always supply the callback to boring SSL.
        SSL_CTX_set_custom_verify(ctx, verify_mode, customVerifyCallback);
        SSL_CTX_set_reverify_on_resume(ctx, /*reverify_on_resume_enabled)=*/1);
      }
    }
  }

#ifdef BORINGSSL_FIPS
  if (!capabilities_.is_fips_compliant) {
    throwEnvoyExceptionOrPanic(
        "Can't load a FIPS noncompliant custom handshaker while running in FIPS compliant mode.");
  }
#endif

  if (!capabilities_.provides_certificates) {
    for (uint32_t i = 0; i < tls_certificates.size(); ++i) {
      auto& ctx = tls_contexts_[i];
      // Load certificate chain.
      const auto& tls_certificate = tls_certificates[i].get();
      if (!tls_certificate.pkcs12().empty()) {
        ctx.loadPkcs12(tls_certificate.pkcs12(), tls_certificate.pkcs12Path(),
                       tls_certificate.password());
      } else {
        ctx.loadCertificateChain(tls_certificate.certificateChain(),
                                 tls_certificate.certificateChainPath());
      }

      // The must staple extension means the certificate promises to carry
      // with it an OCSP staple. https://tools.ietf.org/html/rfc7633#section-6
      constexpr absl::string_view tls_feature_ext = "1.3.6.1.5.5.7.1.24";
      constexpr absl::string_view must_staple_ext_value = "\x30\x3\x02\x01\x05";
      auto must_staple = Utility::getCertificateExtensionValue(*ctx.cert_chain_, tls_feature_ext);
      if (must_staple == must_staple_ext_value) {
        ctx.is_must_staple_ = true;
      }

      bssl::UniquePtr<EVP_PKEY> public_key(X509_get_pubkey(ctx.cert_chain_.get()));
      const int pkey_id = EVP_PKEY_id(public_key.get());
      ctx.is_ecdsa_ = pkey_id == EVP_PKEY_EC;
      switch (pkey_id) {
      case EVP_PKEY_EC: {
        // We only support P-256 ECDSA today.
        const EC_KEY* ecdsa_public_key = EVP_PKEY_get0_EC_KEY(public_key.get());
        // Since we checked the key type above, this should be valid.
        ASSERT(ecdsa_public_key != nullptr);
        const EC_GROUP* ecdsa_group = EC_KEY_get0_group(ecdsa_public_key);
        if (ecdsa_group == nullptr ||
            EC_GROUP_get_curve_name(ecdsa_group) != NID_X9_62_prime256v1) {
          throwEnvoyExceptionOrPanic(
              fmt::format("Failed to load certificate chain from {}, only P-256 "
                          "ECDSA certificates are supported",
                          ctx.cert_chain_file_path_));
        }
        ctx.is_ecdsa_ = true;
      } break;
      case EVP_PKEY_RSA: {
        // We require RSA certificates with 2048-bit or larger keys.
        const RSA* rsa_public_key = EVP_PKEY_get0_RSA(public_key.get());
        // Since we checked the key type above, this should be valid.
        ASSERT(rsa_public_key != nullptr);
        const unsigned rsa_key_length = RSA_bits(rsa_public_key);
#ifdef BORINGSSL_FIPS
        if (rsa_key_length != 2048 && rsa_key_length != 3072 && rsa_key_length != 4096) {
          throwEnvoyExceptionOrPanic(
              fmt::format("Failed to load certificate chain from {}, only RSA certificates with "
                          "2048-bit, 3072-bit or 4096-bit keys are supported in FIPS mode",
                          ctx.cert_chain_file_path_));
        }
#else
        if (rsa_key_length < 2048) {
          throwEnvoyExceptionOrPanic(
              fmt::format("Failed to load certificate chain from {}, only RSA "
                          "certificates with 2048-bit or larger keys are supported",
                          ctx.cert_chain_file_path_));
        }
#endif
      } break;
#ifdef BORINGSSL_FIPS
      default:
        throwEnvoyExceptionOrPanic(
            fmt::format("Failed to load certificate chain from {}, only RSA and "
                        "ECDSA certificates are supported in FIPS mode",
                        ctx.cert_chain_file_path_));
#endif
      }

      Envoy::Ssl::PrivateKeyMethodProviderSharedPtr private_key_method_provider =
          tls_certificate.privateKeyMethod();
      // We either have a private key or a BoringSSL private key method provider.
      if (private_key_method_provider) {
        ctx.private_key_method_provider_ = private_key_method_provider;
        // The provider has a reference to the private key method for the context lifetime.
        Ssl::BoringSslPrivateKeyMethodSharedPtr private_key_method =
            private_key_method_provider->getBoringSslPrivateKeyMethod();
        if (private_key_method == nullptr) {
          throwEnvoyExceptionOrPanic(
              fmt::format("Failed to get BoringSSL private key method from provider"));
        }
#ifdef BORINGSSL_FIPS
        if (!ctx.private_key_method_provider_->checkFips()) {
          throwEnvoyExceptionOrPanic(
              fmt::format("Private key method doesn't support FIPS mode with current parameters"));
        }
#endif
        SSL_CTX_set_private_key_method(ctx.ssl_ctx_.get(), private_key_method.get());
      } else if (!tls_certificate.privateKey().empty()) {
        // Load private key.
        ctx.loadPrivateKey(tls_certificate.privateKey(), tls_certificate.privateKeyPath(),
                           tls_certificate.password());
      }

      if (additional_init != nullptr) {
        additional_init(ctx, tls_certificate);
      }
    }
  }

  // use the server's cipher list preferences
  for (auto& ctx : tls_contexts_) {
    SSL_CTX_set_options(ctx.ssl_ctx_.get(), SSL_OP_CIPHER_SERVER_PREFERENCE);
  }

  parsed_alpn_protocols_ = parseAlpnProtocols(config.alpnProtocols());

#if BORINGSSL_API_VERSION >= 21
  // Register stat names based on lists reported by BoringSSL.
  std::vector<const char*> list(SSL_get_all_cipher_names(nullptr, 0));
  SSL_get_all_cipher_names(list.data(), list.size());
  stat_name_set_->rememberBuiltins(list);

  list.resize(SSL_get_all_curve_names(nullptr, 0));
  SSL_get_all_curve_names(list.data(), list.size());
  stat_name_set_->rememberBuiltins(list);

  list.resize(SSL_get_all_signature_algorithm_names(nullptr, 0));
  SSL_get_all_signature_algorithm_names(list.data(), list.size());
  stat_name_set_->rememberBuiltins(list);

  list.resize(SSL_get_all_version_names(nullptr, 0));
  SSL_get_all_version_names(list.data(), list.size());
  stat_name_set_->rememberBuiltins(list);
#else
  // Use the SSL library to iterate over the configured ciphers.
  //
  // Note that if a negotiated cipher suite is outside of this set, we'll issue an ENVOY_BUG.
  for (Ssl::TlsContext& tls_context : tls_contexts_) {
    for (const SSL_CIPHER* cipher : SSL_CTX_get_ciphers(tls_context.ssl_ctx_.get())) {
      stat_name_set_->rememberBuiltin(SSL_CIPHER_get_name(cipher));
    }
  }

  // Add supported cipher suites from the TLS 1.3 spec:
  // https://tools.ietf.org/html/rfc8446#appendix-B.4
  // AES-CCM cipher suites are removed (no BoringSSL support).
  //
  // Note that if a negotiated cipher suite is outside of this set, we'll issue an ENVOY_BUG.
  stat_name_set_->rememberBuiltins(
      {"TLS_AES_128_GCM_SHA256", "TLS_AES_256_GCM_SHA384", "TLS_CHACHA20_POLY1305_SHA256"});

  // All supported curves. Source:
  // https://github.com/google/boringssl/blob/3743aafdacff2f7b083615a043a37101f740fa53/ssl/ssl_key_share.cc#L302-L309
  //
  // Note that if a negotiated curve is outside of this set, we'll issue an ENVOY_BUG.
  stat_name_set_->rememberBuiltins({"P-224", "P-256", "P-384", "P-521", "X25519", "CECPQ2"});

  // All supported signature algorithms. Source:
  // https://github.com/google/boringssl/blob/3743aafdacff2f7b083615a043a37101f740fa53/ssl/ssl_privkey.cc#L436-L453
  //
  // Note that if a negotiated algorithm is outside of this set, we'll issue an ENVOY_BUG.
  stat_name_set_->rememberBuiltins({
      "rsa_pkcs1_md5_sha1",
      "rsa_pkcs1_sha1",
      "rsa_pkcs1_sha256",
      "rsa_pkcs1_sha384",
      "rsa_pkcs1_sha512",
      "ecdsa_sha1",
      "ecdsa_secp256r1_sha256",
      "ecdsa_secp384r1_sha384",
      "ecdsa_secp521r1_sha512",
      "rsa_pss_rsae_sha256",
      "rsa_pss_rsae_sha384",
      "rsa_pss_rsae_sha512",
      "ed25519",
  });

  // All supported protocol versions.
  //
  // Note that if a negotiated version is outside of this set, we'll issue an ENVOY_BUG.
  stat_name_set_->rememberBuiltins({"TLSv1", "TLSv1.1", "TLSv1.2", "TLSv1.3"});
#endif

  // As late as possible, run the custom SSL_CTX configuration callback on each
  // SSL_CTX, if set.
  if (auto sslctx_cb = config.sslctxCb(); sslctx_cb) {
    for (Ssl::TlsContext& ctx : tls_contexts_) {
      sslctx_cb(ctx.ssl_ctx_.get());
    }
  }

  if (!config.tlsKeyLogPath().empty()) {
    ENVOY_LOG(debug, "Enable tls key log");
    auto file_or_error = config.accessLogManager().createAccessLog(
        Filesystem::FilePathAndType{Filesystem::DestinationType::File, config.tlsKeyLogPath()});
    THROW_IF_STATUS_NOT_OK(file_or_error, throw);
    tls_keylog_file_ = file_or_error.value();
    for (auto& context : tls_contexts_) {
      SSL_CTX* ctx = context.ssl_ctx_.get();
      ASSERT(ctx != nullptr);
      SSL_CTX_set_keylog_callback(ctx, keylogCallback);
    }
  }
}

void ContextImpl::keylogCallback(const SSL* ssl, const char* line) {
  ASSERT(ssl != nullptr);
  auto callbacks =
      static_cast<Network::TransportSocketCallbacks*>(SSL_get_ex_data(ssl, sslSocketIndex()));
  auto ctx = static_cast<ContextImpl*>(SSL_CTX_get_app_data(SSL_get_SSL_CTX(ssl)));
  ASSERT(callbacks != nullptr);
  ASSERT(ctx != nullptr);

  if ((ctx->tls_keylog_local_.getIpListSize() == 0 ||
       ctx->tls_keylog_local_.contains(
           *(callbacks->connection().connectionInfoProvider().localAddress()))) &&
      (ctx->tls_keylog_remote_.getIpListSize() == 0 ||
       ctx->tls_keylog_remote_.contains(
           *(callbacks->connection().connectionInfoProvider().remoteAddress())))) {
    ctx->tls_keylog_file_->write(absl::StrCat(line, "\n"));
  }
}

int ContextImpl::sslSocketIndex() {
  CONSTRUCT_ON_FIRST_USE(int, []() -> int {
    int ssl_socket_index = SSL_get_ex_new_index(0, nullptr, nullptr, nullptr, nullptr);
    RELEASE_ASSERT(ssl_socket_index >= 0, "");
    return ssl_socket_index;
  }());
}

int ServerContextImpl::alpnSelectCallback(const unsigned char** out, unsigned char* outlen,
                                          const unsigned char* in, unsigned int inlen) {
  // Currently this uses the standard selection algorithm in priority order.
  const uint8_t* alpn_data = parsed_alpn_protocols_.data();
  size_t alpn_data_size = parsed_alpn_protocols_.size();

  if (SSL_select_next_proto(const_cast<unsigned char**>(out), outlen, alpn_data, alpn_data_size, in,
                            inlen) != OPENSSL_NPN_NEGOTIATED) {
    return SSL_TLSEXT_ERR_NOACK;
  } else {
    return SSL_TLSEXT_ERR_OK;
  }
}

std::vector<uint8_t> ContextImpl::parseAlpnProtocols(const std::string& alpn_protocols) {
  if (alpn_protocols.empty()) {
    return {};
  }

  if (alpn_protocols.size() >= 65535) {
    throwEnvoyExceptionOrPanic("Invalid ALPN protocol string");
  }

  std::vector<uint8_t> out(alpn_protocols.size() + 1);
  size_t start = 0;
  for (size_t i = 0; i <= alpn_protocols.size(); i++) {
    if (i == alpn_protocols.size() || alpn_protocols[i] == ',') {
      if (i - start > 255) {
        throwEnvoyExceptionOrPanic("Invalid ALPN protocol string");
      }

      out[start] = i - start;
      start = i + 1;
    } else {
      out[i + 1] = alpn_protocols[i];
    }
  }

  return out;
}

bssl::UniquePtr<SSL>
ContextImpl::newSsl(const Network::TransportSocketOptionsConstSharedPtr& options) {
  // We use the first certificate for a new SSL object, later in the
  // SSL_CTX_set_select_certificate_cb() callback following ClientHello, we replace with the
  // selected certificate via SSL_set_SSL_CTX().
  auto ssl_con = bssl::UniquePtr<SSL>(SSL_new(tls_contexts_[0].ssl_ctx_.get()));
  SSL_set_app_data(ssl_con.get(), &options);
  return ssl_con;
}

enum ssl_verify_result_t ContextImpl::customVerifyCallback(SSL* ssl, uint8_t* out_alert) {
  auto* extended_socket_info = reinterpret_cast<Envoy::Ssl::SslExtendedSocketInfo*>(
      SSL_get_ex_data(ssl, ContextImpl::sslExtendedSocketInfoIndex()));
  if (extended_socket_info->certificateValidationResult() != Ssl::ValidateStatus::NotStarted) {
    if (extended_socket_info->certificateValidationResult() == Ssl::ValidateStatus::Pending) {
      return ssl_verify_retry;
    }
    ENVOY_LOG(trace, "Already has a result: {}",
              static_cast<int>(extended_socket_info->certificateValidationStatus()));
    // Already has a binary result, return immediately.
    *out_alert = extended_socket_info->certificateValidationAlert();
    return extended_socket_info->certificateValidationResult() == Ssl::ValidateStatus::Successful
               ? ssl_verify_ok
               : ssl_verify_invalid;
  }
  // Hasn't kicked off any validation for this connection yet.
  SSL_CTX* ssl_ctx = SSL_get_SSL_CTX(ssl);
  ContextImpl* context_impl = static_cast<ContextImpl*>(SSL_CTX_get_app_data(ssl_ctx));
  auto transport_socket_options_shared_ptr_ptr =
      static_cast<const Network::TransportSocketOptionsConstSharedPtr*>(SSL_get_app_data(ssl));
  ASSERT(transport_socket_options_shared_ptr_ptr);
  ValidationResults result = context_impl->customVerifyCertChain(
      extended_socket_info, *transport_socket_options_shared_ptr_ptr, ssl);
  switch (result.status) {
  case ValidationResults::ValidationStatus::Successful:
    return ssl_verify_ok;
  case ValidationResults::ValidationStatus::Pending:
    return ssl_verify_retry;
  case ValidationResults::ValidationStatus::Failed: {
    if (result.tls_alert.has_value() && out_alert) {
      *out_alert = result.tls_alert.value();
    }
    return ssl_verify_invalid;
  }
  }
  PANIC("not reached");
}

ValidationResults ContextImpl::customVerifyCertChain(
    Envoy::Ssl::SslExtendedSocketInfo* extended_socket_info,
    const Network::TransportSocketOptionsConstSharedPtr& transport_socket_options, SSL* ssl) {
  ASSERT(extended_socket_info);
  STACK_OF(X509)* cert_chain = SSL_get_peer_full_cert_chain(ssl);
  if (cert_chain == nullptr) {
    extended_socket_info->setCertificateValidationStatus(Ssl::ClientValidationStatus::NotValidated);
    stats_.fail_verify_error_.inc();
    ENVOY_LOG(debug, "verify cert failed: no cert chain");
    return {ValidationResults::ValidationStatus::Failed, Ssl::ClientValidationStatus::NotValidated,
            SSL_AD_INTERNAL_ERROR, absl::nullopt};
  }
  ASSERT(cert_validator_);
  const char* host_name = SSL_get_servername(ssl, TLSEXT_NAMETYPE_host_name);

  CertValidator::ExtraValidationContext validation_ctx;
  validation_ctx.callbacks =
      static_cast<Network::TransportSocketCallbacks*>(SSL_get_ex_data(ssl, sslSocketIndex()));

  ValidationResults result = cert_validator_->doVerifyCertChain(
      *cert_chain, extended_socket_info->createValidateResultCallback(), transport_socket_options,
      *SSL_get_SSL_CTX(ssl), validation_ctx, SSL_is_server(ssl),
      absl::NullSafeStringView(host_name));
  if (result.status != ValidationResults::ValidationStatus::Pending) {
    extended_socket_info->setCertificateValidationStatus(result.detailed_status);
    extended_socket_info->onCertificateValidationCompleted(
        result.status == ValidationResults::ValidationStatus::Successful, false);
  }
  return result;
}

void ContextImpl::incCounter(const Stats::StatName name, absl::string_view value,
                             const Stats::StatName fallback) const {
  const Stats::StatName value_stat_name = stat_name_set_->getBuiltin(value, fallback);
  ENVOY_BUG(value_stat_name != fallback,
            absl::StrCat("Unexpected ", scope_.symbolTable().toString(name), " value: ", value));
  Stats::Utility::counterFromElements(scope_, {name, value_stat_name}).inc();
}

void ContextImpl::logHandshake(SSL* ssl) const {
  stats_.handshake_.inc();

  if (SSL_session_reused(ssl)) {
    stats_.session_reused_.inc();
  }

  incCounter(ssl_ciphers_, SSL_get_cipher_name(ssl), unknown_ssl_cipher_);
  incCounter(ssl_versions_, SSL_get_version(ssl), unknown_ssl_version_);

  const uint16_t curve_id = SSL_get_curve_id(ssl);
  if (curve_id) {
    incCounter(ssl_curves_, SSL_get_curve_name(curve_id), unknown_ssl_curve_);
  }

  const uint16_t sigalg_id = SSL_get_peer_signature_algorithm(ssl);
  if (sigalg_id) {
    const char* sigalg = SSL_get_signature_algorithm_name(sigalg_id, 1 /* include curve */);
    incCounter(ssl_sigalgs_, sigalg, unknown_ssl_algorithm_);
  }

  bssl::UniquePtr<X509> cert(SSL_get_peer_certificate(ssl));
  if (!cert.get()) {
    stats_.no_certificate_.inc();
  }

#if defined(BORINGSSL_FIPS) && BORINGSSL_API_VERSION >= 18
#error "Delete preprocessor check below; no longer needed"
#endif

#if BORINGSSL_API_VERSION >= 18
  // Increment the `was_key_usage_invalid_` stats to indicate the given cert would have triggered an
  // error but is allowed because the enforcement that rsa key usage and tls usage need to be
  // matched has been disabled.
  if (SSL_was_key_usage_invalid(ssl)) {
    stats_.was_key_usage_invalid_.inc();
  }
#endif // BORINGSSL_API_VERSION
}

std::vector<Ssl::PrivateKeyMethodProviderSharedPtr> ContextImpl::getPrivateKeyMethodProviders() {
  std::vector<Envoy::Ssl::PrivateKeyMethodProviderSharedPtr> providers;

  for (auto& tls_context : tls_contexts_) {
    Envoy::Ssl::PrivateKeyMethodProviderSharedPtr provider =
        tls_context.getPrivateKeyMethodProvider();
    if (provider) {
      providers.push_back(provider);
    }
  }
  return providers;
}

absl::optional<uint32_t> ContextImpl::daysUntilFirstCertExpires() const {
  absl::optional<uint32_t> daysUntilExpiration = cert_validator_->daysUntilFirstCertExpires();
  if (!daysUntilExpiration.has_value()) {
    return absl::nullopt;
  }
  for (auto& ctx : tls_contexts_) {
    const absl::optional<uint32_t> tmp =
        Utility::getDaysUntilExpiration(ctx.cert_chain_.get(), factory_context_.timeSource());
    if (!tmp.has_value()) {
      return absl::nullopt;
    }
    daysUntilExpiration = std::min<uint32_t>(tmp.value(), daysUntilExpiration.value());
  }
  return daysUntilExpiration;
}

absl::optional<uint64_t> ContextImpl::secondsUntilFirstOcspResponseExpires() const {
  absl::optional<uint64_t> secs_until_expiration;
  for (auto& ctx : tls_contexts_) {
    if (ctx.ocsp_response_) {
      uint64_t next_expiration = ctx.ocsp_response_->secondsUntilExpiration();
      secs_until_expiration = std::min<uint64_t>(
          next_expiration, secs_until_expiration.value_or(std::numeric_limits<uint64_t>::max()));
    }
  }

  return secs_until_expiration;
}

Envoy::Ssl::CertificateDetailsPtr ContextImpl::getCaCertInformation() const {
  return cert_validator_->getCaCertInformation();
}

std::vector<Envoy::Ssl::CertificateDetailsPtr> ContextImpl::getCertChainInformation() const {
  std::vector<Envoy::Ssl::CertificateDetailsPtr> cert_details;
  for (const auto& ctx : tls_contexts_) {
    if (ctx.cert_chain_ == nullptr) {
      continue;
    }

    auto detail = Utility::certificateDetails(ctx.cert_chain_.get(), ctx.getCertChainFileName(),
                                              factory_context_.timeSource());
    auto ocsp_resp = ctx.ocsp_response_.get();
    if (ocsp_resp) {
      auto* ocsp_details = detail->mutable_ocsp_details();
      ProtobufWkt::Timestamp* valid_from = ocsp_details->mutable_valid_from();
      TimestampUtil::systemClockToTimestamp(ocsp_resp->getThisUpdate(), *valid_from);
      ProtobufWkt::Timestamp* expiration = ocsp_details->mutable_expiration();
      TimestampUtil::systemClockToTimestamp(ocsp_resp->getNextUpdate(), *expiration);
    }
    cert_details.push_back(std::move(detail));
  }
  return cert_details;
}

ClientContextImpl::ClientContextImpl(Stats::Scope& scope,
                                     const Envoy::Ssl::ClientContextConfig& config,
                                     Server::Configuration::CommonFactoryContext& factory_context)
    : ContextImpl(scope, config, factory_context, nullptr /* additional_init */),
      server_name_indication_(config.serverNameIndication()),
      allow_renegotiation_(config.allowRenegotiation()),
      enforce_rsa_key_usage_(config.enforceRsaKeyUsage()),
      max_session_keys_(config.maxSessionKeys()) {
  // This should be guaranteed during configuration ingestion for client contexts.
  ASSERT(tls_contexts_.size() == 1);
  if (!parsed_alpn_protocols_.empty()) {
    for (auto& ctx : tls_contexts_) {
      const int rc = SSL_CTX_set_alpn_protos(ctx.ssl_ctx_.get(), parsed_alpn_protocols_.data(),
                                             parsed_alpn_protocols_.size());
      RELEASE_ASSERT(rc == 0, Utility::getLastCryptoError().value_or(""));
    }
  }

  if (max_session_keys_ > 0) {
    SSL_CTX_set_session_cache_mode(tls_contexts_[0].ssl_ctx_.get(), SSL_SESS_CACHE_CLIENT);
    SSL_CTX_sess_set_new_cb(
        tls_contexts_[0].ssl_ctx_.get(), [](SSL* ssl, SSL_SESSION* session) -> int {
          ContextImpl* context_impl =
              static_cast<ContextImpl*>(SSL_CTX_get_app_data(SSL_get_SSL_CTX(ssl)));
          ClientContextImpl* client_context_impl = dynamic_cast<ClientContextImpl*>(context_impl);
          RELEASE_ASSERT(client_context_impl != nullptr, ""); // for Coverity
          return client_context_impl->newSessionKey(session);
        });
  }
}

bool ContextImpl::parseAndSetAlpn(const std::vector<std::string>& alpn, SSL& ssl) {
  std::vector<uint8_t> parsed_alpn = parseAlpnProtocols(absl::StrJoin(alpn, ","));
  if (!parsed_alpn.empty()) {
    const int rc = SSL_set_alpn_protos(&ssl, parsed_alpn.data(), parsed_alpn.size());
    // This should only if memory allocation fails, e.g. OOM.
    RELEASE_ASSERT(rc == 0, Utility::getLastCryptoError().value_or(""));
    return true;
  }

  return false;
}

bssl::UniquePtr<SSL>
ClientContextImpl::newSsl(const Network::TransportSocketOptionsConstSharedPtr& options) {
  bssl::UniquePtr<SSL> ssl_con(ContextImpl::newSsl(options));

  const std::string server_name_indication = options && options->serverNameOverride().has_value()
                                                 ? options->serverNameOverride().value()
                                                 : server_name_indication_;
  if (!server_name_indication.empty()) {
    const int rc = SSL_set_tlsext_host_name(ssl_con.get(), server_name_indication.c_str());
    RELEASE_ASSERT(rc, Utility::getLastCryptoError().value_or(""));
  }

  if (options && !options->verifySubjectAltNameListOverride().empty()) {
    SSL_set_verify(ssl_con.get(), SSL_VERIFY_PEER | SSL_VERIFY_FAIL_IF_NO_PEER_CERT, nullptr);
  }

  // We determine what ALPN using the following precedence:
  // 1. Option-provided ALPN override.
  // 2. ALPN statically configured in the upstream TLS context.
  // 3. Option-provided ALPN fallback.

  // At this point in the code the ALPN has already been set (if present) to the value specified in
  // the TLS context. We've stored this value in parsed_alpn_protocols_ so we can check that to see
  // if it's already been set.
  bool has_alpn_defined = !parsed_alpn_protocols_.empty();
  if (options) {
    // ALPN override takes precedence over TLS context specified, so blindly overwrite it.
    has_alpn_defined |= parseAndSetAlpn(options->applicationProtocolListOverride(), *ssl_con);
  }

  if (options && !has_alpn_defined && !options->applicationProtocolFallback().empty()) {
    // If ALPN hasn't already been set (either through TLS context or override), use the fallback.
    parseAndSetAlpn(options->applicationProtocolFallback(), *ssl_con);
  }

  if (allow_renegotiation_) {
    SSL_set_renegotiate_mode(ssl_con.get(), ssl_renegotiate_freely);
  }

  SSL_set_enforce_rsa_key_usage(ssl_con.get(), enforce_rsa_key_usage_);

  if (max_session_keys_ > 0) {
    if (session_keys_single_use_) {
      // Stored single-use session keys, use write/write locks.
      absl::WriterMutexLock l(&session_keys_mu_);
      if (!session_keys_.empty()) {
        // Use the most recently stored session key, since it has the highest
        // probability of still being recognized/accepted by the server.
        SSL_SESSION* session = session_keys_.front().get();
        SSL_set_session(ssl_con.get(), session);
        // Remove single-use session key (TLS 1.3) after first use.
        if (SSL_SESSION_should_be_single_use(session)) {
          session_keys_.pop_front();
        }
      }
    } else {
      // Never stored single-use session keys, use read/write locks.
      absl::ReaderMutexLock l(&session_keys_mu_);
      if (!session_keys_.empty()) {
        // Use the most recently stored session key, since it has the highest
        // probability of still being recognized/accepted by the server.
        SSL_SESSION* session = session_keys_.front().get();
        SSL_set_session(ssl_con.get(), session);
      }
    }
  }

  return ssl_con;
}

int ClientContextImpl::newSessionKey(SSL_SESSION* session) {
  // In case we ever store single-use session key (TLS 1.3),
  // we need to switch to using write/write locks.
  if (SSL_SESSION_should_be_single_use(session)) {
    session_keys_single_use_ = true;
  }
  absl::WriterMutexLock l(&session_keys_mu_);
  // Evict oldest entries.
  while (session_keys_.size() >= max_session_keys_) {
    session_keys_.pop_back();
  }
  // Add new session key at the front of the queue, so that it's used first.
  session_keys_.push_front(bssl::UniquePtr<SSL_SESSION>(session));
  return 1; // Tell BoringSSL that we took ownership of the session.
}

ServerContextImpl::ServerContextImpl(Stats::Scope& scope,
                                     const Envoy::Ssl::ServerContextConfig& config,
                                     const std::vector<std::string>& server_names,
                                     Server::Configuration::CommonFactoryContext& factory_context,
                                     Ssl::ContextAdditionalInitFunc additional_init)
<<<<<<< HEAD
    : ContextImpl(scope, config, time_source, additional_init),
      tls_context_provider_factory_cb_(config.createTlsContextProvider()),
=======
    : ContextImpl(scope, config, factory_context, additional_init),
>>>>>>> 62403c19
      session_ticket_keys_(config.sessionTicketKeys()),
      ocsp_staple_policy_(config.ocspStaplePolicy()),
      full_scan_certs_on_sni_mismatch_(config.fullScanCertsOnSNIMismatch()) {
  if (config.tlsCertificates().empty() && !config.capabilities().provides_certificates) {
    throwEnvoyExceptionOrPanic("Server TlsCertificates must have a certificate specified");
  }

  for (auto& ctx : tls_contexts_) {
    if (ctx.cert_chain_ == nullptr) {
      continue;
    }
    bssl::UniquePtr<EVP_PKEY> public_key(X509_get_pubkey(ctx.cert_chain_.get()));
    const int pkey_id = EVP_PKEY_id(public_key.get());
    // Load DNS SAN entries and Subject Common Name as server name patterns after certificate
    // chain loaded, and populate ServerNamesMap which will be used to match SNI.
    has_rsa_ |= (pkey_id == EVP_PKEY_RSA);
    populateServerNamesMap(ctx, pkey_id);
  }

  // Compute the session context ID hash. We use all the certificate identities,
  // since we should have a common ID for session resumption no matter what cert
  // is used. We do this early because it can throw an EnvoyException.
  const SessionContextID session_id = generateHashForSessionContextId(server_names);

  // First, configure the base context for ClientHello interception.
  // TODO(htuch): replace with SSL_IDENTITY when we have this as a means to do multi-cert in
  // BoringSSL.
  if (!config.capabilities().provides_certificates) {
    SSL_CTX_set_select_certificate_cb(
        tls_contexts_[0].ssl_ctx_.get(),
        [](const SSL_CLIENT_HELLO* client_hello) -> ssl_select_cert_result_t {
          return static_cast<ServerContextImpl*>(
                     SSL_CTX_get_app_data(SSL_get_SSL_CTX(client_hello->ssl)))
              ->selectTlsContext(client_hello);
        });
  }

  const auto tls_certificates = config.tlsCertificates();

  for (uint32_t i = 0; i < tls_certificates.size(); ++i) {
    auto& ctx = tls_contexts_[i];
    if (!config.capabilities().verifies_peer_certificates) {
      cert_validator_->addClientValidationContext(ctx.ssl_ctx_.get(),
                                                  config.requireClientCertificate());
    }

    if (!parsed_alpn_protocols_.empty() && !config.capabilities().handles_alpn_selection) {
      SSL_CTX_set_alpn_select_cb(
          ctx.ssl_ctx_.get(),
          [](SSL*, const unsigned char** out, unsigned char* outlen, const unsigned char* in,
             unsigned int inlen, void* arg) -> int {
            return static_cast<ServerContextImpl*>(arg)->alpnSelectCallback(out, outlen, in, inlen);
          },
          this);
    }

    // If the handshaker handles session tickets natively, don't call
    // `SSL_CTX_set_tlsext_ticket_key_cb`.
    if (config.disableStatelessSessionResumption()) {
      SSL_CTX_set_options(ctx.ssl_ctx_.get(), SSL_OP_NO_TICKET);
    } else if (!session_ticket_keys_.empty() && !config.capabilities().handles_session_resumption) {
      SSL_CTX_set_tlsext_ticket_key_cb(
          ctx.ssl_ctx_.get(),
          [](SSL* ssl, uint8_t* key_name, uint8_t* iv, EVP_CIPHER_CTX* ctx, HMAC_CTX* hmac_ctx,
             int encrypt) -> int {
            ContextImpl* context_impl =
                static_cast<ContextImpl*>(SSL_CTX_get_app_data(SSL_get_SSL_CTX(ssl)));
            ServerContextImpl* server_context_impl = dynamic_cast<ServerContextImpl*>(context_impl);
            RELEASE_ASSERT(server_context_impl != nullptr, ""); // for Coverity
            return server_context_impl->sessionTicketProcess(ssl, key_name, iv, ctx, hmac_ctx,
                                                             encrypt);
          });
    }

    if (config.disableStatefulSessionResumption()) {
      SSL_CTX_set_session_cache_mode(ctx.ssl_ctx_.get(), SSL_SESS_CACHE_OFF);
    }

    if (config.sessionTimeout() && !config.capabilities().handles_session_resumption) {
      auto timeout = config.sessionTimeout().value().count();
      SSL_CTX_set_timeout(ctx.ssl_ctx_.get(), uint32_t(timeout));
    }

    int rc =
        SSL_CTX_set_session_id_context(ctx.ssl_ctx_.get(), session_id.data(), session_id.size());
    RELEASE_ASSERT(rc == 1, Utility::getLastCryptoError().value_or(""));

    auto& ocsp_resp_bytes = tls_certificates[i].get().ocspStaple();
    if (ocsp_resp_bytes.empty()) {
      if (ctx.is_must_staple_) {
        throwEnvoyExceptionOrPanic("OCSP response is required for must-staple certificate");
      }
      if (ocsp_staple_policy_ == Ssl::ServerContextConfig::OcspStaplePolicy::MustStaple) {
        throwEnvoyExceptionOrPanic("Required OCSP response is missing from TLS context");
      }
    } else {
      auto response = std::make_unique<Ocsp::OcspResponseWrapper>(ocsp_resp_bytes,
                                                                  factory_context_.timeSource());
      if (!response->matchesCertificate(*ctx.cert_chain_)) {
        throwEnvoyExceptionOrPanic("OCSP response does not match its TLS certificate");
      }
      ctx.ocsp_response_ = std::move(response);
    }
  }
}

void ServerContextImpl::populateServerNamesMap(Ssl::TlsContext& ctx, int pkey_id) {
  if (ctx.cert_chain_ == nullptr) {
    return;
  }

  auto populate = [&](const std::string& sn) {
    std::string sn_pattern = sn;
    if (absl::StartsWith(sn, "*.")) {
      sn_pattern = sn.substr(1);
    }
    PkeyTypesMap pkey_types_map;
    // Multiple certs with different key type are allowed for one server name pattern.
    auto sn_match = server_names_map_.try_emplace(sn_pattern, pkey_types_map).first;
    auto pt_match = sn_match->second.find(pkey_id);
    if (pt_match != sn_match->second.end()) {
      // When there are duplicate names, prefer the earlier one.
      //
      // If all of the SANs in a certificate are unused due to duplicates, it could be useful
      // to issue a warning, but that would require additional tracking that hasn't been
      // implemented.
      return;
    }
    sn_match->second.emplace(std::pair<int, std::reference_wrapper<Ssl::TlsContext>>(pkey_id, ctx));
  };

  bssl::UniquePtr<GENERAL_NAMES> san_names(static_cast<GENERAL_NAMES*>(
      X509_get_ext_d2i(ctx.cert_chain_.get(), NID_subject_alt_name, nullptr, nullptr)));
  if (san_names != nullptr) {
    auto dns_sans = Utility::getSubjectAltNames(*ctx.cert_chain_, GEN_DNS);
    // https://www.rfc-editor.org/rfc/rfc6066#section-3
    // Currently, the only server names supported are DNS hostnames, so we
    // only save dns san entries to match SNI.
    for (const auto& san : dns_sans) {
      populate(san);
    }
  } else {
    // https://www.rfc-editor.org/rfc/rfc6125#section-6.4.4
    // As noted, a client MUST NOT seek a match for a reference identifier
    // of CN-ID if the presented identifiers include a DNS-ID, SRV-ID,
    // URI-ID, or any application-specific identifier types supported by the
    // client.
    X509_NAME* cert_subject = X509_get_subject_name(ctx.cert_chain_.get());
    const int cn_index = X509_NAME_get_index_by_NID(cert_subject, NID_commonName, -1);
    if (cn_index >= 0) {
      X509_NAME_ENTRY* cn_entry = X509_NAME_get_entry(cert_subject, cn_index);
      if (cn_entry) {
        ASN1_STRING* cn_asn1 = X509_NAME_ENTRY_get_data(cn_entry);
        if (ASN1_STRING_length(cn_asn1) > 0) {
          std::string subject_cn(reinterpret_cast<const char*>(ASN1_STRING_data(cn_asn1)),
                                 ASN1_STRING_length(cn_asn1));
          populate(subject_cn);
        }
      }
    }
  }
}

ServerContextImpl::SessionContextID
ServerContextImpl::generateHashForSessionContextId(const std::vector<std::string>& server_names) {
  uint8_t hash_buffer[EVP_MAX_MD_SIZE];
  unsigned hash_length = 0;

  bssl::ScopedEVP_MD_CTX md;

  int rc = EVP_DigestInit(md.get(), EVP_sha256());
  RELEASE_ASSERT(rc == 1, Utility::getLastCryptoError().value_or(""));

  // Hash the CommonName/SANs of all the server certificates. This makes sure that sessions can only
  // be resumed to certificate(s) for the same name(s), but allows resuming to unique certs in the
  // case that different Envoy instances each have their own certs. All certificates in a
  // ServerContextImpl context are hashed together, since they all constitute a match on a filter
  // chain for resumption purposes.
  if (!capabilities_.provides_certificates) {
    for (const auto& ctx : tls_contexts_) {
      X509* cert = SSL_CTX_get0_certificate(ctx.ssl_ctx_.get());
      RELEASE_ASSERT(cert != nullptr, "TLS context should have an active certificate");
      X509_NAME* cert_subject = X509_get_subject_name(cert);
      RELEASE_ASSERT(cert_subject != nullptr, "TLS certificate should have a subject");

      const int cn_index = X509_NAME_get_index_by_NID(cert_subject, NID_commonName, -1);
      if (cn_index >= 0) {
        X509_NAME_ENTRY* cn_entry = X509_NAME_get_entry(cert_subject, cn_index);
        RELEASE_ASSERT(cn_entry != nullptr, "certificate subject CN should be present");

        ASN1_STRING* cn_asn1 = X509_NAME_ENTRY_get_data(cn_entry);
        if (ASN1_STRING_length(cn_asn1) <= 0) {
          throwEnvoyExceptionOrPanic("Invalid TLS context has an empty subject CN");
        }

        rc = EVP_DigestUpdate(md.get(), ASN1_STRING_data(cn_asn1), ASN1_STRING_length(cn_asn1));
        RELEASE_ASSERT(rc == 1, Utility::getLastCryptoError().value_or(""));
      }

      unsigned san_count = 0;
      bssl::UniquePtr<GENERAL_NAMES> san_names(static_cast<GENERAL_NAMES*>(
          X509_get_ext_d2i(cert, NID_subject_alt_name, nullptr, nullptr)));

      if (san_names != nullptr) {
        for (const GENERAL_NAME* san : san_names.get()) {
          switch (san->type) {
          case GEN_IPADD:
            rc = EVP_DigestUpdate(md.get(), san->d.iPAddress->data, san->d.iPAddress->length);
            RELEASE_ASSERT(rc == 1, Utility::getLastCryptoError().value_or(""));
            ++san_count;
            break;
          case GEN_DNS:
            rc = EVP_DigestUpdate(md.get(), ASN1_STRING_data(san->d.dNSName),
                                  ASN1_STRING_length(san->d.dNSName));
            RELEASE_ASSERT(rc == 1, Utility::getLastCryptoError().value_or(""));
            ++san_count;
            break;
          case GEN_URI:
            rc = EVP_DigestUpdate(md.get(), ASN1_STRING_data(san->d.uniformResourceIdentifier),
                                  ASN1_STRING_length(san->d.uniformResourceIdentifier));
            RELEASE_ASSERT(rc == 1, Utility::getLastCryptoError().value_or(""));
            ++san_count;
            break;
          }
        }
      }

      // It's possible that the certificate doesn't have a subject, but
      // does have SANs. Make sure that we have one or the other.
      if (cn_index < 0 && san_count == 0) {
        throwEnvoyExceptionOrPanic("Invalid TLS context has neither subject CN nor SAN names");
      }

      rc = X509_NAME_digest(X509_get_issuer_name(cert), EVP_sha256(), hash_buffer, &hash_length);
      RELEASE_ASSERT(rc == 1, Utility::getLastCryptoError().value_or(""));
      RELEASE_ASSERT(hash_length == SHA256_DIGEST_LENGTH,
                     fmt::format("invalid SHA256 hash length {}", hash_length));

      rc = EVP_DigestUpdate(md.get(), hash_buffer, hash_length);
      RELEASE_ASSERT(rc == 1, Utility::getLastCryptoError().value_or(""));
    }
  }

  cert_validator_->updateDigestForSessionId(md, hash_buffer, hash_length);

  // Hash configured SNIs for this context, so that sessions cannot be resumed across different
  // filter chains, even when using the same server certificate.
  for (const auto& name : server_names) {
    rc = EVP_DigestUpdate(md.get(), name.data(), name.size());
    RELEASE_ASSERT(rc == 1, Utility::getLastCryptoError().value_or(""));
  }

  SessionContextID session_id;

  // Ensure that the output size of the hash we are using is no greater than
  // TLS session ID length that we want to generate.
  static_assert(session_id.size() == SHA256_DIGEST_LENGTH, "hash size mismatch");
  static_assert(session_id.size() == SSL_MAX_SSL_SESSION_ID_LENGTH, "TLS session ID size mismatch");

  rc = EVP_DigestFinal(md.get(), session_id.data(), &hash_length);
  RELEASE_ASSERT(rc == 1, Utility::getLastCryptoError().value_or(""));
  RELEASE_ASSERT(hash_length == session_id.size(),
                 "SHA256 hash length must match TLS Session ID size");

  return session_id;
}

int ServerContextImpl::sessionTicketProcess(SSL*, uint8_t* key_name, uint8_t* iv,
                                            EVP_CIPHER_CTX* ctx, HMAC_CTX* hmac_ctx, int encrypt) {
  const EVP_MD* hmac = EVP_sha256();
  const EVP_CIPHER* cipher = EVP_aes_256_cbc();

  if (encrypt == 1) {
    // Encrypt
    RELEASE_ASSERT(!session_ticket_keys_.empty(), "");
    // TODO(ggreenway): validate in SDS that session_ticket_keys_ cannot be empty,
    // or if we allow it to be emptied, reconfigure the context so this callback
    // isn't set.

    const Envoy::Ssl::ServerContextConfig::SessionTicketKey& key = session_ticket_keys_.front();

    static_assert(std::tuple_size<decltype(key.name_)>::value == SSL_TICKET_KEY_NAME_LEN,
                  "Expected key.name length");
    std::copy_n(key.name_.begin(), SSL_TICKET_KEY_NAME_LEN, key_name);

    const int rc = RAND_bytes(iv, EVP_CIPHER_iv_length(cipher));
    ASSERT(rc);

    // This RELEASE_ASSERT is logically a static_assert, but we can't actually get
    // EVP_CIPHER_key_length(cipher) at compile-time
    RELEASE_ASSERT(key.aes_key_.size() == EVP_CIPHER_key_length(cipher), "");
    if (!EVP_EncryptInit_ex(ctx, cipher, nullptr, key.aes_key_.data(), iv)) {
      return -1;
    }

    if (!HMAC_Init_ex(hmac_ctx, key.hmac_key_.data(), key.hmac_key_.size(), hmac, nullptr)) {
      return -1;
    }

    return 1; // success
  } else {
    // Decrypt
    bool is_enc_key = true; // first element is the encryption key
    for (const Envoy::Ssl::ServerContextConfig::SessionTicketKey& key : session_ticket_keys_) {
      static_assert(std::tuple_size<decltype(key.name_)>::value == SSL_TICKET_KEY_NAME_LEN,
                    "Expected key.name length");
      if (std::equal(key.name_.begin(), key.name_.end(), key_name)) {
        if (!HMAC_Init_ex(hmac_ctx, key.hmac_key_.data(), key.hmac_key_.size(), hmac, nullptr)) {
          return -1;
        }

        RELEASE_ASSERT(key.aes_key_.size() == EVP_CIPHER_key_length(cipher), "");
        if (!EVP_DecryptInit_ex(ctx, cipher, nullptr, key.aes_key_.data(), iv)) {
          return -1;
        }

        // If our current encryption was not the decryption key, renew
        return is_enc_key ? 1  // success; do not renew
                          : 2; // success: renew key
      }
      is_enc_key = false;
    }

    return 0; // decryption failed
  }
}

bool ServerContextImpl::isClientEcdsaCapable(const SSL_CLIENT_HELLO* ssl_client_hello) {
  CBS client_hello;
  CBS_init(&client_hello, ssl_client_hello->client_hello, ssl_client_hello->client_hello_len);

  // This is the TLSv1.3 case (TLSv1.2 on the wire and the supported_versions extensions present).
  // We just need to look at signature algorithms.
  const uint16_t client_version = ssl_client_hello->version;
  if (client_version == TLS1_2_VERSION && tls_max_version_ == TLS1_3_VERSION) {
    // If the supported_versions extension is found then we assume that the client is competent
    // enough that just checking the signature_algorithms is sufficient.
    const uint8_t* supported_versions_data;
    size_t supported_versions_len;
    if (SSL_early_callback_ctx_extension_get(ssl_client_hello, TLSEXT_TYPE_supported_versions,
                                             &supported_versions_data, &supported_versions_len)) {
      const uint8_t* signature_algorithms_data;
      size_t signature_algorithms_len;
      if (SSL_early_callback_ctx_extension_get(ssl_client_hello, TLSEXT_TYPE_signature_algorithms,
                                               &signature_algorithms_data,
                                               &signature_algorithms_len)) {
        CBS signature_algorithms_ext, signature_algorithms;
        CBS_init(&signature_algorithms_ext, signature_algorithms_data, signature_algorithms_len);
        if (!CBS_get_u16_length_prefixed(&signature_algorithms_ext, &signature_algorithms) ||
            CBS_len(&signature_algorithms_ext) != 0) {
          return false;
        }
        if (cbsContainsU16(signature_algorithms, SSL_SIGN_ECDSA_SECP256R1_SHA256)) {
          return true;
        }
      }

      return false;
    }
  }

  // Otherwise we are < TLSv1.3 and need to look at both the curves in the supported_groups for
  // ECDSA and also for a compatible cipher suite. https://tools.ietf.org/html/rfc4492#section-5.1.1
  const uint8_t* curvelist_data;
  size_t curvelist_len;
  if (!SSL_early_callback_ctx_extension_get(ssl_client_hello, TLSEXT_TYPE_supported_groups,
                                            &curvelist_data, &curvelist_len)) {
    return false;
  }

  CBS curvelist;
  CBS_init(&curvelist, curvelist_data, curvelist_len);

  // We only support P256 ECDSA curves today.
  if (!cbsContainsU16(curvelist, SSL_CURVE_SECP256R1)) {
    return false;
  }

  // The client must have offered an ECDSA ciphersuite that we like.
  CBS cipher_suites;
  CBS_init(&cipher_suites, ssl_client_hello->cipher_suites, ssl_client_hello->cipher_suites_len);

  while (CBS_len(&cipher_suites) > 0) {
    uint16_t cipher_id;
    if (!CBS_get_u16(&cipher_suites, &cipher_id)) {
      return false;
    }
    // All tls_context_ share the same set of enabled ciphers, so we can just look at the base
    // context.
    if (tls_contexts_[0].isCipherEnabled(cipher_id, client_version)) {
      return true;
    }
  }

  return false;
}

bool ServerContextImpl::isClientOcspCapable(const SSL_CLIENT_HELLO* ssl_client_hello) {
  const uint8_t* status_request_data;
  size_t status_request_len;
  if (SSL_early_callback_ctx_extension_get(ssl_client_hello, TLSEXT_TYPE_status_request,
                                           &status_request_data, &status_request_len)) {
    return true;
  }

  return false;
}

OcspStapleAction ServerContextImpl::ocspStapleAction(const Ssl::TlsContext& ctx,
                                                     bool client_ocsp_capable) {
  if (!client_ocsp_capable) {
    return OcspStapleAction::ClientNotCapable;
  }

  auto& response = ctx.ocsp_response_;

  auto policy = ocsp_staple_policy_;
  if (ctx.is_must_staple_) {
    // The certificate has the must-staple extension, so upgrade the policy to match.
    policy = Ssl::ServerContextConfig::OcspStaplePolicy::MustStaple;
  }

  const bool valid_response = response && !response->isExpired();

  switch (policy) {
  case Ssl::ServerContextConfig::OcspStaplePolicy::LenientStapling:
    if (!valid_response) {
      return OcspStapleAction::NoStaple;
    }
    return OcspStapleAction::Staple;

  case Ssl::ServerContextConfig::OcspStaplePolicy::StrictStapling:
    if (valid_response) {
      return OcspStapleAction::Staple;
    }
    if (response) {
      // Expired response.
      return OcspStapleAction::Fail;
    }
    return OcspStapleAction::NoStaple;

  case Ssl::ServerContextConfig::OcspStaplePolicy::MustStaple:
    if (!valid_response) {
      return OcspStapleAction::Fail;
    }
    return OcspStapleAction::Staple;
  }
  PANIC_DUE_TO_CORRUPT_ENUM;
}

std::pair<const Ssl::TlsContext&, OcspStapleAction>
ServerContextImpl::findTlsContext(absl::string_view sni, bool client_ecdsa_capable,
                                  bool client_ocsp_capable, bool* cert_matched_sni) {
  bool unused = false;
  if (cert_matched_sni == nullptr) {
    // Avoid need for nullptr checks when this is set.
    cert_matched_sni = &unused;
  }

  // selected_ctx represents the final selected certificate, it should meet all requirements or pick
  // a candidate.
  const Ssl::TlsContext* selected_ctx = nullptr;
  const Ssl::TlsContext* candidate_ctx = nullptr;
  OcspStapleAction ocsp_staple_action;

  auto selected = [&](const Ssl::TlsContext& ctx) -> bool {
    auto action = ocspStapleAction(ctx, client_ocsp_capable);
    if (action == OcspStapleAction::Fail) {
      // The selected ctx must adhere to OCSP policy
      return false;
    }

    if (client_ecdsa_capable == ctx.is_ecdsa_) {
      selected_ctx = &ctx;
      ocsp_staple_action = action;
      return true;
    }

    if (client_ecdsa_capable && !ctx.is_ecdsa_ && candidate_ctx == nullptr) {
      // ECDSA cert is preferred if client is ECDSA capable, so RSA cert is marked as a candidate,
      // searching will continue until exhausting all certs or find a exact match.
      candidate_ctx = &ctx;
      ocsp_staple_action = action;
      return false;
    }

    return false;
  };

  auto select_from_map = [this, &selected](absl::string_view server_name) -> void {
    auto it = server_names_map_.find(server_name);
    if (it == server_names_map_.end()) {
      return;
    }
    const auto& pkey_types_map = it->second;
    for (const auto& entry : pkey_types_map) {
      if (selected(entry.second.get())) {
        break;
      }
    }
  };

  auto tail_select = [&](bool go_to_next_phase) {
    if (selected_ctx == nullptr) {
      selected_ctx = candidate_ctx;
    }

    if (selected_ctx == nullptr && !go_to_next_phase) {
      selected_ctx = &tls_contexts_[0];
      ocsp_staple_action = ocspStapleAction(*selected_ctx, client_ocsp_capable);
    }
  };

  // Select cert based on SNI if SNI is provided by client.
  if (!sni.empty()) {
    // Match on exact server name, i.e. "www.example.com" for "www.example.com".
    select_from_map(sni);
    tail_select(true);

    if (selected_ctx == nullptr) {
      // Match on wildcard domain, i.e. ".example.com" for "www.example.com".
      // https://datatracker.ietf.org/doc/html/rfc6125#section-6.4
      size_t pos = sni.find('.', 1);
      if (pos < sni.size() - 1 && pos != std::string::npos) {
        absl::string_view wildcard = sni.substr(pos);
        select_from_map(wildcard);
      }
    }
    *cert_matched_sni = (selected_ctx != nullptr || candidate_ctx != nullptr);
    tail_select(full_scan_certs_on_sni_mismatch_);
  }
  // Full scan certs if SNI is not provided by client;
  // Full scan certs if client provides SNI but no cert matches to it,
  // it requires full_scan_certs_on_sni_mismatch is enabled.
  if (selected_ctx == nullptr) {
    candidate_ctx = nullptr;
    // Skip loop when there is no cert compatible to key type
    if (client_ecdsa_capable || (!client_ecdsa_capable && has_rsa_)) {
      for (const auto& ctx : tls_contexts_) {
        if (selected(ctx)) {
          break;
        }
      }
    }
    tail_select(false);
  }

  ASSERT(selected_ctx != nullptr);
  return {*selected_ctx, ocsp_staple_action};
}

enum ssl_select_cert_result_t
ServerContextImpl::selectTlsContext(const SSL_CLIENT_HELLO* ssl_client_hello) {
  if (tls_context_provider_ == nullptr) {
    // Lazy init the provider here since we can not use shared_from_this in construct method.
    tls_context_provider_ = tls_context_provider_factory_cb_(shared_from_this());
  }
  ASSERT(tls_context_provider_ != nullptr);

  auto* extended_socket_info = reinterpret_cast<Envoy::Ssl::SslExtendedSocketInfo*>(
      SSL_get_ex_data(ssl_client_hello->ssl, ContextImpl::sslExtendedSocketInfoIndex()));

  auto selection_result = extended_socket_info->CertSelectionResult();
  switch (selection_result) {
  case Ssl::CertSelectionStatus::NotStarted:
    // continue
    break;

  case Ssl::CertSelectionStatus::Pending:
    ENVOY_LOG(trace, "already waiting certificate");
    return ssl_select_cert_retry;

  case Ssl::CertSelectionStatus::Successful:
    ENVOY_LOG(trace, "wait certificate success");
    return ssl_select_cert_success;

  default:
    ENVOY_LOG(trace, "wait certificate failed");
    return ssl_select_cert_error;
  }

  ENVOY_LOG(trace, "TLS context selection result: {}, before selectTlsContext",
            static_cast<int>(selection_result));

  auto result = tls_context_provider_->selectTlsContext(
      ssl_client_hello, extended_socket_info->createCertSelectionCallback(ssl_client_hello->ssl));

  ENVOY_LOG(trace, "TLS context selection result: {}, after selectTlsContext",
            static_cast<int>(extended_socket_info->CertSelectionResult()));

  switch (result) {
  case Ssl::SelectionResult::Continue:
    RELEASE_ASSERT(extended_socket_info->CertSelectionResult() ==
                       Ssl::CertSelectionStatus::Successful,
                   "missing onCertSelectionResult before continue");
    return ssl_select_cert_success;
  case Ssl::SelectionResult::Stop:
    extended_socket_info->setCertSelectionAsync();
    return ssl_select_cert_retry;
  default:
    // Ssl::SelectionResult::Terminate:
    return ssl_select_cert_error;
  }
}

ValidationResults ContextImpl::customVerifyCertChainForQuic(
    STACK_OF(X509)& cert_chain, Ssl::ValidateResultCallbackPtr callback, bool is_server,
    const Network::TransportSocketOptionsConstSharedPtr& transport_socket_options,
    const CertValidator::ExtraValidationContext& validation_context, const std::string& host_name) {
  ASSERT(!tls_contexts_.empty());
  // It doesn't matter which SSL context is used, because they share the same cert validation
  // config.
  SSL_CTX* ssl_ctx = tls_contexts_[0].ssl_ctx_.get();
  if (SSL_CTX_get_verify_mode(ssl_ctx) == SSL_VERIFY_NONE) {
    // Skip validation if the TLS is configured SSL_VERIFY_NONE.
    return {ValidationResults::ValidationStatus::Successful,
            Envoy::Ssl::ClientValidationStatus::NotValidated, absl::nullopt, absl::nullopt};
  }
  ValidationResults result =
      cert_validator_->doVerifyCertChain(cert_chain, std::move(callback), transport_socket_options,
                                         *ssl_ctx, validation_context, is_server, host_name);
  return result;
}

} // namespace Tls
} // namespace TransportSockets
} // namespace Extensions

namespace Ssl {

bool TlsContext::isCipherEnabled(uint16_t cipher_id, uint16_t client_version) {
  const SSL_CIPHER* c = SSL_get_cipher_by_value(cipher_id);
  if (c == nullptr) {
    return false;
  }
  // Skip TLS 1.2 only ciphersuites unless the client supports it.
  if (SSL_CIPHER_get_min_version(c) > client_version) {
    return false;
  }
  if (SSL_CIPHER_get_auth_nid(c) != NID_auth_ecdsa) {
    return false;
  }
  for (const SSL_CIPHER* our_c : SSL_CTX_get_ciphers(ssl_ctx_.get())) {
    if (SSL_CIPHER_get_id(our_c) == SSL_CIPHER_get_id(c)) {
      return true;
    }
  }
  return false;
}

void TlsContext::loadCertificateChain(const std::string& data, const std::string& data_path) {
  cert_chain_file_path_ = data_path;
  bssl::UniquePtr<BIO> bio(BIO_new_mem_buf(const_cast<char*>(data.data()), data.size()));
  RELEASE_ASSERT(bio != nullptr, "");
  cert_chain_.reset(PEM_read_bio_X509_AUX(bio.get(), nullptr, nullptr, nullptr));
  if (cert_chain_ == nullptr || !SSL_CTX_use_certificate(ssl_ctx_.get(), cert_chain_.get())) {
    logSslErrorChain();
    throwEnvoyExceptionOrPanic(
        absl::StrCat("Failed to load certificate chain from ", cert_chain_file_path_));
  }
  // Read rest of the certificate chain.
  while (true) {
    bssl::UniquePtr<X509> cert(PEM_read_bio_X509(bio.get(), nullptr, nullptr, nullptr));
    if (cert == nullptr) {
      break;
    }
    if (!SSL_CTX_add_extra_chain_cert(ssl_ctx_.get(), cert.get())) {
      throwEnvoyExceptionOrPanic(
          absl::StrCat("Failed to load certificate chain from ", cert_chain_file_path_));
    }
    // SSL_CTX_add_extra_chain_cert() takes ownership.
    cert.release();
  }
  // Check for EOF.
  const uint32_t err = ERR_peek_last_error();
  if (ERR_GET_LIB(err) == ERR_LIB_PEM && ERR_GET_REASON(err) == PEM_R_NO_START_LINE) {
    ERR_clear_error();
  } else {
    throwEnvoyExceptionOrPanic(
        absl::StrCat("Failed to load certificate chain from ", cert_chain_file_path_));
  }
}

void TlsContext::loadPrivateKey(const std::string& data, const std::string& data_path,
                                const std::string& password) {
  bssl::UniquePtr<BIO> bio(BIO_new_mem_buf(const_cast<char*>(data.data()), data.size()));
  RELEASE_ASSERT(bio != nullptr, "");
  bssl::UniquePtr<EVP_PKEY> pkey(
      PEM_read_bio_PrivateKey(bio.get(), nullptr, nullptr,
                              !password.empty() ? const_cast<char*>(password.c_str()) : nullptr));

  if (pkey == nullptr || !SSL_CTX_use_PrivateKey(ssl_ctx_.get(), pkey.get())) {
    throwEnvoyExceptionOrPanic(fmt::format(
        "Failed to load private key from {}, Cause: {}", data_path,
        Extensions::TransportSockets::Tls::Utility::getLastCryptoError().value_or("unknown")));
  }

  checkPrivateKey(pkey, data_path);
}

void TlsContext::loadPkcs12(const std::string& data, const std::string& data_path,
                            const std::string& password) {
  cert_chain_file_path_ = data_path;
  bssl::UniquePtr<BIO> bio(BIO_new_mem_buf(const_cast<char*>(data.data()), data.size()));
  RELEASE_ASSERT(bio != nullptr, "");
  bssl::UniquePtr<PKCS12> pkcs12(d2i_PKCS12_bio(bio.get(), nullptr));

  EVP_PKEY* temp_private_key = nullptr;
  X509* temp_cert = nullptr;
  STACK_OF(X509)* temp_ca_certs = nullptr;
  if (pkcs12 == nullptr ||
      !PKCS12_parse(pkcs12.get(), !password.empty() ? const_cast<char*>(password.c_str()) : nullptr,
                    &temp_private_key, &temp_cert, &temp_ca_certs)) {
    logSslErrorChain();
    throwEnvoyExceptionOrPanic(absl::StrCat("Failed to load pkcs12 from ", data_path));
  }
  cert_chain_.reset(temp_cert);
  bssl::UniquePtr<EVP_PKEY> pkey(temp_private_key);
  bssl::UniquePtr<STACK_OF(X509)> ca_certificates(temp_ca_certs);
  if (ca_certificates != nullptr) {
    X509* ca_cert = nullptr;
    while ((ca_cert = sk_X509_pop(ca_certificates.get())) != nullptr) {
      // This transfers ownership to ssl_ctx therefore ca_cert does not need to be freed.
      SSL_CTX_add_extra_chain_cert(ssl_ctx_.get(), ca_cert);
    }
  }
  if (!SSL_CTX_use_certificate(ssl_ctx_.get(), cert_chain_.get())) {
    logSslErrorChain();
    throwEnvoyExceptionOrPanic(absl::StrCat("Failed to load certificate from ", data_path));
  }
  if (temp_private_key == nullptr || !SSL_CTX_use_PrivateKey(ssl_ctx_.get(), pkey.get())) {
    throwEnvoyExceptionOrPanic(fmt::format(
        "Failed to load private key from {}, Cause: {}", data_path,
        Extensions::TransportSockets::Tls::Utility::getLastCryptoError().value_or("unknown")));
  }

  checkPrivateKey(pkey, data_path);
}

void TlsContext::checkPrivateKey(const bssl::UniquePtr<EVP_PKEY>& pkey,
                                 const std::string& key_path) {
#ifdef BORINGSSL_FIPS
  // Verify that private keys are passing FIPS pairwise consistency tests.
  switch (EVP_PKEY_id(pkey.get())) {
  case EVP_PKEY_EC: {
    const EC_KEY* ecdsa_private_key = EVP_PKEY_get0_EC_KEY(pkey.get());
    if (!EC_KEY_check_fips(ecdsa_private_key)) {
      throwEnvoyExceptionOrPanic(fmt::format("Failed to load private key from {}, ECDSA key failed "
                                             "pairwise consistency test required in FIPS mode",
                                             key_path));
    }
  } break;
  case EVP_PKEY_RSA: {
    RSA* rsa_private_key = EVP_PKEY_get0_RSA(pkey.get());
    if (!RSA_check_fips(rsa_private_key)) {
      throwEnvoyExceptionOrPanic(fmt::format("Failed to load private key from {}, RSA key failed "
                                             "pairwise consistency test required in FIPS mode",
                                             key_path));
    }
  } break;
  }
#else
  UNREFERENCED_PARAMETER(pkey);
  UNREFERENCED_PARAMETER(key_path);
#endif
}

} // namespace Ssl
} // namespace Envoy<|MERGE_RESOLUTION|>--- conflicted
+++ resolved
@@ -792,12 +792,8 @@
                                      const std::vector<std::string>& server_names,
                                      Server::Configuration::CommonFactoryContext& factory_context,
                                      Ssl::ContextAdditionalInitFunc additional_init)
-<<<<<<< HEAD
-    : ContextImpl(scope, config, time_source, additional_init),
+    : ContextImpl(scope, config, factory_context, additional_init),
       tls_context_provider_factory_cb_(config.createTlsContextProvider()),
-=======
-    : ContextImpl(scope, config, factory_context, additional_init),
->>>>>>> 62403c19
       session_ticket_keys_(config.sessionTicketKeys()),
       ocsp_staple_policy_(config.ocspStaplePolicy()),
       full_scan_certs_on_sni_mismatch_(config.fullScanCertsOnSNIMismatch()) {
