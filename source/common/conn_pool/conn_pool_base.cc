#include "source/common/conn_pool/conn_pool_base.h"

#include <openssl/crypto.h>

#include "source/common/common/assert.h"
#include "source/common/common/debug_recursion_checker.h"
#include "source/common/network/transport_socket_options_impl.h"
#include "source/common/runtime/runtime_features.h"
#include "source/common/stats/timespan_impl.h"
#include "source/common/upstream/upstream_impl.h"
#include "source/server/backtrace.h"

namespace Envoy {
namespace ConnectionPool {
namespace {
[[maybe_unused]] ssize_t connectingCapacity(const std::list<ActiveClientPtr>& connecting_clients) {
  ssize_t ret = 0;
  for (const auto& client : connecting_clients) {
    ret += client->currentUnusedCapacity();
  }
  return ret;
}
} // namespace

ConnPoolImplBase::ConnPoolImplBase(
    Upstream::HostConstSharedPtr host, Upstream::ResourcePriority priority,
    Event::Dispatcher& dispatcher, const Network::ConnectionSocket::OptionsSharedPtr& options,
    const Network::TransportSocketOptionsConstSharedPtr& transport_socket_options,
    Upstream::ClusterConnectivityState& state)
    : state_(state), host_(host), priority_(priority), dispatcher_(dispatcher),
      socket_options_(options), transport_socket_options_(transport_socket_options),
      upstream_ready_cb_(dispatcher_.createSchedulableCallback([this]() { onUpstreamReady(); })) {}

ConnPoolImplBase::~ConnPoolImplBase() {
  ASSERT(isIdleImpl());
  ASSERT(connecting_stream_capacity_ == 0);
}

void ConnPoolImplBase::deleteIsPendingImpl() {
  deferred_deleting_ = true;
  ASSERT(isIdleImpl());
  ASSERT(connecting_stream_capacity_ == 0);
}

void ConnPoolImplBase::destructAllConnections() {
  for (auto* list : {&ready_clients_, &busy_clients_, &connecting_clients_, &early_data_clients_}) {
    while (!list->empty()) {
      list->front()->close();
    }
  }

  // Make sure all clients are destroyed before we are destroyed.
  dispatcher_.clearDeferredDeleteList();
}

bool ConnPoolImplBase::shouldConnect(size_t pending_streams, size_t active_streams,
                                     int64_t connecting_and_connected_capacity,
                                     float preconnect_ratio, bool anticipate_incoming_stream) {
  // This is set to true any time global preconnect is being calculated.
  // ClusterManagerImpl::maybePreconnect is called directly before a stream is created, so the
  // stream must be anticipated.
  //
  // Also without this, we would never pre-establish a connection as the first
  // connection in a pool because pending/active streams could both be 0.
  int anticipated_streams = anticipate_incoming_stream ? 1 : 0;

  // The number of streams we want to be provisioned for is the number of
  // pending, active, and anticipated streams times the preconnect ratio.
  // The number of streams we are (theoretically) provisioned for is the
  // connecting stream capacity plus the number of active streams.
  //
  // If preconnect ratio is not set, it defaults to 1, and this simplifies to the
  // legacy value of pending_streams_.size() > connecting_stream_capacity_
  return (pending_streams + active_streams + anticipated_streams) * preconnect_ratio >
         connecting_and_connected_capacity + active_streams;
}

bool ConnPoolImplBase::shouldCreateNewConnection(float global_preconnect_ratio) const {
  // If the host is not healthy, don't make it do extra work, especially as
  // upstream selection logic may result in bypassing this upstream entirely.
  // If an Envoy user wants preconnecting for degraded upstreams this could be
  // added later via extending the preconnect config.
  if (host_->health() != Upstream::Host::Health::Healthy) {
    return pending_streams_.size() > connecting_stream_capacity_;
  }

  // Determine if we are trying to prefetch for global preconnect or local preconnect.
  if (global_preconnect_ratio != 0) {
    // If global preconnecting is on, and this connection is within the global
    // preconnect limit, preconnect.
    // For global preconnect, we anticipate an incoming stream to this pool, since it is
    // prefetching for the next upcoming stream, which will likely be assigned to this pool.
    // We may eventually want to track preconnect_attempts to allow more preconnecting for
    // heavily weighted upstreams or sticky picks.
    return shouldConnect(pending_streams_.size(), num_active_streams_, connecting_stream_capacity_,
                         global_preconnect_ratio, true);
  } else {
    // Ensure this local pool has adequate connections for the given load.
    //
    // Local preconnect does not need to anticipate a stream. It is called as
    // new streams are established or torn down and simply attempts to maintain
    // the correct ratio of streams and anticipated capacity.
    return shouldConnect(pending_streams_.size(), num_active_streams_, connecting_stream_capacity_,
                         perUpstreamPreconnectRatio());
  }
}

float ConnPoolImplBase::perUpstreamPreconnectRatio() const {
  return host_->cluster().perUpstreamPreconnectRatio();
}

ConnPoolImplBase::ConnectionResult ConnPoolImplBase::tryCreateNewConnections() {
  ASSERT(!is_draining_for_deletion_);
  ConnPoolImplBase::ConnectionResult result;
  // Somewhat arbitrarily cap the number of connections preconnected due to new
  // incoming connections. The preconnect ratio is capped at 3, so in steady
  // state, no more than 3 connections should be preconnected. If hosts go
  // unhealthy, and connections are not immediately preconnected, it could be that
  // many connections are desired when the host becomes healthy again, but
  // overwhelming it with connections is not desirable.
  for (int i = 0; i < 3; ++i) {
    result = tryCreateNewConnection();
    if (result != ConnectionResult::CreatedNewConnection) {
      break;
    }
  }
  return result;
}

ConnPoolImplBase::ConnectionResult
ConnPoolImplBase::tryCreateNewConnection(float global_preconnect_ratio) {
  // There are already enough CONNECTING connections for the number of queued streams.
  if (!shouldCreateNewConnection(global_preconnect_ratio)) {
    ENVOY_LOG(trace, "not creating a new connection, shouldCreateNewConnection returned false.");
    return ConnectionResult::ShouldNotConnect;
  }

  const bool can_create_connection =
      host_->cluster().resourceManager(priority_).connections().canCreate();
  if (!can_create_connection) {
    host_->cluster().stats().upstream_cx_overflow_.inc();
  }
  // If we are at the connection circuit-breaker limit due to other upstreams having
  // too many open connections, and this upstream has no connections, always create one, to
  // prevent pending streams being queued to this upstream with no way to be processed.
  if (can_create_connection || (ready_clients_.empty() && busy_clients_.empty() &&
                                connecting_clients_.empty() && early_data_clients_.empty())) {
    ENVOY_LOG(debug, "creating a new connection");
    ActiveClientPtr client = instantiateActiveClient();
    if (client.get() == nullptr) {
      ENVOY_LOG(trace, "connection creation failed");
      return ConnectionResult::FailedToCreateConnection;
    }
    ASSERT(client->state() == ActiveClient::State::CONNECTING);
    ASSERT(std::numeric_limits<uint64_t>::max() - connecting_stream_capacity_ >=
           static_cast<uint64_t>(client->currentUnusedCapacity()));
    ASSERT(client->real_host_description_);
    // Increase the connecting capacity to reflect the streams this connection can serve.
    incrConnectingAndConnectedStreamCapacity(client->currentUnusedCapacity(), *client);
    LinkedList::moveIntoList(std::move(client), owningList(client->state()));
    return can_create_connection ? ConnectionResult::CreatedNewConnection
                                 : ConnectionResult::CreatedButRateLimited;
  } else {
    ENVOY_LOG(trace, "not creating a new connection: connection constrained");
    return ConnectionResult::NoConnectionRateLimited;
  }
}

void ConnPoolImplBase::attachStreamToClient(Envoy::ConnectionPool::ActiveClient& client,
                                            AttachContext& context) {
  ASSERT(client.readyForStream());

  if (client.state() == Envoy::ConnectionPool::ActiveClient::State::READY_FOR_EARLY_DATA) {
    host_->cluster().stats().upstream_rq_0rtt_.inc();
  }

  if (enforceMaxRequests() && !host_->cluster().resourceManager(priority_).requests().canCreate()) {
    ENVOY_LOG(debug, "max streams overflow");
    onPoolFailure(client.real_host_description_, absl::string_view(),
                  ConnectionPool::PoolFailureReason::Overflow, context);
    host_->cluster().stats().upstream_rq_pending_overflow_.inc();
    return;
  }
  ENVOY_CONN_LOG(debug, "creating stream", client);

  // Latch capacity before updating remaining streams.
  uint64_t capacity = client.currentUnusedCapacity();
  client.remaining_streams_--;
  if (client.remaining_streams_ == 0) {
    ENVOY_CONN_LOG(debug, "maximum streams per connection, start draining", client);
    host_->cluster().stats().upstream_cx_max_requests_.inc();
    transitionActiveClientState(client, Envoy::ConnectionPool::ActiveClient::State::DRAINING);
  } else if (capacity == 1) {
    // As soon as the new stream is created, the client will be maxed out.
    transitionActiveClientState(client, Envoy::ConnectionPool::ActiveClient::State::BUSY);
  }

  // Decrement the capacity, as there's one less stream available for serving.
  // For HTTP/3, the capacity is updated in newStreamEncoder.
  if (trackStreamCapacity()) {
    decrConnectingAndConnectedStreamCapacity(1, client);
  }
  // Track the new active stream.
  state_.incrActiveStreams(1);
  num_active_streams_++;
  host_->stats().rq_total_.inc();
  host_->stats().rq_active_.inc();
  host_->cluster().stats().upstream_rq_total_.inc();
  host_->cluster().stats().upstream_rq_active_.inc();
  host_->cluster().resourceManager(priority_).requests().inc();

  onPoolReady(client, context);
}

void ConnPoolImplBase::onStreamClosed(Envoy::ConnectionPool::ActiveClient& client,
                                      bool delay_attaching_stream) {
  ENVOY_CONN_LOG(debug, "destroying stream: {} remaining", client, client.numActiveStreams());
  ASSERT(num_active_streams_ > 0);
  state_.decrActiveStreams(1);
  num_active_streams_--;
  host_->stats().rq_active_.dec();
  host_->cluster().stats().upstream_rq_active_.dec();
  host_->cluster().resourceManager(priority_).requests().dec();
  // We don't update the capacity for HTTP/3 as the stream count should only
  // increase when a MAX_STREAMS frame is received.
  if (trackStreamCapacity()) {
    // If the effective client capacity was limited by concurrency, increase connecting capacity.
    bool limited_by_concurrency =
        client.remaining_streams_ > client.concurrent_stream_limit_ - client.numActiveStreams() - 1;
    // The capacity calculated by concurrency could be negative if a SETTINGS frame lowered the
    // number of allowed streams. In this case, effective client capacity was still limited by
    // concurrency, compare client.concurrent_stream_limit_ and client.numActiveStreams() directly
    // to avoid overflow.
    bool negative_capacity = client.concurrent_stream_limit_ < client.numActiveStreams() + 1;
    if (negative_capacity || limited_by_concurrency) {
      incrConnectingAndConnectedStreamCapacity(1, client);
    }
  }
  if (client.state() == ActiveClient::State::DRAINING && client.numActiveStreams() == 0) {
    // Close out the draining client if we no longer have active streams.
    client.close();
  } else if (client.state() == ActiveClient::State::BUSY && client.currentUnusedCapacity() > 0) {
    if (!client.hasHandshakeCompleted()) {
      transitionActiveClientState(client, ActiveClient::State::READY_FOR_EARLY_DATA);
      if (!delay_attaching_stream) {
        onUpstreamReadyForEarlyData(client);
      }
    } else {
      transitionActiveClientState(client, ActiveClient::State::READY);
      if (!delay_attaching_stream) {
        onUpstreamReady();
      }
    }
  }
}

ConnectionPool::Cancellable* ConnPoolImplBase::newStreamImpl(AttachContext& context,
                                                             bool can_send_early_data) {
  ASSERT(!is_draining_for_deletion_);
  ASSERT(!deferred_deleting_);

  ASSERT(static_cast<ssize_t>(connecting_stream_capacity_) ==
         connectingCapacity(connecting_clients_) +
             connectingCapacity(early_data_clients_)); // O(n) debug check.
  if (!ready_clients_.empty()) {
    ActiveClient& client = *ready_clients_.front();
    ENVOY_CONN_LOG(debug, "using existing fully connected connection", client);
    attachStreamToClient(client, context);
    // Even if there's a ready client, we may want to preconnect to handle the next incoming stream.
    tryCreateNewConnections();
    return nullptr;
  }

  if (can_send_early_data && !early_data_clients_.empty()) {
    ActiveClient& client = *early_data_clients_.front();
    attachStreamToClient(client, context);
    // Even if there's an available client, we may want to preconnect to handle the next
    // incoming stream.
    tryCreateNewConnections();
    return nullptr;
  }

  if (!host_->cluster().resourceManager(priority_).pendingRequests().canCreate()) {
    ENVOY_LOG(debug, "max pending streams overflow");
    onPoolFailure(nullptr, absl::string_view(), ConnectionPool::PoolFailureReason::Overflow,
                  context);
    host_->cluster().stats().upstream_rq_pending_overflow_.inc();
    return nullptr;
  }

  ConnectionPool::Cancellable* pending = newPendingStream(context, can_send_early_data);
  ENVOY_LOG(debug, "trying to create new connection");
  ENVOY_LOG(trace, fmt::format("{}", *this));

  auto old_capacity = connecting_stream_capacity_;
  // This must come after newPendingStream() because this function uses the
  // length of pending_streams_ to determine if a new connection is needed.
  const ConnectionResult result = tryCreateNewConnections();
  // If there is not enough connecting capacity, the only reason to not
  // increase capacity is if the connection limits are exceeded.
  ENVOY_BUG(pending_streams_.size() <= connecting_stream_capacity_ ||
                connecting_stream_capacity_ > old_capacity ||
                (result == ConnectionResult::NoConnectionRateLimited ||
                 result == ConnectionResult::FailedToCreateConnection),
            fmt::format("Failed to create expected connection: {}", *this));
  if (result == ConnectionResult::FailedToCreateConnection) {
    // This currently only happens for HTTP/3 if secrets aren't yet loaded.
    // Trigger connection failure.
    pending->cancel(Envoy::ConnectionPool::CancelPolicy::CloseExcess);
    onPoolFailure(nullptr, absl::string_view(),
                  ConnectionPool::PoolFailureReason::LocalConnectionFailure, context);
    return nullptr;
  }
  return pending;
}

bool ConnPoolImplBase::maybePreconnectImpl(float global_preconnect_ratio) {
  ASSERT(!deferred_deleting_);
  return tryCreateNewConnection(global_preconnect_ratio) == ConnectionResult::CreatedNewConnection;
}

void ConnPoolImplBase::scheduleOnUpstreamReady() {
  upstream_ready_cb_->scheduleCallbackCurrentIteration();
}

void ConnPoolImplBase::onUpstreamReady() {
  while (!pending_streams_.empty() && !ready_clients_.empty()) {
    ActiveClientPtr& client = ready_clients_.front();
    ENVOY_CONN_LOG(debug, "attaching to next stream", *client);
    // Pending streams are pushed onto the front, so pull from the back.
    attachStreamToClient(*client, pending_streams_.back()->context());
    state_.decrPendingStreams(1);
    pending_streams_.pop_back();
  }
  if (!pending_streams_.empty()) {
    tryCreateNewConnections();
  }
}

std::list<ActiveClientPtr>& ConnPoolImplBase::owningList(ActiveClient::State state) {
  switch (state) {
  case ActiveClient::State::CONNECTING:
    return connecting_clients_;
  case ActiveClient::State::READY_FOR_EARLY_DATA:
    return early_data_clients_;
  case ActiveClient::State::READY:
    return ready_clients_;
  case ActiveClient::State::BUSY:
  case ActiveClient::State::DRAINING:
    return busy_clients_;
  case ActiveClient::State::CLOSED:
    break; // Fall through to PANIC.
  }
  PANIC("unexpected");
}

void ConnPoolImplBase::transitionActiveClientState(ActiveClient& client,
                                                   ActiveClient::State new_state) {
  auto& old_list = owningList(client.state());
  auto& new_list = owningList(new_state);
  client.setState(new_state);

  // old_list and new_list can be equal when transitioning from BUSY to DRAINING.
  //
  // The documentation for list.splice() (which is what moveBetweenLists() calls) is
  // unclear whether it is allowed for src and dst to be the same, so check here
  // since it is a no-op anyways.
  if (&old_list != &new_list) {
    client.moveBetweenLists(old_list, new_list);
  }
}

void ConnPoolImplBase::addIdleCallbackImpl(Instance::IdleCb cb) { idle_callbacks_.push_back(cb); }

void ConnPoolImplBase::closeIdleConnectionsForDrainingPool() {
  Common::AutoDebugRecursionChecker assert_not_in(recursion_checker_);

  // Create a separate list of elements to close to avoid mutate-while-iterating problems.
  std::list<ActiveClient*> to_close;

  for (auto& client : ready_clients_) {
    if (client->numActiveStreams() == 0) {
      to_close.push_back(client.get());
    }
  }

  if (pending_streams_.empty()) {
    for (auto& client : connecting_clients_) {
      to_close.push_back(client.get());
    }
    for (auto& client : early_data_clients_) {
      if (client->numActiveStreams() == 0) {
        to_close.push_back(client.get());
      }
    }
  }

  for (auto& entry : to_close) {
    ENVOY_LOG_EVENT(debug, "closing_idle_client", "closing idle client {} for cluster {}",
                    entry->id(), host_->cluster().name());
    entry->close();
  }
}

void ConnPoolImplBase::drainConnectionsImpl(DrainBehavior drain_behavior) {
  if (drain_behavior == Envoy::ConnectionPool::DrainBehavior::DrainAndDelete) {
    is_draining_for_deletion_ = true;
    checkForIdleAndCloseIdleConnsIfDraining();
    return;
  }
  closeIdleConnectionsForDrainingPool();
  if (pending_streams_.empty()) {
    // The remaining early data clients are non-idle.
    while (!early_data_clients_.empty()) {
      ASSERT(early_data_clients_.back()->numActiveStreams() > 0u);
      ENVOY_LOG_EVENT(debug, "draining_non_idle_early_data_client",
                      "draining early data client {} for cluster {}",
                      early_data_clients_.front()->id(), host_->cluster().name());
      transitionActiveClientState(*early_data_clients_.front(), ActiveClient::State::DRAINING);
    }
  }

  // closeIdleConnectionsForDrainingPool() closes all connections in ready_clients_ with no active
  // streams, so all remaining entries in ready_clients_ are serving streams. Move them and all
  // entries in busy_clients_ to draining.
  while (!ready_clients_.empty()) {
    ENVOY_LOG_EVENT(debug, "draining_ready_client", "draining active client {} for cluster {}",
                    ready_clients_.front()->id(), host_->cluster().name());
    transitionActiveClientState(*ready_clients_.front(), ActiveClient::State::DRAINING);
  }

  // Changing busy_clients_ to draining does not move them between lists,
  // so use a for-loop since the list is not mutated.
  ASSERT(&owningList(ActiveClient::State::DRAINING) == &busy_clients_);
  for (auto& busy_client : busy_clients_) {
    if (busy_client->state() == ActiveClient::State::DRAINING) {
      continue;
    }
    ENVOY_LOG_EVENT(debug, "draining_busy_client", "draining busy client {} for cluster {}",
                    busy_client->id(), host_->cluster().name());
    transitionActiveClientState(*busy_client, ActiveClient::State::DRAINING);
  }
}

bool ConnPoolImplBase::isIdleImpl() const {
  return pending_streams_.empty() && ready_clients_.empty() && busy_clients_.empty() &&
         connecting_clients_.empty() && early_data_clients_.empty();
}

void ConnPoolImplBase::checkForIdleAndNotify() {
  if (isIdleImpl()) {
    ENVOY_LOG(debug, "invoking idle callbacks - is_draining_for_deletion_={}",
              is_draining_for_deletion_);
    for (const Instance::IdleCb& cb : idle_callbacks_) {
      cb();
    }
  }
}

void ConnPoolImplBase::checkForIdleAndCloseIdleConnsIfDraining() {
  if (is_draining_for_deletion_) {
    closeIdleConnectionsForDrainingPool();
  }

  checkForIdleAndNotify();
}

void ConnPoolImplBase::onConnectionEvent(ActiveClient& client, absl::string_view failure_reason,
                                         Network::ConnectionEvent event) {
<<<<<<< HEAD
  switch (event) {
  case Network::ConnectionEvent::RemoteClose:
  case Network::ConnectionEvent::LocalClose: {
    const bool contributed_to_connecting_stream_capacity = client.currentUnusedCapacity() > 0;
    decrConnectingAndConnectedStreamCapacity(client.currentUnusedCapacity(), client);
    if (client.connect_timer_) {
      client.connect_timer_->disableTimer();
      client.connect_timer_.reset();
    }
=======
  if (client.connect_timer_) {
    ASSERT(!client.has_handshake_completed_);
    client.connect_timer_->disableTimer();
    client.connect_timer_.reset();
  }
  if (event == Network::ConnectionEvent::RemoteClose ||
      event == Network::ConnectionEvent::LocalClose) {
    decrConnectingAndConnectedStreamCapacity(client.currentUnusedCapacity(), client);
>>>>>>> 1e20ccd8
    // Make sure that onStreamClosed won't double count.
    client.remaining_streams_ = 0;
    // The client died.
    ENVOY_CONN_LOG(debug, "client disconnected, failure reason: {}", client, failure_reason);

    Envoy::Upstream::reportUpstreamCxDestroy(host_, event);
    const bool incomplete_stream = client.closingWithIncompleteStream();
    if (incomplete_stream) {
      Envoy::Upstream::reportUpstreamCxDestroyActiveRequest(host_, event);
    }

    if (!client.hasHandshakeCompleted()) {
<<<<<<< HEAD
      ASSERT(!client.has_handshake_completed_);
=======
>>>>>>> 1e20ccd8
      client.has_handshake_completed_ = true;
      host_->cluster().stats().upstream_cx_connect_fail_.inc();
      host_->stats().cx_connect_fail_.inc();

      onConnectFailed(client);
      if (contributed_to_connecting_stream_capacity) {
        // Purge pending streams only if this is not a.
        ConnectionPool::PoolFailureReason reason;
        if (client.timed_out_) {
          reason = ConnectionPool::PoolFailureReason::Timeout;
        } else if (event == Network::ConnectionEvent::RemoteClose) {
          reason = ConnectionPool::PoolFailureReason::RemoteConnectionFailure;
        } else {
          reason = ConnectionPool::PoolFailureReason::LocalConnectionFailure;
        }

        // Raw connect failures should never happen under normal circumstances. If we have an
        // upstream that is behaving badly, streams can get stuck here in the pending state. If we
        // see a connect failure, we purge all pending streams so that calling code can determine
        // what to do with the stream.
        // NOTE: We move the existing pending streams to a temporary list. This is done so that
        //       if retry logic submits a new stream to the pool, we don't fail it inline.
        purgePendingStreams(client.real_host_description_, failure_reason, reason);
      }
      // See if we should preconnect based on active connections.
      if (!is_draining_for_deletion_) {
        tryCreateNewConnections();
      }
    }

    // We need to release our resourceManager() resources before checking below for
    // whether we can create a new connection. Normally this would happen when
    // client's destructor runs, but this object needs to be deferredDelete'd(), so
    // this forces part of its cleanup to happen now.
    client.releaseResources();

    // Again, since we know this object is going to be deferredDelete'd(), we take
    // this opportunity to disable and reset the connection duration timer so that
    // it doesn't trigger while on the deferred delete list. In theory it is safe
    // to handle the CLOSED state in onConnectionDurationTimeout, but we handle
    // it here for simplicity and safety anyway.
    if (client.connection_duration_timer_) {
      client.connection_duration_timer_->disableTimer();
      client.connection_duration_timer_.reset();
    }

    dispatcher_.deferredDelete(client.removeFromList(owningList(client.state())));

    // Check if the pool transitioned to idle state after removing closed client
    // from one of the client tracking lists.
    // There is no need to check if other connections are idle in a draining pool
    // because the pool will close all idle connection when it is starting to
    // drain.
    // Trying to close other connections here can lead to deep recursion when
    // a large number idle connections are closed at the start of pool drain.
    // See CdsIntegrationTest.CdsClusterDownWithLotsOfIdleConnections for an example.
    checkForIdleAndNotify();

    client.setState(ActiveClient::State::CLOSED);

    // If we have pending streams and we just lost a connection we should make a new one.
    if (!pending_streams_.empty()) {
      tryCreateNewConnections();
    }
<<<<<<< HEAD
    break;
  }
  case Network::ConnectionEvent::Connected: {
    ASSERT(connecting_stream_capacity_ >= client.currentUnusedCapacity());
    connecting_stream_capacity_ -= client.currentUnusedCapacity();
    client.connect_timer_->disableTimer();
    client.connect_timer_.reset();
    ASSERT(!client.has_handshake_completed_);
=======
  } else if (event == Network::ConnectionEvent::Connected) {
    ASSERT(connecting_stream_capacity_ >= client.currentUnusedCapacity());
    connecting_stream_capacity_ -= client.currentUnusedCapacity();
>>>>>>> 1e20ccd8
    client.has_handshake_completed_ = true;
    client.conn_connect_ms_->complete();
    client.conn_connect_ms_.reset();
    bool streams_available = client.currentUnusedCapacity() > 0;
    if (client.state() == ActiveClient::State::CONNECTING ||
        client.state() == ActiveClient::State::READY_FOR_EARLY_DATA) {
      transitionActiveClientState(client, streams_available ? ActiveClient::State::READY
                                                            : ActiveClient::State::BUSY);
    }

    // Now that the active client is ready, set up a timer for max connection duration.
    const absl::optional<std::chrono::milliseconds> max_connection_duration =
        client.parent_.host()->cluster().maxConnectionDuration();
    if (max_connection_duration.has_value()) {
      client.connection_duration_timer_ = client.parent_.dispatcher().createTimer(
          [&client]() { client.onConnectionDurationTimeout(); });
      client.connection_duration_timer_->enableTimer(max_connection_duration.value());
    }

    // At this point, for the mixed ALPN pool, the client may be deleted. Do not
    // refer to client after this point.
    onConnected(client);
    if (streams_available) {
      onUpstreamReady();
    }
    checkForIdleAndCloseIdleConnsIfDraining();
    break;
  }
  case Network::ConnectionEvent::ConnectedZeroRtt: {
    ENVOY_CONN_LOG(debug, "0-RTT connected with capacity {}", client,
                   client.currentUnusedCapacity());
    ASSERT(client.state() == ActiveClient::State::CONNECTING);
    host()->cluster().stats().upstream_cx_connect_with_0_rtt_.inc();
    transitionActiveClientState(client, ActiveClient::State::READY_FOR_EARLY_DATA);
    break;
  }
  }
}

PendingStream::PendingStream(ConnPoolImplBase& parent, bool can_send_early_data)
    : parent_(parent), can_send_early_data_(can_send_early_data) {
  parent_.host()->cluster().stats().upstream_rq_pending_total_.inc();
  parent_.host()->cluster().stats().upstream_rq_pending_active_.inc();
  parent_.host()->cluster().resourceManager(parent_.priority()).pendingRequests().inc();
}

PendingStream::~PendingStream() {
  parent_.host()->cluster().stats().upstream_rq_pending_active_.dec();
  parent_.host()->cluster().resourceManager(parent_.priority()).pendingRequests().dec();
}

void PendingStream::cancel(Envoy::ConnectionPool::CancelPolicy policy) {
  parent_.onPendingStreamCancel(*this, policy);
}

void ConnPoolImplBase::purgePendingStreams(
    const Upstream::HostDescriptionConstSharedPtr& host_description,
    absl::string_view failure_reason, ConnectionPool::PoolFailureReason reason) {
  // NOTE: We move the existing pending streams to a temporary list. This is done so that
  //       if retry logic submits a new stream to the pool, we don't fail it inline.
  state_.decrPendingStreams(pending_streams_.size());
  pending_streams_to_purge_ = std::move(pending_streams_);
  while (!pending_streams_to_purge_.empty()) {
    PendingStreamPtr stream =
        pending_streams_to_purge_.front()->removeFromList(pending_streams_to_purge_);
    host_->cluster().stats().upstream_rq_pending_failure_eject_.inc();
    onPoolFailure(host_description, failure_reason, reason, stream->context());
  }
}

<<<<<<< HEAD
bool ConnPoolImplBase::connectingConnectionIsExcess(const ActiveClient& client) const {
  ASSERT(!client.hasHandshakeCompleted());
  ASSERT(connecting_stream_capacity_ >= client.currentUnusedCapacity());
=======
bool ConnPoolImplBase::connectingConnectionIsExcess() const {
  ASSERT(connecting_stream_capacity_ >= connecting_clients_.front()->currentUnusedCapacity());
>>>>>>> 1e20ccd8
  // If perUpstreamPreconnectRatio is one, this simplifies to checking if there would still be
  // sufficient connecting stream capacity to serve all pending streams if the most recent client
  // were removed from the picture.
  //
  // If preconnect ratio is set, it also factors in the anticipated load based on both queued
  // streams and active streams, and makes sure the connecting capacity would still be sufficient to
  // serve that even with the most recent client removed.
  return (pending_streams_.size() + num_active_streams_) * perUpstreamPreconnectRatio() <=
<<<<<<< HEAD
         (connecting_stream_capacity_ - client.currentUnusedCapacity() + num_active_streams_);
=======
         (connecting_stream_capacity_ - connecting_clients_.front()->currentUnusedCapacity() +
          num_active_streams_);
>>>>>>> 1e20ccd8
}

void ConnPoolImplBase::onPendingStreamCancel(PendingStream& stream,
                                             Envoy::ConnectionPool::CancelPolicy policy) {
  ENVOY_LOG(debug, "cancelling pending stream");
  if (!pending_streams_to_purge_.empty()) {
    // If pending_streams_to_purge_ is not empty, it means that we are called from
    // with-in a onPoolFailure callback invoked in purgePendingStreams (i.e. purgePendingStreams
    // is down in the call stack). Remove this stream from the list as it is cancelled,
    // and there is no need to call its onPoolFailure callback.
    stream.removeFromList(pending_streams_to_purge_);
  } else {
    state_.decrPendingStreams(1);
    stream.removeFromList(pending_streams_);
  }
  if (policy == Envoy::ConnectionPool::CancelPolicy::CloseExcess) {
    if (!connecting_clients_.empty() &&
        connectingConnectionIsExcess(*connecting_clients_.front())) {
      auto& client = *connecting_clients_.front();
      transitionActiveClientState(client, ActiveClient::State::DRAINING);
      client.close();
    } else if (!early_data_clients_.empty()) {
      ActiveClient* idle_client{nullptr};
      for (ActiveClientPtr& client : early_data_clients_) {
        if (client->numActiveStreams() == 0) {
          if (connectingConnectionIsExcess(*client)) {
            idle_client = client.get();
          }
          break;
        }
      }
      if (idle_client != nullptr) {
        transitionActiveClientState(*idle_client, ActiveClient::State::DRAINING);
        idle_client->close();
      }
    }
  }

  host_->cluster().stats().upstream_rq_cancelled_.inc();
  checkForIdleAndCloseIdleConnsIfDraining();
}

void ConnPoolImplBase::decrConnectingAndConnectedStreamCapacity(uint32_t delta,
                                                                ActiveClient& client) {
  state_.decrConnectingAndConnectedStreamCapacity(delta);
  if (!client.hasHandshakeCompleted()) {
    // If still doing handshake, it is contributing to the local connecting stream capacity. Update
    // the capacity as well.
    ASSERT(connecting_stream_capacity_ >= delta);
    connecting_stream_capacity_ -= delta;
  }
}

void ConnPoolImplBase::incrConnectingAndConnectedStreamCapacity(uint32_t delta,
                                                                ActiveClient& client) {
  state_.incrConnectingAndConnectedStreamCapacity(delta);
  if (!client.hasHandshakeCompleted()) {
    connecting_stream_capacity_ += delta;
  }
}

<<<<<<< HEAD
void ConnPoolImplBase::onUpstreamReadyForEarlyData(ActiveClient& client) {
  ASSERT(!client.hasHandshakeCompleted() && client.readyForStream());
  // Check pending streams backward for safe request.
  auto it = pending_streams_.end();
  if (it == pending_streams_.begin()) {
    return;
  }
  --it;
  while (client.currentUnusedCapacity() > 0) {
    PendingStream& stream = **it;
    bool stop_iteration{false};
    if (it != pending_streams_.begin()) {
      --it;
    } else {
      stop_iteration = true;
    }

    if (stream.can_send_early_data_) {
      ENVOY_CONN_LOG(debug, "creating stream for early data.", client);
      attachStreamToClient(client, stream.context());
      state_.decrPendingStreams(1);
      stream.removeFromList(pending_streams_);
    }
    if (stop_iteration) {
      return;
    }
  }
}

=======
>>>>>>> 1e20ccd8
namespace {
// Translate zero to UINT64_MAX so that the zero/unlimited case doesn't
// have to be handled specially.
uint32_t translateZeroToUnlimited(uint32_t limit) {
  return (limit != 0) ? limit : std::numeric_limits<uint32_t>::max();
}
} // namespace

ActiveClient::ActiveClient(ConnPoolImplBase& parent, uint32_t lifetime_stream_limit,
                           uint32_t concurrent_stream_limit)
    : parent_(parent), remaining_streams_(translateZeroToUnlimited(lifetime_stream_limit)),
      configured_stream_limit_(translateZeroToUnlimited(concurrent_stream_limit)),
      concurrent_stream_limit_(translateZeroToUnlimited(concurrent_stream_limit)),
      connect_timer_(parent_.dispatcher().createTimer([this]() { onConnectTimeout(); })) {
  conn_connect_ms_ = std::make_unique<Stats::HistogramCompletableTimespanImpl>(
      parent_.host()->cluster().stats().upstream_cx_connect_ms_, parent_.dispatcher().timeSource());
  conn_length_ = std::make_unique<Stats::HistogramCompletableTimespanImpl>(
      parent_.host()->cluster().stats().upstream_cx_length_ms_, parent_.dispatcher().timeSource());
  connect_timer_->enableTimer(parent_.host()->cluster().connectTimeout());
  parent_.host()->stats().cx_total_.inc();
  parent_.host()->stats().cx_active_.inc();
  parent_.host()->cluster().stats().upstream_cx_total_.inc();
  parent_.host()->cluster().stats().upstream_cx_active_.inc();
  parent_.host()->cluster().resourceManager(parent_.priority()).connections().inc();
}

ActiveClient::~ActiveClient() { releaseResourcesBase(); }

void ActiveClient::releaseResourcesBase() {
  if (!resources_released_) {
    resources_released_ = true;

    conn_length_->complete();

    parent_.host()->cluster().stats().upstream_cx_active_.dec();
    parent_.host()->stats().cx_active_.dec();
    parent_.host()->cluster().resourceManager(parent_.priority()).connections().dec();
  }
}

void ActiveClient::onConnectTimeout() {
  ENVOY_CONN_LOG(debug, "connect timeout", *this);
  parent_.host()->cluster().stats().upstream_cx_connect_timeout_.inc();
  timed_out_ = true;
  close();
}

void ActiveClient::onConnectionDurationTimeout() {
  if (!hasHandshakeCompleted()) {
    // The connection duration timer should only have started after we were connected.
    ENVOY_BUG(false, "max connection duration reached while connecting");
    return;
  }

  if (state_ == ActiveClient::State::CLOSED) {
    // The connection duration timer should have been disabled and reset in onConnectionEvent
    // for closing connections.
    ENVOY_BUG(false, "max connection duration reached while closed");
    return;
  }

  // There's nothing to do if the client is draining.
  if (state_ == ActiveClient::State::DRAINING) {
    return;
  }

  ENVOY_CONN_LOG(debug, "max connection duration reached, DRAINING", *this);
  parent_.host()->cluster().stats().upstream_cx_max_duration_reached_.inc();
  parent_.transitionActiveClientState(*this, Envoy::ConnectionPool::ActiveClient::State::DRAINING);

  // Close out the draining client if we no longer have active streams.
  // We have to do this here because there won't be an onStreamClosed (because there are
  // no active streams) to do it for us later.
  if (numActiveStreams() == 0) {
    close();
  }
}

void ActiveClient::drain() {
  if (currentUnusedCapacity() <= 0) {
    return;
  }
  parent_.decrConnectingAndConnectedStreamCapacity(currentUnusedCapacity(), *this);

  remaining_streams_ = 0;
}

} // namespace ConnectionPool
} // namespace Envoy<|MERGE_RESOLUTION|>--- conflicted
+++ resolved
@@ -467,7 +467,6 @@
 
 void ConnPoolImplBase::onConnectionEvent(ActiveClient& client, absl::string_view failure_reason,
                                          Network::ConnectionEvent event) {
-<<<<<<< HEAD
   switch (event) {
   case Network::ConnectionEvent::RemoteClose:
   case Network::ConnectionEvent::LocalClose: {
@@ -476,17 +475,8 @@
     if (client.connect_timer_) {
       client.connect_timer_->disableTimer();
       client.connect_timer_.reset();
-    }
-=======
-  if (client.connect_timer_) {
-    ASSERT(!client.has_handshake_completed_);
-    client.connect_timer_->disableTimer();
-    client.connect_timer_.reset();
-  }
-  if (event == Network::ConnectionEvent::RemoteClose ||
-      event == Network::ConnectionEvent::LocalClose) {
-    decrConnectingAndConnectedStreamCapacity(client.currentUnusedCapacity(), client);
->>>>>>> 1e20ccd8
+      ASSERT(!client.has_handshake_completed_);
+    }
     // Make sure that onStreamClosed won't double count.
     client.remaining_streams_ = 0;
     // The client died.
@@ -499,10 +489,6 @@
     }
 
     if (!client.hasHandshakeCompleted()) {
-<<<<<<< HEAD
-      ASSERT(!client.has_handshake_completed_);
-=======
->>>>>>> 1e20ccd8
       client.has_handshake_completed_ = true;
       host_->cluster().stats().upstream_cx_connect_fail_.inc();
       host_->stats().cx_connect_fail_.inc();
@@ -567,7 +553,6 @@
     if (!pending_streams_.empty()) {
       tryCreateNewConnections();
     }
-<<<<<<< HEAD
     break;
   }
   case Network::ConnectionEvent::Connected: {
@@ -576,11 +561,6 @@
     client.connect_timer_->disableTimer();
     client.connect_timer_.reset();
     ASSERT(!client.has_handshake_completed_);
-=======
-  } else if (event == Network::ConnectionEvent::Connected) {
-    ASSERT(connecting_stream_capacity_ >= client.currentUnusedCapacity());
-    connecting_stream_capacity_ -= client.currentUnusedCapacity();
->>>>>>> 1e20ccd8
     client.has_handshake_completed_ = true;
     client.conn_connect_ms_->complete();
     client.conn_connect_ms_.reset();
@@ -651,14 +631,9 @@
   }
 }
 
-<<<<<<< HEAD
 bool ConnPoolImplBase::connectingConnectionIsExcess(const ActiveClient& client) const {
   ASSERT(!client.hasHandshakeCompleted());
   ASSERT(connecting_stream_capacity_ >= client.currentUnusedCapacity());
-=======
-bool ConnPoolImplBase::connectingConnectionIsExcess() const {
-  ASSERT(connecting_stream_capacity_ >= connecting_clients_.front()->currentUnusedCapacity());
->>>>>>> 1e20ccd8
   // If perUpstreamPreconnectRatio is one, this simplifies to checking if there would still be
   // sufficient connecting stream capacity to serve all pending streams if the most recent client
   // were removed from the picture.
@@ -667,12 +642,7 @@
   // streams and active streams, and makes sure the connecting capacity would still be sufficient to
   // serve that even with the most recent client removed.
   return (pending_streams_.size() + num_active_streams_) * perUpstreamPreconnectRatio() <=
-<<<<<<< HEAD
          (connecting_stream_capacity_ - client.currentUnusedCapacity() + num_active_streams_);
-=======
-         (connecting_stream_capacity_ - connecting_clients_.front()->currentUnusedCapacity() +
-          num_active_streams_);
->>>>>>> 1e20ccd8
 }
 
 void ConnPoolImplBase::onPendingStreamCancel(PendingStream& stream,
@@ -734,7 +704,6 @@
   }
 }
 
-<<<<<<< HEAD
 void ConnPoolImplBase::onUpstreamReadyForEarlyData(ActiveClient& client) {
   ASSERT(!client.hasHandshakeCompleted() && client.readyForStream());
   // Check pending streams backward for safe request.
@@ -764,8 +733,6 @@
   }
 }
 
-=======
->>>>>>> 1e20ccd8
 namespace {
 // Translate zero to UINT64_MAX so that the zero/unlimited case doesn't
 // have to be handled specially.
