#pragma once

#include <array>
#include <cstdint>
#include <list>
#include <memory>
#include <string>

#include "envoy/http/codec.h"
#include "envoy/network/connection.h"
#include "envoy/stats/scope.h"

#include "common/buffer/watermark_buffer.h"
#include "common/common/assert.h"
#include "common/common/to_lower_table.h"
#include "common/http/codec_helper.h"
#include "common/http/codes.h"
#include "common/http/header_map_impl.h"
#include "common/http/http1/header_formatter.h"
#include "common/http/http1/parser.h"
#include "common/http/http1/parser_factory.h"

namespace Envoy {
namespace Http {
namespace Http1 {

/**
 * All stats for the HTTP/1 codec. @see stats_macros.h
 */
#define ALL_HTTP1_CODEC_STATS(COUNTER) COUNTER(metadata_not_supported_error)

/**
 * Wrapper struct for the HTTP/1 codec stats. @see stats_macros.h
 */
struct CodecStats {
  ALL_HTTP1_CODEC_STATS(GENERATE_COUNTER_STRUCT)
};

class ConnectionImpl;

/**
 * Base class for HTTP/1.1 request and response encoders.
 */
class StreamEncoderImpl : public StreamEncoder,
                          public Stream,
                          Logger::Loggable<Logger::Id::http>,
                          public StreamCallbackHelper {
public:
  // Http::StreamEncoder
  void encode100ContinueHeaders(const HeaderMap& headers) override;
  void encodeHeaders(const HeaderMap& headers, bool end_stream) override;
  void encodeData(Buffer::Instance& data, bool end_stream) override;
  void encodeTrailers(const HeaderMap& trailers) override;
  void encodeMetadata(const MetadataMapVector&) override;
  Stream& getStream() override { return *this; }

  // Http::Stream
  void addCallbacks(StreamCallbacks& callbacks) override { addCallbacks_(callbacks); }
  void removeCallbacks(StreamCallbacks& callbacks) override { removeCallbacks_(callbacks); }
  void resetStream(StreamResetReason reason) override;
  void readDisable(bool disable) override;
  uint32_t bufferLimit() override;

  void isResponseToHeadRequest(bool value) { is_response_to_head_request_ = value; }

protected:
  StreamEncoderImpl(ConnectionImpl& connection, HeaderKeyFormatter* header_key_formatter);

  static const std::string CRLF;
  static const std::string LAST_CHUNK;

  ConnectionImpl& connection_;
  void setIsContentLengthAllowed(bool value) { is_content_length_allowed_ = value; }

private:
  /**
   * Called to encode an individual header.
   * @param key supplies the header to encode.
   * @param key_size supplies the byte size of the key.
   * @param value supplies the value to encode.
   * @param value_size supplies the byte size of the value.
   */
  void encodeHeader(const char* key, uint32_t key_size, const char* value, uint32_t value_size);

  /**
   * Called to encode an individual header.
   * @param key supplies the header to encode as a string_view.
   * @param value supplies the value to encode as a string_view.
   */
  void encodeHeader(absl::string_view key, absl::string_view value);

  /**
   * Called to finalize a stream encode.
   */
  void endEncode();

  void encodeFormattedHeader(absl::string_view key, absl::string_view value);

  const HeaderKeyFormatter* const header_key_formatter_;
  bool chunk_encoding_ : 1;
  bool processing_100_continue_ : 1;
  bool is_response_to_head_request_ : 1;
  bool is_content_length_allowed_ : 1;
};

/**
 * HTTP/1.1 response encoder.
 */
class ResponseStreamEncoderImpl : public StreamEncoderImpl {
public:
  ResponseStreamEncoderImpl(ConnectionImpl& connection, HeaderKeyFormatter* header_key_formatter)
      : StreamEncoderImpl(connection, header_key_formatter) {}

  bool startedResponse() { return started_response_; }

  // Http::StreamEncoder
  void encodeHeaders(const HeaderMap& headers, bool end_stream) override;

private:
  bool started_response_{};
};

/**
 * HTTP/1.1 request encoder.
 */
class RequestStreamEncoderImpl : public StreamEncoderImpl {
public:
  RequestStreamEncoderImpl(ConnectionImpl& connection, HeaderKeyFormatter* header_key_formatter)
      : StreamEncoderImpl(connection, header_key_formatter) {}
  bool headRequest() { return head_request_; }

  // Http::StreamEncoder
  void encodeHeaders(const HeaderMap& headers, bool end_stream) override;

private:
  bool head_request_{};
};

/**
 * Base class for HTTP/1.1 client and server connections.
 */
class ConnectionImpl : public virtual Connection, protected Logger::Loggable<Logger::Id::http> {
public:
  /**
   * @return Network::Connection& the backing network connection.
   */
  Network::Connection& connection() { return connection_; }

  /**
   * Called when the active encoder has completed encoding the outbound half of the stream.
   */
  virtual void onEncodeComplete() PURE;

  /**
   * Called when headers are encoded.
   */
  virtual void onEncodeHeaders(const HeaderMap& headers) PURE;

  /**
   * Called when resetStream() has been called on an active stream. In HTTP/1.1 the only
   * valid operation after this point is for the connection to get blown away, but we will not
   * fire any more callbacks in case some stack has to unwind.
   */
  void onResetStreamBase(StreamResetReason reason);

  /**
   * Flush all pending output from encoding.
   */
  void flushOutput();

  void addCharToBuffer(char c);
  void addIntToBuffer(uint64_t i);
  Buffer::WatermarkBuffer& buffer() { return output_buffer_; }
  uint64_t bufferRemainingSize();
  void copyToBuffer(const char* data, uint64_t length);
  void reserveBuffer(uint64_t size);

  // Http::Connection
  void dispatch(Buffer::Instance& data) override;
  void goAway() override {} // Called during connection manager drain flow
  Protocol protocol() override { return protocol_; }
  void shutdownNotice() override {} // Called during connection manager drain flow
  bool wantsToWrite() override { return false; }
  void onUnderlyingConnectionAboveWriteBufferHighWatermark() override { onAboveHighWatermark(); }
  void onUnderlyingConnectionBelowWriteBufferLowWatermark() override { onBelowLowWatermark(); }

  void readDisable(bool disable) { connection_.readDisable(disable); }
  uint32_t bufferLimit() { return connection_.bufferLimit(); }
  virtual bool supports_http_10() { return false; }

  bool maybeDirectDispatch(Buffer::Instance& data);

  CodecStats& stats() { return stats_; }

  // ParserCallbacks?
  int onHeaderFieldBase(const char* data, size_t length);
  int onHeaderValueBase(const char* data, size_t length);

    /**
   * Called when headers are complete. A base routine happens first then a virtual dispatch is
   * invoked.
   * @return 0 if no error, 1 if there should be no body.
   */
  void onHeadersCompleteBase();

  /**
   * Called when a request/response is beginning. A base routine happens first then a virtual
   * dispatch is invoked.
   */
  void onMessageBeginBase();

  /**
   * Called when the request/response is complete.
   */
  int onMessageCompleteBase();

protected:
  enum class HeaderParsingState { Field, Value, Done };

  ConnectionImpl(Network::Connection& connection, Stats::Scope& stats, MessageType type,
                 uint32_t max_headers_kb, const uint32_t max_headers_count,
                 HeaderKeyFormatterPtr&& header_key_formatter);

  bool resetStreamCalled() { return reset_stream_called_; }

  Network::Connection& connection_;
  CodecStats stats_;
  std::unique_ptr<Parser> parser_;
  HeaderMapPtr deferred_end_stream_headers_;
  Http::Code error_code_{Http::Code::BadRequest};
<<<<<<< HEAD
  bool handling_upgrade_{};
  bool seen_content_length_{false};
  const HeaderKeyFormatterPtr header_key_formatter_;
  HeaderMapImplPtr current_header_map_;
  HeaderParsingState header_parsing_state_{HeaderParsingState::Field};

=======
  const HeaderKeyFormatterPtr header_key_formatter_;
  bool handling_upgrade_ : 1;
  bool reset_stream_called_ : 1;
  const bool strict_header_validation_ : 1;
  const bool connection_header_sanitization_ : 1;
>>>>>>> 7cbe9fd7

private:

  /**
   * Called in order to complete an in progress header decode.
   */
  void completeLastHeader();

  /**
   * Dispatch a memory span.
   * @param slice supplies the start address.
   * @len supplies the length of the span.
   */
  size_t dispatchSlice(const char* slice, size_t len);

  // virtual int onHeadersComplete(HeaderMapImplPtr&& headers) PURE;

  /**
   * @see onResetStreamBase().
   */
  virtual void onResetStream(StreamResetReason reason) PURE;

  /**
   * Send a protocol error response to remote.
   */
  virtual void sendProtocolError() PURE;

  /**
   * Called when output_buffer_ or the underlying connection go from below a low watermark to over
   * a high watermark.
   */
  virtual void onAboveHighWatermark() PURE;

  /**
   * Called when output_buffer_ or the underlying connection  go from above a high watermark to
   * below a low watermark.
   */
  virtual void onBelowLowWatermark() PURE;

  /**
   * Allows a hook for the parent class to call a child method.
   */
  virtual void processBody(const Buffer::RawSlice&) PURE;

  static const ToLowerTable& toLowerTable();

  HeaderString current_header_field_;
  HeaderString current_header_value_;
  Buffer::WatermarkBuffer output_buffer_;
  Buffer::RawSlice reserved_iovec_;
  char* reserved_current_{};
  Protocol protocol_{Protocol::Http11};
  const uint32_t max_headers_kb_;
  const uint32_t max_headers_count_;
};

/**
 * Implementation of Http::ServerConnection for HTTP/1.1.
 */
class ServerConnectionImpl : public ServerConnection, public ConnectionImpl, public ParserCallbacks {
public:
  ServerConnectionImpl(Network::Connection& connection, Stats::Scope& stats,
                       ServerConnectionCallbacks& callbacks, Http1Settings settings,
                       uint32_t max_request_headers_kb, const uint32_t max_request_headers_count);

  bool supports_http_10() override { return codec_settings_.accept_http_10_; }

  // ParserCallbacks
  int onMessageBegin() override;
  int onUrl(const char* data, size_t length) override;
  int onStatus() override { return 0; }
  int onHeaderField(const char* data, size_t length) override;
  int onHeaderValue(const char* data, size_t length) override;
  int onHeadersComplete() override;
  int onBody(const char* data, size_t length) override;
  int onMessageComplete() override;
  int onChunkHeader() override { return 0; }
  int onChunkComplete() override { return 0; }

private:
  /**
   * An active HTTP/1.1 request.
   */
  struct ActiveRequest {
    ActiveRequest(ConnectionImpl& connection, HeaderKeyFormatter* header_key_formatter)
        : response_encoder_(connection, header_key_formatter) {}

    HeaderString request_url_;
    StreamDecoder* request_decoder_{};
    ResponseStreamEncoderImpl response_encoder_;
    bool remote_complete_{};
  };

  /**
   * Manipulate the request's first line, parsing the url and converting to a relative path if
   * necessary. Compute Host / :authority headers based on 7230#5.7 and 7230#6
   *
   * @param is_connect true if the request has the CONNECT method
   * @param headers the request's headers
   * @throws CodecProtocolException on an invalid url in the request line
   */
  void handlePath(HeaderMapImpl& headers, unsigned int method);

  // ConnectionImpl
  void onEncodeComplete() override;
  void onEncodeHeaders(const HeaderMap&) override {}
  void onResetStream(StreamResetReason reason) override;
  void sendProtocolError() override;
  void onAboveHighWatermark() override;
  void onBelowLowWatermark() override;
  void processBody(const Buffer::RawSlice& slice) override;

  ServerConnectionCallbacks& callbacks_;
  std::unique_ptr<ActiveRequest> active_request_;
  Http1Settings codec_settings_;
};

/**
 * Implementation of Http::ClientConnection for HTTP/1.1.
 */
class ClientConnectionImpl : public ClientConnection, public ConnectionImpl, public ParserCallbacks {
public:
  ClientConnectionImpl(Network::Connection& connection, Stats::Scope& stats,
                       ConnectionCallbacks& callbacks, const Http1Settings& settings,
                       const uint32_t max_response_headers_count);

  // Http::ClientConnection
  StreamEncoder& newStream(StreamDecoder& response_decoder) override;

  // ParserCallbacks
  int onMessageBegin() override;
  int onUrl(const char*, size_t) override { return 0; }
  int onStatus() override { return 0; }
  int onHeaderField(const char* data, size_t length) override;
  int onHeaderValue(const char* data, size_t length) override;
  int onHeadersComplete() override;
  int onBody(const char* data, size_t length) override;
  int onMessageComplete() override;
  int onChunkHeader() override { return 0; }
  int onChunkComplete() override { return 0; }

private:
  struct PendingResponse {
    PendingResponse(StreamDecoder* decoder) : decoder_(decoder) {}

    StreamDecoder* decoder_;
    bool head_request_{};
  };

  bool cannotHaveBody();

  // ConnectionImpl
  void onEncodeComplete() override {}
  void onEncodeHeaders(const HeaderMap& headers) override;
  void onResetStream(StreamResetReason reason) override;
  void sendProtocolError() override {}
  void onAboveHighWatermark() override;
  void onBelowLowWatermark() override;
  void processBody(const Buffer::RawSlice& slice) override;

  std::unique_ptr<RequestStreamEncoderImpl> request_encoder_;
  std::list<PendingResponse> pending_responses_;
  // Set true between receiving 100-Continue headers and receiving the spurious onMessageComplete.
  bool ignore_message_complete_for_100_continue_{};

  // The default limit of 80 KiB is the vanilla llhttp behaviour.
  static constexpr uint32_t MAX_RESPONSE_HEADERS_KB = 80;
};

} // namespace Http1
} // namespace Http
} // namespace Envoy<|MERGE_RESOLUTION|>--- conflicted
+++ resolved
@@ -228,20 +228,14 @@
   std::unique_ptr<Parser> parser_;
   HeaderMapPtr deferred_end_stream_headers_;
   Http::Code error_code_{Http::Code::BadRequest};
-<<<<<<< HEAD
-  bool handling_upgrade_{};
-  bool seen_content_length_{false};
   const HeaderKeyFormatterPtr header_key_formatter_;
   HeaderMapImplPtr current_header_map_;
   HeaderParsingState header_parsing_state_{HeaderParsingState::Field};
-
-=======
-  const HeaderKeyFormatterPtr header_key_formatter_;
   bool handling_upgrade_ : 1;
   bool reset_stream_called_ : 1;
+  bool seen_content_length_ : 1;
   const bool strict_header_validation_ : 1;
   const bool connection_header_sanitization_ : 1;
->>>>>>> 7cbe9fd7
 
 private:
 
