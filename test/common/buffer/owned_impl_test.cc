--- conflicted
+++ resolved
@@ -1460,7 +1460,6 @@
   EXPECT_EQ(1, buffer.frontSlice().len_);
 }
 
-<<<<<<< HEAD
 TEST_F(OwnedImplTest, DrainAtEnd) {
   size_t release_callback_called_ = 0;
   std::string s1{"abcxyz"};
@@ -1699,7 +1698,7 @@
 
 //   EXPECT_EQ(0, buffer.length());
 // }
-=======
+
 TEST(BufferMemoryAccountTest, ManagesAccountBalance) {
   auto account = std::make_shared<BufferMemoryAccountImpl>();
   Buffer::OwnedImpl buffer(account);
@@ -1970,7 +1969,6 @@
   reservation.commit(2000);
   EXPECT_EQ(buffer_account->balance(), 4096);
 }
->>>>>>> cc981690
 
 } // namespace
 } // namespace Buffer
