--- conflicted
+++ resolved
@@ -73,11 +73,7 @@
     uint32_t old_packets_dropped = packets_dropped_;
     MonotonicTime receive_time = time_source_.monotonicTime();
     Api::IoCallUint64Result result =
-<<<<<<< HEAD
-        Utility::readFromSocket(socket_, *this, &packets_dropped_, receive_time);
-=======
         Utility::readFromSocket(socket_, *this, receive_time, &packets_dropped_);
->>>>>>> e279cc87
 
     if (!result.ok()) {
       // No more to read or encountered a system error.
