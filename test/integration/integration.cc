--- conflicted
+++ resolved
@@ -231,15 +231,9 @@
     Network::Address::IpVersion version, const std::string& config)
     : api_(Api::createApiForTest(stats_store_)),
       mock_buffer_factory_(new NiceMock<MockBufferFactory>),
-<<<<<<< HEAD
-      dispatcher_(
-          new Event::DispatcherImpl(Buffer::WatermarkFactoryPtr{mock_buffer_factory_}, *api_)),
+      dispatcher_(api_->allocateDispatcher(Buffer::WatermarkFactoryPtr{mock_buffer_factory_})),
       version_(version), upstream_address_fn_(upstream_address_fn),
       config_helper_(version, *api_, config),
-=======
-      dispatcher_(api_->allocateDispatcher(Buffer::WatermarkFactoryPtr{mock_buffer_factory_})),
-      version_(version), config_helper_(version, *api_, config),
->>>>>>> 5b57f0fe
       default_log_level_(TestEnvironment::getOptions().logLevel()) {
   // This is a hack, but there are situations where we disconnect fake upstream connections and
   // then we expect the server connection pool to get the disconnect before the next test starts.
