#include "common/config/subscription_factory_impl.h"

<<<<<<< HEAD
#include "envoy/config/core/v3/config_source.pb.h"

=======
>>>>>>> 23b8270c
#include "common/config/filesystem_subscription_impl.h"
#include "common/config/grpc_mux_impl.h"
#include "common/config/grpc_subscription_impl.h"
#include "common/config/http_subscription_impl.h"
#include "common/config/type_to_endpoint.h"
#include "common/config/udpa_resource.h"
#include "common/config/utility.h"
#include "common/http/utility.h"
#include "common/protobuf/protobuf.h"

namespace Envoy {
namespace Config {

SubscriptionFactoryImpl::SubscriptionFactoryImpl(
    const LocalInfo::LocalInfo& local_info, Event::Dispatcher& dispatcher,
    Upstream::ClusterManager& cm, ProtobufMessage::ValidationVisitor& validation_visitor,
    Api::Api& api, Runtime::Loader& runtime)
    : local_info_(local_info), dispatcher_(dispatcher), cm_(cm),
      validation_visitor_(validation_visitor), api_(api), runtime_(runtime) {}

SubscriptionPtr SubscriptionFactoryImpl::subscriptionFromConfigSource(
    const envoy::config::core::v3::ConfigSource& config, absl::string_view type_url,
    Stats::Scope& scope, SubscriptionCallbacks& callbacks,
    OpaqueResourceDecoder& resource_decoder) {
  Config::Utility::checkLocalInfo(type_url, local_info_);
  std::unique_ptr<Subscription> result;
  SubscriptionStats stats = Utility::generateStats(scope);
  auto& runtime_snapshot = runtime_.snapshot();

  const auto transport_api_version = config.api_config_source().transport_api_version();
  if (transport_api_version == envoy::config::core::v3::ApiVersion::V2 &&
      runtime_snapshot.runtimeFeatureEnabled(
          "envoy.reloadable_features.enable_deprecated_v2_api_warning")) {
    runtime_.countDeprecatedFeatureUse();
    ENVOY_LOG(warn,
              "xDS of version v2 has been deprecated and will be removed in subsequent versions");
  }

  switch (config.config_source_specifier_case()) {
  case envoy::config::core::v3::ConfigSource::ConfigSourceSpecifierCase::kPath: {
    Utility::checkFilesystemSubscriptionBackingPath(config.path(), api_);
<<<<<<< HEAD
    return std::make_unique<Config::FilesystemSubscriptionImpl>(
        dispatcher_, config.path(), callbacks, resource_decoder, stats, validation_visitor_, api_);
=======
    return std::make_unique<FilesystemSubscriptionImpl>(dispatcher_, config.path(), callbacks,
                                                        stats, validation_visitor_, api_);
>>>>>>> 23b8270c
  }
  case envoy::config::core::v3::ConfigSource::ConfigSourceSpecifierCase::kApiConfigSource: {
    const envoy::config::core::v3::ApiConfigSource& api_config_source = config.api_config_source();
    Utility::checkApiConfigSourceSubscriptionBackingCluster(cm_.primaryClusters(),
                                                            api_config_source);

    switch (api_config_source.api_type()) {
    case envoy::config::core::v3::ApiConfigSource::hidden_envoy_deprecated_UNSUPPORTED_REST_LEGACY:
      throw EnvoyException(
          "REST_LEGACY no longer a supported ApiConfigSource. "
          "Please specify an explicit supported api_type in the following config:\n" +
          config.DebugString());
<<<<<<< HEAD
    case envoy::config::core::v3::ApiConfigSource::REST:
      return std::make_unique<HttpSubscriptionImpl>(
          local_info_, cm_, api_config_source.cluster_names()[0], dispatcher_,
          api_.randomGenerator(), Utility::apiConfigSourceRefreshDelay(api_config_source),
          Utility::apiConfigSourceRequestTimeout(api_config_source),
          restMethod(type_url, api_config_source.transport_api_version()), type_url,
          api_config_source.transport_api_version(), callbacks, resource_decoder, stats,
          Utility::configSourceInitialFetchTimeout(config), validation_visitor_);
    case envoy::config::core::v3::ApiConfigSource::GRPC:
      return std::make_unique<GrpcSubscriptionImpl>(
          std::make_shared<Config::GrpcMuxImpl>(
              local_info_,
              Utility::factoryForGrpcApiConfigSource(cm_.grpcAsyncClientManager(),
                                                     api_config_source, scope, true)
                  ->create(),
              dispatcher_, sotwGrpcMethod(type_url, api_config_source.transport_api_version()),
              api_config_source.transport_api_version(), api_.randomGenerator(), scope,
              Utility::parseRateLimitSettings(api_config_source),
              api_config_source.set_node_on_first_message_only()),
          callbacks, resource_decoder, stats, type_url, dispatcher_,
          Utility::configSourceInitialFetchTimeout(config),
          /*is_aggregated*/ false);
    case envoy::config::core::v3::ApiConfigSource::DELTA_GRPC: {
      return std::make_unique<GrpcSubscriptionImpl>(
          std::make_shared<Config::NewGrpcMuxImpl>(
              Config::Utility::factoryForGrpcApiConfigSource(cm_.grpcAsyncClientManager(),
                                                             api_config_source, scope, true)
                  ->create(),
              dispatcher_, deltaGrpcMethod(type_url, api_config_source.transport_api_version()),
              api_config_source.transport_api_version(), api_.randomGenerator(), scope,
              Utility::parseRateLimitSettings(api_config_source), local_info_),
          callbacks, resource_decoder, stats, type_url, dispatcher_,
          Utility::configSourceInitialFetchTimeout(config), false);
    }
=======
    case envoy::api::v2::core::ApiConfigSource::REST:
      return std::make_unique<HttpSubscriptionImpl>(
          local_info_, cm_, api_config_source.cluster_names()[0], dispatcher_, random_,
          Utility::apiConfigSourceRefreshDelay(api_config_source),
          Utility::apiConfigSourceRequestTimeout(api_config_source), restMethod(type_url),
          callbacks, stats, Utility::configSourceInitialFetchTimeout(config), validation_visitor_);
    case envoy::api::v2::core::ApiConfigSource::GRPC:
      return std::make_unique<GrpcSubscriptionImpl>(
          std::make_shared<GrpcMuxSotw>(Utility::factoryForGrpcApiConfigSource(
                                            cm_.grpcAsyncClientManager(), api_config_source, scope)
                                            ->create(),
                                        dispatcher_, sotwGrpcMethod(type_url), random_, scope,
                                        Utility::parseRateLimitSettings(api_config_source),
                                        local_info_,
                                        api_config_source.set_node_on_first_message_only()),
          type_url, callbacks, stats, Utility::configSourceInitialFetchTimeout(config),
          /*is_aggregated=*/false);
    case envoy::api::v2::core::ApiConfigSource::DELTA_GRPC:
      return std::make_unique<GrpcSubscriptionImpl>(
          std::make_shared<GrpcMuxDelta>(Utility::factoryForGrpcApiConfigSource(
                                             cm_.grpcAsyncClientManager(), api_config_source, scope)
                                             ->create(),
                                         dispatcher_, deltaGrpcMethod(type_url), random_, scope,
                                         Utility::parseRateLimitSettings(api_config_source),
                                         local_info_,
                                         api_config_source.set_node_on_first_message_only()),
          type_url, callbacks, stats, Utility::configSourceInitialFetchTimeout(config),
          /*is_aggregated=*/false);
>>>>>>> 23b8270c
    default:
      NOT_REACHED_GCOVR_EXCL_LINE;
    }
  }
<<<<<<< HEAD
  case envoy::config::core::v3::ConfigSource::ConfigSourceSpecifierCase::kAds: {
    return std::make_unique<GrpcSubscriptionImpl>(
        cm_.adsMux(), callbacks, resource_decoder, stats, type_url, dispatcher_,
        Utility::configSourceInitialFetchTimeout(config), true);
  }
  default:
    throw EnvoyException(
        "Missing config source specifier in envoy::config::core::v3::ConfigSource");
  }
  NOT_REACHED_GCOVR_EXCL_LINE;
}

SubscriptionPtr SubscriptionFactoryImpl::collectionSubscriptionFromUrl(
    const udpa::core::v1::ResourceLocator& collection_locator,
    const envoy::config::core::v3::ConfigSource& /*config*/, absl::string_view /*type_url*/,
    Stats::Scope& scope, SubscriptionCallbacks& callbacks,
    OpaqueResourceDecoder& resource_decoder) {
  std::unique_ptr<Subscription> result;
  SubscriptionStats stats = Utility::generateStats(scope);

  switch (collection_locator.scheme()) {
  case udpa::core::v1::ResourceLocator::FILE: {
    const std::string path =
        Http::Utility::localPathFromFilePath(absl::StrJoin(collection_locator.id(), "/"));
    Utility::checkFilesystemSubscriptionBackingPath(path, api_);
    return std::make_unique<Config::FilesystemCollectionSubscriptionImpl>(
        dispatcher_, path, callbacks, resource_decoder, stats, validation_visitor_, api_);
=======
  case envoy::api::v2::core::ConfigSource::kAds: {
    return std::make_unique<GrpcSubscriptionImpl>(cm_.adsMux(), type_url, callbacks, stats,
                                                  Utility::configSourceInitialFetchTimeout(config),
                                                  /*is_aggregated=*/true);
>>>>>>> 23b8270c
  }
  default:
    throw EnvoyException(fmt::format("Unsupported collection resource locator: {}",
                                     UdpaResourceIdentifier::encodeUrl(collection_locator)));
  }
  NOT_REACHED_GCOVR_EXCL_LINE;
}

} // namespace Config
} // namespace Envoy<|MERGE_RESOLUTION|>--- conflicted
+++ resolved
@@ -1,10 +1,7 @@
 #include "common/config/subscription_factory_impl.h"
 
-<<<<<<< HEAD
 #include "envoy/config/core/v3/config_source.pb.h"
 
-=======
->>>>>>> 23b8270c
 #include "common/config/filesystem_subscription_impl.h"
 #include "common/config/grpc_mux_impl.h"
 #include "common/config/grpc_subscription_impl.h"
@@ -46,13 +43,8 @@
   switch (config.config_source_specifier_case()) {
   case envoy::config::core::v3::ConfigSource::ConfigSourceSpecifierCase::kPath: {
     Utility::checkFilesystemSubscriptionBackingPath(config.path(), api_);
-<<<<<<< HEAD
     return std::make_unique<Config::FilesystemSubscriptionImpl>(
         dispatcher_, config.path(), callbacks, resource_decoder, stats, validation_visitor_, api_);
-=======
-    return std::make_unique<FilesystemSubscriptionImpl>(dispatcher_, config.path(), callbacks,
-                                                        stats, validation_visitor_, api_);
->>>>>>> 23b8270c
   }
   case envoy::config::core::v3::ConfigSource::ConfigSourceSpecifierCase::kApiConfigSource: {
     const envoy::config::core::v3::ApiConfigSource& api_config_source = config.api_config_source();
@@ -65,7 +57,6 @@
           "REST_LEGACY no longer a supported ApiConfigSource. "
           "Please specify an explicit supported api_type in the following config:\n" +
           config.DebugString());
-<<<<<<< HEAD
     case envoy::config::core::v3::ApiConfigSource::REST:
       return std::make_unique<HttpSubscriptionImpl>(
           local_info_, cm_, api_config_source.cluster_names()[0], dispatcher_,
@@ -76,69 +67,42 @@
           Utility::configSourceInitialFetchTimeout(config), validation_visitor_);
     case envoy::config::core::v3::ApiConfigSource::GRPC:
       return std::make_unique<GrpcSubscriptionImpl>(
-          std::make_shared<Config::GrpcMuxImpl>(
-              local_info_,
+          std::make_shared<GrpcMuxSotw>(
               Utility::factoryForGrpcApiConfigSource(cm_.grpcAsyncClientManager(),
                                                      api_config_source, scope, true)
                   ->create(),
               dispatcher_, sotwGrpcMethod(type_url, api_config_source.transport_api_version()),
               api_config_source.transport_api_version(), api_.randomGenerator(), scope,
               Utility::parseRateLimitSettings(api_config_source),
+	      local_info_,
               api_config_source.set_node_on_first_message_only()),
-          callbacks, resource_decoder, stats, type_url, dispatcher_,
-          Utility::configSourceInitialFetchTimeout(config),
+          type_url, callbacks, resource_decoder, stats,
+	  dispatcher_.timeSource(),
+	  Utility::configSourceInitialFetchTimeout(config),
           /*is_aggregated*/ false);
     case envoy::config::core::v3::ApiConfigSource::DELTA_GRPC: {
       return std::make_unique<GrpcSubscriptionImpl>(
-          std::make_shared<Config::NewGrpcMuxImpl>(
+          std::make_shared<GrpcMuxDelta>(
               Config::Utility::factoryForGrpcApiConfigSource(cm_.grpcAsyncClientManager(),
                                                              api_config_source, scope, true)
                   ->create(),
               dispatcher_, deltaGrpcMethod(type_url, api_config_source.transport_api_version()),
               api_config_source.transport_api_version(), api_.randomGenerator(), scope,
-              Utility::parseRateLimitSettings(api_config_source), local_info_),
-          callbacks, resource_decoder, stats, type_url, dispatcher_,
+              Utility::parseRateLimitSettings(api_config_source), local_info_, 
+	      api_config_source.set_node_on_first_message_only()),
+          type_url, callbacks, resource_decoder, stats,
+	  dispatcher_.timeSource(),
           Utility::configSourceInitialFetchTimeout(config), false);
     }
-=======
-    case envoy::api::v2::core::ApiConfigSource::REST:
-      return std::make_unique<HttpSubscriptionImpl>(
-          local_info_, cm_, api_config_source.cluster_names()[0], dispatcher_, random_,
-          Utility::apiConfigSourceRefreshDelay(api_config_source),
-          Utility::apiConfigSourceRequestTimeout(api_config_source), restMethod(type_url),
-          callbacks, stats, Utility::configSourceInitialFetchTimeout(config), validation_visitor_);
-    case envoy::api::v2::core::ApiConfigSource::GRPC:
-      return std::make_unique<GrpcSubscriptionImpl>(
-          std::make_shared<GrpcMuxSotw>(Utility::factoryForGrpcApiConfigSource(
-                                            cm_.grpcAsyncClientManager(), api_config_source, scope)
-                                            ->create(),
-                                        dispatcher_, sotwGrpcMethod(type_url), random_, scope,
-                                        Utility::parseRateLimitSettings(api_config_source),
-                                        local_info_,
-                                        api_config_source.set_node_on_first_message_only()),
-          type_url, callbacks, stats, Utility::configSourceInitialFetchTimeout(config),
-          /*is_aggregated=*/false);
-    case envoy::api::v2::core::ApiConfigSource::DELTA_GRPC:
-      return std::make_unique<GrpcSubscriptionImpl>(
-          std::make_shared<GrpcMuxDelta>(Utility::factoryForGrpcApiConfigSource(
-                                             cm_.grpcAsyncClientManager(), api_config_source, scope)
-                                             ->create(),
-                                         dispatcher_, deltaGrpcMethod(type_url), random_, scope,
-                                         Utility::parseRateLimitSettings(api_config_source),
-                                         local_info_,
-                                         api_config_source.set_node_on_first_message_only()),
-          type_url, callbacks, stats, Utility::configSourceInitialFetchTimeout(config),
-          /*is_aggregated=*/false);
->>>>>>> 23b8270c
     default:
       NOT_REACHED_GCOVR_EXCL_LINE;
     }
   }
-<<<<<<< HEAD
   case envoy::config::core::v3::ConfigSource::ConfigSourceSpecifierCase::kAds: {
     return std::make_unique<GrpcSubscriptionImpl>(
-        cm_.adsMux(), callbacks, resource_decoder, stats, type_url, dispatcher_,
-        Utility::configSourceInitialFetchTimeout(config), true);
+        cm_.adsMux(), type_url, callbacks, resource_decoder, stats,
+	dispatcher_.timeSource(),
+	Utility::configSourceInitialFetchTimeout(config), true);
   }
   default:
     throw EnvoyException(
@@ -162,12 +126,6 @@
     Utility::checkFilesystemSubscriptionBackingPath(path, api_);
     return std::make_unique<Config::FilesystemCollectionSubscriptionImpl>(
         dispatcher_, path, callbacks, resource_decoder, stats, validation_visitor_, api_);
-=======
-  case envoy::api::v2::core::ConfigSource::kAds: {
-    return std::make_unique<GrpcSubscriptionImpl>(cm_.adsMux(), type_url, callbacks, stats,
-                                                  Utility::configSourceInitialFetchTimeout(config),
-                                                  /*is_aggregated=*/true);
->>>>>>> 23b8270c
   }
   default:
     throw EnvoyException(fmt::format("Unsupported collection resource locator: {}",
