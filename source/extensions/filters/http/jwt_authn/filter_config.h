--- conflicted
+++ resolved
@@ -87,12 +87,8 @@
   // Get per-thread cache object.
   ThreadLocalCache& getCache() const { return tls_->getTyped<ThreadLocalCache>(); }
 
-<<<<<<< HEAD
   Upstream::ClusterManager& cm() const { return cm_; }
-=======
-  Upstream::ClusterManager& cm() { return cm_; }
-  TimeSource& timeSource() { return time_source_; }
->>>>>>> 480ad1a0
+  TimeSource& timeSource() const { return time_source_; }
 
   // Get the token  extractor.
   const Extractor& getExtractor() const { return *extractor_; }
@@ -112,7 +108,7 @@
                           const absl::optional<std::string>& provider,
                           bool allow_failed) const override {
     return Authenticator::create(check_audience, provider, allow_failed, getCache().getJwksCache(),
-                                 cm(), Common::JwksFetcher::create);
+                                 cm(), Common::JwksFetcher::create, timeSource());
   }
 
 private:
@@ -131,12 +127,9 @@
   Upstream::ClusterManager& cm_;
   // The object to extract tokens.
   ExtractorConstPtr extractor_;
-<<<<<<< HEAD
   // The list of rule matchers.
   std::vector<MatcherConstSharedPtr> rule_matchers_;
-=======
   TimeSource& time_source_;
->>>>>>> 480ad1a0
 };
 typedef std::shared_ptr<FilterConfig> FilterConfigSharedPtr;
 
