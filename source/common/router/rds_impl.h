--- conflicted
+++ resolved
@@ -131,13 +131,9 @@
 
   RdsRouteConfigSubscription(
       const envoy::config::filter::network::http_connection_manager::v2::Rds& rds,
-<<<<<<< HEAD
-      const uint64_t manager_identifier, Server::Configuration::FactoryContext& factory_context,
-=======
       const uint64_t manager_identifier,
       Server::Configuration::ServerFactoryContext& factory_context,
       ProtobufMessage::ValidationVisitor& validator, Init::Manager& init_manager,
->>>>>>> 68ca6746
       const std::string& stat_prefix,
       RouteConfigProviderManagerImpl& route_config_provider_manager);
 
