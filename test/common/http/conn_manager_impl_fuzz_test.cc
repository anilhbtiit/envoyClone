// This fuzzer explores the behavior of HCM with replay of trace actions that describe the behavior
// of a mocked codec and decoder/encoder filters. It is only partially complete (~60% test coverage
// with supplied corpus), since HCM has a lot of behavior to model, requiring investment in building
// out modeling actions and a corpus, which is time consuming and may not have significant security
// of functional correctness payoff beyond existing tests. Places where we could increase fuzz
// coverage include:
// * Watermarks
// * WebSocket upgrades
// * Tracing and stats.
// * Encode filter actions (e.g. modeling stop/continue, only done for decoder today).
// * SSL
// * Idle/drain timeouts.
// * HTTP 1.0 special cases
// * Fuzz config settings
#include "common/common/empty_string.h"
#include "common/http/conn_manager_impl.h"
#include "common/http/context_impl.h"
#include "common/http/date_provider_impl.h"
#include "common/http/exception.h"
#include "common/network/address_impl.h"
#include "common/network/utility.h"

#include "test/common/http/conn_manager_impl_common.h"
#include "test/common/http/conn_manager_impl_fuzz.pb.h"
#include "test/fuzz/fuzz_runner.h"
#include "test/fuzz/utility.h"
#include "test/mocks/access_log/mocks.h"
#include "test/mocks/common.h"
#include "test/mocks/http/mocks.h"
#include "test/mocks/local_info/mocks.h"
#include "test/mocks/network/mocks.h"
#include "test/mocks/runtime/mocks.h"
#include "test/mocks/ssl/mocks.h"
#include "test/mocks/tracing/mocks.h"
#include "test/mocks/upstream/mocks.h"
#include "test/test_common/simulated_time_system.h"

#include "gmock/gmock.h"

using testing::InvokeWithoutArgs;
using testing::Return;

namespace Envoy {
namespace Http {

class FuzzConfig : public ConnectionManagerConfig {
public:
<<<<<<< HEAD
  struct RouteConfigProvider : public Router::RouteConfigProvider {
    RouteConfigProvider(TimeSource& time_source) : time_source_(time_source) {}

    // Router::RouteConfigProvider
    Router::ConfigConstSharedPtr config() override { return route_config_; }
    absl::optional<ConfigInfo> configInfo() const override { return {}; }
    SystemTime lastUpdated() const override { return time_source_.systemTime(); }
    void onConfigUpdate() override {}

    TimeSource& time_source_;
    std::shared_ptr<Router::MockConfig> route_config_{new NiceMock<Router::MockConfig>()};
  };

=======
>>>>>>> 6adaa22c
  FuzzConfig()
      : route_config_provider_(time_system_), scoped_route_config_provider_(time_system_),
        stats_{{ALL_HTTP_CONN_MAN_STATS(POOL_COUNTER(fake_stats_), POOL_GAUGE(fake_stats_),
                                        POOL_HISTOGRAM(fake_stats_))},
               "",
               fake_stats_},
        tracing_stats_{CONN_MAN_TRACING_STATS(POOL_COUNTER(fake_stats_))},
        listener_stats_{CONN_MAN_LISTENER_STATS(POOL_COUNTER(fake_stats_))} {
    access_logs_.emplace_back(std::make_shared<NiceMock<AccessLog::MockInstance>>());
  }

  void newStream() {
    codec_ = new NiceMock<MockServerConnection>();
    decoder_filter_ = new NiceMock<MockStreamDecoderFilter>();
    encoder_filter_ = new NiceMock<MockStreamEncoderFilter>();
    EXPECT_CALL(filter_factory_, createFilterChain(_))
        .WillOnce(Invoke([this](FilterChainFactoryCallbacks& callbacks) -> void {
          callbacks.addStreamDecoderFilter(StreamDecoderFilterSharedPtr{decoder_filter_});
          callbacks.addStreamEncoderFilter(StreamEncoderFilterSharedPtr{encoder_filter_});
        }));
    EXPECT_CALL(*decoder_filter_, setDecoderFilterCallbacks(_));
    EXPECT_CALL(*encoder_filter_, setEncoderFilterCallbacks(_));
  }

  // Http::ConnectionManagerConfig
  const std::list<AccessLog::InstanceSharedPtr>& accessLogs() override { return access_logs_; }
  ServerConnectionPtr createCodec(Network::Connection&, const Buffer::Instance&,
                                  ServerConnectionCallbacks&) override {
    return ServerConnectionPtr{codec_};
  }
  DateProvider& dateProvider() override { return date_provider_; }
  std::chrono::milliseconds drainTimeout() override { return std::chrono::milliseconds(100); }
  FilterChainFactory& filterFactory() override { return filter_factory_; }
  bool generateRequestId() override { return true; }
  uint32_t maxRequestHeadersKb() const override { return max_request_headers_kb_; }
  absl::optional<std::chrono::milliseconds> idleTimeout() const override { return idle_timeout_; }
  std::chrono::milliseconds streamIdleTimeout() const override { return stream_idle_timeout_; }
  std::chrono::milliseconds requestTimeout() const override { return request_timeout_; }
  std::chrono::milliseconds delayedCloseTimeout() const override { return delayed_close_timeout_; }
  Router::RouteConfigProvider* routeConfigProvider() override { return &route_config_provider_; }
  Config::ConfigProvider* scopedRouteConfigProvider() override {
    return &scoped_route_config_provider_;
  }
  const std::string& serverName() override { return server_name_; }
  ConnectionManagerStats& stats() override { return stats_; }
  ConnectionManagerTracingStats& tracingStats() override { return tracing_stats_; }
  bool useRemoteAddress() override { return use_remote_address_; }
  const Http::InternalAddressConfig& internalAddressConfig() const override {
    return internal_address_config_;
  }
  uint32_t xffNumTrustedHops() const override { return 0; }
  bool skipXffAppend() const override { return false; }
  const std::string& via() const override { return EMPTY_STRING; }
  Http::ForwardClientCertType forwardClientCert() override { return forward_client_cert_; }
  const std::vector<Http::ClientCertDetailsType>& setCurrentClientCertDetails() const override {
    return set_current_client_cert_details_;
  }
  const Network::Address::Instance& localAddress() override { return local_address_; }
  const absl::optional<std::string>& userAgent() override { return user_agent_; }
  const TracingConnectionManagerConfig* tracingConfig() override { return tracing_config_.get(); }
  ConnectionManagerListenerStats& listenerStats() override { return listener_stats_; }
  bool proxy100Continue() const override { return proxy_100_continue_; }
  const Http::Http1Settings& http1Settings() const override { return http1_settings_; }
  bool shouldNormalizePath() const override { return false; }

  const envoy::config::filter::network::http_connection_manager::v2::HttpConnectionManager config_;
  std::list<AccessLog::InstanceSharedPtr> access_logs_;
  MockServerConnection* codec_{};
  MockStreamDecoderFilter* decoder_filter_{};
  MockStreamEncoderFilter* encoder_filter_{};
  NiceMock<MockFilterChainFactory> filter_factory_;
  Event::SimulatedTimeSystem time_system_;
  SlowDateProviderImpl date_provider_{time_system_};
  ConnectionManagerImplHelper::RouteConfigProvider route_config_provider_;
  ConnectionManagerImplHelper::ScopedRouteConfigProvider scoped_route_config_provider_;
  std::string server_name_;
  Stats::IsolatedStoreImpl fake_stats_;
  ConnectionManagerStats stats_;
  ConnectionManagerTracingStats tracing_stats_;
  ConnectionManagerListenerStats listener_stats_;
  uint32_t max_request_headers_kb_{Http::DEFAULT_MAX_REQUEST_HEADERS_KB};
  absl::optional<std::chrono::milliseconds> idle_timeout_;
  std::chrono::milliseconds stream_idle_timeout_{};
  std::chrono::milliseconds request_timeout_{};
  std::chrono::milliseconds delayed_close_timeout_{};
  bool use_remote_address_{true};
  Http::ForwardClientCertType forward_client_cert_{Http::ForwardClientCertType::Sanitize};
  std::vector<Http::ClientCertDetailsType> set_current_client_cert_details_;
  Network::Address::Ipv4Instance local_address_{"127.0.0.1"};
  absl::optional<std::string> user_agent_;
  TracingConnectionManagerConfigPtr tracing_config_;
  bool proxy_100_continue_{true};
  Http::Http1Settings http1_settings_;
  Http::DefaultInternalAddressConfig internal_address_config_;
  bool normalize_path_{true};
};

// Internal representation of stream state. Encapsulates the stream state, mocks
// and encoders for both the request/response.
class FuzzStream {
public:
  // We track stream state here to prevent illegal operations, e.g. applying an
  // encodeData() to the codec after encodeTrailers(). This is necessary to
  // maintain the preconditions for operations on the codec at the API level. Of
  // course, it's the codecs must be robust to wire-level violations. We
  // explore these violations via MutateAction and SwapAction at the connection
  // buffer level.
  enum class StreamState { PendingHeaders, PendingDataOrTrailers, Closed };

  FuzzStream(ConnectionManagerImpl& conn_manager, FuzzConfig& config,
             const HeaderMap& request_headers, bool end_stream)
      : conn_manager_(conn_manager), config_(config) {
    config_.newStream();
    EXPECT_CALL(*config_.codec_, dispatch(_))
        .WillOnce(InvokeWithoutArgs([this, &request_headers, end_stream] {
          decoder_ = &conn_manager_.newStream(encoder_);
          auto headers = std::make_unique<TestHeaderMapImpl>(request_headers);
          if (headers->Method() == nullptr) {
            headers->setReferenceKey(Headers::get().Method, "GET");
          }
          decoder_->decodeHeaders(std::move(headers), end_stream);
        }));
    fakeOnData();
    decoder_filter_ = config.decoder_filter_;
    encoder_filter_ = config.encoder_filter_;
    request_state_ = end_stream ? StreamState::Closed : StreamState::PendingDataOrTrailers;
    response_state_ = StreamState::PendingHeaders;
  }

  void fakeOnData() {
    Buffer::OwnedImpl fake_input;
    conn_manager_.onData(fake_input, false);
  }

  Http::FilterHeadersStatus fromHeaderStatus(test::common::http::HeaderStatus status) {
    switch (status) {
    case test::common::http::HeaderStatus::HEADER_CONTINUE:
      return Http::FilterHeadersStatus::Continue;
    case test::common::http::HeaderStatus::HEADER_STOP_ITERATION:
      return Http::FilterHeadersStatus::StopIteration;
    default:
      return Http::FilterHeadersStatus::Continue;
    }
  }

  Http::FilterDataStatus fromDataStatus(test::common::http::DataStatus status) {
    switch (status) {
    case test::common::http::DataStatus::DATA_CONTINUE:
      return Http::FilterDataStatus::Continue;
    case test::common::http::DataStatus::DATA_STOP_ITERATION_AND_BUFFER:
      return Http::FilterDataStatus::StopIterationAndBuffer;
    case test::common::http::DataStatus::DATA_STOP_ITERATION_AND_WATERMARK:
      return Http::FilterDataStatus::StopIterationAndWatermark;
    case test::common::http::DataStatus::DATA_STOP_ITERATION_NO_BUFFER:
      return Http::FilterDataStatus::StopIterationNoBuffer;
    default:
      return Http::FilterDataStatus::Continue;
    }
  }

  Http::FilterTrailersStatus fromTrailerStatus(test::common::http::TrailerStatus status) {
    switch (status) {
    case test::common::http::TrailerStatus::TRAILER_CONTINUE:
      return Http::FilterTrailersStatus::Continue;
    case test::common::http::TrailerStatus::TRAILER_STOP_ITERATION:
      return Http::FilterTrailersStatus::StopIteration;
    default:
      return Http::FilterTrailersStatus::Continue;
    }
  }

  void decoderFilterCallbackAction(
      const test::common::http::DecoderFilterCallbackAction& decoder_filter_callback_action) {
    switch (decoder_filter_callback_action.decoder_filter_callback_action_selector_case()) {
    case test::common::http::DecoderFilterCallbackAction::kAddDecodedData: {
      if (request_state_ == StreamState::PendingDataOrTrailers) {
        Buffer::OwnedImpl buf(std::string(
            decoder_filter_callback_action.add_decoded_data().size() % (1024 * 1024), 'a'));
        decoder_filter_->callbacks_->addDecodedData(
            buf, decoder_filter_callback_action.add_decoded_data().streaming());
      }
      break;
    }
    default:
      // Maybe nothing is set?
      break;
    }
  }

  void requestAction(StreamState& state, const test::common::http::RequestAction& request_action) {
    switch (request_action.request_action_selector_case()) {
    case test::common::http::RequestAction::kData: {
      if (state == StreamState::PendingDataOrTrailers) {
        const auto& data_action = request_action.data();
        ON_CALL(*decoder_filter_, decodeData(_, _))
            .WillByDefault(InvokeWithoutArgs([this, &data_action]() -> Http::FilterDataStatus {
              if (data_action.has_decoder_filter_callback_action()) {
                decoderFilterCallbackAction(data_action.decoder_filter_callback_action());
              }
              return fromDataStatus(data_action.status());
            }));
        EXPECT_CALL(*config_.codec_, dispatch(_)).WillOnce(InvokeWithoutArgs([this, &data_action] {
          Buffer::OwnedImpl buf(std::string(data_action.size() % (1024 * 1024), 'a'));
          decoder_->decodeData(buf, data_action.end_stream());
        }));
        fakeOnData();
        state = data_action.end_stream() ? StreamState::Closed : StreamState::PendingDataOrTrailers;
      }
      break;
    }
    case test::common::http::RequestAction::kTrailers: {
      if (state == StreamState::PendingDataOrTrailers) {
        const auto& trailers_action = request_action.trailers();
        ON_CALL(*decoder_filter_, decodeTrailers(_))
            .WillByDefault(
                InvokeWithoutArgs([this, &trailers_action]() -> Http::FilterTrailersStatus {
                  if (trailers_action.has_decoder_filter_callback_action()) {
                    decoderFilterCallbackAction(trailers_action.decoder_filter_callback_action());
                  }
                  return fromTrailerStatus(trailers_action.status());
                }));
        EXPECT_CALL(*config_.codec_, dispatch(_))
            .WillOnce(InvokeWithoutArgs([this, &trailers_action] {
              decoder_->decodeTrailers(std::make_unique<TestHeaderMapImpl>(
                  Fuzz::fromHeaders(trailers_action.headers())));
            }));
        fakeOnData();
        state = StreamState::Closed;
      }
      break;
    }
    case test::common::http::RequestAction::kContinueDecoding: {
      decoder_filter_->callbacks_->continueDecoding();
      break;
    }
    case test::common::http::RequestAction::kThrowDecoderException: {
      if (state == StreamState::PendingDataOrTrailers) {
        EXPECT_CALL(*config_.codec_, dispatch(_)).WillOnce(InvokeWithoutArgs([] {
          throw CodecProtocolException("blah");
        }));
        fakeOnData();
        state = StreamState::Closed;
      }
      break;
    }
    default:
      // Maybe nothing is set or not a request action?
      break;
    }
  }

  void responseAction(StreamState& state,
                      const test::common::http::ResponseAction& response_action) {
    const bool end_stream = response_action.end_stream();
    switch (response_action.response_action_selector_case()) {
    case test::common::http::ResponseAction::kContinueHeaders: {
      if (state == StreamState::PendingHeaders) {
        auto headers = std::make_unique<TestHeaderMapImpl>(
            Fuzz::fromHeaders(response_action.continue_headers()));
        headers->setReferenceKey(Headers::get().Status, "100");
        decoder_filter_->callbacks_->encode100ContinueHeaders(std::move(headers));
      }
      break;
    }
    case test::common::http::ResponseAction::kHeaders: {
      if (state == StreamState::PendingHeaders) {
        auto headers =
            std::make_unique<TestHeaderMapImpl>(Fuzz::fromHeaders(response_action.headers()));
        // The client codec will ensure we always have a valid :status.
        // Similarly, local replies should always contain this.
        try {
          Utility::getResponseStatus(*headers);
        } catch (const CodecClientException&) {
          headers->setReferenceKey(Headers::get().Status, "200");
        }
        decoder_filter_->callbacks_->encodeHeaders(std::move(headers), end_stream);
        state = end_stream ? StreamState::Closed : StreamState::PendingDataOrTrailers;
      }
      break;
    }
    case test::common::http::ResponseAction::kData: {
      if (state == StreamState::PendingDataOrTrailers) {
        Buffer::OwnedImpl buf(std::string(response_action.data() % (1024 * 1024), 'a'));
        decoder_filter_->callbacks_->encodeData(buf, end_stream);
        state = end_stream ? StreamState::Closed : StreamState::PendingDataOrTrailers;
      }
      break;
    }
    case test::common::http::ResponseAction::kTrailers: {
      if (state == StreamState::PendingDataOrTrailers) {
        decoder_filter_->callbacks_->encodeTrailers(
            std::make_unique<TestHeaderMapImpl>(Fuzz::fromHeaders(response_action.trailers())));
        state = StreamState::Closed;
      }
      break;
    }
    default:
      // Maybe nothing is set?
      break;
    }
  }

  void streamAction(const test::common::http::StreamAction& stream_action) {
    switch (stream_action.stream_action_selector_case()) {
    case test::common::http::StreamAction::kRequest: {
      requestAction(request_state_, stream_action.request());
      break;
    }
    case test::common::http::StreamAction::kResponse: {
      responseAction(response_state_, stream_action.response());
      break;
    }
    default:
      // Maybe nothing is set?
      break;
    }
  }

  ConnectionManagerImpl& conn_manager_;
  FuzzConfig& config_;
  StreamDecoder* decoder_{};
  NiceMock<MockStreamEncoder> encoder_;
  MockStreamDecoderFilter* decoder_filter_{};
  MockStreamEncoderFilter* encoder_filter_{};
  StreamState request_state_;
  StreamState response_state_;
};

typedef std::unique_ptr<FuzzStream> FuzzStreamPtr;

DEFINE_PROTO_FUZZER(const test::common::http::ConnManagerImplTestCase& input) {
  FuzzConfig config;
  NiceMock<Network::MockDrainDecision> drain_close;
  NiceMock<Runtime::MockRandomGenerator> random;
  Stats::FakeSymbolTableImpl symbol_table;
  Http::ContextImpl http_context(symbol_table);
  NiceMock<Runtime::MockLoader> runtime;
  NiceMock<LocalInfo::MockLocalInfo> local_info;
  NiceMock<Upstream::MockClusterManager> cluster_manager;
  NiceMock<Network::MockReadFilterCallbacks> filter_callbacks;
  std::unique_ptr<Ssl::MockConnectionInfo> ssl_connection;
  bool connection_alive = true;

  ON_CALL(filter_callbacks.connection_, ssl()).WillByDefault(Return(ssl_connection.get()));
  ON_CALL(Const(filter_callbacks.connection_), ssl()).WillByDefault(Return(ssl_connection.get()));
  ON_CALL(filter_callbacks.connection_, close(_))
      .WillByDefault(InvokeWithoutArgs([&connection_alive] { connection_alive = false; }));
  filter_callbacks.connection_.local_address_ =
      std::make_shared<Network::Address::Ipv4Instance>("127.0.0.1");
  filter_callbacks.connection_.remote_address_ =
      std::make_shared<Network::Address::Ipv4Instance>("0.0.0.0");

  ConnectionManagerImpl conn_manager(config, drain_close, random, http_context, runtime, local_info,
                                     cluster_manager, nullptr, config.time_system_);
  conn_manager.initializeReadFilterCallbacks(filter_callbacks);

  std::vector<FuzzStreamPtr> streams;

  for (const auto& action : input.actions()) {
    ENVOY_LOG_MISC(trace, "action {} with {} streams", action.DebugString(), streams.size());
    if (!connection_alive) {
      ENVOY_LOG_MISC(trace, "skipping due to dead connection");
      break;
    }

    switch (action.action_selector_case()) {
    case test::common::http::Action::kNewStream: {
      streams.emplace_back(new FuzzStream(conn_manager, config,
                                          Fuzz::fromHeaders(action.new_stream().request_headers()),
                                          action.new_stream().end_stream()));
      break;
    }
    case test::common::http::Action::kStreamAction: {
      const auto& stream_action = action.stream_action();
      if (streams.empty()) {
        break;
      }
      (*std::next(streams.begin(), stream_action.stream_id() % streams.size()))
          ->streamAction(stream_action);
      break;
    }
    default:
      // Maybe nothing is set?
      break;
    }
  }

  filter_callbacks.connection_.dispatcher_.clearDeferredDeleteList();
}

} // namespace Http
} // namespace Envoy<|MERGE_RESOLUTION|>--- conflicted
+++ resolved
@@ -45,22 +45,6 @@
 
 class FuzzConfig : public ConnectionManagerConfig {
 public:
-<<<<<<< HEAD
-  struct RouteConfigProvider : public Router::RouteConfigProvider {
-    RouteConfigProvider(TimeSource& time_source) : time_source_(time_source) {}
-
-    // Router::RouteConfigProvider
-    Router::ConfigConstSharedPtr config() override { return route_config_; }
-    absl::optional<ConfigInfo> configInfo() const override { return {}; }
-    SystemTime lastUpdated() const override { return time_source_.systemTime(); }
-    void onConfigUpdate() override {}
-
-    TimeSource& time_source_;
-    std::shared_ptr<Router::MockConfig> route_config_{new NiceMock<Router::MockConfig>()};
-  };
-
-=======
->>>>>>> 6adaa22c
   FuzzConfig()
       : route_config_provider_(time_system_), scoped_route_config_provider_(time_system_),
         stats_{{ALL_HTTP_CONN_MAN_STATS(POOL_COUNTER(fake_stats_), POOL_GAUGE(fake_stats_),
