--- conflicted
+++ resolved
@@ -31,16 +31,7 @@
   std::vector<Tag> tags() const override;
   StatName tagExtractedStatName() const override;
 
-<<<<<<< HEAD
-=======
 protected:
-  /**
-   * Flags used by all stats types to figure out whether they have been used.
-   */
-  struct Flags {
-    static const uint8_t Used = 0x1;
-  };
-
   void clear();
 
 private:
@@ -57,7 +48,6 @@
   bool used() const override { return false; }
   StatName statName() const override { return stat_name_storage_.statName(); }
 
->>>>>>> 304ec569
 private:
   StatNameManagedStorage stat_name_storage_;
 };
