--- conflicted
+++ resolved
@@ -13,11 +13,7 @@
 public:
   DangerousDeprecatedTestTime();
 
-<<<<<<< HEAD
-  // TODO(jmarantz) rename this method and all call-sites to timeSystem().
-=======
   // TODO(#4160) rename this method and all call-sites to timeSystem().
->>>>>>> c060eb9b
   Event::TimeSystem& timeSource() { return time_system_; }
 
 private:
