#include "source/extensions/filters/http/rate_limit_quota/filter.h"

#include <memory>

#include "source/extensions/filters/http/rate_limit_quota/matcher.h"

namespace Envoy {
namespace Extensions {
namespace HttpFilters {
namespace RateLimitQuota {

Http::FilterHeadersStatus RateLimitQuotaFilter::decodeHeaders(Http::RequestHeaderMap& headers,
                                                              bool end_stream) {
  ENVOY_LOG(trace, "decodeHeaders: end_stream = {}", end_stream);
  // First, perform the request matching.
  absl::StatusOr<Matcher::ActionPtr> match_result = requestMatching(headers);
  if (!match_result.ok()) {
    // When the request is not matched by any matchers, it is ALLOWED by default (i.e., fail-open)
    // and its quota usage will not be reported to RLQS server.
    // TODO(tyxia) Add stats here and other places throughout the filter. e.g. request
    // allowed/denied, matching succeed/fail and so on.
    ENVOY_LOG(debug,
              "The request is not matched by any matchers: ", match_result.status().message());
    return Envoy::Http::FilterHeadersStatus::Continue;
  }

  // Second, generate the bucket id for this request based on match action when the request matching
  // succeeds.
  const RateLimitOnMatchAction& match_action =
      match_result.value()->getTyped<RateLimitOnMatchAction>();
  auto ret = match_action.generateBucketId(*data_ptr_, factory_context_, visitor_);
  if (!ret.ok()) {
    // When it failed to generate the bucket id for this specific request, the request is ALLOWED by
    // default (i.e., fail-open).
    ENVOY_LOG(debug, "Unable to generate the bucket id: {}", ret.status().message());
    return Envoy::Http::FilterHeadersStatus::Continue;
  }

  BucketId bucket_id_proto = ret.value();
  const size_t bucket_id = MessageUtil::hash(bucket_id_proto);
  ENVOY_LOG(trace, "Generated the associated hashed bucket id: {} for bucket id proto:\n {}",
            bucket_id, bucket_id_proto.DebugString());
  if (quota_buckets_.find(bucket_id) == quota_buckets_.end()) {
    // For first matched request, create a new bucket in the cache and sent the report to RLQS
    // server immediately.
    createNewBucket(bucket_id_proto, match_action, bucket_id);
    return sendImmediateReport(bucket_id, match_action);
  } else {
    // Found the cached bucket entry.
    return processCachedBucket(bucket_id);
  }
}

void RateLimitQuotaFilter::createMatcher() {
  RateLimitOnMatchActionContext context;
  Matcher::MatchTreeFactory<Http::HttpMatchingData, RateLimitOnMatchActionContext> factory(
      context, factory_context_.serverFactoryContext(), visitor_);
  if (config_->has_bucket_matchers()) {
    matcher_ = factory.create(config_->bucket_matchers())();
  }
}

// TODO(tyxia) Currently request matching is only performed on the request header.
absl::StatusOr<Matcher::ActionPtr>
RateLimitQuotaFilter::requestMatching(const Http::RequestHeaderMap& headers) {
  // Initialize the data pointer on first use and reuse it for subsequent requests.
  // This avoids creating the data object for every request, which is expensive.
  if (data_ptr_ == nullptr) {
    if (callbacks_ != nullptr) {
      data_ptr_ = std::make_unique<Http::Matching::HttpMatchingDataImpl>(callbacks_->streamInfo());
    } else {
      return absl::InternalError("Filter callback has not been initialized successfully yet.");
    }
  }

  if (matcher_ == nullptr) {
    return absl::InternalError("Matcher tree has not been initialized yet.");
  } else {
    // Populate the request header.
    if (!headers.empty()) {
      data_ptr_->onRequestHeaders(headers);
    }

    // Perform the matching.
    auto match_result = Matcher::evaluateMatch<Http::HttpMatchingData>(*matcher_, *data_ptr_);

    if (match_result.match_state_ == Matcher::MatchState::MatchComplete) {
      if (match_result.result_) {
        // Return the matched result for `on_match` case.
        return match_result.result_();
      } else {
        return absl::NotFoundError("Matching completed but no match result was found.");
      }
    } else {
      // The returned state from `evaluateMatch` function is `MatchState::UnableToMatch` here.
      return absl::InternalError("Unable to match due to the required data not being available.");
    }
  }
}

void RateLimitQuotaFilter::onQuotaResponse(RateLimitQuotaResponse&) {
  // RLQS filter is currently operating in non-blocking fashion. Thus, there is no need to continue
  // filter chain iteration.
  // Placeholder for other post processing if needed.
}

void RateLimitQuotaFilter::onDestroy() {
  // TODO(tyxia) TLS resource are not cleaned here.
}

void RateLimitQuotaFilter::createNewBucket(const BucketId& bucket_id,
                                           const RateLimitOnMatchAction& match_action, size_t id) {
  // Create new bucket and store it into quota cache.
  std::unique_ptr<Bucket> new_bucket = std::make_unique<Bucket>();

  // The first matched request doesn't have quota assignment from the RLQS server yet, so the
  // action is performed based on pre-configured strategy from no assignment behavior config.
  auto mutable_rate_limit_strategy =
      new_bucket->bucket_action.mutable_quota_assignment_action()->mutable_rate_limit_strategy();
  if (match_action.bucketSettings().has_no_assignment_behavior()) {
    *mutable_rate_limit_strategy =
        match_action.bucketSettings().no_assignment_behavior().fallback_rate_limit();
  } else {
    // When `no_assignment_behavior` is not configured, default blanket rule is set to ALLOW_ALL.
    // (i.e., fail-open).
    mutable_rate_limit_strategy->set_blanket_rule(envoy::type::v3::RateLimitStrategy::ALLOW_ALL);
  }

  // Set up the bucket id.
  new_bucket->bucket_id = bucket_id;
  // Set up the quota usage.
  QuotaUsage quota_usage;
  quota_usage.last_report = std::chrono::duration_cast<std::chrono::nanoseconds>(
      time_source_.monotonicTime().time_since_epoch());

  switch (mutable_rate_limit_strategy->blanket_rule()) {
    PANIC_ON_PROTO_ENUM_SENTINEL_VALUES;
  case envoy::type::v3::RateLimitStrategy::ALLOW_ALL:
    quota_usage.num_requests_allowed++;
    break;
  case envoy::type::v3::RateLimitStrategy::DENY_ALL:
    quota_usage.num_requests_denied++;
    break;
  }

  new_bucket->quota_usage = quota_usage;
  quota_buckets_[id] = std::move(new_bucket);
}

Http::FilterHeadersStatus
RateLimitQuotaFilter::sendImmediateReport(const size_t bucket_id,
                                          const RateLimitOnMatchAction& match_action) {
  const auto& bucket_settings = match_action.bucketSettings();

  // Create the gRPC client if it has not been created.
  if (client_.rate_limit_client == nullptr) {
    client_.rate_limit_client = createRateLimitClient(factory_context_, this, quota_buckets_,
                                                      config_->domain(), config_with_hash_key_);
  } else {
    // Callback has been reset to nullptr when filter was destroyed last time.
    // Reset it here when new filter has been created.
    client_.rate_limit_client->setCallback(this);
  }

  // It can not be nullptr based on current implementation.
  ASSERT(client_.rate_limit_client != nullptr);

  // Start the streaming on the first request.
  // It will be a no-op if the stream is already active.
  auto status = client_.rate_limit_client->startStream(callbacks_->streamInfo());
  if (!status.ok()) {
    ENVOY_LOG(error, "Failed to start the gRPC stream: ", status.message());
    // TODO(tyxia) Check `NoAssignmentBehavior` behavior instead of fail-open here.
    return Envoy::Http::FilterHeadersStatus::Continue;
  } else {
    ENVOY_LOG(debug, "The gRPC stream is established and active");
  }

  // Send the usage report to RLQS server immediately on the first time when the request is
  // matched.
  client_.rate_limit_client->sendUsageReport(bucket_id);

  ASSERT(client_.send_reports_timer != nullptr);
  // Set the reporting interval and enable the timer.
  const int64_t reporting_interval = PROTOBUF_GET_MS_REQUIRED(bucket_settings, reporting_interval);
  client_.report_interval_ms = std::chrono::milliseconds(reporting_interval);
  client_.send_reports_timer->enableTimer(client_.report_interval_ms);

  // The rate limit strategy for the first matched request should be already set based on no
  // assignment behavior in `createNewBucket` when the bucket is initially created.
  ASSERT(quota_buckets_.find(bucket_id) != quota_buckets_.end());
  if (quota_buckets_[bucket_id]
          ->bucket_action.quota_assignment_action()
          .rate_limit_strategy()
          .blanket_rule() == envoy::type::v3::RateLimitStrategy::ALLOW_ALL) {
    return Http::FilterHeadersStatus::Continue;
  } else {
    // For the request that is rejected due to DENY_ALL no_assignment_behavior, immediate report is
    // still sent to RLQS server above, and here the ocal reply with deny response is sent.
    sendDenyResponse();
    return Envoy::Http::FilterHeadersStatus::StopIteration;
  }
}

Http::FilterHeadersStatus RateLimitQuotaFilter::processCachedBucket(size_t bucket_id) {
  // First, get the quota assignment (if exists) from the cached bucket action.
  if (quota_buckets_[bucket_id]->bucket_action.has_quota_assignment_action()) {
    auto rate_limit_strategy =
        quota_buckets_[bucket_id]->bucket_action.quota_assignment_action().rate_limit_strategy();

    // TODO(tyxia) Currently, blanket rule and token bucket strategies are implemented.
    // Change to switch case when `RequestsPerTimeUnit` strategy is implemented.
    if (rate_limit_strategy.has_blanket_rule()) {
      if (rate_limit_strategy.blanket_rule() == envoy::type::v3::RateLimitStrategy::ALLOW_ALL) {
        quota_buckets_[bucket_id]->quota_usage.num_requests_allowed += 1;
      } else if (rate_limit_strategy.blanket_rule() ==
                 envoy::type::v3::RateLimitStrategy::DENY_ALL) {
        quota_buckets_[bucket_id]->quota_usage.num_requests_denied += 1;
        sendDenyResponse();
        return Envoy::Http::FilterHeadersStatus::StopIteration;
      }
    } else if (rate_limit_strategy.has_token_bucket()) {
      ASSERT(quota_buckets_[bucket_id]->token_bucket_limiter != nullptr);
      TokenBucket* limiter = quota_buckets_[bucket_id]->token_bucket_limiter.get();
      // Try to consume 1 token from the bucket.
      if (limiter->consume(1, /*allow_partial=*/false)) {
        // Request is allowed.
        quota_buckets_[bucket_id]->quota_usage.num_requests_allowed += 1;
        ENVOY_LOG(trace, "Request with hashed bucket_id {} is allowed by token bucket limiter.",
                  bucket_id);
      } else {
        // Request is throttled.
        quota_buckets_[bucket_id]->quota_usage.num_requests_denied += 1;
<<<<<<< HEAD
        sendDenyResponse();
=======
        ENVOY_LOG(trace, "Request with hashed bucket_id {} is throttled by token bucket limiter",
                  bucket_id);
        // TODO(tyxia) Build the customized response based on `DenyResponseSettings` if it is
        // configured.
        callbacks_->sendLocalReply(Envoy::Http::Code::TooManyRequests, "", nullptr, absl::nullopt,
                                   "");
        callbacks_->streamInfo().setResponseFlag(StreamInfo::CoreResponseFlag::RateLimited);
>>>>>>> 3e597f5a
        return Envoy::Http::FilterHeadersStatus::StopIteration;
      }
    }
  }
  return Envoy::Http::FilterHeadersStatus::Continue;
}

} // namespace RateLimitQuota
} // namespace HttpFilters
} // namespace Extensions
} // namespace Envoy<|MERGE_RESOLUTION|>--- conflicted
+++ resolved
@@ -231,17 +231,9 @@
       } else {
         // Request is throttled.
         quota_buckets_[bucket_id]->quota_usage.num_requests_denied += 1;
-<<<<<<< HEAD
-        sendDenyResponse();
-=======
         ENVOY_LOG(trace, "Request with hashed bucket_id {} is throttled by token bucket limiter",
                   bucket_id);
-        // TODO(tyxia) Build the customized response based on `DenyResponseSettings` if it is
-        // configured.
-        callbacks_->sendLocalReply(Envoy::Http::Code::TooManyRequests, "", nullptr, absl::nullopt,
-                                   "");
-        callbacks_->streamInfo().setResponseFlag(StreamInfo::CoreResponseFlag::RateLimited);
->>>>>>> 3e597f5a
+        sendDenyResponse();
         return Envoy::Http::FilterHeadersStatus::StopIteration;
       }
     }
