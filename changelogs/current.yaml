--- conflicted
+++ resolved
@@ -13,7 +13,6 @@
 # *Normally occurs at the end of the* :ref:`deprecation period <deprecated>`
 
 new_features:
-<<<<<<< HEAD
 - area: header_formatters
   change: |
     all access log formatters can be used as custom request/response headers. Custom header's syntax is parsed using access logger's parser and
@@ -122,7 +121,5 @@
 - area: tls
   change: |
     added support for SNI-based cert selection in tls downstream transport socket. Detailed documentation is available :ref:`cert selection<arch_overview_ssl_cert_select>`.
-=======
->>>>>>> ea34ad8c
 
 deprecated: