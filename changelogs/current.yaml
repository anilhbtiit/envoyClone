--- conflicted
+++ resolved
@@ -20,20 +20,16 @@
 - area: build
   change: |
     moved the strict_dns, original_dst, logical_dns, static, and eds clusters to extensions. If you use these clusters and override extensions_build_config.bzl you will now need to include it explicitly.
-<<<<<<< HEAD
 - area: stats http ext_authz 
   change: |
     Fixed ext_authz metric tag extraction so that :ref:`stat_prefix <envoy_v3_api_msg_extensions.filters.http.ext_authz.v3.ExtAuthz.stat_prefix>`
     is properly extracted. This changes the Prometheus name from
     envoy_http_ext_authz_prefixval_denied{} to envoy_http_ext_authz_denied{envoy_ext_authz_prefix="prefixval"}.
     envoy_cluster_X_ext_authz_Y_denied follows the same pattern.
-    
-=======
 - area: loadbalancing
   change: |
     When active HC is enabled per cluster, slow start calculation now starts after first passing HC. Cluster membership duration condition is dropped from slow start calculation.
     Endpoint can now re-enter slow start if active HC is configured per cluster, on each "unhealthy -> healthy" state transition.
->>>>>>> 85fcc67a
 
 minor_behavior_changes:
 # *Changes that may cause incompatibilities for some users, but should not for most*
