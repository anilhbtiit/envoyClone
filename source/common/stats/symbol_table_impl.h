--- conflicted
+++ resolved
@@ -71,19 +71,10 @@
 class SymbolTableImpl : public SymbolTable {
 public:
   /**
-<<<<<<< HEAD
-   * Intermediate representation for a stat-name. This helps store multiple names
-   * in a single packed allocation. First we encode each desired name, then sum
-   * their sizes for the single packed allocation. This is used to store
-   * MetricImpl's tags and tagExtractedName. Like StatName, we don't want to pay
-   * a vptr overhead per object, and the representation is shared between the
-   * SymbolTable implementations, so this is just a pre-declare.
-=======
    * Intermediate representation for a stat-name. This helps store multiple
    * names in a single packed allocation. First we encode each desired name,
    * then sum their sizes for the single packed allocation. This is used to
    * store MetricImpl's tags and tagExtractedName.
->>>>>>> fd273a65
    */
   class Encoding {
   public:
@@ -104,17 +95,6 @@
     void addSymbol(Symbol symbol);
 
     /**
-<<<<<<< HEAD
-     * Encodes an entire string into the vec, on behalf of FakeSymbolTableImpl.
-     * TODO(jmarantz): delete this method when FakeSymbolTableImpl is deleted.
-     *
-     * @param str The string to encode.
-     */
-    void addStringForFakeSymbolTable(absl::string_view str);
-
-    /**
-=======
->>>>>>> fd273a65
      * Decodes a uint8_t array into a SymbolVec.
      */
     static SymbolVec decodeSymbols(const SymbolTable::Storage array, uint64_t size);
@@ -123,21 +103,12 @@
      * Returns the number of bytes required to represent StatName as a uint8_t
      * array, including the encoded size.
      */
-<<<<<<< HEAD
-    uint64_t bytesRequired() const { return size() + StatNameSizeEncodingBytes; }
-
-    /**
-     * Returns the number of uint8_t entries we collected while adding symbols.
-     */
-    uint64_t size() const { return vec_.size(); }
-=======
     uint64_t bytesRequired() const { return dataBytesRequired() + StatNameSizeEncodingBytes; }
 
     /**
      * @return the number of uint8_t entries we collected while adding symbols.
      */
     uint64_t dataBytesRequired() const { return vec_.size(); }
->>>>>>> fd273a65
 
     /**
      * Moves the contents of the vector into an allocated array. The array
@@ -148,11 +119,6 @@
      */
     uint64_t moveToStorage(SymbolTable::Storage array);
 
-<<<<<<< HEAD
-    void swap(Encoding& src) { vec_.swap(src.vec_); }
-
-=======
->>>>>>> fd273a65
   private:
     std::vector<uint8_t> vec_;
   };
@@ -174,18 +140,11 @@
                           const std::function<void(absl::string_view)>& fn) const override;
 
   void encode(absl::string_view name, Encoding& encoding);
-  void populateList(absl::string_view* names, int32_t num_names, StatNameList& list) override;
 
 #ifndef ENVOY_CONFIG_COVERAGE
   void debugPrint() const override;
 #endif
 
-<<<<<<< HEAD
-  StoragePtr copyToBytes(absl::string_view name) override;
-
-  void callWithStringView(StatName stat_name,
-                          const std::function<void(absl::string_view)>& fn) const override;
-=======
   /**
    * Saves the specified length into the byte array, returning the next byte.
    * There is no guarantee that bytes will be aligned, so we can't cast to a
@@ -201,7 +160,6 @@
     *bytes++ = length >> 8;
     return bytes;
   }
->>>>>>> fd273a65
 
 private:
   friend class StatName;
