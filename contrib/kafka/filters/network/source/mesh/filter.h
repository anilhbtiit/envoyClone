--- conflicted
+++ resolved
@@ -80,15 +80,8 @@
 
 private:
   // Helper method invoked when connection gets dropped.
-<<<<<<< HEAD
-  // Request references are stored in 2 places: this filter (request's origin) and in
-  // UpstreamKafkaClient instances (to match pure-Kafka confirmations to the requests). Because
-  // filter can be destroyed before confirmations from Kafka are received, we are just going to mark
-  // related requests as abandoned, so they do not attempt to reference this filter anymore.
-=======
   // Because filter can be destroyed before confirmations from Kafka are received, we are just going
   // to mark related requests as abandoned, so they do not attempt to reference this filter anymore.
->>>>>>> 74d5ef8b
   // Impl note: this is similar to what Redis filter does.
   void abandonAllInFlightRequests();
 
