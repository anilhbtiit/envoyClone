--- conflicted
+++ resolved
@@ -108,11 +108,13 @@
       return Http::Code::NotFound;
     }
   }
-  return handlerStats(server_.stats(), used_only, json, regex, response_headers, response);
+  return handlerStats(server_.stats(), used_only, json, regex, histogram_buckets_mode,
+                      response_headers, response);
 }
 
 Http::Code StatsHandler::handlerStats(Stats::Store& stats, bool used_only, bool json,
                                       const absl::optional<std::regex>& regex,
+                                      Utility::HistogramBucketsMode histogram_buckets_mode,
                                       Http::ResponseHeaderMap& response_headers,
                                       Buffer::Instance& response) {
   std::map<std::string, uint64_t> all_stats;
@@ -143,27 +145,15 @@
 
   if (!json) {
     // Display plain stats if format query param is not there.
-    statsAsText(all_stats, text_readouts, histograms, used_only, histogram_buckets_mode, regex,
+    statsAsText(all_stats, text_readouts, histograms, used_only, regex, histogram_buckets_mode,
                 response);
     return Http::Code::OK;
   }
 
-<<<<<<< HEAD
-  if (format_value.value() == "json") {
-    response_headers.setReferenceContentType(Http::Headers::get().ContentTypeValues.Json);
-    response.add(statsAsJson(all_stats, text_readouts, histograms, used_only,
-                             histogram_buckets_mode, regex));
-    return Http::Code::OK;
-  }
-
-  response.add("usage: /stats?format=json  or /stats?format=prometheus \n");
-  response.add("\n");
-  return Http::Code::NotFound;
-=======
   response_headers.setReferenceContentType(Http::Headers::get().ContentTypeValues.Json);
-  response.add(statsAsJson(all_stats, text_readouts, histograms, used_only, regex));
-  return Http::Code::OK;
->>>>>>> 8c2fcada
+  response.add(
+      statsAsJson(all_stats, text_readouts, histograms, used_only, regex, histogram_buckets_mode));
+  return Http::Code::OK;
 }
 
 Http::Code StatsHandler::handlerPrometheusStats(absl::string_view path_and_query,
@@ -211,8 +201,8 @@
 void StatsHandler::statsAsText(const std::map<std::string, uint64_t>& all_stats,
                                const std::map<std::string, std::string>& text_readouts,
                                const std::vector<Stats::ParentHistogramSharedPtr>& histograms,
-                               bool used_only, Utility::HistogramBucketsMode histogram_buckets_mode,
-                               const absl::optional<std::regex>& regex,
+                               bool used_only, const absl::optional<std::regex>& regex,
+                               Utility::HistogramBucketsMode histogram_buckets_mode,
                                Buffer::Instance& response) {
   // Display plain stats if format query param is not there.
   for (const auto& text_readout : text_readouts) {
@@ -255,9 +245,9 @@
 StatsHandler::statsAsJson(const std::map<std::string, uint64_t>& all_stats,
                           const std::map<std::string, std::string>& text_readouts,
                           const std::vector<Stats::ParentHistogramSharedPtr>& all_histograms,
-                          const bool used_only,
+                          const bool used_only, const absl::optional<std::regex>& regex,
                           Utility::HistogramBucketsMode histogram_buckets_mode,
-                          const absl::optional<std::regex>& regex, const bool pretty_print) {
+                          const bool pretty_print) {
 
   ProtobufWkt::Struct document;
   std::vector<ProtobufWkt::Value> stats_array;
