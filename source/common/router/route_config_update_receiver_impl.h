--- conflicted
+++ resolved
@@ -22,35 +22,21 @@
       : time_source_(time_source), last_config_hash_(0ull), last_vhds_config_hash_(0ul),
         validation_visitor_(validation_visitor), vhds_configuration_changed_(true) {}
 
-<<<<<<< HEAD
-  void initializeRdsVhosts(const envoy::api::v2::RouteConfiguration& route_configuration);
+  void initializeRdsVhosts(const envoy::config::route::v3alpha::RouteConfiguration& route_configuration);
   void collectResourceIdsInUpdate(
-      const Protobuf::RepeatedPtrField<envoy::api::v2::Resource>& added_resources);
-  bool removeVhosts(std::map<std::string, envoy::api::v2::route::VirtualHost>& vhosts,
-                    const Protobuf::RepeatedPtrField<std::string>& removed_vhost_names);
-  bool updateVhosts(std::map<std::string, envoy::api::v2::route::VirtualHost>& vhosts,
-                    const Protobuf::RepeatedPtrField<envoy::api::v2::Resource>& added_resources);
-  void
-  rebuildRouteConfig(const std::map<std::string, envoy::api::v2::route::VirtualHost>& rds_vhosts,
-                     const std::map<std::string, envoy::api::v2::route::VirtualHost>& vhds_vhosts,
-                     envoy::api::v2::RouteConfiguration& route_config);
-  bool aliasResolutionFailed(const envoy::api::v2::Resource& resource) const;
-  void onUpdateCommon(const envoy::api::v2::RouteConfiguration& rc,
-                      const std::string& version_info);
-=======
-  void
-  initializeVhosts(const envoy::config::route::v3alpha::RouteConfiguration& route_configuration);
-  void
+      const Protobuf::RepeatedPtrField<envoy::service::discovery::v3alpha::Resource>& added_resources);
   removeVhosts(std::unordered_map<std::string, envoy::config::route::v3alpha::VirtualHost>& vhosts,
-               const Protobuf::RepeatedPtrField<std::string>& removed_vhost_names);
+  const Protobuf::RepeatedPtrField<std::string>& removed_vhost_names);
   void
   updateVhosts(std::unordered_map<std::string, envoy::config::route::v3alpha::VirtualHost>& vhosts,
                const Protobuf::RepeatedPtrField<envoy::service::discovery::v3alpha::Resource>&
-                   added_resources);
+               added_resources);
   void rebuildRouteConfig(
       const std::unordered_map<std::string, envoy::config::route::v3alpha::VirtualHost>& vhosts,
       envoy::config::route::v3alpha::RouteConfiguration& route_config);
->>>>>>> a60f6853
+  bool aliasResolutionFailed(const envoy::service::discovery::v3alpha::Resource& resource) const;
+  void onUpdateCommon(const envoy::config::route::v3alpha::RouteConfiguration& rc,
+                      const std::string& version_info);
 
   // Router::RouteConfigUpdateReceiver
   bool onRdsUpdate(const envoy::config::route::v3alpha::RouteConfiguration& rc,
@@ -65,12 +51,8 @@
   absl::optional<RouteConfigProvider::ConfigInfo> configInfo() const override {
     return config_info_;
   }
-<<<<<<< HEAD
   bool vhdsConfigurationChanged() const override { return vhds_configuration_changed_; }
-  const envoy::api::v2::RouteConfiguration& routeConfiguration() override {
-=======
   const envoy::config::route::v3alpha::RouteConfiguration& routeConfiguration() override {
->>>>>>> a60f6853
     return route_config_proto_;
   }
   SystemTime lastUpdated() const override { return last_updated_; }
@@ -85,12 +67,8 @@
   uint64_t last_vhds_config_hash_;
   std::string last_config_version_;
   SystemTime last_updated_;
-<<<<<<< HEAD
-  std::map<std::string, envoy::api::v2::route::VirtualHost> rds_virtual_hosts_;
-  std::map<std::string, envoy::api::v2::route::VirtualHost> vhds_virtual_hosts_;
-=======
-  std::unordered_map<std::string, envoy::config::route::v3alpha::VirtualHost> virtual_hosts_;
->>>>>>> a60f6853
+  std::map<std::string, std::string, envoy::config::route::v3alpha::VirtualHost> rds_virtual_hosts_;
+  std::map<std::string, std::string, envoy::config::route::v3alpha::VirtualHost> vhds_virtual_hosts_;
   absl::optional<RouteConfigProvider::ConfigInfo> config_info_;
   ProtobufMessage::ValidationVisitor& validation_visitor_;
   std::set<std::string> resource_ids_in_last_update_;
