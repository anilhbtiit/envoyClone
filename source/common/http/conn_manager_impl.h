#pragma once

#include <chrono>
#include <cstdint>
#include <functional>
#include <list>
#include <memory>
#include <optional>
#include <string>
#include <vector>

#include "envoy/access_log/access_log.h"
#include "envoy/common/optref.h"
#include "envoy/common/random_generator.h"
#include "envoy/common/scope_tracker.h"
#include "envoy/common/time.h"
#include "envoy/event/deferred_deletable.h"
#include "envoy/http/api_listener.h"
#include "envoy/http/codec.h"
#include "envoy/http/codes.h"
#include "envoy/http/context.h"
#include "envoy/http/filter.h"
#include "envoy/http/header_map.h"
#include "envoy/network/connection.h"
#include "envoy/network/drain_decision.h"
#include "envoy/network/filter.h"
#include "envoy/router/rds.h"
#include "envoy/router/scopes.h"
#include "envoy/runtime/runtime.h"
#include "envoy/server/overload/overload_manager.h"
#include "envoy/ssl/connection.h"
#include "envoy/stats/scope.h"
#include "envoy/stats/stats_macros.h"
#include "envoy/stream_info/filter_state.h"
#include "envoy/tracing/http_tracer.h"
#include "envoy/upstream/upstream.h"

#include "source/common/buffer/watermark_buffer.h"
#include "source/common/common/dump_state_utils.h"
#include "source/common/common/linked_object.h"
#include "source/common/grpc/common.h"
#include "source/common/http/conn_manager_config.h"
#include "source/common/http/filter_manager.h"
#include "source/common/http/user_agent.h"
#include "source/common/http/utility.h"
#include "source/common/local_reply/local_reply.h"
#include "source/common/network/proxy_protocol_filter_state.h"
#include "source/common/router/scoped_rds.h"
#include "source/common/stream_info/stream_info_impl.h"
#include "source/common/tracing/http_tracer_impl.h"

namespace Envoy {
namespace Http {

/**
 * Implementation of both ConnectionManager and ServerConnectionCallbacks. This is a
 * Network::Filter that can be installed on a connection that will perform HTTP protocol agnostic
 * handling of a connection and all requests/pushes that occur on a connection.
 */
class ConnectionManagerImpl : Logger::Loggable<Logger::Id::http>,
                              public Network::ReadFilter,
                              public ServerConnectionCallbacks,
                              public Network::ConnectionCallbacks,
                              public Http::ApiListener {
public:
  ConnectionManagerImpl(ConnectionManagerConfig& config, const Network::DrainDecision& drain_close,
                        Random::RandomGenerator& random_generator, Http::Context& http_context,
                        Runtime::Loader& runtime, const LocalInfo::LocalInfo& local_info,
                        Upstream::ClusterManager& cluster_manager,
                        Server::OverloadManager& overload_manager, TimeSource& time_system);
  ~ConnectionManagerImpl() override;

  static ConnectionManagerStats generateStats(const std::string& prefix, Stats::Scope& scope);
  static ConnectionManagerTracingStats generateTracingStats(const std::string& prefix,
                                                            Stats::Scope& scope);
  static void chargeTracingStats(const Tracing::Reason& tracing_reason,
                                 ConnectionManagerTracingStats& tracing_stats);
  static ConnectionManagerListenerStats generateListenerStats(const std::string& prefix,
                                                              Stats::Scope& scope);
  static const ResponseHeaderMap& continueHeader();

  // Currently the ConnectionManager creates a codec lazily when either:
  //   a) onConnection for H3.
  //   b) onData for H1 and H2.
  // With the introduction of ApiListeners, neither event occurs. This function allows consumer code
  // to manually create a codec.
  // TODO(junr03): consider passing a synthetic codec instead of creating once. The codec in the
  // ApiListener case is solely used to determine the protocol version.
  void createCodec(Buffer::Instance& data);

  // Network::ReadFilter
  Network::FilterStatus onData(Buffer::Instance& data, bool end_stream) override;
  Network::FilterStatus onNewConnection() override;
  void initializeReadFilterCallbacks(Network::ReadFilterCallbacks& callbacks) override;

  // Http::ConnectionCallbacks
  void onGoAway(GoAwayErrorCode error_code) override;

  // Http::ServerConnectionCallbacks
  RequestDecoder& newStream(ResponseEncoder& response_encoder,
                            bool is_internally_created = false) override;

  // Network::ConnectionCallbacks
  void onEvent(Network::ConnectionEvent event) override;
  // Pass connection watermark events on to all the streams associated with that connection.
  void onAboveWriteBufferHighWatermark() override {
    codec_->onUnderlyingConnectionAboveWriteBufferHighWatermark();
  }
  void onBelowWriteBufferLowWatermark() override {
    codec_->onUnderlyingConnectionBelowWriteBufferLowWatermark();
  }

  TimeSource& timeSource() { return time_source_; }

  void setClearHopByHopResponseHeaders(bool value) { clear_hop_by_hop_response_headers_ = value; }
  bool clearHopByHopResponseHeaders() const { return clear_hop_by_hop_response_headers_; }

private:
  struct ActiveStream;
  class MobileConnectionManagerImpl;

  class RdsRouteConfigUpdateRequester {
  public:
    RdsRouteConfigUpdateRequester(Router::RouteConfigProvider* route_config_provider,
                                  ActiveStream& parent)
        : route_config_provider_(route_config_provider), parent_(parent) {}

    RdsRouteConfigUpdateRequester(Config::ConfigProvider* scoped_route_config_provider,
                                  ActiveStream& parent)
        // Expect the dynamic cast to succeed because only ScopedRdsConfigProvider is fully
        // implemented. Inline provider will be cast to nullptr here but it is not full implemented
        // and can't not be used at this point. Should change this implementation if we have a
        // functional inline scope route provider in the future.
        : scoped_route_config_provider_(
              dynamic_cast<Router::ScopedRdsConfigProvider*>(scoped_route_config_provider)),
          parent_(parent) {}

    void
    requestRouteConfigUpdate(Http::RouteConfigUpdatedCallbackSharedPtr route_config_updated_cb);
    void requestVhdsUpdate(const std::string& host_header,
                           Event::Dispatcher& thread_local_dispatcher,
                           Http::RouteConfigUpdatedCallbackSharedPtr route_config_updated_cb);
    void requestSrdsUpdate(Router::ScopeKeyPtr scope_key,
                           Event::Dispatcher& thread_local_dispatcher,
                           Http::RouteConfigUpdatedCallbackSharedPtr route_config_updated_cb);

  private:
    Router::RouteConfigProvider* route_config_provider_;
    Router::ScopedRdsConfigProvider* scoped_route_config_provider_;
    ActiveStream& parent_;
  };

  /**
   * Wraps a single active stream on the connection. These are either full request/response pairs
   * or pushes.
   */
  struct ActiveStream final : LinkedObject<ActiveStream>,
                              public Event::DeferredDeletable,
                              public StreamCallbacks,
                              public RequestDecoder,
                              public Tracing::Config,
                              public ScopeTrackedObject,
                              public FilterManagerCallbacks {
    ActiveStream(ConnectionManagerImpl& connection_manager, uint32_t buffer_limit,
                 Buffer::BufferMemoryAccountSharedPtr account);
    void completeRequest();

    const Network::Connection* connection();
    uint64_t streamId() { return stream_id_; }

    // This is a helper function for encodeHeaders and responseDataTooLarge which allows for
    // shared code for the two headers encoding paths. It does header munging, updates timing
    // stats, and sends the headers to the encoder.
    void encodeHeadersInternal(ResponseHeaderMap& headers, bool end_stream);
    // This is a helper function for encodeData and responseDataTooLarge which allows for shared
    // code for the two data encoding paths. It does stats updates and tracks potential end of
    // stream.
    void encodeDataInternal(Buffer::Instance& data, bool end_stream);

    // Http::StreamCallbacks
    void onResetStream(StreamResetReason reason,
                       absl::string_view transport_failure_reason) override;
    void onAboveWriteBufferHighWatermark() override;
    void onBelowWriteBufferLowWatermark() override;

    // Http::StreamDecoder
    void decodeData(Buffer::Instance& data, bool end_stream) override;
    void decodeMetadata(MetadataMapPtr&&) override;

    // Http::RequestDecoder
    void decodeHeaders(RequestHeaderMapPtr&& headers, bool end_stream) override;
    void decodeTrailers(RequestTrailerMapPtr&& trailers) override;
    const StreamInfo::StreamInfo& streamInfo() const override {
      return filter_manager_.streamInfo();
    }
    void sendLocalReply(Code code, absl::string_view body,
                        const std::function<void(ResponseHeaderMap& headers)>& modify_headers,
                        const absl::optional<Grpc::Status::GrpcStatus> grpc_status,
                        absl::string_view details) override {
      return filter_manager_.sendLocalReply(code, body, modify_headers, grpc_status, details);
    }

    // Tracing::TracingConfig
    Tracing::OperationName operationName() const override;
    const Tracing::CustomTagMap* customTags() const override;
    bool verbose() const override;
    uint32_t maxPathTagLength() const override;

    // ScopeTrackedObject
    void dumpState(std::ostream& os, int indent_level = 0) const override {
      const char* spaces = spacesForLevel(indent_level);
      os << spaces << "ActiveStream " << this << DUMP_MEMBER(stream_id_);

      DUMP_DETAILS(&filter_manager_);
    }

    // FilterManagerCallbacks
    void encodeHeaders(ResponseHeaderMap& response_headers, bool end_stream) override;
    void encode100ContinueHeaders(ResponseHeaderMap& response_headers) override;
    void encodeData(Buffer::Instance& data, bool end_stream) override;
    void encodeTrailers(ResponseTrailerMap& trailers) override;
    void encodeMetadata(MetadataMapVector& metadata) override;
    void setRequestTrailers(Http::RequestTrailerMapPtr&& request_trailers) override {
      ASSERT(!request_trailers_);
      request_trailers_ = std::move(request_trailers);
    }
    void setContinueHeaders(Http::ResponseHeaderMapPtr&& continue_headers) override {
      ASSERT(!continue_headers_);
      continue_headers_ = std::move(continue_headers);
    }
    void setResponseHeaders(Http::ResponseHeaderMapPtr&& response_headers) override {
      // We'll overwrite the headers in the case where we fail the stream after upstream headers
      // have begun filter processing but before they have been sent downstream.
      response_headers_ = std::move(response_headers);
    }
    void setResponseTrailers(Http::ResponseTrailerMapPtr&& response_trailers) override {
      response_trailers_ = std::move(response_trailers);
    }
    void chargeStats(const ResponseHeaderMap& headers) override;

    Http::RequestHeaderMapOptRef requestHeaders() override {
      return makeOptRefFromPtr(request_headers_.get());
    }
    Http::RequestTrailerMapOptRef requestTrailers() override {
      return makeOptRefFromPtr(request_trailers_.get());
    }
    Http::ResponseHeaderMapOptRef continueHeaders() override {
      return makeOptRefFromPtr(continue_headers_.get());
    }
    Http::ResponseHeaderMapOptRef responseHeaders() override {
      return makeOptRefFromPtr(response_headers_.get());
    }
    Http::ResponseTrailerMapOptRef responseTrailers() override {
      return makeOptRefFromPtr(response_trailers_.get());
    }

    void endStream() override {
      ASSERT(!state_.codec_saw_local_complete_);
      state_.codec_saw_local_complete_ = true;
      filter_manager_.streamInfo().onLastDownstreamTxByteSent();
      request_response_timespan_->complete();
      connection_manager_.doEndStream(*this);
    }
    void onDecoderFilterBelowWriteBufferLowWatermark() override;
    void onDecoderFilterAboveWriteBufferHighWatermark() override;
    void upgradeFilterChainCreated() override {
      connection_manager_.stats_.named_.downstream_cx_upgrades_total_.inc();
      connection_manager_.stats_.named_.downstream_cx_upgrades_active_.inc();
      state_.successful_upgrade_ = true;
    }
    void disarmRequestTimeout() override;
    void resetIdleTimer() override;
    void recreateStream(StreamInfo::FilterStateSharedPtr filter_state) override;
    void resetStream() override;
    const Router::RouteEntry::UpgradeMap* upgradeMap() override;
    Upstream::ClusterInfoConstSharedPtr clusterInfo() override;
    Router::RouteConstSharedPtr route(const Router::RouteCallback& cb) override;
    void setRoute(Router::RouteConstSharedPtr route) override;
    void clearRouteCache() override;
    absl::optional<Router::ConfigConstSharedPtr> routeConfig() override;
    Tracing::Span& activeSpan() override;
    void onResponseDataTooLarge() override;
    void onRequestDataTooLarge() override;
    Http1StreamEncoderOptionsOptRef http1StreamEncoderOptions() override;
    void onLocalReply(Code code) override;
    Tracing::Config& tracingConfig() override;
    const ScopeTrackedObject& scope() override;

    bool enableInternalRedirectsWithBody() const override {
      return connection_manager_.enable_internal_redirects_with_body_;
    }

    void traceRequest();

    // Updates the snapped_route_config_ (by reselecting scoped route configuration), if a scope is
    // not found, snapped_route_config_ is set to Router::NullConfigImpl.
    void snapScopedRouteConfig();

    void refreshCachedRoute();
    void refreshCachedRoute(const Router::RouteCallback& cb);
    void requestRouteConfigUpdate(
        Http::RouteConfigUpdatedCallbackSharedPtr route_config_updated_cb) override;

    void refreshCachedTracingCustomTags();
    void refreshDurationTimeout();

    // All state for the stream. Put here for readability.
    struct State {
      State()
          : codec_saw_local_complete_(false), saw_connection_close_(false),
            successful_upgrade_(false), is_internally_created_(false), decorated_propagate_(true) {}

      bool codec_saw_local_complete_ : 1; // This indicates that local is complete as written all
                                          // the way through to the codec.
      bool saw_connection_close_ : 1;
      bool successful_upgrade_ : 1;

      // True if this stream is internally created. Currently only used for
      // internal redirects or other streams created via recreateStream().
      bool is_internally_created_ : 1;

      bool decorated_propagate_ : 1;
    };

    // Per-stream idle timeout callback.
    void onIdleTimeout();
    // Per-stream request timeout callback.
    void onRequestTimeout();
    // Per-stream request header timeout callback.
    void onRequestHeaderTimeout();
    // Per-stream alive duration reached.
    void onStreamMaxDurationReached();
    bool hasCachedRoute() { return cached_route_.has_value() && cached_route_.value(); }

    // Return local port of the connection.
    uint32_t localPort();

    friend std::ostream& operator<<(std::ostream& os, const ActiveStream& s) {
      s.dumpState(os);
      return os;
    }

    Tracing::CustomTagMap& getOrMakeTracingCustomTagMap() {
      if (tracing_custom_tags_ == nullptr) {
        tracing_custom_tags_ = std::make_unique<Tracing::CustomTagMap>();
      }
      return *tracing_custom_tags_;
    }

    ConnectionManagerImpl& connection_manager_;
    // TODO(snowp): It might make sense to move this to the FilterManager to avoid storing it in
    // both locations, then refer to the FM when doing stream logs.
    const uint64_t stream_id_;

    RequestHeaderMapPtr request_headers_;
    RequestTrailerMapPtr request_trailers_;

    ResponseHeaderMapPtr continue_headers_;
    ResponseHeaderMapPtr response_headers_;
    ResponseTrailerMapPtr response_trailers_;

    // Note: The FM must outlive the above headers, as they are possibly accessed during filter
    // destruction.
    FilterManager filter_manager_;

    Router::ConfigConstSharedPtr snapped_route_config_;
    Router::ScopedConfigConstSharedPtr snapped_scoped_routes_config_;
    Tracing::SpanPtr active_span_;
    ResponseEncoder* response_encoder_{};
    Stats::TimespanPtr request_response_timespan_;
    // Per-stream idle timeout. This timer gets reset whenever activity occurs on the stream, and,
    // when triggered, will close the stream.
    Event::TimerPtr stream_idle_timer_;
    // Per-stream request timeout. This timer is enabled when the stream is created and disabled
    // when the stream ends. If triggered, it will close the stream.
    Event::TimerPtr request_timer_;
    // Per-stream request header timeout. This timer is enabled when the stream is created and
    // disabled when the downstream finishes sending headers. If triggered, it will close the
    // stream.
    Event::TimerPtr request_header_timer_;
    // Per-stream alive duration. This timer is enabled once when the stream is created and, if
    // triggered, will close the stream.
    Event::TimerPtr max_stream_duration_timer_;
    std::chrono::milliseconds idle_timeout_ms_{};
    State state_;
    absl::optional<Router::RouteConstSharedPtr> cached_route_;
    absl::optional<Upstream::ClusterInfoConstSharedPtr> cached_cluster_info_;
    const std::string* decorated_operation_{nullptr};
    std::unique_ptr<RdsRouteConfigUpdateRequester> route_config_update_requester_;
    std::unique_ptr<Tracing::CustomTagMap> tracing_custom_tags_{nullptr};

    friend FilterManager;
  };

  using ActiveStreamPtr = std::unique_ptr<ActiveStream>;

  /**
   * Check to see if the connection can be closed after gracefully waiting to send pending codec
   * data.
   */
  void checkForDeferredClose();

  /**
   * Do a delayed destruction of a stream to allow for stack unwind. Also calls onDestroy() for
   * each filter.
   */
  void doDeferredStreamDestroy(ActiveStream& stream);

  /**
   * Process a stream that is ending due to upstream response or reset.
   */
  void doEndStream(ActiveStream& stream);

  void resetAllStreams(absl::optional<StreamInfo::ResponseFlag> response_flag,
                       absl::string_view details);
  void onIdleTimeout();
  void onConnectionDurationTimeout();
  void onDrainTimeout();
  void startDrainSequence();
  Tracing::HttpTracer& tracer() { return *config_.tracer(); }
  void handleCodecError(absl::string_view error);
  void doConnectionClose(absl::optional<Network::ConnectionCloseType> close_type,
                         absl::optional<StreamInfo::ResponseFlag> response_flag,
                         absl::string_view details);

  enum class DrainState { NotDraining, Draining, Closing };

  ConnectionManagerConfig& config_;
  ConnectionManagerStats& stats_; // We store a reference here to avoid an extra stats() call on
                                  // the config in the hot path.
  ServerConnectionPtr codec_;
  std::list<ActiveStreamPtr> streams_;
  Stats::TimespanPtr conn_length_;
  const Network::DrainDecision& drain_close_;
  DrainState drain_state_{DrainState::NotDraining};
  UserAgent user_agent_;
  // An idle timer for the connection. This is only armed when there are no streams on the
  // connection. When there are active streams it is disarmed in favor of each stream's
  // stream_idle_timer_.
  Event::TimerPtr connection_idle_timer_;
  // A connection duration timer. Armed during handling new connection if enabled in config.
  Event::TimerPtr connection_duration_timer_;
  Event::TimerPtr drain_timer_;
  Random::RandomGenerator& random_generator_;
  Http::Context& http_context_;
  Runtime::Loader& runtime_;
  const LocalInfo::LocalInfo& local_info_;
  Upstream::ClusterManager& cluster_manager_;
  Network::ReadFilterCallbacks* read_callbacks_{};
  ConnectionManagerListenerStats& listener_stats_;
  Server::ThreadLocalOverloadState& overload_state_;
  // References into the overload manager thread local state map. Using these lets us avoid a
  // map lookup in the hot path of processing each request.
  const Server::OverloadActionState& overload_stop_accepting_requests_ref_;
  const Server::OverloadActionState& overload_disable_keepalive_ref_;
  TimeSource& time_source_;
  bool remote_close_{};
  bool enable_internal_redirects_with_body_{};
<<<<<<< HEAD

  // The number of requests accumulated on the current connection.
  uint64_t accumulated_requests_{};
=======
  // Hop by hop headers should always be cleared for Envoy-as-a-proxy but will
  // not be for Envoy-mobile.
  bool clear_hop_by_hop_response_headers_{true};
>>>>>>> 8589ca86
};

} // namespace Http
} // namespace Envoy<|MERGE_RESOLUTION|>--- conflicted
+++ resolved
@@ -456,15 +456,11 @@
   TimeSource& time_source_;
   bool remote_close_{};
   bool enable_internal_redirects_with_body_{};
-<<<<<<< HEAD
-
-  // The number of requests accumulated on the current connection.
-  uint64_t accumulated_requests_{};
-=======
   // Hop by hop headers should always be cleared for Envoy-as-a-proxy but will
   // not be for Envoy-mobile.
   bool clear_hop_by_hop_response_headers_{true};
->>>>>>> 8589ca86
+  // The number of requests accumulated on the current connection.
+  uint64_t accumulated_requests_{};
 };
 
 } // namespace Http
