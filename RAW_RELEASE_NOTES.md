# Raw release notes

This file contains "raw" release notes for each release. The notes are added by developers as changes
are made to Envoy that are user impacting. When a release is cut, the releaser will use these notes
to populate the [Sphinx release notes in data-plane-api](https://github.com/envoyproxy/data-plane-api/blob/master/docs/root/intro/version_history.rst).
The idea is that this is a low friction way to add release notes along with code changes. Doing this
will make it substantially easier for the releaser to "linkify" all of the release notes in the
final version.

## 1.6.0
<<<<<<< HEAD
* Added support for sending error details as grpc.rpc.Status in DiscoveryRequest.
=======
* Added support for specifying alternate stats name while emitting stats for clusters.
>>>>>>> 0ab49ee3
* Added support for inline delivery of TLS certificates and private keys.
* Added gRPC healthcheck based on [grpc.health.v1.Health](https://github.com/grpc/grpc/blob/master/src/proto/grpc/health/v1/health.proto) service.
* Added Metrics Service implementation.
* Added gRPC access logging.
* Added DOWNSTREAM_REMOTE_ADDRESS, DOWNSTREAM_REMOTE_ADDRESS_WITHOUT_PORT, and
  DOWNSTREAM_LOCAL_ADDRESS access log formatters. DOWNSTREAM_ADDRESS access log formatter has been
  deprecated.
* TCP proxy access logs now bring an IP address without a port when using DOWNSTREAM_ADDRESS.
  Use DOWNSTREAM_REMOTE_ADDRESS instead.
* Added DOWNSTREAM_REMOTE_ADDRESS_WITHOUT_PORT header formatter. CLIENT_IP header formatter has been
  deprecated.
* Added transport socket interface to allow custom implementation of transport socket. A transport socket
  provides read and write logic with buffer encryption and decryption. The existing TLS implementation is
  refactored with the interface.
* Added support for dynamic response header values (`%CLIENT_IP%` and `%PROTOCOL%`).
* Added native DogStatsD support. :ref:`DogStatsdSink <envoy_api_msg_DogStatsdSink>`
* grpc-json: Added support inline descriptor in config.
* Added support for listening for both IPv4 and IPv6 when binding to ::.
* Added support for :ref:`LocalityLbEndpoints<envoy_api_msg_LocalityLbEndpoints>` priorities.
* Added idle timeout to TCP proxy.
* Added Maglev consistent hash load balancer.
* Improved TCP proxy to correctly proxy TCP half-close.
* Added support for dynamic headers generated from upstream host endpoint metadata
  (`UPSTREAM_METADATA(...)`).
* Added restrictions for the backing sources of xDS resources. For filesystem based xDS the file
  must exist at configuration time. For cluster based xDS (api\_config\_source, and ADS) the backing
  cluster must be statically defined and be of non-EDS type.
* Added support for route matching based on URL query string parameters.
  :ref:`QueryParameterMatcher<envoy_api_msg_QueryParameterMatcher>`
* Added support for :ref:`fixed stats tag values
  <envoy_api_field_TagSpecifier.fixed_value>` which will be added to all metrics.
* Added `/runtime` admin endpoint to read the current runtime values.
* Extended the health check filter to support computation of the health check response
  based on the percent of healthy servers is upstream clusters.
* Added `gateway-error` retry-on policy.
* Added support for building envoy with exported symbols
  This change allows scripts loaded with the lua filter to load shared object libraries such as those installed via luarocks.
* The Google gRPC C++ library client is now supported as specified in the :ref:`gRPC services
  overview <arch_overview_grpc_services>` and :ref:`GrpcService <envoy_api_msg_GrpcService>`.
* Added cluster configuration for healthy panic threshold percentage.
* Added support for more granular weighted cluster routing by allowing the total weight to be specified in configuration.
* Added support for custom request/response headers with mixed static and dynamic values.
* Added support for [Squash microservices debugger](https://github.com/solo-io/squash).
  :ref:`Squash <envoy_api_msg_filter.http.Squash>` allows debugging an incoming request to a microservice in the mesh.
* lua: added headers replace() API.
* Added support for direct responses -- i.e., sending a preconfigured HTTP response without proxying anywhere.
* Added support for proxying 100-Continue responses.
* Added DOWNSTREAM_LOCAL_ADDRESS, DOWNSTREAM_LOCAL_ADDRESS_WITHOUT_PORT header formatters, and
  DOWNSTREAM_LOCAL_ADDRESS access log formatter.
* Added support for HTTPS redirects on specific routes.
* Added the ability to pass a URL encoded Pem encoded peer certificate in the x-forwarded-client-cert header.
* Added support for abstract unix domain sockets on linux. The abstract
  namespace can be used by prepending '@' to a socket path.
* Added `GEORADIUS_RO` and `GEORADIUSBYMEMBER_RO` to the Redis command splitter whitelist.
* Added support for trusting additional hops in the X-Forwarded-For request header.
* Added setting host header value for http health check request.
<|MERGE_RESOLUTION|>--- conflicted
+++ resolved
@@ -8,11 +8,8 @@
 final version.
 
 ## 1.6.0
-<<<<<<< HEAD
 * Added support for sending error details as grpc.rpc.Status in DiscoveryRequest.
-=======
 * Added support for specifying alternate stats name while emitting stats for clusters.
->>>>>>> 0ab49ee3
 * Added support for inline delivery of TLS certificates and private keys.
 * Added gRPC healthcheck based on [grpc.health.v1.Health](https://github.com/grpc/grpc/blob/master/src/proto/grpc/health/v1/health.proto) service.
 * Added Metrics Service implementation.
