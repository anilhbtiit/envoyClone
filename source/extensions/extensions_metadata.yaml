--- conflicted
+++ resolved
@@ -898,16 +898,15 @@
   - envoy.tracers
   security_posture: robust_to_untrusted_downstream
   status: stable
-<<<<<<< HEAD
   type_urls:
   - envoy.config.trace.v3.OpenCensusConfig
-=======
 envoy.tracers.opentelemetry:
   categories:
   - envoy.tracers
   security_posture: unknown
   status: wip
->>>>>>> f7a8db05
+  type_urls:
+  - envoy.config.trace.v3.OpenTelemetryConfig
 envoy.tracers.skywalking:
   categories:
   - envoy.tracers
