--- conflicted
+++ resolved
@@ -719,13 +719,11 @@
   return transport_socket_->failureReason();
 }
 
-<<<<<<< HEAD
 std::string ConnectionImpl::transportProtocol() const { return transport_socket_->protocol(); }
-=======
+
 absl::optional<std::chrono::milliseconds> ConnectionImpl::lastRoundTripTime() const {
   return socket_->lastRoundTripTime();
 };
->>>>>>> c4e9c4cd
 
 void ConnectionImpl::flushWriteBuffer() {
   if (state() == State::Open && write_buffer_->length() > 0) {
