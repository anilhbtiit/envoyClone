#include <chrono>
#include <memory>
#include <string>

#include "envoy/config/metrics/v3/stats.pb.h"
#include "envoy/stats/histogram.h"

#include "common/common/c_smart_ptr.h"
#include "common/event/dispatcher_impl.h"
#include "common/memory/stats.h"
#include "common/stats/stats_matcher_impl.h"
#include "common/stats/symbol_table_impl.h"
#include "common/stats/tag_producer_impl.h"
#include "common/stats/thread_local_store.h"
#include "common/thread_local/thread_local_impl.h"

#include "test/common/stats/stat_test_utility.h"
#include "test/mocks/event/mocks.h"
#include "test/mocks/server/instance.h"
#include "test/mocks/stats/mocks.h"
#include "test/mocks/thread_local/mocks.h"
#include "test/test_common/logging.h"
#include "test/test_common/utility.h"

#include "absl/strings/str_split.h"
#include "absl/synchronization/blocking_counter.h"
#include "absl/synchronization/notification.h"
#include "gmock/gmock.h"
#include "gtest/gtest.h"

using testing::_;
using testing::HasSubstr;
using testing::InSequence;
using testing::NiceMock;
using testing::Ref;
using testing::Return;

namespace Envoy {
namespace Stats {

const uint64_t MaxStatNameLength = 127;

class ThreadLocalStoreTestingPeer {
public:
  // Calculates the number of TLS histograms across all threads. This requires
  // dispatching to all threads and blocking on their completion, and is exposed
  // as a testing peer to enable tests that ensure that TLS histograms don't
  // leak.
  //
  // Note that this must be called from the "main thread", which has different
  // implications for unit tests that use real threads vs mocks. The easiest way
  // to capture this in a general purpose helper is to use a callback to convey
  // the resultant sum.
  static void numTlsHistograms(ThreadLocalStoreImpl& thread_local_store_impl,
                               const std::function<void(uint32_t)>& num_tls_hist_cb) {
    auto num_tls_histograms = std::make_shared<std::atomic<uint32_t>>(0);
    thread_local_store_impl.tls_->runOnAllThreads(
        [num_tls_histograms](ThreadLocal::ThreadLocalObjectSharedPtr object)
            -> ThreadLocal::ThreadLocalObjectSharedPtr {
          auto& tls_cache = object->asType<ThreadLocalStoreImpl::TlsCache>();
          *num_tls_histograms += tls_cache.tls_histogram_cache_.size();
          return object;
        },
        [num_tls_hist_cb, num_tls_histograms]() { num_tls_hist_cb(*num_tls_histograms); });
  }
};

class StatsThreadLocalStoreTest : public testing::Test {
public:
  StatsThreadLocalStoreTest()
      : alloc_(symbol_table_), store_(std::make_unique<ThreadLocalStoreImpl>(alloc_)) {
    store_->addSink(sink_);
  }

  void resetStoreWithAlloc(Allocator& alloc) {
    store_ = std::make_unique<ThreadLocalStoreImpl>(alloc);
    store_->addSink(sink_);
  }

  uint32_t numTlsHistograms() {
    uint32_t num_tls_histograms;
    absl::Mutex mutex;
    bool done = false;
    ThreadLocalStoreTestingPeer::numTlsHistograms(
        *store_, [&mutex, &done, &num_tls_histograms](uint32_t num) {
          absl::MutexLock lock(&mutex);
          num_tls_histograms = num;
          done = true;
        });
    absl::MutexLock lock(&mutex);
    mutex.Await(absl::Condition(&done));
    return num_tls_histograms;
  }

  SymbolTableImpl symbol_table_;
  NiceMock<Event::MockDispatcher> main_thread_dispatcher_;
  NiceMock<ThreadLocal::MockInstance> tls_;
  AllocatorImpl alloc_;
  MockSink sink_;
  ThreadLocalStoreImplPtr store_;
};

class HistogramWrapper {
public:
  HistogramWrapper() : histogram_(hist_alloc()) {}

  ~HistogramWrapper() { hist_free(histogram_); }

  const histogram_t* getHistogram() { return histogram_; }

  void setHistogramValues(const std::vector<uint64_t>& values) {
    for (uint64_t value : values) {
      hist_insert_intscale(histogram_, value, 0, 1);
    }
  }

private:
  histogram_t* histogram_;
};

class HistogramTest : public testing::Test {
public:
  using NameHistogramMap = std::map<std::string, ParentHistogramSharedPtr>;

  HistogramTest() : alloc_(symbol_table_) {}

  void SetUp() override {
    store_ = std::make_unique<ThreadLocalStoreImpl>(alloc_);
    store_->addSink(sink_);
    store_->initializeThreading(main_thread_dispatcher_, tls_);
  }

  void TearDown() override {
    store_->shutdownThreading();
    tls_.shutdownThread();
  }

  NameHistogramMap makeHistogramMap(const std::vector<ParentHistogramSharedPtr>& hist_list) {
    NameHistogramMap name_histogram_map;
    for (const ParentHistogramSharedPtr& histogram : hist_list) {
      // Exclude the scope part of the name.
      const std::vector<std::string>& split_vector = absl::StrSplit(histogram->name(), '.');
      name_histogram_map.insert(std::make_pair(split_vector.back(), histogram));
    }
    return name_histogram_map;
  }

  /**
   * Validates that Histogram merge happens as desired and returns the processed histogram count
   * that can be asserted later.
   */
  uint64_t validateMerge() {
    bool merge_called = false;
    store_->mergeHistograms([&merge_called]() -> void { merge_called = true; });

    EXPECT_TRUE(merge_called);

    std::vector<ParentHistogramSharedPtr> histogram_list = store_->histograms();

    HistogramWrapper hist1_cumulative;
    HistogramWrapper hist2_cumulative;
    HistogramWrapper hist1_interval;
    HistogramWrapper hist2_interval;

    hist1_cumulative.setHistogramValues(h1_cumulative_values_);
    hist2_cumulative.setHistogramValues(h2_cumulative_values_);
    hist1_interval.setHistogramValues(h1_interval_values_);
    hist2_interval.setHistogramValues(h2_interval_values_);

    HistogramStatisticsImpl h1_cumulative_statistics(hist1_cumulative.getHistogram());
    HistogramStatisticsImpl h2_cumulative_statistics(hist2_cumulative.getHistogram());
    HistogramStatisticsImpl h1_interval_statistics(hist1_interval.getHistogram());
    HistogramStatisticsImpl h2_interval_statistics(hist2_interval.getHistogram());

    NameHistogramMap name_histogram_map = makeHistogramMap(histogram_list);
    const ParentHistogramSharedPtr& h1 = name_histogram_map["h1"];
    EXPECT_EQ(h1->cumulativeStatistics().quantileSummary(),
              h1_cumulative_statistics.quantileSummary());
    EXPECT_EQ(h1->intervalStatistics().quantileSummary(), h1_interval_statistics.quantileSummary());
    EXPECT_EQ(h1->cumulativeStatistics().bucketSummary(), h1_cumulative_statistics.bucketSummary());
    EXPECT_EQ(h1->intervalStatistics().bucketSummary(), h1_interval_statistics.bucketSummary());

    if (histogram_list.size() > 1) {
      const ParentHistogramSharedPtr& h2 = name_histogram_map["h2"];
      EXPECT_EQ(h2->cumulativeStatistics().quantileSummary(),
                h2_cumulative_statistics.quantileSummary());
      EXPECT_EQ(h2->intervalStatistics().quantileSummary(),
                h2_interval_statistics.quantileSummary());
      EXPECT_EQ(h2->cumulativeStatistics().bucketSummary(),
                h2_cumulative_statistics.bucketSummary());
      EXPECT_EQ(h2->intervalStatistics().bucketSummary(), h2_interval_statistics.bucketSummary());
    }

    h1_interval_values_.clear();
    h2_interval_values_.clear();

    return histogram_list.size();
  }

  void expectCallAndAccumulate(Histogram& histogram, uint64_t record_value) {
    EXPECT_CALL(sink_, onHistogramComplete(Ref(histogram), record_value));
    histogram.recordValue(record_value);

    if (histogram.name() == "h1") {
      h1_cumulative_values_.push_back(record_value);
      h1_interval_values_.push_back(record_value);
    } else {
      h2_cumulative_values_.push_back(record_value);
      h2_interval_values_.push_back(record_value);
    }
  }

  SymbolTableImpl symbol_table_;
  NiceMock<Event::MockDispatcher> main_thread_dispatcher_;
  NiceMock<ThreadLocal::MockInstance> tls_;
  AllocatorImpl alloc_;
  MockSink sink_;
  ThreadLocalStoreImplPtr store_;
  InSequence s;
  std::vector<uint64_t> h1_cumulative_values_, h2_cumulative_values_, h1_interval_values_,
      h2_interval_values_;
};

TEST_F(StatsThreadLocalStoreTest, NoTls) {
  InSequence s;

  Counter& c1 = store_->counterFromString("c1");
  EXPECT_EQ(&c1, &store_->counterFromString("c1"));
  StatNameManagedStorage c1_name("c1", symbol_table_);
  c1.add(100);
  auto found_counter = store_->findCounter(c1_name.statName());
  ASSERT_TRUE(found_counter.has_value());
  EXPECT_EQ(&c1, &found_counter->get());
  EXPECT_EQ(100, found_counter->get().value());
  c1.add(100);
  EXPECT_EQ(200, found_counter->get().value());

  Gauge& g1 = store_->gaugeFromString("g1", Gauge::ImportMode::Accumulate);
  EXPECT_EQ(&g1, &store_->gaugeFromString("g1", Gauge::ImportMode::Accumulate));
  StatNameManagedStorage g1_name("g1", symbol_table_);
  g1.set(100);
  auto found_gauge = store_->findGauge(g1_name.statName());
  ASSERT_TRUE(found_gauge.has_value());
  EXPECT_EQ(&g1, &found_gauge->get());
  EXPECT_EQ(100, found_gauge->get().value());
  g1.set(0);
  EXPECT_EQ(0, found_gauge->get().value());

  Histogram& h1 = store_->histogramFromString("h1", Stats::Histogram::Unit::Unspecified);
  EXPECT_EQ(&h1, &store_->histogramFromString("h1", Stats::Histogram::Unit::Unspecified));
  StatNameManagedStorage h1_name("h1", symbol_table_);
  auto found_histogram = store_->findHistogram(h1_name.statName());
  ASSERT_TRUE(found_histogram.has_value());
  EXPECT_EQ(&h1, &found_histogram->get());

  TextReadout& t1 = store_->textReadoutFromString("t1");
  EXPECT_EQ(&t1, &store_->textReadoutFromString("t1"));

  EXPECT_CALL(sink_, onHistogramComplete(Ref(h1), 200));
  h1.recordValue(200);
  EXPECT_CALL(sink_, onHistogramComplete(Ref(h1), 100));
  store_->deliverHistogramToSinks(h1, 100);

  EXPECT_EQ(1UL, store_->counters().size());
  EXPECT_EQ(&c1, TestUtility::findCounter(*store_, "c1").get());
  EXPECT_EQ(2L, TestUtility::findCounter(*store_, "c1").use_count());
  EXPECT_EQ(1UL, store_->gauges().size());
  EXPECT_EQ(&g1, store_->gauges().front().get()); // front() ok when size()==1
  EXPECT_EQ(2L, store_->gauges().front().use_count());
  EXPECT_EQ(1UL, store_->textReadouts().size());
  EXPECT_EQ(&t1, store_->textReadouts().front().get()); // front() ok when size()==1
  EXPECT_EQ(2L, store_->textReadouts().front().use_count());

  store_->shutdownThreading();
}

TEST_F(StatsThreadLocalStoreTest, Tls) {
  InSequence s;
  store_->initializeThreading(main_thread_dispatcher_, tls_);

  Counter& c1 = store_->counterFromString("c1");
  EXPECT_EQ(&c1, &store_->counterFromString("c1"));
  StatNameManagedStorage c1_name("c1", symbol_table_);
  c1.add(100);
  auto found_counter = store_->findCounter(c1_name.statName());
  ASSERT_TRUE(found_counter.has_value());
  EXPECT_EQ(&c1, &found_counter->get());
  EXPECT_EQ(100, found_counter->get().value());
  c1.add(100);
  EXPECT_EQ(200, found_counter->get().value());

  Gauge& g1 = store_->gaugeFromString("g1", Gauge::ImportMode::Accumulate);
  EXPECT_EQ(&g1, &store_->gaugeFromString("g1", Gauge::ImportMode::Accumulate));
  StatNameManagedStorage g1_name("g1", symbol_table_);
  g1.set(100);
  auto found_gauge = store_->findGauge(g1_name.statName());
  ASSERT_TRUE(found_gauge.has_value());
  EXPECT_EQ(&g1, &found_gauge->get());
  EXPECT_EQ(100, found_gauge->get().value());
  g1.set(0);
  EXPECT_EQ(0, found_gauge->get().value());

  Histogram& h1 = store_->histogramFromString("h1", Stats::Histogram::Unit::Unspecified);
  EXPECT_EQ(&h1, &store_->histogramFromString("h1", Stats::Histogram::Unit::Unspecified));
  StatNameManagedStorage h1_name("h1", symbol_table_);
  auto found_histogram = store_->findHistogram(h1_name.statName());
  ASSERT_TRUE(found_histogram.has_value());
  EXPECT_EQ(&h1, &found_histogram->get());

  TextReadout& t1 = store_->textReadoutFromString("t1");
  EXPECT_EQ(&t1, &store_->textReadoutFromString("t1"));

  EXPECT_EQ(1UL, store_->counters().size());

  EXPECT_EQ(&c1, TestUtility::findCounter(*store_, "c1").get());
  EXPECT_EQ(2L, TestUtility::findCounter(*store_, "c1").use_count());
  EXPECT_EQ(1UL, store_->gauges().size());
  EXPECT_EQ(&g1, store_->gauges().front().get()); // front() ok when size()==1
  EXPECT_EQ(2L, store_->gauges().front().use_count());
  EXPECT_EQ(1UL, store_->textReadouts().size());
  EXPECT_EQ(&t1, store_->textReadouts().front().get()); // front() ok when size()==1
  EXPECT_EQ(2UL, store_->textReadouts().front().use_count());

  store_->shutdownThreading();
  tls_.shutdownThread();

  EXPECT_EQ(1UL, store_->counters().size());
  EXPECT_EQ(&c1, TestUtility::findCounter(*store_, "c1").get());
  EXPECT_EQ(2L, TestUtility::findCounter(*store_, "c1").use_count());
  EXPECT_EQ(1UL, store_->gauges().size());
  EXPECT_EQ(&g1, store_->gauges().front().get()); // front() ok when size()==1
  EXPECT_EQ(2L, store_->gauges().front().use_count());
  EXPECT_EQ(1UL, store_->textReadouts().size());
  EXPECT_EQ(&t1, store_->textReadouts().front().get()); // front() ok when size()==1
  EXPECT_EQ(2L, store_->textReadouts().front().use_count());
}

TEST_F(StatsThreadLocalStoreTest, BasicScope) {
  InSequence s;
  store_->initializeThreading(main_thread_dispatcher_, tls_);

  ScopePtr scope1 = store_->createScope("scope1.");
  Counter& c1 = store_->counterFromString("c1");
  Counter& c2 = scope1->counterFromString("c2");
  EXPECT_EQ("c1", c1.name());
  EXPECT_EQ("scope1.c2", c2.name());
  StatNameManagedStorage c1_name("c1", symbol_table_);
  auto found_counter = store_->findCounter(c1_name.statName());
  ASSERT_TRUE(found_counter.has_value());
  EXPECT_EQ(&c1, &found_counter->get());
  StatNameManagedStorage c2_name("scope1.c2", symbol_table_);
  auto found_counter2 = store_->findCounter(c2_name.statName());
  ASSERT_TRUE(found_counter2.has_value());
  EXPECT_EQ(&c2, &found_counter2->get());

  Gauge& g1 = store_->gaugeFromString("g1", Gauge::ImportMode::Accumulate);
  Gauge& g2 = scope1->gaugeFromString("g2", Gauge::ImportMode::Accumulate);
  EXPECT_EQ("g1", g1.name());
  EXPECT_EQ("scope1.g2", g2.name());
  StatNameManagedStorage g1_name("g1", symbol_table_);
  auto found_gauge = store_->findGauge(g1_name.statName());
  ASSERT_TRUE(found_gauge.has_value());
  EXPECT_EQ(&g1, &found_gauge->get());
  StatNameManagedStorage g2_name("scope1.g2", symbol_table_);
  auto found_gauge2 = store_->findGauge(g2_name.statName());
  ASSERT_TRUE(found_gauge2.has_value());
  EXPECT_EQ(&g2, &found_gauge2->get());

  Histogram& h1 = store_->histogramFromString("h1", Stats::Histogram::Unit::Unspecified);
  Histogram& h2 = scope1->histogramFromString("h2", Stats::Histogram::Unit::Unspecified);
  EXPECT_EQ("h1", h1.name());
  EXPECT_EQ("scope1.h2", h2.name());
  EXPECT_CALL(sink_, onHistogramComplete(Ref(h1), 100));
  h1.recordValue(100);
  EXPECT_CALL(sink_, onHistogramComplete(Ref(h2), 200));
  h2.recordValue(200);
  StatNameManagedStorage h1_name("h1", symbol_table_);
  auto found_histogram = store_->findHistogram(h1_name.statName());
  ASSERT_TRUE(found_histogram.has_value());
  EXPECT_EQ(&h1, &found_histogram->get());
  StatNameManagedStorage h2_name("scope1.h2", symbol_table_);
  auto found_histogram2 = store_->findHistogram(h2_name.statName());
  ASSERT_TRUE(found_histogram2.has_value());
  EXPECT_EQ(&h2, &found_histogram2->get());

  TextReadout& t1 = store_->textReadoutFromString("t1");
  TextReadout& t2 = scope1->textReadoutFromString("t2");
  EXPECT_EQ("t1", t1.name());
  EXPECT_EQ("scope1.t2", t2.name());

  StatNameManagedStorage tag_key("a", symbol_table_);
  StatNameManagedStorage tag_value("b", symbol_table_);
  StatNameTagVector tags{{StatName(tag_key.statName()), StatName(tag_value.statName())}};

  const TagVector expectedTags = {Tag{"a", "b"}};

  {
    StatNameManagedStorage storage("c3", symbol_table_);
    Counter& counter = scope1->counterFromStatNameWithTags(StatName(storage.statName()), tags);
    EXPECT_EQ(expectedTags, counter.tags());
    EXPECT_EQ(&counter, &scope1->counterFromStatNameWithTags(StatName(storage.statName()), tags));
  }
  {
    StatNameManagedStorage storage("g3", symbol_table_);
    Gauge& gauge = scope1->gaugeFromStatNameWithTags(StatName(storage.statName()), tags,
                                                     Gauge::ImportMode::Accumulate);
    EXPECT_EQ(expectedTags, gauge.tags());
    EXPECT_EQ(&gauge, &scope1->gaugeFromStatNameWithTags(StatName(storage.statName()), tags,
                                                         Gauge::ImportMode::Accumulate));
  }
  {
    StatNameManagedStorage storage("h3", symbol_table_);
    Histogram& histogram = scope1->histogramFromStatNameWithTags(
        StatName(storage.statName()), tags, Stats::Histogram::Unit::Unspecified);
    EXPECT_EQ(expectedTags, histogram.tags());
    EXPECT_EQ(&histogram,
              &scope1->histogramFromStatNameWithTags(StatName(storage.statName()), tags,
                                                     Stats::Histogram::Unit::Unspecified));
  }

  store_->shutdownThreading();
  scope1->deliverHistogramToSinks(h1, 100);
  scope1->deliverHistogramToSinks(h2, 200);
  scope1.reset();
  tls_.shutdownThread();
}

TEST_F(StatsThreadLocalStoreTest, HistogramScopeOverlap) {
  InSequence s;
  store_->initializeThreading(main_thread_dispatcher_, tls_);

  // Creating two scopes with the same name gets you two distinct scope objects.
  ScopePtr scope1 = store_->createScope("scope.");
  ScopePtr scope2 = store_->createScope("scope.");
  EXPECT_NE(scope1, scope2);

  EXPECT_EQ(0, store_->histograms().size());
  EXPECT_EQ(0, numTlsHistograms());

  // However, stats created in the two same-named scopes will be the same objects.
  Counter& counter = scope1->counterFromString("counter");
  EXPECT_EQ(&counter, &scope2->counterFromString("counter"));
  Gauge& gauge = scope1->gaugeFromString("gauge", Gauge::ImportMode::Accumulate);
  EXPECT_EQ(&gauge, &scope2->gaugeFromString("gauge", Gauge::ImportMode::Accumulate));
  TextReadout& text_readout = scope1->textReadoutFromString("tr");
  EXPECT_EQ(&text_readout, &scope2->textReadoutFromString("tr"));
  Histogram& histogram = scope1->histogramFromString("histogram", Histogram::Unit::Unspecified);
  EXPECT_EQ(&histogram, &scope2->histogramFromString("histogram", Histogram::Unit::Unspecified));

  // The histogram was created in scope1, which can now be destroyed. But the
  // histogram is kept alive by scope2.
  EXPECT_CALL(sink_, onHistogramComplete(Ref(histogram), 100));
  histogram.recordValue(100);
  EXPECT_EQ(1, store_->histograms().size());
  EXPECT_EQ(1, numTlsHistograms());
  scope1.reset();
  EXPECT_EQ(1, store_->histograms().size());
  EXPECT_EQ(1, numTlsHistograms());
  EXPECT_CALL(sink_, onHistogramComplete(Ref(histogram), 200));
  histogram.recordValue(200);
  EXPECT_EQ(&histogram, &scope2->histogramFromString("histogram", Histogram::Unit::Unspecified));
  scope2.reset();
  EXPECT_EQ(0, store_->histograms().size());
  EXPECT_EQ(0, numTlsHistograms());

  store_->shutdownThreading();

  store_->histogramFromString("histogram_after_shutdown", Histogram::Unit::Unspecified);

  tls_.shutdownThread();
}

// Validate that we sanitize away bad characters in the stats prefix.
TEST_F(StatsThreadLocalStoreTest, SanitizePrefix) {
  InSequence s;
  store_->initializeThreading(main_thread_dispatcher_, tls_);

  ScopePtr scope1 = store_->createScope(std::string("scope1:\0:foo.", 13));
  Counter& c1 = scope1->counterFromString("c1");
  EXPECT_EQ("scope1___foo.c1", c1.name());

  store_->shutdownThreading();
  tls_.shutdownThread();
}

TEST_F(StatsThreadLocalStoreTest, ConstSymtabAccessor) {
  ScopePtr scope = store_->createScope("scope.");
  const Scope& cscope = *scope;
  const SymbolTable& const_symbol_table = cscope.constSymbolTable();
  SymbolTable& symbol_table = scope->symbolTable();
  EXPECT_EQ(&const_symbol_table, &symbol_table);
}

TEST_F(StatsThreadLocalStoreTest, ScopeDelete) {
  InSequence s;
  store_->initializeThreading(main_thread_dispatcher_, tls_);

  ScopePtr scope1 = store_->createScope("scope1.");
  scope1->counterFromString("c1");
  EXPECT_EQ(1UL, store_->counters().size());
  CounterSharedPtr c1 = TestUtility::findCounter(*store_, "scope1.c1");
  EXPECT_EQ("scope1.c1", c1->name());

  EXPECT_CALL(main_thread_dispatcher_, post(_));
  EXPECT_CALL(tls_, runOnAllThreads(_, _));
  scope1.reset();
  EXPECT_EQ(0UL, store_->counters().size());

  EXPECT_EQ(1L, c1.use_count());
  c1.reset();

  store_->shutdownThreading();
  tls_.shutdownThread();
}

TEST_F(StatsThreadLocalStoreTest, NestedScopes) {
  InSequence s;
  store_->initializeThreading(main_thread_dispatcher_, tls_);

  ScopePtr scope1 = store_->createScope("scope1.");
  Counter& c1 = scope1->counterFromString("foo.bar");
  EXPECT_EQ("scope1.foo.bar", c1.name());
  StatNameManagedStorage c1_name("scope1.foo.bar", symbol_table_);
  auto found_counter = store_->findCounter(c1_name.statName());
  ASSERT_TRUE(found_counter.has_value());
  EXPECT_EQ(&c1, &found_counter->get());

  ScopePtr scope2 = scope1->createScope("foo.");
  Counter& c2 = scope2->counterFromString("bar");
  EXPECT_EQ(&c1, &c2);
  EXPECT_EQ("scope1.foo.bar", c2.name());
  StatNameManagedStorage c2_name("scope1.foo.bar", symbol_table_);
  auto found_counter2 = store_->findCounter(c2_name.statName());
  ASSERT_TRUE(found_counter2.has_value());

  // Different allocations point to the same referenced counted backing memory.
  c1.inc();
  EXPECT_EQ(1UL, c1.value());
  EXPECT_EQ(c1.value(), c2.value());

  Gauge& g1 = scope2->gaugeFromString("some_gauge", Gauge::ImportMode::Accumulate);
  EXPECT_EQ("scope1.foo.some_gauge", g1.name());

  TextReadout& t1 = scope2->textReadoutFromString("some_string");
  EXPECT_EQ("scope1.foo.some_string", t1.name());

  store_->shutdownThreading();
  tls_.shutdownThread();
}

TEST_F(StatsThreadLocalStoreTest, OverlappingScopes) {
  InSequence s;
  store_->initializeThreading(main_thread_dispatcher_, tls_);

  // Both scopes point to the same namespace. This can happen during reload of a cluster for
  // example.
  ScopePtr scope1 = store_->createScope("scope1.");
  ScopePtr scope2 = store_->createScope("scope1.");

  // We will call alloc twice, but they should point to the same backing storage.
  Counter& c1 = scope1->counterFromString("c");
  Counter& c2 = scope2->counterFromString("c");
  EXPECT_EQ(&c1, &c2);
  c1.inc();
  EXPECT_EQ(1UL, c1.value());
  EXPECT_EQ(1UL, c2.value());
  c2.inc();
  EXPECT_EQ(2UL, c1.value());
  EXPECT_EQ(2UL, c2.value());

  // We should dedup when we fetch all counters to handle the overlapping case.
  EXPECT_EQ(1UL, store_->counters().size());

  // Gauges should work the same way.
  Gauge& g1 = scope1->gaugeFromString("g", Gauge::ImportMode::Accumulate);
  Gauge& g2 = scope2->gaugeFromString("g", Gauge::ImportMode::Accumulate);
  EXPECT_EQ(&g1, &g2);
  g1.set(5);
  EXPECT_EQ(5UL, g1.value());
  EXPECT_EQ(5UL, g2.value());
  g2.set(1);
  EXPECT_EQ(1UL, g1.value());
  EXPECT_EQ(1UL, g2.value());
  EXPECT_EQ(1UL, store_->gauges().size());

  // TextReadouts should work just like gauges.
  TextReadout& t1 = scope1->textReadoutFromString("b");
  TextReadout& t2 = scope2->textReadoutFromString("b");
  EXPECT_EQ(&t1, &t2);

  t1.set("hello");
  EXPECT_EQ("hello", t1.value());
  EXPECT_EQ("hello", t2.value());
  t2.set("goodbye");
  EXPECT_EQ("goodbye", t1.value());
  EXPECT_EQ("goodbye", t2.value());
  EXPECT_EQ(1UL, store_->textReadouts().size());

  // Deleting scope 1 will call free but will be reference counted. It still leaves scope 2 valid.
  scope1.reset();
  c2.inc();
  EXPECT_EQ(3UL, c2.value());
  EXPECT_EQ(1UL, store_->counters().size());
  g2.set(10);
  EXPECT_EQ(10UL, g2.value());
  EXPECT_EQ(1UL, store_->gauges().size());
  t2.set("abc");
  EXPECT_EQ("abc", t2.value());
  EXPECT_EQ(1UL, store_->textReadouts().size());

  store_->shutdownThreading();
  tls_.shutdownThread();
}

TEST_F(StatsThreadLocalStoreTest, TextReadoutAllLengths) {
  store_->initializeThreading(main_thread_dispatcher_, tls_);

  TextReadout& t = store_->textReadoutFromString("t");
  EXPECT_EQ("", t.value());
  std::string str;
  // ASCII
  for (int i = 0; i < 15; i++) {
    str += ('a' + i);
    t.set(std::string(str));
    EXPECT_EQ(str, t.value());
  }

  // Non-ASCII
  str = "";
  for (int i = 0; i < 15; i++) {
    str += ('\xEE' + i);
    t.set(std::string(str));
    EXPECT_EQ(str, t.value());
  }

  // Null bytes ok; the TextReadout implementation doesn't use null termination in its storage
  t.set(std::string("\x00", 1));
  EXPECT_EQ(std::string("\x00", 1), t.value());
  t.set(std::string("\x00\x00\x00", 3));
  EXPECT_EQ(std::string("\x00\x00\x00", 3), t.value());
  EXPECT_NE(std::string("\x00", 1), t.value());
  EXPECT_NE(std::string("", 0), t.value());

  // No Truncation to 15
  t.set("aaaabbbbccccdddX");
  EXPECT_EQ("aaaabbbbccccdddX", t.value());
  t.set("aaaabbbbccccdddXX");
  EXPECT_EQ("aaaabbbbccccdddXX", t.value());
  t.set("aaaabbbbccccdddXXXXXXXXXXXXXXXXXXXXXXXXXXXXXXXXXXXXXXXXXXXXXXXXX");
  // EXPECT_EQ("aaaabbbbccccddd", t.value());

  // Can set back to empty
  t.set("");
  EXPECT_EQ("", t.value());

  store_->shutdownThreading();
  tls_.shutdownThread();
}

class ThreadLocalStoreNoMocksTestBase : public testing::Test {
public:
  ThreadLocalStoreNoMocksTestBase()
      : alloc_(symbol_table_), store_(std::make_unique<ThreadLocalStoreImpl>(alloc_)),
        pool_(symbol_table_) {}
  ~ThreadLocalStoreNoMocksTestBase() override {
    if (store_ != nullptr) {
      store_->shutdownThreading();
    }
  }

  StatName makeStatName(absl::string_view name) { return pool_.add(name); }

  SymbolTableImpl symbol_table_;
  AllocatorImpl alloc_;
  ThreadLocalStoreImplPtr store_;
  StatNamePool pool_;
};

class LookupWithStatNameTest : public ThreadLocalStoreNoMocksTestBase {};

TEST_F(LookupWithStatNameTest, All) {
  ScopePtr scope1 = store_->createScope("scope1.");
  Counter& c1 = store_->Store::counterFromStatName(makeStatName("c1"));
  Counter& c2 = scope1->counterFromStatName(makeStatName("c2"));
  EXPECT_EQ("c1", c1.name());
  EXPECT_EQ("scope1.c2", c2.name());
  EXPECT_EQ("c1", c1.tagExtractedName());
  EXPECT_EQ("scope1.c2", c2.tagExtractedName());
  EXPECT_EQ(0, c1.tags().size());
  EXPECT_EQ(0, c1.tags().size());

  Gauge& g1 = store_->Store::gaugeFromStatName(makeStatName("g1"), Gauge::ImportMode::Accumulate);
  Gauge& g2 = scope1->gaugeFromStatName(makeStatName("g2"), Gauge::ImportMode::Accumulate);
  EXPECT_EQ("g1", g1.name());
  EXPECT_EQ("scope1.g2", g2.name());
  EXPECT_EQ("g1", g1.tagExtractedName());
  EXPECT_EQ("scope1.g2", g2.tagExtractedName());
  EXPECT_EQ(0, g1.tags().size());
  EXPECT_EQ(0, g1.tags().size());

  Histogram& h1 =
      store_->Store::histogramFromStatName(makeStatName("h1"), Stats::Histogram::Unit::Unspecified);
  Histogram& h2 =
      scope1->histogramFromStatName(makeStatName("h2"), Stats::Histogram::Unit::Unspecified);
  scope1->deliverHistogramToSinks(h2, 0);
  EXPECT_EQ("h1", h1.name());
  EXPECT_EQ("scope1.h2", h2.name());
  EXPECT_EQ("h1", h1.tagExtractedName());
  EXPECT_EQ("scope1.h2", h2.tagExtractedName());
  EXPECT_EQ(0, h1.tags().size());
  EXPECT_EQ(0, h2.tags().size());
  h1.recordValue(200);
  h2.recordValue(200);

  ScopePtr scope2 = scope1->createScope("foo.");
  EXPECT_EQ("scope1.foo.bar", scope2->counterFromStatName(makeStatName("bar")).name());

  // Validate that we sanitize away bad characters in the stats prefix.
  ScopePtr scope3 = scope1->createScope(std::string("foo:\0:.", 7));
  EXPECT_EQ("scope1.foo___.bar", scope3->counterFromString("bar").name());

  EXPECT_EQ(4UL, store_->counters().size());
  EXPECT_EQ(2UL, store_->gauges().size());
}

TEST_F(LookupWithStatNameTest, NotFound) {
  StatName not_found(makeStatName("not_found"));
  EXPECT_FALSE(store_->findCounter(not_found));
  EXPECT_FALSE(store_->findGauge(not_found));
  EXPECT_FALSE(store_->findHistogram(not_found));
  EXPECT_FALSE(store_->findTextReadout(not_found));
}

class StatsMatcherTLSTest : public StatsThreadLocalStoreTest {
public:
  envoy::config::metrics::v3::StatsConfig stats_config_;
};

TEST_F(StatsMatcherTLSTest, TestNoOpStatImpls) {
  InSequence s;

  stats_config_.mutable_stats_matcher()->mutable_exclusion_list()->add_patterns()->set_prefix(
      "noop");
  store_->setStatsMatcher(std::make_unique<StatsMatcherImpl>(stats_config_));

  // Testing No-op counters, gauges, histograms which match the prefix "noop".

  // Counter
  Counter& noop_counter = store_->counterFromString("noop_counter");
  EXPECT_EQ(noop_counter.name(), "");
  EXPECT_EQ(noop_counter.value(), 0);
  noop_counter.add(1);
  EXPECT_EQ(noop_counter.value(), 0);
  noop_counter.inc();
  EXPECT_EQ(noop_counter.value(), 0);
  noop_counter.reset();
  EXPECT_EQ(noop_counter.value(), 0);
  Counter& noop_counter_2 = store_->counterFromString("noop_counter_2");
  EXPECT_EQ(&noop_counter, &noop_counter_2);
  EXPECT_FALSE(noop_counter.used());      // hardcoded to return false in NullMetricImpl.
  EXPECT_EQ(0, noop_counter.latch());     // hardcoded to 0.
  EXPECT_EQ(0, noop_counter.use_count()); // null counter is contained in ThreadLocalStoreImpl.

  // Gauge
  Gauge& noop_gauge = store_->gaugeFromString("noop_gauge", Gauge::ImportMode::Accumulate);
  EXPECT_EQ(noop_gauge.name(), "");
  EXPECT_EQ(noop_gauge.value(), 0);
  noop_gauge.add(1);
  EXPECT_EQ(noop_gauge.value(), 0);
  noop_gauge.inc();
  EXPECT_EQ(noop_gauge.value(), 0);
  noop_gauge.dec();
  EXPECT_EQ(noop_gauge.value(), 0);
  noop_gauge.set(2);
  EXPECT_EQ(noop_gauge.value(), 0);
  noop_gauge.sub(2);
  EXPECT_EQ(noop_gauge.value(), 0);
  EXPECT_EQ(Gauge::ImportMode::NeverImport, noop_gauge.importMode());
  EXPECT_FALSE(noop_gauge.used());      // null gauge is contained in ThreadLocalStoreImpl.
  EXPECT_EQ(0, noop_gauge.use_count()); // null gauge is contained in ThreadLocalStoreImpl.

  Gauge& noop_gauge_2 = store_->gaugeFromString("noop_gauge_2", Gauge::ImportMode::Accumulate);
  EXPECT_EQ(&noop_gauge, &noop_gauge_2);

  // TextReadout
  TextReadout& noop_string = store_->textReadoutFromString("noop_string");
  EXPECT_EQ(noop_string.name(), "");
  EXPECT_EQ("", noop_string.value());
  noop_string.set("hello");
  EXPECT_EQ("", noop_string.value());
  noop_string.set("hello");
  EXPECT_EQ("", noop_string.value());
  noop_string.set("goodbye");
  EXPECT_EQ("", noop_string.value());
  noop_string.set("hello");
  EXPECT_EQ("", noop_string.value());
  TextReadout& noop_string_2 = store_->textReadoutFromString("noop_string_2");
  EXPECT_EQ(&noop_string, &noop_string_2);

  // Histogram
  Histogram& noop_histogram =
      store_->histogramFromString("noop_histogram", Stats::Histogram::Unit::Unspecified);
  EXPECT_EQ(noop_histogram.name(), "");
  EXPECT_FALSE(noop_histogram.used());
  EXPECT_EQ(Stats::Histogram::Unit::Null, noop_histogram.unit());
  Histogram& noop_histogram_2 =
      store_->histogramFromString("noop_histogram_2", Stats::Histogram::Unit::Unspecified);
  EXPECT_EQ(&noop_histogram, &noop_histogram_2);

  store_->shutdownThreading();
}

// We only test the exclusion list -- the inclusion list is the inverse, and both are tested in
// test/common/stats:stats_matcher_test.
TEST_F(StatsMatcherTLSTest, TestExclusionRegex) {
  InSequence s;

  // Expected to alloc lowercase_counter, lowercase_gauge, valid_counter, valid_gauge

  // Will block all stats containing any capital alphanumeric letter.
  stats_config_.mutable_stats_matcher()
      ->mutable_exclusion_list()
      ->add_patterns()
      ->set_hidden_envoy_deprecated_regex(".*[A-Z].*");
  store_->setStatsMatcher(std::make_unique<StatsMatcherImpl>(stats_config_));

  // The creation of counters/gauges/histograms which have no uppercase letters should succeed.
  Counter& lowercase_counter = store_->counterFromString("lowercase_counter");
  EXPECT_EQ(lowercase_counter.name(), "lowercase_counter");
  Gauge& lowercase_gauge =
      store_->gaugeFromString("lowercase_gauge", Gauge::ImportMode::Accumulate);
  EXPECT_EQ(lowercase_gauge.name(), "lowercase_gauge");
  Histogram& lowercase_histogram =
      store_->histogramFromString("lowercase_histogram", Stats::Histogram::Unit::Unspecified);
  EXPECT_EQ(lowercase_histogram.name(), "lowercase_histogram");

  TextReadout& lowercase_string = store_->textReadoutFromString("lowercase_string");
  EXPECT_EQ(lowercase_string.name(), "lowercase_string");
  // And the creation of counters/gauges/histograms which have uppercase letters should fail.
  Counter& uppercase_counter = store_->counterFromString("UPPERCASE_counter");
  EXPECT_EQ(uppercase_counter.name(), "");
  uppercase_counter.inc();
  EXPECT_EQ(uppercase_counter.value(), 0);
  uppercase_counter.inc();
  EXPECT_EQ(uppercase_counter.value(), 0);

  Gauge& uppercase_gauge =
      store_->gaugeFromString("uppercase_GAUGE", Gauge::ImportMode::Accumulate);
  EXPECT_EQ(uppercase_gauge.name(), "");
  uppercase_gauge.inc();
  EXPECT_EQ(uppercase_gauge.value(), 0);
  uppercase_gauge.inc();
  EXPECT_EQ(uppercase_gauge.value(), 0);

  TextReadout& uppercase_string = store_->textReadoutFromString("uppercase_STRING");
  EXPECT_EQ(uppercase_string.name(), "");
  uppercase_string.set("A STRING VALUE");
  EXPECT_EQ("", uppercase_string.value());

  // Histograms are harder to query and test, so we resort to testing that name() returns the empty
  // string.
  Histogram& uppercase_histogram =
      store_->histogramFromString("upperCASE_histogram", Stats::Histogram::Unit::Unspecified);
  EXPECT_EQ(uppercase_histogram.name(), "");

  // Adding another exclusion rule -- now we reject not just uppercase stats but those starting with
  // the string "invalid".
  stats_config_.mutable_stats_matcher()->mutable_exclusion_list()->add_patterns()->set_prefix(
      "invalid");
  store_->setStatsMatcher(std::make_unique<StatsMatcherImpl>(stats_config_));

  Counter& valid_counter = store_->counterFromString("valid_counter");
  valid_counter.inc();
  EXPECT_EQ(valid_counter.value(), 1);

  Counter& invalid_counter = store_->counterFromString("invalid_counter");
  invalid_counter.inc();
  EXPECT_EQ(invalid_counter.value(), 0);

  // But the old exclusion rule still holds.
  Counter& invalid_counter_2 = store_->counterFromString("also_INVALID_counter");
  invalid_counter_2.inc();
  EXPECT_EQ(invalid_counter_2.value(), 0);

  // And we expect the same behavior from gauges and histograms.
  Gauge& valid_gauge = store_->gaugeFromString("valid_gauge", Gauge::ImportMode::Accumulate);
  valid_gauge.set(2);
  EXPECT_EQ(valid_gauge.value(), 2);

  Gauge& invalid_gauge_1 = store_->gaugeFromString("invalid_gauge", Gauge::ImportMode::Accumulate);
  invalid_gauge_1.inc();
  EXPECT_EQ(invalid_gauge_1.value(), 0);

  Gauge& invalid_gauge_2 =
      store_->gaugeFromString("also_INVALID_gauge", Gauge::ImportMode::Accumulate);
  invalid_gauge_2.inc();
  EXPECT_EQ(invalid_gauge_2.value(), 0);

  Histogram& valid_histogram =
      store_->histogramFromString("valid_histogram", Stats::Histogram::Unit::Unspecified);
  EXPECT_EQ(valid_histogram.name(), "valid_histogram");

  Histogram& invalid_histogram_1 =
      store_->histogramFromString("invalid_histogram", Stats::Histogram::Unit::Unspecified);
  EXPECT_EQ(invalid_histogram_1.name(), "");

  Histogram& invalid_histogram_2 =
      store_->histogramFromString("also_INVALID_histogram", Stats::Histogram::Unit::Unspecified);
  EXPECT_EQ(invalid_histogram_2.name(), "");

  TextReadout& valid_string = store_->textReadoutFromString("valid_string");
  valid_string.set("i'm valid");
  EXPECT_EQ("i'm valid", valid_string.value());

  TextReadout& invalid_string_1 = store_->textReadoutFromString("invalid_string");
  invalid_string_1.set("nope");
  EXPECT_EQ("", invalid_string_1.value());

  TextReadout& invalid_string_2 = store_->textReadoutFromString("also_INVLD_string");
  invalid_string_2.set("still no");
  EXPECT_EQ("", invalid_string_2.value());

  // Expected to free lowercase_counter, lowercase_gauge, valid_counter, valid_gauge
  store_->shutdownThreading();
}

// Tests the logic for caching the stats-matcher results, and in particular the
// private impl method checkAndRememberRejection(). That method behaves
// differently depending on whether TLS is enabled or not, so we parameterize
// the test accordingly; GetParam()==true means we want a TLS cache. In either
// case, we should never be calling the stats-matcher rejection logic more than
// once on given stat name.
class RememberStatsMatcherTest : public testing::TestWithParam<bool> {
public:
  RememberStatsMatcherTest()
      : heap_alloc_(symbol_table_), store_(heap_alloc_), scope_(store_.createScope("scope.")) {
    if (GetParam()) {
      store_.initializeThreading(main_thread_dispatcher_, tls_);
    }
  }

  ~RememberStatsMatcherTest() override {
    store_.shutdownThreading();
    tls_.shutdownThread();
  }

  using LookupStatFn = std::function<std::string(const std::string&)>;

  // Helper function to test the rejection cache. The goal here is to use
  // mocks to ensure that we don't call rejects() more than once on any of the
  // stats, even with 5 name-based lookups.
  void testRememberMatcher(const LookupStatFn lookup_stat) {
    InSequence s;

    MockStatsMatcher* matcher = new MockStatsMatcher;
    StatsMatcherPtr matcher_ptr(matcher);
    store_.setStatsMatcher(std::move(matcher_ptr));

    EXPECT_CALL(*matcher, rejects("scope.reject")).WillOnce(Return(true));
    EXPECT_CALL(*matcher, rejects("scope.ok")).WillOnce(Return(false));

    for (int j = 0; j < 5; ++j) {
      EXPECT_EQ("", lookup_stat("reject"));
      EXPECT_EQ("scope.ok", lookup_stat("ok"));
    }
  }

  void testRejectsAll(const LookupStatFn lookup_stat) {
    InSequence s;

    MockStatsMatcher* matcher = new MockStatsMatcher;
    matcher->rejects_all_ = true;
    StatsMatcherPtr matcher_ptr(matcher);
    store_.setStatsMatcher(std::move(matcher_ptr));

    ScopePtr scope = store_.createScope("scope.");

    for (int j = 0; j < 5; ++j) {
      // Note: zero calls to reject() are made, as reject-all should short-circuit.
      EXPECT_EQ("", lookup_stat("reject"));
    }
  }

  void testAcceptsAll(const LookupStatFn lookup_stat) {
    InSequence s;

    auto* matcher = new MockStatsMatcher;
    matcher->accepts_all_ = true;
    StatsMatcherPtr matcher_ptr(matcher);
    store_.setStatsMatcher(std::move(matcher_ptr));

    for (int j = 0; j < 5; ++j) {
      // Note: zero calls to reject() are made, as accept-all should short-circuit.
      EXPECT_EQ("scope.ok", lookup_stat("ok"));
    }
  }

  LookupStatFn lookupCounterFn() {
    return [this](const std::string& stat_name) -> std::string {
      return scope_->counterFromString(stat_name).name();
    };
  }

  LookupStatFn lookupGaugeFn() {
    return [this](const std::string& stat_name) -> std::string {
      return scope_->gaugeFromString(stat_name, Gauge::ImportMode::Accumulate).name();
    };
  }

// TODO(jmarantz): restore BoolIndicator tests when https://github.com/envoyproxy/envoy/pull/6280
// is reverted.
#define HAS_BOOL_INDICATOR 0
#if HAS_BOOL_INDICATOR
  LookupStatFn lookupBoolIndicator() {
    return [this](const std::string& stat_name) -> std::string {
      return scope_->boolIndicator(stat_name).name();
    };
  }
#endif

  LookupStatFn lookupHistogramFn() {
    return [this](const std::string& stat_name) -> std::string {
      return scope_->histogramFromString(stat_name, Stats::Histogram::Unit::Unspecified).name();
    };
  }

  LookupStatFn lookupTextReadoutFn() {
    return [this](const std::string& stat_name) -> std::string {
      return scope_->textReadoutFromString(stat_name).name();
    };
  }

  SymbolTableImpl symbol_table_;
  NiceMock<Event::MockDispatcher> main_thread_dispatcher_;
  NiceMock<ThreadLocal::MockInstance> tls_;
  AllocatorImpl heap_alloc_;
  ThreadLocalStoreImpl store_;
  ScopePtr scope_;
};

INSTANTIATE_TEST_SUITE_P(RememberStatsMatcherTest, RememberStatsMatcherTest,
                         testing::ValuesIn({false, true}));

// Tests that the logic for remembering rejected stats works properly, both
// with and without threading.
TEST_P(RememberStatsMatcherTest, CounterRejectOne) { testRememberMatcher(lookupCounterFn()); }

TEST_P(RememberStatsMatcherTest, CounterRejectsAll) { testRejectsAll(lookupCounterFn()); }

TEST_P(RememberStatsMatcherTest, CounterAcceptsAll) { testAcceptsAll(lookupCounterFn()); }

TEST_P(RememberStatsMatcherTest, GaugeRejectOne) { testRememberMatcher(lookupGaugeFn()); }

TEST_P(RememberStatsMatcherTest, GaugeRejectsAll) { testRejectsAll(lookupGaugeFn()); }

TEST_P(RememberStatsMatcherTest, GaugeAcceptsAll) { testAcceptsAll(lookupGaugeFn()); }

#if HAS_BOOL_INDICATOR
TEST_P(RememberStatsMatcherTest, BoolIndicatorRejectOne) {
  testRememberMatcher(lookupBoolIndicator());
}

TEST_P(RememberStatsMatcherTest, BoolIndicatorRejectsAll) { testRejectsAll(lookupBoolIndicator()); }

TEST_P(RememberStatsMatcherTest, BoolIndicatorAcceptsAll) { testAcceptsAll(lookupBoolIndicator()); }
#endif

TEST_P(RememberStatsMatcherTest, HistogramRejectOne) { testRememberMatcher(lookupHistogramFn()); }

TEST_P(RememberStatsMatcherTest, HistogramRejectsAll) { testRejectsAll(lookupHistogramFn()); }

TEST_P(RememberStatsMatcherTest, HistogramAcceptsAll) { testAcceptsAll(lookupHistogramFn()); }

TEST_P(RememberStatsMatcherTest, TextReadoutRejectOne) {
  testRememberMatcher(lookupTextReadoutFn());
}

TEST_P(RememberStatsMatcherTest, TextReadoutRejectsAll) { testRejectsAll(lookupTextReadoutFn()); }

TEST_P(RememberStatsMatcherTest, TextReadoutAcceptsAll) { testAcceptsAll(lookupTextReadoutFn()); }

TEST_F(StatsThreadLocalStoreTest, RemoveRejectedStats) {
  store_->initializeThreading(main_thread_dispatcher_, tls_);
  Counter& counter = store_->counterFromString("c1");
  Gauge& gauge = store_->gaugeFromString("g1", Gauge::ImportMode::Accumulate);
  Histogram& histogram = store_->histogramFromString("h1", Stats::Histogram::Unit::Unspecified);
  TextReadout& textReadout = store_->textReadoutFromString("t1");
  ASSERT_EQ(1, store_->counters().size()); // "c1".
  EXPECT_TRUE(&counter == store_->counters()[0].get() ||
              &counter == store_->counters()[1].get()); // counters() order is non-deterministic.
  ASSERT_EQ(1, store_->gauges().size());
  EXPECT_EQ("g1", store_->gauges()[0]->name());
  ASSERT_EQ(1, store_->histograms().size());
  EXPECT_EQ("h1", store_->histograms()[0]->name());
  ASSERT_EQ(1, store_->textReadouts().size());
  EXPECT_EQ("t1", store_->textReadouts()[0]->name());

  // Will effectively block all stats, and remove all the non-matching stats.
  envoy::config::metrics::v3::StatsConfig stats_config;
  stats_config.mutable_stats_matcher()->mutable_inclusion_list()->add_patterns()->set_exact(
      "no-such-stat");
  store_->setStatsMatcher(std::make_unique<StatsMatcherImpl>(stats_config));

  // They can no longer be found.
  EXPECT_EQ(0, store_->counters().size());
  EXPECT_EQ(0, store_->gauges().size());
  EXPECT_EQ(0, store_->histograms().size());
  EXPECT_EQ(0, store_->textReadouts().size());

  // However, referencing the previously allocated stats will not crash.
  counter.inc();
  gauge.inc();
  EXPECT_CALL(sink_, onHistogramComplete(Ref(histogram), 42));
  histogram.recordValue(42);
  textReadout.set("fortytwo");
  store_->shutdownThreading();
  tls_.shutdownThread();
}

TEST_F(StatsThreadLocalStoreTest, NonHotRestartNoTruncation) {
  InSequence s;
  store_->initializeThreading(main_thread_dispatcher_, tls_);

  // Allocate a stat greater than the max name length.
  const std::string name_1(MaxStatNameLength + 1, 'A');

  store_->counterFromString(name_1);

  // This works fine, and we can find it by its long name because heap-stats do not
  // get truncated.
  EXPECT_NE(nullptr, TestUtility::findCounter(*store_, name_1).get());
  store_->shutdownThreading();
  tls_.shutdownThread();
}

class StatsThreadLocalStoreTestNoFixture : public testing::Test {
protected:
  StatsThreadLocalStoreTestNoFixture() : alloc_(symbol_table_), store_(alloc_) {
    store_.addSink(sink_);

    // Use a tag producer that will produce tags.
    envoy::config::metrics::v3::StatsConfig stats_config;
    store_.setTagProducer(std::make_unique<TagProducerImpl>(stats_config));
  }

  ~StatsThreadLocalStoreTestNoFixture() override {
    if (threading_enabled_) {
      store_.shutdownThreading();
      tls_.shutdownThread();
    }
  }

  void initThreading() {
    threading_enabled_ = true;
    store_.initializeThreading(main_thread_dispatcher_, tls_);
  }

  static constexpr size_t million_ = 1000 * 1000;

  MockSink sink_;
  SymbolTableImpl symbol_table_;
  AllocatorImpl alloc_;
  ThreadLocalStoreImpl store_;
  NiceMock<Event::MockDispatcher> main_thread_dispatcher_;
  NiceMock<ThreadLocal::MockInstance> tls_;
  bool threading_enabled_{false};
};

// Tests how much memory is consumed allocating 100k stats.
<<<<<<< HEAD
TEST_F(StatsThreadLocalStoreTestNoFixture, MemoryWithoutTlsFakeSymbolTable) {
  init(true);
  TestUtil::MemoryTest memory_test;
  TestUtil::forEachSampleStat(
      100, [this](absl::string_view name) { store_->counterFromString(std::string(name)); });
  EXPECT_MEMORY_EQ(memory_test.consumedBytes(), 1358576); // Jan 23, 2020
  EXPECT_MEMORY_LE(memory_test.consumedBytes(), 1.4 * million_);
}

TEST_F(StatsThreadLocalStoreTestNoFixture, MemoryWithTlsFakeSymbolTable) {
  init(true);
  initThreading();
  TestUtil::MemoryTest memory_test;
  TestUtil::forEachSampleStat(
      100, [this](absl::string_view name) { store_->counterFromString(std::string(name)); });
  EXPECT_MEMORY_EQ(memory_test.consumedBytes(), 1498112); // Sep 25, 2020
  EXPECT_MEMORY_LE(memory_test.consumedBytes(), 1.6 * million_);
}

// Tests how much memory is consumed allocating 100k stats.
=======
>>>>>>> 03f46bbd
TEST_F(StatsThreadLocalStoreTestNoFixture, MemoryWithoutTlsRealSymbolTable) {
  TestUtil::MemoryTest memory_test;
  TestUtil::forEachSampleStat(
      100, [this](absl::string_view name) { store_.counterFromString(std::string(name)); });
  EXPECT_MEMORY_EQ(memory_test.consumedBytes(), 688080); // July 2, 2020
  EXPECT_MEMORY_LE(memory_test.consumedBytes(), 0.75 * million_);
}

TEST_F(StatsThreadLocalStoreTestNoFixture, MemoryWithTlsRealSymbolTable) {
  initThreading();
  TestUtil::MemoryTest memory_test;
  TestUtil::forEachSampleStat(
<<<<<<< HEAD
      100, [this](absl::string_view name) { store_->counterFromString(std::string(name)); });
  EXPECT_MEMORY_EQ(memory_test.consumedBytes(), 827616); // Sep 25, 2020
=======
      100, [this](absl::string_view name) { store_.counterFromString(std::string(name)); });
  EXPECT_MEMORY_EQ(memory_test.consumedBytes(), 827632); // July 20, 2020
>>>>>>> 03f46bbd
  EXPECT_MEMORY_LE(memory_test.consumedBytes(), 0.9 * million_);
}

TEST_F(StatsThreadLocalStoreTest, ShuttingDown) {
  InSequence s;
  store_->initializeThreading(main_thread_dispatcher_, tls_);

  store_->counterFromString("c1");
  store_->gaugeFromString("g1", Gauge::ImportMode::Accumulate);
  store_->textReadoutFromString("t1");
  store_->shutdownThreading();
  store_->counterFromString("c2");
  store_->gaugeFromString("g2", Gauge::ImportMode::Accumulate);
  store_->textReadoutFromString("t2");

  // We do not keep ref-counts for counters and gauges in the TLS cache, so
  // all these stats should have a ref-count of 2: one for the SharedPtr
  // returned from find*(), and one for the central cache.
  EXPECT_EQ(2L, TestUtility::findCounter(*store_, "c1").use_count());
  EXPECT_EQ(2L, TestUtility::findGauge(*store_, "g1").use_count());

  // c1, g1, t1 should have a thread local ref, but c2, g2, t2 should not.
  EXPECT_EQ(2L, TestUtility::findCounter(*store_, "c1").use_count());
  EXPECT_EQ(2L, TestUtility::findGauge(*store_, "g1").use_count());
  EXPECT_EQ(2L, TestUtility::findTextReadout(*store_, "t1").use_count());
  EXPECT_EQ(2L, TestUtility::findCounter(*store_, "c2").use_count());
  EXPECT_EQ(2L, TestUtility::findGauge(*store_, "g2").use_count());
  EXPECT_EQ(2L, TestUtility::findTextReadout(*store_, "t2").use_count());

  store_->shutdownThreading();
  tls_.shutdownThread();
}

TEST_F(StatsThreadLocalStoreTest, MergeDuringShutDown) {
  InSequence s;
  store_->initializeThreading(main_thread_dispatcher_, tls_);

  Histogram& h1 = store_->histogramFromString("h1", Stats::Histogram::Unit::Unspecified);
  EXPECT_EQ("h1", h1.name());

  EXPECT_CALL(sink_, onHistogramComplete(Ref(h1), 1));
  h1.recordValue(1);

  store_->shutdownThreading();

  // Validate that merge callback is called during shutdown and there is no ASSERT.
  bool merge_called = false;
  store_->mergeHistograms([&merge_called]() -> void { merge_called = true; });

  EXPECT_TRUE(merge_called);
  store_->shutdownThreading();
  tls_.shutdownThread();
}

TEST(ThreadLocalStoreThreadTest, ConstructDestruct) {
  SymbolTableImpl symbol_table;
  Api::ApiPtr api = Api::createApiForTest();
  Event::DispatcherPtr dispatcher = api->allocateDispatcher("test_thread");
  NiceMock<ThreadLocal::MockInstance> tls;
  AllocatorImpl alloc(symbol_table);
  ThreadLocalStoreImpl store(alloc);

  store.initializeThreading(*dispatcher, tls);
  { ScopePtr scope1 = store.createScope("scope1."); }
  store.shutdownThreading();
}

// Histogram tests
TEST_F(HistogramTest, BasicSingleHistogramMerge) {
  Histogram& h1 = store_->histogramFromString("h1", Stats::Histogram::Unit::Unspecified);
  EXPECT_EQ("h1", h1.name());

  expectCallAndAccumulate(h1, 0);
  expectCallAndAccumulate(h1, 43);
  expectCallAndAccumulate(h1, 41);
  expectCallAndAccumulate(h1, 415);
  expectCallAndAccumulate(h1, 2201);
  expectCallAndAccumulate(h1, 3201);
  expectCallAndAccumulate(h1, 125);
  expectCallAndAccumulate(h1, 13);

  EXPECT_EQ(1, validateMerge());
}

TEST_F(HistogramTest, BasicMultiHistogramMerge) {
  Histogram& h1 = store_->histogramFromString("h1", Stats::Histogram::Unit::Unspecified);
  Histogram& h2 = store_->histogramFromString("h2", Stats::Histogram::Unit::Unspecified);
  EXPECT_EQ("h1", h1.name());
  EXPECT_EQ("h2", h2.name());

  expectCallAndAccumulate(h1, 1);
  expectCallAndAccumulate(h2, 1);
  expectCallAndAccumulate(h2, 2);

  EXPECT_EQ(2, validateMerge());
}

TEST_F(HistogramTest, MultiHistogramMultipleMerges) {
  Histogram& h1 = store_->histogramFromString("h1", Stats::Histogram::Unit::Unspecified);
  Histogram& h2 = store_->histogramFromString("h2", Stats::Histogram::Unit::Unspecified);
  EXPECT_EQ("h1", h1.name());
  EXPECT_EQ("h2", h2.name());

  // Insert one value in to one histogram and validate
  expectCallAndAccumulate(h1, 1);
  EXPECT_EQ(2, validateMerge());

  // Insert value into second histogram and validate that it is merged properly.
  expectCallAndAccumulate(h2, 1);
  EXPECT_EQ(2, validateMerge());

  // Insert more values into both the histograms and validate that it is merged properly.
  expectCallAndAccumulate(h1, 2);
  EXPECT_EQ(2, validateMerge());

  expectCallAndAccumulate(h2, 3);
  EXPECT_EQ(2, validateMerge());

  expectCallAndAccumulate(h2, 2);
  EXPECT_EQ(2, validateMerge());

  // Do not insert any value and validate that intervalSummary is empty for both the histograms and
  // cumulativeSummary has right values.
  EXPECT_EQ(2, validateMerge());
}

TEST_F(HistogramTest, BasicScopeHistogramMerge) {
  ScopePtr scope1 = store_->createScope("scope1.");

  Histogram& h1 = store_->histogramFromString("h1", Stats::Histogram::Unit::Unspecified);
  Histogram& h2 = scope1->histogramFromString("h2", Stats::Histogram::Unit::Unspecified);
  EXPECT_EQ("h1", h1.name());
  EXPECT_EQ("scope1.h2", h2.name());

  expectCallAndAccumulate(h1, 2);
  expectCallAndAccumulate(h2, 2);
  EXPECT_EQ(2, validateMerge());
}

TEST_F(HistogramTest, BasicHistogramSummaryValidate) {
  Histogram& h1 = store_->histogramFromString("h1", Stats::Histogram::Unit::Unspecified);
  Histogram& h2 = store_->histogramFromString("h2", Stats::Histogram::Unit::Unspecified);

  expectCallAndAccumulate(h1, 1);

  EXPECT_EQ(2, validateMerge());

  const std::string h1_expected_summary =
      "P0: 1, P25: 1.025, P50: 1.05, P75: 1.075, P90: 1.09, P95: 1.095, "
      "P99: 1.099, P99.5: 1.0995, P99.9: 1.0999, P100: 1.1";
  const std::string h2_expected_summary =
      "P0: 0, P25: 25, P50: 50, P75: 75, P90: 90, P95: 95, P99: 99, "
      "P99.5: 99.5, P99.9: 99.9, P100: 100";

  const std::string h1_expected_buckets =
      "B0.5: 0, B1: 0, B5: 1, B10: 1, B25: 1, B50: 1, B100: 1, B250: 1, "
      "B500: 1, B1000: 1, B2500: 1, B5000: 1, B10000: 1, B30000: 1, B60000: 1, "
      "B300000: 1, B600000: 1, B1.8e+06: 1, B3.6e+06: 1";
  const std::string h2_expected_buckets =
      "B0.5: 1, B1: 1, B5: 5, B10: 10, B25: 25, B50: 50, B100: 100, B250: 100, "
      "B500: 100, B1000: 100, B2500: 100, B5000: 100, B10000: 100, B30000: 100, "
      "B60000: 100, B300000: 100, B600000: 100, B1.8e+06: 100, B3.6e+06: 100";

  for (size_t i = 0; i < 100; ++i) {
    expectCallAndAccumulate(h2, i);
  }

  EXPECT_EQ(2, validateMerge());

  NameHistogramMap name_histogram_map = makeHistogramMap(store_->histograms());
  EXPECT_EQ(h1_expected_summary,
            name_histogram_map["h1"]->cumulativeStatistics().quantileSummary());
  EXPECT_EQ(h2_expected_summary,
            name_histogram_map["h2"]->cumulativeStatistics().quantileSummary());
  EXPECT_EQ(h1_expected_buckets, name_histogram_map["h1"]->cumulativeStatistics().bucketSummary());
  EXPECT_EQ(h2_expected_buckets, name_histogram_map["h2"]->cumulativeStatistics().bucketSummary());
}

// Validates the summary after known value merge in to same histogram.
TEST_F(HistogramTest, BasicHistogramMergeSummary) {
  Histogram& h1 = store_->histogramFromString("h1", Stats::Histogram::Unit::Unspecified);

  for (size_t i = 0; i < 50; ++i) {
    expectCallAndAccumulate(h1, i);
  }
  EXPECT_EQ(1, validateMerge());

  for (size_t i = 50; i < 100; ++i) {
    expectCallAndAccumulate(h1, i);
  }
  EXPECT_EQ(1, validateMerge());

  const std::string expected_summary = "P0: 0, P25: 25, P50: 50, P75: 75, P90: 90, P95: 95, P99: "
                                       "99, P99.5: 99.5, P99.9: 99.9, P100: 100";
  const std::string expected_bucket_summary =
      "B0.5: 1, B1: 1, B5: 5, B10: 10, B25: 25, B50: 50, B100: 100, B250: 100, "
      "B500: 100, B1000: 100, B2500: 100, B5000: 100, B10000: 100, B30000: 100, "
      "B60000: 100, B300000: 100, B600000: 100, B1.8e+06: 100, B3.6e+06: 100";

  NameHistogramMap name_histogram_map = makeHistogramMap(store_->histograms());
  EXPECT_EQ(expected_summary, name_histogram_map["h1"]->cumulativeStatistics().quantileSummary());
  EXPECT_EQ(expected_bucket_summary,
            name_histogram_map["h1"]->cumulativeStatistics().bucketSummary());
}

TEST_F(HistogramTest, BasicHistogramUsed) {
  ScopePtr scope1 = store_->createScope("scope1.");

  Histogram& h1 = store_->histogramFromString("h1", Stats::Histogram::Unit::Unspecified);
  Histogram& h2 = scope1->histogramFromString("h2", Stats::Histogram::Unit::Unspecified);
  EXPECT_EQ("h1", h1.name());
  EXPECT_EQ("scope1.h2", h2.name());

  EXPECT_CALL(sink_, onHistogramComplete(Ref(h1), 1));
  h1.recordValue(1);

  NameHistogramMap name_histogram_map = makeHistogramMap(store_->histograms());
  EXPECT_FALSE(name_histogram_map["h1"]->used());
  EXPECT_FALSE(name_histogram_map["h2"]->used());

  // Merge the histograms and validate that h1 is considered used.
  store_->mergeHistograms([]() -> void {});
  EXPECT_TRUE(name_histogram_map["h1"]->used());

  EXPECT_CALL(sink_, onHistogramComplete(Ref(h2), 2));
  h2.recordValue(2);
  EXPECT_FALSE(name_histogram_map["h2"]->used());

  // Merge histograms again and validate that both h1 and h2 are used.
  store_->mergeHistograms([]() -> void {});

  for (const ParentHistogramSharedPtr& histogram : store_->histograms()) {
    EXPECT_TRUE(histogram->used());
  }
}

TEST_F(HistogramTest, ParentHistogramBucketSummary) {
  ScopePtr scope1 = store_->createScope("scope1.");
  Histogram& histogram =
      store_->histogramFromString("histogram", Stats::Histogram::Unit::Unspecified);
  store_->mergeHistograms([]() -> void {});
  ASSERT_EQ(1, store_->histograms().size());
  ParentHistogramSharedPtr parent_histogram = store_->histograms()[0];
  EXPECT_EQ("No recorded values", parent_histogram->bucketSummary());

  EXPECT_CALL(sink_, onHistogramComplete(Ref(histogram), 10));
  histogram.recordValue(10);
  store_->mergeHistograms([]() -> void {});
  EXPECT_EQ("B0.5(0,0) B1(0,0) B5(0,0) B10(0,0) B25(1,1) B50(1,1) B100(1,1) "
            "B250(1,1) B500(1,1) B1000(1,1) B2500(1,1) B5000(1,1) B10000(1,1) "
            "B30000(1,1) B60000(1,1) B300000(1,1) B600000(1,1) B1.8e+06(1,1) "
            "B3.6e+06(1,1)",
            parent_histogram->bucketSummary());
}

class ThreadLocalRealThreadsTestBase : public ThreadLocalStoreNoMocksTestBase {
protected:
  static constexpr uint32_t NumScopes = 1000;
  static constexpr uint32_t NumIters = 35;

  // Helper class to block on a number of multi-threaded operations occurring.
  class BlockingBarrier {
  public:
    explicit BlockingBarrier(uint32_t count) : blocking_counter_(count) {}
    ~BlockingBarrier() { blocking_counter_.Wait(); }

    /**
     * Returns a function that first executes 'f', and then decrements the count
     * toward unblocking the scope. This is intended to be used as a post() callback.
     *
     * @param f the function to run prior to decrementing the count.
     */
    std::function<void()> run(std::function<void()> f) {
      return [this, f]() {
        f();
        decrementCount();
      };
    }

    /**
     * @return a function that, when run, decrements the count, intended for passing to post().
     */
    std::function<void()> decrementCountFn() {
      return [this] { decrementCount(); };
    }

    void decrementCount() { blocking_counter_.DecrementCount(); }

  private:
    absl::BlockingCounter blocking_counter_;
  };

  ThreadLocalRealThreadsTestBase(uint32_t num_threads)
      : num_threads_(num_threads), start_time_(time_system_.monotonicTime()),
        api_(Api::createApiForTest()), thread_factory_(api_->threadFactory()),
        pool_(store_->symbolTable()) {
    // This is the same order as InstanceImpl::initialize in source/server/server.cc.
    thread_dispatchers_.resize(num_threads_);
    {
      BlockingBarrier blocking_barrier(num_threads_ + 1);
      main_thread_ = thread_factory_.createThread(
          [this, &blocking_barrier]() { mainThreadFn(blocking_barrier); });
      for (uint32_t i = 0; i < num_threads_; ++i) {
        threads_.emplace_back(thread_factory_.createThread(
            [this, i, &blocking_barrier]() { workerThreadFn(i, blocking_barrier); }));
      }
    }

    {
      BlockingBarrier blocking_barrier(1);
      main_dispatcher_->post(blocking_barrier.run([this]() {
        tls_ = std::make_unique<ThreadLocal::InstanceImpl>();
        tls_->registerThread(*main_dispatcher_, true);
        for (Event::DispatcherPtr& dispatcher : thread_dispatchers_) {
          // Worker threads must be registered from the main thread, per assert in registerThread().
          tls_->registerThread(*dispatcher, false);
        }
        store_->initializeThreading(*main_dispatcher_, *tls_);
      }));
    }
  }

  ~ThreadLocalRealThreadsTestBase() override {
    {
      BlockingBarrier blocking_barrier(1);
      main_dispatcher_->post(blocking_barrier.run([this]() {
        store_->shutdownThreading();
        tls_->shutdownGlobalThreading();
        tls_->shutdownThread();
      }));
    }

    for (Event::DispatcherPtr& dispatcher : thread_dispatchers_) {
      dispatcher->post([&dispatcher]() { dispatcher->exit(); });
    }

    for (Thread::ThreadPtr& thread : threads_) {
      thread->join();
    }

    main_dispatcher_->post([this]() {
      store_.reset();
      tls_.reset();
      main_dispatcher_->exit();
    });
    main_thread_->join();
  }

  void workerThreadFn(uint32_t thread_index, BlockingBarrier& blocking_barrier) {
    thread_dispatchers_[thread_index] =
        api_->allocateDispatcher(absl::StrCat("test_worker_", thread_index));
    blocking_barrier.decrementCount();
    thread_dispatchers_[thread_index]->run(Event::Dispatcher::RunType::RunUntilExit);
  }

  void mainThreadFn(BlockingBarrier& blocking_barrier) {
    main_dispatcher_ = api_->allocateDispatcher("test_main_thread");
    blocking_barrier.decrementCount();
    main_dispatcher_->run(Event::Dispatcher::RunType::RunUntilExit);
  }

  void mainDispatchBlock() {
    // To ensure all stats are freed we have to wait for a few posts() to clear.
    // First, wait for the main-dispatcher to initiate the cross-thread TLS cleanup.
    BlockingBarrier blocking_barrier(1);
    main_dispatcher_->post(blocking_barrier.run([]() {}));
  }

  void tlsBlock() {
    BlockingBarrier blocking_barrier(num_threads_);
    for (Event::DispatcherPtr& thread_dispatcher : thread_dispatchers_) {
      thread_dispatcher->post(blocking_barrier.run([]() {}));
    }
  }

  const uint32_t num_threads_;
  Event::TestRealTimeSystem time_system_;
  MonotonicTime start_time_;
  Api::ApiPtr api_;
  Event::DispatcherPtr main_dispatcher_;
  std::vector<Event::DispatcherPtr> thread_dispatchers_;
  Thread::ThreadFactory& thread_factory_;
  ThreadLocal::InstanceImplPtr tls_;
  Thread::ThreadPtr main_thread_;
  std::vector<Thread::ThreadPtr> threads_;
  StatNamePool pool_;
};

class ClusterShutdownCleanupStarvationTest : public ThreadLocalRealThreadsTestBase {
protected:
  static constexpr uint32_t NumThreads = 2;

  ClusterShutdownCleanupStarvationTest()
      : ThreadLocalRealThreadsTestBase(NumThreads), my_counter_name_(pool_.add("my_counter")),
        my_counter_scoped_name_(pool_.add("scope.my_counter")) {}

  void createScopesIncCountersAndCleanup() {
    for (uint32_t i = 0; i < NumScopes; ++i) {
      ScopePtr scope = store_->createScope("scope.");
      Counter& counter = scope->counterFromStatName(my_counter_name_);
      counter.inc();
    }
  }

  void createScopesIncCountersAndCleanupAllThreads() {
    BlockingBarrier blocking_barrier(NumThreads);
    for (Event::DispatcherPtr& thread_dispatcher : thread_dispatchers_) {
      thread_dispatcher->post(
          blocking_barrier.run([this]() { createScopesIncCountersAndCleanup(); }));
    }
  }

  std::chrono::seconds elapsedTime() {
    return std::chrono::duration_cast<std::chrono::seconds>(time_system_.monotonicTime() -
                                                            start_time_);
  }

  StatName my_counter_name_;
  StatName my_counter_scoped_name_;
};

// Tests the scenario where a cluster and stat are allocated in multiple
// concurrent threads, but after each round of allocation/free we post() an
// empty callback to main to ensure that cross-scope thread cleanups complete.
// In this test, we don't expect the use-count of the stat to get very high.
TEST_F(ClusterShutdownCleanupStarvationTest, TwelveThreadsWithBlockade) {
  for (uint32_t i = 0; i < NumIters && elapsedTime() < std::chrono::seconds(5); ++i) {
    createScopesIncCountersAndCleanupAllThreads();

    // First, wait for the main-dispatcher to initiate the cross-thread TLS cleanup.
    mainDispatchBlock();

    // Next, wait for all the worker threads to complete their TLS cleanup.
    tlsBlock();

    // Finally, wait for the final central-cache cleanup, which occurs on the main thread.
    mainDispatchBlock();

    // Here we show that the counter cleanups have finished, because the use-count is 1.
    CounterSharedPtr counter =
        alloc_.makeCounter(my_counter_scoped_name_, StatName(), StatNameTagVector{});
    EXPECT_EQ(1, counter->use_count()) << "index=" << i;
  }
}

// In this test, we don't run the main-callback post() in between each
// iteration, and we use a thread synchronizer to block the cross-thread
// cleanup. Thus no stat references in the caches get freed and the use_count()
// grows without bound.
TEST_F(ClusterShutdownCleanupStarvationTest, TwelveThreadsWithoutBlockade) {
  store_->sync().enable();
  store_->sync().waitOn(ThreadLocalStoreImpl::MainDispatcherCleanupSync);
  for (uint32_t i = 0; i < NumIters && elapsedTime() < std::chrono::seconds(5); ++i) {
    createScopesIncCountersAndCleanupAllThreads();
    // As we have blocked the main dispatcher cleanup function above, nothing
    // gets cleaned up and use-counts grow without bound as we recreate scopes,
    // recreating the same counter in each one.

    // Compute the use-count of one of the counters. This shows that by blocking
    // the main-dispatcher cleanup thread, the use-counts grow without bound.
    // We set our parameters so we attempt to exceed a use-count of 64k when
    // running the test: NumScopes*NumThreads*NumIters == 70000, We use a timer
    // so we don't time out on asan/tsan tests, In opt builds this test takes
    // less than a second, and in fastbuild it takes less than 5.
    CounterSharedPtr counter =
        alloc_.makeCounter(my_counter_scoped_name_, StatName(), StatNameTagVector{});
    uint32_t use_count = counter->use_count() - 1; // Subtract off this instance.
    EXPECT_EQ((i + 1) * NumScopes * NumThreads, use_count);
  }
  EXPECT_EQ(70000, NumThreads * NumScopes * NumIters);
  store_->sync().signal(ThreadLocalStoreImpl::MainDispatcherCleanupSync);
}

class HistogramThreadTest : public ThreadLocalRealThreadsTestBase {
protected:
  static constexpr uint32_t NumThreads = 10;

  HistogramThreadTest() : ThreadLocalRealThreadsTestBase(NumThreads) {}

  void mergeHistograms() {
    BlockingBarrier blocking_barrier(1);
    main_dispatcher_->post([this, &blocking_barrier]() {
      store_->mergeHistograms(blocking_barrier.decrementCountFn());
    });
  }

  uint32_t numTlsHistograms() {
    uint32_t num;
    {
      BlockingBarrier blocking_barrier(1);
      main_dispatcher_->post([this, &num, &blocking_barrier]() {
        ThreadLocalStoreTestingPeer::numTlsHistograms(*store_,
                                                      [&num, &blocking_barrier](uint32_t num_hist) {
                                                        num = num_hist;
                                                        blocking_barrier.decrementCount();
                                                      });
      });
    }
    return num;
  }

  // Executes a function on every worker thread dispatcher.
  void foreachThread(const std::function<void()>& fn) {
    BlockingBarrier blocking_barrier(NumThreads);
    for (Event::DispatcherPtr& thread_dispatcher : thread_dispatchers_) {
      thread_dispatcher->post(blocking_barrier.run(fn));
    }
  }
};

TEST_F(HistogramThreadTest, MakeHistogramsAndRecordValues) {
  foreachThread([this]() {
    Histogram& histogram =
        store_->histogramFromString("my_hist", Stats::Histogram::Unit::Unspecified);
    histogram.recordValue(42);
  });

  mergeHistograms();

  auto histograms = store_->histograms();
  ASSERT_EQ(1, histograms.size());
  ParentHistogramSharedPtr hist = histograms[0];
  EXPECT_THAT(hist->bucketSummary(),
              HasSubstr(absl::StrCat(" B25(0,0) B50(", NumThreads, ",", NumThreads, ") ")));
}

TEST_F(HistogramThreadTest, ScopeOverlap) {
  // Creating two scopes with the same name gets you two distinct scope objects.
  ScopePtr scope1 = store_->createScope("scope.");
  ScopePtr scope2 = store_->createScope("scope.");
  EXPECT_NE(scope1, scope2);

  EXPECT_EQ(0, store_->histograms().size());
  EXPECT_EQ(0, numTlsHistograms());

  // Histograms created in the two same-named scopes will be the same objects.
  foreachThread([&scope1, &scope2]() {
    Histogram& histogram = scope1->histogramFromString("histogram", Histogram::Unit::Unspecified);
    EXPECT_EQ(&histogram, &scope2->histogramFromString("histogram", Histogram::Unit::Unspecified));
    histogram.recordValue(100);
  });

  mergeHistograms();

  // Verify that we have the expected number of TLS histograms since we accessed
  // the histogram on every thread.
  std::vector<ParentHistogramSharedPtr> histograms = store_->histograms();
  ASSERT_EQ(1, histograms.size());
  EXPECT_EQ(NumThreads, numTlsHistograms());

  // There's no convenient API to pull data out of the histogram, except as
  // a string. This expectation captures the bucket transition to indicate
  // 0 samples at less than 100, and 10 between 100 and 249 inclusive.
  EXPECT_THAT(histograms[0]->bucketSummary(),
              HasSubstr(absl::StrCat(" B100(0,0) B250(", NumThreads, ",", NumThreads, ") ")));

  // The histogram was created in scope1, which can now be destroyed. But the
  // histogram is kept alive by scope2.
  scope1.reset();
  histograms = store_->histograms();
  EXPECT_EQ(1, histograms.size());
  EXPECT_EQ(NumThreads, numTlsHistograms());

  // We can continue to accumulate samples at the scope2's view of the same
  // histogram, and they will combine with the existing data, despite the
  // fact that scope1 has been deleted.
  foreachThread([&scope2]() {
    Histogram& histogram = scope2->histogramFromString("histogram", Histogram::Unit::Unspecified);
    histogram.recordValue(300);
  });

  mergeHistograms();

  // Shows the bucket summary with 10 samples at >=100, and 20 at >=250.
  EXPECT_THAT(histograms[0]->bucketSummary(),
              HasSubstr(absl::StrCat(" B100(0,0) B250(0,", NumThreads, ") B500(", NumThreads, ",",
                                     2 * NumThreads, ") ")));

  // Now clear everything, and synchronize the system by calling mergeHistograms().
  // THere should be no more ParentHistograms or TlsHistograms.
  scope2.reset();
  histograms.clear();
  mergeHistograms();

  EXPECT_EQ(0, store_->histograms().size());
  EXPECT_EQ(0, numTlsHistograms());

  store_->shutdownThreading();

  store_->histogramFromString("histogram_after_shutdown", Histogram::Unit::Unspecified);
}

} // namespace Stats
} // namespace Envoy<|MERGE_RESOLUTION|>--- conflicted
+++ resolved
@@ -1167,29 +1167,6 @@
 };
 
 // Tests how much memory is consumed allocating 100k stats.
-<<<<<<< HEAD
-TEST_F(StatsThreadLocalStoreTestNoFixture, MemoryWithoutTlsFakeSymbolTable) {
-  init(true);
-  TestUtil::MemoryTest memory_test;
-  TestUtil::forEachSampleStat(
-      100, [this](absl::string_view name) { store_->counterFromString(std::string(name)); });
-  EXPECT_MEMORY_EQ(memory_test.consumedBytes(), 1358576); // Jan 23, 2020
-  EXPECT_MEMORY_LE(memory_test.consumedBytes(), 1.4 * million_);
-}
-
-TEST_F(StatsThreadLocalStoreTestNoFixture, MemoryWithTlsFakeSymbolTable) {
-  init(true);
-  initThreading();
-  TestUtil::MemoryTest memory_test;
-  TestUtil::forEachSampleStat(
-      100, [this](absl::string_view name) { store_->counterFromString(std::string(name)); });
-  EXPECT_MEMORY_EQ(memory_test.consumedBytes(), 1498112); // Sep 25, 2020
-  EXPECT_MEMORY_LE(memory_test.consumedBytes(), 1.6 * million_);
-}
-
-// Tests how much memory is consumed allocating 100k stats.
-=======
->>>>>>> 03f46bbd
 TEST_F(StatsThreadLocalStoreTestNoFixture, MemoryWithoutTlsRealSymbolTable) {
   TestUtil::MemoryTest memory_test;
   TestUtil::forEachSampleStat(
@@ -1202,13 +1179,8 @@
   initThreading();
   TestUtil::MemoryTest memory_test;
   TestUtil::forEachSampleStat(
-<<<<<<< HEAD
-      100, [this](absl::string_view name) { store_->counterFromString(std::string(name)); });
+      100, [this](absl::string_view name) { store_.counterFromString(std::string(name)); });
   EXPECT_MEMORY_EQ(memory_test.consumedBytes(), 827616); // Sep 25, 2020
-=======
-      100, [this](absl::string_view name) { store_.counterFromString(std::string(name)); });
-  EXPECT_MEMORY_EQ(memory_test.consumedBytes(), 827632); // July 20, 2020
->>>>>>> 03f46bbd
   EXPECT_MEMORY_LE(memory_test.consumedBytes(), 0.9 * million_);
 }
 
