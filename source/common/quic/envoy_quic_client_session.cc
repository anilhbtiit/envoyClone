#include "common/quic/envoy_quic_client_session.h"

#include "common/quic/envoy_quic_utils.h"

namespace Envoy {
namespace Quic {

EnvoyQuicClientSession::EnvoyQuicClientSession(
    const quic::QuicConfig& config, const quic::ParsedQuicVersionVector& supported_versions,
    std::unique_ptr<EnvoyQuicClientConnection> connection, const quic::QuicServerId& server_id,
    quic::QuicCryptoClientConfig* crypto_config,
    quic::QuicClientPushPromiseIndex* push_promise_index, Event::Dispatcher& dispatcher,
    uint32_t send_buffer_limit)
    : QuicFilterManagerConnectionImpl(*connection, dispatcher, send_buffer_limit),
      quic::QuicSpdyClientSession(config, supported_versions, connection.release(), server_id,
                                  crypto_config, push_promise_index),
      host_name_(server_id.host()) {
  // HTTP/3 header limits should be configurable, but for now hard-code to Envoy defaults.
  set_max_inbound_header_list_size(Http::DEFAULT_MAX_REQUEST_HEADERS_KB * 1000);
}

EnvoyQuicClientSession::~EnvoyQuicClientSession() {
  ASSERT(!connection()->connected());
  quic_connection_ = nullptr;
}

absl::string_view EnvoyQuicClientSession::requestedServerName() const { return host_name_; }

void EnvoyQuicClientSession::connect() {
  dynamic_cast<EnvoyQuicClientConnection*>(quic_connection_)->setUpConnectionSocket();
  // Start version negotiation and crypto handshake during which the connection may fail if server
  // doesn't support the one and only supported version.
  CryptoConnect();
  if (quic::VersionUsesHttp3(transport_version())) {
    SetMaxPushId(0u);
  }
}

void EnvoyQuicClientSession::OnConnectionClosed(const quic::QuicConnectionCloseFrame& frame,
                                                quic::ConnectionCloseSource source) {
  quic::QuicSpdyClientSession::OnConnectionClosed(frame, source);
  onConnectionCloseEvent(frame, source);
}

void EnvoyQuicClientSession::Initialize() {
  quic::QuicSpdyClientSession::Initialize();
  quic_connection_->setEnvoyConnection(*this);
}

void EnvoyQuicClientSession::OnCanWrite() {
  if (quic::VersionUsesHttp3(transport_version())) {
    quic::QuicSpdyClientSession::OnCanWrite();
  } else {
    // This will cause header stream flushing. It is the only place to discount bytes buffered in
    // header stream from connection watermark buffer during writing.
    SendBufferMonitor::ScopedWatermarkBufferUpdater updater(headers_stream(), this);
    quic::QuicSpdyClientSession::OnCanWrite();
  }
  maybeApplyDelayClosePolicy();
}

void EnvoyQuicClientSession::OnGoAway(const quic::QuicGoAwayFrame& frame) {
  ENVOY_CONN_LOG(debug, "GOAWAY received with error {}: {}", *this,
                 quic::QuicErrorCodeToString(frame.error_code), frame.reason_phrase);
  quic::QuicSpdyClientSession::OnGoAway(frame);
  if (http_connection_callbacks_ != nullptr) {
    http_connection_callbacks_->onGoAway(quicErrorCodeToEnvoyErrorCode(frame.error_code));
  }
}

void EnvoyQuicClientSession::OnHttp3GoAway(uint64_t stream_id) {
  ENVOY_CONN_LOG(debug, "HTTP/3 GOAWAY received", *this);
  quic::QuicSpdyClientSession::OnHttp3GoAway(stream_id);
  if (http_connection_callbacks_ != nullptr) {
    // HTTP/3 GOAWAY doesn't have an error code field.
    http_connection_callbacks_->onGoAway(Http::GoAwayErrorCode::NoError);
  }
}

void EnvoyQuicClientSession::SetDefaultEncryptionLevel(quic::EncryptionLevel level) {
  quic::QuicSpdyClientSession::SetDefaultEncryptionLevel(level);
  if (level == quic::ENCRYPTION_FORWARD_SECURE) {
    // This is only reached once, when handshake is done.
    raiseConnectionEvent(Network::ConnectionEvent::Connected);
  }
}

std::unique_ptr<quic::QuicSpdyClientStream> EnvoyQuicClientSession::CreateClientStream() {
<<<<<<< HEAD
  ASSERT(http3_options_.has_value());
  return std::make_unique<EnvoyQuicClientStream>(GetNextOutgoingBidirectionalStreamId(), this,
                                                 quic::BIDIRECTIONAL, http3_options_.value());
=======
  ASSERT(codec_stats_.has_value() && http3_options_.has_value());
  return std::make_unique<EnvoyQuicClientStream>(GetNextOutgoingBidirectionalStreamId(), this,
                                                 quic::BIDIRECTIONAL, codec_stats_.value(),
                                                 http3_options_.value());
>>>>>>> c93d486c
}

quic::QuicSpdyStream* EnvoyQuicClientSession::CreateIncomingStream(quic::QuicStreamId /*id*/) {
  // Disallow server initiated stream.
  NOT_REACHED_GCOVR_EXCL_LINE;
}

quic::QuicSpdyStream*
EnvoyQuicClientSession::CreateIncomingStream(quic::PendingStream* /*pending*/) {
  // Disallow server initiated stream.
  NOT_REACHED_GCOVR_EXCL_LINE;
}

bool EnvoyQuicClientSession::hasDataToWrite() { return HasDataToWrite(); }

void EnvoyQuicClientSession::OnTlsHandshakeComplete() {
  raiseConnectionEvent(Network::ConnectionEvent::Connected);
}

size_t EnvoyQuicClientSession::WriteHeadersOnHeadersStream(
    quic::QuicStreamId id, spdy::SpdyHeaderBlock headers, bool fin,
    const spdy::SpdyStreamPrecedence& precedence,
    quic::QuicReferenceCountedPointer<quic::QuicAckListenerInterface> ack_listener) {
  ASSERT(!quic::VersionUsesHttp3(transport_version()));
  // gQUIC headers are sent on a dedicated stream. Only count the bytes sent against
  // connection level watermark buffer. Do not count them into stream level
  // watermark buffer, because it is impossible to identify which byte belongs
  // to which stream when the buffered bytes are drained in headers stream.
  // This updater may be in the scope of another one in OnCanWrite(), in such
  // case, this one doesn't update the watermark.
  SendBufferMonitor::ScopedWatermarkBufferUpdater updater(headers_stream(), this);
  return quic::QuicSpdyClientSession::WriteHeadersOnHeadersStream(id, std::move(headers), fin,
                                                                  precedence, ack_listener);
}

} // namespace Quic
} // namespace Envoy<|MERGE_RESOLUTION|>--- conflicted
+++ resolved
@@ -86,16 +86,10 @@
 }
 
 std::unique_ptr<quic::QuicSpdyClientStream> EnvoyQuicClientSession::CreateClientStream() {
-<<<<<<< HEAD
-  ASSERT(http3_options_.has_value());
-  return std::make_unique<EnvoyQuicClientStream>(GetNextOutgoingBidirectionalStreamId(), this,
-                                                 quic::BIDIRECTIONAL, http3_options_.value());
-=======
   ASSERT(codec_stats_.has_value() && http3_options_.has_value());
   return std::make_unique<EnvoyQuicClientStream>(GetNextOutgoingBidirectionalStreamId(), this,
                                                  quic::BIDIRECTIONAL, codec_stats_.value(),
                                                  http3_options_.value());
->>>>>>> c93d486c
 }
 
 quic::QuicSpdyStream* EnvoyQuicClientSession::CreateIncomingStream(quic::QuicStreamId /*id*/) {
