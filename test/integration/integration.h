#pragma once

#include <functional>
#include <list>
#include <string>
#include <vector>

#include "envoy/api/v2/discovery.pb.h"
#include "envoy/config/endpoint/v3/endpoint_components.pb.h"
#include "envoy/server/process_context.h"

#include "common/config/api_version.h"
#include "common/config/version_converter.h"
#include "common/http/codec_client.h"

#include "test/common/grpc/grpc_client_integration.h"
#include "test/config/utility.h"
#include "test/integration/fake_upstream.h"
#include "test/integration/server.h"
#include "test/integration/utility.h"
#include "test/mocks/buffer/mocks.h"
#include "test/mocks/server/mocks.h"
#include "test/test_common/environment.h"
#include "test/test_common/network_utility.h"
#include "test/test_common/printers.h"
#include "test/test_common/simulated_time_system.h"
#include "test/test_common/test_time.h"

#include "absl/types/optional.h"
#include "spdlog/spdlog.h"

namespace Envoy {
/**
 * Stream decoder wrapper used during integration testing.
 */
class IntegrationStreamDecoder : public Http::ResponseDecoder, public Http::StreamCallbacks {
public:
  IntegrationStreamDecoder(Event::Dispatcher& dispatcher);

  const std::string& body() { return body_; }
  bool complete() { return saw_end_stream_; }
  bool reset() { return saw_reset_; }
  Http::StreamResetReason reset_reason() { return reset_reason_; }
  const Http::ResponseHeaderMap* continue_headers() { return continue_headers_.get(); }
  const Http::ResponseHeaderMap& headers() { return *headers_; }
  const Http::ResponseTrailerMapPtr& trailers() { return trailers_; }
  const Http::MetadataMap& metadata_map() { return *metadata_map_; }
  uint64_t keyCount(std::string key) { return duplicated_metadata_key_count_[key]; }
  void waitForContinueHeaders();
  void waitForHeaders();
  // This function waits until body_ has at least size bytes in it (it might have more). clearBody()
  // can be used if the previous body data is not relevant and the test wants to wait for a specific
  // amount of new data without considering the existing body size.
  void waitForBodyData(uint64_t size);
  void waitForEndStream();
  void waitForReset();
  void clearBody() { body_.clear(); }

  // Http::StreamDecoder
  void decodeData(Buffer::Instance& data, bool end_stream) override;
  void decodeMetadata(Http::MetadataMapPtr&& metadata_map) override;

  // Http::ResponseDecoder
  void decode100ContinueHeaders(Http::ResponseHeaderMapPtr&& headers) override;
  void decodeHeaders(Http::ResponseHeaderMapPtr&& headers, bool end_stream) override;
  void decodeTrailers(Http::ResponseTrailerMapPtr&& trailers) override;

  // Http::StreamCallbacks
  void onResetStream(Http::StreamResetReason reason,
                     absl::string_view transport_failure_reason) override;
  void onAboveWriteBufferHighWatermark() override {}
  void onBelowWriteBufferLowWatermark() override {}

private:
  Event::Dispatcher& dispatcher_;
  Http::ResponseHeaderMapPtr continue_headers_;
  Http::ResponseHeaderMapPtr headers_;
  Http::ResponseTrailerMapPtr trailers_;
  Http::MetadataMapPtr metadata_map_{new Http::MetadataMap()};
  std::unordered_map<std::string, uint64_t> duplicated_metadata_key_count_;
  bool waiting_for_end_stream_{};
  bool saw_end_stream_{};
  std::string body_;
  uint64_t body_data_waiting_length_{};
  bool waiting_for_reset_{};
  bool waiting_for_continue_headers_{};
  bool waiting_for_headers_{};
  bool saw_reset_{};
  Http::StreamResetReason reset_reason_{};
};

using IntegrationStreamDecoderPtr = std::unique_ptr<IntegrationStreamDecoder>;

/**
 * TCP client used during integration testing.
 */
class IntegrationTcpClient {
public:
  IntegrationTcpClient(Event::Dispatcher& dispatcher, Event::TestTimeSystem& time_system,
                       MockBufferFactory& factory, uint32_t port,
                       Network::Address::IpVersion version, bool enable_half_close,
                       const Network::ConnectionSocket::OptionsSharedPtr& options);

  void close();
  void waitForData(const std::string& data, bool exact_match = true);
  // wait for at least `length` bytes to be received
  void waitForData(size_t length);
  void waitForDisconnect(bool ignore_spurious_events = false);
  void waitForHalfClose();
  void readDisable(bool disabled);
  ABSL_MUST_USE_RESULT AssertionResult
  write(const std::string& data, bool end_stream = false, bool verify = true,
        std::chrono::milliseconds timeout = TestUtility::DefaultTimeout);
  const std::string& data() { return payload_reader_->data(); }
  bool connected() const { return !disconnected_; }
  // clear up to the `count` number of bytes of received data
  void clearData(size_t count = std::string::npos) { payload_reader_->clearData(count); }

private:
  struct ConnectionCallbacks : public Network::ConnectionCallbacks {
    ConnectionCallbacks(IntegrationTcpClient& parent) : parent_(parent) {}

    // Network::ConnectionCallbacks
    void onEvent(Network::ConnectionEvent event) override;
    void onAboveWriteBufferHighWatermark() override {}
    void onBelowWriteBufferLowWatermark() override {}

    IntegrationTcpClient& parent_;
  };

<<<<<<< HEAD
  WaitForPayloadReaderSharedPtr payload_reader_;
  ConnectionCallbacksSharedPtr callbacks_;
=======
  Event::TestTimeSystem& time_system_;
  std::shared_ptr<WaitForPayloadReader> payload_reader_;
  std::shared_ptr<ConnectionCallbacks> callbacks_;
>>>>>>> 093e2ffe
  Network::ClientConnectionPtr connection_;
  bool disconnected_{};
  MockWatermarkBuffer* client_write_buffer_;
};

using IntegrationTcpClientPtr = std::unique_ptr<IntegrationTcpClient>;

struct ApiFilesystemConfig {
  std::string bootstrap_path_;
  std::string cds_path_;
  std::string eds_path_;
  std::string lds_path_;
  std::string rds_path_;
};

/**
 * Test fixture for all integration tests.
 */
class BaseIntegrationTest : protected Logger::Loggable<Logger::Id::testing> {
public:
  using TestTimeSystemPtr = std::unique_ptr<Event::TestTimeSystem>;
  using InstanceConstSharedPtrFn = std::function<Network::Address::InstanceConstSharedPtr(int)>;

  // Creates a test fixture with an upstream bound to INADDR_ANY on an unspecified port using the
  // provided IP |version|.
  BaseIntegrationTest(Network::Address::IpVersion version,
                      const std::string& config = ConfigHelper::httpProxyConfig());
  BaseIntegrationTest(Network::Address::IpVersion version, TestTimeSystemPtr,
                      const std::string& config = ConfigHelper::httpProxyConfig())
      : BaseIntegrationTest(version, config) {}
  // Creates a test fixture with a specified |upstream_address| function that provides the IP and
  // port to use.
  BaseIntegrationTest(const InstanceConstSharedPtrFn& upstream_address_fn,
                      Network::Address::IpVersion version,
                      const std::string& config = ConfigHelper::httpProxyConfig());
  virtual ~BaseIntegrationTest() = default;

  // TODO(jmarantz): Remove this once
  // https://github.com/envoyproxy/envoy-filter-example/pull/69 is reverted.
  static TestTimeSystemPtr realTime() { return TestTimeSystemPtr(); }

  // Initialize the basic proto configuration, create fake upstreams, and start Envoy.
  virtual void initialize();
  // Set up the fake upstream connections. This is called by initialize() and
  // is virtual to allow subclass overrides.
  virtual void createUpstreams();
  // Finalize the config and spin up an Envoy instance.
  virtual void createEnvoy();
  // Sets upstream_protocol_ and alters the upstream protocol in the config_helper_
  void setUpstreamProtocol(FakeHttpConnection::Type protocol);
  // Sets fake_upstreams_count_ and alters the upstream protocol in the config_helper_
  void setUpstreamCount(uint32_t count) { fake_upstreams_count_ = count; }
  // Skip validation that ensures that all upstream ports are referenced by the
  // configuration generated in ConfigHelper::finalize.
  void skipPortUsageValidation() { config_helper_.skipPortUsageValidation(); }
  // Make test more deterministic by using a fixed RNG value.
  void setDeterministic() { deterministic_ = true; }

  FakeHttpConnection::Type upstreamProtocol() const { return upstream_protocol_; }

  IntegrationTcpClientPtr
  makeTcpConnection(uint32_t port,
                    const Network::ConnectionSocket::OptionsSharedPtr& options = nullptr);

  // Test-wide port map.
  void registerPort(const std::string& key, uint32_t port);
  uint32_t lookupPort(const std::string& key);

  // Set the endpoint's socket address to point at upstream at given index.
  void setUpstreamAddress(uint32_t upstream_index,
                          envoy::config::endpoint::v3::LbEndpoint& endpoint) const;

  Network::ClientConnectionPtr makeClientConnection(uint32_t port);
  virtual Network::ClientConnectionPtr
  makeClientConnectionWithOptions(uint32_t port,
                                  const Network::ConnectionSocket::OptionsSharedPtr& options);

  void registerTestServerPorts(const std::vector<std::string>& port_names);
  void createGeneratedApiTestServer(const std::string& bootstrap_path,
                                    const std::vector<std::string>& port_names,
                                    Server::FieldValidationConfig validator_config,
                                    bool allow_lds_rejection);
  void createApiTestServer(const ApiFilesystemConfig& api_filesystem_config,
                           const std::vector<std::string>& port_names,
                           Server::FieldValidationConfig validator_config,
                           bool allow_lds_rejection);

  Event::TestTimeSystem& timeSystem() { return time_system_; }

  Stats::IsolatedStoreImpl stats_store_;
  Api::ApiPtr api_;
  Api::ApiPtr api_for_server_stat_store_;
  MockBufferFactory* mock_buffer_factory_; // Will point to the dispatcher's factory.

  // Enable the listener access log
  void useListenerAccessLog(absl::string_view format = "");
  // Waits for the nth access log entry, defaulting to log entry 0.
  std::string waitForAccessLog(const std::string& filename, uint32_t entry = 0);

  std::string listener_access_log_name_;

  // Functions for testing reloadable config (xDS)
  void createXdsUpstream();
  void createXdsConnection();
  void cleanUpXdsConnection();

  // Helpers for setting up expectations and making the internal gears turn for xDS request/response
  // sending/receiving to/from the (imaginary) xDS server. You should almost always use
  // compareDiscoveryRequest() and sendDiscoveryResponse(), but the SotW/delta-specific versions are
  // available if you're writing a SotW/delta-specific test.
  // TODO(fredlas) expect_node was defaulting false here; the delta+SotW unification work restores
  // it.
  AssertionResult compareDiscoveryRequest(
      const std::string& expected_type_url, const std::string& expected_version,
      const std::vector<std::string>& expected_resource_names,
      const std::vector<std::string>& expected_resource_names_added,
      const std::vector<std::string>& expected_resource_names_removed, bool expect_node = true,
      const Protobuf::int32 expected_error_code = Grpc::Status::WellKnownGrpcStatus::Ok,
      const std::string& expected_error_message = "");
  template <class T>
  void sendDiscoveryResponse(const std::string& type_url, const std::vector<T>& state_of_the_world,
                             const std::vector<T>& added_or_updated,
                             const std::vector<std::string>& removed, const std::string& version,
                             const bool api_downgrade = true) {
    if (sotw_or_delta_ == Grpc::SotwOrDelta::Sotw) {
      sendSotwDiscoveryResponse(type_url, state_of_the_world, version, api_downgrade);
    } else {
      sendDeltaDiscoveryResponse(type_url, added_or_updated, removed, version, api_downgrade);
    }
  }

  AssertionResult compareDeltaDiscoveryRequest(
      const std::string& expected_type_url,
      const std::vector<std::string>& expected_resource_subscriptions,
      const std::vector<std::string>& expected_resource_unsubscriptions,
      const Protobuf::int32 expected_error_code = Grpc::Status::WellKnownGrpcStatus::Ok,
      const std::string& expected_error_message = "") {
    return compareDeltaDiscoveryRequest(expected_type_url, expected_resource_subscriptions,
                                        expected_resource_unsubscriptions, xds_stream_,
                                        expected_error_code, expected_error_message);
  }

  AssertionResult compareDeltaDiscoveryRequest(
      const std::string& expected_type_url,
      const std::vector<std::string>& expected_resource_subscriptions,
      const std::vector<std::string>& expected_resource_unsubscriptions, FakeStreamPtr& stream,
      const Protobuf::int32 expected_error_code = Grpc::Status::WellKnownGrpcStatus::Ok,
      const std::string& expected_error_message = "");

  // TODO(fredlas) expect_node was defaulting false here; the delta+SotW unification work restores
  // it.
  AssertionResult compareSotwDiscoveryRequest(
      const std::string& expected_type_url, const std::string& expected_version,
      const std::vector<std::string>& expected_resource_names, bool expect_node = true,
      const Protobuf::int32 expected_error_code = Grpc::Status::WellKnownGrpcStatus::Ok,
      const std::string& expected_error_message = "");

  template <class T>
  void sendSotwDiscoveryResponse(const std::string& type_url, const std::vector<T>& messages,
                                 const std::string& version, const bool api_downgrade = true) {
    API_NO_BOOST(envoy::api::v2::DiscoveryResponse) discovery_response;
    discovery_response.set_version_info(version);
    discovery_response.set_type_url(type_url);
    for (const auto& message : messages) {
      if (api_downgrade) {
        discovery_response.add_resources()->PackFrom(API_DOWNGRADE(message));
      } else {
        discovery_response.add_resources()->PackFrom(message);
      }
    }
    static int next_nonce_counter = 0;
    discovery_response.set_nonce(absl::StrCat("nonce", next_nonce_counter++));
    xds_stream_->sendGrpcMessage(discovery_response);
  }

  template <class T>
  void sendDeltaDiscoveryResponse(const std::string& type_url,
                                  const std::vector<T>& added_or_updated,
                                  const std::vector<std::string>& removed,
                                  const std::string& version, const bool api_downgrade = true) {
    sendDeltaDiscoveryResponse(type_url, added_or_updated, removed, version, xds_stream_, {},
                               api_downgrade);
  }
  template <class T>
  void
  sendDeltaDiscoveryResponse(const std::string& type_url, const std::vector<T>& added_or_updated,
                             const std::vector<std::string>& removed, const std::string& version,
                             FakeStreamPtr& stream, const std::vector<std::string>& aliases = {},
                             const bool api_downgrade = true) {
    auto response = createDeltaDiscoveryResponse<T>(type_url, added_or_updated, removed, version,
                                                    aliases, api_downgrade);
    stream->sendGrpcMessage(response);
  }

  template <class T>
  envoy::api::v2::DeltaDiscoveryResponse
  createDeltaDiscoveryResponse(const std::string& type_url, const std::vector<T>& added_or_updated,
                               const std::vector<std::string>& removed, const std::string& version,
                               const std::vector<std::string>& aliases,
                               const bool api_downgrade = true) {

    API_NO_BOOST(envoy::api::v2::DeltaDiscoveryResponse) response;
    response.set_system_version_info("system_version_info_this_is_a_test");
    response.set_type_url(type_url);
    for (const auto& message : added_or_updated) {
      auto* resource = response.add_resources();
      ProtobufWkt::Any temp_any;
      if (api_downgrade) {
        temp_any.PackFrom(API_DOWNGRADE(message));
        resource->mutable_resource()->PackFrom(API_DOWNGRADE(message));
      } else {
        temp_any.PackFrom(message);
        resource->mutable_resource()->PackFrom(message);
      }
      resource->set_name(TestUtility::xdsResourceName(temp_any));
      resource->set_version(version);
      for (const auto& alias : aliases) {
        resource->add_aliases(alias);
      }
    }
    *response.mutable_removed_resources() = {removed.begin(), removed.end()};
    static int next_nonce_counter = 0;
    response.set_nonce(absl::StrCat("nonce", next_nonce_counter++));
    return response;
  }

private:
  Event::GlobalTimeSystem time_system_;

public:
  Event::DispatcherPtr dispatcher_;

  /**
   * Open a connection to Envoy, send a series of bytes, and return the
   * response. This function will continue reading response bytes until Envoy
   * closes the connection (as a part of error handling) or (if configured true)
   * the complete headers are read.
   *
   * @param port the port to connect to.
   * @param raw_http the data to send.
   * @param response the response data will be sent here
   * @param if the connection should be terminated once '\r\n\r\n' has been read.
   **/
  void sendRawHttpAndWaitForResponse(int port, const char* raw_http, std::string* response,
                                     bool disconnect_after_headers_complete = false);

  /**
   * Helper to create ConnectionDriver.
   *
   * @param port the port to connect to.
   * @param initial_data the data to send.
   * @param data_callback the callback on the received data.
   **/
  RawConnectionDriverPtr createConnectionDriver(
      uint32_t port, const std::string& initial_data,
      std::function<void(Network::ClientConnection&, const Buffer::Instance&)>&& data_callback) {
    Buffer::OwnedImpl buffer(initial_data);
    return std::make_unique<RawConnectionDriver>(port, buffer, data_callback, version_,
                                                 *dispatcher_);
  }

protected:
  // Create the envoy server in another thread and start it.
  // Will not return until that server is listening.
  virtual IntegrationTestServerPtr
  createIntegrationTestServer(const std::string& bootstrap_path,
                              std::function<void(IntegrationTestServer&)> on_server_ready_function,
                              std::function<void()> on_server_init_function,
                              Event::TestTimeSystem& time_system);

  bool initialized() const { return initialized_; }

  Stats::ScopePtr upstream_stats_store_;

  // Make sure the test server will be torn down after any fake client.
  // The test server owns the runtime, which is often accessed by client and
  // fake upstream codecs and must outlast them.
  IntegrationTestServerPtr test_server_;

  // The IpVersion (IPv4, IPv6) to use.
  Network::Address::IpVersion version_;
  // IP Address to use when binding sockets on upstreams.
  InstanceConstSharedPtrFn upstream_address_fn_;
  // The config for envoy start-up.
  ConfigHelper config_helper_;
  // The ProcessObject to use when constructing the envoy server.
  ProcessObjectOptRef process_object_{absl::nullopt};

  // Steps that should be done before the envoy server starting.
  std::function<void(IntegrationTestServer&)> on_server_ready_function_;

  // Steps that should be done in parallel with the envoy server starting. E.g., xDS
  // pre-init, control plane synchronization needed for server start.
  std::function<void()> on_server_init_function_;

  // A map of keys to port names. Generally the names are pulled from the v2 listener name
  // but if a listener is created via ADS, it will be from whatever key is used with registerPort.
  TestEnvironment::PortMap port_map_;

  // The DrainStrategy that dictates the behaviour of
  // DrainManagerImpl::drainClose().
  Server::DrainStrategy drain_strategy_{Server::DrainStrategy::Gradual};

  // Member variables for xDS testing.
  FakeUpstream* xds_upstream_{};
  FakeHttpConnectionPtr xds_connection_;
  FakeStreamPtr xds_stream_;
  bool create_xds_upstream_{false};
  bool tls_xds_upstream_{false};
  bool use_lds_{true}; // Use the integration framework's LDS set up.

  testing::NiceMock<Server::Configuration::MockTransportSocketFactoryContext> factory_context_;
  Extensions::TransportSockets::Tls::ContextManagerImpl context_manager_{timeSystem()};

  // The fake upstreams_ are created using the context_manager, so make sure
  // they are destroyed before it is.
  std::vector<std::unique_ptr<FakeUpstream>> fake_upstreams_;

  Grpc::SotwOrDelta sotw_or_delta_{Grpc::SotwOrDelta::Sotw};

  spdlog::level::level_enum default_log_level_;

  // Target number of upstreams.
  uint32_t fake_upstreams_count_{1};

  // The duration of the drain manager graceful drain period.
  std::chrono::seconds drain_time_{1};

  // The number of worker threads that the test server uses.
  uint32_t concurrency_{1};

  // If true, use AutonomousUpstream for fake upstreams.
  bool autonomous_upstream_{false};

  // If true, allow incomplete streams in AutonomousUpstream
  // This does nothing if autonomous_upstream_ is false
  bool autonomous_allow_incomplete_streams_{false};

  bool enable_half_close_{false};

  // Whether the default created fake upstreams are UDP listeners.
  bool udp_fake_upstream_{false};

  // True if test will use a fixed RNG value.
  bool deterministic_{};

  // Set true when your test will itself take care of ensuring listeners are up, and registering
  // them in the port_map_.
  bool defer_listener_finalization_{false};

  // By default the test server will use custom stats to notify on increment.
  // This override exists for tests measuring stats memory.
  bool use_real_stats_{};

private:
  // The type for the Envoy-to-backend connection
  FakeHttpConnection::Type upstream_protocol_{FakeHttpConnection::Type::HTTP1};
  // True if initialized() has been called.
  bool initialized_{};
};

} // namespace Envoy<|MERGE_RESOLUTION|>--- conflicted
+++ resolved
@@ -128,14 +128,9 @@
     IntegrationTcpClient& parent_;
   };
 
-<<<<<<< HEAD
+  Event::TestTimeSystem& time_system_;
   WaitForPayloadReaderSharedPtr payload_reader_;
   ConnectionCallbacksSharedPtr callbacks_;
-=======
-  Event::TestTimeSystem& time_system_;
-  std::shared_ptr<WaitForPayloadReader> payload_reader_;
-  std::shared_ptr<ConnectionCallbacks> callbacks_;
->>>>>>> 093e2ffe
   Network::ClientConnectionPtr connection_;
   bool disconnected_{};
   MockWatermarkBuffer* client_write_buffer_;
