--- conflicted
+++ resolved
@@ -78,19 +78,16 @@
 - area: redis
   change: |
     added support for lmove command.
-<<<<<<< HEAD
+- area: tap
+  change: |
+    added :ref:`custom_sink <envoy_v3_api_field_config.tap.v3.OutputSink.custom_sink>` type to enable writing tap data
+    out to a custom sink extension.
 - area: tcp
   change: |
     added the support to detect and send TCP RST for raw buffer socket based connection, and this is disabled by default.
     This literally is supported for linux. Windows also works but some behaviors are different.
     It can be enabled or disabled by a setting method and the runtime guard
     ``envoy_reloadable_features_detect_and_raise_rst_tcp_connection``.
-=======
-- area: tap
-  change: |
-    added :ref:`custom_sink <envoy_v3_api_field_config.tap.v3.OutputSink.custom_sink>` type to enable writing tap data
-    out to a custom sink extension.
->>>>>>> 37ab22af
 
 deprecated:
 - area: tracing
