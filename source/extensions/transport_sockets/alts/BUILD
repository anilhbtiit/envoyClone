--- conflicted
+++ resolved
@@ -55,7 +55,6 @@
 )
 
 envoy_cc_library(
-<<<<<<< HEAD
     name = "tsi_socket",
     srcs = [
         "tsi_socket.cc",
@@ -73,9 +72,10 @@
         "//source/common/network:raw_buffer_socket_lib",
         "//source/common/protobuf:utility_lib",
     ],
-=======
+)
+
+envoy_cc_library(
     name = "noop_transport_socket_callbacks_lib",
     hdrs = ["noop_transport_socket_callbacks.h"],
     deps = ["//include/envoy/network:transport_socket_interface"],
->>>>>>> f218185c
 )