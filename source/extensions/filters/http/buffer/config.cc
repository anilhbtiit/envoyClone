#include "source/extensions/filters/http/buffer/config.h"

#include <chrono>
#include <cstdint>
#include <string>

#include "envoy/extensions/filters/http/buffer/v3/buffer.pb.h"
#include "envoy/extensions/filters/http/buffer/v3/buffer.pb.validate.h"
#include "envoy/registry/registry.h"

#include "source/extensions/filters/http/buffer/buffer_filter.h"

namespace Envoy {
namespace Extensions {
namespace HttpFilters {
namespace BufferFilter {

Http::FilterFactoryCb BufferFilterFactory::createFilterFactoryFromProtoTyped(
    const envoy::extensions::filters::http::buffer::v3::Buffer& proto_config, const std::string&,
    DualInfo, Server::Configuration::ServerFactoryContext&) {
  ASSERT(proto_config.has_max_request_bytes());

  BufferFilterConfigSharedPtr filter_config(new BufferFilterConfig(proto_config));
  return [filter_config](Http::FilterChainFactoryCallbacks& callbacks) -> void {
    callbacks.addStreamDecoderFilter(std::make_shared<BufferFilter>(filter_config));
  };
}

Router::RouteSpecificFilterConfigConstSharedPtr
BufferFilterFactory::createRouteSpecificFilterConfigTyped(
    const envoy::extensions::filters::http::buffer::v3::BufferPerRoute& proto_config,
    Server::Configuration::ServerFactoryContext&, ProtobufMessage::ValidationVisitor&) {
  return std::make_shared<const BufferFilterSettings>(proto_config);
}

/**
 * Static registration for the buffer filter. @see RegisterFactory.
 */
<<<<<<< HEAD
REGISTER_FACTORY_D(BufferFilterFactory, Server::Configuration::NamedHttpFilterConfigFactory,
                   "envoy.buffer");
REGISTER_FACTORY_D(UpstreamBufferFilterFactory,
                   Server::Configuration::UpstreamHttpFilterConfigFactory, "envoy.buffer");
=======
LEGACY_REGISTER_FACTORY(BufferFilterFactory, Server::Configuration::NamedHttpFilterConfigFactory,
                        "envoy.buffer");
LEGACY_REGISTER_FACTORY(UpstreamBufferFilterFactory,
                        Server::Configuration::UpstreamHttpFilterConfigFactory, "envoy.buffer");
>>>>>>> 2ce0bf39

} // namespace BufferFilter
} // namespace HttpFilters
} // namespace Extensions
} // namespace Envoy<|MERGE_RESOLUTION|>--- conflicted
+++ resolved
@@ -36,17 +36,10 @@
 /**
  * Static registration for the buffer filter. @see RegisterFactory.
  */
-<<<<<<< HEAD
-REGISTER_FACTORY_D(BufferFilterFactory, Server::Configuration::NamedHttpFilterConfigFactory,
-                   "envoy.buffer");
-REGISTER_FACTORY_D(UpstreamBufferFilterFactory,
-                   Server::Configuration::UpstreamHttpFilterConfigFactory, "envoy.buffer");
-=======
 LEGACY_REGISTER_FACTORY(BufferFilterFactory, Server::Configuration::NamedHttpFilterConfigFactory,
                         "envoy.buffer");
 LEGACY_REGISTER_FACTORY(UpstreamBufferFilterFactory,
                         Server::Configuration::UpstreamHttpFilterConfigFactory, "envoy.buffer");
->>>>>>> 2ce0bf39
 
 } // namespace BufferFilter
 } // namespace HttpFilters
