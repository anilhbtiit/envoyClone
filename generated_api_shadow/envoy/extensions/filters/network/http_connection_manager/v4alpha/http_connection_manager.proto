--- conflicted
+++ resolved
@@ -33,7 +33,7 @@
 // HTTP connection manager :ref:`configuration overview <config_http_conn_man>`.
 // [#extension: envoy.filters.network.http_connection_manager]
 
-// [#next-free-field: 44]
+// [#next-free-field: 45]
 message HttpConnectionManager {
   option (udpa.annotations.versioning).previous_message_type =
       "envoy.extensions.filters.network.http_connection_manager.v3.HttpConnectionManager";
@@ -630,7 +630,16 @@
   // <envoy_v3_api_field_config.core.v3.Http2ProtocolOptions.stream_error_on_invalid_http_messaging>`
   google.protobuf.BoolValue stream_error_on_invalid_http_message = 40;
 
-<<<<<<< HEAD
+  // [#not-implemented-hide:] Path normalization configuration. This includes
+  // configurations for transformations (e.g. RFC 3986 normalization or merge
+  // adjacent slashes) and the policy to apply them. The policy determines
+  // whether transformations affect the forwarded *:path* header. RFC 3986 path
+  // normalization is enabled by default and the default policy is that the
+  // normalized header will be forwarded. See :ref:`PathNormalizationOptions
+  // <envoy_api_msg_extensions.filters.network.http_connection_manager.v3.PathNormalizationOptions>`
+  // for details.
+  PathNormalizationOptions path_normalization_options = 43;
+
   // The configuration for the original-IP detection extensions.
   //
   // By default, when the :ref:`use_remote_address
@@ -660,18 +669,7 @@
   // succeeds, the HCM will fallback to using the remote address.
   //
   // [#extension-category: envoy.http.original_ip_detection]
-  repeated config.core.v4alpha.TypedExtensionConfig original_ip_detection_extensions = 43;
-=======
-  // [#not-implemented-hide:] Path normalization configuration. This includes
-  // configurations for transformations (e.g. RFC 3986 normalization or merge
-  // adjacent slashes) and the policy to apply them. The policy determines
-  // whether transformations affect the forwarded *:path* header. RFC 3986 path
-  // normalization is enabled by default and the default policy is that the
-  // normalized header will be forwarded. See :ref:`PathNormalizationOptions
-  // <envoy_api_msg_extensions.filters.network.http_connection_manager.v3.PathNormalizationOptions>`
-  // for details.
-  PathNormalizationOptions path_normalization_options = 43;
->>>>>>> 236107df
+  repeated config.core.v4alpha.TypedExtensionConfig original_ip_detection_extensions = 44;
 }
 
 // The configuration to customize local reply returned by Envoy.
