date: Pending

behavior_changes:
# *Changes that are expected to cause an incompatibility if applicable; deployment changes are likely required*
- area: oauth2
  change: |
    OAuth filter now URL-encodes URL in query parameters. These query parameters are decoded, leaving intact character sequences that must remain encoded in URLs. This behavioral change can be temporarily reverted by setting runtime guard ``envoy.reloadable_features.oauth_use_url_encoding`` to false.

minor_behavior_changes:
# *Changes that may cause incompatibilities for some users, but should not for most*
- area: quic
  change: |
    Access logging is now deferred to the QUIC ack listener, and roundtrip response time is added as a downstream timing metric. New runtime flag ``envoy.reloadable_features.quic_defer_logging_to_ack_listener`` can be used for revert this behavior.
- area: healthcheck
  change: |
    If active HC is enabled and a host is ejected by outlier detection, a successful active health check unejects the host and consider it healthy. This also clears all the outlier detection counters. This behavior change can be reverted by setting ``envoy.reloadable_features_successful_active_health_check_uneject_host`` to ``false``.
- area: local_ratelimit
  change: |
    Tokens from local descriptor's token buckets are burned before tokens from the default token bucket.
- area: http2
  change: |
    Request authorities are now validated with a library function from QUICHE rather than nghttp2. This behavior change can be reverted by setting ``envoy.reloadable_features.http2_validate_authority_with_quiche`` to ``false``.

bug_fixes:
# *Changes expected to improve the state of the world and are unlikely to have negative effects*
- area: stats
  change: |
    now updating upstream total connection stats as happy eyeballs connections are created.
- area: eds
  change: |
    added ``envoy.reloadable_features.multiplex_eds`` to disable eds multiplexing. Eds multiplexing is enabled by default, so that all subscriptions for the same resource type and management server reuse a single channel/mux.
    When eds multiplexing is disabled each subscription uses a dedicated channel/mux.
- area: router
  change: |
    fixed the bug that custom tags of the route metadata type are not set for upstream spans.
- area: router
  change: |
    fixed outlier detection ejections caused by opened circuit breakers.
- area: dependency
  change: |
    Add boringssl patch to resolve CVE-2023-0286. Note that the FIPS build is not patched/fixed.
- area: access log
  change: |
    in JSON logs, port numbers were logged as strings and are now logged as numbers (``%DOWNSTREAM_LOCAL_PORT%``, ``%DOWNSTREAM_REMOTE_PORT%``, ``%DOWNSTREAM_DIRECT_REMOTE_PORT%``, ``%UPSTREAM_LOCAL_PORT%``, ``%UPSTREAM_REMOTE_PORT%``).
    This behavioral change can be temporarily reverted by setting runtime guard ``envoy.reloadable_features.format_ports_as_numbers`` to false.

removed_config_or_runtime:
# *Normally occurs at the end of the* :ref:`deprecation period <deprecated>`
- area: config
  change: |
    removed ``envoy.reloadable_features.combine_sds_requests`` and legacy code paths.
- area: dns
  change: |
    removed ``envoy.reloadable_features.dns_multiple_addresses`` runtime flag and legacy code paths.
- area: router
  change: |
    removed ``envoy.reloadable_features.get_route_config_factory_by_type`` runtime flag. The flag is no longer needed as the behavior is now the default.
- area: http
  change: |
    removed ``envoy.reloadable_features.http2_delay_keepalive_timeout`` and legacy code paths.
- area: http
  change: |
    removed ``envoy.reloadable_features.local_ratelimit_match_all_descriptors`` and legacy code paths.

- area: http
  change: |
    removed ``envoy.reloadable_features.use_rfc_connect`` and legacy code path.
- area: http
  change: |
    removed ``envoy.reloadable_features.allow_concurrency_for_alpn_pool`` and legacy code path.
- area: http3
  change: |
    removed ``envoy.reloadable_features.conn_pool_new_stream_with_early_data_and_http3`` and legacy code paths.
- area: http3
  change: |
    removed ``envoy.reloadable_features.http3_sends_early_data`` and legacy code paths.

new_features:
- area: access_log
  change: |
    enhanced observability into local close for :ref:`%RESPONSE_CODE_DETAILS% <config_http_conn_man_details>`.
- area: tracing
  change: |
    allow :ref:`grpc_service <envoy_v3_api_field_config.trace.v3.OpenTelemetryConfig.grpc_service>` to be optional. This enables a means to disable collection of traces.
- area: upstream
  change: |
    added :ref:`ring hash extension <envoy_v3_api_msg_extensions.load_balancing_policies.ring_hash.v3.RingHash>` to suppport the :ref:`load balancer policy <envoy_v3_api_field_config.cluster.v3.Cluster.load_balancing_policy>`.
- area: upstream
  change: |
    added :ref:`maglev extension <envoy_v3_api_msg_extensions.load_balancing_policies.maglev.v3.Maglev>` to suppport the :ref:`load balancer policy <envoy_v3_api_field_config.cluster.v3.Cluster.load_balancing_policy>`.
- area: router
  change: |
    support route info in upstream access log.
- area: lua
  change: |
    added an new option to the options of lua ``httpCall``. This allows to skip adding ``x-forwarded-for`` by setting ``{["send_xff"] = false}`` as the ``options``.
- area: proxy_protocol
  change: |
    added the support :ref:`pass_through_tlvs for listener <envoy_v3_api_field_extensions.filters.listener.proxy_protocol.v3.ProxyProtocol.pass_through_tlvs>`
    and :ref:`pass_through_tlvs for upsteam <envoy_v3_api_field_config.core.v3.ProxyProtocolConfig.pass_through_tlvs>`.
    They can control which Proxy Protocol V2 TLVs can be passed through by listener and upstream separately.
- area: tcp_proxy
  change: |
    added support for propagating the response trailers in :ref:`TunnelingConfig <envoy_v3_api_field_extensions.filters.network.tcp_proxy.v3.TcpProxy.TunnelingConfig.propagate_response_trailers>` to the downstream info filter state.
- area: sni_dynamic_forward_proxy
  change: |
    added an option to dynamically set the host used by the SNI dynamic forward proxy filter, by setting a filter state object under the key ``envoy.upstream.dynamic_host``.
- area: generic_proxy
  change: |
<<<<<<< HEAD
    added drain support to generic proxy to doing graceful closes on connections when possible.
- area: http
  change: |
    added :ref:`append_x_forwarded_port <envoy_v3_api_field_extensions.filters.network.http_connection_manager.v3.HttpConnectionManager.append_x_forwarded_port>` to append the ``x-forwarded-port`` header to HTTP upstream requests.
- area: ext_authz
  change: |
    added support to allowlist headers included in the check request to gRPC authorization server (previously only available for HTTP authorization server).
    Pre-existing field :ref:`allowed_headers <envoy_v3_api_field_extensions.filters.http.ext_authz.v3.AuthorizationRequest.allowed_headers>` is deprecated in favour
    of the new field :ref:`allowed_headers <envoy_v3_api_field_extensions.filters.http.ext_authz.v3.ExtAuthz.allowed_headers>`.
- area: router
  change: |
    added :ref:`RouteList <envoy_v3_api_msg_config.route.v3.RouteList>` to support route list in :ref:`VirtualHost.matcher <envoy_v3_api_field_config.route.v3.VirtualHost.matcher>`.
- area: upstream
  change: |
    allow configuring :ref:`cluster bind config <envoy_v3_api_field_config.cluster.v3.Cluster.upstream_bind_config>` and
    :ref:`cluster manager bind config <envoy_v3_api_field_config.bootstrap.v3.ClusterManager.upstream_bind_config>` without specifying a
    :ref:`source_address <envoy_v3_api_field_config.core.v3.BindConfig.source_address>`. This allows setting
    :ref:`socket options <envoy_v3_api_field_config.core.v3.BindConfig.socket_options>` when using the default unspecified bind address
    is desired.
- area: jwt_authn
  change: |
    added :ref:`failed_status_in_metadata <envoy_v3_api_field_extensions.filters.http.jwt_authn.v3.JwtProvider.failed_status_in_metadata>` to support setting the JWT authentication failure status code and message in dynamic metadata.   
=======
    added :ref:`tracing support <envoy_v3_api_field_extensions.filters.network.generic_proxy.v3.GenericProxy.tracing>` for the generic proxy.
>>>>>>> 7c7d2f44

deprecated:<|MERGE_RESOLUTION|>--- conflicted
+++ resolved
@@ -107,31 +107,9 @@
     added an option to dynamically set the host used by the SNI dynamic forward proxy filter, by setting a filter state object under the key ``envoy.upstream.dynamic_host``.
 - area: generic_proxy
   change: |
-<<<<<<< HEAD
-    added drain support to generic proxy to doing graceful closes on connections when possible.
-- area: http
-  change: |
-    added :ref:`append_x_forwarded_port <envoy_v3_api_field_extensions.filters.network.http_connection_manager.v3.HttpConnectionManager.append_x_forwarded_port>` to append the ``x-forwarded-port`` header to HTTP upstream requests.
-- area: ext_authz
-  change: |
-    added support to allowlist headers included in the check request to gRPC authorization server (previously only available for HTTP authorization server).
-    Pre-existing field :ref:`allowed_headers <envoy_v3_api_field_extensions.filters.http.ext_authz.v3.AuthorizationRequest.allowed_headers>` is deprecated in favour
-    of the new field :ref:`allowed_headers <envoy_v3_api_field_extensions.filters.http.ext_authz.v3.ExtAuthz.allowed_headers>`.
-- area: router
-  change: |
-    added :ref:`RouteList <envoy_v3_api_msg_config.route.v3.RouteList>` to support route list in :ref:`VirtualHost.matcher <envoy_v3_api_field_config.route.v3.VirtualHost.matcher>`.
-- area: upstream
-  change: |
-    allow configuring :ref:`cluster bind config <envoy_v3_api_field_config.cluster.v3.Cluster.upstream_bind_config>` and
-    :ref:`cluster manager bind config <envoy_v3_api_field_config.bootstrap.v3.ClusterManager.upstream_bind_config>` without specifying a
-    :ref:`source_address <envoy_v3_api_field_config.core.v3.BindConfig.source_address>`. This allows setting
-    :ref:`socket options <envoy_v3_api_field_config.core.v3.BindConfig.socket_options>` when using the default unspecified bind address
-    is desired.
+    added :ref:`tracing support <envoy_v3_api_field_extensions.filters.network.generic_proxy.v3.GenericProxy.tracing>` for the generic proxy.
 - area: jwt_authn
   change: |
-    added :ref:`failed_status_in_metadata <envoy_v3_api_field_extensions.filters.http.jwt_authn.v3.JwtProvider.failed_status_in_metadata>` to support setting the JWT authentication failure status code and message in dynamic metadata.   
-=======
-    added :ref:`tracing support <envoy_v3_api_field_extensions.filters.network.generic_proxy.v3.GenericProxy.tracing>` for the generic proxy.
->>>>>>> 7c7d2f44
+    added :ref:`failed_status_in_metadata <envoy_v3_api_field_extensions.filters.http.jwt_authn.v3.JwtProvider.failed_status_in_metadata>` to support setting the JWT authentication failure status code and message in dynamic metadata.       
 
 deprecated: