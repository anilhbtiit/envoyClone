--- conflicted
+++ resolved
@@ -51,10 +51,10 @@
   MockSubscriptionFactory();
   ~MockSubscriptionFactory() override;
 
-  MOCK_METHOD4(subscriptionFromConfigSource,
+  MOCK_METHOD5(subscriptionFromConfigSource,
                SubscriptionPtr(const envoy::api::v2::core::ConfigSource& config,
                                absl::string_view type_url, Stats::Scope& scope,
-                               SubscriptionCallbacks& callbacks));
+                               SubscriptionCallbacks& callbacks, bool is_delta));
   MOCK_METHOD0(messageValidationVisitor, ProtobufMessage::ValidationVisitor&());
 
   MockSubscription* subscription_{};
@@ -82,7 +82,6 @@
                             GrpcMuxCallbacks& callbacks) override;
   MOCK_METHOD1(pause, void(const std::string& type_url));
   MOCK_METHOD1(resume, void(const std::string& type_url));
-<<<<<<< HEAD
   MOCK_METHOD5(addSubscription,
                void(const std::set<std::string>& resources, const std::string& type_url,
                     SubscriptionCallbacks& callbacks, SubscriptionStats& stats,
@@ -94,9 +93,7 @@
                void(const std::string& type_url, WatchPtr& watch,
                     const std::set<std::string>& resources, SubscriptionCallbacks& callbacks,
                     std::chrono::milliseconds init_fetch_timeout));
-=======
   MOCK_CONST_METHOD1(paused, bool(const std::string& type_url));
->>>>>>> 54e22406
 };
 
 class MockGrpcMuxCallbacks : public GrpcMuxCallbacks {
