--- conflicted
+++ resolved
@@ -55,13 +55,7 @@
     : secret_manager_(std::make_unique<Secret::SecretManagerImpl>()), shutdown_(false),
       options_(options), time_source_(time_system), restarter_(restarter),
       start_time_(time(nullptr)), original_start_time_(start_time_), stats_store_(store),
-<<<<<<< HEAD
       thread_local_(tls), api_(new Api::Impl(thread_factory, store, time_system)),
-      secret_manager_(std::make_unique<Secret::SecretManagerImpl>()),
-=======
-      thread_local_(tls),
-      api_(new Api::Impl(options.fileFlushIntervalMsec(), thread_factory, store, time_system)),
->>>>>>> 6ff86030
       dispatcher_(api_->allocateDispatcher()),
       singleton_manager_(new Singleton::ManagerImpl(api_->threadFactory().currentThreadId())),
       handler_(new ConnectionHandlerImpl(ENVOY_LOGGER(), *dispatcher_)),
