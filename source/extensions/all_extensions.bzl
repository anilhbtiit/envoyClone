load("@envoy_build_config//:extensions_build_config.bzl", "EXTENSIONS", "WINDOWS_EXTENSIONS")

# Return all extensions to be compiled into Envoy.
def envoy_all_extensions():
    # These extensions are registered using the extension system but are required for the core
    # Envoy build.
    all_extensions = [
        "//source/extensions/transport_sockets/raw_buffer:config",
        "//source/extensions/transport_sockets/ssl:config",
    ]

    # These extensions can be removed on a site specific basis.
    for path in EXTENSIONS.values():
        all_extensions.append(path)

<<<<<<< HEAD
  return all_extensions

def envoy_windows_extensions():
  # These extensions are registered using the extension system but are required for the core
  # Envoy build.
  windows_extensions = [
    "//source/extensions/transport_sockets/raw_buffer:config",
    "//source/extensions/transport_sockets/ssl:config",
  ]

  # These extensions can be removed on a site specific basis.
  for path in WINDOWS_EXTENSIONS.values():
    windows_extensions.append(path)

  return windows_extensions
=======
    return all_extensions
>>>>>>> b1f870aa
<|MERGE_RESOLUTION|>--- conflicted
+++ resolved
@@ -13,22 +13,18 @@
     for path in EXTENSIONS.values():
         all_extensions.append(path)
 
-<<<<<<< HEAD
-  return all_extensions
+    return all_extensions
 
 def envoy_windows_extensions():
-  # These extensions are registered using the extension system but are required for the core
-  # Envoy build.
-  windows_extensions = [
-    "//source/extensions/transport_sockets/raw_buffer:config",
-    "//source/extensions/transport_sockets/ssl:config",
-  ]
+    # These extensions are registered using the extension system but are required for the core
+    # Envoy build.
+    windows_extensions = [
+      "//source/extensions/transport_sockets/raw_buffer:config",
+      "//source/extensions/transport_sockets/ssl:config",
+    ]
 
-  # These extensions can be removed on a site specific basis.
-  for path in WINDOWS_EXTENSIONS.values():
-    windows_extensions.append(path)
+    # These extensions can be removed on a site specific basis.
+    for path in WINDOWS_EXTENSIONS.values():
+      windows_extensions.append(path)
 
-  return windows_extensions
-=======
-    return all_extensions
->>>>>>> b1f870aa
+    return windows_extensions