--- conflicted
+++ resolved
@@ -94,19 +94,12 @@
   EXPECT_EQ(std::chrono::milliseconds(9000), options->fileFlushIntervalMsec());
   EXPECT_EQ(std::chrono::seconds(60), options->drainTime());
   EXPECT_EQ(std::chrono::seconds(90), options->parentShutdownTime());
-<<<<<<< HEAD
-  EXPECT_EQ(true, options->hotRestartDisabled());
-  EXPECT_EQ(true, options->libeventBufferEnabled());
-  EXPECT_EQ(false, options->fakeSymbolTableEnabled());
-  EXPECT_EQ(true, options->cpusetThreadsEnabled());
-=======
   EXPECT_TRUE(options->hotRestartDisabled());
   EXPECT_FALSE(options->libeventBufferEnabled());
   EXPECT_TRUE(options->cpusetThreadsEnabled());
   EXPECT_TRUE(options->allowUnknownStaticFields());
   EXPECT_TRUE(options->rejectUnknownDynamicFields());
   EXPECT_TRUE(options->fakeSymbolTableEnabled());
->>>>>>> 719245f9
 
   options = createOptionsImpl("envoy --mode init_only");
   EXPECT_EQ(Server::Mode::InitOnly, options->mode());
@@ -257,14 +250,9 @@
   // 2. help           - default TCLAP argument.
   // 3. ignore_rest    - default TCLAP argument.
   // 4. use-libevent-buffers  - short-term override for rollout of new buffer implementation.
-<<<<<<< HEAD
-  // 5. use-fake-symbol-table - short-term override for rollout of real symbol-table implementation.
-  EXPECT_EQ(options->count() - 5, command_line_options->GetDescriptor()->field_count());
-=======
   // 5. allow-unknown-fields  - deprecated alias of allow-unknown-static-fields.
   // 6. use-fake-symbol-table - short-term override for rollout of real symbol-table implementation.
   EXPECT_EQ(options->count() - 6, command_line_options->GetDescriptor()->field_count());
->>>>>>> 719245f9
 }
 
 TEST_F(OptionsImplTest, BadCliOption) {
