#include "common/config/new_grpc_mux_impl.h"

#include "envoy/service/discovery/v3alpha/discovery.pb.h"

#include "common/common/assert.h"
#include "common/common/backoff_strategy.h"
#include "common/common/token_bucket_impl.h"
#include "common/config/utility.h"
#include "common/config/version_converter.h"
#include "common/protobuf/protobuf.h"
#include "common/protobuf/utility.h"

namespace Envoy {
namespace Config {

NewGrpcMuxImpl::NewGrpcMuxImpl(Grpc::RawAsyncClientPtr&& async_client,
                               Event::Dispatcher& dispatcher,
                               const Protobuf::MethodDescriptor& service_method,
                               envoy::config::core::v3alpha::ApiVersion transport_api_version,
                               Runtime::RandomGenerator& random, Stats::Scope& scope,
                               const RateLimitSettings& rate_limit_settings,
                               const LocalInfo::LocalInfo& local_info)
    : dispatcher_(dispatcher), local_info_(local_info),
      grpc_stream_(this, std::move(async_client), service_method, random, dispatcher, scope,
                   rate_limit_settings),
      transport_api_version_(transport_api_version) {}

Watch* NewGrpcMuxImpl::addOrUpdateWatch(const std::string& type_url, Watch* watch,
                                        const std::set<std::string>& resources,
                                        SubscriptionCallbacks& callbacks,
                                        std::chrono::milliseconds init_fetch_timeout) {
  if (watch == nullptr) {
    return addWatch(type_url, resources, callbacks, init_fetch_timeout);
  } else {
    updateWatch(type_url, watch, resources);
    return watch;
  }
}

void NewGrpcMuxImpl::removeWatch(const std::string& type_url, Watch* watch) {
  updateWatch(type_url, watch, {});
  auto entry = subscriptions_.find(type_url);
  RELEASE_ASSERT(entry != subscriptions_.end(),
                 fmt::format("removeWatch() called for non-existent subscription {}.", type_url));
  entry->second->watch_map_.removeWatch(watch);
}

void NewGrpcMuxImpl::pause(const std::string& type_url) { pausable_ack_queue_.pause(type_url); }

void NewGrpcMuxImpl::resume(const std::string& type_url) {
  pausable_ack_queue_.resume(type_url);
  trySendDiscoveryRequests();
}

bool NewGrpcMuxImpl::paused(const std::string& type_url) const {
  return pausable_ack_queue_.paused(type_url);
}

void NewGrpcMuxImpl::onDiscoveryResponse(
    std::unique_ptr<envoy::service::discovery::v3alpha::DeltaDiscoveryResponse>&& message) {
  ENVOY_LOG(debug, "Received DeltaDiscoveryResponse for {} at version {}", message->type_url(),
            message->system_version_info());
  auto sub = subscriptions_.find(message->type_url());
  if (sub == subscriptions_.end()) {
    ENVOY_LOG(warn,
              "Dropping received DeltaDiscoveryResponse (with version {}) for non-existent "
              "subscription {}.",
              message->system_version_info(), message->type_url());
    return;
  }

  // When an on-demand request is made a Watch is created using an alias, as the resource name isn't
  // known at that point. When an update containing aliases comes back, we update Watches with
  // resource names.
  for (const auto& r : message->resources()) {
    if (r.aliases_size() > 0) {
      AddedRemoved converted = sub->second->watch_map_.convertAliasWatchesToNameWatches(r);
      sub->second->sub_state_.updateSubscriptionInterest(converted.added_, converted.removed_);
    }
  }

  kickOffAck(sub->second->sub_state_.handleResponse(*message));
}

void NewGrpcMuxImpl::onStreamEstablished() {
  for (auto& sub : subscriptions_) {
    sub.second->sub_state_.markStreamFresh();
  }
  trySendDiscoveryRequests();
}

void NewGrpcMuxImpl::onEstablishmentFailure() {
  // If this happens while Envoy is still initializing, the onConfigUpdateFailed() we ultimately
  // call on CDS will cause LDS to start up, which adds to subscriptions_ here. So, to avoid a
  // crash, the iteration needs to dance around a little: collect pointers to all
  // SubscriptionStates, call on all those pointers we haven't yet called on, repeat if there are
  // now more SubscriptionStates.
  absl::flat_hash_map<std::string, DeltaSubscriptionState*> all_subscribed;
  absl::flat_hash_map<std::string, DeltaSubscriptionState*> already_called;
  do {
    for (auto& sub : subscriptions_) {
      all_subscribed[sub.first] = &sub.second->sub_state_;
    }
    for (auto& sub : all_subscribed) {
      if (already_called.insert(sub).second) { // insert succeeded ==> not already called
        sub.second->handleEstablishmentFailure();
      }
    }
  } while (all_subscribed.size() != subscriptions_.size());
}

void NewGrpcMuxImpl::onWriteable() { trySendDiscoveryRequests(); }

void NewGrpcMuxImpl::kickOffAck(UpdateAck ack) {
  pausable_ack_queue_.push(std::move(ack));
  trySendDiscoveryRequests();
}

// TODO(fredlas) to be removed from the GrpcMux interface very soon.
GrpcMuxWatchPtr NewGrpcMuxImpl::subscribe(const std::string&, const std::set<std::string>&,
                                          GrpcMuxCallbacks&) {
  NOT_IMPLEMENTED_GCOVR_EXCL_LINE;
}

void NewGrpcMuxImpl::start() { grpc_stream_.establishNewStream(); }

Watch* NewGrpcMuxImpl::addWatch(const std::string& type_url, const std::set<std::string>& resources,
                                SubscriptionCallbacks& callbacks,
                                std::chrono::milliseconds init_fetch_timeout) {
  auto entry = subscriptions_.find(type_url);
  if (entry == subscriptions_.end()) {
    // We don't yet have a subscription for type_url! Make one!
    addSubscription(type_url, init_fetch_timeout);
    return addWatch(type_url, resources, callbacks, init_fetch_timeout);
  }

  Watch* watch = entry->second->watch_map_.addWatch(callbacks);
  // updateWatch() queues a discovery request if any of 'resources' are not yet subscribed.
  updateWatch(type_url, watch, resources);
  return watch;
}

// Updates the list of resource names watched by the given watch. If an added name is new across
// the whole subscription, or if a removed name has no other watch interested in it, then the
// subscription will enqueue and attempt to send an appropriate discovery request.
void NewGrpcMuxImpl::updateWatch(const std::string& type_url, Watch* watch,
                                 const std::set<std::string>& resources) {
  ASSERT(watch != nullptr);
  auto sub = subscriptions_.find(type_url);
  RELEASE_ASSERT(sub != subscriptions_.end(),
                 fmt::format("Watch of {} has no subscription to update.", type_url));
  auto added_removed = sub->second->watch_map_.updateWatchInterest(watch, resources);
  sub->second->sub_state_.updateSubscriptionInterest(added_removed.added_, added_removed.removed_);
  // Tell the server about our change in interest, if any.
  if (sub->second->sub_state_.subscriptionUpdatePending()) {
    trySendDiscoveryRequests();
  }
}

void NewGrpcMuxImpl::addSubscription(const std::string& type_url,
                                     std::chrono::milliseconds init_fetch_timeout) {
  subscriptions_.emplace(type_url, std::make_unique<SubscriptionStuff>(type_url, init_fetch_timeout,
                                                                       dispatcher_, local_info_));
  subscription_ordering_.emplace_back(type_url);
}

void NewGrpcMuxImpl::trySendDiscoveryRequests() {
  while (true) {
    // Do any of our subscriptions even want to send a request?
    absl::optional<std::string> maybe_request_type = whoWantsToSendDiscoveryRequest();
    if (!maybe_request_type.has_value()) {
      break;
    }
    // If so, which one (by type_url)?
    std::string next_request_type_url = maybe_request_type.value();
    // If we don't have a subscription object for this request's type_url, drop the request.
    auto sub = subscriptions_.find(next_request_type_url);
    RELEASE_ASSERT(sub != subscriptions_.end(),
                   fmt::format("Tried to send discovery request for non-existent subscription {}.",
                               next_request_type_url));

    // Try again later if paused/rate limited/stream down.
    if (!canSendDiscoveryRequest(next_request_type_url)) {
      break;
    }
    envoy::service::discovery::v3alpha::DeltaDiscoveryRequest request;
    // Get our subscription state to generate the appropriate DeltaDiscoveryRequest, and send.
    if (!pausable_ack_queue_.empty()) {
      // Because ACKs take precedence over plain requests, if there is anything in the queue, it's
      // safe to assume it's of the type_url that we're wanting to send.
<<<<<<< HEAD
      grpc_stream_.sendMessage(
          sub->second->sub_state_.getNextRequestWithAck(pausable_ack_queue_.popFront()));
=======
      request = sub->second->sub_state_.getNextRequestWithAck(pausable_ack_queue_.popFront());
>>>>>>> 1f208984
    } else {
      request = sub->second->sub_state_.getNextRequestAckless();
    }
    // TODO(htuch): this works as long as there are no new fields in the v3+
    // DiscoveryRequest. When they are added, we need to do a full v2 conversion
    // and also discard unknown fields. Tracked at
    // https://github.com/envoyproxy/envoy/issues/9619.
    if (transport_api_version_ == envoy::config::core::v3alpha::ApiVersion::V3ALPHA) {
      VersionUtil::scrubHiddenEnvoyDeprecated(request);
    }
    grpc_stream_.sendMessage(request);
  }
  grpc_stream_.maybeUpdateQueueSizeStat(pausable_ack_queue_.size());
}

// Checks whether external conditions allow sending a DeltaDiscoveryRequest. (Does not check
// whether we *want* to send a DeltaDiscoveryRequest).
bool NewGrpcMuxImpl::canSendDiscoveryRequest(const std::string& type_url) {
  RELEASE_ASSERT(
      !pausable_ack_queue_.paused(type_url),
      fmt::format("canSendDiscoveryRequest() called on paused type_url {}. Pausedness is "
                  "supposed to be filtered out by whoWantsToSendDiscoveryRequest(). ",
                  type_url));

  if (!grpc_stream_.grpcStreamAvailable()) {
    ENVOY_LOG(trace, "No stream available to send a discovery request for {}.", type_url);
    return false;
  } else if (!grpc_stream_.checkRateLimitAllowsDrain()) {
    ENVOY_LOG(trace, "{} discovery request hit rate limit; will try later.", type_url);
    return false;
  }
  return true;
}

// Checks whether we have something to say in a DeltaDiscoveryRequest, which can be an ACK and/or
// a subscription update. (Does not check whether we *can* send that DeltaDiscoveryRequest).
// Returns the type_url we should send the DeltaDiscoveryRequest for (if any).
// First, prioritizes ACKs over non-ACK subscription interest updates.
// Then, prioritizes non-ACK updates in the order the various types
// of subscriptions were activated.
absl::optional<std::string> NewGrpcMuxImpl::whoWantsToSendDiscoveryRequest() {
  // All ACKs are sent before plain updates. trySendDiscoveryRequests() relies on this. So, choose
  // type_url from pausable_ack_queue_ if possible, before looking at pending updates.
  if (!pausable_ack_queue_.empty()) {
    return pausable_ack_queue_.front().type_url_;
  }
  // If we're looking to send multiple non-ACK requests, send them in the order that their
  // subscriptions were initiated.
  for (const auto& sub_type : subscription_ordering_) {
    auto sub = subscriptions_.find(sub_type);
    if (sub != subscriptions_.end() && sub->second->sub_state_.subscriptionUpdatePending() &&
        !pausable_ack_queue_.paused(sub_type)) {
      return sub->first;
    }
  }
  return absl::nullopt;
}

} // namespace Config
} // namespace Envoy<|MERGE_RESOLUTION|>--- conflicted
+++ resolved
@@ -188,12 +188,9 @@
     if (!pausable_ack_queue_.empty()) {
       // Because ACKs take precedence over plain requests, if there is anything in the queue, it's
       // safe to assume it's of the type_url that we're wanting to send.
-<<<<<<< HEAD
       grpc_stream_.sendMessage(
           sub->second->sub_state_.getNextRequestWithAck(pausable_ack_queue_.popFront()));
-=======
       request = sub->second->sub_state_.getNextRequestWithAck(pausable_ack_queue_.popFront());
->>>>>>> 1f208984
     } else {
       request = sub->second->sub_state_.getNextRequestAckless();
     }
