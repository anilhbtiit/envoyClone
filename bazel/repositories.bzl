--- conflicted
+++ resolved
@@ -157,11 +157,8 @@
     _repository_impl("com_googlesource_code_re2")
     _com_google_cel_cpp()
     _repository_impl("bazel_toolchains")
-<<<<<<< HEAD
     _repository_impl("bazel_compdb")
-=======
     _repository_impl("envoy_build_tools")
->>>>>>> 60707bdc
 
     _python_deps()
     _cc_deps()
