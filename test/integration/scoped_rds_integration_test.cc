#include "envoy/config/bootstrap/v3/bootstrap.pb.h"
#include "envoy/config/core/v3/config_source.pb.h"
#include "envoy/config/core/v3/grpc_service.pb.h"
#include "envoy/config/route/v3/route.pb.h"
#include "envoy/config/route/v3/scoped_route.pb.h"
#include "envoy/extensions/filters/network/http_connection_manager/v3/http_connection_manager.pb.h"
#include "envoy/service/discovery/v3/discovery.pb.h"

#include "common/config/api_version.h"
#include "common/config/version_converter.h"

#include "test/common/grpc/grpc_client_integration.h"
#include "test/integration/http_integration.h"
#include "test/test_common/printers.h"
#include "test/test_common/resources.h"

#include "gmock/gmock.h"
#include "gtest/gtest.h"

namespace Envoy {
namespace {

class ScopedRdsIntegrationTest : public HttpIntegrationTest,
                                 public Grpc::DeltaSotwIntegrationParamTest {
protected:
  struct FakeUpstreamInfo {
    FakeHttpConnectionPtr connection_;
    FakeUpstream* upstream_{};
    absl::flat_hash_map<std::string, FakeStreamPtr> stream_by_resource_name_;
  };

  ScopedRdsIntegrationTest() : HttpIntegrationTest(Http::CodecClient::Type::HTTP1, ipVersion()) {}

  ~ScopedRdsIntegrationTest() override { resetConnections(); }

  void initialize() override {
    // Setup two upstream hosts, one for each cluster.
    setUpstreamCount(2);

    config_helper_.addConfigModifier([](envoy::config::bootstrap::v3::Bootstrap& bootstrap) {
      // Add the static cluster to serve SRDS.
      auto* cluster_1 = bootstrap.mutable_static_resources()->add_clusters();
      cluster_1->MergeFrom(bootstrap.static_resources().clusters()[0]);
      cluster_1->set_name("cluster_1");

      // Add the static cluster to serve SRDS.
      auto* scoped_rds_cluster = bootstrap.mutable_static_resources()->add_clusters();
      scoped_rds_cluster->MergeFrom(bootstrap.static_resources().clusters()[0]);
      scoped_rds_cluster->set_name("srds_cluster");
      ConfigHelper::setHttp2(*scoped_rds_cluster);

      // Add the static cluster to serve RDS.
      auto* rds_cluster = bootstrap.mutable_static_resources()->add_clusters();
      rds_cluster->MergeFrom(bootstrap.static_resources().clusters()[0]);
      rds_cluster->set_name("rds_cluster");
      ConfigHelper::setHttp2(*rds_cluster);
    });

    config_helper_.addConfigModifier(
        [this](
            envoy::extensions::filters::network::http_connection_manager::v3::HttpConnectionManager&
                http_connection_manager) {
          const std::string& scope_key_builder_config_yaml = R"EOF(
fragments:
  - header_value_extractor:
      name: Addr
      element_separator: ;
      element:
        key: x-foo-key
        separator: =
)EOF";
          envoy::extensions::filters::network::http_connection_manager::v3::ScopedRoutes::
              ScopeKeyBuilder scope_key_builder;
          TestUtility::loadFromYaml(scope_key_builder_config_yaml, scope_key_builder);
          auto* scoped_routes = http_connection_manager.mutable_scoped_routes();
          scoped_routes->set_name(srds_config_name_);
          *scoped_routes->mutable_scope_key_builder() = scope_key_builder;

          // Set resource api version for rds.
          envoy::config::core::v3::ConfigSource* rds_config_source =
              scoped_routes->mutable_rds_config_source();
          rds_config_source->set_resource_api_version(envoy::config::core::v3::ApiVersion::V3);

          // Set transport api version for rds.
          envoy::config::core::v3::ApiConfigSource* rds_api_config_source =
              rds_config_source->mutable_api_config_source();
          rds_api_config_source->set_transport_api_version(envoy::config::core::v3::ApiVersion::V3);

          // Add grpc service for rds.
          rds_api_config_source->set_api_type(envoy::config::core::v3::ApiConfigSource::GRPC);
          envoy::config::core::v3::GrpcService* grpc_service =
              rds_api_config_source->add_grpc_services();
          setGrpcService(*grpc_service, "rds_cluster", getRdsFakeUpstream().localAddress());

          // Set resource api version for scoped rds.
          envoy::config::core::v3::ConfigSource* srds_config_source =
              scoped_routes->mutable_scoped_rds()->mutable_scoped_rds_config_source();
          srds_config_source->set_resource_api_version(envoy::config::core::v3::ApiVersion::V3);
          if (!srds_resources_locator_.empty()) {
            scoped_routes->mutable_scoped_rds()->set_srds_resources_locator(
                srds_resources_locator_);
          }

          // Set Transport api version for scoped_rds.
          envoy::config::core::v3::ApiConfigSource* srds_api_config_source =
              srds_config_source->mutable_api_config_source();
          srds_api_config_source->set_transport_api_version(
              envoy::config::core::v3::ApiVersion::V3);

          // Add grpc service for scoped rds.
          if (isDelta()) {
            srds_api_config_source->set_api_type(
                envoy::config::core::v3::ApiConfigSource::DELTA_GRPC);
          } else {
            srds_api_config_source->set_api_type(envoy::config::core::v3::ApiConfigSource::GRPC);
          }
          srds_api_config_source->set_transport_api_version(
              envoy::config::core::v3::ApiVersion::V3);
          grpc_service = srds_api_config_source->add_grpc_services();
          setGrpcService(*grpc_service, "srds_cluster", getScopedRdsFakeUpstream().localAddress());
        });
    HttpIntegrationTest::initialize();
  }

  void createUpstreams() override {
    HttpIntegrationTest::createUpstreams();
    // Create the SRDS upstream.
    addFakeUpstream(FakeHttpConnection::Type::HTTP2);
    // Create the RDS upstream.
    addFakeUpstream(FakeHttpConnection::Type::HTTP2);
  }

  void resetFakeUpstreamInfo(FakeUpstreamInfo* upstream_info) {
    if (upstream_info->upstream_ == nullptr) {
      return;
    }

    AssertionResult result = upstream_info->connection_->close();
    RELEASE_ASSERT(result, result.message());
    result = upstream_info->connection_->waitForDisconnect();
    RELEASE_ASSERT(result, result.message());
    upstream_info->connection_.reset();
  }

  void resetConnections() {
    if (rds_upstream_info_.upstream_ != nullptr) {
      resetFakeUpstreamInfo(&rds_upstream_info_);
    }
    resetFakeUpstreamInfo(&scoped_rds_upstream_info_);
  }

  FakeUpstream& getRdsFakeUpstream() const { return *fake_upstreams_[3]; }

  FakeUpstream& getScopedRdsFakeUpstream() const { return *fake_upstreams_[2]; }

  void createStream(FakeUpstreamInfo* upstream_info, FakeUpstream& upstream,
                    const std::string& resource_name) {
    if (upstream_info->upstream_ == nullptr) {
      // bind upstream if not yet.
      upstream_info->upstream_ = &upstream;
      AssertionResult result =
          upstream_info->upstream_->waitForHttpConnection(*dispatcher_, upstream_info->connection_);
      RELEASE_ASSERT(result, result.message());
    }
    if (!upstream_info->stream_by_resource_name_.try_emplace(resource_name, nullptr).second) {
      RELEASE_ASSERT(false,
                     fmt::format("stream with resource name '{}' already exists!", resource_name));
    }
    auto result = upstream_info->connection_->waitForNewStream(
        *dispatcher_, upstream_info->stream_by_resource_name_[resource_name]);
    RELEASE_ASSERT(result, result.message());
    upstream_info->stream_by_resource_name_[resource_name]->startGrpcStream();
  }

  void createRdsStream(const std::string& resource_name) {
    createStream(&rds_upstream_info_, getRdsFakeUpstream(), resource_name);
  }

  void createScopedRdsStream() {
    createStream(&scoped_rds_upstream_info_, getScopedRdsFakeUpstream(), srds_config_name_);
  }

  void sendRdsResponse(const std::string& route_config, const std::string& version) {
    envoy::service::discovery::v3::DiscoveryResponse response;
    std::string route_conguration_type_url =
        "type.googleapis.com/envoy.config.route.v3.RouteConfiguration";
    response.set_version_info(version);
    response.set_type_url(route_conguration_type_url);
    auto route_configuration =
        TestUtility::parseYaml<envoy::config::route::v3::RouteConfiguration>(route_config);
    response.add_resources()->PackFrom(route_configuration);
    ASSERT(rds_upstream_info_.stream_by_resource_name_[route_configuration.name()] != nullptr);
    rds_upstream_info_.stream_by_resource_name_[route_configuration.name()]->sendGrpcMessage(
        response);
  }

  void sendSrdsResponse(const std::vector<std::string>& sotw_list,
                        const std::vector<std::string>& to_add_list,
                        const std::vector<std::string>& to_delete_list,
                        const std::string& version) {
    if (isDelta()) {
      sendDeltaScopedRdsResponse(to_add_list, to_delete_list, version);
    } else {
      sendSotwScopedRdsResponse(sotw_list, version);
    }
  }

  void sendDeltaScopedRdsResponse(const std::vector<std::string>& to_add_list,
                                  const std::vector<std::string>& to_delete_list,
                                  const std::string& version) {
    ASSERT(scoped_rds_upstream_info_.stream_by_resource_name_[srds_config_name_] != nullptr);
    std::string scoped_route_configuration_type_url =
        "type.googleapis.com/envoy.config.route.v3.ScopedRouteConfiguration";
    envoy::service::discovery::v3::DeltaDiscoveryResponse response;
    response.set_system_version_info(version);
    response.set_type_url(scoped_route_configuration_type_url);

    for (const auto& scope_name : to_delete_list) {
      *response.add_removed_resources() = scope_name;
    }
    for (const auto& resource_proto : to_add_list) {
      envoy::config::route::v3::ScopedRouteConfiguration scoped_route_proto;
      TestUtility::loadFromYaml(resource_proto, scoped_route_proto);
      auto resource = response.add_resources();
      resource->set_name(scoped_route_proto.name());
      resource->set_version(version);
      resource->mutable_resource()->PackFrom(scoped_route_proto);
    }
    scoped_rds_upstream_info_.stream_by_resource_name_[srds_config_name_]->sendGrpcMessage(
        response);
  }

  void sendSotwScopedRdsResponse(const std::vector<std::string>& resource_protos,
                                 const std::string& version) {
    ASSERT(scoped_rds_upstream_info_.stream_by_resource_name_[srds_config_name_] != nullptr);

    std::string scoped_route_configuration_type_url =
        "type.googleapis.com/envoy.config.route.v3.ScopedRouteConfiguration";
    envoy::service::discovery::v3::DiscoveryResponse response;
    response.set_version_info(version);
    response.set_type_url(scoped_route_configuration_type_url);

    for (const auto& resource_proto : resource_protos) {
      envoy::config::route::v3::ScopedRouteConfiguration scoped_route_proto;
      TestUtility::loadFromYaml(resource_proto, scoped_route_proto);
      response.add_resources()->PackFrom(scoped_route_proto);
    }
    scoped_rds_upstream_info_.stream_by_resource_name_[srds_config_name_]->sendGrpcMessage(
        response);
  }

  bool isDelta() { return sotwOrDelta() == Grpc::SotwOrDelta::Delta; }

  const std::string srds_config_name_{"foo-scoped-routes"};
  FakeUpstreamInfo scoped_rds_upstream_info_;
  FakeUpstreamInfo rds_upstream_info_;
  std::string srds_resources_locator_;
};

INSTANTIATE_TEST_SUITE_P(IpVersionsAndGrpcTypes, ScopedRdsIntegrationTest,
                         DELTA_SOTW_GRPC_CLIENT_INTEGRATION_PARAMS);

// Test that a SRDS DiscoveryResponse is successfully processed.

TEST_P(ScopedRdsIntegrationTest, BasicSuccess) {
  const std::string scope_tmpl = R"EOF(
name: {}
route_configuration_name: {}
key:
  fragments:
    - string_key: {}
)EOF";
  const std::string scope_route1 = fmt::format(scope_tmpl, "foo_scope1", "foo_route1", "foo-route");
  const std::string scope_route2 = fmt::format(scope_tmpl, "foo_scope2", "foo_route1", "bar-route");

  const std::string route_config_tmpl = R"EOF(
      name: {}
      virtual_hosts:
      - name: integration
        domains: ["*"]
        routes:
        - match: {{ prefix: "/" }}
          route: {{ cluster: {} }}
)EOF";

  on_server_init_function_ = [&]() {
    createScopedRdsStream();
    sendSrdsResponse({scope_route1, scope_route2}, {scope_route1, scope_route2}, {}, "1");
    createRdsStream("foo_route1");
    // CreateRdsStream waits for connection which is fired by RDS subscription.
    sendRdsResponse(fmt::format(route_config_tmpl, "foo_route1", "cluster_0"), "1");
  };
  initialize();
  registerTestServerPorts({"http"});

  // No scope key matches "xyz-route".
  codec_client_ = makeHttpConnection(lookupPort("http"));
  auto response = codec_client_->makeHeaderOnlyRequest(
      Http::TestRequestHeaderMapImpl{{":method", "GET"},
                                     {":path", "/meh"},
                                     {":authority", "host"},
                                     {":scheme", "http"},
                                     {"Addr", "x-foo-key=xyz-route"}});
  ASSERT_TRUE(response->waitForEndStream());
  verifyResponse(std::move(response), "404", Http::TestResponseHeaderMapImpl{}, "");
  cleanupUpstreamAndDownstream();

  // Test "foo-route" and 'bar-route' both gets routed to cluster_0.
  test_server_->waitForCounterGe("http.config_test.rds.foo_route1.update_success", 1);
  for (const std::string& scope_key : std::vector<std::string>{"foo-route", "bar-route"}) {
    sendRequestAndVerifyResponse(
        Http::TestRequestHeaderMapImpl{{":method", "GET"},
                                       {":path", "/meh"},
                                       {":authority", "host"},
                                       {":scheme", "http"},
                                       {"Addr", fmt::format("x-foo-key={}", scope_key)}},
        456, Http::TestResponseHeaderMapImpl{{":status", "200"}, {"service", scope_key}}, 123,
        /*cluster_0*/ 0);
  }
  test_server_->waitForCounterGe("http.config_test.scoped_rds.foo-scoped-routes.update_attempt",
                                 // update_attempt only increase after a response
                                 isDelta() ? 1 : 2);
  test_server_->waitForCounterGe("http.config_test.scoped_rds.foo-scoped-routes.update_success", 1);
  // The version gauge should be set to xxHash64("1").
  test_server_->waitForGaugeEq("http.config_test.scoped_rds.foo-scoped-routes.version",
                               13237225503670494420UL);

  // Add a new scope scope_route3 with a brand new RouteConfiguration foo_route2.
  const std::string scope_route3 = fmt::format(scope_tmpl, "foo_scope3", "foo_route2", "baz-route");

  sendSrdsResponse({scope_route1, scope_route2, scope_route3}, /*added*/ {scope_route3}, {}, "2");
  test_server_->waitForCounterGe("http.config_test.rds.foo_route1.update_attempt", 2);
  sendRdsResponse(fmt::format(route_config_tmpl, "foo_route1", "cluster_1"), "3");
  test_server_->waitForCounterGe("http.config_test.rds.foo_route1.update_success", 2);
  createRdsStream("foo_route2");
  test_server_->waitForCounterGe("http.config_test.rds.foo_route2.update_attempt", 1);
  sendRdsResponse(fmt::format(route_config_tmpl, "foo_route2", "cluster_0"), "1");
  test_server_->waitForCounterGe("http.config_test.rds.foo_route2.update_success", 1);
  test_server_->waitForCounterGe("http.config_test.scoped_rds.foo-scoped-routes.update_success", 2);
  // The version gauge should be set to xxHash64("2").
  test_server_->waitForGaugeEq("http.config_test.scoped_rds.foo-scoped-routes.version",
                               6927017134761466251UL);
  // After RDS update, requests within scope 'foo_scope1' or 'foo_scope2' get routed to
  // 'cluster_1'.
  for (const std::string& scope_key : std::vector<std::string>{"foo-route", "bar-route"}) {
    sendRequestAndVerifyResponse(
        Http::TestRequestHeaderMapImpl{{":method", "GET"},
                                       {":path", "/meh"},
                                       {":authority", "host"},
                                       {":scheme", "http"},
                                       {"Addr", fmt::format("x-foo-key={}", scope_key)}},
        456, Http::TestResponseHeaderMapImpl{{":status", "200"}, {"service", scope_key}}, 123,
        /*cluster_1*/ 1);
  }
  // Now requests within scope 'foo_scope3' get routed to 'cluster_0'.
  sendRequestAndVerifyResponse(
      Http::TestRequestHeaderMapImpl{{":method", "GET"},
                                     {":path", "/meh"},
                                     {":authority", "host"},
                                     {":scheme", "http"},
                                     {"Addr", fmt::format("x-foo-key={}", "baz-route")}},
      456, Http::TestResponseHeaderMapImpl{{":status", "200"}, {"service", "bluh"}}, 123,
      /*cluster_0*/ 0);

  // Delete foo_scope1 and requests within the scope gets 400s.
  sendSrdsResponse({scope_route2, scope_route3}, {}, {"foo_scope1"}, "3");
  test_server_->waitForCounterGe("http.config_test.scoped_rds.foo-scoped-routes.update_success", 3);
  codec_client_ = makeHttpConnection(lookupPort("http"));
  response = codec_client_->makeHeaderOnlyRequest(
      Http::TestRequestHeaderMapImpl{{":method", "GET"},
                                     {":path", "/meh"},
                                     {":authority", "host"},
                                     {":scheme", "http"},
                                     {"Addr", "x-foo-key=foo-route"}});
  ASSERT_TRUE(response->waitForEndStream());
  verifyResponse(std::move(response), "404", Http::TestResponseHeaderMapImpl{}, "");
  cleanupUpstreamAndDownstream();
  // Add a new scope foo_scope4.
  const std::string& scope_route4 =
      fmt::format(scope_tmpl, "foo_scope4", "foo_route4", "xyz-route");
  sendSrdsResponse({scope_route3, scope_route2, scope_route4}, {scope_route4}, {}, "4");
  test_server_->waitForCounterGe("http.config_test.scoped_rds.foo-scoped-routes.update_success", 4);
  codec_client_ = makeHttpConnection(lookupPort("http"));
  response = codec_client_->makeHeaderOnlyRequest(
      Http::TestRequestHeaderMapImpl{{":method", "GET"},
                                     {":path", "/meh"},
                                     {":authority", "host"},
                                     {":scheme", "http"},
                                     {"Addr", "x-foo-key=xyz-route"}});
  ASSERT_TRUE(response->waitForEndStream());
  // Get 404 because RDS hasn't pushed route configuration "foo_route4" yet.
  // But scope is found and the Router::NullConfigImpl is returned.
  verifyResponse(std::move(response), "404", Http::TestResponseHeaderMapImpl{}, "");
  cleanupUpstreamAndDownstream();

  // RDS updated foo_route4, requests with scope key "xyz-route" now hit cluster_1.
  test_server_->waitForCounterGe("http.config_test.rds.foo_route4.update_attempt", 1);
  createRdsStream("foo_route4");
  sendRdsResponse(fmt::format(route_config_tmpl, "foo_route4", "cluster_1"), "3");
  test_server_->waitForCounterGe("http.config_test.rds.foo_route4.update_success", 1);
  sendRequestAndVerifyResponse(
      Http::TestRequestHeaderMapImpl{{":method", "GET"},
                                     {":path", "/meh"},
                                     {":authority", "host"},
                                     {":scheme", "http"},
                                     {"Addr", "x-foo-key=xyz-route"}},
      456, Http::TestResponseHeaderMapImpl{{":status", "200"}, {"service", "xyz-route"}}, 123,
      /*cluster_1 */ 1);
}

// Test that a bad config update updates the corresponding stats.
TEST_P(ScopedRdsIntegrationTest, ConfigUpdateFailure) {
  // 'name' will fail to validate due to empty string.
  const std::string scope_route1 = R"EOF(
name:
route_configuration_name: foo_route1
key:
  fragments:
    - string_key: foo
)EOF";
  on_server_init_function_ = [this, &scope_route1]() {
    createScopedRdsStream();
    sendSrdsResponse({scope_route1}, {scope_route1}, {}, "1");
  };
  initialize();

  test_server_->waitForCounterGe("http.config_test.scoped_rds.foo-scoped-routes.update_rejected",
                                 1);
  codec_client_ = makeHttpConnection(lookupPort("http"));
  auto response = codec_client_->makeHeaderOnlyRequest(
      Http::TestRequestHeaderMapImpl{{":method", "GET"},
                                     {":path", "/meh"},
                                     {":authority", "host"},
                                     {":scheme", "http"},
                                     {"Addr", "x-foo-key=foo"}});
  ASSERT_TRUE(response->waitForEndStream());
  verifyResponse(std::move(response), "404", Http::TestResponseHeaderMapImpl{}, "");
  cleanupUpstreamAndDownstream();

  // SRDS update fixed the problem.
  const std::string scope_route2 = R"EOF(
name: foo_scope1
route_configuration_name: foo_route1
key:
  fragments:
    - string_key: foo
)EOF";
  sendSrdsResponse({scope_route2}, {scope_route2}, {}, "1");
  test_server_->waitForCounterGe("http.config_test.rds.foo_route1.update_attempt", 1);
  createRdsStream("foo_route1");
  const std::string route_config_tmpl = R"EOF(
      name: {}
      virtual_hosts:
      - name: integration
        domains: ["*"]
        routes:
        - match: {{ prefix: "/" }}
          route: {{ cluster: {} }}
)EOF";
  sendRdsResponse(fmt::format(route_config_tmpl, "foo_route1", "cluster_0"), "1");
  test_server_->waitForCounterGe("http.config_test.rds.foo_route1.update_success", 1);
  sendRequestAndVerifyResponse(
      Http::TestRequestHeaderMapImpl{{":method", "GET"},
                                     {":path", "/meh"},
                                     {":authority", "host"},
                                     {":scheme", "http"},
                                     {"Addr", "x-foo-key=foo"}},
      456, Http::TestResponseHeaderMapImpl{{":status", "200"}, {"service", "bluh"}}, 123,
      /*cluster_0*/ 0);
  cleanupUpstreamAndDownstream();
}

<<<<<<< HEAD
TEST_P(ScopedRdsIntegrationTest, RejectUnknownHttpFilterInPerFilterTypedConfig) {
  const std::string scope_tmpl = R"EOF(
name: {}
route_configuration_name: {}
key:
  fragments:
    - string_key: {}
)EOF";
  const std::string scope_route = fmt::format(scope_tmpl, "foo_scope1", "foo_route", "foo-route");

  const std::string route_config_tmpl = R"EOF(
      name: {}
      virtual_hosts:
      - name: integration
        domains: ["*"]
        routes:
        - match: {{ prefix: "/" }}
          route: {{ cluster: {} }}
        typed_per_filter_config:
          filter.unknown:
            "@type": type.googleapis.com/google.protobuf.Struct
)EOF";

  on_server_init_function_ = [&]() {
    createScopedRdsStream();
    sendSrdsResponse({scope_route}, {scope_route}, {}, "1");
    createRdsStream("foo_route");
    // CreateRdsStream waits for connection which is fired by RDS subscription.
    sendRdsResponse(fmt::format(route_config_tmpl, "foo_route", "cluster_0"), "1");
  };
  initialize();
  registerTestServerPorts({"http"});

  test_server_->waitForCounterGe("http.config_test.rds.foo_route.update_rejected", 1);
  codec_client_ = makeHttpConnection(lookupPort("http"));
  auto response = codec_client_->makeHeaderOnlyRequest(
      Http::TestRequestHeaderMapImpl{{":method", "GET"},
                                     {":path", "/meh"},
                                     {":authority", "host"},
                                     {":scheme", "http"},
                                     {"Addr", "x-foo-key=foo-route"}});
  ASSERT_TRUE(response->waitForEndStream());
  verifyResponse(std::move(response), "404", Http::TestResponseHeaderMapImpl{}, "");
  cleanupUpstreamAndDownstream();
}

TEST_P(ScopedRdsIntegrationTest, IgnoreUnknownOptionalHttpFilterInPerFilterTypedConfig) {
  const std::string scope_tmpl = R"EOF(
name: {}
route_configuration_name: {}
key:
  fragments:
    - string_key: {}
)EOF";
  const std::string scope_route = fmt::format(scope_tmpl, "foo_scope1", "foo_route", "foo-route");

  const std::string route_config_tmpl = R"EOF(
      name: {}
      virtual_hosts:
      - name: integration
        domains: ["*"]
        routes:
        - match: {{ prefix: "/" }}
          route: {{ cluster: {} }}
        typed_per_filter_config:
          filter.unknown:
            "@type": type.googleapis.com/google.protobuf.Struct
)EOF";

  on_server_init_function_ = [&]() {
    createScopedRdsStream();
    sendSrdsResponse({scope_route}, {scope_route}, {}, "1");
    createRdsStream("foo_route");
    // CreateRdsStream waits for connection which is fired by RDS subscription.
    sendRdsResponse(fmt::format(route_config_tmpl, "foo_route", "cluster_0"), "1");
  };

  config_helper_.addConfigModifier(
      [](envoy::extensions::filters::network::http_connection_manager::v3::HttpConnectionManager&
             http_connection_manager) {
        auto* filter = http_connection_manager.mutable_http_filters()->Add();
        filter->set_name("filter.unknown");
        filter->set_is_optional("true");
        // keep router the last
        auto size = http_connection_manager.http_filters_size();
        http_connection_manager.mutable_http_filters()->SwapElements(size - 2, size - 1);
      });

  initialize();
  registerTestServerPorts({"http"});

  test_server_->waitForCounterGe("http.config_test.rds.foo_route.update_attempt", 1);
  sendRequestAndVerifyResponse(
      Http::TestRequestHeaderMapImpl{{":method", "GET"},
                                     {":path", "/meh"},
                                     {":authority", "host"},
                                     {":scheme", "http"},
                                     {"Addr", "x-foo-key=foo-route"}},
      456, Http::TestResponseHeaderMapImpl{{":status", "200"}, {"service", "bluh"}}, 123,
      /*cluster_0*/ 0);
  cleanupUpstreamAndDownstream();
=======
TEST_P(ScopedRdsIntegrationTest, RejectKeyConflictInDeltaUpdate) {
  if (!isDelta()) {
    return;
  }
  const std::string scope_route1 = R"EOF(
name: foo_scope1
route_configuration_name: foo_route1
key:
  fragments:
    - string_key: foo
)EOF";
  on_server_init_function_ = [this, &scope_route1]() {
    createScopedRdsStream();
    sendSrdsResponse({}, {scope_route1}, {}, "1");
  };
  initialize();
  // Delta SRDS update with key conflict, should be rejected.
  const std::string scope_route2 = R"EOF(
name: foo_scope2
route_configuration_name: foo_route1
key:
  fragments:
    - string_key: foo
)EOF";
  sendSrdsResponse({}, {scope_route2}, {}, "2");
  test_server_->waitForCounterGe("http.config_test.scoped_rds.foo-scoped-routes.update_rejected",
                                 1);
  sendSrdsResponse({}, {}, {"foo_scope1", "foo_scope2"}, "3");
>>>>>>> 0d3bf7f0
}

// Verify SRDS works when reference via a xdstp:// collection locator.
TEST_P(ScopedRdsIntegrationTest, XdsTpCollection) {
  if (!isDelta()) {
    return;
  }
  const std::string scope_route1 = R"EOF(
name: xdstp://some/envoy.config.route.v3.ScopedRouteConfiguration/namespace/foo_scope1
route_configuration_name: foo_route1
key:
  fragments:
    - string_key: foo
)EOF";
  const std::string route_config_tmpl = R"EOF(
      name: {}
      virtual_hosts:
      - name: integration
        domains: ["*"]
        routes:
        - match: {{ prefix: "/" }}
          route: {{ cluster: {} }}
)EOF";
  on_server_init_function_ = [this, &scope_route1, &route_config_tmpl]() {
    createScopedRdsStream();
    sendSrdsResponse({scope_route1}, {scope_route1}, {}, "1");
    createRdsStream("foo_route1");
    // CreateRdsStream waits for connection which is fired by RDS subscription.
    sendRdsResponse(fmt::format(route_config_tmpl, "foo_route1", "cluster_0"), "1");
  };
  srds_resources_locator_ =
      "xdstp://some/envoy.config.route.v3.ScopedRouteConfiguration/namespace/*";
  initialize();
  registerTestServerPorts({"http"});

  sendRequestAndVerifyResponse(
      Http::TestRequestHeaderMapImpl{{":method", "GET"},
                                     {":path", "/meh"},
                                     {":authority", "host"},
                                     {":scheme", "http"},
                                     {"Addr", fmt::format("x-foo-key={}", "foo")}},
      456, Http::TestResponseHeaderMapImpl{{":status", "200"}, {"service", "cluster_0"}}, 123,
      /*cluster_0*/ 0);
}

// Test that a scoped route config update is performed on demand and http request will succeed.
TEST_P(ScopedRdsIntegrationTest, OnDemandUpdateSuccess) {
  config_helper_.addFilter(R"EOF(
    name: envoy.filters.http.on_demand
    )EOF");
  const std::string scope_route1 = R"EOF(
name: foo_scope1
route_configuration_name: foo_route1
on_demand: true
key:
  fragments:
    - string_key: foo
)EOF";
  on_server_init_function_ = [this, &scope_route1]() {
    createScopedRdsStream();
    sendSrdsResponse({scope_route1}, {scope_route1}, {}, "1");
  };
  initialize();
  registerTestServerPorts({"http"});

  const std::string route_config_tmpl = R"EOF(
      name: {}
      virtual_hosts:
      - name: integration
        domains: ["*"]
        routes:
        - match: {{ prefix: "/" }}
          route: {{ cluster: {} }}
)EOF";
  codec_client_ = makeHttpConnection(makeClientConnection((lookupPort("http"))));
  // Request that match lazily loaded scope will trigger on demand loading.
  auto response = codec_client_->makeHeaderOnlyRequest(
      Http::TestRequestHeaderMapImpl{{":method", "GET"},
                                     {":path", "/meh"},
                                     {":authority", "host"},
                                     {":scheme", "http"},
                                     {"Addr", "x-foo-key=foo"}});
  createRdsStream("foo_route1");
  sendRdsResponse(fmt::format(route_config_tmpl, "foo_route1", "cluster_0"), "1");
  test_server_->waitForCounterGe("http.config_test.rds.foo_route1.update_success", 1);

  waitForNextUpstreamRequest();
  // Send response headers, and end_stream if there is no response body.
  upstream_request_->encodeHeaders(default_response_headers_, true);

  response->waitForHeaders();
  EXPECT_EQ("200", response->headers().Status()->value().getStringView());

  cleanupUpstreamAndDownstream();
}

// With on demand update filter configured, scope not match should still return 404
TEST_P(ScopedRdsIntegrationTest, OnDemandUpdateScopeNotMatch) {

  config_helper_.addFilter(R"EOF(
    name: envoy.filters.http.on_demand
    )EOF");

  const std::string scope_tmpl = R"EOF(
name: {}
route_configuration_name: {}
key:
  fragments:
    - string_key: {}
)EOF";
  const std::string scope_route1 = fmt::format(scope_tmpl, "foo_scope1", "foo_route1", "foo-route");

  const std::string route_config_tmpl = R"EOF(
      name: {}
      virtual_hosts:
      - name: integration
        domains: ["*"]
        routes:
        - match: {{ prefix: "/meh" }}
          route: {{ cluster: {} }}
)EOF";

  on_server_init_function_ = [&]() {
    createScopedRdsStream();
    sendSrdsResponse({scope_route1}, {scope_route1}, {}, "1");
    createRdsStream("foo_route1");
    // CreateRdsStream waits for connection which is fired by RDS subscription.
    sendRdsResponse(fmt::format(route_config_tmpl, "foo_route1", "cluster_0"), "1");
  };
  initialize();
  registerTestServerPorts({"http"});

  // No scope key matches "bar".
  codec_client_ = makeHttpConnection(lookupPort("http"));
  auto response = codec_client_->makeHeaderOnlyRequest(
      Http::TestRequestHeaderMapImpl{{":method", "GET"},
                                     {":path", "/meh"},
                                     {":authority", "host"},
                                     {":scheme", "http"},
                                     {"Addr", "x-foo-key=bar"}});
  ASSERT_TRUE(response->waitForEndStream());
  verifyResponse(std::move(response), "404", Http::TestResponseHeaderMapImpl{}, "");
  cleanupUpstreamAndDownstream();
}

// With on demand update filter configured, scope match but virtual host don't match, should still
// return 404
TEST_P(ScopedRdsIntegrationTest, OnDemandUpdatePrimaryVirtualHostNotMatch) {

  config_helper_.addFilter(R"EOF(
    name: envoy.filters.http.on_demand
    )EOF");

  const std::string scope_tmpl = R"EOF(
name: {}
route_configuration_name: {}
key:
  fragments:
    - string_key: {}
)EOF";
  const std::string scope_route1 = fmt::format(scope_tmpl, "foo_scope1", "foo_route1", "foo-route");

  const std::string route_config_tmpl = R"EOF(
      name: {}
      virtual_hosts:
      - name: integration
        domains: ["*"]
        routes:
        - match: {{ prefix: "/meh" }}
          route: {{ cluster: {} }}
)EOF";

  on_server_init_function_ = [&]() {
    createScopedRdsStream();
    sendSrdsResponse({scope_route1}, {scope_route1}, {}, "1");
    createRdsStream("foo_route1");
    // CreateRdsStream waits for connection which is fired by RDS subscription.
    sendRdsResponse(fmt::format(route_config_tmpl, "foo_route1", "cluster_0"), "1");
  };
  initialize();
  registerTestServerPorts({"http"});

  // No virtual host matches "neh".
  codec_client_ = makeHttpConnection(lookupPort("http"));
  auto response = codec_client_->makeHeaderOnlyRequest(
      Http::TestRequestHeaderMapImpl{{":method", "GET"},
                                     {":path", "/neh"},
                                     {":authority", "host"},
                                     {":scheme", "http"},
                                     {"Addr", "x-foo-key=foo"}});
  ASSERT_TRUE(response->waitForEndStream());
  verifyResponse(std::move(response), "404", Http::TestResponseHeaderMapImpl{}, "");
  cleanupUpstreamAndDownstream();
}

// With on demand update filter configured, scope match but virtual host don't match, should still
// return 404
TEST_P(ScopedRdsIntegrationTest, OnDemandUpdateVirtualHostNotMatch) {

  config_helper_.addFilter(R"EOF(
    name: envoy.filters.http.on_demand
    )EOF");

  const std::string scope_route1 = R"EOF(
name: foo_scope
route_configuration_name: foo_route1
key:
  fragments:
    - string_key: foo
)EOF";
  const std::string scope_route2 = R"EOF(
name: bar_scope
route_configuration_name: foo_route1
on_demand: true
key:
  fragments:
    - string_key: bar
)EOF";
  const std::string route_config_tmpl = R"EOF(
      name: {}
      virtual_hosts:
      - name: integration
        domains: ["*"]
        routes:
        - match: {{ prefix: "/meh" }}
          route: {{ cluster: {} }}
)EOF";

  on_server_init_function_ = [&]() {
    createScopedRdsStream();
    sendSrdsResponse({scope_route1, scope_route2}, {scope_route1, scope_route2}, {}, "1");
    createRdsStream("foo_route1");
    // CreateRdsStream waits for connection which is fired by RDS subscription.
    sendRdsResponse(fmt::format(route_config_tmpl, "foo_route1", "cluster_0"), "1");
  };
  initialize();
  registerTestServerPorts({"http"});

  // No scope key matches "bar".
  codec_client_ = makeHttpConnection(lookupPort("http"));
  auto response = codec_client_->makeHeaderOnlyRequest(
      Http::TestRequestHeaderMapImpl{{":method", "GET"},
                                     {":path", "/neh"},
                                     {":authority", "host"},
                                     {":scheme", "http"},
                                     {"Addr", "x-foo-key=bar"}});
  ASSERT_TRUE(response->waitForEndStream());
  verifyResponse(std::move(response), "404", Http::TestResponseHeaderMapImpl{}, "");
  cleanupUpstreamAndDownstream();
}

// Eager and lazy scopes share the same route configuration
TEST_P(ScopedRdsIntegrationTest, DifferentPriorityScopeShareRoute) {
  config_helper_.addFilter(R"EOF(
    name: envoy.filters.http.on_demand
    )EOF");

  const std::string scope_route1 = R"EOF(
name: foo_scope
route_configuration_name: foo_route1
key:
  fragments:
    - string_key: foo
)EOF";
  const std::string scope_route2 = R"EOF(
name: bar_scope
route_configuration_name: foo_route1
on_demand: true
key:
  fragments:
    - string_key: bar
)EOF";

  const std::string route_config_tmpl = R"EOF(
      name: {}
      virtual_hosts:
      - name: integration
        domains: ["*"]
        routes:
        - match: {{ prefix: "/" }}
          route: {{ cluster: {} }}
)EOF";

  on_server_init_function_ = [&]() {
    createScopedRdsStream();
    sendSrdsResponse({scope_route1, scope_route2}, {scope_route1, scope_route2}, {}, "1");
    createRdsStream("foo_route1");
    // CreateRdsStream waits for connection which is fired by RDS subscription.
    sendRdsResponse(fmt::format(route_config_tmpl, "foo_route1", "cluster_0"), "1");
  };
  initialize();
  registerTestServerPorts({"http"});
  codec_client_ = makeHttpConnection(lookupPort("http"));
  test_server_->waitForCounterGe("http.config_test.rds.foo_route1.update_success", 1);
  cleanupUpstreamAndDownstream();
  // "foo" request should succeed because the foo scope is loaded eagerly by default.
  // "bar" request will initialize rds provider on demand and also succeed.
  for (const std::string& scope_key : std::vector<std::string>{"foo", "bar"}) {
    sendRequestAndVerifyResponse(
        Http::TestRequestHeaderMapImpl{{":method", "GET"},
                                       {":path", "/meh"},
                                       {":authority", "host"},
                                       {":scheme", "http"},
                                       {"Addr", fmt::format("x-foo-key={}", scope_key)}},
        456, Http::TestResponseHeaderMapImpl{{":status", "200"}, {"service", scope_key}}, 123, 0);
  }
}

TEST_P(ScopedRdsIntegrationTest, OnDemandUpdateAfterActiveStreamDestroyed) {
  config_helper_.addFilter(R"EOF(
    name: envoy.filters.http.on_demand
    )EOF");
  const std::string scope_route1 = R"EOF(
name: foo_scope1
route_configuration_name: foo_route1
on_demand: true
key:
  fragments:
    - string_key: foo
)EOF";
  on_server_init_function_ = [this, &scope_route1]() {
    createScopedRdsStream();
    sendSrdsResponse({scope_route1}, {scope_route1}, {}, "1");
  };
  initialize();
  registerTestServerPorts({"http"});

  const std::string route_config_tmpl = R"EOF(
      name: {}
      virtual_hosts:
      - name: integration
        domains: ["*"]
        routes:
        - match: {{ prefix: "/" }}
          route: {{ cluster: {} }}
)EOF";
  codec_client_ = makeHttpConnection(makeClientConnection((lookupPort("http"))));
  // A request that match lazily loaded scope will trigger on demand loading.
  auto response = codec_client_->makeHeaderOnlyRequest(
      Http::TestRequestHeaderMapImpl{{":method", "GET"},
                                     {":path", "/meh"},
                                     {":authority", "host"},
                                     {":scheme", "http"},
                                     {"Addr", "x-foo-key=foo"}});
  test_server_->waitForCounterGe("http.config_test.rds.foo_route1.update_attempt", 1);
  // Close the connection and destroy the active stream.
  cleanupUpstreamAndDownstream();
  // Push rds update, on demand updated callback is post to worker thread.
  // There is no exception thrown even when active stream is dead because weak_ptr can't be
  // locked.
  createRdsStream("foo_route1");
  sendRdsResponse(fmt::format(route_config_tmpl, "foo_route1", "cluster_0"), "1");
  test_server_->waitForCounterGe("http.config_test.rds.foo_route1.update_success", 1);
}

} // namespace
} // namespace Envoy<|MERGE_RESOLUTION|>--- conflicted
+++ resolved
@@ -470,7 +470,6 @@
   cleanupUpstreamAndDownstream();
 }
 
-<<<<<<< HEAD
 TEST_P(ScopedRdsIntegrationTest, RejectUnknownHttpFilterInPerFilterTypedConfig) {
   const std::string scope_tmpl = R"EOF(
 name: {}
@@ -572,7 +571,8 @@
       456, Http::TestResponseHeaderMapImpl{{":status", "200"}, {"service", "bluh"}}, 123,
       /*cluster_0*/ 0);
   cleanupUpstreamAndDownstream();
-=======
+}
+
 TEST_P(ScopedRdsIntegrationTest, RejectKeyConflictInDeltaUpdate) {
   if (!isDelta()) {
     return;
@@ -601,7 +601,6 @@
   test_server_->waitForCounterGe("http.config_test.scoped_rds.foo-scoped-routes.update_rejected",
                                  1);
   sendSrdsResponse({}, {}, {"foo_scope1", "foo_scope2"}, "3");
->>>>>>> 0d3bf7f0
 }
 
 // Verify SRDS works when reference via a xdstp:// collection locator.
