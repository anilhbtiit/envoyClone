#pragma once

#include "envoy/server/factory_context.h"

namespace Envoy {
namespace Extensions {
namespace Http {
namespace HeaderValidators {
namespace EnvoyDefault {

struct ConfigOverrides {
  ConfigOverrides() = default;
  ConfigOverrides(const Envoy::Runtime::Snapshot& snapshot)
<<<<<<< HEAD
      : preserve_url_encoded_case_(
            snapshot.getBoolean("envoy.uhv.preserve_url_encoded_case", true)),
        allow_non_compliant_characters_in_path_(snapshot.getBoolean("envoy.uhv.allow_non_compliant_characters_in_path", true)) {}
=======
      : reject_percent_00_(snapshot.getBoolean("envoy.uhv.reject_percent_00", true)),
        preserve_url_encoded_case_(
            snapshot.getBoolean("envoy.uhv.preserve_url_encoded_case", true)) {}
>>>>>>> 104e0635

  // This flag enables check for the %00 sequence in the URL path. If this sequence is
  // found request is rejected as invalid. This check requires path normalization to be
  // enabled to occur.
  // https://datatracker.ietf.org/doc/html/rfc3986#section-2.1 allows %00 sequence, and
  // this check is implemented for backward compatibility with legacy path normalization
  // only.
  //
  // This option currently is `true` by default and can be overridden using the
  // "envoy.uhv.reject_percent_00" runtime value. Note that the default value
  // will be changed to `false` in the future to make it RFC compliant.
  const bool reject_percent_00_{true};

  // This flag enables preservation of the case of percent-encoded triplets in URL path for
  // compatibility with legacy path normalization.
  // https://datatracker.ietf.org/doc/html/rfc3986#section-2.1 mandates that uppercase
  // hexadecimal digits (A through F) are equivalent to lowercase.
  // However to make path matching of percent-encoded triplets easier path normalization changes all
  // hexadecimal digits to uppercase.
  //
  // This option currently is `true` by default and can be overridden using the
  // "envoy.uhv.preserve_url_encoded_case" runtime value. Note that the default value
  // will be changed to `false` in the future to make it easier to write path matchers that
  // look for percent-encoded triplets.
  const bool preserve_url_encoded_case_{true};

  // This flag enables validation of the :path header charcter set compatible with legacy Envoy codecs.
  // When this flag is false header validator checks the URL path in accordance with
  // the https://datatracker.ietf.org/doc/html/rfc3986#section-3.3 RFC.
  //
  // This option currently is `true` by default and can be overridden using the
  // "envoy.uhv.allow_non_compliant_characters_in_path" runtime value. Note that the default value
  // will be changed to `false` in the future to make Envoy behavior standard compliant and
  // consistent across all HTTP protocol versions.
  //
  // In the relaxed mode header validator allows the following additional characters:
  // HTTP/1 protocol: " < > [ ] ^ ` { } \ | #
  // HTTP/2 and HTTP/3 protocols: all characters allowed for HTTP/1, space, TAB, all extended ASCII
  // (>= 0x80)
  //
  // In addition when this flag is true AND path normalization is enabled, Envoy will do the
  // following:
  // 1. all additionally allowed characters with the exception of the [] and \ characters are percent
  // encoded in the path segment of the URL only. These characters in query or fragment will remain unencoded.
  // 2. \ character is translated to / in path segment.
  //
  // This option provides backward compatibility with the existing (pre header validator) Envoy
  // behavior. Envoy's legacy codecs were not compliant with the
  // https://datatracker.ietf.org/doc/html/rfc3986#section-3.3
  //
  // With the `envoy.uhv.allow_non_compliant_characters_in_path` set to false the header validator
  // rejects requests with characters not allowed by the RFC in the :path header.
  const bool allow_non_compliant_characters_in_path_{true};
};

} // namespace EnvoyDefault
} // namespace HeaderValidators
} // namespace Http
} // namespace Extensions
} // namespace Envoy<|MERGE_RESOLUTION|>--- conflicted
+++ resolved
@@ -11,15 +11,10 @@
 struct ConfigOverrides {
   ConfigOverrides() = default;
   ConfigOverrides(const Envoy::Runtime::Snapshot& snapshot)
-<<<<<<< HEAD
-      : preserve_url_encoded_case_(
+      : reject_percent_00_(snapshot.getBoolean("envoy.uhv.reject_percent_00", true)),
+        preserve_url_encoded_case_(
             snapshot.getBoolean("envoy.uhv.preserve_url_encoded_case", true)),
         allow_non_compliant_characters_in_path_(snapshot.getBoolean("envoy.uhv.allow_non_compliant_characters_in_path", true)) {}
-=======
-      : reject_percent_00_(snapshot.getBoolean("envoy.uhv.reject_percent_00", true)),
-        preserve_url_encoded_case_(
-            snapshot.getBoolean("envoy.uhv.preserve_url_encoded_case", true)) {}
->>>>>>> 104e0635
 
   // This flag enables check for the %00 sequence in the URL path. If this sequence is
   // found request is rejected as invalid. This check requires path normalization to be
