--- conflicted
+++ resolved
@@ -50,9 +50,10 @@
     setupPool(*instance);
     pools_.push_back(ConnectionPool::InstancePtr{instance});
     ON_CALL(*instance, newStream(_, _, _))
-        .WillByDefault(Invoke(
-            [&, &grid=*this](Http::ResponseDecoder&, ConnectionPool::Callbacks& callbacks,
-                const ConnectionPool::Instance::StreamOptions& options) -> ConnectionPool::Cancellable* {
+        .WillByDefault(
+            Invoke([&, &grid = *this](Http::ResponseDecoder&, ConnectionPool::Callbacks& callbacks,
+                                      const ConnectionPool::Instance::StreamOptions& options)
+                       -> ConnectionPool::Cancellable* {
               if (ConnectivityGridForTest::hasHttp3FailedRecently(grid)) {
                 EXPECT_FALSE(options.can_send_early_data_);
               }
@@ -792,7 +793,7 @@
   EXPECT_TRUE(ConnectivityGridForTest::hasHttp3FailedRecently(*grid_));
   EXPECT_EQ(grid_->first(), nullptr);
 
-// This timer will be returned and armed as the grid creates the wrapper's failover timer.
+  // This timer will be returned and armed as the grid creates the wrapper's failover timer.
   Event::MockTimer* failover_timer = new StrictMock<MockTimer>(&dispatcher_);
   EXPECT_CALL(*failover_timer, enabled()).WillOnce(Return(false)).WillOnce(Return(true));
   EXPECT_CALL(*failover_timer, enableTimer(_, _));
@@ -813,7 +814,7 @@
   ASSERT_NE(grid_->callbacks(0), nullptr);
   ASSERT_NE(grid_->callbacks(1), nullptr);
   EXPECT_CALL(callbacks_.pool_ready_, ready());
-   EXPECT_CALL(grid_->cancel_, cancel(_));
+  EXPECT_CALL(grid_->cancel_, cancel(_));
   grid_->callbacks(0)->onPoolReady(encoder_, host_, info_, absl::nullopt);
   // Getting onPoolReady() from HTTP/3 pool doesn't change H3 status.
   EXPECT_TRUE(ConnectivityGridForTest::hasHttp3FailedRecently(*grid_));
@@ -842,8 +843,8 @@
   // Getting onPoolReady() from TCP pool alone doesn't change H3 status.
   EXPECT_TRUE(ConnectivityGridForTest::hasHttp3FailedRecently(*grid_));
   // Getting onPoolFailure() from Http3 pool later should mark H3 broken.
- grid_->callbacks(0)->onPoolFailure(ConnectionPool::PoolFailureReason::LocalConnectionFailure,
-                                        "reason", host_);
+  grid_->callbacks(0)->onPoolFailure(ConnectionPool::PoolFailureReason::LocalConnectionFailure,
+                                     "reason", host_);
   EXPECT_TRUE(grid_->isHttp3Broken());
 }
 
@@ -900,8 +901,7 @@
 TEST_F(ConnectivityGridTest, ConnectionCloseDuringCreation) {
   TestScopedRuntime scoped_runtime;
   Runtime::LoaderSingleton::getExisting()->mergeValues(
-<<<<<<< HEAD
-      {{"envoy.reloadable_features.postpone_h3_client_connect_till_enlisted", "false"}});
+      {{"envoy.reloadable_features.postpone_h3_client_connect_to_next_loop", "false"}});
   initialize();
   EXPECT_CALL(*cluster_, connectTimeout()).WillRepeatedly(Return(std::chrono::seconds(10)));
 
@@ -911,7 +911,7 @@
   Envoy::Ssl::ClientContextConfigPtr config(new NiceMock<Ssl::MockClientContextConfig>());
   NiceMock<Server::Configuration::MockTransportSocketFactoryContext> factory_context;
   Ssl::ClientContextSharedPtr ssl_context(new Ssl::MockClientContext());
-  EXPECT_CALL(factory_context.context_manager_, createSslClientContext(_, _, _))
+  EXPECT_CALL(factory_context.context_manager_, createSslClientContext(_, _))
       .WillOnce(Return(ssl_context));
   auto factory =
       std::make_unique<Quic::QuicClientTransportSocketFactory>(std::move(config), factory_context);
@@ -974,10 +974,7 @@
 TEST_F(ConnectivityGridTest, ConnectionCloseDuringAysnConnect) {
   TestScopedRuntime scoped_runtime;
   Runtime::LoaderSingleton::getExisting()->mergeValues(
-      {{"envoy.reloadable_features.postpone_h3_client_connect_till_enlisted", "true"}});
-=======
-      {{"envoy.reloadable_features.postpone_h3_client_connect_to_next_loop", "false"}});
->>>>>>> 6671043d
+      {{"envoy.reloadable_features.postpone_h3_client_connect_to_next_loop", "true"}});
   initialize();
   EXPECT_CALL(*cluster_, connectTimeout()).WillRepeatedly(Return(std::chrono::seconds(10)));
 
@@ -999,10 +996,11 @@
       .WillRepeatedly(
           Return(Upstream::TransportSocketMatcher::MatchData(*factory, matcher.stats_, "test")));
 
-  ConnectivityGrid grid(
-      dispatcher_, random_, Upstream::makeTestHost(cluster_, "tcp://127.0.0.1:9000", simTime()),
-      Upstream::ResourcePriority::Default, socket_options_, transport_socket_options_, state_,
-      simTime(), alternate_protocols_, options_, quic_stat_names_, store_, *quic_connection_persistent_info_);
+  ConnectivityGrid grid(dispatcher_, random_,
+                        Upstream::makeTestHost(cluster_, "tcp://127.0.0.1:9000", simTime()),
+                        Upstream::ResourcePriority::Default, socket_options_,
+                        transport_socket_options_, state_, simTime(), alternate_protocols_,
+                        options_, quic_stat_names_, store_, *quic_connection_persistent_info_);
 
   // Create the HTTP/3 pool.
   auto optional_it1 = ConnectivityGridForTest::forceCreateNextPool(grid);
@@ -1014,6 +1012,7 @@
   if (supports_getifaddrs) {
     ASSERT_EQ(0, Api::OsSysCallsSingleton::get().getifaddrs(interfaces).return_value_);
   }
+
   Api::MockOsSysCalls os_sys_calls;
   TestThreadsafeSingletonInjector<Api::OsSysCallsImpl> os_calls(&os_sys_calls);
   EXPECT_CALL(os_sys_calls, supportsGetifaddrs()).WillOnce(Return(supports_getifaddrs));
@@ -1036,14 +1035,8 @@
       .WillRepeatedly(Return(0));
   EXPECT_CALL(os_sys_calls, bind(_, _, _)).WillOnce(Return(Api::SysCallIntResult{1, 0}));
   EXPECT_CALL(os_sys_calls, setsockopt_(_, _, _, _, _)).WillRepeatedly(Return(0));
-<<<<<<< HEAD
   auto* async_connect_callback = new NiceMock<Event::MockSchedulableCallback>(&dispatcher_);
 
-=======
-  EXPECT_CALL(os_sys_calls, sendmsg(_, _, _)).WillOnce(Return(Api::SysCallSizeResult{-1, 101}));
-  EXPECT_CALL(os_sys_calls, close(1)).WillOnce(Return(Api::SysCallIntResult{0, 0}));
-  EXPECT_CALL(callbacks_.pool_failure_, ready());
->>>>>>> 6671043d
   ConnectionPool::Cancellable* cancel = (**optional_it1)
                                             ->newStream(decoder_, callbacks_,
                                                         {/*can_send_early_data_=*/false,
@@ -1055,82 +1048,6 @@
   async_connect_callback->invokeCallback();
 }
 
-TEST_F(ConnectivityGridTest, ConnectionCloseDuringAysnConnect) {
-  TestScopedRuntime scoped_runtime;
-  Runtime::LoaderSingleton::getExisting()->mergeValues(
-      {{"envoy.reloadable_features.postpone_h3_client_connect_to_next_loop", "true"}});
-  initialize();
-  EXPECT_CALL(*cluster_, connectTimeout()).WillRepeatedly(Return(std::chrono::seconds(10)));
-
-  testing::InSequence s;
-  dispatcher_.allow_null_callback_ = true;
-  // Set the cluster up to have a quic transport socket.
-  Envoy::Ssl::ClientContextConfigPtr config(new NiceMock<Ssl::MockClientContextConfig>());
-  NiceMock<Server::Configuration::MockTransportSocketFactoryContext> factory_context;
-  Ssl::ClientContextSharedPtr ssl_context(new Ssl::MockClientContext());
-  EXPECT_CALL(factory_context.context_manager_, createSslClientContext(_, _))
-      .WillOnce(Return(ssl_context));
-  auto factory =
-      std::make_unique<Quic::QuicClientTransportSocketFactory>(std::move(config), factory_context);
-  factory->initialize();
-  ASSERT_FALSE(factory->usesProxyProtocolOptions());
-  auto& matcher =
-      static_cast<Upstream::MockTransportSocketMatcher&>(*cluster_->transport_socket_matcher_);
-  EXPECT_CALL(matcher, resolve(_))
-      .WillRepeatedly(
-          Return(Upstream::TransportSocketMatcher::MatchData(*factory, matcher.stats_, "test")));
-
-  ConnectivityGrid grid(
-      dispatcher_, random_, Upstream::makeTestHost(cluster_, "tcp://127.0.0.1:9000", simTime()),
-      Upstream::ResourcePriority::Default, socket_options_, transport_socket_options_, state_,
-      simTime(), alternate_protocols_, options_, quic_stat_names_, store_);
-
-  // Create the HTTP/3 pool.
-  auto optional_it1 = ConnectivityGridForTest::forceCreateNextPool(grid);
-  ASSERT_TRUE(optional_it1.has_value());
-  EXPECT_EQ("HTTP/3", (**optional_it1)->protocolDescription());
-
-  const bool supports_getifaddrs = Api::OsSysCallsSingleton::get().supportsGetifaddrs();
-  Api::InterfaceAddressVector interfaces{};
-  if (supports_getifaddrs) {
-    ASSERT_EQ(0, Api::OsSysCallsSingleton::get().getifaddrs(interfaces).return_value_);
-  }
-
-  Api::MockOsSysCalls os_sys_calls;
-  TestThreadsafeSingletonInjector<Api::OsSysCallsImpl> os_calls(&os_sys_calls);
-  EXPECT_CALL(os_sys_calls, supportsGetifaddrs()).WillOnce(Return(supports_getifaddrs));
-  if (supports_getifaddrs) {
-    EXPECT_CALL(os_sys_calls, getifaddrs(_))
-        .WillOnce(
-            Invoke([&](Api::InterfaceAddressVector& interface_vector) -> Api::SysCallIntResult {
-              interface_vector.insert(interface_vector.begin(), interfaces.begin(),
-                                      interfaces.end());
-              return {0, 0};
-            }));
-  }
-  EXPECT_CALL(os_sys_calls, socket(_, _, _)).WillOnce(Return(Api::SysCallSocketResult{1, 0}));
-#if defined(__APPLE__) || defined(WIN32)
-  EXPECT_CALL(os_sys_calls, setsocketblocking(1, false))
-      .WillOnce(Return(Api::SysCallIntResult{1, 0}));
-#endif
-  EXPECT_CALL(os_sys_calls, setsockopt_(_, _, _, _, _))
-      .Times(testing::AtLeast(0u))
-      .WillRepeatedly(Return(0));
-  EXPECT_CALL(os_sys_calls, bind(_, _, _)).WillOnce(Return(Api::SysCallIntResult{1, 0}));
-  EXPECT_CALL(os_sys_calls, setsockopt_(_, _, _, _, _)).WillRepeatedly(Return(0));
-  auto* async_connect_callback = new NiceMock<Event::MockSchedulableCallback>(&dispatcher_);
-
-  ConnectionPool::Cancellable* cancel = (**optional_it1)
-                                            ->newStream(decoder_, callbacks_,
-                                                        {/*can_send_early_data_=*/false,
-                                                         /*can_use_http3_=*/true});
-  EXPECT_NE(nullptr, cancel);
-
-  EXPECT_CALL(os_sys_calls, sendmsg(_, _, _)).WillOnce(Return(Api::SysCallSizeResult{-1, 101}));
-  EXPECT_CALL(callbacks_.pool_failure_, ready());
-  async_connect_callback->invokeCallback();
-}
-
 #endif
 
 } // namespace
