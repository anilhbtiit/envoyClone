#include <memory>

#include "common/access_log/access_log_manager_impl.h"
#include "common/filesystem/file_shared_impl.h"
#include "common/stats/isolated_store_impl.h"

#include "test/mocks/access_log/mocks.h"
#include "test/mocks/api/mocks.h"
#include "test/mocks/event/mocks.h"
#include "test/mocks/filesystem/mocks.h"
#include "test/test_common/test_time.h"
#include "test/test_common/utility.h"

#include "gmock/gmock.h"
#include "gtest/gtest.h"

using testing::_;
using testing::ByMove;
using testing::NiceMock;
using testing::Return;
using testing::ReturnNew;
using testing::ReturnRef;
using testing::Sequence;

namespace Envoy {
namespace AccessLog {
namespace {

class AccessLogManagerImplTest : public testing::Test {
protected:
  AccessLogManagerImplTest()
      : file_(new NiceMock<Filesystem::MockFile>), thread_factory_(Thread::threadFactoryForTest()),
        access_log_manager_(timeout_40ms_, api_, dispatcher_, lock_, store_) {
    EXPECT_CALL(file_system_, createFile("foo"))
        .WillOnce(Return(ByMove(std::unique_ptr<NiceMock<Filesystem::MockFile>>(file_))));

    EXPECT_CALL(api_, fileSystem()).WillRepeatedly(ReturnRef(file_system_));
    EXPECT_CALL(api_, threadFactory()).WillRepeatedly(ReturnRef(thread_factory_));
  }

  void waitForCounterEq(const std::string& name, uint64_t value) {
    TestUtility::waitForCounterEq(store_, name, value, time_system_);
  }

  void waitForGaugeEq(const std::string& name, uint64_t value) {
    TestUtility::waitForGaugeEq(store_, name, value, time_system_);
  }

  NiceMock<Api::MockApi> api_;
  NiceMock<Filesystem::MockInstance> file_system_;
  NiceMock<Filesystem::MockFile>* file_;
  const std::chrono::milliseconds timeout_40ms_{40};
  Stats::IsolatedStoreImpl store_;
  Thread::ThreadFactory& thread_factory_;
  NiceMock<Event::MockDispatcher> dispatcher_;
  Thread::MutexBasicLockable lock_;
  AccessLogManagerImpl access_log_manager_;
  Event::TestRealTimeSystem time_system_;
};

TEST_F(AccessLogManagerImplTest, BadFile) {
  EXPECT_CALL(dispatcher_, createTimer_(_));
  EXPECT_CALL(*file_, open_()).WillOnce(Return(ByMove(Filesystem::resultFailure<bool>(false, 0))));
  EXPECT_THROW(access_log_manager_.createAccessLog("foo"), EnvoyException);
}

TEST_F(AccessLogManagerImplTest, flushToLogFilePeriodically) {
  NiceMock<Event::MockTimer>* timer = new NiceMock<Event::MockTimer>(&dispatcher_);

  EXPECT_CALL(*file_, open_()).WillOnce(Return(ByMove(Filesystem::resultSuccess<bool>(true))));
  AccessLogFileSharedPtr log_file = access_log_manager_.createAccessLog("foo");

  EXPECT_EQ(0UL, store_.counter("filesystem.write_failed").value());
  EXPECT_EQ(0UL, store_.counter("filesystem.write_completed").value());
  EXPECT_EQ(0UL, store_.counter("filesystem.flushed_by_timer").value());
  EXPECT_EQ(0UL, store_.counter("filesystem.write_buffered").value());

  EXPECT_CALL(*timer, enableTimer(timeout_40ms_));
  EXPECT_CALL(*file_, write_(_))
      .WillOnce(Invoke([&](absl::string_view data) -> Api::IoCallSizeResult {
        EXPECT_EQ(
            4UL,
            store_.gauge("filesystem.write_total_buffered", Stats::Gauge::ImportMode::Accumulate)
                .value());
        EXPECT_EQ(0, data.compare("test"));
        return Filesystem::resultSuccess<ssize_t>(static_cast<ssize_t>(data.length()));
      }));

  log_file->write("test");

  {
    Thread::LockGuard lock(file_->write_mutex_);
    while (file_->num_writes_ != 1) {
      file_->write_event_.wait(file_->write_mutex_);
    }
  }

  waitForCounterEq("filesystem.write_completed", 1);
  EXPECT_EQ(1UL, store_.counter("filesystem.write_buffered").value());
  EXPECT_EQ(0UL, store_.counter("filesystem.flushed_by_timer").value());
  waitForGaugeEq("filesystem.write_total_buffered", 0);

  EXPECT_CALL(*file_, write_(_))
      .WillOnce(Invoke([&](absl::string_view data) -> Api::IoCallSizeResult {
        EXPECT_EQ(
            5UL,
            store_.gauge("filesystem.write_total_buffered", Stats::Gauge::ImportMode::Accumulate)
                .value());
        EXPECT_EQ(0, data.compare("test2"));
        return Filesystem::resultSuccess<ssize_t>(static_cast<ssize_t>(data.length()));
      }));

  log_file->write("test2");
  EXPECT_EQ(2UL, store_.counter("filesystem.write_buffered").value());

  // make sure timer is re-enabled on callback call
  EXPECT_CALL(*timer, enableTimer(timeout_40ms_));
  timer->invokeCallback();

  {
    Thread::LockGuard lock(file_->write_mutex_);
    while (file_->num_writes_ != 2) {
      file_->write_event_.wait(file_->write_mutex_);
    }
  }

  waitForCounterEq("filesystem.write_completed", 2);
  EXPECT_EQ(0UL, store_.counter("filesystem.write_failed").value());
  EXPECT_EQ(1UL, store_.counter("filesystem.flushed_by_timer").value());
  EXPECT_EQ(2UL, store_.counter("filesystem.write_buffered").value());
  waitForGaugeEq("filesystem.write_total_buffered", 0);

  EXPECT_CALL(*file_, close_()).WillOnce(Return(ByMove(Filesystem::resultSuccess<bool>(true))));
}

TEST_F(AccessLogManagerImplTest, flushToLogFileOnDemand) {
  NiceMock<Event::MockTimer>* timer = new NiceMock<Event::MockTimer>(&dispatcher_);

  EXPECT_CALL(*file_, open_()).WillOnce(Return(ByMove(Filesystem::resultSuccess<bool>(true))));
  AccessLogFileSharedPtr log_file = access_log_manager_.createAccessLog("foo");

  EXPECT_EQ(0UL, store_.counter("filesystem.flushed_by_timer").value());

  EXPECT_CALL(*timer, enableTimer(timeout_40ms_));

  // The first write to a given file will start the flush thread. Because AccessManagerImpl::write
  // holds the write_lock_ when the thread is started, the thread will flush on its first loop, once
  // it obtains the write_lock_. Perform a write to get all that out of the way.
  EXPECT_CALL(*file_, write_(_))
      .WillOnce(Invoke([](absl::string_view data) -> Api::IoCallSizeResult {
        return Filesystem::resultSuccess<ssize_t>(static_cast<ssize_t>(data.length()));
      }));
  log_file->write("prime-it");
  uint32_t expected_writes = 1;
  {
    Thread::LockGuard lock(file_->write_mutex_);
    while (file_->num_writes_ != expected_writes) {
      file_->write_event_.wait(file_->write_mutex_);
    }
  }

  EXPECT_CALL(*file_, write_(_))
      .WillOnce(Invoke([](absl::string_view data) -> Api::IoCallSizeResult {
        EXPECT_EQ(0, data.compare("test"));
        return Filesystem::resultSuccess<ssize_t>(static_cast<ssize_t>(data.length()));
      }));

  log_file->write("test");

  {
    Thread::LockGuard lock(file_->write_mutex_);
    EXPECT_EQ(expected_writes, file_->num_writes_);
  }

  log_file->flush();
  expected_writes++;
  {
    Thread::LockGuard lock(file_->write_mutex_);
    while (file_->num_writes_ != expected_writes) {
      file_->write_event_.wait(file_->write_mutex_);
    }
  }

  waitForCounterEq("filesystem.write_completed", 2);
  EXPECT_EQ(0UL, store_.counter("filesystem.flushed_by_timer").value());

  EXPECT_CALL(*file_, write_(_))
      .WillOnce(Invoke([](absl::string_view data) -> Api::IoCallSizeResult {
        EXPECT_EQ(0, data.compare("test2"));
        return Filesystem::resultSuccess<ssize_t>(static_cast<ssize_t>(data.length()));
      }));

  // make sure timer is re-enabled on callback call
  log_file->write("test2");
  EXPECT_CALL(*timer, enableTimer(timeout_40ms_));
  timer->invokeCallback();
  expected_writes++;

  {
    Thread::LockGuard lock(file_->write_mutex_);
    while (file_->num_writes_ != expected_writes) {
      file_->write_event_.wait(file_->write_mutex_);
    }
  }
  EXPECT_CALL(*file_, close_()).WillOnce(Return(ByMove(Filesystem::resultSuccess<bool>(true))));
}

TEST_F(AccessLogManagerImplTest, flushCountsIOErrors) {
  NiceMock<Event::MockTimer>* timer = new NiceMock<Event::MockTimer>(&dispatcher_);

  EXPECT_CALL(*file_, open_()).WillOnce(Return(ByMove(Filesystem::resultSuccess<bool>(true))));
  AccessLogFileSharedPtr log_file = access_log_manager_.createAccessLog("foo");

  EXPECT_EQ(0UL, store_.counter("filesystem.write_failed").value());

  EXPECT_CALL(*timer, enableTimer(timeout_40ms_));
  EXPECT_CALL(*file_, write_(_))
      .WillOnce(Invoke([](absl::string_view data) -> Api::IoCallSizeResult {
        EXPECT_EQ(0, data.compare("test"));
        return Filesystem::resultFailure<ssize_t>(2UL, ENOSPC);
      }));

  log_file->write("test");

  {
    Thread::LockGuard lock(file_->write_mutex_);
    while (file_->num_writes_ != 1) {
      file_->write_event_.wait(file_->write_mutex_);
    }
  }

  waitForCounterEq("filesystem.write_failed", 1);
  EXPECT_EQ(0UL, store_.counter("filesystem.write_completed").value());

  EXPECT_CALL(*file_, close_()).WillOnce(Return(ByMove(Filesystem::resultSuccess<bool>(true))));
}

TEST_F(AccessLogManagerImplTest, reopenFile) {
  NiceMock<Event::MockTimer>* timer = new NiceMock<Event::MockTimer>(&dispatcher_);

  Sequence sq;
  EXPECT_CALL(*file_, open_())
      .InSequence(sq)
      .WillOnce(Return(ByMove(Filesystem::resultSuccess<bool>(true))));
  AccessLogFileSharedPtr log_file = access_log_manager_.createAccessLog("foo");

  EXPECT_CALL(*file_, write_(_))
      .InSequence(sq)
      .WillOnce(Invoke([](absl::string_view data) -> Api::IoCallSizeResult {
        EXPECT_EQ(0, data.compare("before"));
        return Filesystem::resultSuccess<ssize_t>(static_cast<ssize_t>(data.length()));
      }));

  log_file->write("before");
  timer->invokeCallback();

  {
    Thread::LockGuard lock(file_->write_mutex_);
    while (file_->num_writes_ != 1) {
      file_->write_event_.wait(file_->write_mutex_);
    }
  }

  EXPECT_CALL(*file_, close_())
      .InSequence(sq)
      .WillOnce(Return(ByMove(Filesystem::resultSuccess<bool>(true))));
  EXPECT_CALL(*file_, open_())
      .InSequence(sq)
      .WillOnce(Return(ByMove(Filesystem::resultSuccess<bool>(true))));

  EXPECT_CALL(*file_, write_(_))
      .InSequence(sq)
      .WillOnce(Invoke([](absl::string_view data) -> Api::IoCallSizeResult {
        EXPECT_EQ(0, data.compare("reopened"));
        return Filesystem::resultSuccess<ssize_t>(static_cast<ssize_t>(data.length()));
      }));

  EXPECT_CALL(*file_, close_())
      .InSequence(sq)
      .WillOnce(Return(ByMove(Filesystem::resultSuccess<bool>(true))));

  log_file->reopen();
  log_file->write("reopened");
  timer->invokeCallback();

  {
    Thread::LockGuard lock(file_->write_mutex_);
    while (file_->num_writes_ != 2) {
      file_->write_event_.wait(file_->write_mutex_);
    }
  }
}

TEST_F(AccessLogManagerImplTest, reopenThrows) {
  NiceMock<Event::MockTimer>* timer = new NiceMock<Event::MockTimer>(&dispatcher_);

  EXPECT_CALL(*file_, write_(_))
      .WillRepeatedly(Invoke([](absl::string_view data) -> Api::IoCallSizeResult {
        return Filesystem::resultSuccess<ssize_t>(static_cast<ssize_t>(data.length()));
      }));

  Sequence sq;
  EXPECT_CALL(*file_, open_())
      .InSequence(sq)
      .WillOnce(Return(ByMove(Filesystem::resultSuccess<bool>(true))));

  AccessLogFileSharedPtr log_file = access_log_manager_.createAccessLog("foo");
  EXPECT_CALL(*file_, close_())
      .InSequence(sq)
      .WillOnce(Return(ByMove(Filesystem::resultSuccess<bool>(true))));
  EXPECT_CALL(*file_, open_())
      .InSequence(sq)
      .WillOnce(Return(ByMove(Filesystem::resultFailure<bool>(false, 0))));

  log_file->write("test write");
  timer->invokeCallback();
  {
    Thread::LockGuard lock(file_->write_mutex_);
    while (file_->num_writes_ != 1) {
      file_->write_event_.wait(file_->write_mutex_);
    }
  }
  log_file->reopen();

  log_file->write("this is to force reopen");
  timer->invokeCallback();

  {
    Thread::LockGuard lock(file_->open_mutex_);
    while (file_->num_opens_ != 2) {
      file_->open_event_.wait(file_->open_mutex_);
    }
  }

  // write call should not cause any exceptions
  log_file->write("random data");
<<<<<<< HEAD
  timer->callback_();

  waitForCounterEq("filesystem.reopen_failed", 1);
=======
  timer->invokeCallback();
>>>>>>> f90e1b08
}

TEST_F(AccessLogManagerImplTest, bigDataChunkShouldBeFlushedWithoutTimer) {
  EXPECT_CALL(*file_, open_()).WillOnce(Return(ByMove(Filesystem::resultSuccess<bool>(true))));
  AccessLogFileSharedPtr log_file = access_log_manager_.createAccessLog("foo");

  EXPECT_CALL(*file_, write_(_))
      .WillOnce(Invoke([](absl::string_view data) -> Api::IoCallSizeResult {
        EXPECT_EQ(0, data.compare("a"));
        return Filesystem::resultSuccess<ssize_t>(static_cast<ssize_t>(data.length()));
      }));

  log_file->write("a");

  {
    Thread::LockGuard lock(file_->write_mutex_);
    while (file_->num_writes_ != 1) {
      file_->write_event_.wait(file_->write_mutex_);
    }
  }

  // First write happens without waiting on thread_flush_. Now make a big string and it should be
  // flushed even when timer is not enabled
  EXPECT_CALL(*file_, write_(_))
      .WillOnce(Invoke([](absl::string_view data) -> Api::IoCallSizeResult {
        std::string expected(1024 * 64 + 1, 'b');
        EXPECT_EQ(0, data.compare(expected));
        return Filesystem::resultSuccess<ssize_t>(static_cast<ssize_t>(data.length()));
      }));

  std::string big_string(1024 * 64 + 1, 'b');
  log_file->write(big_string);

  {
    Thread::LockGuard lock(file_->write_mutex_);
    while (file_->num_writes_ != 2) {
      file_->write_event_.wait(file_->write_mutex_);
    }
  }
  EXPECT_CALL(*file_, close_()).WillOnce(Return(ByMove(Filesystem::resultSuccess<bool>(true))));
}

TEST_F(AccessLogManagerImplTest, reopenAllFiles) {
  EXPECT_CALL(dispatcher_, createTimer_(_)).WillRepeatedly(ReturnNew<NiceMock<Event::MockTimer>>());

  Sequence sq;
  EXPECT_CALL(*file_, open_())
      .InSequence(sq)
      .WillOnce(Return(ByMove(Filesystem::resultSuccess<bool>(true))));
  AccessLogFileSharedPtr log = access_log_manager_.createAccessLog("foo");

  NiceMock<Filesystem::MockFile>* file2 = new NiceMock<Filesystem::MockFile>;
  EXPECT_CALL(file_system_, createFile("bar"))
      .WillOnce(Return(ByMove(std::unique_ptr<NiceMock<Filesystem::MockFile>>(file2))));

  Sequence sq2;
  EXPECT_CALL(*file2, open_())
      .InSequence(sq2)
      .WillOnce(Return(ByMove(Filesystem::resultSuccess<bool>(true))));
  AccessLogFileSharedPtr log2 = access_log_manager_.createAccessLog("bar");

  // Make sure that getting the access log with the same name returns the same underlying file.
  EXPECT_EQ(log, access_log_manager_.createAccessLog("foo"));
  EXPECT_EQ(log2, access_log_manager_.createAccessLog("bar"));

  // Test that reopen reopens all of the files
  EXPECT_CALL(*file_, write_(_))
      .WillRepeatedly(Invoke([](absl::string_view data) -> Api::IoCallSizeResult {
        return Filesystem::resultSuccess<ssize_t>(static_cast<ssize_t>(data.length()));
      }));

  EXPECT_CALL(*file2, write_(_))
      .WillRepeatedly(Invoke([](absl::string_view data) -> Api::IoCallSizeResult {
        return Filesystem::resultSuccess<ssize_t>(static_cast<ssize_t>(data.length()));
      }));

  EXPECT_CALL(*file_, close_())
      .InSequence(sq)
      .WillOnce(Return(ByMove(Filesystem::resultSuccess<bool>(true))));
  EXPECT_CALL(*file2, close_())
      .InSequence(sq2)
      .WillOnce(Return(ByMove(Filesystem::resultSuccess<bool>(true))));

  EXPECT_CALL(*file_, open_())
      .InSequence(sq)
      .WillOnce(Return(ByMove(Filesystem::resultSuccess<bool>(true))));
  EXPECT_CALL(*file2, open_())
      .InSequence(sq2)
      .WillOnce(Return(ByMove(Filesystem::resultSuccess<bool>(true))));

  access_log_manager_.reopen();

  log->write("this is to force reopen");
  log2->write("this is to force reopen");

  {
    Thread::LockGuard lock(file_->open_mutex_);
    while (file_->num_opens_ != 2) {
      file_->open_event_.wait(file_->open_mutex_);
    }
  }

  {
    Thread::LockGuard lock(file2->open_mutex_);
    while (file2->num_opens_ != 2) {
      file2->open_event_.wait(file2->open_mutex_);
    }
  }

  EXPECT_CALL(*file_, close_())
      .InSequence(sq)
      .WillOnce(Return(ByMove(Filesystem::resultSuccess<bool>(true))));
  EXPECT_CALL(*file2, close_())
      .InSequence(sq2)
      .WillOnce(Return(ByMove(Filesystem::resultSuccess<bool>(true))));
}

} // namespace
} // namespace AccessLog
} // namespace Envoy<|MERGE_RESOLUTION|>--- conflicted
+++ resolved
@@ -334,13 +334,9 @@
 
   // write call should not cause any exceptions
   log_file->write("random data");
-<<<<<<< HEAD
-  timer->callback_();
+  timer->invokeCallback();
 
   waitForCounterEq("filesystem.reopen_failed", 1);
-=======
-  timer->invokeCallback();
->>>>>>> f90e1b08
 }
 
 TEST_F(AccessLogManagerImplTest, bigDataChunkShouldBeFlushedWithoutTimer) {
