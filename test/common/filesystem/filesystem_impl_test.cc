#include <chrono>
#include <string>

#include "common/api/api_impl.h"
#include "common/api/os_sys_calls_impl.h"
#include "common/common/lock_guard.h"
#include "common/common/thread.h"
#include "common/event/dispatcher_impl.h"
#include "common/filesystem/filesystem_impl.h"
#include "common/stats/isolated_store_impl.h"

#include "test/mocks/api/mocks.h"
#include "test/mocks/event/mocks.h"
#include "test/mocks/filesystem/mocks.h"
#include "test/test_common/environment.h"
#include "test/test_common/threadsafe_singleton_injector.h"
#include "test/test_common/utility.h"

#include "gmock/gmock.h"
#include "gtest/gtest.h"

using testing::_;
using testing::InSequence;
using testing::Invoke;
using testing::NiceMock;
using testing::Return;
using testing::SaveArg;
using testing::Sequence;
using testing::Throw;

namespace Envoy {

class FileSystemImplTest : public testing::Test {
protected:
<<<<<<< HEAD
  FileSystemImplTest() : file_system_(std::chrono::milliseconds(10000), stats_store_) {}
=======
  FileSystemImplTest()
      : file_system_(std::chrono::milliseconds(10000), Thread::threadFactoryForTest(),
                     stats_store_) {}
>>>>>>> bff0167b

  const std::chrono::milliseconds timeout_40ms_{40};
  Stats::IsolatedStoreImpl stats_store_;
  Filesystem::Instance file_system_;
};

TEST_F(FileSystemImplTest, BadFile) {
  Event::MockDispatcher dispatcher;
  Thread::MutexBasicLockable lock;
  EXPECT_CALL(dispatcher, createTimer_(_));
  EXPECT_THROW(file_system_.createFile("", dispatcher, lock), EnvoyException);
}

TEST_F(FileSystemImplTest, fileExists) {
  EXPECT_TRUE(Filesystem::fileExists("/dev/null"));
  EXPECT_FALSE(Filesystem::fileExists("/dev/blahblahblah"));
}

TEST_F(FileSystemImplTest, directoryExists) {
  EXPECT_TRUE(Filesystem::directoryExists("/dev"));
  EXPECT_FALSE(Filesystem::directoryExists("/dev/null"));
  EXPECT_FALSE(Filesystem::directoryExists("/dev/blahblah"));
}

TEST_F(FileSystemImplTest, fileSize) {
  EXPECT_EQ(0, Filesystem::fileSize("/dev/null"));
  EXPECT_EQ(-1, Filesystem::fileSize("/dev/blahblahblah"));
  const std::string data = "test string\ntest";
  const std::string file_path = TestEnvironment::writeStringToFileForTest("test_envoy", data);
  EXPECT_EQ(data.length(), Filesystem::fileSize(file_path));
}

TEST_F(FileSystemImplTest, fileReadToEndSuccess) {
  const std::string data = "test string\ntest";
  const std::string file_path = TestEnvironment::writeStringToFileForTest("test_envoy", data);

  EXPECT_EQ(data, Filesystem::fileReadToEnd(file_path));
}

// Files are read into std::string; verify that all bytes (eg non-ascii characters) come back
// unmodified
TEST_F(FileSystemImplTest, fileReadToEndSuccessBinary) {
  std::string data;
  for (unsigned i = 0; i < 256; i++) {
    data.push_back(i);
  }
  const std::string file_path = TestEnvironment::writeStringToFileForTest("test_envoy", data);

  const std::string read = Filesystem::fileReadToEnd(file_path);
  const std::vector<uint8_t> binary_read(read.begin(), read.end());
  EXPECT_EQ(binary_read.size(), 256);
  for (unsigned i = 0; i < 256; i++) {
    EXPECT_EQ(binary_read.at(i), i);
  }
}

TEST_F(FileSystemImplTest, fileReadToEndDoesNotExist) {
  unlink(TestEnvironment::temporaryPath("envoy_this_not_exist").c_str());
  EXPECT_THROW(Filesystem::fileReadToEnd(TestEnvironment::temporaryPath("envoy_this_not_exist")),
               EnvoyException);
}

TEST_F(FileSystemImplTest, CanonicalPathSuccess) {
  EXPECT_EQ("/", Filesystem::canonicalPath("//"));
}

TEST_F(FileSystemImplTest, CanonicalPathFail) {
  EXPECT_THROW_WITH_MESSAGE(Filesystem::canonicalPath("/_some_non_existent_file"), EnvoyException,
                            "Unable to determine canonical path for /_some_non_existent_file");
}

TEST_F(FileSystemImplTest, IllegalPath) {
  EXPECT_FALSE(Filesystem::illegalPath("/"));
  EXPECT_TRUE(Filesystem::illegalPath("/dev"));
  EXPECT_TRUE(Filesystem::illegalPath("/dev/"));
  EXPECT_TRUE(Filesystem::illegalPath("/proc"));
  EXPECT_TRUE(Filesystem::illegalPath("/proc/"));
  EXPECT_TRUE(Filesystem::illegalPath("/sys"));
  EXPECT_TRUE(Filesystem::illegalPath("/sys/"));
  EXPECT_TRUE(Filesystem::illegalPath("/_some_non_existent_file"));
}

TEST_F(FileSystemImplTest, flushToLogFilePeriodically) {
  NiceMock<Event::MockDispatcher> dispatcher;
  NiceMock<Event::MockTimer>* timer = new NiceMock<Event::MockTimer>(&dispatcher);

  Thread::MutexBasicLockable mutex;
  NiceMock<Api::MockOsSysCalls> os_sys_calls;
  TestThreadsafeSingletonInjector<Api::OsSysCallsImpl> os_calls(&os_sys_calls);

  EXPECT_CALL(os_sys_calls, open_(_, _, _)).WillOnce(Return(5));
  Filesystem::FileSharedPtr file = file_system_.createFile("", dispatcher, mutex, timeout_40ms_);

  EXPECT_CALL(*timer, enableTimer(timeout_40ms_));
  EXPECT_CALL(os_sys_calls, write_(_, _, _))
      .WillOnce(Invoke([](int fd, const void* buffer, size_t num_bytes) -> ssize_t {
        std::string written = std::string(reinterpret_cast<const char*>(buffer), num_bytes);
        EXPECT_EQ("test", written);
        EXPECT_EQ(5, fd);

        return num_bytes;
      }));

  file->write("test");

  {
    Thread::LockGuard lock(os_sys_calls.write_mutex_);
    while (os_sys_calls.num_writes_ != 1) {
      os_sys_calls.write_event_.wait(os_sys_calls.write_mutex_);
    }
  }

  EXPECT_CALL(os_sys_calls, write_(_, _, _))
      .WillOnce(Invoke([](int fd, const void* buffer, size_t num_bytes) -> ssize_t {
        std::string written = std::string(reinterpret_cast<const char*>(buffer), num_bytes);
        EXPECT_EQ("test2", written);
        EXPECT_EQ(5, fd);

        return num_bytes;
      }));

  // make sure timer is re-enabled on callback call
  file->write("test2");
  EXPECT_CALL(*timer, enableTimer(timeout_40ms_));
  timer->callback_();

  {
    Thread::LockGuard lock(os_sys_calls.write_mutex_);
    while (os_sys_calls.num_writes_ != 2) {
      os_sys_calls.write_event_.wait(os_sys_calls.write_mutex_);
    }
  }
}

TEST_F(FileSystemImplTest, flushToLogFileOnDemand) {
  NiceMock<Event::MockDispatcher> dispatcher;
  NiceMock<Event::MockTimer>* timer = new NiceMock<Event::MockTimer>(&dispatcher);

  Thread::MutexBasicLockable mutex;
  NiceMock<Api::MockOsSysCalls> os_sys_calls;
  TestThreadsafeSingletonInjector<Api::OsSysCallsImpl> os_calls(&os_sys_calls);

  EXPECT_CALL(os_sys_calls, open_(_, _, _)).WillOnce(Return(5));
  Filesystem::FileSharedPtr file = file_system_.createFile("", dispatcher, mutex, timeout_40ms_);

  EXPECT_CALL(*timer, enableTimer(timeout_40ms_));

  // The first write to a given file will start the flush thread, which can flush
  // immediately (race on whether it will or not). So do a write and flush to
  // get that state out of the way, then test that small writes don't trigger a flush.
  EXPECT_CALL(os_sys_calls, write_(_, _, _))
      .WillOnce(Invoke([](int, const void*, size_t num_bytes) -> ssize_t { return num_bytes; }));
  file->write("prime-it");
  file->flush();
  uint32_t expected_writes = 1;
  {
    Thread::LockGuard lock(os_sys_calls.write_mutex_);
    EXPECT_EQ(expected_writes, os_sys_calls.num_writes_);
  }

  EXPECT_CALL(os_sys_calls, write_(_, _, _))
      .WillOnce(Invoke([](int fd, const void* buffer, size_t num_bytes) -> ssize_t {
        std::string written = std::string(reinterpret_cast<const char*>(buffer), num_bytes);
        EXPECT_EQ("test", written);
        EXPECT_EQ(5, fd);

        return num_bytes;
      }));

  file->write("test");

  {
    Thread::LockGuard lock(os_sys_calls.write_mutex_);
    EXPECT_EQ(expected_writes, os_sys_calls.num_writes_);
  }

  file->flush();
  expected_writes++;
  {
    Thread::LockGuard lock(os_sys_calls.write_mutex_);
    EXPECT_EQ(expected_writes, os_sys_calls.num_writes_);
  }

  EXPECT_CALL(os_sys_calls, write_(_, _, _))
      .WillOnce(Invoke([](int fd, const void* buffer, size_t num_bytes) -> ssize_t {
        std::string written = std::string(reinterpret_cast<const char*>(buffer), num_bytes);
        EXPECT_EQ("test2", written);
        EXPECT_EQ(5, fd);

        return num_bytes;
      }));

  // make sure timer is re-enabled on callback call
  file->write("test2");
  EXPECT_CALL(*timer, enableTimer(timeout_40ms_));
  timer->callback_();
  expected_writes++;

  {
    Thread::LockGuard lock(os_sys_calls.write_mutex_);
    while (os_sys_calls.num_writes_ != expected_writes) {
      os_sys_calls.write_event_.wait(os_sys_calls.write_mutex_);
    }
  }
}

TEST_F(FileSystemImplTest, reopenFile) {
  NiceMock<Event::MockDispatcher> dispatcher;
  NiceMock<Event::MockTimer>* timer = new NiceMock<Event::MockTimer>(&dispatcher);

  Thread::MutexBasicLockable mutex;
  NiceMock<Api::MockOsSysCalls> os_sys_calls;
  TestThreadsafeSingletonInjector<Api::OsSysCallsImpl> os_calls(&os_sys_calls);

  Sequence sq;
  EXPECT_CALL(os_sys_calls, open_(_, _, _)).InSequence(sq).WillOnce(Return(5));
  Filesystem::FileSharedPtr file = file_system_.createFile("", dispatcher, mutex, timeout_40ms_);

  EXPECT_CALL(os_sys_calls, write_(_, _, _))
      .InSequence(sq)
      .WillOnce(Invoke([](int fd, const void* buffer, size_t num_bytes) -> ssize_t {
        std::string written = std::string(reinterpret_cast<const char*>(buffer), num_bytes);
        EXPECT_EQ("before", written);
        EXPECT_EQ(5, fd);

        return num_bytes;
      }));

  file->write("before");
  timer->callback_();

  {
    Thread::LockGuard lock(os_sys_calls.write_mutex_);
    while (os_sys_calls.num_writes_ != 1) {
      os_sys_calls.write_event_.wait(os_sys_calls.write_mutex_);
    }
  }

  EXPECT_CALL(os_sys_calls, close(5)).InSequence(sq);
  EXPECT_CALL(os_sys_calls, open_(_, _, _)).InSequence(sq).WillOnce(Return(10));

  EXPECT_CALL(os_sys_calls, write_(_, _, _))
      .InSequence(sq)
      .WillOnce(Invoke([](int fd, const void* buffer, size_t num_bytes) -> ssize_t {
        std::string written = std::string(reinterpret_cast<const char*>(buffer), num_bytes);
        EXPECT_EQ("reopened", written);
        EXPECT_EQ(10, fd);

        return num_bytes;
      }));

  EXPECT_CALL(os_sys_calls, close(10)).InSequence(sq);

  file->reopen();
  file->write("reopened");
  timer->callback_();

  {
    Thread::LockGuard lock(os_sys_calls.write_mutex_);
    while (os_sys_calls.num_writes_ != 2) {
      os_sys_calls.write_event_.wait(os_sys_calls.write_mutex_);
    }
  }
}

TEST_F(FileSystemImplTest, reopenThrows) {
  NiceMock<Event::MockDispatcher> dispatcher;
  NiceMock<Event::MockTimer>* timer = new NiceMock<Event::MockTimer>(&dispatcher);

  Thread::MutexBasicLockable mutex;
  Stats::IsolatedStoreImpl stats_store;
  NiceMock<Api::MockOsSysCalls> os_sys_calls;
  TestThreadsafeSingletonInjector<Api::OsSysCallsImpl> os_calls(&os_sys_calls);

  EXPECT_CALL(os_sys_calls, write_(_, _, _))
      .WillRepeatedly(Invoke([](int fd, const void* buffer, size_t num_bytes) -> ssize_t {
        UNREFERENCED_PARAMETER(fd);
        UNREFERENCED_PARAMETER(buffer);

        return num_bytes;
      }));

  Sequence sq;
  EXPECT_CALL(os_sys_calls, open_(_, _, _)).InSequence(sq).WillOnce(Return(5));

  Filesystem::FileSharedPtr file = file_system_.createFile("", dispatcher, mutex, timeout_40ms_);
  EXPECT_CALL(os_sys_calls, close(5)).InSequence(sq);
  EXPECT_CALL(os_sys_calls, open_(_, _, _)).InSequence(sq).WillOnce(Return(-1));

  file->write("test write");
  timer->callback_();
  {
    Thread::LockGuard lock(os_sys_calls.write_mutex_);
    while (os_sys_calls.num_writes_ != 1) {
      os_sys_calls.write_event_.wait(os_sys_calls.write_mutex_);
    }
  }
  file->reopen();

  file->write("this is to force reopen");
  timer->callback_();

  {
    Thread::LockGuard lock(os_sys_calls.open_mutex_);
    while (os_sys_calls.num_open_ != 2) {
      os_sys_calls.open_event_.wait(os_sys_calls.open_mutex_);
    }
  }

  // write call should not cause any exceptions
  file->write("random data");
  timer->callback_();
}

TEST_F(FileSystemImplTest, bigDataChunkShouldBeFlushedWithoutTimer) {
  NiceMock<Event::MockDispatcher> dispatcher;
  Thread::MutexBasicLockable mutex;
  Stats::IsolatedStoreImpl stats_store;
  NiceMock<Api::MockOsSysCalls> os_sys_calls;
  TestThreadsafeSingletonInjector<Api::OsSysCallsImpl> os_calls(&os_sys_calls);

  Filesystem::FileSharedPtr file = file_system_.createFile("", dispatcher, mutex, timeout_40ms_);

  EXPECT_CALL(os_sys_calls, write_(_, _, _))
      .WillOnce(Invoke([](int fd, const void* buffer, size_t num_bytes) -> ssize_t {
        UNREFERENCED_PARAMETER(fd);

        std::string written = std::string(reinterpret_cast<const char*>(buffer), num_bytes);
        std::string expected("a");
        EXPECT_EQ(expected, written);

        return num_bytes;
      }));

  file->write("a");

  {
    Thread::LockGuard lock(os_sys_calls.write_mutex_);
    while (os_sys_calls.num_writes_ != 1) {
      os_sys_calls.write_event_.wait(os_sys_calls.write_mutex_);
    }
  }

  // First write happens without waiting on thread_flush_. Now make a big string and it should be
  // flushed even when timer is not enabled
  EXPECT_CALL(os_sys_calls, write_(_, _, _))
      .WillOnce(Invoke([](int fd, const void* buffer, size_t num_bytes) -> ssize_t {
        UNREFERENCED_PARAMETER(fd);

        std::string written = std::string(reinterpret_cast<const char*>(buffer), num_bytes);
        std::string expected(1024 * 64 + 1, 'b');
        EXPECT_EQ(expected, written);

        return num_bytes;
      }));

  std::string big_string(1024 * 64 + 1, 'b');
  file->write(big_string);

  {
    Thread::LockGuard lock(os_sys_calls.write_mutex_);
    while (os_sys_calls.num_writes_ != 2) {
      os_sys_calls.write_event_.wait(os_sys_calls.write_mutex_);
    }
  }
}
} // namespace Envoy<|MERGE_RESOLUTION|>--- conflicted
+++ resolved
@@ -32,13 +32,9 @@
 
 class FileSystemImplTest : public testing::Test {
 protected:
-<<<<<<< HEAD
-  FileSystemImplTest() : file_system_(std::chrono::milliseconds(10000), stats_store_) {}
-=======
   FileSystemImplTest()
       : file_system_(std::chrono::milliseconds(10000), Thread::threadFactoryForTest(),
                      stats_store_) {}
->>>>>>> bff0167b
 
   const std::chrono::milliseconds timeout_40ms_{40};
   Stats::IsolatedStoreImpl stats_store_;
