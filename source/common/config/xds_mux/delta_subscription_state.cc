#include "source/common/config/xds_mux/delta_subscription_state.h"

#include "envoy/event/dispatcher.h"
#include "envoy/service/discovery/v3/discovery.pb.h"

#include "source/common/common/hash.h"
#include "source/common/config/utility.h"
#include "source/common/runtime/runtime_features.h"

namespace Envoy {
namespace Config {
namespace XdsMux {

DeltaSubscriptionState::DeltaSubscriptionState(std::string type_url,
                                               UntypedConfigUpdateCallbacks& watch_map,
                                               Event::Dispatcher& dispatcher)
    : BaseSubscriptionState(std::move(type_url), watch_map, dispatcher),
      // TODO(snowp): Hard coding VHDS here is temporary until we can move it away from relying on
      // empty resources as updates.
      supports_heartbeats_(type_url_ != "envoy.config.route.v3.VirtualHost") {}

DeltaSubscriptionState::~DeltaSubscriptionState() = default;

void DeltaSubscriptionState::updateSubscriptionInterest(
    const absl::flat_hash_set<std::string>& cur_added,
    const absl::flat_hash_set<std::string>& cur_removed) {
  for (const auto& a : cur_added) {
    if (in_initial_legacy_wildcard_ && a != Wildcard) {
      in_initial_legacy_wildcard_ = false;
    }
    // If the requested resource existed as a wildcard resource,
    // transition it to requested. Otherwise mark it as a resource
    // waiting for the server to receive the version.
    if (auto it = wildcard_resource_state_.find(a); it != wildcard_resource_state_.end()) {
      requested_resource_state_.insert_or_assign(a, ResourceState::withVersion(it->second));
      wildcard_resource_state_.erase(it);
    } else if (it = ambiguous_resource_state_.find(a); it != ambiguous_resource_state_.end()) {
      requested_resource_state_.insert_or_assign(a, ResourceState::withVersion(it->second));
      ambiguous_resource_state_.erase(it);
    } else {
      requested_resource_state_.insert_or_assign(a, ResourceState::waitingForServer());
    }
    ASSERT(requested_resource_state_.contains(a));
    ASSERT(!wildcard_resource_state_.contains(a));
    ASSERT(!ambiguous_resource_state_.contains(a));
    // If interest in a resource is removed-then-added (all before a discovery request
    // can be sent), we must treat it as a "new" addition: our user may have forgotten its
    // copy of the resource after instructing us to remove it, and need to be reminded of it.
    names_removed_.erase(a);
    names_added_.insert(a);
  }
  for (const auto& r : cur_removed) {
    auto actually_erased = false;
    // The resource we have lost the interest in could also come from our wildcard subscription. We
    // just don't know it at this point. Instead of removing it outright, mark the resource as not
    // interesting to us any more and the server will send us an update. If we don't have a wildcard
    // subscription then there is no ambiguity and just drop the resource.
    if (requested_resource_state_.contains(Wildcard)) {
      if (auto it = requested_resource_state_.find(r); it != requested_resource_state_.end()) {
        // Wildcard resources always have a version. If our requested resource has no version, it
        // won't be a wildcard resource then. If r is Wildcard itself, then it never has a version
        // attached to it, so it will not be moved to ambiguous category.
        if (!it->second.isWaitingForServer()) {
          ambiguous_resource_state_.insert({it->first, it->second.version()});
        }
        requested_resource_state_.erase(it);
        actually_erased = true;
      }
    } else {
      actually_erased = (requested_resource_state_.erase(r) > 0);
    }
    ASSERT(!requested_resource_state_.contains(r));
    // Ideally, when interest in a resource is added-then-removed in between requests,
    // we would avoid putting a superfluous "unsubscribe [resource that was never subscribed]"
    // in the request. However, the removed-then-added case *does* need to go in the request,
    // and due to how we accomplish that, it's difficult to distinguish remove-add-remove from
    // add-remove (because "remove-add" has to be treated as equivalent to just "add").
    names_added_.erase(r);
    if (actually_erased) {
      names_removed_.insert(r);
      in_initial_legacy_wildcard_ = false;
    }
  }
  // If we unsubscribe from wildcard resource, drop all the resources that came from wildcard from
  // cache.
  if (cur_removed.contains(Wildcard)) {
    wildcard_resource_state_.clear();
    ambiguous_resource_state_.clear();
  }
}

// Not having sent any requests yet counts as an "update pending" since you're supposed to resend
// the entirety of your interest at the start of a stream, even if nothing has changed.
bool DeltaSubscriptionState::subscriptionUpdatePending() const {
  if (!names_added_.empty() || !names_removed_.empty()) {
    return true;
  }
  // At this point, we have no new resources to subscribe to or any
  // resources to unsubscribe from.
  if (!any_request_sent_yet_in_current_stream_) {
    // If we haven't sent anything on the current stream, but we are actually interested in some
    // resource then we obviously need to let the server know about those.
    if (!requested_resource_state_.empty()) {
      return true;
    }
    // So there are no new names and we are interested in nothing. This may either mean that we want
    // the legacy wildcard subscription to kick in or we actually unsubscribed from everything. If
    // the latter is true, then we should not be sending any requests. In such case the initial
    // wildcard mode will be false. Otherwise it means that the legacy wildcard request should be
    // sent.
    return in_initial_legacy_wildcard_;
  }

  // At this point, we have no changes in subscription resources and this isn't a first request in
  // the stream, so even if there are no resources we are interested in, we can send the request,
  // because even if it's empty, it won't be interpreted as legacy wildcard subscription, which can
  // only for the first request in the stream. So sending an empty request at this point should be
  // harmless.
  return dynamicContextChanged();
}

bool DeltaSubscriptionState::isHeartbeatResource(
    const envoy::service::discovery::v3::Resource& resource) const {
  if (!supports_heartbeats_ &&
      !Runtime::runtimeFeatureEnabled("envoy.reloadable_features.vhds_heartbeats")) {
    return false;
  }
  if (resource.has_resource()) {
    return false;
  }

  if (const auto maybe_resource = getRequestedResourceState(resource.name());
      maybe_resource.has_value()) {
    return !maybe_resource->isWaitingForServer() && resource.version() == maybe_resource->version();
  }

  if (const auto itr = wildcard_resource_state_.find(resource.name());
      itr != wildcard_resource_state_.end()) {
    return resource.version() == itr->second;
  }

  if (const auto itr = ambiguous_resource_state_.find(resource.name());
      itr != wildcard_resource_state_.end()) {
    // In theory we should move the ambiguous resource to wildcard, because probably we shouldn't be
    // getting heartbeat responses about resources that we are not interested in, but the server
    // could have sent this heartbeat before it learned about our lack of interest in the resource.
    return resource.version() == itr->second;
  }

  return false;
}

void DeltaSubscriptionState::handleGoodResponse(
    const envoy::service::discovery::v3::DeltaDiscoveryResponse& message) {
  absl::flat_hash_set<std::string> names_added_removed;
  Protobuf::RepeatedPtrField<envoy::service::discovery::v3::Resource> non_heartbeat_resources;
  for (const auto& resource : message.resources()) {
    if (!names_added_removed.insert(resource.name()).second) {
      throw EnvoyException(
          fmt::format("duplicate name {} found among added/updated resources", resource.name()));
    }
    if (isHeartbeatResource(resource)) {
      continue;
    }
    // TODO (dmitri-d) consider changing onConfigUpdate callback interface to avoid copying of
    // resources
    non_heartbeat_resources.Add()->CopyFrom(resource);
    // DeltaDiscoveryResponses for unresolved aliases don't contain an actual resource
    if (!resource.has_resource() && resource.aliases_size() > 0) {
      continue;
    }
    if (message.type_url() != resource.resource().type_url()) {
      throw EnvoyException(fmt::format("type URL {} embedded in an individual Any does not match "
                                       "the message-wide type URL {} in DeltaDiscoveryResponse {}",
                                       resource.resource().type_url(), message.type_url(),
                                       message.DebugString()));
    }
  }
  for (const auto& name : message.removed_resources()) {
    if (!names_added_removed.insert(name).second) {
      throw EnvoyException(
          fmt::format("duplicate name {} found in the union of added+removed resources", name));
    }
  }

  {
    const auto scoped_update = ttl_.scopedTtlUpdate();
<<<<<<< HEAD
    if (requested_resource_state_.contains(Wildcard)) {
      for (const auto& resource : message.resources()) {
        addResourceStateFromServer(resource);
      }
    } else {
      // We are not subscribed to wildcard, so we only take resources that we explicitly requested
      // and ignore the others.
      for (const auto& resource : message.resources()) {
        if (requested_resource_state_.contains(resource.name())) {
          addResourceStateFromServer(resource);
        }
=======
    for (const auto& resource : message.resources()) {
      if (wildcard_ || resource_state_.contains(resource.name())) {
        // Only consider tracked resources.
        // NOTE: This is not gonna work for xdstp resources with glob resource matching.
        addResourceState(resource);
>>>>>>> ef3e5263
      }
    }
  }

  callbacks().onConfigUpdate(non_heartbeat_resources, message.removed_resources(),
                             message.system_version_info());

  // If a resource is gone, there is no longer a meaningful version for it that makes sense to
  // provide to the server upon stream reconnect: either it will continue to not exist, in which
  // case saying nothing is fine, or the server will bring back something new, which we should
  // receive regardless (which is the logic that not specifying a version will get you).
  //
  // So, leave the version map entry present but blank if we are still interested in the resource.
  // It will be left out of initial_resource_versions messages, but will remind us to explicitly
  // tell the server "I'm cancelling my subscription" when we lose interest. In case of resources
  // received as a part of the wildcard subscription or resources we already lost interest in, we
  // just drop them.
  for (const auto& resource_name : message.removed_resources()) {
    if (auto maybe_resource = getRequestedResourceState(resource_name);
        maybe_resource.has_value()) {
      maybe_resource->setAsWaitingForServer();
    } else if (const auto erased_count = ambiguous_resource_state_.erase(resource_name);
               erased_count == 0) {
      wildcard_resource_state_.erase(resource_name);
    }
  }
  ENVOY_LOG(debug, "Delta config for {} accepted with {} resources added, {} removed", typeUrl(),
            message.resources().size(), message.removed_resources().size());
}

std::unique_ptr<envoy::service::discovery::v3::DeltaDiscoveryRequest>
DeltaSubscriptionState::getNextRequestInternal() {
  auto request = std::make_unique<envoy::service::discovery::v3::DeltaDiscoveryRequest>();
  request->set_type_url(typeUrl());
  if (!any_request_sent_yet_in_current_stream_) {
    any_request_sent_yet_in_current_stream_ = true;
    const bool is_legacy_wildcard = isInitialRequestForLegacyWildcard();
    // initial_resource_versions "must be populated for first request in a stream".
    // Also, since this might be a new server, we must explicitly state *all* of our subscription
    // interest.
    for (auto const& [resource_name, resource_state] : requested_resource_state_) {
      // Populate initial_resource_versions with the resource versions we currently have.
      // Resources we are interested in, but are still waiting to get any version of from the
      // server, do not belong in initial_resource_versions. (But do belong in new subscriptions!)
      if (!resource_state.isWaitingForServer()) {
        (*request->mutable_initial_resource_versions())[resource_name] = resource_state.version();
      }
      // We are going over a list of resources that we are interested in, so add them to
      // resource_names_subscribe.
      names_added_.insert(resource_name);
    }
    for (auto const& [resource_name, resource_version] : wildcard_resource_state_) {
      (*request->mutable_initial_resource_versions())[resource_name] = resource_version;
    }
    for (auto const& [resource_name, resource_version] : ambiguous_resource_state_) {
      (*request->mutable_initial_resource_versions())[resource_name] = resource_version;
    }
    // If this is a legacy wildcard request, then make sure that the resource_names_subscribe is
    // empty.
    if (is_legacy_wildcard) {
      names_added_.clear();
    }
    names_removed_.clear();
  }

  std::copy(names_added_.begin(), names_added_.end(),
            Protobuf::RepeatedFieldBackInserter(request->mutable_resource_names_subscribe()));
  std::copy(names_removed_.begin(), names_removed_.end(),
            Protobuf::RepeatedFieldBackInserter(request->mutable_resource_names_unsubscribe()));
  names_added_.clear();
  names_removed_.clear();

  return request;
}

bool DeltaSubscriptionState::isInitialRequestForLegacyWildcard() {
  if (in_initial_legacy_wildcard_) {
    requested_resource_state_.insert_or_assign(Wildcard, ResourceState::waitingForServer());
    ASSERT(requested_resource_state_.contains(Wildcard));
    ASSERT(!wildcard_resource_state_.contains(Wildcard));
    ASSERT(!ambiguous_resource_state_.contains(Wildcard));
    return true;
  }

  // If we are here, this means that we lost our initial wildcard mode, because we subscribed to
  // something in the past. We could still be in the situation now that all we are subscribed to now
  // is wildcard resource, so in such case try to send a legacy wildcard subscription request
  // anyway. For this to happen, two conditions need to apply:
  //
  // 1. No change in interest.
  // 2. The only requested resource is Wildcard resource.
  //
  // The invariant of the code here is that this code is executed only when
  // subscriptionUpdatePending actually returns true, which in our case can only happen if the
  // requested resources state_ isn't empty.
  ASSERT(!requested_resource_state_.empty());

  // If our subscription interest didn't change then the first condition for using legacy wildcard
  // subscription is met.
  if (!names_added_.empty() || !names_removed_.empty()) {
    return false;
  }
  // If we requested only a wildcard resource then the second condition for using legacy wildcard
  // condition is met.
  return requested_resource_state_.size() == 1 &&
         requested_resource_state_.begin()->first == Wildcard;
}

void DeltaSubscriptionState::addResourceStateFromServer(
    const envoy::service::discovery::v3::Resource& resource) {
  setResourceTtl(resource);

  if (auto maybe_resource = getRequestedResourceState(resource.name());
      maybe_resource.has_value()) {
    // It is a resource that we requested.
    maybe_resource->setVersion(resource.version());
    ASSERT(requested_resource_state_.contains(resource.name()));
    ASSERT(!wildcard_resource_state_.contains(resource.name()));
    ASSERT(!ambiguous_resource_state_.contains(resource.name()));
  } else {
    // It is a resource that is a part of our wildcard request.
    wildcard_resource_state_.insert({resource.name(), resource.version()});
    // The resource could be ambiguous before, but now the ambiguity
    // is resolved.
    ambiguous_resource_state_.erase(resource.name());
    ASSERT(!requested_resource_state_.contains(resource.name()));
    ASSERT(wildcard_resource_state_.contains(resource.name()));
    ASSERT(!ambiguous_resource_state_.contains(resource.name()));
  }
}

void DeltaSubscriptionState::setResourceTtl(
    const envoy::service::discovery::v3::Resource& resource) {
  if (resource.has_ttl()) {
    ttl_.add(std::chrono::milliseconds(DurationUtil::durationToMilliseconds(resource.ttl())),
             resource.name());
  } else {
    ttl_.clear(resource.name());
  }
}

void DeltaSubscriptionState::ttlExpiryCallback(const std::vector<std::string>& expired) {
  Protobuf::RepeatedPtrField<std::string> removed_resources;
  for (const auto& resource : expired) {
    if (auto maybe_resource = getRequestedResourceState(resource); maybe_resource.has_value()) {
      maybe_resource->setAsWaitingForServer();
      removed_resources.Add(std::string(resource));
    } else if (const auto erased_count = wildcard_resource_state_.erase(resource) +
                                         ambiguous_resource_state_.erase(resource);
               erased_count > 0) {
      removed_resources.Add(std::string(resource));
    }
  }
  callbacks().onConfigUpdate({}, removed_resources, "");
}

OptRef<DeltaSubscriptionState::ResourceState>
DeltaSubscriptionState::getRequestedResourceState(absl::string_view resource_name) {
  auto itr = requested_resource_state_.find(resource_name);
  if (itr == requested_resource_state_.end()) {
    return {};
  }
  return {itr->second};
}

OptRef<const DeltaSubscriptionState::ResourceState>
DeltaSubscriptionState::getRequestedResourceState(absl::string_view resource_name) const {
  auto itr = requested_resource_state_.find(resource_name);
  if (itr == requested_resource_state_.end()) {
    return {};
  }
  return {itr->second};
}

} // namespace XdsMux
} // namespace Config
} // namespace Envoy<|MERGE_RESOLUTION|>--- conflicted
+++ resolved
@@ -185,7 +185,6 @@
 
   {
     const auto scoped_update = ttl_.scopedTtlUpdate();
-<<<<<<< HEAD
     if (requested_resource_state_.contains(Wildcard)) {
       for (const auto& resource : message.resources()) {
         addResourceStateFromServer(resource);
@@ -193,17 +192,11 @@
     } else {
       // We are not subscribed to wildcard, so we only take resources that we explicitly requested
       // and ignore the others.
+      // NOTE: This is not gonna work for xdstp resources with glob resource matching.
       for (const auto& resource : message.resources()) {
         if (requested_resource_state_.contains(resource.name())) {
           addResourceStateFromServer(resource);
         }
-=======
-    for (const auto& resource : message.resources()) {
-      if (wildcard_ || resource_state_.contains(resource.name())) {
-        // Only consider tracked resources.
-        // NOTE: This is not gonna work for xdstp resources with glob resource matching.
-        addResourceState(resource);
->>>>>>> ef3e5263
       }
     }
   }
