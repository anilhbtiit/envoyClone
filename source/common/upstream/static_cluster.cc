--- conflicted
+++ resolved
@@ -8,13 +8,8 @@
 namespace Upstream {
 
 StaticClusterImpl::StaticClusterImpl(
-<<<<<<< HEAD
-    const envoy::api::v2::Cluster& cluster, Runtime::Loader& runtime,
+    const envoy::config::cluster::v3::Cluster& cluster, Runtime::Loader& runtime,
     Server::Configuration::TransportSocketFactoryContextImpl& factory_context,
-=======
-    const envoy::config::cluster::v3::Cluster& cluster, Runtime::Loader& runtime,
-    Server::Configuration::TransportSocketFactoryContext& factory_context,
->>>>>>> 90b60c34
     Stats::ScopePtr&& stats_scope, bool added_via_api)
     : ClusterImplBase(cluster, runtime, factory_context, std::move(stats_scope), added_via_api),
       priority_state_manager_(
@@ -63,13 +58,8 @@
 
 std::pair<ClusterImplBaseSharedPtr, ThreadAwareLoadBalancerPtr>
 StaticClusterFactory::createClusterImpl(
-<<<<<<< HEAD
-    const envoy::api::v2::Cluster& cluster, ClusterFactoryContext& context,
+    const envoy::config::cluster::v3::Cluster& cluster, ClusterFactoryContext& context,
     Server::Configuration::TransportSocketFactoryContextImpl& socket_factory_context,
-=======
-    const envoy::config::cluster::v3::Cluster& cluster, ClusterFactoryContext& context,
-    Server::Configuration::TransportSocketFactoryContext& socket_factory_context,
->>>>>>> 90b60c34
     Stats::ScopePtr&& stats_scope) {
   return std::make_pair(
       std::make_shared<StaticClusterImpl>(cluster, context.runtime(), socket_factory_context,
