--- conflicted
+++ resolved
@@ -3,10 +3,7 @@
 #include <chrono>
 
 #include "envoy/stats/scope.h"
-<<<<<<< HEAD
 #include "envoy/stats/symbol_table.h"
-=======
->>>>>>> 43fc7790
 
 namespace Envoy {
 namespace Http {
@@ -81,11 +78,6 @@
   // clang-format on
 };
 
-<<<<<<< HEAD
-class CodeStats {
-public:
-  virtual ~CodeStats() {}
-=======
 /**
  * Manages updating of statistics for HTTP Status Codes. Sets up string-tokens
  * for fast combining of tokens based on scope, status-code buckets (2xx,
@@ -94,7 +86,6 @@
 class CodeStats {
 public:
   virtual ~CodeStats() = default;
->>>>>>> 43fc7790
 
   struct ResponseStatInfo {
     Stats::Scope& global_scope_;
@@ -125,34 +116,20 @@
   /**
    * Charge a simple response stat to an upstream.
    */
-  virtual void chargeBasicResponseStat(Stats::Scope& scope, const std::string& prefix,
-<<<<<<< HEAD
-                                       Code response_code) PURE;
   virtual void chargeBasicResponseStat(Stats::Scope& scope, Stats::StatName prefix,
-                                       Code response_code) PURE;
-=======
                                        Code response_code) const PURE;
->>>>>>> 43fc7790
 
   /**
    * Charge a response stat to both agg counters (*xx) as well as code specific counters. This
    * routine also looks for the x-envoy-upstream-canary header and if it is set, also charges
    * canary stats.
    */
-<<<<<<< HEAD
-  virtual void chargeResponseStat(const ResponseStatInfo& info) PURE;
-=======
   virtual void chargeResponseStat(const ResponseStatInfo& info) const PURE;
->>>>>>> 43fc7790
 
   /**
    * Charge a response timing to the various dynamic stat postfixes.
    */
-<<<<<<< HEAD
-  virtual void chargeResponseTiming(const ResponseTimingInfo& info) PURE;
-=======
   virtual void chargeResponseTiming(const ResponseTimingInfo& info) const PURE;
->>>>>>> 43fc7790
 };
 
 } // namespace Http
