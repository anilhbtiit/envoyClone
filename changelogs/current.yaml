--- conflicted
+++ resolved
@@ -26,12 +26,10 @@
       removed ``envoy.reloadable_features.append_or_truncate`` and legacy code paths.
 
 new_features:
-<<<<<<< HEAD
 - area: generic_proxy
   change: |
     added :ref:`dubbo codec support <envoy_v3_api_msg_extensions.filters.network.generic_proxy.codecs.dubbo.v3.DubboCodecConfig>` to the
     :ref:`generic_proxy filter <envoy_v3_api_msg_extensions.filters.network.generic_proxy.v3.GenericProxy>`.
-=======
 - area: upstream
   change: |
     added a new field :ref:`socket_options <envoy_v3_api_field_config.core.v3.ExtraSourceAddress.socket_options>` to the ExtraSourceAddress, allowing specifying discrete socket options for each source address.
@@ -39,6 +37,5 @@
 - area: http
   change: |
     allowing the dynamic forward proxy cluster to :ref:`allow_coalesced_connections <envoy_v3_api_field_extensions.clusters.dynamic_forward_proxy.v3.ClusterConfig.allow_coalesced_connections>`  for HTTP/2 and HTTP/3 connections.
->>>>>>> 8c202194
 
 deprecated: