--- conflicted
+++ resolved
@@ -26,14 +26,9 @@
   subscription_ = Config::SubscriptionFactory::subscriptionFromConfigSource(
       eds_config, local_info_, dispatcher, cm, random, info_->statsScope(),
       "envoy.api.v2.EndpointDiscoveryService.FetchEndpoints",
-<<<<<<< HEAD
-      "envoy.api.v2.EndpointDiscoveryService.StreamEndpoints", factory_context.api(),
-      factory_context.admin().getConfigTracker());
-=======
       "envoy.api.v2.EndpointDiscoveryService.StreamEndpoints",
       Grpc::Common::typeUrl(envoy::api::v2::ClusterLoadAssignment().GetDescriptor()->full_name()),
-      factory_context.api());
->>>>>>> 48082bcd
+      factory_context.api(), factory_context.admin().getConfigTracker());
 }
 
 void EdsClusterImpl::startPreInit() { subscription_->start({cluster_name_}, *this); }
