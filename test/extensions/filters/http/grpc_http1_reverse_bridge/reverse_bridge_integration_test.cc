--- conflicted
+++ resolved
@@ -27,15 +27,10 @@
 public:
   ReverseBridgeIntegrationTest() : HttpIntegrationTest(Http::CodecType::HTTP2, GetParam()) {}
 
-<<<<<<< HEAD
   void initialize() override { initialize(absl::nullopt); }
 
   void initialize(const absl::optional<std::string> response_size_header) {
-    setUpstreamProtocol(FakeHttpConnection::Type::HTTP2);
-=======
-  void initialize() override {
     setUpstreamProtocol(Http::CodecType::HTTP2);
->>>>>>> 5e134e41
 
     const std::string filter = fmt::format(
         R"EOF(
