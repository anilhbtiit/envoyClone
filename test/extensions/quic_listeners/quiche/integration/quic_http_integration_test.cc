#include <openssl/x509_vfy.h>

#include <cstddef>

#include "envoy/config/bootstrap/v3/bootstrap.pb.h"
#include "envoy/config/overload/v3/overload.pb.h"
#include "envoy/extensions/filters/network/http_connection_manager/v3/http_connection_manager.pb.h"
#include "envoy/extensions/transport_sockets/quic/v3/quic_transport.pb.h"

#include "test/config/utility.h"
#include "test/integration/http_integration.h"
#include "test/integration/ssl_utility.h"
#include "test/test_common/test_runtime.h"
#include "test/test_common/utility.h"

#if defined(__GNUC__)
#pragma GCC diagnostic push
#pragma GCC diagnostic ignored "-Wunused-parameter"
#pragma GCC diagnostic ignored "-Winvalid-offsetof"
#endif

#include "quiche/quic/core/http/quic_client_push_promise_index.h"
#include "quiche/quic/core/quic_utils.h"
#include "quiche/quic/test_tools/quic_test_utils.h"

#if defined(__GNUC__)
#pragma GCC diagnostic pop
#endif

#include "extensions/quic_listeners/quiche/envoy_quic_client_session.h"
#include "extensions/quic_listeners/quiche/envoy_quic_client_connection.h"
#include "extensions/quic_listeners/quiche/envoy_quic_proof_verifier.h"
#include "extensions/quic_listeners/quiche/envoy_quic_connection_helper.h"
#include "extensions/quic_listeners/quiche/envoy_quic_alarm_factory.h"
#include "extensions/quic_listeners/quiche/envoy_quic_packet_writer.h"
#include "extensions/quic_listeners/quiche/envoy_quic_utils.h"
#include "extensions/quic_listeners/quiche/quic_transport_socket_factory.h"
#include "test/extensions/quic_listeners/quiche/test_utils.h"
#include "extensions/transport_sockets/tls/context_config_impl.h"

namespace Envoy {
namespace Quic {

class CodecClientCallbacksForTest : public Http::CodecClientCallbacks {
public:
  void onStreamDestroy() override {}

  void onStreamReset(Http::StreamResetReason reason) override {
    last_stream_reset_reason_ = reason;
  }

  Http::StreamResetReason last_stream_reset_reason_{Http::StreamResetReason::LocalReset};
};

void updateResource(AtomicFileUpdater& updater, double pressure) {
  updater.update(absl::StrCat(pressure));
}

std::unique_ptr<QuicClientTransportSocketFactory>
createQuicClientTransportSocketFactory(const Ssl::ClientSslTransportOptions& options, Api::Api& api,
                                       const std::string& san_to_match) {
  std::string yaml_plain = R"EOF(
  common_tls_context:
    validation_context:
      trusted_ca:
        filename: "{{ test_rundir }}/test/config/integration/certs/cacert.pem"
)EOF";
  envoy::extensions::transport_sockets::tls::v3::UpstreamTlsContext tls_context;
  TestUtility::loadFromYaml(TestEnvironment::substitute(yaml_plain), tls_context);
  auto* common_context = tls_context.mutable_common_tls_context();

  if (options.alpn_) {
    common_context->add_alpn_protocols("h3");
  }
  if (options.san_) {
    common_context->mutable_validation_context()->add_match_subject_alt_names()->set_exact(
        san_to_match);
  }
  for (const std::string& cipher_suite : options.cipher_suites_) {
    common_context->mutable_tls_params()->add_cipher_suites(cipher_suite);
  }
  if (!options.sni_.empty()) {
    tls_context.set_sni(options.sni_);
  }

  common_context->mutable_tls_params()->set_tls_minimum_protocol_version(options.tls_version_);
  common_context->mutable_tls_params()->set_tls_maximum_protocol_version(options.tls_version_);

  NiceMock<Server::Configuration::MockTransportSocketFactoryContext> mock_factory_ctx;
  ON_CALL(mock_factory_ctx, api()).WillByDefault(testing::ReturnRef(api));
  auto cfg = std::make_unique<Extensions::TransportSockets::Tls::ClientContextConfigImpl>(
      tls_context, options.sigalgs_, mock_factory_ctx);
  return std::make_unique<QuicClientTransportSocketFactory>(std::move(cfg));
}

class QuicHttpIntegrationTest : public HttpIntegrationTest, public QuicMultiVersionTest {
public:
  QuicHttpIntegrationTest()
      : HttpIntegrationTest(Http::CodecClient::Type::HTTP3, GetParam().first,
                            ConfigHelper::quicHttpProxyConfig()),
        supported_versions_([]() {
          if (GetParam().second == QuicVersionType::GquicQuicCrypto) {
            return quic::CurrentSupportedVersionsWithQuicCrypto();
          }
          bool use_http3 = GetParam().second == QuicVersionType::Iquic;
          SetQuicReloadableFlag(quic_disable_version_draft_29, !use_http3);
          SetQuicReloadableFlag(quic_disable_version_draft_27, !use_http3);
          return quic::CurrentSupportedVersions();
        }()),
        conn_helper_(*dispatcher_), alarm_factory_(*dispatcher_, *conn_helper_.GetClock()),
        injected_resource_filename_1_(TestEnvironment::temporaryPath("injected_resource_1")),
        injected_resource_filename_2_(TestEnvironment::temporaryPath("injected_resource_2")),
        file_updater_1_(injected_resource_filename_1_),
        file_updater_2_(injected_resource_filename_2_) {}

  Network::ClientConnectionPtr makeClientConnectionWithOptions(
      uint32_t port, const Network::ConnectionSocket::OptionsSharedPtr& options) override {
    // Setting socket options is not supported.
    ASSERT(!options);
    server_addr_ = Network::Utility::resolveUrl(
        fmt::format("udp://{}:{}", Network::Test::getLoopbackAddressUrlString(version_), port));
    Network::Address::InstanceConstSharedPtr local_addr =
        Network::Test::getCanonicalLoopbackAddress(version_);
    // Initiate a QUIC connection with the highest supported version. If not
    // supported by server, this connection will fail.
    // TODO(danzh) Implement retry upon version mismatch and modify test frame work to specify a
    // different version set on server side to test that.
    auto connection = std::make_unique<EnvoyQuicClientConnection>(
        getNextConnectionId(), server_addr_, conn_helper_, alarm_factory_,
        quic::ParsedQuicVersionVector{supported_versions_[0]}, local_addr, *dispatcher_, nullptr);
    quic_connection_ = connection.get();
    auto session = std::make_unique<EnvoyQuicClientSession>(
        quic_config_, supported_versions_, std::move(connection), server_id_, crypto_config_.get(),
        &push_promise_index_, *dispatcher_, 0);
    session->Initialize();
    return session;
  }

  // This call may fail because of INVALID_VERSION, because QUIC connection doesn't support
  // in-connection version negotiation.
  // TODO(#8479) Propagate INVALID_VERSION error to caller and let caller to use server advertised
  // version list to create a new connection with mutually supported version and make client codec
  // again.
  IntegrationCodecClientPtr makeRawHttpConnection(
      Network::ClientConnectionPtr&& conn,
      absl::optional<envoy::config::core::v3::Http2ProtocolOptions> http2_options) override {
    IntegrationCodecClientPtr codec =
        HttpIntegrationTest::makeRawHttpConnection(std::move(conn), http2_options);
    if (codec->disconnected()) {
      // Connection may get closed during version negotiation or handshake.
      ENVOY_LOG(error, "Fail to connect to server with error: {}",
                codec->connection()->transportFailureReason());
    } else {
      codec->setCodecClientCallbacks(client_codec_callback_);
    }
    return codec;
  }

  quic::QuicConnectionId getNextConnectionId() {
    if (designated_connection_ids_.empty()) {
      return quic::QuicUtils::CreateRandomConnectionId();
    }
    quic::QuicConnectionId cid = designated_connection_ids_.front();
    designated_connection_ids_.pop_front();
    return cid;
  }

  void initialize() override {
    config_helper_.addConfigModifier([this](envoy::config::bootstrap::v3::Bootstrap& bootstrap) {
      envoy::extensions::transport_sockets::quic::v3::QuicDownstreamTransport
          quic_transport_socket_config;
      auto tls_context = quic_transport_socket_config.mutable_downstream_tls_context();
      ConfigHelper::initializeTls(ConfigHelper::ServerSslOptions().setRsaCert(true).setTlsV13(true),
                                  *tls_context->mutable_common_tls_context());
      auto* filter_chain =
          bootstrap.mutable_static_resources()->mutable_listeners(0)->mutable_filter_chains(0);
      auto* transport_socket = filter_chain->mutable_transport_socket();
      transport_socket->mutable_typed_config()->PackFrom(quic_transport_socket_config);

      bootstrap.mutable_static_resources()->mutable_listeners(0)->set_reuse_port(set_reuse_port_);

      const std::string overload_config =
          fmt::format(R"EOF(
        refresh_interval:
          seconds: 0
          nanos: 1000000
        resource_monitors:
          - name: "envoy.resource_monitors.injected_resource_1"
            typed_config:
              "@type": type.googleapis.com/envoy.config.resource_monitor.injected_resource.v2alpha.InjectedResourceConfig
              filename: "{}"
          - name: "envoy.resource_monitors.injected_resource_2"
            typed_config:
              "@type": type.googleapis.com/envoy.config.resource_monitor.injected_resource.v2alpha.InjectedResourceConfig
              filename: "{}"
        actions:
          - name: "envoy.overload_actions.stop_accepting_requests"
            triggers:
              - name: "envoy.resource_monitors.injected_resource_1"
                threshold:
                  value: 0.95
          - name: "envoy.overload_actions.stop_accepting_connections"
            triggers:
              - name: "envoy.resource_monitors.injected_resource_1"
                threshold:
                  value: 0.9
          - name: "envoy.overload_actions.disable_http_keepalive"
            triggers:
              - name: "envoy.resource_monitors.injected_resource_2"
                threshold:
                  value: 0.8
      )EOF",
                      injected_resource_filename_1_, injected_resource_filename_2_);
      *bootstrap.mutable_overload_manager() =
          TestUtility::parseYaml<envoy::config::overload::v3::OverloadManager>(overload_config);
    });
    config_helper_.addConfigModifier(
        [](envoy::extensions::filters::network::http_connection_manager::v3::HttpConnectionManager&
               hcm) {
          hcm.mutable_drain_timeout()->clear_seconds();
          hcm.mutable_drain_timeout()->set_nanos(500 * 1000 * 1000);
          EXPECT_EQ(hcm.codec_type(), envoy::extensions::filters::network::http_connection_manager::
                                          v3::HttpConnectionManager::HTTP3);
        });

    updateResource(file_updater_1_, 0);
    updateResource(file_updater_2_, 0);
    HttpIntegrationTest::initialize();
    registerTestServerPorts({"http"});
    crypto_config_ =
        std::make_unique<quic::QuicCryptoClientConfig>(std::make_unique<EnvoyQuicProofVerifier>(
            stats_store_,
            createQuicClientTransportSocketFactory(
                Ssl::ClientSslTransportOptions().setAlpn(true).setSan(true), *api_, san_to_match_)
                ->clientContextConfig(),
            timeSystem()));
  }

  void testMultipleQuicConnections() {
    concurrency_ = 8;
    set_reuse_port_ = true;
    initialize();
    std::vector<IntegrationCodecClientPtr> codec_clients;
    for (size_t i = 1; i <= concurrency_; ++i) {
      // The BPF filter and ActiveQuicListener::destination() look at the 1st word of connection id
      // in the packet header. And currently all QUIC versions support 8 bytes connection id. So
      // create connections with the first 4 bytes of connection id different from each
      // other so they should be evenly distributed.
      designated_connection_ids_.push_back(quic::test::TestConnectionId(i << 32));
      codec_clients.push_back(makeHttpConnection(lookupPort("http")));
    }
    constexpr auto timeout_first = std::chrono::seconds(15);
    constexpr auto timeout_subsequent = std::chrono::milliseconds(10);
    if (GetParam().first == Network::Address::IpVersion::v4) {
      test_server_->waitForCounterEq("listener.0.0.0.0_0.downstream_cx_total", 8u, timeout_first);
    } else {
      test_server_->waitForCounterEq("listener.[__]_0.downstream_cx_total", 8u, timeout_first);
    }
    for (size_t i = 0; i < concurrency_; ++i) {
      if (GetParam().first == Network::Address::IpVersion::v4) {
        test_server_->waitForGaugeEq(
            fmt::format("listener.0.0.0.0_0.worker_{}.downstream_cx_active", i), 1u,
            timeout_subsequent);
        test_server_->waitForCounterEq(
            fmt::format("listener.0.0.0.0_0.worker_{}.downstream_cx_total", i), 1u,
            timeout_subsequent);
      } else {
        test_server_->waitForGaugeEq(
            fmt::format("listener.[__]_0.worker_{}.downstream_cx_active", i), 1u,
            timeout_subsequent);
        test_server_->waitForCounterEq(
            fmt::format("listener.[__]_0.worker_{}.downstream_cx_total", i), 1u,
            timeout_subsequent);
      }
    }
    for (size_t i = 0; i < concurrency_; ++i) {
      codec_clients[i]->close();
    }
  }

protected:
  quic::QuicConfig quic_config_;
  quic::QuicServerId server_id_{"lyft.com", 443, false};
  std::string san_to_match_{"spiffe://lyft.com/backend-team"};
  quic::QuicClientPushPromiseIndex push_promise_index_;
  quic::ParsedQuicVersionVector supported_versions_;
  std::unique_ptr<quic::QuicCryptoClientConfig> crypto_config_;
  EnvoyQuicConnectionHelper conn_helper_;
  EnvoyQuicAlarmFactory alarm_factory_;
  CodecClientCallbacksForTest client_codec_callback_;
  Network::Address::InstanceConstSharedPtr server_addr_;
  EnvoyQuicClientConnection* quic_connection_{nullptr};
  bool set_reuse_port_{false};
  const std::string injected_resource_filename_1_;
  const std::string injected_resource_filename_2_;
  AtomicFileUpdater file_updater_1_;
  AtomicFileUpdater file_updater_2_;
  std::list<quic::QuicConnectionId> designated_connection_ids_;
};

INSTANTIATE_TEST_SUITE_P(QuicHttpIntegrationTests, QuicHttpIntegrationTest,
                         testing::ValuesIn(generateTestParam()), testParamsToString);

TEST_P(QuicHttpIntegrationTest, GetRequestAndEmptyResponse) {
  testRouterHeaderOnlyRequestAndResponse();
}

TEST_P(QuicHttpIntegrationTest, GetRequestAndResponseWithBody) {
  initialize();
  sendRequestAndVerifyResponse(default_request_headers_, /*request_size=*/0,
                               default_response_headers_, /*response_size=*/1024,
                               /*backend_index*/ 0);
}

TEST_P(QuicHttpIntegrationTest, PostRequestAndResponseWithBody) {
  testRouterRequestAndResponseWithBody(1024, 512, false);
}

TEST_P(QuicHttpIntegrationTest, PostRequestWithBigHeadersAndResponseWithBody) {
  testRouterRequestAndResponseWithBody(1024, 512, true);
}

TEST_P(QuicHttpIntegrationTest, RouterUpstreamDisconnectBeforeRequestcomplete) {
  testRouterUpstreamDisconnectBeforeRequestComplete();
}

TEST_P(QuicHttpIntegrationTest, RouterUpstreamDisconnectBeforeResponseComplete) {
  testRouterUpstreamDisconnectBeforeResponseComplete();
  EXPECT_EQ(Http::StreamResetReason::RemoteReset, client_codec_callback_.last_stream_reset_reason_);
}

TEST_P(QuicHttpIntegrationTest, RouterDownstreamDisconnectBeforeRequestComplete) {
  testRouterDownstreamDisconnectBeforeRequestComplete();
}

TEST_P(QuicHttpIntegrationTest, RouterDownstreamDisconnectBeforeResponseComplete) {
  testRouterDownstreamDisconnectBeforeResponseComplete();
}

TEST_P(QuicHttpIntegrationTest, RouterUpstreamResponseBeforeRequestComplete) {
  testRouterUpstreamResponseBeforeRequestComplete();
}

TEST_P(QuicHttpIntegrationTest, Retry) { testRetry(); }

TEST_P(QuicHttpIntegrationTest, UpstreamReadDisabledOnGiantResponseBody) {
  config_helper_.setBufferLimits(/*upstream_buffer_limit=*/1024, /*downstream_buffer_limit=*/1024);
  testRouterRequestAndResponseWithBody(/*request_size=*/512, /*response_size=*/1024 * 1024, false);
}

TEST_P(QuicHttpIntegrationTest, DownstreamReadDisabledOnGiantPost) {
  config_helper_.setBufferLimits(/*upstream_buffer_limit=*/1024, /*downstream_buffer_limit=*/1024);
  testRouterRequestAndResponseWithBody(/*request_size=*/1024 * 1024, /*response_size=*/1024, false);
}

// Tests that a connection idle times out after 1s and starts delayed close.
TEST_P(QuicHttpIntegrationTest, TestDelayedConnectionTeardownTimeoutTrigger) {
  config_helper_.addFilter("{ name: envoy.filters.http.dynamo, typed_config: { \"@type\": "
                           "type.googleapis.com/google.protobuf.Empty } }");
  config_helper_.setBufferLimits(1024, 1024);
  config_helper_.addConfigModifier(
      [](envoy::extensions::filters::network::http_connection_manager::v3::HttpConnectionManager&
             hcm) {
        // 200ms.
        hcm.mutable_delayed_close_timeout()->set_nanos(200000000);
        hcm.mutable_drain_timeout()->set_seconds(1);
        hcm.mutable_common_http_protocol_options()->mutable_idle_timeout()->set_seconds(1);
      });

  initialize();

  codec_client_ = makeHttpConnection(lookupPort("http"));

  auto encoder_decoder =
      codec_client_->startRequest(Http::TestRequestHeaderMapImpl{{":method", "POST"},
                                                                 {":path", "/test/long/url"},
                                                                 {":scheme", "http"},
                                                                 {":authority", "host"}});
  request_encoder_ = &encoder_decoder.first;
  auto response = std::move(encoder_decoder.second);

  codec_client_->sendData(*request_encoder_, 1024 * 65, false);

  response->waitForEndStream();
  // The delayed close timeout should trigger since client is not closing the connection.
  EXPECT_TRUE(codec_client_->waitForDisconnect(std::chrono::milliseconds(5000)));
  EXPECT_EQ(codec_client_->lastConnectionEvent(), Network::ConnectionEvent::RemoteClose);
  EXPECT_EQ(test_server_->counter("http.config_test.downstream_cx_delayed_close_timeout")->value(),
            1);
}

<<<<<<< HEAD
#if defined(SO_ATTACH_REUSEPORT_CBPF) && defined(__linux__)
TEST_P(QuicHttpIntegrationTest, MultipleQuicListenersWithBPF) {
  concurrency_ = 8;
  set_reuse_port_ = true;
  initialize();
  std::vector<IntegrationCodecClientPtr> codec_clients;
  for (size_t i = 1; i <= concurrency_; ++i) {
    // The BPF filter looks at the 1st word of connection id in the packet
    // header. And currently all QUIC versions support 8 bytes connection id. So
    // create connections with the first 4 bytes of connection id different from each
    // other so they should be evenly distributed.
    designated_connection_ids_.push_back(quic::test::TestConnectionId(i << 32));
    codec_clients.push_back(makeHttpConnection(lookupPort("http")));
  }
  if (GetParam().first == Network::Address::IpVersion::v4) {
    test_server_->waitForCounterEq("listener.0.0.0.0_0.downstream_cx_total", 8u);
  } else {
    test_server_->waitForCounterEq("listener.[__]_0.downstream_cx_total", 8u);
  }
  for (size_t i = 0; i < concurrency_; ++i) {
    if (GetParam().first == Network::Address::IpVersion::v4) {
      test_server_->waitForGaugeEq(
          fmt::format("listener.0.0.0.0_0.worker_{}.downstream_cx_active", i), 1u);
      test_server_->waitForCounterEq(
          fmt::format("listener.0.0.0.0_0.worker_{}.downstream_cx_total", i), 1u);
    } else {
      test_server_->waitForGaugeEq(fmt::format("listener.[__]_0.worker_{}.downstream_cx_active", i),
                                   1u);
      test_server_->waitForCounterEq(
          fmt::format("listener.[__]_0.worker_{}.downstream_cx_total", i), 1u);
    }
  }
  for (size_t i = 0; i < concurrency_; ++i) {
    codec_clients[i]->close();
  }
}
#endif
=======
TEST_P(QuicHttpIntegrationTest, MultipleQuicConnectionsWithBPF) { testMultipleQuicConnections(); }
>>>>>>> 07f7c59a

TEST_P(QuicHttpIntegrationTest, MultipleQuicConnectionsNoBPF) {
  config_helper_.addRuntimeOverride(
      "envoy.reloadable_features.prefer_quic_kernel_bpf_packet_routing", "false");

  testMultipleQuicConnections();
}

TEST_P(QuicHttpIntegrationTest, ConnectionMigration) {
  concurrency_ = 2;
  set_reuse_port_ = true;
  initialize();
  uint32_t old_port = lookupPort("http");
  codec_client_ = makeHttpConnection(old_port);
  auto encoder_decoder =
      codec_client_->startRequest(Http::TestRequestHeaderMapImpl{{":method", "POST"},
                                                                 {":path", "/test/long/url"},
                                                                 {":scheme", "http"},
                                                                 {":authority", "host"}});
  request_encoder_ = &encoder_decoder.first;
  auto response = std::move(encoder_decoder.second);

  codec_client_->sendData(*request_encoder_, 1024u, false);

  // Change to a new port by switching socket, and connection should still continue.
  Network::Address::InstanceConstSharedPtr local_addr =
      Network::Test::getCanonicalLoopbackAddress(version_);
  quic_connection_->switchConnectionSocket(
      createConnectionSocket(server_addr_, local_addr, nullptr));
  EXPECT_NE(old_port, local_addr->ip()->port());
  // Send the rest data.
  codec_client_->sendData(*request_encoder_, 1024u, true);
  waitForNextUpstreamRequest(0, TestUtility::DefaultTimeout);
  // Send response headers, and end_stream if there is no response body.
  const Http::TestResponseHeaderMapImpl response_headers{{":status", "200"}};
  size_t response_size{5u};
  upstream_request_->encodeHeaders(response_headers, false);
  upstream_request_->encodeData(response_size, true);
  response->waitForEndStream();
  verifyResponse(std::move(response), "200", response_headers, std::string(response_size, 'a'));

  EXPECT_TRUE(upstream_request_->complete());
  EXPECT_EQ(1024u * 2, upstream_request_->bodyLength());
  cleanupUpstreamAndDownstream();
}

TEST_P(QuicHttpIntegrationTest, StopAcceptingConnectionsWhenOverloaded) {
  initialize();

  // Put envoy in overloaded state and check that it doesn't accept the new client connection.
  updateResource(file_updater_1_, 0.9);
  test_server_->waitForGaugeEq("overload.envoy.overload_actions.stop_accepting_connections.active",
                               1);
  codec_client_ = makeRawHttpConnection(makeClientConnection((lookupPort("http"))), absl::nullopt);
  EXPECT_TRUE(codec_client_->disconnected());

  // Reduce load a little to allow the connection to be accepted connection.
  updateResource(file_updater_1_, 0.8);
  test_server_->waitForGaugeEq("overload.envoy.overload_actions.stop_accepting_connections.active",
                               0);
  codec_client_ = makeHttpConnection(makeClientConnection((lookupPort("http"))));
  auto response = codec_client_->makeHeaderOnlyRequest(default_request_headers_);
  waitForNextUpstreamRequest(0);
  // Send response headers, but hold response body for now.
  upstream_request_->encodeHeaders(default_response_headers_, /*end_stream=*/false);

  updateResource(file_updater_1_, 0.95);
  test_server_->waitForGaugeEq("overload.envoy.overload_actions.stop_accepting_requests.active", 1);
  // Existing request should be able to finish.
  upstream_request_->encodeData(10, true);
  response->waitForEndStream();
  EXPECT_TRUE(response->complete());
  EXPECT_EQ("200", response->headers().getStatusValue());

  // New request should be rejected.
  auto response2 = codec_client_->makeHeaderOnlyRequest(default_request_headers_);
  response2->waitForEndStream();
  EXPECT_EQ("503", response2->headers().getStatusValue());
  EXPECT_EQ("envoy overloaded", response2->body());
  codec_client_->close();

  EXPECT_TRUE(makeRawHttpConnection(makeClientConnection((lookupPort("http"))), absl::nullopt)
                  ->disconnected());
}

TEST_P(QuicHttpIntegrationTest, NoNewStreamsWhenOverloaded) {
  initialize();
  updateResource(file_updater_1_, 0.7);

  codec_client_ = makeHttpConnection(makeClientConnection((lookupPort("http"))));

  // Send a complete request and start a second.
  auto response = codec_client_->makeHeaderOnlyRequest(default_request_headers_);
  waitForNextUpstreamRequest(0);
  upstream_request_->encodeHeaders(default_response_headers_, true);
  response->waitForEndStream();

  auto response2 = codec_client_->makeHeaderOnlyRequest(default_request_headers_);
  waitForNextUpstreamRequest(0);

  // Enable the disable-keepalive overload action. This should send a shutdown notice before
  // encoding the headers.
  updateResource(file_updater_2_, 0.9);
  test_server_->waitForGaugeEq("overload.envoy.overload_actions.disable_http_keepalive.active", 1);

  upstream_request_->encodeHeaders(default_response_headers_, /*end_stream=*/false);
  upstream_request_->encodeData(10, true);

  response2->waitForHeaders();
  EXPECT_TRUE(codec_client_->waitForDisconnect());

  EXPECT_TRUE(codec_client_->sawGoAway());
  codec_client_->close();
}

TEST_P(QuicHttpIntegrationTest, AdminDrainDrainsListeners) {
  testAdminDrain(Http::CodecClient::Type::HTTP1);
}

TEST_P(QuicHttpIntegrationTest, CertVerificationFailure) {
  san_to_match_ = "www.random_domain.com";
  initialize();
  codec_client_ = makeRawHttpConnection(makeClientConnection((lookupPort("http"))), absl::nullopt);
  EXPECT_FALSE(codec_client_->connected());
  std::string failure_reason =
      GetParam().second == QuicVersionType::GquicQuicCrypto
          ? "QUIC_PROOF_INVALID with details: Proof invalid: X509_verify_cert: certificate "
            "verification error at depth 0: ok"
          : "QUIC_HANDSHAKE_FAILED with details: TLS handshake failure (ENCRYPTION_HANDSHAKE) 46: "
            "certificate unknown";
  EXPECT_EQ(failure_reason, codec_client_->connection()->transportFailureReason());
}

} // namespace Quic
} // namespace Envoy<|MERGE_RESOLUTION|>--- conflicted
+++ resolved
@@ -389,47 +389,7 @@
             1);
 }
 
-<<<<<<< HEAD
-#if defined(SO_ATTACH_REUSEPORT_CBPF) && defined(__linux__)
-TEST_P(QuicHttpIntegrationTest, MultipleQuicListenersWithBPF) {
-  concurrency_ = 8;
-  set_reuse_port_ = true;
-  initialize();
-  std::vector<IntegrationCodecClientPtr> codec_clients;
-  for (size_t i = 1; i <= concurrency_; ++i) {
-    // The BPF filter looks at the 1st word of connection id in the packet
-    // header. And currently all QUIC versions support 8 bytes connection id. So
-    // create connections with the first 4 bytes of connection id different from each
-    // other so they should be evenly distributed.
-    designated_connection_ids_.push_back(quic::test::TestConnectionId(i << 32));
-    codec_clients.push_back(makeHttpConnection(lookupPort("http")));
-  }
-  if (GetParam().first == Network::Address::IpVersion::v4) {
-    test_server_->waitForCounterEq("listener.0.0.0.0_0.downstream_cx_total", 8u);
-  } else {
-    test_server_->waitForCounterEq("listener.[__]_0.downstream_cx_total", 8u);
-  }
-  for (size_t i = 0; i < concurrency_; ++i) {
-    if (GetParam().first == Network::Address::IpVersion::v4) {
-      test_server_->waitForGaugeEq(
-          fmt::format("listener.0.0.0.0_0.worker_{}.downstream_cx_active", i), 1u);
-      test_server_->waitForCounterEq(
-          fmt::format("listener.0.0.0.0_0.worker_{}.downstream_cx_total", i), 1u);
-    } else {
-      test_server_->waitForGaugeEq(fmt::format("listener.[__]_0.worker_{}.downstream_cx_active", i),
-                                   1u);
-      test_server_->waitForCounterEq(
-          fmt::format("listener.[__]_0.worker_{}.downstream_cx_total", i), 1u);
-    }
-  }
-  for (size_t i = 0; i < concurrency_; ++i) {
-    codec_clients[i]->close();
-  }
-}
-#endif
-=======
 TEST_P(QuicHttpIntegrationTest, MultipleQuicConnectionsWithBPF) { testMultipleQuicConnections(); }
->>>>>>> 07f7c59a
 
 TEST_P(QuicHttpIntegrationTest, MultipleQuicConnectionsNoBPF) {
   config_helper_.addRuntimeOverride(
