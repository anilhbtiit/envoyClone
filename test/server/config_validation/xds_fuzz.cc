--- conflicted
+++ resolved
@@ -274,7 +274,6 @@
       test_server_->waitForGaugeEq("listener_manager.total_listeners_active", verifier_.numActive(),
                                    timeout_);
       test_server_->waitForGaugeEq("listener_manager.total_listeners_draining",
-<<<<<<< HEAD
                                    verifier_.numDraining(), timeout_);
       test_server_->waitForCounterEq("listener_manager.listener_modified", verifier_.numModified(),
                                      timeout_);
@@ -282,13 +281,7 @@
                                      timeout_);
       test_server_->waitForCounterEq("listener_manager.listener_removed", verifier_.numRemoved(),
                                      timeout_);
-=======
-                                   verifier_.numDraining());
-      test_server_->waitForCounterEq("listener_manager.listener_modified", verifier_.numModified());
-      test_server_->waitForCounterEq("listener_manager.listener_added", verifier_.numAdded());
-      test_server_->waitForCounterEq("listener_manager.listener_removed", verifier_.numRemoved());
-      test_server_->waitForCounterEq("listener_manager.lds.update_success", lds_update_success_);
->>>>>>> 6eb7e642
+      test_server_->waitForCounterEq("listener_manager.lds.update_success", lds_update_success_, timeout_);
     }
     ENVOY_LOG_MISC(debug, "warming {} ({}), active {} ({}), draining {} ({})",
                    verifier_.numWarming(),
