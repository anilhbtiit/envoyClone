syntax = "proto3";

package envoy.config.core.v3;

import "envoy/config/core/v3/extension.proto";
import "envoy/type/v3/percent.proto";

import "google/protobuf/duration.proto";
import "google/protobuf/wrappers.proto";

import "envoy/annotations/deprecation.proto";
import "udpa/annotations/status.proto";
import "udpa/annotations/versioning.proto";
import "validate/validate.proto";

option java_package = "io.envoyproxy.envoy.config.core.v3";
option java_outer_classname = "ProtocolProto";
option java_multiple_files = true;
option (udpa.annotations.file_status).package_version_status = ACTIVE;

// [#protodoc-title: Protocol options]

// [#not-implemented-hide:]
message TcpProtocolOptions {
  option (udpa.annotations.versioning).previous_message_type =
      "envoy.api.v2.core.TcpProtocolOptions";
}

// QUIC protocol options which apply to both downstream and upstream connections.
message QuicProtocolOptions {
  // Maximum number of streams that the client can negotiate per connection. 100
  // if not specified.
  google.protobuf.UInt32Value max_concurrent_streams = 1;

  // `Initial stream-level flow-control receive window
  // <https://tools.ietf.org/html/draft-ietf-quic-transport-34#section-4.1>`_ size. Valid values range from
  // 1 to 16777216 (2^24, maximum supported by QUICHE) and defaults to 65536 (2^16).
  //
  // NOTE: 16384 (2^14) is the minimum window size supported in Google QUIC. If configured smaller than it, we will use 16384 instead.
  // QUICHE IETF Quic implementation supports 1 bytes window. We only support increasing the default window size now, so it's also the minimum.
  //
  // This field also acts as a soft limit on the number of bytes Envoy will buffer per-stream in the
  // QUIC stream send and receive buffers. Once the buffer reaches this pointer, watermark callbacks will fire to
  // stop the flow of data to the stream buffers.
  google.protobuf.UInt32Value initial_stream_window_size = 2
      [(validate.rules).uint32 = {lte: 16777216 gte: 1}];

  // Similar to *initial_stream_window_size*, but for connection-level
  // flow-control. Valid values rage from 1 to 25165824 (24MB, maximum supported by QUICHE) and defaults to 65536 (2^16).
  // window. Currently, this has the same minimum/default as *initial_stream_window_size*.
  //
  // NOTE: 16384 (2^14) is the minimum window size supported in Google QUIC. We only support increasing the default
  // window size now, so it's also the minimum.
  google.protobuf.UInt32Value initial_connection_window_size = 3
      [(validate.rules).uint32 = {lte: 25165824 gte: 1}];
}

message UpstreamHttpProtocolOptions {
  option (udpa.annotations.versioning).previous_message_type =
      "envoy.api.v2.core.UpstreamHttpProtocolOptions";

  // Set transport socket `SNI <https://en.wikipedia.org/wiki/Server_Name_Indication>`_ for new
  // upstream connections based on the downstream HTTP host/authority header or any other arbitrary
  // header when :ref:`override_auto_sni_header <envoy_v3_api_field_config.core.v3.UpstreamHttpProtocolOptions.override_auto_sni_header>`
  // is set, as seen by the :ref:`router filter <config_http_filters_router>`.
  bool auto_sni = 1;

  // Automatic validate upstream presented certificate for new upstream connections based on the
  // downstream HTTP host/authority header or any other arbitrary header when :ref:`override_auto_sni_header <envoy_v3_api_field_config.core.v3.UpstreamHttpProtocolOptions.override_auto_sni_header>`
  // is set, as seen by the :ref:`router filter <config_http_filters_router>`.
  // This field is intended to be set with `auto_sni` field.
  bool auto_san_validation = 2;

  // An optional alternative to the host/authority header to be used for setting the SNI value.
  // It should be a valid downstream HTTP header, as seen by the
  // :ref:`router filter <config_http_filters_router>`.
  // If unset, host/authority header will be used for populating the SNI. If the specified header
  // is not found or the value is empty, host/authority header will be used instead.
  // This field is intended to be set with `auto_sni` and/or `auto_san_validation` fields.
  // If none of these fields are set then setting this would be a no-op.
  string override_auto_sni_header = 3
      [(validate.rules).string = {well_known_regex: HTTP_HEADER_NAME ignore_empty: true}];
}

// Configures the alternate protocols cache which tracks alternate protocols that can be used to
// make an HTTP connection to an origin server. See https://tools.ietf.org/html/rfc7838 for
// HTTP Alternative Services and https://datatracker.ietf.org/doc/html/draft-ietf-dnsop-svcb-https-04
// for the "HTTPS" DNS resource record.
message AlternateProtocolsCacheOptions {
  // The name of the cache. Multiple named caches allow independent alternate protocols cache
  // configurations to operate within a single Envoy process using different configurations. All
  // alternate protocols cache options with the same name *must* be equal in all fields when
  // referenced from different configuration components. Configuration will fail to load if this is
  // not the case.
  string name = 1 [(validate.rules).string = {min_len: 1}];

  // The maximum number of entries that the cache will hold. If not specified defaults to 1024.
  //
  // .. note:
  //
  //   The implementation is approximate and enforced independently on each worker thread, thus
  //   it is possible for the maximum entries in the cache to go slightly above the configured
  //   value depending on timing. This is similar to how other circuit breakers work.
  google.protobuf.UInt32Value max_entries = 2 [(validate.rules).uint32 = {gt: 0}];

  // Allows configuring a persistent
  // :ref:`key value store <envoy_v3_api_msg_config.common.key_value.v3.KeyValueStoreConfig>` to flush
  // alternate protocols entries to disk.
  // This function is currently only supported if concurrency is 1
  TypedExtensionConfig key_value_store_config = 3;
}

// [#next-free-field: 7]
message HttpProtocolOptions {
  option (udpa.annotations.versioning).previous_message_type =
      "envoy.api.v2.core.HttpProtocolOptions";

  // Action to take when Envoy receives client request with header names containing underscore
  // characters.
  // Underscore character is allowed in header names by the RFC-7230 and this behavior is implemented
  // as a security measure due to systems that treat '_' and '-' as interchangeable. Envoy by default allows client request headers with underscore
  // characters.
  enum HeadersWithUnderscoresAction {
    // Allow headers with underscores. This is the default behavior.
    ALLOW = 0;

    // Reject client request. HTTP/1 requests are rejected with the 400 status. HTTP/2 requests
    // end with the stream reset. The "httpN.requests_rejected_with_underscores_in_headers" counter
    // is incremented for each rejected request.
    REJECT_REQUEST = 1;

    // Drop the header with name containing underscores. The header is dropped before the filter chain is
    // invoked and as such filters will not see dropped headers. The
    // "httpN.dropped_headers_with_underscores" is incremented for each dropped header.
    DROP_HEADER = 2;
  }

  // The idle timeout for connections. The idle timeout is defined as the
  // period in which there are no active requests. When the
  // idle timeout is reached the connection will be closed. If the connection is an HTTP/2
  // downstream connection a drain sequence will occur prior to closing the connection, see
  // :ref:`drain_timeout
  // <envoy_v3_api_field_extensions.filters.network.http_connection_manager.v3.HttpConnectionManager.drain_timeout>`.
  // Note that request based timeouts mean that HTTP/2 PINGs will not keep the connection alive.
  // If not specified, this defaults to 1 hour. To disable idle timeouts explicitly set this to 0.
  //
  // .. warning::
  //   Disabling this timeout has a highly likelihood of yielding connection leaks due to lost TCP
  //   FIN packets, etc.
  //
  // If the :ref:`overload action <config_overload_manager_overload_actions>` "envoy.overload_actions.reduce_timeouts"
  // is configured, this timeout is scaled for downstream connections according to the value for
  // :ref:`HTTP_DOWNSTREAM_CONNECTION_IDLE <envoy_v3_api_enum_value_config.overload.v3.ScaleTimersOverloadActionConfig.TimerType.HTTP_DOWNSTREAM_CONNECTION_IDLE>`.
  google.protobuf.Duration idle_timeout = 1;

  // The maximum duration of a connection. The duration is defined as a period since a connection
  // was established. If not set, there is no max duration. When max_connection_duration is reached
  // and if there are no active streams, the connection will be closed. If there are any active streams,
  // the drain sequence will kick-in, and the connection will be force-closed after the drain period.
  // See :ref:`drain_timeout
  // <envoy_v3_api_field_extensions.filters.network.http_connection_manager.v3.HttpConnectionManager.drain_timeout>`.
<<<<<<< HEAD
=======
  // Note: This feature is not yet implemented for the upstream connections.
>>>>>>> 2e8efdef
  google.protobuf.Duration max_connection_duration = 3;

  // The maximum number of headers. If unconfigured, the default
  // maximum number of request headers allowed is 100. Requests that exceed this limit will receive
  // a 431 response for HTTP/1.x and cause a stream reset for HTTP/2.
  google.protobuf.UInt32Value max_headers_count = 2 [(validate.rules).uint32 = {gte: 1}];

  // Total duration to keep alive an HTTP request/response stream. If the time limit is reached the stream will be
  // reset independent of any other timeouts. If not specified, this value is not set.
  google.protobuf.Duration max_stream_duration = 4;

  // Action to take when a client request with a header name containing underscore characters is received.
  // If this setting is not specified, the value defaults to ALLOW.
  // Note: upstream responses are not affected by this setting.
  HeadersWithUnderscoresAction headers_with_underscores_action = 5;

  // Optional maximum requests for both upstream and downstream connections.
  // If not specified, there is no limit.
  // Setting this parameter to 1 will effectively disable keep alive.
  // For HTTP/2 and HTTP/3, due to concurrent stream processing, the limit is approximate.
  google.protobuf.UInt32Value max_requests_per_connection = 6;
}

// [#next-free-field: 8]
message Http1ProtocolOptions {
  option (udpa.annotations.versioning).previous_message_type =
      "envoy.api.v2.core.Http1ProtocolOptions";

  // [#next-free-field: 9]
  message HeaderKeyFormat {
    option (udpa.annotations.versioning).previous_message_type =
        "envoy.api.v2.core.Http1ProtocolOptions.HeaderKeyFormat";

    message ProperCaseWords {
      option (udpa.annotations.versioning).previous_message_type =
          "envoy.api.v2.core.Http1ProtocolOptions.HeaderKeyFormat.ProperCaseWords";
    }

    oneof header_format {
      option (validate.required) = true;

      // Formats the header by proper casing words: the first character and any character following
      // a special character will be capitalized if it's an alpha character. For example,
      // "content-type" becomes "Content-Type", and "foo$b#$are" becomes "Foo$B#$Are".
      // Note that while this results in most headers following conventional casing, certain headers
      // are not covered. For example, the "TE" header will be formatted as "Te".
      ProperCaseWords proper_case_words = 1;

      // Configuration for stateful formatter extensions that allow using received headers to
      // affect the output of encoding headers. E.g., preserving case during proxying.
      // [#extension-category: envoy.http.stateful_header_formatters]
      TypedExtensionConfig stateful_formatter = 8;
    }
  }

  // Handle HTTP requests with absolute URLs in the requests. These requests
  // are generally sent by clients to forward/explicit proxies. This allows clients to configure
  // envoy as their HTTP proxy. In Unix, for example, this is typically done by setting the
  // *http_proxy* environment variable.
  google.protobuf.BoolValue allow_absolute_url = 1;

  // Handle incoming HTTP/1.0 and HTTP 0.9 requests.
  // This is off by default, and not fully standards compliant. There is support for pre-HTTP/1.1
  // style connect logic, dechunking, and handling lack of client host iff
  // *default_host_for_http_10* is configured.
  bool accept_http_10 = 2;

  // A default host for HTTP/1.0 requests. This is highly suggested if *accept_http_10* is true as
  // Envoy does not otherwise support HTTP/1.0 without a Host header.
  // This is a no-op if *accept_http_10* is not true.
  string default_host_for_http_10 = 3;

  // Describes how the keys for response headers should be formatted. By default, all header keys
  // are lower cased.
  HeaderKeyFormat header_key_format = 4;

  // Enables trailers for HTTP/1. By default the HTTP/1 codec drops proxied trailers.
  //
  // .. attention::
  //
  //   Note that this only happens when Envoy is chunk encoding which occurs when:
  //   - The request is HTTP/1.1.
  //   - Is neither a HEAD only request nor a HTTP Upgrade.
  //   - Not a response to a HEAD request.
  //   - The content length header is not present.
  bool enable_trailers = 5;

  // Allows Envoy to process requests/responses with both `Content-Length` and `Transfer-Encoding`
  // headers set. By default such messages are rejected, but if option is enabled - Envoy will
  // remove Content-Length header and process message.
  // See `RFC7230, sec. 3.3.3 <https://tools.ietf.org/html/rfc7230#section-3.3.3>` for details.
  //
  // .. attention::
  //   Enabling this option might lead to request smuggling vulnerability, especially if traffic
  //   is proxied via multiple layers of proxies.
  bool allow_chunked_length = 6;

  // Allows invalid HTTP messaging. When this option is false, then Envoy will terminate
  // HTTP/1.1 connections upon receiving an invalid HTTP message. However,
  // when this option is true, then Envoy will leave the HTTP/1.1 connection
  // open where possible.
  // If set, this overrides any HCM :ref:`stream_error_on_invalid_http_messaging
  // <envoy_v3_api_field_extensions.filters.network.http_connection_manager.v3.HttpConnectionManager.stream_error_on_invalid_http_message>`.
  google.protobuf.BoolValue override_stream_error_on_invalid_http_message = 7;
}

message KeepaliveSettings {
  // Send HTTP/2 PING frames at this period, in order to test that the connection is still alive.
  // If this is zero, interval PINGs will not be sent.
  google.protobuf.Duration interval = 1 [(validate.rules).duration = {gte {nanos: 1000000}}];

  // How long to wait for a response to a keepalive PING. If a response is not received within this
  // time period, the connection will be aborted.
  google.protobuf.Duration timeout = 2 [(validate.rules).duration = {
    required: true
    gte {nanos: 1000000}
  }];

  // A random jitter amount as a percentage of interval that will be added to each interval.
  // A value of zero means there will be no jitter.
  // The default value is 15%.
  type.v3.Percent interval_jitter = 3;

  // If the connection has been idle for this duration, send a HTTP/2 ping ahead
  // of new stream creation, to quickly detect dead connections.
  // If this is zero, this type of PING will not be sent.
  // If an interval ping is outstanding, a second ping will not be sent as the
  // interval ping will determine if the connection is dead.
  google.protobuf.Duration connection_idle_interval = 4
      [(validate.rules).duration = {gte {nanos: 1000000}}];
}

// [#next-free-field: 16]
message Http2ProtocolOptions {
  option (udpa.annotations.versioning).previous_message_type =
      "envoy.api.v2.core.Http2ProtocolOptions";

  // Defines a parameter to be sent in the SETTINGS frame.
  // See `RFC7540, sec. 6.5.1 <https://tools.ietf.org/html/rfc7540#section-6.5.1>`_ for details.
  message SettingsParameter {
    option (udpa.annotations.versioning).previous_message_type =
        "envoy.api.v2.core.Http2ProtocolOptions.SettingsParameter";

    // The 16 bit parameter identifier.
    google.protobuf.UInt32Value identifier = 1 [
      (validate.rules).uint32 = {lte: 65535 gte: 0},
      (validate.rules).message = {required: true}
    ];

    // The 32 bit parameter value.
    google.protobuf.UInt32Value value = 2 [(validate.rules).message = {required: true}];
  }

  // `Maximum table size <https://httpwg.org/specs/rfc7541.html#rfc.section.4.2>`_
  // (in octets) that the encoder is permitted to use for the dynamic HPACK table. Valid values
  // range from 0 to 4294967295 (2^32 - 1) and defaults to 4096. 0 effectively disables header
  // compression.
  google.protobuf.UInt32Value hpack_table_size = 1;

  // `Maximum concurrent streams <https://httpwg.org/specs/rfc7540.html#rfc.section.5.1.2>`_
  // allowed for peer on one HTTP/2 connection. Valid values range from 1 to 2147483647 (2^31 - 1)
  // and defaults to 2147483647.
  //
  // For upstream connections, this also limits how many streams Envoy will initiate concurrently
  // on a single connection. If the limit is reached, Envoy may queue requests or establish
  // additional connections (as allowed per circuit breaker limits).
  //
  // This acts as an upper bound: Envoy will lower the max concurrent streams allowed on a given
  // connection based on upstream settings. Config dumps will reflect the configured upper bound,
  // not the per-connection negotiated limits.
  google.protobuf.UInt32Value max_concurrent_streams = 2
      [(validate.rules).uint32 = {lte: 2147483647 gte: 1}];

  // `Initial stream-level flow-control window
  // <https://httpwg.org/specs/rfc7540.html#rfc.section.6.9.2>`_ size. Valid values range from 65535
  // (2^16 - 1, HTTP/2 default) to 2147483647 (2^31 - 1, HTTP/2 maximum) and defaults to 268435456
  // (256 * 1024 * 1024).
  //
  // NOTE: 65535 is the initial window size from HTTP/2 spec. We only support increasing the default
  // window size now, so it's also the minimum.
  //
  // This field also acts as a soft limit on the number of bytes Envoy will buffer per-stream in the
  // HTTP/2 codec buffers. Once the buffer reaches this pointer, watermark callbacks will fire to
  // stop the flow of data to the codec buffers.
  google.protobuf.UInt32Value initial_stream_window_size = 3
      [(validate.rules).uint32 = {lte: 2147483647 gte: 65535}];

  // Similar to *initial_stream_window_size*, but for connection-level flow-control
  // window. Currently, this has the same minimum/maximum/default as *initial_stream_window_size*.
  google.protobuf.UInt32Value initial_connection_window_size = 4
      [(validate.rules).uint32 = {lte: 2147483647 gte: 65535}];

  // Allows proxying Websocket and other upgrades over H2 connect.
  bool allow_connect = 5;

  // [#not-implemented-hide:] Hiding until envoy has full metadata support.
  // Still under implementation. DO NOT USE.
  //
  // Allows metadata. See [metadata
  // docs](https://github.com/envoyproxy/envoy/blob/main/source/docs/h2_metadata.md) for more
  // information.
  bool allow_metadata = 6;

  // Limit the number of pending outbound downstream frames of all types (frames that are waiting to
  // be written into the socket). Exceeding this limit triggers flood mitigation and connection is
  // terminated. The ``http2.outbound_flood`` stat tracks the number of terminated connections due
  // to flood mitigation. The default limit is 10000.
  // NOTE: flood and abuse mitigation for upstream connections is presently enabled by the
  // `envoy.reloadable_features.upstream_http2_flood_checks` flag.
  google.protobuf.UInt32Value max_outbound_frames = 7 [(validate.rules).uint32 = {gte: 1}];

  // Limit the number of pending outbound downstream frames of types PING, SETTINGS and RST_STREAM,
  // preventing high memory utilization when receiving continuous stream of these frames. Exceeding
  // this limit triggers flood mitigation and connection is terminated. The
  // ``http2.outbound_control_flood`` stat tracks the number of terminated connections due to flood
  // mitigation. The default limit is 1000.
  // NOTE: flood and abuse mitigation for upstream connections is presently enabled by the
  // `envoy.reloadable_features.upstream_http2_flood_checks` flag.
  google.protobuf.UInt32Value max_outbound_control_frames = 8 [(validate.rules).uint32 = {gte: 1}];

  // Limit the number of consecutive inbound frames of types HEADERS, CONTINUATION and DATA with an
  // empty payload and no end stream flag. Those frames have no legitimate use and are abusive, but
  // might be a result of a broken HTTP/2 implementation. The `http2.inbound_empty_frames_flood``
  // stat tracks the number of connections terminated due to flood mitigation.
  // Setting this to 0 will terminate connection upon receiving first frame with an empty payload
  // and no end stream flag. The default limit is 1.
  // NOTE: flood and abuse mitigation for upstream connections is presently enabled by the
  // `envoy.reloadable_features.upstream_http2_flood_checks` flag.
  google.protobuf.UInt32Value max_consecutive_inbound_frames_with_empty_payload = 9;

  // Limit the number of inbound PRIORITY frames allowed per each opened stream. If the number
  // of PRIORITY frames received over the lifetime of connection exceeds the value calculated
  // using this formula::
  //
  //   max_inbound_priority_frames_per_stream * (1 + opened_streams)
  //
  // the connection is terminated. For downstream connections the `opened_streams` is incremented when
  // Envoy receives complete response headers from the upstream server. For upstream connection the
  // `opened_streams` is incremented when Envoy send the HEADERS frame for a new stream. The
  // ``http2.inbound_priority_frames_flood`` stat tracks
  // the number of connections terminated due to flood mitigation. The default limit is 100.
  // NOTE: flood and abuse mitigation for upstream connections is presently enabled by the
  // `envoy.reloadable_features.upstream_http2_flood_checks` flag.
  google.protobuf.UInt32Value max_inbound_priority_frames_per_stream = 10;

  // Limit the number of inbound WINDOW_UPDATE frames allowed per DATA frame sent. If the number
  // of WINDOW_UPDATE frames received over the lifetime of connection exceeds the value calculated
  // using this formula::
  //
  //   5 + 2 * (opened_streams +
  //            max_inbound_window_update_frames_per_data_frame_sent * outbound_data_frames)
  //
  // the connection is terminated. For downstream connections the `opened_streams` is incremented when
  // Envoy receives complete response headers from the upstream server. For upstream connections the
  // `opened_streams` is incremented when Envoy sends the HEADERS frame for a new stream. The
  // ``http2.inbound_priority_frames_flood`` stat tracks the number of connections terminated due to
  // flood mitigation. The default max_inbound_window_update_frames_per_data_frame_sent value is 10.
  // Setting this to 1 should be enough to support HTTP/2 implementations with basic flow control,
  // but more complex implementations that try to estimate available bandwidth require at least 2.
  // NOTE: flood and abuse mitigation for upstream connections is presently enabled by the
  // `envoy.reloadable_features.upstream_http2_flood_checks` flag.
  google.protobuf.UInt32Value max_inbound_window_update_frames_per_data_frame_sent = 11
      [(validate.rules).uint32 = {gte: 1}];

  // Allows invalid HTTP messaging and headers. When this option is disabled (default), then
  // the whole HTTP/2 connection is terminated upon receiving invalid HEADERS frame. However,
  // when this option is enabled, only the offending stream is terminated.
  //
  // This is overridden by HCM :ref:`stream_error_on_invalid_http_messaging
  // <envoy_v3_api_field_extensions.filters.network.http_connection_manager.v3.HttpConnectionManager.stream_error_on_invalid_http_message>`
  // iff present.
  //
  // This is deprecated in favor of :ref:`override_stream_error_on_invalid_http_message
  // <envoy_v3_api_field_config.core.v3.Http2ProtocolOptions.override_stream_error_on_invalid_http_message>`
  //
  // See `RFC7540, sec. 8.1 <https://tools.ietf.org/html/rfc7540#section-8.1>`_ for details.
  bool stream_error_on_invalid_http_messaging = 12
      [deprecated = true, (envoy.annotations.deprecated_at_minor_version) = "3.0"];

  // Allows invalid HTTP messaging and headers. When this option is disabled (default), then
  // the whole HTTP/2 connection is terminated upon receiving invalid HEADERS frame. However,
  // when this option is enabled, only the offending stream is terminated.
  //
  // This overrides any HCM :ref:`stream_error_on_invalid_http_messaging
  // <envoy_v3_api_field_extensions.filters.network.http_connection_manager.v3.HttpConnectionManager.stream_error_on_invalid_http_message>`
  //
  // See `RFC7540, sec. 8.1 <https://tools.ietf.org/html/rfc7540#section-8.1>`_ for details.
  google.protobuf.BoolValue override_stream_error_on_invalid_http_message = 14;

  // [#not-implemented-hide:]
  // Specifies SETTINGS frame parameters to be sent to the peer, with two exceptions:
  //
  // 1. SETTINGS_ENABLE_PUSH (0x2) is not configurable as HTTP/2 server push is not supported by
  // Envoy.
  //
  // 2. SETTINGS_ENABLE_CONNECT_PROTOCOL (0x8) is only configurable through the named field
  // 'allow_connect'.
  //
  // Note that custom parameters specified through this field can not also be set in the
  // corresponding named parameters:
  //
  // .. code-block:: text
  //
  //   ID    Field Name
  //   ----------------
  //   0x1   hpack_table_size
  //   0x3   max_concurrent_streams
  //   0x4   initial_stream_window_size
  //
  // Collisions will trigger config validation failure on load/update. Likewise, inconsistencies
  // between custom parameters with the same identifier will trigger a failure.
  //
  // See `IANA HTTP/2 Settings
  // <https://www.iana.org/assignments/http2-parameters/http2-parameters.xhtml#settings>`_ for
  // standardized identifiers.
  repeated SettingsParameter custom_settings_parameters = 13;

  // Send HTTP/2 PING frames to verify that the connection is still healthy. If the remote peer
  // does not respond within the configured timeout, the connection will be aborted.
  KeepaliveSettings connection_keepalive = 15;
}

// [#not-implemented-hide:]
message GrpcProtocolOptions {
  option (udpa.annotations.versioning).previous_message_type =
      "envoy.api.v2.core.GrpcProtocolOptions";

  Http2ProtocolOptions http2_protocol_options = 1;
}

// A message which allows using HTTP/3.
// [#next-free-field: 6]
message Http3ProtocolOptions {
  QuicProtocolOptions quic_protocol_options = 1;

  // Allows invalid HTTP messaging and headers. When this option is disabled (default), then
  // the whole HTTP/3 connection is terminated upon receiving invalid HEADERS frame. However,
  // when this option is enabled, only the offending stream is terminated.
  //
  // If set, this overrides any HCM :ref:`stream_error_on_invalid_http_messaging
  // <envoy_v3_api_field_extensions.filters.network.http_connection_manager.v3.HttpConnectionManager.stream_error_on_invalid_http_message>`.
  google.protobuf.BoolValue override_stream_error_on_invalid_http_message = 2;

  // Allows proxying Websocket and other upgrades over HTTP/3 CONNECT using
  // the header mechanisms from the `HTTP/2 extended connect RFC
  // <https://datatracker.ietf.org/doc/html/rfc8441>`_
  // and settings `proposed for HTTP/3
  // <https://datatracker.ietf.org/doc/draft-ietf-httpbis-h3-websockets/>`_
  // [#alpha:] as HTTP/3 CONNECT is not yet an RFC.
  bool allow_extended_connect = 5;
}

// A message to control transformations to the :scheme header
message SchemeHeaderTransformation {
  oneof transformation {
    // Overwrite any Scheme header with the contents of this string.
    string scheme_to_overwrite = 1 [(validate.rules).string = {in: "http" in: "https"}];
  }
}<|MERGE_RESOLUTION|>--- conflicted
+++ resolved
@@ -159,10 +159,6 @@
   // the drain sequence will kick-in, and the connection will be force-closed after the drain period.
   // See :ref:`drain_timeout
   // <envoy_v3_api_field_extensions.filters.network.http_connection_manager.v3.HttpConnectionManager.drain_timeout>`.
-<<<<<<< HEAD
-=======
-  // Note: This feature is not yet implemented for the upstream connections.
->>>>>>> 2e8efdef
   google.protobuf.Duration max_connection_duration = 3;
 
   // The maximum number of headers. If unconfigured, the default
