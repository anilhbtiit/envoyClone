#pragma once

#include <functional>

#include "envoy/api/api.h"
#include "envoy/api/v2/lds.pb.h"
#include "envoy/config/subscription.h"
#include "envoy/init/manager.h"
#include "envoy/server/listener_manager.h"
#include "envoy/stats/scope.h"

#include "common/common/logger.h"
#include "common/init/target_impl.h"

namespace Envoy {
namespace Server {

/**
 * LDS API implementation that fetches via Subscription.
 */
class LdsApiImpl : public LdsApi,
<<<<<<< HEAD
                   public Init::Target,
                   Config::SubscriptionCallbacks,
=======
                   Config::SubscriptionCallbacks<envoy::api::v2::Listener>,
>>>>>>> 9a82dee2
                   Logger::Loggable<Logger::Id::upstream> {
public:
  LdsApiImpl(const envoy::api::v2::core::ConfigSource& lds_config, Upstream::ClusterManager& cm,
             Event::Dispatcher& dispatcher, Runtime::RandomGenerator& random,
             Init::Manager& init_manager, const LocalInfo::LocalInfo& local_info,
             Stats::Scope& scope, ListenerManager& lm, Api::Api& api);

  // Server::LdsApi
  std::string versionInfo() const override { return version_info_; }

  // Config::SubscriptionCallbacks
  // TODO(fredlas) deduplicate
  void onConfigUpdate(const Protobuf::RepeatedPtrField<ProtobufWkt::Any>& resources,
                      const std::string& version_info) override;
  void onConfigUpdate(const Protobuf::RepeatedPtrField<envoy::api::v2::Resource>&,
                      const Protobuf::RepeatedPtrField<std::string>&, const std::string&) override {
    NOT_IMPLEMENTED_GCOVR_EXCL_LINE;
  }
  void onConfigUpdateFailed(const EnvoyException* e) override;
  std::string resourceName(const ProtobufWkt::Any& resource) override {
    return MessageUtil::anyConvert<envoy::api::v2::Listener>(resource).name();
  }

private:
<<<<<<< HEAD
  void runInitializeCallbackIfAny();

  std::unique_ptr<Config::Subscription> subscription_;
=======
  std::unique_ptr<Config::Subscription<envoy::api::v2::Listener>> subscription_;
>>>>>>> 9a82dee2
  std::string version_info_;
  ListenerManager& listener_manager_;
  Stats::ScopePtr scope_;
  Upstream::ClusterManager& cm_;
  Init::TargetImpl init_target_;
};

} // namespace Server
} // namespace Envoy<|MERGE_RESOLUTION|>--- conflicted
+++ resolved
@@ -19,12 +19,7 @@
  * LDS API implementation that fetches via Subscription.
  */
 class LdsApiImpl : public LdsApi,
-<<<<<<< HEAD
-                   public Init::Target,
                    Config::SubscriptionCallbacks,
-=======
-                   Config::SubscriptionCallbacks<envoy::api::v2::Listener>,
->>>>>>> 9a82dee2
                    Logger::Loggable<Logger::Id::upstream> {
 public:
   LdsApiImpl(const envoy::api::v2::core::ConfigSource& lds_config, Upstream::ClusterManager& cm,
@@ -49,13 +44,7 @@
   }
 
 private:
-<<<<<<< HEAD
-  void runInitializeCallbackIfAny();
-
   std::unique_ptr<Config::Subscription> subscription_;
-=======
-  std::unique_ptr<Config::Subscription<envoy::api::v2::Listener>> subscription_;
->>>>>>> 9a82dee2
   std::string version_info_;
   ListenerManager& listener_manager_;
   Stats::ScopePtr scope_;
