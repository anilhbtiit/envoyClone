#include "source/extensions/access_loggers/grpc/tcp_grpc_access_log_impl.h"

#include "envoy/data/accesslog/v3/accesslog.pb.h"
#include "envoy/extensions/access_loggers/grpc/v3/als.pb.h"

#include "source/common/common/assert.h"
#include "source/common/config/utility.h"
#include "source/common/network/utility.h"
#include "source/common/stream_info/utility.h"
#include "source/extensions/access_loggers/grpc/grpc_access_log_utils.h"

namespace Envoy {
namespace Extensions {
namespace AccessLoggers {
namespace TcpGrpc {

TcpGrpcAccessLog::ThreadLocalLogger::ThreadLocalLogger(GrpcCommon::GrpcAccessLoggerSharedPtr logger)
    : logger_(std::move(logger)) {}

<<<<<<< HEAD
TcpGrpcAccessLog::TcpGrpcAccessLog(
    AccessLog::FilterPtr&& filter,
    envoy::extensions::access_loggers::grpc::v3::TcpGrpcAccessLogConfig config,
    ThreadLocal::SlotAllocator& tls, GrpcCommon::GrpcAccessLoggerCacheSharedPtr access_logger_cache)
    : Common::ImplBase(std::move(filter)), config_(std::move(config)),
      tls_slot_(tls.allocateSlot()), access_logger_cache_(std::move(access_logger_cache)) {
  Config::Utility::checkTransportVersion(config_.common_config());
  tls_slot_->set([this](Event::Dispatcher&) {
    return std::make_shared<ThreadLocalLogger>(access_logger_cache_->getOrCreateLogger(
        config_.common_config(), Common::GrpcAccessLoggerType::TCP));
=======
TcpGrpcAccessLog::TcpGrpcAccessLog(AccessLog::FilterPtr&& filter,
                                   const TcpGrpcAccessLogConfig config,
                                   ThreadLocal::SlotAllocator& tls,
                                   GrpcCommon::GrpcAccessLoggerCacheSharedPtr access_logger_cache,
                                   Stats::Scope& scope)
    : Common::ImplBase(std::move(filter)), scope_(scope),
      config_(std::make_shared<const TcpGrpcAccessLogConfig>(std::move(config))),
      tls_slot_(tls.allocateSlot()), access_logger_cache_(std::move(access_logger_cache)) {
  Config::Utility::checkTransportVersion(config_->common_config());
  // Note that &scope might have died by the time when this callback is called on each thread.
  // This is supposed to be fixed by https://github.com/envoyproxy/envoy/issues/18066.
  tls_slot_->set([config = config_, access_logger_cache = access_logger_cache_,
                  &scope = scope_](Event::Dispatcher&) {
    return std::make_shared<ThreadLocalLogger>(access_logger_cache->getOrCreateLogger(
        config->common_config(), Common::GrpcAccessLoggerType::TCP, scope));
>>>>>>> e6c5ac35
  });
}

void TcpGrpcAccessLog::emitLog(const Http::RequestHeaderMap&, const Http::ResponseHeaderMap&,
                               const Http::ResponseTrailerMap&,
                               const StreamInfo::StreamInfo& stream_info) {
  // Common log properties.
  envoy::data::accesslog::v3::TCPAccessLogEntry log_entry;
  GrpcCommon::Utility::extractCommonAccessLogProperties(*log_entry.mutable_common_properties(),
                                                        stream_info, config_->common_config());

  envoy::data::accesslog::v3::ConnectionProperties& connection_properties =
      *log_entry.mutable_connection_properties();
  connection_properties.set_received_bytes(stream_info.bytesReceived());
  connection_properties.set_sent_bytes(stream_info.bytesSent());

  // request_properties->set_request_body_bytes(stream_info.bytesReceived());
  tls_slot_->getTyped<ThreadLocalLogger>().logger_->log(std::move(log_entry));
}

} // namespace TcpGrpc
} // namespace AccessLoggers
} // namespace Extensions
} // namespace Envoy<|MERGE_RESOLUTION|>--- conflicted
+++ resolved
@@ -17,35 +17,19 @@
 TcpGrpcAccessLog::ThreadLocalLogger::ThreadLocalLogger(GrpcCommon::GrpcAccessLoggerSharedPtr logger)
     : logger_(std::move(logger)) {}
 
-<<<<<<< HEAD
-TcpGrpcAccessLog::TcpGrpcAccessLog(
-    AccessLog::FilterPtr&& filter,
-    envoy::extensions::access_loggers::grpc::v3::TcpGrpcAccessLogConfig config,
-    ThreadLocal::SlotAllocator& tls, GrpcCommon::GrpcAccessLoggerCacheSharedPtr access_logger_cache)
-    : Common::ImplBase(std::move(filter)), config_(std::move(config)),
-      tls_slot_(tls.allocateSlot()), access_logger_cache_(std::move(access_logger_cache)) {
-  Config::Utility::checkTransportVersion(config_.common_config());
-  tls_slot_->set([this](Event::Dispatcher&) {
-    return std::make_shared<ThreadLocalLogger>(access_logger_cache_->getOrCreateLogger(
-        config_.common_config(), Common::GrpcAccessLoggerType::TCP));
-=======
 TcpGrpcAccessLog::TcpGrpcAccessLog(AccessLog::FilterPtr&& filter,
                                    const TcpGrpcAccessLogConfig config,
                                    ThreadLocal::SlotAllocator& tls,
-                                   GrpcCommon::GrpcAccessLoggerCacheSharedPtr access_logger_cache,
-                                   Stats::Scope& scope)
-    : Common::ImplBase(std::move(filter)), scope_(scope),
+                                   GrpcCommon::GrpcAccessLoggerCacheSharedPtr access_logger_cache)
+    : Common::ImplBase(std::move(filter)),
       config_(std::make_shared<const TcpGrpcAccessLogConfig>(std::move(config))),
       tls_slot_(tls.allocateSlot()), access_logger_cache_(std::move(access_logger_cache)) {
   Config::Utility::checkTransportVersion(config_->common_config());
-  // Note that &scope might have died by the time when this callback is called on each thread.
-  // This is supposed to be fixed by https://github.com/envoyproxy/envoy/issues/18066.
-  tls_slot_->set([config = config_, access_logger_cache = access_logger_cache_,
-                  &scope = scope_](Event::Dispatcher&) {
-    return std::make_shared<ThreadLocalLogger>(access_logger_cache->getOrCreateLogger(
-        config->common_config(), Common::GrpcAccessLoggerType::TCP, scope));
->>>>>>> e6c5ac35
-  });
+  tls_slot_->set(
+      [config = config_, access_logger_cache = access_logger_cache_](Event::Dispatcher&) {
+        return std::make_shared<ThreadLocalLogger>(access_logger_cache->getOrCreateLogger(
+            config->common_config(), Common::GrpcAccessLoggerType::TCP));
+      });
 }
 
 void TcpGrpcAccessLog::emitLog(const Http::RequestHeaderMap&, const Http::ResponseHeaderMap&,
