#include "server/listener_impl.h"

#include "envoy/registry/registry.h"
#include "envoy/server/active_udp_listener_config.h"
#include "envoy/server/transport_socket_config.h"
#include "envoy/stats/scope.h"

#include "common/common/assert.h"
#include "common/config/utility.h"
#include "common/network/connection_balancer_impl.h"
#include "common/network/resolver_impl.h"
#include "common/network/socket_option_factory.h"
#include "common/network/utility.h"
#include "common/protobuf/utility.h"

#include "server/configuration_impl.h"
#include "server/drain_manager_impl.h"
#include "server/filter_chain_manager_impl.h"
#include "server/listener_manager_impl.h"
#include "server/transport_socket_config_impl.h"
#include "server/well_known_names.h"

#include "extensions/filters/listener/well_known_names.h"
#include "extensions/transport_sockets/well_known_names.h"

namespace Envoy {
namespace Server {

ListenSocketFactoryImplBase::ListenSocketFactoryImplBase(
    ListenerComponentFactory& factory, Network::Address::InstanceConstSharedPtr local_address,
    Network::Address::SocketType socket_type, const Network::Socket::OptionsSharedPtr& options,
    bool bind_to_port, const std::string& listener_name)
    : factory_(factory), local_address_(local_address), socket_type_(socket_type),
      options_(options), bind_to_port_(bind_to_port), listener_name_(listener_name) {}

Network::SocketSharedPtr ListenSocketFactoryImplBase::createListenSocketAndApplyOptions() {
  // socket might be nullptr depending on factory_ implementation.
  Network::SocketSharedPtr socket =
      factory_.createListenSocket(local_address_, socket_type_, options_, bind_to_port_);
  // Binding is done by now.
  ENVOY_LOG(info, "Create listen socket for listener {} on address {}", listener_name_,
            local_address_->asString());
  if (socket != nullptr && options_ != nullptr) {
    const bool ok = Network::Socket::applyOptions(options_, *socket,
                                                  envoy::api::v2::core::SocketOption::STATE_BOUND);
    const std::string message =
        fmt::format("{}: Setting socket options {}", listener_name_, ok ? "succeeded" : "failed");
    if (!ok) {
      ENVOY_LOG(warn, "{}", message);
      throw EnvoyException(message);
    } else {
      ENVOY_LOG(debug, "{}", message);
    }

    // Add the options to the socket_ so that STATE_LISTENING options can be
    // set in the worker after listen()/evconnlistener_new() is called.
    socket->addOptions(options_);
  }
  return socket;
}

void ListenSocketFactoryImplBase::setLocalAddress(
    Network::Address::InstanceConstSharedPtr local_address) {
  ENVOY_LOG(debug, "Set listener {} socket factory local address to {}", listener_name_,
            local_address->asString());
  local_address_ = local_address;
}

TcpListenSocketFactory::TcpListenSocketFactory(
    ListenerComponentFactory& factory, Network::Address::InstanceConstSharedPtr local_address,
    const Network::Socket::OptionsSharedPtr& options, bool bind_to_port,
    const std::string& listener_name)
    : ListenSocketFactoryImplBase(factory, local_address, Network::Address::SocketType::Stream,
                                  options, bind_to_port, listener_name) {
  socket_ = createListenSocketAndApplyOptions();
  if (socket_ != nullptr && localAddress()->ip() != nullptr && localAddress()->ip()->port() == 0) {
    setLocalAddress(socket_->localAddress());
  }
}

Network::SocketSharedPtr TcpListenSocketFactory::getListenSocket() { return socket_; }

UdpListenSocketFactory::UdpListenSocketFactory(
    ListenerComponentFactory& factory, Network::Address::InstanceConstSharedPtr local_address,
    const Network::Socket::OptionsSharedPtr& options, bool bind_to_port,
    const std::string& listener_name)
    : ListenSocketFactoryImplBase(factory, local_address, Network::Address::SocketType::Datagram,
                                  options, bind_to_port, listener_name) {}

Network::SocketSharedPtr UdpListenSocketFactory::getListenSocket() {
  // TODO(danzh) add support of SO_REUSEPORT. Currently calling this method twice will fail because
  // the port is already in use.
  Network::SocketSharedPtr socket = createListenSocketAndApplyOptions();
  if (socket != nullptr && localAddress()->ip() != nullptr && localAddress()->ip()->port() == 0) {
    setLocalAddress(socket->localAddress());
  }
  return socket;
}

ListenerImpl::ListenerImpl(const envoy::api::v2::Listener& config, const std::string& version_info,
                           ListenerManagerImpl& parent, const std::string& name, bool added_via_api,
                           bool workers_started, uint64_t hash,
                           ProtobufMessage::ValidationVisitor& validation_visitor)
    : parent_(parent), address_(Network::Address::resolveProtoAddress(config.address())),
      filter_chain_manager_(address_), global_scope_(parent_.server_.stats().createScope("")),
      listener_scope_(
          parent_.server_.stats().createScope(fmt::format("listener.{}.", address_->asString()))),
      bind_to_port_(PROTOBUF_GET_WRAPPED_OR_DEFAULT(config.deprecated_v1(), bind_to_port, true)),
      reuse_port_(config.has_reuse_port() ? config.reuse_port().value() : false),
      hand_off_restored_destination_connections_(
          PROTOBUF_GET_WRAPPED_OR_DEFAULT(config, use_original_dst, false)),
      per_connection_buffer_limit_bytes_(
          PROTOBUF_GET_WRAPPED_OR_DEFAULT(config, per_connection_buffer_limit_bytes, 1024 * 1024)),
      listener_tag_(parent_.factory_.nextListenerTag()), name_(name), added_via_api_(added_via_api),
      workers_started_(workers_started), hash_(hash), validation_visitor_(validation_visitor),
      dynamic_init_manager_(fmt::format("Listener {}", name)),
      init_watcher_(std::make_unique<Init::WatcherImpl>(
          "ListenerImpl", [this] { parent_.onListenerWarmed(*this); })),
      local_drain_manager_(parent.factory_.createDrainManager(config.drain_type())),
      config_(config), version_info_(version_info),
      listener_filters_timeout_(
          PROTOBUF_GET_MS_OR_DEFAULT(config, listener_filters_timeout, 15000)),
      continue_on_listener_filters_timeout_(config.continue_on_listener_filters_timeout()) {
  if (config.has_transparent()) {
    addListenSocketOptions(Network::SocketOptionFactory::buildIpTransparentOptions());
  }
  if (config.has_freebind()) {
    addListenSocketOptions(Network::SocketOptionFactory::buildIpFreebindOptions());
  }
  if (reuse_port_) {
    addListenSocketOptions(Network::SocketOptionFactory::buildReusePortOptions());
  }

  if (!config.socket_options().empty()) {
    addListenSocketOptions(
        Network::SocketOptionFactory::buildLiteralOptions(config.socket_options()));
  }
  Network::Address::SocketType socket_type =
      Network::Utility::protobufAddressSocketType(config.address());
  if (socket_type == Network::Address::SocketType::Datagram) {
    // Needed for recvmsg to return destination address in IP header.
    addListenSocketOptions(Network::SocketOptionFactory::buildIpPacketInfoOptions());
    // Needed to return receive buffer overflown indicator.
    addListenSocketOptions(Network::SocketOptionFactory::buildRxQueueOverFlowOptions());
    auto udp_config = config.udp_listener_config();
    if (udp_config.udp_listener_name().empty()) {
      udp_config.set_udp_listener_name(UdpListenerNames::get().RawUdp);
    }
    auto& config_factory = Config::Utility::getAndCheckFactory<ActiveUdpListenerConfigFactory>(
        udp_config.udp_listener_name());
    ProtobufTypes::MessagePtr message =
        Config::Utility::translateToFactoryConfig(udp_config, validation_visitor_, config_factory);
    udp_listener_factory_ = config_factory.createActiveUdpListenerFactory(*message);
  }

  if (!config.listener_filters().empty()) {
    switch (socket_type) {
    case Network::Address::SocketType::Datagram:
      if (config.listener_filters().size() > 1) {
        // Currently supports only 1 UDP listener
        throw EnvoyException(
            fmt::format("error adding listener '{}': Only 1 UDP filter per listener supported",
                        address_->asString()));
      }
      udp_listener_filter_factories_ =
          parent_.factory_.createUdpListenerFilterFactoryList(config.listener_filters(), *this);
      break;
    case Network::Address::SocketType::Stream:
      listener_filter_factories_ =
          parent_.factory_.createListenerFilterFactoryList(config.listener_filters(), *this);
      break;
    default:
      NOT_REACHED_GCOVR_EXCL_LINE;
    }
  }

  if (config.filter_chains().empty() && (socket_type == Network::Address::SocketType::Stream ||
                                         !udp_listener_factory_->isTransportConnectionless())) {
    // If we got here, this is a tcp listener or connection-oriented udp listener, so ensure there
    // is a filter chain specified
    throw EnvoyException(fmt::format("error adding listener '{}': no filter chains specified",
                                     address_->asString()));
  } else if (udp_listener_factory_ != nullptr &&
             !udp_listener_factory_->isTransportConnectionless()) {
    for (auto& filter_chain : config.filter_chains()) {
      // Early fail if any filter chain doesn't have transport socket configured.
      if (!filter_chain.has_transport_socket()) {
        throw EnvoyException(fmt::format("error adding listener '{}': no transport socket "
                                         "specified for connection oriented UDP listener",
                                         address_->asString()));
      }
    }
  }

  Server::Configuration::TransportSocketFactoryContextImpl factory_context(
      parent_.server_.admin(), parent_.server_.sslContextManager(), *listener_scope_,
      parent_.server_.clusterManager(), parent_.server_.localInfo(), parent_.server_.dispatcher(),
      parent_.server_.random(), parent_.server_.stats(), parent_.server_.singletonManager(),
      parent_.server_.threadLocal(), validation_visitor, parent_.server_.api());
  factory_context.setInitManager(initManager());
  ListenerFilterChainFactoryBuilder builder(*this, factory_context);
  filter_chain_manager_.addFilterChain(config.filter_chains(), builder);

  if (socket_type == Network::Address::SocketType::Datagram) {
    return;
  }

  // TCP specific setup.
  if (config.has_connection_balance_config()) {
    // Currently exact balance is the only supported type and there are no options.
    ASSERT(config.connection_balance_config().has_exact_balance());
    connection_balancer_ = std::make_unique<Network::ExactConnectionBalancerImpl>();
  } else {
    connection_balancer_ = std::make_unique<Network::NopConnectionBalancerImpl>();
  }

  if (config.has_tcp_fast_open_queue_length()) {
    addListenSocketOptions(Network::SocketOptionFactory::buildTcpFastOpenOptions(
        config.tcp_fast_open_queue_length().value()));
  }

  // Add original dst listener filter if 'use_original_dst' flag is set.
  if (PROTOBUF_GET_WRAPPED_OR_DEFAULT(config, use_original_dst, false)) {
    auto& factory =
        Config::Utility::getAndCheckFactory<Configuration::NamedListenerFilterConfigFactory>(
            Extensions::ListenerFilters::ListenerFilterNames::get().OriginalDst);
    listener_filter_factories_.push_back(
        factory.createFilterFactoryFromProto(Envoy::ProtobufWkt::Empty(), *this));
  }
  // Add proxy protocol listener filter if 'use_proxy_proto' flag is set.
  // TODO(jrajahalme): This is the last listener filter on purpose. When filter chain matching
  //                   is implemented, this needs to be run after the filter chain has been
  //                   selected.
  if (PROTOBUF_GET_WRAPPED_OR_DEFAULT(config.filter_chains()[0], use_proxy_proto, false)) {
    auto& factory =
        Config::Utility::getAndCheckFactory<Configuration::NamedListenerFilterConfigFactory>(
            Extensions::ListenerFilters::ListenerFilterNames::get().ProxyProtocol);
    listener_filter_factories_.push_back(
        factory.createFilterFactoryFromProto(Envoy::ProtobufWkt::Empty(), *this));
  }

  const bool need_tls_inspector =
      std::any_of(
          config.filter_chains().begin(), config.filter_chains().end(),
          [](const auto& filter_chain) {
            const auto& matcher = filter_chain.filter_chain_match();
            return matcher.transport_protocol() == "tls" ||
                   (matcher.transport_protocol().empty() &&
                    (!matcher.server_names().empty() || !matcher.application_protocols().empty()));
          }) &&
      !std::any_of(config.listener_filters().begin(), config.listener_filters().end(),
                   [](const auto& filter) {
                     return filter.name() ==
                            Extensions::ListenerFilters::ListenerFilterNames::get().TlsInspector;
                   });
  // Automatically inject TLS Inspector if it wasn't configured explicitly and it's needed.
  if (need_tls_inspector) {
    const std::string message =
        fmt::format("adding listener '{}': filter chain match rules require TLS Inspector "
                    "listener filter, but it isn't configured, trying to inject it "
                    "(this might fail if Envoy is compiled without it)",
                    address_->asString());
    ENVOY_LOG(warn, "{}", message);

    auto& factory =
        Config::Utility::getAndCheckFactory<Configuration::NamedListenerFilterConfigFactory>(
            Extensions::ListenerFilters::ListenerFilterNames::get().TlsInspector);
    listener_filter_factories_.push_back(
        factory.createFilterFactoryFromProto(Envoy::ProtobufWkt::Empty(), *this));
  }
}

ListenerImpl::~ListenerImpl() {
  // The filter factories may have pending initialize actions (like in the case of RDS). Those
  // actions will fire in the destructor to avoid blocking initial server startup. If we are using
  // a local init manager we should block the notification from trying to move us from warming to
  // active. This is done here explicitly by resetting the watcher and then clearing the factory
  // vector for clarity.
  init_watcher_.reset();
}

AccessLog::AccessLogManager& ListenerImpl::accessLogManager() {
  return parent_.server_.accessLogManager();
}
Upstream::ClusterManager& ListenerImpl::clusterManager() {
  return parent_.server_.clusterManager();
}
Event::Dispatcher& ListenerImpl::dispatcher() { return parent_.server_.dispatcher(); }
Network::DrainDecision& ListenerImpl::drainDecision() { return *this; }
Grpc::Context& ListenerImpl::grpcContext() { return parent_.server_.grpcContext(); }
bool ListenerImpl::healthCheckFailed() { return parent_.server_.healthCheckFailed(); }
Tracing::HttpTracer& ListenerImpl::httpTracer() { return httpContext().tracer(); }
Http::Context& ListenerImpl::httpContext() { return parent_.server_.httpContext(); }

const LocalInfo::LocalInfo& ListenerImpl::localInfo() const { return parent_.server_.localInfo(); }
Envoy::Runtime::RandomGenerator& ListenerImpl::random() { return parent_.server_.random(); }
Envoy::Runtime::Loader& ListenerImpl::runtime() { return parent_.server_.runtime(); }
Stats::Scope& ListenerImpl::scope() { return *global_scope_; }
Singleton::Manager& ListenerImpl::singletonManager() { return parent_.server_.singletonManager(); }
OverloadManager& ListenerImpl::overloadManager() { return parent_.server_.overloadManager(); }
ThreadLocal::Instance& ListenerImpl::threadLocal() { return parent_.server_.threadLocal(); }
Admin& ListenerImpl::admin() { return parent_.server_.admin(); }
const envoy::api::v2::core::Metadata& ListenerImpl::listenerMetadata() const {
  return config_.metadata();
};
envoy::api::v2::core::TrafficDirection ListenerImpl::direction() const {
  return config_.traffic_direction();
};
TimeSource& ListenerImpl::timeSource() { return api().timeSource(); }

const Network::ListenerConfig& ListenerImpl::listenerConfig() const { return *this; }
ProtobufMessage::ValidationVisitor& ListenerImpl::messageValidationVisitor() {
  return validation_visitor_;
}
Api::Api& ListenerImpl::api() { return parent_.server_.api(); }
ServerLifecycleNotifier& ListenerImpl::lifecycleNotifier() {
  return parent_.server_.lifecycleNotifier();
}
OptProcessContextRef ListenerImpl::processContext() { return parent_.server_.processContext(); }
Configuration::ServerFactoryContext& ListenerImpl::getServerFactoryContext() const {
  return parent_.server_.serverFactoryContext();
}

bool ListenerImpl::createNetworkFilterChain(
    Network::Connection& connection,
    const std::vector<Network::FilterFactoryCb>& filter_factories) {
  return Configuration::FilterChainUtility::buildFilterChain(connection, filter_factories);
}

bool ListenerImpl::createListenerFilterChain(Network::ListenerFilterManager& manager) {
  return Configuration::FilterChainUtility::buildFilterChain(manager, listener_filter_factories_);
}

void ListenerImpl::createUdpListenerFilterChain(Network::UdpListenerFilterManager& manager,
                                                Network::UdpReadFilterCallbacks& callbacks) {
  Configuration::FilterChainUtility::buildUdpFilterChain(manager, callbacks,
                                                         udp_listener_filter_factories_);
}

bool ListenerImpl::drainClose() const {
  // When a listener is draining, the "drain close" decision is the union of the per-listener drain
  // manager and the server wide drain manager. This allows individual listeners to be drained and
  // removed independently of a server-wide drain event (e.g., /healthcheck/fail or hot restart).
  return local_drain_manager_->drainClose() || parent_.server_.drainManager().drainClose();
}

void ListenerImpl::debugLog(const std::string& message) {
  UNREFERENCED_PARAMETER(message);
  ENVOY_LOG(debug, "{}: name={}, hash={}, address={}", message, name_, hash_, address_->asString());
}

void ListenerImpl::initialize() {
  last_updated_ = timeSource().systemTime();
  // If workers have already started, we shift from using the global init manager to using a local
  // per listener init manager. See ~ListenerImpl() for why we gate the onListenerWarmed() call
  // by resetting the watcher.
  if (workers_started_) {
    dynamic_init_manager_.initialize(*init_watcher_);
  }
}

Init::Manager& ListenerImpl::initManager() {
  // See initialize() for why we choose different init managers to return.
  if (workers_started_) {
    return dynamic_init_manager_;
  } else {
    return parent_.server_.initManager();
  }
}

<<<<<<< HEAD
void ListenerImpl::setSocket(const Network::SocketSharedPtr& socket) {
  ASSERT(!socket_);
  socket_ = socket;
  // Server config validation sets nullptr sockets.
  if (socket_ && listen_socket_options_) {
    // 'pre_bind = false' as bind() is never done after this.
    applyListenSocketOptions(*socket_, envoy::api::v2::core::SocketOption::STATE_BOUND);
  }
}

Network::SocketSharedPtr ListenerImpl::createReusePortSocket() {
  ASSERT(reusePort());

  auto socket = parent_.factory_.createListenSocket(socket_->localAddress(), socket_type_,
                                                    listen_socket_options_, bind_to_port_);

  applyListenSocketOptions(*socket, envoy::api::v2::core::SocketOption::STATE_BOUND);

  return socket;
}

void ListenerImpl::applyListenSocketOptions(Network::Socket& socket,
                                            envoy::api::v2::core::SocketOption::SocketState state) {

  if (!listen_socket_options_) {
    return;
  }

  bool ok = Network::Socket::applyOptions(listen_socket_options_, socket, state);
  const std::string message =
      fmt::format("{}: Setting socket options {}", name_, ok ? "succeeded" : "failed");
  if (!ok) {
    ENVOY_LOG(warn, "{}", message);
    throw EnvoyException(message);
  } else {
    ENVOY_LOG(debug, "{}", message);
  }

  // Add the options to the socket_ so that STATE_LISTENING options can be
  // set in the worker after listen()/evconnlistener_new() is called.
  socket_->addOptions(listen_socket_options_);
=======
void ListenerImpl::setSocketFactory(const Network::ListenSocketFactorySharedPtr& socket_factory) {
  ASSERT(!socket_factory_);
  socket_factory_ = socket_factory;
>>>>>>> 953155d1
}

} // namespace Server
} // namespace Envoy<|MERGE_RESOLUTION|>--- conflicted
+++ resolved
@@ -26,19 +26,33 @@
 namespace Envoy {
 namespace Server {
 
-ListenSocketFactoryImplBase::ListenSocketFactoryImplBase(
+ListenSocketFactoryImpl::ListenSocketFactoryImpl(
     ListenerComponentFactory& factory, Network::Address::InstanceConstSharedPtr local_address,
     Network::Address::SocketType socket_type, const Network::Socket::OptionsSharedPtr& options,
-    bool bind_to_port, const std::string& listener_name)
-    : factory_(factory), local_address_(local_address), socket_type_(socket_type),
-      options_(options), bind_to_port_(bind_to_port), listener_name_(listener_name) {}
-
-Network::SocketSharedPtr ListenSocketFactoryImplBase::createListenSocketAndApplyOptions() {
+    bool bind_to_port, const std::string& listener_name, bool reuse_port)
+    : factory_(factory), local_address_(address), socket_type_(socket_type),
+      options_(options), bind_to_port_(bind_to_port), listener_name_(listener_name),
+      reuse_port_(reuse_port) {
+
+  // If port is 0, still need to create a socket here, considering a random port
+  // will be assigned, all worker threads should use same port
+  if (!reuse_port_ || local_address_->ip()->port() == 0) {
+    socket_ = createListenSocketAndApplyOptions();
+    if (socket_ && local_address_->ip() != nullptr && local_address_->ip()->port() == 0) {
+      local_address_ = socket_->localAddress();
+    }
+
+    ENVOY_LOG(debug, "Set listener {} socket factory local address to {}", listener_name_,
+        local_address_->asString());
+  }
+}
+
+Network::SocketSharedPtr ListenSocketFactoryImpl::createListenSocketAndApplyOptions() {
   // socket might be nullptr depending on factory_ implementation.
-  Network::SocketSharedPtr socket =
-      factory_.createListenSocket(local_address_, socket_type_, options_, bind_to_port_);
+  Network::SocketSharedPtr socket = factory_.createListenSocket(local_address_, socket_type_, options_, bind_to_port_);
+
   // Binding is done by now.
-  ENVOY_LOG(info, "Create listen socket for listener {} on address {}", listener_name_,
+  ENVOY_LOG(debug, "Create listen socket for listener {} on address {}", listener_name_,
             local_address_->asString());
   if (socket != nullptr && options_ != nullptr) {
     const bool ok = Network::Socket::applyOptions(options_, *socket,
@@ -59,42 +73,14 @@
   return socket;
 }
 
-void ListenSocketFactoryImplBase::setLocalAddress(
-    Network::Address::InstanceConstSharedPtr local_address) {
-  ENVOY_LOG(debug, "Set listener {} socket factory local address to {}", listener_name_,
-            local_address->asString());
-  local_address_ = local_address;
-}
-
-TcpListenSocketFactory::TcpListenSocketFactory(
-    ListenerComponentFactory& factory, Network::Address::InstanceConstSharedPtr local_address,
-    const Network::Socket::OptionsSharedPtr& options, bool bind_to_port,
-    const std::string& listener_name)
-    : ListenSocketFactoryImplBase(factory, local_address, Network::Address::SocketType::Stream,
-                                  options, bind_to_port, listener_name) {
-  socket_ = createListenSocketAndApplyOptions();
-  if (socket_ != nullptr && localAddress()->ip() != nullptr && localAddress()->ip()->port() == 0) {
-    setLocalAddress(socket_->localAddress());
-  }
-}
-
-Network::SocketSharedPtr TcpListenSocketFactory::getListenSocket() { return socket_; }
-
-UdpListenSocketFactory::UdpListenSocketFactory(
-    ListenerComponentFactory& factory, Network::Address::InstanceConstSharedPtr local_address,
-    const Network::Socket::OptionsSharedPtr& options, bool bind_to_port,
-    const std::string& listener_name)
-    : ListenSocketFactoryImplBase(factory, local_address, Network::Address::SocketType::Datagram,
-                                  options, bind_to_port, listener_name) {}
-
-Network::SocketSharedPtr UdpListenSocketFactory::getListenSocket() {
-  // TODO(danzh) add support of SO_REUSEPORT. Currently calling this method twice will fail because
-  // the port is already in use.
-  Network::SocketSharedPtr socket = createListenSocketAndApplyOptions();
-  if (socket != nullptr && localAddress()->ip() != nullptr && localAddress()->ip()->port() == 0) {
-    setLocalAddress(socket->localAddress());
-  }
-  return socket;
+Network::SocketSharedPtr ListenSocketFactoryImpl::getListenSocket() {
+
+  if (rreuse_port_) {
+    auto socket = createListenSocketAndApplyOptions();
+    return socket;
+  }
+
+  return socket_;
 }
 
 ListenerImpl::ListenerImpl(const envoy::api::v2::Listener& config, const std::string& version_info,
@@ -106,7 +92,7 @@
       listener_scope_(
           parent_.server_.stats().createScope(fmt::format("listener.{}.", address_->asString()))),
       bind_to_port_(PROTOBUF_GET_WRAPPED_OR_DEFAULT(config.deprecated_v1(), bind_to_port, true)),
-      reuse_port_(config.has_reuse_port() ? config.reuse_port().value() : false),
+      reuse_port_(PROTOBUF_GET_WRAPPED_OR_DEFAULT(config, reuse_port, false)),
       hand_off_restored_destination_connections_(
           PROTOBUF_GET_WRAPPED_OR_DEFAULT(config, use_original_dst, false)),
       per_connection_buffer_limit_bytes_(
@@ -368,53 +354,9 @@
   }
 }
 
-<<<<<<< HEAD
-void ListenerImpl::setSocket(const Network::SocketSharedPtr& socket) {
-  ASSERT(!socket_);
-  socket_ = socket;
-  // Server config validation sets nullptr sockets.
-  if (socket_ && listen_socket_options_) {
-    // 'pre_bind = false' as bind() is never done after this.
-    applyListenSocketOptions(*socket_, envoy::api::v2::core::SocketOption::STATE_BOUND);
-  }
-}
-
-Network::SocketSharedPtr ListenerImpl::createReusePortSocket() {
-  ASSERT(reusePort());
-
-  auto socket = parent_.factory_.createListenSocket(socket_->localAddress(), socket_type_,
-                                                    listen_socket_options_, bind_to_port_);
-
-  applyListenSocketOptions(*socket, envoy::api::v2::core::SocketOption::STATE_BOUND);
-
-  return socket;
-}
-
-void ListenerImpl::applyListenSocketOptions(Network::Socket& socket,
-                                            envoy::api::v2::core::SocketOption::SocketState state) {
-
-  if (!listen_socket_options_) {
-    return;
-  }
-
-  bool ok = Network::Socket::applyOptions(listen_socket_options_, socket, state);
-  const std::string message =
-      fmt::format("{}: Setting socket options {}", name_, ok ? "succeeded" : "failed");
-  if (!ok) {
-    ENVOY_LOG(warn, "{}", message);
-    throw EnvoyException(message);
-  } else {
-    ENVOY_LOG(debug, "{}", message);
-  }
-
-  // Add the options to the socket_ so that STATE_LISTENING options can be
-  // set in the worker after listen()/evconnlistener_new() is called.
-  socket_->addOptions(listen_socket_options_);
-=======
 void ListenerImpl::setSocketFactory(const Network::ListenSocketFactorySharedPtr& socket_factory) {
   ASSERT(!socket_factory_);
   socket_factory_ = socket_factory;
->>>>>>> 953155d1
 }
 
 } // namespace Server
