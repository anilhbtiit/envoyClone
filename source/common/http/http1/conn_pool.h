--- conflicted
+++ resolved
@@ -17,19 +17,11 @@
 class ActiveClient : public Envoy::Http::ActiveClient {
 public:
   ActiveClient(HttpConnPoolImplBase& parent);
+  ActiveClient(HttpConnPoolImplBase& parent, Upstream::Host::CreateConnectionData& data);
 
-<<<<<<< HEAD
-  ~ConnPoolImpl() override;
-
-  // ConnPoolImplBase
-  Envoy::ConnectionPool::ActiveClientPtr instantiateActiveClient() override;
-
-  class ActiveClient;
-=======
   // ConnPoolImplBase::ActiveClient
   bool closingWithIncompleteStream() const override;
   RequestEncoder& newStreamEncoder(ResponseDecoder& response_decoder) override;
->>>>>>> 1d259161
 
   struct StreamWrapper : public RequestEncoderWrapper,
                          public ResponseDecoderWrapper,
@@ -58,34 +50,7 @@
   };
   using StreamWrapperPtr = std::unique_ptr<StreamWrapper>;
 
-<<<<<<< HEAD
-  class ActiveClient : public Envoy::Http::ActiveClient {
-  public:
-    ActiveClient(HttpConnPoolImplBase& parent);
-    ActiveClient(HttpConnPoolImplBase& parent, Upstream::Host::CreateConnectionData& data);
-
-    ConnPoolImpl& parent() { return *static_cast<ConnPoolImpl*>(&parent_); }
-
-    // ConnPoolImplBase::ActiveClient
-    bool closingWithIncompleteStream() const override;
-    RequestEncoder& newStreamEncoder(ResponseDecoder& response_decoder) override;
-
-    StreamWrapperPtr stream_wrapper_;
-  };
-};
-
-/**
- * Production implementation of the ConnPoolImpl.
- */
-class ProdConnPoolImpl : public ConnPoolImpl {
-public:
-  using ConnPoolImpl::ConnPoolImpl;
-
-  // ConnPoolImpl
-  CodecClientPtr createCodecClient(Upstream::Host::CreateConnectionData& data) override;
-=======
   StreamWrapperPtr stream_wrapper_;
->>>>>>> 1d259161
 };
 
 ConnectionPool::InstancePtr
