--- conflicted
+++ resolved
@@ -12,10 +12,6 @@
 
 class IoUringImplTest : public ::testing::Test {
 public:
-<<<<<<< HEAD
-  IoUringImplTest() : api_(Api::createApiForTest()), factory_(2, false, context_.threadLocal()) {
-    factory_.onServerInitialized();
-=======
   IoUringImplTest() : api_(Api::createApiForTest()) {
     if (isIoUringSupported()) {
       factory_ = std::make_unique<IoUringFactoryImpl>(2, false, context_.threadLocal());
@@ -29,7 +25,6 @@
     if (should_skip_) {
       GTEST_SKIP();
     }
->>>>>>> e8b738aa
   }
 
   void TearDown() override {
@@ -128,15 +123,8 @@
 }
 
 TEST_F(IoUringImplTest, PrepareReadvAllDataFitsOneChunk) {
-<<<<<<< HEAD
   std::string test_file =
       TestEnvironment::writeStringToFileForTest("prepare_readv", "test text", true);
-=======
-  std::string test_dir = TestEnvironment::temporaryDirectory();
-  TestEnvironment::createPath(test_dir);
-  std::string test_file = TestEnvironment::writeStringToFileForTest(
-      absl::StrCat(test_dir, "/prepare_readv"), "test text", true);
->>>>>>> e8b738aa
   os_fd_t fd = open(test_file.c_str(), O_RDONLY);
   ASSERT_TRUE(fd >= 0);
 
@@ -173,19 +161,11 @@
   EXPECT_EQ(completions_nr, 1);
   // The file's content is in the read buffer now.
   EXPECT_STREQ(static_cast<char*>(iov.iov_base), "test text");
-  TestEnvironment::removePath(test_dir);
 }
 
 TEST_F(IoUringImplTest, PrepareReadvQueueOverflow) {
-<<<<<<< HEAD
   std::string test_file =
       TestEnvironment::writeStringToFileForTest("prepare_readv_overflow", "abcdefhg", true);
-=======
-  std::string test_dir = TestEnvironment::temporaryDirectory();
-  TestEnvironment::createPath(test_dir);
-  std::string test_file = TestEnvironment::writeStringToFileForTest(
-      absl::StrCat(test_dir, "/prepare_readv_overflow"), "abcdefhg", true);
->>>>>>> e8b738aa
   os_fd_t fd = open(test_file.c_str(), O_RDONLY);
   ASSERT_TRUE(fd >= 0);
 
@@ -259,7 +239,6 @@
   dispatcher->run(Event::Dispatcher::RunType::NonBlock);
   // Check the completion callback was called actually.
   EXPECT_EQ(completions_nr, 3);
-  TestEnvironment::removePath(test_dir);
 }
 
 } // namespace
