--- conflicted
+++ resolved
@@ -50,7 +50,6 @@
 - area: dns_resolver
   change: |
     added DNS stats for c-ares DNS resolver. Detailed documentation is available :ref:`here <arch_overview_dns_resolution>`.
-<<<<<<< HEAD
     added :ref:`include_unroutable_families<envoy_v3_api_field_extensions.network.dns_resolver.apple.v3.AppleDnsResolverConfig.include_unroutable_families>`
     to the Apple DNS resolver.
 - area: dns_resolver
@@ -94,11 +93,9 @@
     the Envoy will not automatically retry them. If desired, explicitly config their :ref:`retry_policy <envoy_v3_api_field_config.route.v3.RouteAction.retry_policy>`.
     Sending early data requires both ``envoy.reloadable_features.conn_pool_new_stream_with_early_data_and_http3`` and ``envoy.reloadable_features.http3_sends_early_data``
     runtime flags to be set to ``true``.
-=======
 - area: gzip
   change: |
     added support for :ref:`max_inflate_ratio<envoy_v3_api_msg_extensions.compression.gzip.decompressor.v3.Gzip>`.
->>>>>>> e2c2a77d
 - area: listener
   change: |
     added multiple listening addresses in single listener. :ref:`listener additional addresses<envoy_v3_api_field_config.listener.v3.Listener.additional_addresses>`.
