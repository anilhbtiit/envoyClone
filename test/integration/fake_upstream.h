--- conflicted
+++ resolved
@@ -600,7 +600,6 @@
                Network::SocketPtr&& connection, FakeHttpConnection::Type type,
                Event::TestTimeSystem& time_system, bool enable_half_close);
 
-<<<<<<< HEAD
   class FakeListenSocketFactory : public Network::ListenSocketFactory {
   public:
     FakeListenSocketFactory(Network::SocketSharedPtr socket) : socket_(socket) {}
@@ -619,7 +618,8 @@
 
   private:
     Network::SocketSharedPtr socket_;
-=======
+  };
+
   class FakeUpstreamUdpFilter : public Network::UdpListenerReadFilter {
   public:
     FakeUpstreamUdpFilter(FakeUpstream& parent, Network::UdpReadFilterCallbacks& callbacks)
@@ -630,7 +630,6 @@
 
   private:
     FakeUpstream& parent_;
->>>>>>> 50a8c427
   };
 
   class FakeListener : public Network::ListenerConfig {
