#pragma once

#include <algorithm>
#include <string>
#include <utility>

#include "envoy/common/exception.h"
#include "envoy/stats/stats.h"

#include "common/common/assert.h"
#include "common/common/fmt.h"
#include "common/common/logger.h"
#include "common/stats/stats_impl.h"

#include "absl/strings/string_view.h"

namespace Envoy {

/**
 * Initialization parameters for BlockMemoryHashSet. The options are duplicated
 * to the control-block after init, to aid with sanity checking when attaching
 * an existing memory segment.
 */
struct BlockMemoryHashSetOptions {
  std::string toString() const {
    return fmt::format("capacity={}, num_slots={}", capacity, num_slots);
  }
  bool operator==(const BlockMemoryHashSetOptions& that) const {
    return capacity == that.capacity && num_slots == that.num_slots;
  }
  bool operator!=(const BlockMemoryHashSetOptions& that) const { return !(*this == that); }

  uint32_t capacity;  // how many values can be stored.
  uint32_t num_slots; // determines speed of hash vs size efficiency.
};

/**
 * Implements hash_set<Value> without using pointers, suitable for use
 * in shared memory. Users must commit to capacity and num_slots at
 * construction time. Value must provide these methods:
 *    absl::string_view Value::key()
 *    void Value::initialize(absl::string_view key)
 *    static uint64_t Value::size()
 *    static uint64_t Value::hash()
 *
 * This set may also be suitable for persisting a hash-table to long
 * term storage, but not across machine architectures, as it doesn't
 * use network byte order for storing ints.
 */
template <class Value> class BlockMemoryHashSet : public Logger::Loggable<Logger::Id::config> {
public:
  /**
   * Sentinal used for next_cell links to indicate end-of-list.
   */
  static const uint32_t Sentinal = 0xffffffff;

  /** Type used by put() to indicate the value at a key, and whether it was created */
  typedef std::pair<Value*, bool> ValueCreatedPair;

  /**
   * Constructs a map control structure given a set of options, which cannot be changed.
   * @param hash_set_options describes the parameters comtrolling set layout.
   * @param init true if the memory should be initialized on construction. If false,
   *             the data in the table will be sanity checked, and an exception thrown if
   *             it is incoherent or mismatches the passed-in options.
   * @param memory the memory buffer for the set data.
   * @param stats_options a reference to the top-level StatsOptions struct containing
   *                      information about max allowable stat name lengths.
   *
   * Note that no locking of any kind is done by this class; this must be done at the
   * call-site to support concurrent access.
   */
  BlockMemoryHashSet(const BlockMemoryHashSetOptions& hash_set_options, bool init, uint8_t* memory,
                     const Stats::StatsOptions& stats_options)
      : cells_(nullptr), control_(nullptr), slots_(nullptr), stats_options_(stats_options) {
    mapMemorySegments(hash_set_options, memory);
    if (init) {
      initialize(hash_set_options);
    } else if (!attach(hash_set_options)) {
      throw EnvoyException("BlockMemoryHashSet: Incompatible memory block");
    }
  }

  /**
   * Returns the numbers of byte required for the hash-table, based on
   * the control structure. This must be used to allocate the
   * backing-store (eg) in memory, which we do after
   * constructing the object with the desired sizing.
   */
  static uint64_t numBytes(const BlockMemoryHashSetOptions& hash_set_options,
                           const Stats::StatsOptions& stats_options) {
    uint64_t size = cellOffset(hash_set_options.capacity, stats_options) + sizeof(Control) +
                    hash_set_options.num_slots * sizeof(uint32_t);
    return align(size);
  }

  uint64_t numBytes(const Stats::StatsOptions& stats_options) const {
    return numBytes(control_->hash_set_options, stats_options);
  }

  /** Examines the data structures to see if they are sane, assert-failing on any trouble. */
  void sanityCheck() {
<<<<<<< HEAD
    RELEASE_ASSERT(control_->size <= control_->hash_set_options.capacity);
=======
    RELEASE_ASSERT(control_->size <= control_->options.capacity, "");
>>>>>>> 2ba32f2f

    // As a sanity check, make sure there are control_->size values
    // reachable from the slots, each of which has a valid
    // char_offset.
    //
    // Avoid infinite loops if there is a next_cell_index cycle within a
    // slot. Note that the num_values message will be emitted outside
    // the loop.
    uint32_t num_values = 0;
    for (uint32_t slot = 0; slot < control_->hash_set_options.num_slots; ++slot) {
      uint32_t next = 0; // initialized to silence compilers.
      for (uint32_t cell_index = slots_[slot];
           (cell_index != Sentinal) && (num_values <= control_->size); cell_index = next) {
<<<<<<< HEAD
        RELEASE_ASSERT(cell_index < control_->hash_set_options.capacity);
=======
        RELEASE_ASSERT(cell_index < control_->options.capacity, "");
>>>>>>> 2ba32f2f
        Cell& cell = getCell(cell_index);
        absl::string_view key = cell.value.key();
        RELEASE_ASSERT(computeSlot(key) == slot, "");
        next = cell.next_cell_index;
        ++num_values;
      }
    }
    RELEASE_ASSERT(num_values == control_->size, "");

    uint32_t num_free_entries = 0;
    uint32_t expected_free_entries = control_->hash_set_options.capacity - control_->size;

    // Don't infinite-loop with a corruption; break when we see there's a problem.
    for (uint32_t cell_index = control_->free_cell_index;
         (cell_index != Sentinal) && (num_free_entries <= expected_free_entries);
         cell_index = getCell(cell_index).next_cell_index) {
      ++num_free_entries;
    }
    RELEASE_ASSERT(num_free_entries == expected_free_entries, "");
  }

  /**
   * Inserts a value into the set. If successful (e.g. map has
   * capacity) then put returns a pointer to the value object, which
   * the caller can then write, Returns {nullptr, false} if the key
   * was too large, or the capacity of the map has been exceeded.
   *
   * If the value was already present in the map, then {value, false} is returned.
   * The caller may need to clean up an old value.
   *
   * If the value is newly allocated, then {value, true} is returned.
   *
   * @return a pair with the value-pointer (or nullptr), and a bool indicating
   *         whether the value is newly allocated.
   */
  ValueCreatedPair insert(absl::string_view key) {
    Value* value = get(key);
    if (value != nullptr) {
      return ValueCreatedPair(value, false);
    }
    if (control_->size >= control_->hash_set_options.capacity) {
      return ValueCreatedPair(nullptr, false);
    }
    const uint32_t slot = computeSlot(key);
    const uint32_t cell_index = control_->free_cell_index;
    Cell& cell = getCell(cell_index);
    control_->free_cell_index = cell.next_cell_index;
    cell.next_cell_index = slots_[slot];
    slots_[slot] = cell_index;
    value = &cell.value;
    value->truncateAndInit(key, stats_options_);
    ++control_->size;
    return ValueCreatedPair(value, true);
  }

  /**
   * Removes the specified key from the map, returning true if the key
   * was found.
   * @param key the key to remove
   */
  bool remove(absl::string_view key) {
    const uint32_t slot = computeSlot(key);
    uint32_t* next = nullptr;
    for (uint32_t* cptr = &slots_[slot]; *cptr != Sentinal; cptr = next) {
      const uint32_t cell_index = *cptr;
      Cell& cell = getCell(cell_index);
      if (cell.value.key() == key) {
        // Splice current cell out of slot-chain.
        *cptr = cell.next_cell_index;

        // Splice current cell into free-list.
        cell.next_cell_index = control_->free_cell_index;
        control_->free_cell_index = cell_index;

        --control_->size;
        return true;
      }
      next = &cell.next_cell_index;
    }
    return false;
  }

  /** Returns the number of key/values stored in the map. */
  uint32_t size() const { return control_->size; }

  /**
   * Gets the value associated with a key, returning nullptr if the value was not found.
   * @param key
   */
  Value* get(absl::string_view key) {
    const uint32_t slot = computeSlot(key);
    for (uint32_t c = slots_[slot]; c != Sentinal; c = getCell(c).next_cell_index) {
      Cell& cell = getCell(c);
      if (cell.value.key() == key) {
        return &cell.value;
      }
    }
    return nullptr;
  }

  /**
   * Computes a version signature based on the options and the hash function.
   */
  std::string version(const Stats::StatsOptions& stats_options) {
    return fmt::format("options={} hash={} size={}", control_->hash_set_options.toString(),
                       control_->hash_signature, numBytes(stats_options));
  }

private:
  friend class BlockMemoryHashSetTest;

  /**
   * Initializes a hash-map on raw memory. No expectations are made about the state of the memory
   * coming in.
   * @param memory
   */
  void initialize(const BlockMemoryHashSetOptions& hash_set_options) {
    control_->hash_signature = Value::hash(signatureStringToHash());
    control_->num_bytes = numBytes(hash_set_options, stats_options_);
    control_->hash_set_options = hash_set_options;
    control_->size = 0;
    control_->free_cell_index = 0;

    // Initialize all the slots;
    for (uint32_t slot = 0; slot < hash_set_options.num_slots; ++slot) {
      slots_[slot] = Sentinal;
    }

    // Initialize the free-cell list.
    const uint32_t last_cell = hash_set_options.capacity - 1;
    for (uint32_t cell_index = 0; cell_index < last_cell; ++cell_index) {
      Cell& cell = getCell(cell_index);
      cell.next_cell_index = cell_index + 1;
    }
    getCell(last_cell).next_cell_index = Sentinal;
  }

  /**
   * Attempts to attach to an existing memory segment. Does a (relatively) quick
   * sanity check to make sure the options copied to the provided memory match, and also
   * that the slot, cell, and key-string structures look sane.
   */
  bool attach(const BlockMemoryHashSetOptions& hash_set_options) {
    if (numBytes(hash_set_options, stats_options_) != control_->num_bytes) {
      ENVOY_LOG(error, "BlockMemoryHashSet unexpected memory size {} != {}",
                numBytes(hash_set_options, stats_options_), control_->num_bytes);
      return false;
    }
    if (Value::hash(signatureStringToHash()) != control_->hash_signature) {
      ENVOY_LOG(error, "BlockMemoryHashSet hash signature mismatch.");
      return false;
    }
    sanityCheck();
    return true;
  }

  uint32_t computeSlot(absl::string_view key) {
    return Value::hash(key) % control_->hash_set_options.num_slots;
  }

  /**
   * Computes a signature string, composed of all the non-zero 8-bit characters.
   * This is used for detecting if the hash algorithm changes, which invalidates
   * any saved stats-set.
   */
  static std::string signatureStringToHash() {
    std::string signature_string;
    signature_string.resize(255);
    for (int i = 1; i <= 255; ++i) {
      signature_string[i - 1] = i;
    }
    return signature_string;
  }

  /**
   * Represents control-values for the hash-table.
   */
  struct Control {
    BlockMemoryHashSetOptions hash_set_options; // Options established at map construction time.
    uint64_t hash_signature;                    // Hash of a constant signature string.
    uint64_t num_bytes;                         // Bytes allocated on behalf of the map.
    uint32_t size;                              // Number of values currently stored.
    uint32_t free_cell_index;                   // Offset of first free cell.
  };

  /**
   * Represents a value-cell, which is stored in a linked-list from each slot.
   */
  struct Cell {
    uint32_t next_cell_index; // Index of next cell in map->cells_, terminated with Sentinal.
    Value value;              // Templated value field.
  };

  // It seems like this is an obvious constexpr, but it won't compile as one.
  static uint64_t calculateAlignment() {
    return std::max(alignof(Cell), std::max(alignof(uint32_t), alignof(Control)));
  }

  static uint64_t align(uint64_t size) {
    const uint64_t alignment = calculateAlignment();
    // Check that alignment is a power of 2:
    // http://www.graphics.stanford.edu/~seander/bithacks.html#DetermineIfPowerOf2
    RELEASE_ASSERT((alignment > 0) && ((alignment & (alignment - 1)) == 0), "");
    return (size + alignment - 1) & ~(alignment - 1);
  }

  /**
   * Computes the byte offset of a cell into cells_. This is not
   * simply an array index because we don't know the size of a key at
   * compile-time.
   */
  static uint64_t cellOffset(uint32_t cell_index, const Stats::StatsOptions& stats_options) {
    // sizeof(Cell) includes 'sizeof Value' which may not be accurate. So we need to
    // subtract that off, and add the template method's view of the actual value-size.
    uint64_t cell_size =
        align(sizeof(Cell) + Value::sizeGivenStatsOptions(stats_options) - sizeof(Value));
    return cell_index * cell_size;
  }

  /**
   * Returns a reference to a Cell at the specified index.
   */
  Cell& getCell(uint32_t cell_index) {
    // Because the key-size is parameteriziable, an array-lookup on sizeof(Cell) does not work.
<<<<<<< HEAD
    char* ptr = reinterpret_cast<char*>(cells_) + cellOffset(cell_index, stats_options_);
    RELEASE_ASSERT((reinterpret_cast<uint64_t>(ptr) & (calculateAlignment() - 1)) == 0);
=======
    char* ptr = reinterpret_cast<char*>(cells_) + cellOffset(cell_index);
    RELEASE_ASSERT((reinterpret_cast<uint64_t>(ptr) & (calculateAlignment() - 1)) == 0, "");
>>>>>>> 2ba32f2f
    return *reinterpret_cast<Cell*>(ptr);
  }

  /** Maps out the segments of memory for us to work with. */
  void mapMemorySegments(const BlockMemoryHashSetOptions& hash_set_options, uint8_t* memory) {
    // Note that we are not examining or mutating memory here, just looking at the pointer,
    // so we don't need to hold any locks.
    cells_ = reinterpret_cast<Cell*>(memory); // First because Value may need to be aligned.
    memory += cellOffset(hash_set_options.capacity, stats_options_);
    control_ = reinterpret_cast<Control*>(memory);
    memory += sizeof(Control);
    slots_ = reinterpret_cast<uint32_t*>(memory);
  }

  // Pointers into memory. Cells go first, because Value may need a more aggressive
  // aligmnment.
  Cell* cells_;
  Control* control_;
  uint32_t* slots_;
  const Stats::StatsOptions& stats_options_;
};

} // namespace Envoy<|MERGE_RESOLUTION|>--- conflicted
+++ resolved
@@ -100,11 +100,7 @@
 
   /** Examines the data structures to see if they are sane, assert-failing on any trouble. */
   void sanityCheck() {
-<<<<<<< HEAD
-    RELEASE_ASSERT(control_->size <= control_->hash_set_options.capacity);
-=======
-    RELEASE_ASSERT(control_->size <= control_->options.capacity, "");
->>>>>>> 2ba32f2f
+    RELEASE_ASSERT(control_->size <= control_->hash_set_options.capacity, "");
 
     // As a sanity check, make sure there are control_->size values
     // reachable from the slots, each of which has a valid
@@ -118,11 +114,7 @@
       uint32_t next = 0; // initialized to silence compilers.
       for (uint32_t cell_index = slots_[slot];
            (cell_index != Sentinal) && (num_values <= control_->size); cell_index = next) {
-<<<<<<< HEAD
-        RELEASE_ASSERT(cell_index < control_->hash_set_options.capacity);
-=======
-        RELEASE_ASSERT(cell_index < control_->options.capacity, "");
->>>>>>> 2ba32f2f
+        RELEASE_ASSERT(cell_index < control_->hash_set_options.capacity, "");
         Cell& cell = getCell(cell_index);
         absl::string_view key = cell.value.key();
         RELEASE_ASSERT(computeSlot(key) == slot, "");
@@ -347,13 +339,8 @@
    */
   Cell& getCell(uint32_t cell_index) {
     // Because the key-size is parameteriziable, an array-lookup on sizeof(Cell) does not work.
-<<<<<<< HEAD
     char* ptr = reinterpret_cast<char*>(cells_) + cellOffset(cell_index, stats_options_);
-    RELEASE_ASSERT((reinterpret_cast<uint64_t>(ptr) & (calculateAlignment() - 1)) == 0);
-=======
-    char* ptr = reinterpret_cast<char*>(cells_) + cellOffset(cell_index);
     RELEASE_ASSERT((reinterpret_cast<uint64_t>(ptr) & (calculateAlignment() - 1)) == 0, "");
->>>>>>> 2ba32f2f
     return *reinterpret_cast<Cell*>(ptr);
   }
 
