date: Pending

behavior_changes:
# *Changes that are expected to cause an incompatibility if applicable; deployment changes are likely required*
- area: http
  change: |
    Remove the hop by hop TE header from downstream request headers. This change can be temporarily reverted
    by setting ``envoy.reloadable_features.sanitize_te`` to false.
- area: http
  change: |
    Flip runtime flag ``envoy.reloadable_features.no_downgrade_to_canonical_name`` to true. Name downgrading in the
    per filter config searching will be disabled by default. This behavior can be temporarily reverted by setting
    the flag to false explicitly.
    See doc :ref:`Http filter route specific config <arch_overview_http_filters_per_filter_config>` or
    issue https://github.com/envoyproxy/envoy/issues/29461 for more specific detail and examples.
- area: listener
  change: |
    undeprecated runtime key ``overload.global_downstream_max_connections`` until :ref:`downstream connections monitor
    <envoy_v3_api_msg_extensions.resource_monitors.downstream_connections.v3.DownstreamConnectionsConfig>` extension becomes stable.
- area: stats dns_filter
  change: |
    Fixed tag extraction so that :ref:`stat_prefix <envoy_v3_api_msg_extensions.filters.udp.dns_filter.v3.DnsFilterConfig>`
    is properly extracted. This changes the Prometheus name from
    dns_filter_myprefix_local_a_record_answers{} to dns_filter_local_a_record_answers{envoy.dns_filter_prefix="myprefix"}.
- area: http2
  change: |
    Changes the default value of ``envoy.reloadable_features.http2_use_oghttp2`` to true. This changes the codec used for HTTP/2
    requests and responses. This behavior can be reverted by setting the feature to false.
- area: http2
  change: |
    Discard the ``Host`` header if the ``:authority`` header was received to bring Envoy into compliance with
    https://www.rfc-editor.org/rfc/rfc9113#section-8.3.1 This behavioral change can be reverted by setting runtime flag
    ``envoy.reloadable_features.http2_discard_host_header`` to false.
- area: grpc reverse bridge
  change: |
    Handle empty response bodies in grpc_http1_reverse_bridge. This may cause problems for clients expecting the filter to crash
    for empty responses.  This behavioral change can be temporarily reverted by setting runtime guard
    ``envoy.reloadable_features.grpc_http1_reverse_bridge_handle_empty_response`` to false.

minor_behavior_changes:
# *Changes that may cause incompatibilities for some users, but should not for most*
- area: golang
  change: |
    Remove Protocol method from RequestHeaderMap.
    To get the protocol, please use GetProperty("request.protocol") instead.
- area: aws
  change: |
    Added support to use http async client to fetch the credentials from EC2 instance metadata and ECS task metadata providers
    instead of libcurl which is deprecated. By default this behavior is disabled. To enable set
    ``envoy.reloadable_features.use_http_client_to_fetch_aws_credentials`` to true.
- area: local_rate_limit
  change: |
    Added new configuration field :ref:`rate_limited_as_resource_exhausted
    <envoy_v3_api_field_extensions.filters.http.local_ratelimit.v3.LocalRateLimit.rate_limited_as_resource_exhausted>`
    to allow for setting if rate limit grpc response should be RESOURCE_EXHAUSTED instead of the default UNAVAILABLE.
- area: config parsing, http cache filter
  change: |
    Replaces protobuf hashing by human-readable string with a dedicated deterministic hashing algorithm.
    The performance of the hash operation is improved by 2-10x depending on the structure of the message,
    which is expected to reduce config update time or startup time by 10-25%. The new algorithm is also
    used for http_cache_filter hashing, which will effectively cause a one-time cache flush on update
    for users with a persistent cache. To enable this behavior set ``envoy.restart_features.use_fast_protobuf_hash`` to true.
- area: filter state
  change: |
    Added config name of filter sending a local reply in filter state with key
    ``envoy.filters.network.http_connection_manager.local_reply_owner``.
    See :ref:`the well-known filter state keys <well_known_filter_state>` for more detail.
- area: http2
  change: |
    Flip the runtime guard ``envoy.reloadable_features.defer_processing_backedup_streams`` to be on by default.
    This feature improves flow control within the proxy by deferring work on the receiving end if the other
    end is backed up.
- area: admin
  change: |
    Switch no admin ``warning`` -> ``info``.

bug_fixes:
# *Changes expected to improve the state of the world and are unlikely to have negative effects*
- area: buffer
  change: |
    Fixed a bug (https://github.com/envoyproxy/envoy/issues/28760) that the internal listener causes an undefined
    behavior due to the unintended release of the buffer memory.
- area: xds
  change: |
    Fixed a bug (https://github.com/envoyproxy/envoy/issues/27702) that caused ADS initialization
    to fail on the first attempt and set a back-off retry interval of up to 1 second, if ADS is
    using an Envoy Cluster for the backend. The issue was fixed to ensure that ADS initialization
    happens after the Envoy Cluster it depends upon has been properly initialized. ADS that does
    not depend on an Envoy Cluster (i.e. GoogleGrpc) is not affected by this change.
- area: grpc
  change: |
    Fixed a bug in gRPC async client cache which intermittently causes CPU spikes due to busy loop in timer expiration.
- area: tracing
  change: |
    Fixed a bug that caused the Datadog tracing extension to drop traces that
    should be kept on account of an extracted sampling decision.
- area: quic
  change: |
    Fixed a bug in QUIC and HCM interaction which could cause use-after-free during asynchronous certificates retrieval.
    The fix is guarded by runtime ``envoy.reloadable_features.quic_fix_filter_manager_uaf``.
- area: redis
  change: |
    Fixed a bug causing crash if incoming redis key does not match against a prefix_route and catch_all_route is not defined.
- area: access log
  change: |
    Fixed a bug where the omit_empty_values field was not honored for access logs specifying formats via text_format_source.
- area: ext_proc
  change: |
    Fixed content_length related issues when body mutation by external processor is enabled. ext_proc filter removes the content
    length header in 1)STREAMED BodySendMode 2) BUFFERED_PARTIAL BodySendMode and 3) BUFFERED BodySendMode + SKIP HeaderSendMode.
    This will enable chunked-encoding whenever feasible in HTTP1.1. Besides, ext_proc filter keep content length header
    in BUFFERED BodySendMode + SEND HeaderSendMode. It is now external processor's responsibility to set the content length
    correctly matched to the mutated body. if those two doesn't match, the mutation will be rejected and local reply with error
    status will be returned.
- area: dynamic_forward_proxy
  change: |
    Fixed a bug where the preresolved hostnames specified in the Dynamic Forward Proxy cluster
    config would not use the normalized hostname as the DNS cache key, which is the same key
    used for retrieval. This caused cache misses on initial use, even though the host DNS entry
    was pre-resolved. The fix is guarded by runtime guard ``envoy.reloadable_features.normalize_host_for_preresolve_dfp_dns``,
    which defaults to true.
- area: otlp_stat_sink
  change: |
    Fixed a bug where a histogram bucket counts were wrong. Additionally, the number of buckets is fixed and is now
    one element larger than the explicit bounds elements, as required by the specification.
- area: DNS
  change: |
    Fixed a race condition that when multiple requests with the same authority header are sent to Envoy, sometimes some requests
    may receive 503 response with no_healthy_upstream from Envoy. The fix is guarded by runtime guard
    ``envoy.reloadable_features.dns_cache_set_first_resolve_complete``, which defaults to true.
- area: upstream
  change: |
    Fixed a bug that the subset load balancer will always be used even if the subset load balancer config does not
    contain any subset selector.
- area: docker
  change: |
    Updated base image to ``ubuntu:22.04`` to fix Redis memory issue (https://github.com/envoyproxy/envoy/issues/31248).

removed_config_or_runtime:
# *Normally occurs at the end of the* :ref:`deprecation period <deprecated>`
- area: http
  change: |
    Removed ``envoy.reloadable_features.expand_agnostic_stream_lifetime`` and legacy code paths.
- area: http
  change: |
    removed ``envoy.reloadable_features.sanitize_original_path`` and legacy code paths.
- area: maglev
  change: |
    Removed ``envoy.reloadable_features.allow_compact_maglev`` and legacy code paths.
- area: router
  change: |
    Removed the deprecated ``envoy.reloadable_features.prohibit_route_refresh_after_response_headers_sent``
    runtime flag and legacy code path.
- area: upstream
  change: |
    Removed the deprecated ``envoy.reloadable_features.validate_detailed_override_host_statuses``
    runtime flag and legacy code path.
- area: grpc
  change: |
    Removed the deprecated ``envoy.reloadable_features.service_sanitize_non_utf8_strings``
    runtime flag and legacy code path.
- area: access log
  change: |
    Removed the deprecated ``envoy.reloadable_features.format_ports_as_numbers``
    runtime flag and legacy code path.
- area: router
  change: |
    Removed the deprecated ``envoy.reloadable_features.ignore_optional_option_from_hcm_for_route_config``
    runtime flag and legacy code path.

new_features:
- area: composite filter
  change: |
    added :ref:`ExtensionConfiguration discovery service<envoy_v3_api_file_envoy/service/extension/v3/config_discovery.proto>` support for
    :ref:`composite filter <config_http_filters_composite>`.
- area: aws
  change: |
    Added support for AWS common utility to fetch metadata credentials from AWS STS by using ``WebIdentityToken``. To enable
    you need to set ``envoy.reloadable_features.use_http_client_to_fetch_aws_credentials`` to ``true`` so that web identity
    credentials provider can use http async client to fetch credentials. Web identity credentials provider cannot use current
    default libcurl credentials fetcher which is under deprecation and will soon be removed. Web identity credentials provider
    is not compatible with :ref:`Grpc Credentials AWS IAM <envoy_v3_api_file_envoy/config/grpc_credential/v3/aws_iam.proto>`
    plugin which can only support deprecated libcurl credentials fetcher, see https://github.com/envoyproxy/envoy/pull/30626.
- area: filters
  change: |
    Added :ref:`the Basic Auth filter <envoy_v3_api_msg_extensions.filters.http.basic_auth.v3.BasicAuth>`, which can be used to
    authenticate user credentials in the HTTP Authentication heaer defined in `RFC7617 <https://tools.ietf.org/html/rfc7617>`_.
- area: upstream
  change: |
    Implmented API :ref:`drop_overloads<envoy_v3_api_field_config.endpoint.v3.ClusterLoadAssignment.Policy.drop_overloads>`
    which can be used to drop certain percentage of traffic from Envoy.
- area: stats
  change: |
    added :ref:`per_endpoint_stats <envoy_v3_api_field_config.cluster.v3.TrackClusterStats.per_endpoint_stats>` to get some metrics
    for each endpoint in a cluster.
- area: jwt
  change: |
    The jwt filter can now serialize non-primitive custom claims when maping claims to headers.
    These claims will be serialized as JSON and encoded as Base64.
- area: jwt
  change: |
    The JWT authentication filter supports changing the routes when either the headers or the
    dynamic metadata are modified.
- area: tcp_proxy
  change: |
    added support to TCP Proxy for recording the latency in ``UpstreamTiming`` from when the first
    initial connection to the upstream cluster was attempted to when either the
    connection was successfully established or the filiter failed to initialize
    any connection to the upstream.
- area: ratelimit
  change: |
    Ratelimit supports setting the HTTP status that is returned to the client when the ratelimit server
    returns an error or cannot be reached with :ref:`status_on_error
    <envoy_v3_api_field_extensions.filters.http.ratelimit.v3.RateLimit.status_on_error>`
    configuration flag.
- area: tracing
  change: |
    Added support for configuring resource detectors on the OpenTelemetry tracer.
- area: tracing
  change: |
    Added support to configure a sampler for the OpenTelemetry tracer.
- area: CEL-attributes
  change: |
    Added :ref:`attribute <arch_overview_attributes>` ``connection.transport_failure_reason``
    for looking up connection transport failure reason.
- area: ext_authz
  change: |
    New config parameter :ref:`charge_cluster_response_stats
    <envoy_v3_api_field_extensions.filters.http.ext_authz.v3.ExtAuthz.charge_cluster_response_stats>`
    for not incrementing cluster statistics on ext_authz response. Default true, no behavior change.
- area: ext_authz
  change: |
    forward :ref:`filter_metadata <envoy_v3_api_field_config.core.v3.Metadata.filter_metadata>` selected by
    :ref:`route_metadata_context_namespaces
    <envoy_v3_api_field_extensions.filters.http.ext_authz.v3.ExtAuthz.route_metadata_context_namespaces>`
    and :ref:`typed_filter_metadata <envoy_v3_api_field_config.core.v3.Metadata.typed_filter_metadata>` selected by
    :ref:`route_typed_metadata_context_namespaces
    <envoy_v3_api_field_extensions.filters.http.ext_authz.v3.ExtAuthz.route_typed_metadata_context_namespaces>`
    from the metadata of the selected route to external auth service.
    This metadata propagation is independent from the dynamic metadata from connection and request.
- area: ext_authz_filter
  change: |
    added :ref:`with_request_body
    <envoy_v3_api_field_extensions.filters.http.ext_authz.v3.CheckSettings.with_request_body>` to optionally override
    the default behavior of sending the request body to the authorization server from the per-route filter.
- area: grpc async client
  change: |
    added :ref:`max_cached_entry_idle_duration
    <envoy_v3_api_field_config.bootstrap.v3.Bootstrap.GrpcAsyncClientManagerConfig.max_cached_entry_idle_duration>`
    to control the cached grpc client eviction time in the cache.
- area: ratelimit
  change: |
    Ratelimit supports optional additional prefix to use when emitting statistics with :ref:`stat_prefix
    <envoy_v3_api_field_extensions.filters.http.ratelimit.v3.RateLimit.stat_prefix>`
    configuration flag.
- area: udp_proxy
  change: |
    added support for propagating the response headers in :ref:`UdpTunnelingConfig
    <envoy_v3_api_field_extensions.filters.udp.udp_proxy.v3.UdpProxyConfig.UdpTunnelingConfig.propagate_response_headers>` and
    response trailers in :ref:`UdpTunnelingConfig
    <envoy_v3_api_field_extensions.filters.udp.udp_proxy.v3.UdpProxyConfig.UdpTunnelingConfig.propagate_response_trailers>` to
    the downstream info filter state.
- area: tracing
  change: |
    Provide initial span attributes to a sampler used in the OpenTelemetry tracer.
- area: tracing
  change: |
    Added support to configure a Dynatrace resource detector for the OpenTelemetry tracer.
- area: compression
  change: |
    Added qatzip :ref:`compressor <envoy_v3_api_msg_extensions.compression.qatzip.compressor.v3alpha.Qatzip>`.
- area: udp_proxy
  change: |
    add :ref:`access log options
    <envoy_v3_api_field_extensions.filters.udp.udp_proxy.v3.UdpProxyConfig.access_log_options>`
    to allow recording an access log entry periodically for the UDP session, and allow recording an access
    log entry on the connection tunnel created successfully to upstream when UDP tunneling is configured.
- area: internal_redirects
  change: |
    Added support to copy headers from the redirect response to the
    triggered request. See
    :ref:`response_headers_to_copy<envoy_v3_api_field_config.route.v3.InternalRedirectPolicy.response_headers_to_copy>`.
- area: stateful_session
  change: |
    Added :ref:`strict mode <envoy_v3_api_field_extensions.filters.http.stateful_session.v3.StatefulSession.strict>`
    to cookie and header based stateful session. If a destination encoded in :ref:`cookie
    <envoy_v3_api_msg_extensions.http.stateful_session.cookie.v3.CookieBasedSessionState>`
    or in :ref:`specified header
    <envoy_v3_api_field_extensions.http.stateful_session.header.v3.HeaderBasedSessionState.name>` respectively
    is not available, Envoy will return ``503`` instead of selecting another destination from the cluster.
- area: stream info
  change: |
    Added time spent reading request headers to ``DownstreamTiming``.
- area: redis
  change: |
    Added support for the watch command (aborts multi transactions if watched keys change).
- area: grpc_http_bridge
  change: |
    added :ref:`ignore_query_parameters
    <envoy_v3_api_field_extensions.filters.http.grpc_http1_bridge.v3.Config.ignore_query_parameters>` option for
    automatically stripping query parameters in request URL path.
- area: access_log
  change: |
    Added new access log command operator ``%EMIT_TIME%`` to get the time when the log entry is emitted.
- area: access_log
  change: |
<<<<<<< HEAD
    Added support for listener metadata in ``%METADATA%`` formatter.
- area: attributes
  change: |
    Added support for listener metadata and listener direction in XDS attributes.
=======
    Added support for node data in ``%CEL%`` formatter.
>>>>>>> 7e834d71

deprecated:
- area: wasm
  change: |
    Wasm-specific configuration attributes are deprecated in favor of ``xds`` attributes.<|MERGE_RESOLUTION|>--- conflicted
+++ resolved
@@ -304,14 +304,13 @@
     Added new access log command operator ``%EMIT_TIME%`` to get the time when the log entry is emitted.
 - area: access_log
   change: |
-<<<<<<< HEAD
     Added support for listener metadata in ``%METADATA%`` formatter.
 - area: attributes
   change: |
     Added support for listener metadata and listener direction in XDS attributes.
-=======
+- area: attributes
+  change: |
     Added support for node data in ``%CEL%`` formatter.
->>>>>>> 7e834d71
 
 deprecated:
 - area: wasm
