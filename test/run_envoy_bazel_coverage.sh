--- conflicted
+++ resolved
@@ -52,13 +52,8 @@
 # for collecting multiple traces and glueing them together.
 "${BAZEL_COVERAGE}" --batch test "${COVERAGE_TARGET}" ${BAZEL_TEST_OPTIONS} \
   --cache_test_results=no --cxxopt="--coverage" --cxxopt="-DENVOY_CONFIG_COVERAGE=1" \
-<<<<<<< HEAD
   --linkopt="--coverage" --define ENVOY_CONFIG_COVERAGE=1
-  --strategy=Genrule=standalone --spawn_strategy=standalone --test_timeout=2000 \
-=======
-  --linkopt="--coverage" --define ENVOY_CONFIG_COVERAGE=1 --test_output=streamed \
   --strategy=Genrule=standalone --spawn_strategy=standalone --test_timeout=3000 \
->>>>>>> 74563b2b
   --test_arg="--log-path /dev/null" --test_arg="-l trace"
 
 # The Bazel build has a lot of whack in it, in particular generated files, headers from external
