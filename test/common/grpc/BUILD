licenses(["notice"])  # Apache 2

load(
    "//bazel:envoy_build_system.bzl",
    "envoy_cc_test",
    "envoy_cc_test_library",
    "envoy_package",
    "envoy_select_google_grpc",
)

envoy_package()

envoy_cc_test(
    name = "async_client_impl_test",
    srcs = ["async_client_impl_test.cc"],
    deps = [
        "//source/common/grpc:async_client_lib",
        "//test/mocks/http:http_mocks",
        "//test/mocks/tracing:tracing_mocks",
        "//test/mocks/upstream:upstream_mocks",
<<<<<<< HEAD
        "//test/proto:helloworld_proto",
        "//test/test_common:test_time_lib",
=======
        "//test/proto:helloworld_proto_cc",
>>>>>>> 28d5f411
    ],
)

envoy_cc_test(
    name = "async_client_manager_impl_test",
    srcs = ["async_client_manager_impl_test.cc"],
    deps = [
        "//source/common/grpc:async_client_manager_lib",
        "//test/mocks/stats:stats_mocks",
        "//test/mocks/thread_local:thread_local_mocks",
        "//test/mocks/upstream:upstream_mocks",
        "//test/test_common:utility_lib",
    ],
)

envoy_cc_test(
    name = "codec_test",
    srcs = ["codec_test.cc"],
    deps = [
        "//source/common/buffer:buffer_lib",
        "//source/common/grpc:codec_lib",
        "//test/proto:helloworld_proto_cc",
    ],
)

envoy_cc_test(
    name = "common_test",
    srcs = ["common_test.cc"],
    deps = [
        "//source/common/grpc:common_lib",
        "//source/common/http:headers_lib",
        "//test/mocks/upstream:upstream_mocks",
        "//test/proto:helloworld_proto_cc",
        "//test/test_common:utility_lib",
    ],
)

envoy_cc_test(
    name = "google_async_client_impl_test",
    srcs = envoy_select_google_grpc(["google_async_client_impl_test.cc"]),
    deps = [
        "//source/common/event:dispatcher_lib",
        "//source/common/stats:isolated_store_lib",
        "//source/common/stats:stats_lib",
        "//source/common/tracing:http_tracer_lib",
        "//test/mocks/grpc:grpc_mocks",
        "//test/mocks/tracing:tracing_mocks",
        "//test/proto:helloworld_proto_cc",
        "//test/test_common:test_time_lib",
    ] + envoy_select_google_grpc(["//source/common/grpc:google_async_client_lib"]),
)

envoy_cc_test(
    name = "google_grpc_creds_test",
    srcs = envoy_select_google_grpc(["google_grpc_creds_test.cc"]),
    deps = [
        ":utility_lib",
    ] + envoy_select_google_grpc(["//source/common/grpc:google_grpc_creds_lib"]),
)

envoy_cc_test_library(
    name = "grpc_client_integration_lib",
    hdrs = ["grpc_client_integration.h"],
    deps = [
        "//source/common/common:assert_lib",
        "//test/mocks/secret:secret_mocks",
        "//test/test_common:utility_lib",
    ],
)

envoy_cc_test_library(
    name = "grpc_client_integration_test_harness_lib",
    hdrs = ["grpc_client_integration_test_harness.h"],
    deps = [
        ":grpc_client_integration_lib",
        ":utility_lib",
        "//source/common/event:dispatcher_lib",
        "//source/common/http/http2:conn_pool_lib",
        "//test/integration:integration_lib",
        "//test/mocks/local_info:local_info_mocks",
        "//test/proto:helloworld_proto_cc",
        "//test/test_common:test_time_lib",
    ],
)

envoy_cc_test(
    name = "grpc_client_integration_test",
    srcs = ["grpc_client_integration_test.cc"],
    deps = [
        ":grpc_client_integration_test_harness_lib",
        "//source/common/grpc:async_client_lib",
        "//source/extensions/grpc_credentials:well_known_names",
        "//source/extensions/grpc_credentials/example:config",
    ] + envoy_select_google_grpc(["//source/common/grpc:google_async_client_lib"]),
)

envoy_cc_test_library(
    name = "utility_lib",
    hdrs = ["utility.h"],
    data = ["//test/config/integration/certs"],
    deps = [
        "//test/test_common:environment_lib",
        "@envoy_api//envoy/api/v2/core:grpc_service_cc",
    ],
)<|MERGE_RESOLUTION|>--- conflicted
+++ resolved
@@ -18,12 +18,8 @@
         "//test/mocks/http:http_mocks",
         "//test/mocks/tracing:tracing_mocks",
         "//test/mocks/upstream:upstream_mocks",
-<<<<<<< HEAD
-        "//test/proto:helloworld_proto",
+        "//test/proto:helloworld_proto_cc",
         "//test/test_common:test_time_lib",
-=======
-        "//test/proto:helloworld_proto_cc",
->>>>>>> 28d5f411
     ],
 )
 
