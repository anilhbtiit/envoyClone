#include <chrono>
#include <memory>
#include <string>
#include <vector>

#include "common/config/utility.h"
#include "common/http/message_impl.h"
#include "common/json/json_loader.h"
#include "common/upstream/cds_api_impl.h"

#include "test/common/upstream/utility.h"
#include "test/mocks/local_info/mocks.h"
#include "test/mocks/upstream/mocks.h"
#include "test/test_common/printers.h"
#include "test/test_common/utility.h"

#include "gmock/gmock.h"
#include "gtest/gtest.h"

using testing::_;
using testing::AnyNumber;
using testing::InSequence;
using testing::Invoke;
using testing::Return;
using testing::ReturnRef;
using testing::Throw;

namespace Envoy {
namespace Upstream {
namespace {

MATCHER_P(WithName, expectedName, "") { return arg.name() == expectedName; }

class CdsApiImplTest : public testing::Test {
protected:
  CdsApiImplTest() : request_(&cm_.async_client_), api_(Api::createApiForTest(store_)) {}

  void setup() {
    envoy::api::v2::core::ConfigSource cds_config;
    setupConfig(cds_config);
    Upstream::ClusterManager::ClusterInfoMap cluster_map;
    Upstream::MockClusterMockPrioritySet cluster;
    setupClusters(cluster_map, cluster);

    cds_ = CdsApiImpl::create(cds_config, cm_, dispatcher_, random_, local_info_, store_, *api_);
    resetCdsInitializedCb();

    expectRequest();
    cds_->initialize();
  }

  void setupConfig(envoy::api::v2::core::ConfigSource& cds_config) {
    const std::string config_json = R"EOF(
    {
      "cluster": {
        "name": "foo_cluster"
      }
    }
    )EOF";

    Json::ObjectSharedPtr config = Json::Factory::loadFromString(config_json);
    Config::Utility::translateCdsConfig(*config, cds_config);
    cds_config.mutable_api_config_source()->set_api_type(
        envoy::api::v2::core::ApiConfigSource::REST);
<<<<<<< HEAD
  }

  void setupClusters(Upstream::ClusterManager::ClusterInfoMap& cluster_map,
                     Upstream::MockClusterMockPrioritySet& cluster) {
    cluster_map.emplace("foo_cluster", cluster);
    EXPECT_CALL(cm_, clusters()).WillOnce(Return(cluster_map));
    EXPECT_CALL(cluster, info());
    EXPECT_CALL(*cluster.info_, addedViaApi());
    EXPECT_CALL(cluster, info());
    EXPECT_CALL(*cluster.info_, type());
=======
    cluster_map_.emplace("foo_cluster", mock_cluster_);
    EXPECT_CALL(cm_, clusters()).WillRepeatedly(Return(cluster_map_));
    EXPECT_CALL(mock_cluster_, info()).Times(AnyNumber());
    EXPECT_CALL(*mock_cluster_.info_, addedViaApi());
    EXPECT_CALL(mock_cluster_, info()).Times(AnyNumber());
    EXPECT_CALL(*mock_cluster_.info_, type());
    cds_ = CdsApiImpl::create(cds_config, cm_, dispatcher_, random_, local_info_, store_, *api_);
    resetCdsInitializedCb();

    expectRequest();
    cds_->initialize();
>>>>>>> 191c8b02
  }

  void resetCdsInitializedCb() {
    cds_->setInitializedCb([this]() -> void {
      initialized_.ready();
      cm_.finishClusterWarming();
    });
  }

  void expectRequest() {
    EXPECT_CALL(cm_, httpAsyncClientForCluster("foo_cluster"));
    EXPECT_CALL(cm_.async_client_, send_(_, _, _))
        .WillOnce(
            Invoke([&](Http::MessagePtr& request, Http::AsyncClient::Callbacks& callbacks,
                       const Http::AsyncClient::RequestOptions&) -> Http::AsyncClient::Request* {
              EXPECT_EQ(
                  (Http::TestHeaderMapImpl{
                      {":method", "POST"},
                      {":path", "/v2/discovery:clusters"},
                      {":authority", "foo_cluster"},
                      {"content-type", "application/json"},
                      {"content-length",
                       request->body() ? fmt::format_int(request->body()->length()).str() : "0"}}),
                  request->headers());
              callbacks_ = &callbacks;
              return &request_;
            }));
  }

  ClusterManager::ClusterInfoMap makeClusterMap(std::vector<std::string> clusters) {
    ClusterManager::ClusterInfoMap map;
    for (auto cluster : clusters) {
      map.emplace(cluster, cm_.thread_local_cluster_.cluster_);
    }
    return map;
  }

  static Http::MessagePtr parseResponseMessageFromYaml(const std::string& yaml) {
    Http::MessagePtr message(new Http::ResponseMessageImpl(
        Http::HeaderMapPtr{new Http::TestHeaderMapImpl{{":status", "200"}}}));
    const auto json = Json::Factory::loadFromYamlString(yaml);
    ASSERT(json->isObject());
    message->body() = std::make_unique<Buffer::OwnedImpl>(json->asJsonString());
    return message;
  }

  class MockWarmingClusterManager : public MockClusterManager {
  public:
    explicit MockWarmingClusterManager(TimeSource& time_source) : MockClusterManager(time_source) {}

    MockWarmingClusterManager() {}

    void expectAdd(const std::string& cluster_name, const std::string& version = std::string("")) {
      EXPECT_CALL(*this, addOrUpdateCluster(WithName(cluster_name), version, _))
          .WillOnce(Return(true));
    }

    void expectAddToThrow(const std::string& cluster_name, const std::string& exception_msg) {
      EXPECT_CALL(*this, addOrUpdateCluster(WithName(cluster_name), _, _))
          .WillOnce(Throw(EnvoyException(exception_msg)));
    }

    void expectAddWithWarming(const std::string& cluster_name, const std::string& version,
                              bool immediately_warm_up = false) {
      EXPECT_CALL(*this, addOrUpdateCluster(_, version, _))
          .WillOnce(Invoke([this, cluster_name,
                            immediately_warm_up](const envoy::api::v2::Cluster& cluster,
                                                 const std::string&, auto warming_cb) -> bool {
            EXPECT_EQ(cluster_name, cluster.name());
            EXPECT_EQ(warming_cbs_.cend(), warming_cbs_.find(cluster.name()));
            warming_cbs_[cluster.name()] = warming_cb;
            warming_cb(cluster.name(), ClusterManager::ClusterWarmingState::Starting);
            if (immediately_warm_up) {
              warming_cbs_.erase(cluster.name());
              warming_cb(cluster.name(), ClusterManager::ClusterWarmingState::Finished);
            }
            return true;
          }));
    }

    void expectWarmingClusterCount(int times = 1) {
      EXPECT_CALL(*this, warmingClusterCount()).Times(times).WillRepeatedly(Invoke([this]() {
        return warming_cbs_.size();
      }));
    }

    void finishClusterWarming() {
      for (const auto& cluster : clusters_to_warm_up_) {
        EXPECT_NE(warming_cbs_.cend(), warming_cbs_.find(cluster));
        auto callback = warming_cbs_[cluster];
        warming_cbs_.erase(cluster);
        callback(cluster, ClusterManager::ClusterWarmingState::Finished);
      }
      clusters_to_warm_up_.clear();
    }

    void clustersToWarmUp(const std::vector<std::string>&& clusters) {
      clusters_to_warm_up_ = clusters;
    }

  private:
    std::map<std::string, ClusterManager::ClusterWarmingCallback> warming_cbs_;
    std::vector<std::string> clusters_to_warm_up_;
  };

  NiceMock<MockWarmingClusterManager> cm_;
  Upstream::ClusterManager::ClusterInfoMap cluster_map_;
  Upstream::MockClusterMockPrioritySet mock_cluster_;
  NiceMock<Event::MockDispatcher> dispatcher_;
  NiceMock<Runtime::MockRandomGenerator> random_;
  NiceMock<LocalInfo::MockLocalInfo> local_info_;
  Stats::IsolatedStoreImpl store_;
  Http::MockAsyncClientRequest request_;
  CdsApiPtr cds_;
  Event::MockTimer* interval_timer_;
  Event::MockTimer* initialization_timeout_timer_;
  Http::AsyncClient::Callbacks* callbacks_{};
  ReadyWatcher initialized_;
  Api::ApiPtr api_;
};

// Negative test for protoc-gen-validate constraints.
TEST_F(CdsApiImplTest, ValidateFail) {
  InSequence s;

  setup();

  Protobuf::RepeatedPtrField<envoy::api::v2::Cluster> clusters;
  clusters.Add();

  EXPECT_CALL(cm_, clusters()).WillRepeatedly(Return(cluster_map_));
  EXPECT_CALL(initialized_, ready());
  EXPECT_THROW(dynamic_cast<CdsApiImpl*>(cds_.get())->onConfigUpdate(clusters, ""), EnvoyException);
  EXPECT_CALL(request_, cancel());
}

// Validate onConfigUpdate throws EnvoyException with duplicate clusters.
TEST_F(CdsApiImplTest, ValidateDuplicateClusters) {
  InSequence s;

  setup();

  Protobuf::RepeatedPtrField<envoy::api::v2::Cluster> clusters;
  auto* cluster_1 = clusters.Add();
  cluster_1->set_name("duplicate_cluster");

  auto* cluster_2 = clusters.Add();
  cluster_2->set_name("duplicate_cluster");

  EXPECT_CALL(cm_, clusters()).WillRepeatedly(Return(cluster_map_));
  EXPECT_CALL(initialized_, ready());
  EXPECT_THROW_WITH_MESSAGE(dynamic_cast<CdsApiImpl*>(cds_.get())->onConfigUpdate(clusters, ""),
                            EnvoyException,
                            "Error adding/updating cluster(s) duplicate_cluster: duplicate cluster "
                            "duplicate_cluster found");
  EXPECT_CALL(request_, cancel());
}

TEST_F(CdsApiImplTest, EmptyConfigUpdate) {
  InSequence s;

  setup();

  EXPECT_CALL(cm_, clusters()).WillOnce(Return(ClusterManager::ClusterInfoMap{}));
  EXPECT_CALL(initialized_, ready());
  EXPECT_CALL(request_, cancel());

  Protobuf::RepeatedPtrField<envoy::api::v2::Cluster> clusters;
  dynamic_cast<CdsApiImpl*>(cds_.get())->onConfigUpdate(clusters, "");
}

TEST_F(CdsApiImplTest, ConfigUpdateWith2ValidClusters) {
  {
    InSequence s;
    setup();
  }

  EXPECT_CALL(cm_, clusters()).WillOnce(Return(ClusterManager::ClusterInfoMap{}));
  EXPECT_CALL(initialized_, ready());
  EXPECT_CALL(request_, cancel());

  Protobuf::RepeatedPtrField<envoy::api::v2::Cluster> clusters;
  auto* cluster_1 = clusters.Add();
  cluster_1->set_name("cluster_1");
  cm_.expectAdd("cluster_1");

  auto* cluster_2 = clusters.Add();
  cluster_2->set_name("cluster_2");
  cm_.expectAdd("cluster_2");

  dynamic_cast<CdsApiImpl*>(cds_.get())->onConfigUpdate(clusters, "");
}

TEST_F(CdsApiImplTest, ConfigUpdateAddsSecondClusterEvenIfFirstThrows) {
  {
    InSequence s;
    setup();
  }

  EXPECT_CALL(cm_, clusters()).WillOnce(Return(ClusterManager::ClusterInfoMap{}));
  EXPECT_CALL(initialized_, ready());
  EXPECT_CALL(request_, cancel());

  Protobuf::RepeatedPtrField<envoy::api::v2::Cluster> clusters;
  auto* cluster_1 = clusters.Add();
  cluster_1->set_name("cluster_1");
  cm_.expectAddToThrow("cluster_1", "An exception");

  auto* cluster_2 = clusters.Add();
  cluster_2->set_name("cluster_2");
  cm_.expectAdd("cluster_2");

  auto* cluster_3 = clusters.Add();
  cluster_3->set_name("cluster_3");
  cm_.expectAddToThrow("cluster_3", "Another exception");

  EXPECT_THROW_WITH_MESSAGE(
      dynamic_cast<CdsApiImpl*>(cds_.get())->onConfigUpdate(clusters, ""), EnvoyException,
      "Error adding/updating cluster(s) cluster_1: An exception, cluster_3: Another exception");
}

TEST_F(CdsApiImplTest, InvalidOptions) {
  const std::string config_json = R"EOF(
  {
    "cluster": {
      "name": "foo_cluster"
    }
  }
  )EOF";

  Json::ObjectSharedPtr config = Json::Factory::loadFromString(config_json);
  local_info_.node_.set_cluster("");
  local_info_.node_.set_id("");
  envoy::api::v2::core::ConfigSource cds_config;
  Config::Utility::translateCdsConfig(*config, cds_config);
  EXPECT_THROW(
      CdsApiImpl::create(cds_config, cm_, dispatcher_, random_, local_info_, store_, *api_),
      EnvoyException);
}

TEST_F(CdsApiImplTest, Basic) {
  interval_timer_ = new Event::MockTimer(&dispatcher_);
  InSequence s;

  setup();

  const std::string response1_yaml = R"EOF(
version_info: '0'
resources:
- "@type": type.googleapis.com/envoy.api.v2.Cluster
  name: cluster1
  type: EDS
  eds_cluster_config:
    eds_config:
      path: eds path
- "@type": type.googleapis.com/envoy.api.v2.Cluster
  name: cluster2
  type: EDS
  eds_cluster_config:
    eds_config:
      path: eds path
)EOF";

  EXPECT_CALL(cm_, clusters()).WillOnce(Return(ClusterManager::ClusterInfoMap{}));
  cm_.expectAdd("cluster1", "0");
  cm_.expectAdd("cluster2", "0");
  EXPECT_CALL(initialized_, ready());
  EXPECT_CALL(*interval_timer_, enableTimer(_));
  EXPECT_EQ("", cds_->versionInfo());
  EXPECT_EQ(0UL, store_.gauge("cluster_manager.cds.version").value());
  callbacks_->onSuccess(parseResponseMessageFromYaml(response1_yaml));
  EXPECT_EQ("0", cds_->versionInfo());
  EXPECT_EQ(7148434200721666028U, store_.gauge("cluster_manager.cds.version").value());

  expectRequest();
  interval_timer_->callback_();

  const std::string response2_yaml = R"EOF(
version_info: '1'
resources:
- "@type": type.googleapis.com/envoy.api.v2.Cluster
  name: cluster1
  type: EDS
  eds_cluster_config:
    eds_config:
      path: eds path
- "@type": type.googleapis.com/envoy.api.v2.Cluster
  name: cluster3
  type: EDS
  eds_cluster_config:
    eds_config:
      path: eds path
)EOF";

  EXPECT_CALL(cm_, clusters()).WillOnce(Return(makeClusterMap({"cluster1", "cluster2"})));
  cm_.expectAdd("cluster1", "1");
  cm_.expectAdd("cluster3", "1");
  EXPECT_CALL(cm_, removeCluster("cluster2"));
  EXPECT_CALL(*interval_timer_, enableTimer(_));
  callbacks_->onSuccess(parseResponseMessageFromYaml(response2_yaml));

  EXPECT_EQ(2UL, store_.counter("cluster_manager.cds.update_attempt").value());
  EXPECT_EQ(2UL, store_.counter("cluster_manager.cds.update_success").value());
  EXPECT_EQ("1", cds_->versionInfo());
  EXPECT_EQ(13237225503670494420U, store_.gauge("cluster_manager.cds.version").value());
}

TEST_F(CdsApiImplTest, CdsPauseOnWarming) {
  interval_timer_ = new Event::MockTimer(&dispatcher_);
  EXPECT_CALL(cm_, clusters()).WillRepeatedly(Return(ClusterManager::ClusterInfoMap{}));
  InSequence s;

  setup();

  const std::string response1_yaml = R"EOF(
version_info: '0'
resources:
- "@type": type.googleapis.com/envoy.api.v2.Cluster
  name: cluster1
  type: EDS
  eds_cluster_config:
    eds_config:
      path: eds path
- "@type": type.googleapis.com/envoy.api.v2.Cluster
  name: cluster2
  type: EDS
  eds_cluster_config:
    eds_config:
      path: eds path
)EOF";

  // Two clusters updated, both warmed up.
  EXPECT_CALL(cm_.ads_mux_, pause(Config::TypeUrl::get().ClusterLoadAssignment)).Times(1);
  cm_.expectAddWithWarming("cluster1", "0");
  cm_.expectWarmingClusterCount();
  EXPECT_CALL(cm_.ads_mux_, pause(Config::TypeUrl::get().Cluster)).Times(1);
  cm_.expectAddWithWarming("cluster2", "0");
  cm_.expectWarmingClusterCount();
  EXPECT_CALL(initialized_, ready());
  cm_.expectWarmingClusterCount(2);
  EXPECT_CALL(cm_.ads_mux_, resume(Config::TypeUrl::get().Cluster)).Times(1);
  EXPECT_CALL(cm_.ads_mux_, resume(Config::TypeUrl::get().ClusterLoadAssignment)).Times(1);
  EXPECT_CALL(*interval_timer_, enableTimer(_));
  cm_.clustersToWarmUp({"cluster1", "cluster2"});
  callbacks_->onSuccess(parseResponseMessageFromYaml(response1_yaml));

  expectRequest();
  interval_timer_->callback_();

  // Two clusters updated, only one warmed up.
  const std::string response2_yaml = R"EOF(
version_info: '1'
resources:
- "@type": type.googleapis.com/envoy.api.v2.Cluster
  name: cluster1
  type: EDS
  eds_cluster_config:
    eds_config:
      path: eds path
- "@type": type.googleapis.com/envoy.api.v2.Cluster
  name: cluster3
  type: EDS
  eds_cluster_config:
    eds_config:
      path: eds path
)EOF";

  EXPECT_CALL(cm_.ads_mux_, pause(Config::TypeUrl::get().ClusterLoadAssignment)).Times(1);
  cm_.expectAddWithWarming("cluster1", "1");
  cm_.expectWarmingClusterCount();
  EXPECT_CALL(cm_.ads_mux_, pause(Config::TypeUrl::get().Cluster)).Times(1);
  cm_.expectAddWithWarming("cluster3", "1");
  cm_.expectWarmingClusterCount();
  EXPECT_CALL(initialized_, ready());
  cm_.expectWarmingClusterCount();
  EXPECT_CALL(cm_.ads_mux_, resume(Config::TypeUrl::get().ClusterLoadAssignment)).Times(1);
  EXPECT_CALL(*interval_timer_, enableTimer(_));
  resetCdsInitializedCb();
  cm_.clustersToWarmUp({"cluster1"});
  callbacks_->onSuccess(parseResponseMessageFromYaml(response2_yaml));

  expectRequest();
  interval_timer_->callback_();

  // One cluster updated and warmed up. Also finish warming up of the previously added cluster3.
  const std::string response3_yaml = R"EOF(
version_info: '2'
resources:
- "@type": type.googleapis.com/envoy.api.v2.Cluster
  name: cluster4
  type: EDS
  eds_cluster_config:
    eds_config:
      path: eds path
)EOF";

  EXPECT_CALL(cm_.ads_mux_, pause(Config::TypeUrl::get().ClusterLoadAssignment)).Times(1);
  cm_.expectAddWithWarming("cluster4", "2");
  cm_.expectWarmingClusterCount();
  EXPECT_CALL(initialized_, ready());
  cm_.expectWarmingClusterCount(2);
  EXPECT_CALL(cm_.ads_mux_, resume(Config::TypeUrl::get().Cluster)).Times(1);
  EXPECT_CALL(cm_.ads_mux_, resume(Config::TypeUrl::get().ClusterLoadAssignment)).Times(1);
  EXPECT_CALL(*interval_timer_, enableTimer(_));
  resetCdsInitializedCb();
  cm_.clustersToWarmUp({"cluster4", "cluster3"});
  callbacks_->onSuccess(parseResponseMessageFromYaml(response3_yaml));

  expectRequest();
  interval_timer_->callback_();

  const std::string response4_yaml = R"EOF(
version_info: '3'
resources:
- "@type": type.googleapis.com/envoy.api.v2.Cluster
  name: cluster5
  type: EDS
  eds_cluster_config:
    eds_config:
      path: eds path
- "@type": type.googleapis.com/envoy.api.v2.Cluster
  name: cluster6
  type: EDS
  eds_cluster_config:
    eds_config:
      path: eds path
)EOF";

  // Two clusters updated, first one warmed up before processing of the second one starts.
  EXPECT_CALL(cm_.ads_mux_, pause(Config::TypeUrl::get().ClusterLoadAssignment)).Times(1);
  cm_.expectAddWithWarming("cluster5", "3", true);
  cm_.expectWarmingClusterCount();
  EXPECT_CALL(cm_.ads_mux_, pause(Config::TypeUrl::get().Cluster)).Times(1);
  cm_.expectWarmingClusterCount();
  EXPECT_CALL(cm_.ads_mux_, resume(Config::TypeUrl::get().Cluster)).Times(1);
  cm_.expectAddWithWarming("cluster6", "3");
  cm_.expectWarmingClusterCount();
  EXPECT_CALL(cm_.ads_mux_, pause(Config::TypeUrl::get().Cluster)).Times(1);
  EXPECT_CALL(initialized_, ready());
  cm_.expectWarmingClusterCount();
  EXPECT_CALL(cm_.ads_mux_, resume(Config::TypeUrl::get().Cluster)).Times(1);
  EXPECT_CALL(cm_.ads_mux_, resume(Config::TypeUrl::get().ClusterLoadAssignment)).Times(1);
  EXPECT_CALL(*interval_timer_, enableTimer(_));
  resetCdsInitializedCb();
  cm_.clustersToWarmUp({"cluster6"});
  callbacks_->onSuccess(parseResponseMessageFromYaml(response4_yaml));
}

TEST_F(CdsApiImplTest, Failure) {
  interval_timer_ = new Event::MockTimer(&dispatcher_);
  InSequence s;

  setup();

  const std::string response_yaml = R"EOF(
version_info: '0'
resources:
- "@type": type.googleapis.com/envoy.api.v2.Cluster
  name: cluster1
  type: EDS
  eds_cluster_config:
    eds_config:
      path: eds path
- "@type": type.googleapis.com/envoy.api.v2.Cluster
  name: cluster1
  type: EDS
  eds_cluster_config:
    eds_config:
      path: eds path
)EOF";

  EXPECT_CALL(cm_, clusters()).WillRepeatedly(Return(cluster_map_));
  EXPECT_CALL(initialized_, ready());
  EXPECT_CALL(*interval_timer_, enableTimer(_));
  callbacks_->onSuccess(parseResponseMessageFromYaml(response_yaml));

  expectRequest();
  interval_timer_->callback_();

  EXPECT_CALL(*interval_timer_, enableTimer(_));

  callbacks_->onFailure(Http::AsyncClient::FailureReason::Reset);

  EXPECT_EQ("", cds_->versionInfo());
  EXPECT_EQ(2UL, store_.counter("cluster_manager.cds.update_attempt").value());
  EXPECT_EQ(1UL, store_.counter("cluster_manager.cds.update_failure").value());
  // Validate that the schema error increments update_rejected stat.
  EXPECT_EQ(1UL, store_.counter("cluster_manager.cds.update_rejected").value());
  EXPECT_EQ(0UL, store_.gauge("cluster_manager.cds.version").value());
}

<<<<<<< HEAD
TEST_F(CdsApiImplTest, InitializationTimeout) {
  initialization_timeout_timer_ = new Event::MockTimer(&dispatcher_);
  interval_timer_ = new Event::MockTimer(&dispatcher_);

  envoy::api::v2::core::ConfigSource cds_config;
  setupConfig(cds_config);
  cds_config.mutable_initial_fetch_timeout()->set_seconds(10);

  Upstream::ClusterManager::ClusterInfoMap cluster_map;
  Upstream::MockClusterMockPrioritySet cluster;
  {
    InSequence s;
    setupClusters(cluster_map, cluster);
  }

  auto cds = CdsApiImpl::create(cds_config, cm_, dispatcher_, random_, local_info_, store_, *api_);
  cds->setInitializedCb([this]() -> void { initialized_.ready(); });

  EXPECT_CALL(*initialization_timeout_timer_, enableTimer(std::chrono::milliseconds(10 * 1000)));
  EXPECT_CALL(initialized_, ready()).Times(0);
  cds->initialize();

  EXPECT_CALL(initialized_, ready());
  EXPECT_CALL(*initialization_timeout_timer_, disableTimer());
  initialization_timeout_timer_->callback_();
}

=======
} // namespace
>>>>>>> 191c8b02
} // namespace Upstream
} // namespace Envoy<|MERGE_RESOLUTION|>--- conflicted
+++ resolved
@@ -62,18 +62,6 @@
     Config::Utility::translateCdsConfig(*config, cds_config);
     cds_config.mutable_api_config_source()->set_api_type(
         envoy::api::v2::core::ApiConfigSource::REST);
-<<<<<<< HEAD
-  }
-
-  void setupClusters(Upstream::ClusterManager::ClusterInfoMap& cluster_map,
-                     Upstream::MockClusterMockPrioritySet& cluster) {
-    cluster_map.emplace("foo_cluster", cluster);
-    EXPECT_CALL(cm_, clusters()).WillOnce(Return(cluster_map));
-    EXPECT_CALL(cluster, info());
-    EXPECT_CALL(*cluster.info_, addedViaApi());
-    EXPECT_CALL(cluster, info());
-    EXPECT_CALL(*cluster.info_, type());
-=======
     cluster_map_.emplace("foo_cluster", mock_cluster_);
     EXPECT_CALL(cm_, clusters()).WillRepeatedly(Return(cluster_map_));
     EXPECT_CALL(mock_cluster_, info()).Times(AnyNumber());
@@ -85,7 +73,6 @@
 
     expectRequest();
     cds_->initialize();
->>>>>>> 191c8b02
   }
 
   void resetCdsInitializedCb() {
@@ -577,36 +564,6 @@
   EXPECT_EQ(0UL, store_.gauge("cluster_manager.cds.version").value());
 }
 
-<<<<<<< HEAD
-TEST_F(CdsApiImplTest, InitializationTimeout) {
-  initialization_timeout_timer_ = new Event::MockTimer(&dispatcher_);
-  interval_timer_ = new Event::MockTimer(&dispatcher_);
-
-  envoy::api::v2::core::ConfigSource cds_config;
-  setupConfig(cds_config);
-  cds_config.mutable_initial_fetch_timeout()->set_seconds(10);
-
-  Upstream::ClusterManager::ClusterInfoMap cluster_map;
-  Upstream::MockClusterMockPrioritySet cluster;
-  {
-    InSequence s;
-    setupClusters(cluster_map, cluster);
-  }
-
-  auto cds = CdsApiImpl::create(cds_config, cm_, dispatcher_, random_, local_info_, store_, *api_);
-  cds->setInitializedCb([this]() -> void { initialized_.ready(); });
-
-  EXPECT_CALL(*initialization_timeout_timer_, enableTimer(std::chrono::milliseconds(10 * 1000)));
-  EXPECT_CALL(initialized_, ready()).Times(0);
-  cds->initialize();
-
-  EXPECT_CALL(initialized_, ready());
-  EXPECT_CALL(*initialization_timeout_timer_, disableTimer());
-  initialization_timeout_timer_->callback_();
-}
-
-=======
 } // namespace
->>>>>>> 191c8b02
 } // namespace Upstream
 } // namespace Envoy