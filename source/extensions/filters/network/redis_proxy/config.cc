#include "extensions/filters/network/redis_proxy/config.h"

#include "envoy/registry/registry.h"
#include "envoy/singleton/manager.h"

#include "common/config/filter_json.h"

#include "extensions/filters/network/common/redis/client_impl.h"
#include "extensions/filters/network/redis_proxy/command_splitter_impl.h"
#include "extensions/filters/network/redis_proxy/proxy_filter.h"
#include "extensions/filters/network/redis_proxy/redirection_mgr_impl.h"
#include "extensions/filters/network/redis_proxy/router_impl.h"

#include "absl/container/flat_hash_set.h"

namespace Envoy {
namespace Extensions {
namespace NetworkFilters {
namespace RedisProxy {

// This is a slightly unique way of registering for the singleton manager, as the Redis redirection
// manager is used by the RedisCluster extension (in another file) and connection pools in the
// filter factory code below. The RedisCluster code uses the global string,
// global_redis_redirection_manager_singleton_name, in getting its shared pointer to the redirection
// manager singleton. This ensures that the static registration in this file has already been
// initialized.
SINGLETON_MANAGER_REGISTRATION(redis_redirection_manager);
std::string global_redis_redirection_manager_singleton_name = "redis_redirection_manager_singleton";

namespace {
inline void addUniqueClusters(
    absl::flat_hash_set<std::string>& clusters,
    const envoy::config::filter::network::redis_proxy::v2::RedisProxy_PrefixRoutes_Route& route) {
  clusters.emplace(route.cluster());
  for (auto& mirror : route.request_mirror_policy()) {
    clusters.emplace(mirror.cluster());
  }
}
} // namespace

Network::FilterFactoryCb RedisProxyFilterConfigFactory::createFilterFactoryFromProtoTyped(
    const envoy::config::filter::network::redis_proxy::v2::RedisProxy& proto_config,
    Server::Configuration::FactoryContext& context) {

  ASSERT(!proto_config.stat_prefix().empty());
  ASSERT(proto_config.has_settings());

  RedirectionManagerSharedPtr redirection_manager =
      context.singletonManager().getTyped<RedirectionManager>(
          SINGLETON_MANAGER_REGISTERED_NAME(redis_redirection_manager), [&context] {
            return std::make_shared<RedirectionManagerImpl>(
                context.dispatcher(), context.clusterManager(), context.timeSource());
          });

  ProxyFilterConfigSharedPtr filter_config(std::make_shared<ProxyFilterConfig>(
      proto_config, context.scope(), context.drainDecision(), context.runtime(), context.api()));

  envoy::config::filter::network::redis_proxy::v2::RedisProxy::PrefixRoutes prefix_routes(
      proto_config.prefix_routes());

  // Set the catch-all route from the deprecated cluster and settings parameters.
  if (prefix_routes.catch_all_cluster().empty() && prefix_routes.routes_size() == 0 &&
      !prefix_routes.has_catch_all_route()) {
    if (proto_config.cluster().empty()) {
      throw EnvoyException("cannot configure a redis-proxy without any upstream");
    }

    prefix_routes.mutable_catch_all_route()->set_cluster(proto_config.cluster());
  } else if (!prefix_routes.catch_all_cluster().empty() && !prefix_routes.has_catch_all_route()) {
    // Set the catch-all route from the deprecated catch-all cluster.
    prefix_routes.mutable_catch_all_route()->set_cluster(prefix_routes.catch_all_cluster());
  }

  absl::flat_hash_set<std::string> unique_clusters;
  for (auto& route : prefix_routes.routes()) {
    addUniqueClusters(unique_clusters, route);
  }
  addUniqueClusters(unique_clusters, prefix_routes.catch_all_route());

  auto redis_command_stats =
      Common::Redis::RedisCommandStats::createRedisCommandStats(context.scope().symbolTable());

  Upstreams upstreams;
  for (auto& cluster : unique_clusters) {
    Stats::ScopePtr stats_scope =
        context.scope().createScope(fmt::format("cluster.{}.redis_cluster", cluster));

    upstreams.emplace(cluster, std::make_shared<ConnPool::InstanceImpl>(
                                   cluster, context.clusterManager(),
                                   Common::Redis::Client::ClientFactoryImpl::instance_,
                                   context.threadLocal(), proto_config.settings(), context.api(),
<<<<<<< HEAD
                                   std::move(stats_scope), redirection_manager));
=======
                                   std::move(stats_scope), redis_command_stats));
>>>>>>> 38b926c6
  }

  auto router =
      std::make_unique<PrefixRoutes>(prefix_routes, std::move(upstreams), context.runtime());

  std::shared_ptr<CommandSplitter::Instance> splitter =
      std::make_shared<CommandSplitter::InstanceImpl>(
          std::move(router), context.scope(), filter_config->stat_prefix_, context.timeSource(),
          proto_config.latency_in_micros());
  return [splitter, filter_config](Network::FilterManager& filter_manager) -> void {
    Common::Redis::DecoderFactoryImpl factory;
    filter_manager.addReadFilter(std::make_shared<ProxyFilter>(
        factory, Common::Redis::EncoderPtr{new Common::Redis::EncoderImpl()}, *splitter,
        filter_config));
  };
}

Network::FilterFactoryCb
RedisProxyFilterConfigFactory::createFilterFactory(const Json::Object& json_config,
                                                   Server::Configuration::FactoryContext& context) {
  envoy::config::filter::network::redis_proxy::v2::RedisProxy proto_config;
  Config::FilterJson::translateRedisProxy(json_config, proto_config);
  return createFilterFactoryFromProtoTyped(proto_config, context);
}

/**
 * Static registration for the redis filter. @see RegisterFactory.
 */
REGISTER_FACTORY(RedisProxyFilterConfigFactory,
                 Server::Configuration::NamedNetworkFilterConfigFactory);

} // namespace RedisProxy
} // namespace NetworkFilters
} // namespace Extensions
} // namespace Envoy<|MERGE_RESOLUTION|>--- conflicted
+++ resolved
@@ -85,15 +85,12 @@
     Stats::ScopePtr stats_scope =
         context.scope().createScope(fmt::format("cluster.{}.redis_cluster", cluster));
 
-    upstreams.emplace(cluster, std::make_shared<ConnPool::InstanceImpl>(
-                                   cluster, context.clusterManager(),
-                                   Common::Redis::Client::ClientFactoryImpl::instance_,
-                                   context.threadLocal(), proto_config.settings(), context.api(),
-<<<<<<< HEAD
-                                   std::move(stats_scope), redirection_manager));
-=======
-                                   std::move(stats_scope), redis_command_stats));
->>>>>>> 38b926c6
+    upstreams.emplace(cluster,
+                      std::make_shared<ConnPool::InstanceImpl>(
+                          cluster, context.clusterManager(),
+                          Common::Redis::Client::ClientFactoryImpl::instance_,
+                          context.threadLocal(), proto_config.settings(), context.api(),
+                          std::move(stats_scope), redis_command_stats, redirection_manager));
   }
 
   auto router =
