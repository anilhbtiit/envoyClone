#!/bin/bash -e

DELAY="${DELAY:-0}"
DOCKER_NO_PULL="${DOCKER_NO_PULL:-}"
MANUAL="${MANUAL:-}"
NAME="${NAME:-}"
PATHS="${PATHS:-.}"
UPARGS="${UPARGS:-}"

DOCKER_COMPOSE="${DOCKER_COMPOSE:-docker-compose}"

run_log () {
    echo -e "\n> [${NAME}] ${*}"
}

bring_up_example_stack () {
    local args path up_args
    args=("${UPARGS[@]}")
    path="$1"
    read -ra up_args <<< "up --quiet-pull --build -d ${args[*]}"

    if [[ -z "$DOCKER_NO_PULL" ]]; then
        run_log "Pull the images ($path)"
        "$DOCKER_COMPOSE" pull -q
        echo
    fi
    run_log "Bring up services ($path)"
    "$DOCKER_COMPOSE" "${up_args[@]}" || return 1
    echo
}

bring_up_example () {
    local path paths
    read -ra paths <<< "$(echo "$PATHS" | tr ',' ' ')"

    for path in "${paths[@]}"; do
        pushd "$path" > /dev/null || return 1
        bring_up_example_stack "$path" || {
            echo "ERROR: starting ${NAME} ${path}" >&2
            return 1
        }
        popd > /dev/null || return 1
    done
    if [[ "$DELAY" -ne "0" ]]; then
        run_log "Snooze for ${DELAY} while ${NAME} gets started"
        sleep "$DELAY"
    fi
    for path in "${paths[@]}"; do
        pushd "$path" > /dev/null || return 1
        "$DOCKER_COMPOSE" ps
        "$DOCKER_COMPOSE" logs
        popd > /dev/null || return 1
    done
}

cleanup_stack () {
    local path
    path="$1"
    run_log "Cleanup ($path)"
    "$DOCKER_COMPOSE" down --remove-orphans
}

debug_failure () {
    >&2 echo "FAILURE DEBUG"
    >&2 echo "DISK SPACE"
    df -h
    >&2 echo "DOCKER COMPOSE LOGS"
    "$DOCKER_COMPOSE" logs
    >&2 echo "DOCKER COMPOSE PS"
    "$DOCKER_COMPOSE" ps
}

cleanup () {
<<<<<<< HEAD
    local path paths image rmi
=======
    local code="$?"

    if [[ "$code" -ne 0 ]]; then
        debug_failure
    fi

    local path paths
>>>>>>> fd7ce9af
    read -ra paths <<< "$(echo "$PATHS" | tr ',' ' ')"
    for path in "${paths[@]}"; do
        pushd "$path" > /dev/null || return 1
        cleanup_stack "$path" || {
            echo "ERROR: cleanup ${NAME} ${path}" >&2
            return 1
        }
        popd > /dev/null
    done

    read -ra rmi <<< "$(echo "$RMI" | tr ',' ' ')"

    if [[ -n "$DOCKER_RMI_CLEANUP" ]]; then
        for image in "${rmi[@]}"; do
            docker rmi -f "$image"
        done
        docker image prune -f
    fi

}

_curl () {
    local arg curl_command
    curl_command=(curl -s)
    if [[ ! "$*" =~ "-X" ]]; then
        curl_command+=(-X GET)
    fi
    for arg in "${@}"; do
        curl_command+=("$arg")
    done
    "${curl_command[@]}" || {
        echo "ERROR: curl (${curl_command[*]})" >&2
        return 1
    }
}

responds_with () {
    local expected response
    expected="$1"
    shift
    response=$(_curl "${@}")
    grep -s "$expected" <<< "$response" || {
        echo "ERROR: curl (${*})" >&2
        echo "EXPECTED: $expected" >&2
        echo "RECEIVED:" >&2
        echo "$response" >&2
        return 1
    }
}

responds_without () {
    local expected response
    expected="$1"
    shift
    response=$(_curl "${@}")
    # shellcheck disable=2266
    grep -s "$expected" <<< "$response" | [[ "$(wc -l)" -eq 0 ]] || {
        echo "ERROR: curl (${*})" >&2
        echo "DID NOT EXPECT: $expected" >&2
        echo "RECEIVED:" >&2
        echo "$response" >&2
        return 1
    }
}

responds_with_header () {
    local expected response
    expected="$1"
    shift
    response=$(_curl --head "${@}")
    grep -s "$expected" <<< "$response"  || {
        echo "ERROR: curl (${*})" >&2
        echo "EXPECTED HEADER: $expected" >&2
        echo "RECEIVED:" >&2
        echo "$response" >&2
        return 1
    }
}

responds_without_header () {
    local expected response
    expected="$1"
    shift
    response=$(_curl --head "${@}")
    # shellcheck disable=2266
    grep -s "$expected" <<< "$response" | [[ "$(wc -l)" -eq 0 ]] || {
        echo "ERROR: curl (${*})" >&2
        echo "DID NOT EXPECT HEADER: $expected" >&2
        echo "RECEIVED:" >&2
        echo "$response" >&2
        return 1
    }
}

wait_for () {
    local i=1 returns=1 seconds="$1"
    shift
    while ((i<=seconds)); do
        if "${@}" &> /dev/null; then
            returns=0
            break
        else
            sleep 1
            ((i++))
        fi
    done
    if [[ "$returns" != 0 ]]; then
        echo "Wait (${seconds}) failed: ${*}" >&2
    fi
    return "$returns"
}

trap 'cleanup' EXIT

if [[ -z "$NAME" ]]; then
    echo "ERROR: You must set the '$NAME' variable before sourcing this script" >&2
    exit 1
fi

if [[ -z "$MANUAL" ]]; then
    bring_up_example
fi


# These allow the functions to be used in subshells, e.g. in `wait_for`
export -f responds_with
export -f responds_without
export -f responds_with_header
export -f responds_without_header
export -f _curl<|MERGE_RESOLUTION|>--- conflicted
+++ resolved
@@ -71,17 +71,13 @@
 }
 
 cleanup () {
-<<<<<<< HEAD
-    local path paths image rmi
-=======
     local code="$?"
 
     if [[ "$code" -ne 0 ]]; then
         debug_failure
     fi
 
-    local path paths
->>>>>>> fd7ce9af
+    local path paths image rmi
     read -ra paths <<< "$(echo "$PATHS" | tr ',' ' ')"
     for path in "${paths[@]}"; do
         pushd "$path" > /dev/null || return 1
