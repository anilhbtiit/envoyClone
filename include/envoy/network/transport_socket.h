--- conflicted
+++ resolved
@@ -231,15 +231,14 @@
   createTransportSocket(TransportSocketOptionsSharedPtr options) const PURE;
 
   /**
-<<<<<<< HEAD
    * Check whether matched transport socket which required to use secret information is available.
    */
   virtual bool isReady() const PURE;
-=======
+
+  /*
    * @return bool whether the transport socket will use proxy protocol options.
    */
   virtual bool usesProxyProtocolOptions() const PURE;
->>>>>>> 751d4d0c
 };
 
 using TransportSocketFactoryPtr = std::unique_ptr<TransportSocketFactory>;
