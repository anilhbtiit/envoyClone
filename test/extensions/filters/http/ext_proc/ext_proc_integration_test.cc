#include <algorithm>

#include "envoy/extensions/filters/http/ext_proc/v3/ext_proc.pb.h"
#include "envoy/network/address.h"
#include "envoy/service/ext_proc/v3/external_processor.pb.h"

#include "source/extensions/filters/http/ext_proc/config.h"

#include "test/common/http/common.h"
#include "test/extensions/filters/http/ext_proc/logging_test_filter.pb.h"
#include "test/extensions/filters/http/ext_proc/logging_test_filter.pb.validate.h"
#include "test/extensions/filters/http/ext_proc/utils.h"
#include "test/integration/http_integration.h"
#include "test/test_common/test_runtime.h"
#include "test/test_common/utility.h"

#include "absl/strings/str_cat.h"
#include "gtest/gtest.h"

namespace Envoy {

using envoy::config::route::v3::Route;
using envoy::config::route::v3::VirtualHost;
using envoy::extensions::filters::http::ext_proc::v3::ExtProcPerRoute;
using envoy::extensions::filters::http::ext_proc::v3::ProcessingMode;
using envoy::extensions::filters::network::http_connection_manager::v3::HttpConnectionManager;
using Envoy::Protobuf::MapPair;
using Envoy::ProtobufWkt::Any;
using envoy::service::ext_proc::v3::BodyResponse;
using envoy::service::ext_proc::v3::CommonResponse;
using envoy::service::ext_proc::v3::HeadersResponse;
using envoy::service::ext_proc::v3::HttpBody;
using envoy::service::ext_proc::v3::HttpHeaders;
using envoy::service::ext_proc::v3::HttpTrailers;
using envoy::service::ext_proc::v3::ImmediateResponse;
using envoy::service::ext_proc::v3::ProcessingRequest;
using envoy::service::ext_proc::v3::ProcessingResponse;
using envoy::service::ext_proc::v3::TrailersResponse;
using Extensions::HttpFilters::ExternalProcessing::HasNoHeader;
using Extensions::HttpFilters::ExternalProcessing::HeaderProtosEqual;
using Extensions::HttpFilters::ExternalProcessing::SingleHeaderValueIs;

using Http::LowerCaseString;

using namespace std::chrono_literals;

struct ConfigOptions {
  bool valid_grpc_server = true;
  bool add_logging_filter = false;
};

// These tests exercise the ext_proc filter through Envoy's integration test
// environment by configuring an instance of the Envoy server and driving it
// through the mock network stack.
class ExtProcIntegrationTest : public HttpIntegrationTest,
                               public Grpc::GrpcClientIntegrationParamTestWithDeferredProcessing {
protected:
  ExtProcIntegrationTest() : HttpIntegrationTest(Http::CodecType::HTTP2, ipVersion()) {}

  void createUpstreams() override {
    HttpIntegrationTest::createUpstreams();

    // Create separate "upstreams" for ExtProc gRPC servers
    for (int i = 0; i < 2; ++i) {
      grpc_upstreams_.push_back(&addFakeUpstream(Http::CodecType::HTTP2));
    }
  }

  void TearDown() override {
    if (processor_connection_) {
      ASSERT_TRUE(processor_connection_->close());
      ASSERT_TRUE(processor_connection_->waitForDisconnect());
    }
    cleanupUpstreamAndDownstream();
  }

  void initializeConfig(ConfigOptions config_option = {}) {
    scoped_runtime_.mergeValues(
        {{"envoy.reloadable_features.send_header_raw_value", header_raw_value_}});
    scoped_runtime_.mergeValues(
        {{"envoy_reloadable_features_immediate_response_use_filter_mutation_rule",
          filter_mutation_rule_}});

    config_helper_.addConfigModifier([this, config_option](
                                         envoy::config::bootstrap::v3::Bootstrap& bootstrap) {
      // Ensure "HTTP2 with no prior knowledge." Necessary for gRPC and for headers
      ConfigHelper::setHttp2(
          *(bootstrap.mutable_static_resources()->mutable_clusters()->Mutable(0)));

      // Clusters for ExtProc gRPC servers, starting by copying an existing cluster
      for (size_t i = 0; i < grpc_upstreams_.size(); ++i) {
        auto* server_cluster = bootstrap.mutable_static_resources()->add_clusters();
        server_cluster->MergeFrom(bootstrap.static_resources().clusters()[0]);
        std::string cluster_name = absl::StrCat("ext_proc_server_", i);
        server_cluster->set_name(cluster_name);
        server_cluster->mutable_load_assignment()->set_cluster_name(cluster_name);
      }

      const std::string valid_grpc_cluster_name = "ext_proc_server_0";
      if (config_option.valid_grpc_server) {
        // Load configuration of the server from YAML and use a helper to add a grpc_service
        // stanza pointing to the cluster that we just made
        setGrpcService(*proto_config_.mutable_grpc_service(), valid_grpc_cluster_name,
                       grpc_upstreams_[0]->localAddress());
      } else {
        // Set up the gRPC service with wrong cluster name and address.
        setGrpcService(*proto_config_.mutable_grpc_service(), "ext_proc_wrong_server",
                       std::make_shared<Network::Address::Ipv4Instance>("127.0.0.1", 1234));
      }
      // Construct a configuration proto for our filter and then re-write it
      // to JSON so that we can add it to the overall config
      envoy::config::listener::v3::Filter ext_proc_filter;
      std::string ext_proc_filter_name = "envoy.filters.http.ext_proc";
      ext_proc_filter.set_name(ext_proc_filter_name);
      ext_proc_filter.mutable_typed_config()->PackFrom(proto_config_);
      config_helper_.prependFilter(MessageUtil::getJsonStringFromMessageOrError(ext_proc_filter));

      // Add logging test filter only in Envoy gRPC mode.
      // gRPC side stream logging is only supported in Envoy gRPC mode at the moment.
      if (clientType() == Grpc::ClientType::EnvoyGrpc && config_option.add_logging_filter &&
          config_option.valid_grpc_server) {
        test::integration::filters::LoggingTestFilterConfig logging_filter_config;
        logging_filter_config.set_logging_id(ext_proc_filter_name);
        logging_filter_config.set_upstream_cluster_name(valid_grpc_cluster_name);
        envoy::config::listener::v3::Filter logging_filter;
        logging_filter.set_name("logging-test-filter");
        logging_filter.mutable_typed_config()->PackFrom(logging_filter_config);

        config_helper_.prependFilter(MessageUtil::getJsonStringFromMessageOrError(logging_filter));
      }

      // Parameterize with defer processing to prevent bit rot as filter made
      // assumptions of data flow, prior relying on eager processing.
      config_helper_.addRuntimeOverride(Runtime::defer_processing_backedup_streams,
                                        deferredProcessing() ? "true" : "false");
    });
    setUpstreamProtocol(Http::CodecType::HTTP2);
    setDownstreamProtocol(Http::CodecType::HTTP2);
  }

  void setPerRouteConfig(Route* route, const ExtProcPerRoute& cfg) {
    Any cfg_any;
    ASSERT_TRUE(cfg_any.PackFrom(cfg));
    route->mutable_typed_per_filter_config()->insert(
        MapPair<std::string, Any>("envoy.filters.http.ext_proc", cfg_any));
  }

  void setPerHostConfig(VirtualHost& vh, const ExtProcPerRoute& cfg) {
    Any cfg_any;
    ASSERT_TRUE(cfg_any.PackFrom(cfg));
    vh.mutable_typed_per_filter_config()->insert(
        MapPair<std::string, Any>("envoy.filters.http.ext_proc", cfg_any));
  }

  IntegrationStreamDecoderPtr sendDownstreamRequest(
      absl::optional<std::function<void(Http::RequestHeaderMap& headers)>> modify_headers) {
    auto conn = makeClientConnection(lookupPort("http"));
    codec_client_ = makeHttpConnection(std::move(conn));
    Http::TestRequestHeaderMapImpl headers;
    HttpTestUtility::addDefaultHeaders(headers);
    if (modify_headers) {
      (*modify_headers)(headers);
    }
    return codec_client_->makeHeaderOnlyRequest(headers);
  }

  IntegrationStreamDecoderPtr sendDownstreamRequestWithBody(
      absl::string_view body,
      absl::optional<std::function<void(Http::RequestHeaderMap& headers)>> modify_headers) {
    auto conn = makeClientConnection(lookupPort("http"));
    codec_client_ = makeHttpConnection(std::move(conn));
    Http::TestRequestHeaderMapImpl headers;
    HttpTestUtility::addDefaultHeaders(headers);
    headers.setMethod("POST");
    if (modify_headers) {
      (*modify_headers)(headers);
    }
    return codec_client_->makeRequestWithBody(headers, std::string(body));
  }

  void verifyDownstreamResponse(IntegrationStreamDecoder& response, int status_code) {
    ASSERT_TRUE(response.waitForEndStream());
    EXPECT_TRUE(response.complete());
    EXPECT_EQ(std::to_string(status_code), response.headers().getStatusValue());
  }

  void handleUpstreamRequest() {
    ASSERT_TRUE(fake_upstreams_[0]->waitForHttpConnection(*dispatcher_, fake_upstream_connection_));
    ASSERT_TRUE(fake_upstream_connection_->waitForNewStream(*dispatcher_, upstream_request_));
    ASSERT_TRUE(upstream_request_->waitForEndStream(*dispatcher_));
    upstream_request_->encodeHeaders(Http::TestResponseHeaderMapImpl{{":status", "200"}}, false);
    upstream_request_->encodeData(100, true);
  }

  void handleUpstreamRequestWithTrailer() {
    ASSERT_TRUE(fake_upstreams_[0]->waitForHttpConnection(*dispatcher_, fake_upstream_connection_));
    ASSERT_TRUE(fake_upstream_connection_->waitForNewStream(*dispatcher_, upstream_request_));
    ASSERT_TRUE(upstream_request_->waitForEndStream(*dispatcher_));
    upstream_request_->encodeHeaders(Http::TestResponseHeaderMapImpl{{":status", "200"}}, false);
    upstream_request_->encodeData(100, false);
    upstream_request_->encodeTrailers(Http::TestResponseTrailerMapImpl{{"x-test-trailers", "Yes"}});
  }

  void handleUpstreamRequestWithResponse(const Buffer::Instance& all_data, uint64_t chunk_size) {
    ASSERT_TRUE(fake_upstreams_[0]->waitForHttpConnection(*dispatcher_, fake_upstream_connection_));
    ASSERT_TRUE(fake_upstream_connection_->waitForNewStream(*dispatcher_, upstream_request_));
    ASSERT_TRUE(upstream_request_->waitForEndStream(*dispatcher_));
    upstream_request_->encodeHeaders(Http::TestResponseHeaderMapImpl{{":status", "200"}}, false);

    // Copy the data so that we don't modify it
    Buffer::OwnedImpl total_response = all_data;
    while (total_response.length() > 0) {
      auto to_move = std::min(total_response.length(), chunk_size);
      Buffer::OwnedImpl chunk;
      chunk.move(total_response, to_move);
      EXPECT_EQ(to_move, chunk.length());
      upstream_request_->encodeData(chunk, false);
    }
    upstream_request_->encodeData(0, true);
  }

  void waitForFirstMessage(FakeUpstream& grpc_upstream, ProcessingRequest& request) {
    ASSERT_TRUE(grpc_upstream.waitForHttpConnection(*dispatcher_, processor_connection_));
    ASSERT_TRUE(processor_connection_->waitForNewStream(*dispatcher_, processor_stream_));
    ASSERT_TRUE(processor_stream_->waitForGrpcMessage(*dispatcher_, request));
  }

  void processRequestHeadersMessage(
      FakeUpstream& grpc_upstream, bool first_message,
      absl::optional<std::function<bool(const HttpHeaders&, HeadersResponse&)>> cb) {
    ProcessingRequest request;
    if (first_message) {
      ASSERT_TRUE(grpc_upstream.waitForHttpConnection(*dispatcher_, processor_connection_));
      ASSERT_TRUE(processor_connection_->waitForNewStream(*dispatcher_, processor_stream_));
    }
    ASSERT_TRUE(processor_stream_->waitForGrpcMessage(*dispatcher_, request));
    ASSERT_TRUE(request.has_request_headers());
    if (first_message) {
      processor_stream_->startGrpcStream();
    }
    ProcessingResponse response;
    auto* headers = response.mutable_request_headers();
    const bool sendReply = !cb || (*cb)(request.request_headers(), *headers);
    if (sendReply) {
      processor_stream_->sendGrpcMessage(response);
    }
  }

  void processRequestTrailersMessage(
      FakeUpstream& grpc_upstream, bool first_message,
      absl::optional<std::function<bool(const HttpTrailers&, TrailersResponse&)>> cb) {
    ProcessingRequest request;
    if (first_message) {
      ASSERT_TRUE(grpc_upstream.waitForHttpConnection(*dispatcher_, processor_connection_));
      ASSERT_TRUE(processor_connection_->waitForNewStream(*dispatcher_, processor_stream_));
    }
    ASSERT_TRUE(processor_stream_->waitForGrpcMessage(*dispatcher_, request));
    ASSERT_TRUE(request.has_request_trailers());
    if (first_message) {
      processor_stream_->startGrpcStream();
    }
    ProcessingResponse response;
    auto* body = response.mutable_request_trailers();
    const bool sendReply = !cb || (*cb)(request.request_trailers(), *body);
    if (sendReply) {
      processor_stream_->sendGrpcMessage(response);
    }
  }

  void processResponseHeadersMessage(
      FakeUpstream& grpc_upstream, bool first_message,
      absl::optional<std::function<bool(const HttpHeaders&, HeadersResponse&)>> cb) {
    ProcessingRequest request;
    if (first_message) {
      ASSERT_TRUE(grpc_upstream.waitForHttpConnection(*dispatcher_, processor_connection_));
      ASSERT_TRUE(processor_connection_->waitForNewStream(*dispatcher_, processor_stream_));
    }
    ASSERT_TRUE(processor_stream_->waitForGrpcMessage(*dispatcher_, request));
    ASSERT_TRUE(request.has_response_headers());
    if (first_message) {
      processor_stream_->startGrpcStream();
    }
    ProcessingResponse response;
    auto* headers = response.mutable_response_headers();
    const bool sendReply = !cb || (*cb)(request.response_headers(), *headers);
    if (sendReply) {
      processor_stream_->sendGrpcMessage(response);
    }
  }

  void processRequestBodyMessage(
      FakeUpstream& grpc_upstream, bool first_message,
      absl::optional<std::function<bool(const HttpBody&, BodyResponse&)>> cb) {
    ProcessingRequest request;
    if (first_message) {
      ASSERT_TRUE(grpc_upstream.waitForHttpConnection(*dispatcher_, processor_connection_));
      ASSERT_TRUE(processor_connection_->waitForNewStream(*dispatcher_, processor_stream_));
    }
    ASSERT_TRUE(processor_stream_->waitForGrpcMessage(*dispatcher_, request));
    ASSERT_TRUE(request.has_request_body());
    if (first_message) {
      processor_stream_->startGrpcStream();
    }
    ProcessingResponse response;
    auto* body = response.mutable_request_body();
    const bool sendReply = !cb || (*cb)(request.request_body(), *body);
    if (sendReply) {
      processor_stream_->sendGrpcMessage(response);
    }
  }

  void processResponseBodyMessage(
      FakeUpstream& grpc_upstream, bool first_message,
      absl::optional<std::function<bool(const HttpBody&, BodyResponse&)>> cb) {
    ProcessingRequest request;
    if (first_message) {
      ASSERT_TRUE(grpc_upstream.waitForHttpConnection(*dispatcher_, processor_connection_));
      ASSERT_TRUE(processor_connection_->waitForNewStream(*dispatcher_, processor_stream_));
    }
    ASSERT_TRUE(processor_stream_->waitForGrpcMessage(*dispatcher_, request));
    ASSERT_TRUE(request.has_response_body());
    if (first_message) {
      processor_stream_->startGrpcStream();
    }
    ProcessingResponse response;
    auto* body = response.mutable_response_body();
    const bool sendReply = !cb || (*cb)(request.response_body(), *body);
    if (sendReply) {
      processor_stream_->sendGrpcMessage(response);
    }
  }

  void processResponseTrailersMessage(
      FakeUpstream& grpc_upstream, bool first_message,
      absl::optional<std::function<bool(const HttpTrailers&, TrailersResponse&)>> cb) {
    ProcessingRequest request;
    if (first_message) {
      ASSERT_TRUE(grpc_upstream.waitForHttpConnection(*dispatcher_, processor_connection_));
      ASSERT_TRUE(processor_connection_->waitForNewStream(*dispatcher_, processor_stream_));
    }
    ASSERT_TRUE(processor_stream_->waitForGrpcMessage(*dispatcher_, request));
    ASSERT_TRUE(request.has_response_trailers());
    if (first_message) {
      processor_stream_->startGrpcStream();
    }
    ProcessingResponse response;
    auto* body = response.mutable_response_trailers();
    const bool sendReply = !cb || (*cb)(request.response_trailers(), *body);
    if (sendReply) {
      processor_stream_->sendGrpcMessage(response);
    }
  }

  void processAndRespondImmediately(FakeUpstream& grpc_upstream, bool first_message,
                                    absl::optional<std::function<void(ImmediateResponse&)>> cb) {
    ProcessingRequest request;
    if (first_message) {
      ASSERT_TRUE(grpc_upstream.waitForHttpConnection(*dispatcher_, processor_connection_));
      ASSERT_TRUE(processor_connection_->waitForNewStream(*dispatcher_, processor_stream_));
    }
    ASSERT_TRUE(processor_stream_->waitForGrpcMessage(*dispatcher_, request));
    if (first_message) {
      processor_stream_->startGrpcStream();
    }
    ProcessingResponse response;
    auto* immediate = response.mutable_immediate_response();
    if (cb) {
      (*cb)(*immediate);
    }
    processor_stream_->sendGrpcMessage(response);
  }

  // ext_proc server sends back a response to tell Envoy to stop the
  // original timer and start a new timer.
  void serverSendNewTimeout(const uint64_t timeout_ms) {
    ProcessingResponse response;
    if (timeout_ms < 1000) {
      response.mutable_override_message_timeout()->set_nanos(timeout_ms * 1000000);
    } else {
      response.mutable_override_message_timeout()->set_seconds(timeout_ms / 1000);
    }
    processor_stream_->sendGrpcMessage(response);
  }

  // The new timeout message is ignored by Envoy due to different reasons, like
  // new_timeout setting is out-of-range, or max_message_timeout is not configured.
  void newTimeoutWrongConfigTest(const uint64_t timeout_ms) {
    // Set envoy filter timeout to be 200ms.
    proto_config_.mutable_message_timeout()->set_nanos(200000000);
    // Config max_message_timeout proto to enable the new timeout API.
    if (max_message_timeout_ms_) {
      if (max_message_timeout_ms_ < 1000) {
        proto_config_.mutable_max_message_timeout()->set_nanos(max_message_timeout_ms_ * 1000000);
      } else {
        proto_config_.mutable_max_message_timeout()->set_seconds(max_message_timeout_ms_ / 1000);
      }
    }
    initializeConfig();
    HttpIntegrationTest::initialize();
    auto response = sendDownstreamRequest(absl::nullopt);

    processRequestHeadersMessage(*grpc_upstreams_[0], true,
                                 [&](const HttpHeaders&, HeadersResponse&) {
                                   serverSendNewTimeout(timeout_ms);
                                   // ext_proc server stays idle for 300ms before sending back the
                                   // response.
                                   timeSystem().advanceTimeWaitImpl(300ms);
                                   return true;
                                 });
    // Verify the new timer is not started and the original timer timeouts,
    // and downstream receives 500.
    verifyDownstreamResponse(*response, 500);
  }

  void addMutationSetHeaders(const int count,
                             envoy::service::ext_proc::v3::HeaderMutation& mutation) {
    for (int i = 0; i < count; i++) {
      auto* headers = mutation.add_set_headers();
      auto str = absl::StrCat("x-test-header-internal-", std::to_string(i));
      headers->mutable_header()->set_key(str);
      headers->mutable_header()->set_value(str);
    }
  }

  void addMutationRemoveHeaders(const int count,
                                envoy::service::ext_proc::v3::HeaderMutation& mutation) {
    for (int i = 0; i < count; i++) {
      mutation.add_remove_headers(absl::StrCat("x-test-header-internal-", std::to_string(i)));
    }
  }

  // Send response data with small chunk size in STREAMED mode.
  void streamingDataWithSmallChunks(const int last_chunk_size, const bool mutate_last_chunk,
                                    std::string response_body) {
    proto_config_.mutable_processing_mode()->set_response_body_mode(ProcessingMode::STREAMED);
    proto_config_.mutable_processing_mode()->set_request_header_mode(ProcessingMode::SKIP);
    proto_config_.mutable_processing_mode()->set_response_header_mode(ProcessingMode::SKIP);
    initializeConfig();
    HttpIntegrationTest::initialize();

    auto response = sendDownstreamRequest(absl::nullopt);
    ASSERT_TRUE(fake_upstreams_[0]->waitForHttpConnection(*dispatcher_, fake_upstream_connection_));
    ASSERT_TRUE(fake_upstream_connection_->waitForNewStream(*dispatcher_, upstream_request_));
    ASSERT_TRUE(upstream_request_->waitForEndStream(*dispatcher_));
    upstream_request_->encodeHeaders(Http::TestResponseHeaderMapImpl{{":status", "200"}}, false);

    // Send four chunks in total with last chunk end_stream flag set to be true..
    int chunk_number = 3;
    for (int i = 0; i < chunk_number; i++) {
      upstream_request_->encodeData(1, false);
    }
    upstream_request_->encodeData(last_chunk_size, true);

    // First chunk response.
    processResponseBodyMessage(
        *grpc_upstreams_[0], true, [](const HttpBody& body, BodyResponse& body_resp) {
          auto* body_mut = body_resp.mutable_response()->mutable_body_mutation();
          body_mut->set_body(body.body() + " First ");
          return true;
        });

    for (int i = 0; i < chunk_number - 1; i++) {
      processResponseBodyMessage(
          *grpc_upstreams_[0], false, [](const HttpBody& body, BodyResponse& body_resp) {
            auto* body_mut = body_resp.mutable_response()->mutable_body_mutation();
            body_mut->set_body(body.body() + " The Rest ");
            return true;
          });
    }

    if (mutate_last_chunk) {
      processResponseBodyMessage(
          *grpc_upstreams_[0], false, [](const HttpBody& body, BodyResponse& body_resp) {
            auto* body_mut = body_resp.mutable_response()->mutable_body_mutation();
            body_mut->set_body(body.body() + " The Last ");
            return true;
          });
    } else {
      processResponseBodyMessage(*grpc_upstreams_[0], false, absl::nullopt);
    }
    verifyDownstreamResponse(*response, 200);
    EXPECT_EQ(response_body, response->body());
  }

  envoy::extensions::filters::http::ext_proc::v3::ExternalProcessor proto_config_{};
  uint32_t max_message_timeout_ms_{0};
  std::vector<FakeUpstream*> grpc_upstreams_;
  FakeHttpConnectionPtr processor_connection_;
  FakeStreamPtr processor_stream_;
  TestScopedRuntime scoped_runtime_;
  std::string header_raw_value_{"false"};
  std::string filter_mutation_rule_{"false"};
};

INSTANTIATE_TEST_SUITE_P(
    IpVersionsClientTypeDeferredProcessing, ExtProcIntegrationTest,
    GRPC_CLIENT_INTEGRATION_DEFERRED_PROCESSING_PARAMS,
    Grpc::GrpcClientIntegrationParamTestWithDeferredProcessing::protocolTestParamsToString);

// Test the filter using the default configuration by connecting to
// an ext_proc server that responds to the request_headers message
// by immediately closing the stream.
TEST_P(ExtProcIntegrationTest, GetAndCloseStream) {
  initializeConfig();
  HttpIntegrationTest::initialize();
  auto response = sendDownstreamRequest(absl::nullopt);

  ProcessingRequest request_headers_msg;
  waitForFirstMessage(*grpc_upstreams_[0], request_headers_msg);
  // Just close the stream without doing anything
  processor_stream_->startGrpcStream();
  processor_stream_->finishGrpcStream(Grpc::Status::Ok);

  handleUpstreamRequest();
  verifyDownstreamResponse(*response, 200);
}

TEST_P(ExtProcIntegrationTest, GetAndCloseStreamWithLogging) {
  ConfigOptions config_option = {};
  config_option.add_logging_filter = true;
  initializeConfig(config_option);
  HttpIntegrationTest::initialize();
  auto response = sendDownstreamRequest(absl::nullopt);

  ProcessingRequest request_headers_msg;
  waitForFirstMessage(*grpc_upstreams_[0], request_headers_msg);
  // Just close the stream without doing anything
  processor_stream_->startGrpcStream();
  processor_stream_->finishGrpcStream(Grpc::Status::Ok);

  handleUpstreamRequest();
  verifyDownstreamResponse(*response, 200);
}

// Test the filter using the default configuration by connecting to
// an ext_proc server that responds to the request_headers message
// by returning a failure before the first stream response can be sent.
TEST_P(ExtProcIntegrationTest, GetAndFailStream) {
  initializeConfig();
  HttpIntegrationTest::initialize();
  auto response = sendDownstreamRequest(absl::nullopt);

  ProcessingRequest request_headers_msg;
  waitForFirstMessage(*grpc_upstreams_[0], request_headers_msg);
  // Fail the stream immediately
  processor_stream_->encodeHeaders(Http::TestResponseHeaderMapImpl{{":status", "500"}}, true);
  verifyDownstreamResponse(*response, 500);
}

TEST_P(ExtProcIntegrationTest, GetAndFailStreamWithLogging) {
  ConfigOptions config_option = {};
  config_option.add_logging_filter = true;
  initializeConfig(config_option);
  HttpIntegrationTest::initialize();
  auto response = sendDownstreamRequest(absl::nullopt);

  ProcessingRequest request_headers_msg;
  waitForFirstMessage(*grpc_upstreams_[0], request_headers_msg);
  // Fail the stream immediately
  processor_stream_->encodeHeaders(Http::TestResponseHeaderMapImpl{{":status", "500"}}, true);
  verifyDownstreamResponse(*response, 500);
}

// Test the filter connecting to an invalid ext_proc server that will result in open stream failure.
TEST_P(ExtProcIntegrationTest, GetAndFailStreamWithInvalidSever) {
  ConfigOptions config_option = {};
  config_option.valid_grpc_server = false;
  initializeConfig(config_option);
  HttpIntegrationTest::initialize();
  auto response = sendDownstreamRequest(absl::nullopt);
  ProcessingRequest request_headers_msg;
  // Failure is expected when it is connecting to invalid gRPC server. Therefore, default timeout
  // is not used here.
  EXPECT_FALSE(grpc_upstreams_[0]->waitForHttpConnection(*dispatcher_, processor_connection_,
                                                         std::chrono::milliseconds(25000)));
}

// Test the filter using the default configuration by connecting to
// an ext_proc server that responds to the request_headers message
// successfully, but then sends a gRPC error.
TEST_P(ExtProcIntegrationTest, GetAndFailStreamOutOfLine) {
  initializeConfig();
  HttpIntegrationTest::initialize();
  auto response = sendDownstreamRequest(absl::nullopt);

  ProcessingRequest request_headers_msg;
  waitForFirstMessage(*grpc_upstreams_[0], request_headers_msg);
  processor_stream_->startGrpcStream();
  ProcessingResponse resp1;
  resp1.mutable_request_headers();
  processor_stream_->sendGrpcMessage(resp1);

  // Fail the stream in between messages
  processor_stream_->finishGrpcStream(Grpc::Status::Internal);

  verifyDownstreamResponse(*response, 500);
}

// Test the filter using the default configuration by connecting to
// an ext_proc server that responds to the request_headers message
// successfully, but then sends a gRPC error.
TEST_P(ExtProcIntegrationTest, GetAndFailStreamOutOfLineLater) {
  initializeConfig();
  HttpIntegrationTest::initialize();
  auto response = sendDownstreamRequest(absl::nullopt);

  ProcessingRequest request_headers_msg;
  waitForFirstMessage(*grpc_upstreams_[0], request_headers_msg);
  processor_stream_->startGrpcStream();
  ProcessingResponse resp1;
  resp1.mutable_request_headers();
  processor_stream_->sendGrpcMessage(resp1);

  // Fail the stream in between messages
  processor_stream_->finishGrpcStream(Grpc::Status::Internal);

  verifyDownstreamResponse(*response, 500);
}

// Test the filter using the default configuration by connecting to
// an ext_proc server that responds to the request_headers message
// successfully but closes the stream after response_headers.
TEST_P(ExtProcIntegrationTest, GetAndCloseStreamOnResponse) {
  initializeConfig();
  HttpIntegrationTest::initialize();
  auto response = sendDownstreamRequest(absl::nullopt);

  ProcessingRequest request_headers_msg;
  waitForFirstMessage(*grpc_upstreams_[0], request_headers_msg);
  processor_stream_->startGrpcStream();
  ProcessingResponse resp1;
  resp1.mutable_request_headers();
  processor_stream_->sendGrpcMessage(resp1);

  handleUpstreamRequest();

  ProcessingRequest response_headers_msg;
  ASSERT_TRUE(processor_stream_->waitForGrpcMessage(*dispatcher_, response_headers_msg));
  processor_stream_->finishGrpcStream(Grpc::Status::Ok);

  verifyDownstreamResponse(*response, 200);
}

// Test the filter using the default configuration by connecting to
// an ext_proc server that responds to the request_headers message
// successfully but then fails on the response_headers message.
TEST_P(ExtProcIntegrationTest, GetAndFailStreamOnResponse) {
  initializeConfig();
  HttpIntegrationTest::initialize();
  auto response = sendDownstreamRequest(absl::nullopt);

  ProcessingRequest request_headers_msg;
  waitForFirstMessage(*grpc_upstreams_[0], request_headers_msg);
  processor_stream_->startGrpcStream();
  ProcessingResponse resp1;
  resp1.mutable_request_headers();
  processor_stream_->sendGrpcMessage(resp1);

  handleUpstreamRequest();

  ProcessingRequest response_headers_msg;
  ASSERT_TRUE(processor_stream_->waitForGrpcMessage(*dispatcher_, response_headers_msg));
  processor_stream_->finishGrpcStream(Grpc::Status::Internal);

  verifyDownstreamResponse(*response, 500);
}

// Test the filter using the default configuration by connecting to
// an ext_proc server that responds to the request_headers message
// by requesting to modify the request headers.
TEST_P(ExtProcIntegrationTest, GetAndSetHeaders) {
  initializeConfig();
  HttpIntegrationTest::initialize();
  auto response = sendDownstreamRequest(
      [](Http::HeaderMap& headers) { headers.addCopy(LowerCaseString("x-remove-this"), "yes"); });

  processRequestHeadersMessage(
      *grpc_upstreams_[0], true, [](const HttpHeaders& headers, HeadersResponse& headers_resp) {
        Http::TestRequestHeaderMapImpl expected_request_headers{
            {":scheme", "http"}, {":method", "GET"},       {"host", "host"},
            {":path", "/"},      {"x-remove-this", "yes"}, {"x-forwarded-proto", "http"}};
        EXPECT_THAT(headers.headers(), HeaderProtosEqual(expected_request_headers));

        auto response_header_mutation = headers_resp.mutable_response()->mutable_header_mutation();
        auto* mut1 = response_header_mutation->add_set_headers();
        mut1->mutable_header()->set_key("x-new-header");
        mut1->mutable_header()->set_value("new");
        response_header_mutation->add_remove_headers("x-remove-this");
        return true;
      });

  ASSERT_TRUE(fake_upstreams_[0]->waitForHttpConnection(*dispatcher_, fake_upstream_connection_));
  ASSERT_TRUE(fake_upstream_connection_->waitForNewStream(*dispatcher_, upstream_request_));
  ASSERT_TRUE(upstream_request_->waitForEndStream(*dispatcher_));

  EXPECT_THAT(upstream_request_->headers(), HasNoHeader("x-remove-this"));
  EXPECT_THAT(upstream_request_->headers(), SingleHeaderValueIs("x-new-header", "new"));

  upstream_request_->encodeHeaders(Http::TestResponseHeaderMapImpl{{":status", "200"}}, false);
  upstream_request_->encodeData(100, true);

  processResponseHeadersMessage(
      *grpc_upstreams_[0], false, [](const HttpHeaders& headers, HeadersResponse&) {
        Http::TestRequestHeaderMapImpl expected_response_headers{{":status", "200"}};
        EXPECT_THAT(headers.headers(), HeaderProtosEqual(expected_response_headers));
        return true;
      });

  verifyDownstreamResponse(*response, 200);
}

TEST_P(ExtProcIntegrationTest, GetAndSetHeadersWithLogging) {
  ConfigOptions config_option = {};
  config_option.add_logging_filter = true;
  initializeConfig(config_option);
  HttpIntegrationTest::initialize();
  auto response = sendDownstreamRequest(
      [](Http::HeaderMap& headers) { headers.addCopy(LowerCaseString("x-remove-this"), "yes"); });

  processRequestHeadersMessage(
      *grpc_upstreams_[0], true, [](const HttpHeaders&, HeadersResponse& headers_resp) {
        auto response_header_mutation = headers_resp.mutable_response()->mutable_header_mutation();
        auto* mut1 = response_header_mutation->add_set_headers();
        mut1->mutable_header()->set_key("x-new-header");
        mut1->mutable_header()->set_value("new");
        return true;
      });

  ASSERT_TRUE(fake_upstreams_[0]->waitForHttpConnection(*dispatcher_, fake_upstream_connection_));
  ASSERT_TRUE(fake_upstream_connection_->waitForNewStream(*dispatcher_, upstream_request_));
  ASSERT_TRUE(upstream_request_->waitForEndStream(*dispatcher_));

  EXPECT_THAT(upstream_request_->headers(), SingleHeaderValueIs("x-new-header", "new"));

  upstream_request_->encodeHeaders(Http::TestResponseHeaderMapImpl{{":status", "200"}}, false);
  upstream_request_->encodeData(100, true);

  processResponseHeadersMessage(
      *grpc_upstreams_[0], false, [](const HttpHeaders& headers, HeadersResponse&) {
        Http::TestRequestHeaderMapImpl expected_response_headers{{":status", "200"}};
        EXPECT_THAT(headers.headers(), HeaderProtosEqual(expected_response_headers));
        return true;
      });

  verifyDownstreamResponse(*response, 200);
}

TEST_P(ExtProcIntegrationTest, GetAndSetHeadersNonUtf8WithValueInString) {
  initializeConfig();
  HttpIntegrationTest::initialize();
  auto response = sendDownstreamRequest([](Http::HeaderMap& headers) {
    std::string invalid_unicode("valid_prefix");
    invalid_unicode.append(1, char(0xc3));
    invalid_unicode.append(1, char(0x28));
    invalid_unicode.append("valid_suffix");

    headers.addCopy(LowerCaseString("x-bad-utf8"), invalid_unicode);
  });

  processRequestHeadersMessage(
      *grpc_upstreams_[0], true, [](const HttpHeaders& headers, HeadersResponse& headers_resp) {
        Http::TestRequestHeaderMapImpl expected_request_headers{
            {":scheme", "http"},
            {":method", "GET"},
            {"host", "host"},
            {":path", "/"},
            {"x-bad-utf8", "valid_prefix!(valid_suffix"},
            {"x-forwarded-proto", "http"}};
        for (const auto& header : headers.headers().headers()) {
          EXPECT_TRUE(!header.value().empty());
          EXPECT_TRUE(header.raw_value().empty());
          ENVOY_LOG_MISC(critical, "{}", header.value());
        }
        EXPECT_THAT(headers.headers(), HeaderProtosEqual(expected_request_headers));

        auto response_header_mutation = headers_resp.mutable_response()->mutable_header_mutation();
        response_header_mutation->add_remove_headers("x-bad-utf8");
        return true;
      });

  ASSERT_TRUE(fake_upstreams_[0]->waitForHttpConnection(*dispatcher_, fake_upstream_connection_));
  ASSERT_TRUE(fake_upstream_connection_->waitForNewStream(*dispatcher_, upstream_request_));
  ASSERT_TRUE(upstream_request_->waitForEndStream(*dispatcher_));

  EXPECT_THAT(upstream_request_->headers(), HasNoHeader("x-bad-utf8"));

  upstream_request_->encodeHeaders(Http::TestResponseHeaderMapImpl{{":status", "200"}}, false);
  upstream_request_->encodeData(100, true);

  processResponseHeadersMessage(
      *grpc_upstreams_[0], false, [](const HttpHeaders& headers, HeadersResponse&) {
        Http::TestRequestHeaderMapImpl expected_response_headers{{":status", "200"}};
        EXPECT_THAT(headers.headers(), HeaderProtosEqual(expected_response_headers));
        return true;
      });

  verifyDownstreamResponse(*response, 200);
}

TEST_P(ExtProcIntegrationTest, GetAndSetHeadersNonUtf8WithValueInBytes) {
  proto_config_.mutable_processing_mode()->set_response_header_mode(ProcessingMode::SKIP);
  // Set up runtime flag to have header value encoded in raw_value.
  header_raw_value_ = "true";
  initializeConfig();
  HttpIntegrationTest::initialize();
  auto response = sendDownstreamRequest([](Http::HeaderMap& headers) {
    std::string invalid_unicode("valid_prefix");
    invalid_unicode.append(1, char(0xc3));
    invalid_unicode.append(1, char(0x28));
    invalid_unicode.append("valid_suffix");

    headers.addCopy(LowerCaseString("x-bad-utf8"), invalid_unicode);
  });

  // Verify the encoded non-utf8 character is received by the server as it is. Then send back a
  // response with non-utf8 character in the header value, and verify it is received by Envoy as it
  // is.
  processRequestHeadersMessage(
      *grpc_upstreams_[0], true, [](const HttpHeaders& headers, HeadersResponse& headers_resp) {
        Http::TestRequestHeaderMapImpl expected_request_headers{
            {":scheme", "http"},
            {":method", "GET"},
            {"host", "host"},
            {":path", "/"},
            {"x-bad-utf8", "valid_prefix\303(valid_suffix"},
            {"x-forwarded-proto", "http"}};
        for (const auto& header : headers.headers().headers()) {
          EXPECT_TRUE(header.value().empty());
          EXPECT_TRUE(!header.raw_value().empty());
          ENVOY_LOG_MISC(critical, "{}", header.raw_value());
        }
        EXPECT_THAT(headers.headers(), HeaderProtosEqual(expected_request_headers));

        auto response_header_mutation = headers_resp.mutable_response()->mutable_header_mutation();
        response_header_mutation->add_remove_headers("x-bad-utf8");
        auto* mut1 = response_header_mutation->add_set_headers();
        mut1->mutable_header()->set_key("x-new-utf8");
        // Construct a non-utf8 header value and send back to Envoy.
        std::string invalid_unicode("valid_prefix");
        invalid_unicode.append(1, char(0xc3));
        invalid_unicode.append(1, char(0x28));
        invalid_unicode.append("valid_suffix");
        mut1->mutable_header()->set_raw_value(invalid_unicode);
        return true;
      });

  ASSERT_TRUE(fake_upstreams_[0]->waitForHttpConnection(*dispatcher_, fake_upstream_connection_));
  ASSERT_TRUE(fake_upstream_connection_->waitForNewStream(*dispatcher_, upstream_request_));
  ASSERT_TRUE(upstream_request_->waitForEndStream(*dispatcher_));
  EXPECT_THAT(upstream_request_->headers(), HasNoHeader("x-bad-utf8"));
  EXPECT_THAT(upstream_request_->headers(),
              SingleHeaderValueIs("x-new-utf8", "valid_prefix\303(valid_suffix"));
  upstream_request_->encodeHeaders(Http::TestResponseHeaderMapImpl{{":status", "200"}}, true);
  verifyDownstreamResponse(*response, 200);
}

TEST_P(ExtProcIntegrationTest, BothValueAndValueBytesAreSetInHeaderValueWrong) {
  proto_config_.mutable_processing_mode()->set_response_header_mode(ProcessingMode::SKIP);
  // Set up runtime flag to have header value encoded in raw_value.
  header_raw_value_ = "true";
  initializeConfig();
  HttpIntegrationTest::initialize();
  auto response = sendDownstreamRequest(absl::nullopt);

  processRequestHeadersMessage(
      *grpc_upstreams_[0], true, [](const HttpHeaders&, HeadersResponse& headers_resp) {
        auto response_header_mutation = headers_resp.mutable_response()->mutable_header_mutation();
        auto* mut1 = response_header_mutation->add_set_headers();
        mut1->mutable_header()->set_key("x-new-header");
        mut1->mutable_header()->set_value("foo");
        mut1->mutable_header()->set_raw_value("bar");
        return true;
      });
  verifyDownstreamResponse(*response, 500);
}

// Test the filter with body buffering turned on, but sending a GET
// and a response that both have no body.
TEST_P(ExtProcIntegrationTest, GetBufferedButNoBodies) {
  proto_config_.mutable_processing_mode()->set_request_body_mode(ProcessingMode::BUFFERED);
  proto_config_.mutable_processing_mode()->set_response_body_mode(ProcessingMode::BUFFERED);
  initializeConfig();
  HttpIntegrationTest::initialize();
  auto response = sendDownstreamRequest(absl::nullopt);

  processRequestHeadersMessage(*grpc_upstreams_[0], true,
                               [](const HttpHeaders& headers, HeadersResponse&) {
                                 EXPECT_TRUE(headers.end_of_stream());
                                 return true;
                               });

  ASSERT_TRUE(fake_upstreams_[0]->waitForHttpConnection(*dispatcher_, fake_upstream_connection_));
  ASSERT_TRUE(fake_upstream_connection_->waitForNewStream(*dispatcher_, upstream_request_));
  ASSERT_TRUE(upstream_request_->waitForEndStream(*dispatcher_));

  upstream_request_->encodeHeaders(
      Http::TestResponseHeaderMapImpl{
          {":status", "200"},
          {"content-length", "0"},
      },
      true);

  processResponseHeadersMessage(*grpc_upstreams_[0], false,
                                [](const HttpHeaders& headers, HeadersResponse&) {
                                  EXPECT_TRUE(headers.end_of_stream());
                                  return true;
                                });

  verifyDownstreamResponse(*response, 200);
}

// Test the filter using the default configuration by connecting to
// an ext_proc server that responds to the response_headers message
// by requesting to modify the response headers.
TEST_P(ExtProcIntegrationTest, GetAndSetHeadersOnResponse) {
  initializeConfig();
  HttpIntegrationTest::initialize();
  auto response = sendDownstreamRequest(absl::nullopt);
  processRequestHeadersMessage(*grpc_upstreams_[0], true, absl::nullopt);
  handleUpstreamRequest();

  processResponseHeadersMessage(
      *grpc_upstreams_[0], false, [](const HttpHeaders&, HeadersResponse& headers_resp) {
        auto* response_mutation = headers_resp.mutable_response()->mutable_header_mutation();
        auto* add1 = response_mutation->add_set_headers();
        add1->mutable_header()->set_key("x-response-processed");
        add1->mutable_header()->set_value("1");
        auto* add2 = response_mutation->add_set_headers();
        add2->mutable_header()->set_key(":status");
        add2->mutable_header()->set_value("201");
        return true;
      });

  verifyDownstreamResponse(*response, 201);
  EXPECT_THAT(response->headers(), SingleHeaderValueIs("x-response-processed", "1"));
}

// Test the filter using the default configuration by connecting to
// an ext_proc server that responds to the response_headers message
// but tries to set the status code to an invalid value
TEST_P(ExtProcIntegrationTest, GetAndSetHeadersOnResponseBadStatus) {
  initializeConfig();
  HttpIntegrationTest::initialize();
  auto response = sendDownstreamRequest(absl::nullopt);
  processRequestHeadersMessage(*grpc_upstreams_[0], true, absl::nullopt);
  handleUpstreamRequest();

  processResponseHeadersMessage(
      *grpc_upstreams_[0], false, [](const HttpHeaders&, HeadersResponse& headers_resp) {
        auto* response_mutation = headers_resp.mutable_response()->mutable_header_mutation();
        auto* add1 = response_mutation->add_set_headers();
        add1->mutable_header()->set_key("x-response-processed");
        add1->mutable_header()->set_value("1");
        auto* add2 = response_mutation->add_set_headers();
        add2->mutable_header()->set_key(":status");
        add2->mutable_header()->set_value("100");
        return true;
      });

  // Invalid status code should be ignored, but the other header mutation
  // should still have been processed.
  verifyDownstreamResponse(*response, 200);
  EXPECT_THAT(response->headers(), SingleHeaderValueIs("x-response-processed", "1"));
}

// Test the filter using the default configuration by connecting to
// an ext_proc server that responds to the response_headers message
// but tries to set the status code to two values. The second
// attempt should be ignored.
TEST_P(ExtProcIntegrationTest, GetAndSetHeadersOnResponseTwoStatuses) {
  initializeConfig();
  HttpIntegrationTest::initialize();
  auto response = sendDownstreamRequest(absl::nullopt);
  processRequestHeadersMessage(*grpc_upstreams_[0], true, absl::nullopt);
  handleUpstreamRequest();

  processResponseHeadersMessage(
      *grpc_upstreams_[0], false, [](const HttpHeaders&, HeadersResponse& headers_resp) {
        auto* response_mutation = headers_resp.mutable_response()->mutable_header_mutation();
        auto* add1 = response_mutation->add_set_headers();
        add1->mutable_header()->set_key("x-response-processed");
        add1->mutable_header()->set_value("1");
        auto* add2 = response_mutation->add_set_headers();
        add2->mutable_header()->set_key(":status");
        add2->mutable_header()->set_value("201");
        auto* add3 = response_mutation->add_set_headers();
        add3->mutable_header()->set_key(":status");
        add3->mutable_header()->set_value("202");
        add3->mutable_append()->set_value(true);
        return true;
      });

  // Invalid status code should be ignored, but the other header mutation
  // should still have been processed.
  verifyDownstreamResponse(*response, 201);
  EXPECT_THAT(response->headers(), SingleHeaderValueIs("x-response-processed", "1"));
}

// Test the filter using the default configuration by connecting to
// an ext_proc server that responds to the response_headers message
// by checking the headers and modifying the trailers
TEST_P(ExtProcIntegrationTest, GetAndSetHeadersAndTrailersOnResponse) {
  proto_config_.mutable_processing_mode()->set_response_trailer_mode(ProcessingMode::SEND);
  initializeConfig();
  HttpIntegrationTest::initialize();
  auto response = sendDownstreamRequest(absl::nullopt);
  processRequestHeadersMessage(*grpc_upstreams_[0], true, absl::nullopt);
  handleUpstreamRequestWithTrailer();

  processResponseHeadersMessage(*grpc_upstreams_[0], false, absl::nullopt);
  processResponseTrailersMessage(
      *grpc_upstreams_[0], false, [](const HttpTrailers& trailers, TrailersResponse& resp) {
        Http::TestResponseTrailerMapImpl expected_trailers{{"x-test-trailers", "Yes"}};
        EXPECT_THAT(trailers.trailers(), HeaderProtosEqual(expected_trailers));
        auto* trailer_mut = resp.mutable_header_mutation();
        auto* trailer_add = trailer_mut->add_set_headers();
        trailer_add->mutable_header()->set_key("x-modified-trailers");
        trailer_add->mutable_header()->set_value("xxx");
        return true;
      });

  verifyDownstreamResponse(*response, 200);
  ASSERT_TRUE(response->trailers());
  EXPECT_THAT(*(response->trailers()), SingleHeaderValueIs("x-test-trailers", "Yes"));
  EXPECT_THAT(*(response->trailers()), SingleHeaderValueIs("x-modified-trailers", "xxx"));
}

// Test the filter using the default configuration by connecting to
// an ext_proc server that tries to modify the trailers incorrectly
// according to the header mutation rules.
TEST_P(ExtProcIntegrationTest, GetAndSetTrailersIncorrectlyOnResponse) {
  proto_config_.mutable_processing_mode()->set_response_trailer_mode(ProcessingMode::SEND);
  proto_config_.mutable_mutation_rules()->mutable_disallow_all()->set_value(true);
  proto_config_.mutable_mutation_rules()->mutable_disallow_is_error()->set_value(true);
  initializeConfig();
  HttpIntegrationTest::initialize();
  auto response = sendDownstreamRequest(absl::nullopt);
  processRequestHeadersMessage(*grpc_upstreams_[0], true, absl::nullopt);
  handleUpstreamRequestWithTrailer();

  processResponseHeadersMessage(*grpc_upstreams_[0], false, absl::nullopt);
  processResponseTrailersMessage(
      *grpc_upstreams_[0], false, [](const HttpTrailers&, TrailersResponse& resp) {
        auto* trailer_add = resp.mutable_header_mutation()->add_set_headers();
        trailer_add->mutable_header()->set_key("x-modified-trailers");
        trailer_add->mutable_header()->set_value("xxx");
        return true;
      });

  if (Runtime::runtimeFeatureEnabled(Runtime::defer_processing_backedup_streams)) {
    // We get a reset since we've received some of the response already.
    ASSERT_TRUE(response->waitForReset());
  } else {
    verifyDownstreamResponse(*response, 500);
  }
}

// Test the filter configured to only send the response trailers message
TEST_P(ExtProcIntegrationTest, GetAndSetOnlyTrailersOnResponse) {
  auto* mode = proto_config_.mutable_processing_mode();
  mode->set_request_header_mode(ProcessingMode::SKIP);
  mode->set_response_header_mode(ProcessingMode::SKIP);
  mode->set_response_trailer_mode(ProcessingMode::SEND);
  initializeConfig();
  HttpIntegrationTest::initialize();
  auto response = sendDownstreamRequest(absl::nullopt);
  handleUpstreamRequestWithTrailer();
  processResponseTrailersMessage(
      *grpc_upstreams_[0], true, [](const HttpTrailers& trailers, TrailersResponse& resp) {
        Http::TestResponseTrailerMapImpl expected_trailers{{"x-test-trailers", "Yes"}};
        EXPECT_THAT(trailers.trailers(), HeaderProtosEqual(expected_trailers));
        auto* trailer_mut = resp.mutable_header_mutation();
        auto* trailer_add = trailer_mut->add_set_headers();
        trailer_add->mutable_header()->set_key("x-modified-trailers");
        trailer_add->mutable_header()->set_value("xxx");
        return true;
      });

  verifyDownstreamResponse(*response, 200);
  ASSERT_TRUE(response->trailers());
  EXPECT_THAT(*(response->trailers()), SingleHeaderValueIs("x-test-trailers", "Yes"));
  EXPECT_THAT(*(response->trailers()), SingleHeaderValueIs("x-modified-trailers", "xxx"));
}

// Test the filter with a response body callback enabled using an
// an ext_proc server that responds to the response_body message
// by requesting to modify the response body and headers.
TEST_P(ExtProcIntegrationTest, GetAndSetBodyAndHeadersOnResponse) {
  proto_config_.mutable_processing_mode()->set_response_body_mode(ProcessingMode::BUFFERED);
  initializeConfig();
  HttpIntegrationTest::initialize();
  auto response = sendDownstreamRequest(absl::nullopt);
  processRequestHeadersMessage(*grpc_upstreams_[0], true, absl::nullopt);
  handleUpstreamRequest();

  processResponseHeadersMessage(
      *grpc_upstreams_[0], false, [](const HttpHeaders&, HeadersResponse& headers_resp) {
        auto* content_length =
            headers_resp.mutable_response()->mutable_header_mutation()->add_set_headers();
        content_length->mutable_header()->set_key("content-length");
        content_length->mutable_header()->set_value("13");
        return true;
      });

  // Should get just one message with the body
  processResponseBodyMessage(
      *grpc_upstreams_[0], false, [](const HttpBody& body, BodyResponse& body_resp) {
        EXPECT_TRUE(body.end_of_stream());
        auto* body_mut = body_resp.mutable_response()->mutable_body_mutation();
        body_mut->set_body("Hello, World!");
        auto* header_mut = body_resp.mutable_response()->mutable_header_mutation();
        auto* header_add = header_mut->add_set_headers();
        header_add->mutable_header()->set_key("x-testing-response-header");
        header_add->mutable_header()->set_value("Yes");
        return true;
      });

  verifyDownstreamResponse(*response, 200);
  EXPECT_THAT(response->headers(), SingleHeaderValueIs("x-testing-response-header", "Yes"));
  EXPECT_EQ("Hello, World!", response->body());
}

// Test the filter with a response body callback enabled that uses
// partial buffering. We should still be able to change headers.
TEST_P(ExtProcIntegrationTest, GetAndSetBodyAndHeadersOnResponsePartialBuffered) {
  proto_config_.mutable_processing_mode()->set_response_body_mode(ProcessingMode::BUFFERED_PARTIAL);
  initializeConfig();
  HttpIntegrationTest::initialize();
  auto response = sendDownstreamRequest(absl::nullopt);
  processRequestHeadersMessage(*grpc_upstreams_[0], true, absl::nullopt);
  handleUpstreamRequest();
  processResponseHeadersMessage(*grpc_upstreams_[0], false, absl::nullopt);

  // Should get just one message with the body
  processResponseBodyMessage(
      *grpc_upstreams_[0], false, [](const HttpBody& body, BodyResponse& body_resp) {
        EXPECT_TRUE(body.end_of_stream());
        auto* header_mut = body_resp.mutable_response()->mutable_header_mutation();
        auto* header_add = header_mut->add_set_headers();
        header_add->mutable_header()->set_key("x-testing-response-header");
        header_add->mutable_header()->set_value("Yes");
        return true;
      });

  verifyDownstreamResponse(*response, 200);
  EXPECT_THAT(response->headers(), SingleHeaderValueIs("x-testing-response-header", "Yes"));
}

// Test the filter with a response body callback enabled using an
// an ext_proc server that responds to the response_body message
// by requesting to modify the response body and headers.
TEST_P(ExtProcIntegrationTest, GetAndSetBodyAndHeadersAndTrailersOnResponse) {
  auto* mode = proto_config_.mutable_processing_mode();
  mode->set_response_body_mode(ProcessingMode::BUFFERED);
  mode->set_response_trailer_mode(ProcessingMode::SEND);
  initializeConfig();
  HttpIntegrationTest::initialize();
  auto response = sendDownstreamRequest(absl::nullopt);
  processRequestHeadersMessage(*grpc_upstreams_[0], true, absl::nullopt);
  handleUpstreamRequestWithTrailer();
  processResponseHeadersMessage(*grpc_upstreams_[0], false, absl::nullopt);

  // Should get just one message with the body
  processResponseBodyMessage(*grpc_upstreams_[0], false, [](const HttpBody& body, BodyResponse&) {
    EXPECT_FALSE(body.end_of_stream());
    return true;
  });

  processResponseTrailersMessage(
      *grpc_upstreams_[0], false, [](const HttpTrailers& trailers, TrailersResponse& resp) {
        Http::TestResponseTrailerMapImpl expected_trailers{{"x-test-trailers", "Yes"}};
        EXPECT_THAT(trailers.trailers(), HeaderProtosEqual(expected_trailers));
        auto* trailer_mut = resp.mutable_header_mutation();
        auto* trailer_add = trailer_mut->add_set_headers();
        trailer_add->mutable_header()->set_key("x-modified-trailers");
        trailer_add->mutable_header()->set_value("xxx");
        return true;
      });

  verifyDownstreamResponse(*response, 200);
  ASSERT_TRUE(response->trailers());
  EXPECT_THAT(*(response->trailers()), SingleHeaderValueIs("x-test-trailers", "Yes"));
  EXPECT_THAT(*(response->trailers()), SingleHeaderValueIs("x-modified-trailers", "xxx"));
}

// Test the filter using a configuration that sends response headers and trailers,
// and process an upstream response that has no trailers.
TEST_P(ExtProcIntegrationTest, NoTrailersOnResponseWithModeSendHeaderTrailer) {
  proto_config_.mutable_processing_mode()->set_response_trailer_mode(ProcessingMode::SEND);
  initializeConfig();
  HttpIntegrationTest::initialize();
  auto response = sendDownstreamRequest(absl::nullopt);
  processRequestHeadersMessage(*grpc_upstreams_[0], true, absl::nullopt);
  handleUpstreamRequest();
  processResponseHeadersMessage(*grpc_upstreams_[0], false, absl::nullopt);

  verifyDownstreamResponse(*response, 200);
}

// Test the filter using a configuration that sends response body and trailers, and process
// an upstream response that has no trailers.
TEST_P(ExtProcIntegrationTest, NoTrailersOnResponseWithModeSendBodyTrailer) {
  proto_config_.mutable_processing_mode()->set_request_header_mode(ProcessingMode::SKIP);
  proto_config_.mutable_processing_mode()->set_response_header_mode(ProcessingMode::SKIP);
  proto_config_.mutable_processing_mode()->set_response_body_mode(ProcessingMode::BUFFERED);
  proto_config_.mutable_processing_mode()->set_response_trailer_mode(ProcessingMode::SEND);
  initializeConfig();
  HttpIntegrationTest::initialize();
  auto response = sendDownstreamRequest(absl::nullopt);
  handleUpstreamRequest();
  processResponseBodyMessage(*grpc_upstreams_[0], true, absl::nullopt);

  verifyDownstreamResponse(*response, 200);
}

// Test the filter with a response body callback enabled using an
// an ext_proc server that responds to the response_body message
// by requesting to modify the response body and headers, using a response
// big enough to require multiple chunks.
TEST_P(ExtProcIntegrationTest, GetAndSetBodyAndHeadersOnBigResponse) {
  proto_config_.mutable_processing_mode()->set_response_body_mode(ProcessingMode::BUFFERED);
  initializeConfig();
  HttpIntegrationTest::initialize();
  auto response = sendDownstreamRequest(absl::nullopt);
  processRequestHeadersMessage(*grpc_upstreams_[0], true, absl::nullopt);

  Buffer::OwnedImpl full_response;
  TestUtility::feedBufferWithRandomCharacters(full_response, 4000);
  handleUpstreamRequestWithResponse(full_response, 1000);

  processResponseHeadersMessage(*grpc_upstreams_[0], false, absl::nullopt);
  // Should get just one message with the body
  processResponseBodyMessage(
      *grpc_upstreams_[0], false, [](const HttpBody& body, BodyResponse& body_resp) {
        EXPECT_TRUE(body.end_of_stream());
        auto* header_mut = body_resp.mutable_response()->mutable_header_mutation();
        auto* header_add = header_mut->add_set_headers();
        header_add->mutable_header()->set_key("x-testing-response-header");
        header_add->mutable_header()->set_value("Yes");
        return true;
      });

  verifyDownstreamResponse(*response, 200);
  EXPECT_THAT(response->headers(), SingleHeaderValueIs("x-testing-response-header", "Yes"));
}

// Test the filter with both body callbacks enabled and have the
// ext_proc server change both of them.
TEST_P(ExtProcIntegrationTest, GetAndSetBodyOnBoth) {
  proto_config_.mutable_processing_mode()->set_request_body_mode(ProcessingMode::BUFFERED);
  proto_config_.mutable_processing_mode()->set_response_body_mode(ProcessingMode::BUFFERED);
  initializeConfig();
  HttpIntegrationTest::initialize();

  auto response = sendDownstreamRequestWithBody("Replace this!", absl::nullopt);

  processRequestHeadersMessage(
      *grpc_upstreams_[0], true, [](const HttpHeaders&, HeadersResponse& headers_resp) {
        auto* content_length =
            headers_resp.mutable_response()->mutable_header_mutation()->add_set_headers();
        content_length->mutable_header()->set_key("content-length");
        content_length->mutable_header()->set_value("13");
        return true;
      });

  processRequestBodyMessage(
      *grpc_upstreams_[0], false, [](const HttpBody& body, BodyResponse& body_resp) {
        EXPECT_TRUE(body.end_of_stream());
        auto* body_mut = body_resp.mutable_response()->mutable_body_mutation();
        body_mut->set_body("Hello, World!");
        return true;
      });

  handleUpstreamRequest();

  processResponseHeadersMessage(
      *grpc_upstreams_[0], false, [](const HttpHeaders&, HeadersResponse& headers_resp) {
        headers_resp.mutable_response()->mutable_header_mutation()->add_remove_headers(
            "content-length");
        return true;
      });

  processResponseBodyMessage(
      *grpc_upstreams_[0], false, [](const HttpBody& body, BodyResponse& body_resp) {
        EXPECT_TRUE(body.end_of_stream());
        body_resp.mutable_response()->mutable_body_mutation()->set_body("123");
        return true;
      });

  verifyDownstreamResponse(*response, 200);
  EXPECT_EQ("123", response->body());
}

// Test the filter using a configuration that uses the processing mode to
// only send the response_headers message.
TEST_P(ExtProcIntegrationTest, ProcessingModeResponseOnly) {
  proto_config_.mutable_processing_mode()->set_request_header_mode(ProcessingMode::SKIP);
  initializeConfig();
  HttpIntegrationTest::initialize();
  auto response = sendDownstreamRequest(absl::nullopt);
  handleUpstreamRequest();

  processResponseHeadersMessage(
      *grpc_upstreams_[0], true, [](const HttpHeaders&, HeadersResponse& headers_resp) {
        auto* response_mutation = headers_resp.mutable_response()->mutable_header_mutation();
        auto* add1 = response_mutation->add_set_headers();
        add1->mutable_header()->set_key("x-response-processed");
        add1->mutable_header()->set_value("1");
        return true;
      });

  verifyDownstreamResponse(*response, 200);
  EXPECT_THAT(response->headers(), SingleHeaderValueIs("x-response-processed", "1"));
}

// Test the filter using the default configuration by connecting to
// an ext_proc server that responds to the request_headers message
// by sending back an immediate_response message, which should be
// returned directly to the downstream.
TEST_P(ExtProcIntegrationTest, GetAndRespondImmediately) {
  initializeConfig();
  HttpIntegrationTest::initialize();
  auto response = sendDownstreamRequest(absl::nullopt);

  processAndRespondImmediately(*grpc_upstreams_[0], true, [](ImmediateResponse& immediate) {
    immediate.mutable_status()->set_code(envoy::type::v3::StatusCode::Unauthorized);
    immediate.set_body("{\"reason\": \"Not authorized\"}");
    immediate.set_details("Failed because you are not authorized");
    auto* hdr1 = immediate.mutable_headers()->add_set_headers();
    hdr1->mutable_header()->set_key("x-failure-reason");
    hdr1->mutable_header()->set_value("testing");
    auto* hdr2 = immediate.mutable_headers()->add_set_headers();
    hdr2->mutable_header()->set_key("content-type");
    hdr2->mutable_header()->set_value("application/json");
  });

  verifyDownstreamResponse(*response, 401);
  EXPECT_THAT(response->headers(), SingleHeaderValueIs("x-failure-reason", "testing"));
  EXPECT_THAT(response->headers(), SingleHeaderValueIs("content-type", "application/json"));
  EXPECT_EQ("{\"reason\": \"Not authorized\"}", response->body());
}
TEST_P(ExtProcIntegrationTest, GetAndRespondImmediatelyWithLogging) {
  ConfigOptions config_option = {};
  config_option.add_logging_filter = true;
  initializeConfig(config_option);
  HttpIntegrationTest::initialize();
  auto response = sendDownstreamRequest(absl::nullopt);

  processAndRespondImmediately(*grpc_upstreams_[0], true, [](ImmediateResponse& immediate) {
    immediate.mutable_status()->set_code(envoy::type::v3::StatusCode::Unauthorized);
    immediate.set_body("{\"reason\": \"Not authorized\"}");
    immediate.set_details("Failed because you are not authorized");
    auto* hdr1 = immediate.mutable_headers()->add_set_headers();
    hdr1->mutable_header()->set_key("x-failure-reason");
    hdr1->mutable_header()->set_value("testing");
    auto* hdr2 = immediate.mutable_headers()->add_set_headers();
    hdr2->mutable_header()->set_key("content-type");
    hdr2->mutable_header()->set_value("application/json");
  });

  verifyDownstreamResponse(*response, 401);
  EXPECT_THAT(response->headers(), SingleHeaderValueIs("x-failure-reason", "testing"));
  EXPECT_THAT(response->headers(), SingleHeaderValueIs("content-type", "application/json"));
  EXPECT_EQ("{\"reason\": \"Not authorized\"}", response->body());
}

TEST_P(ExtProcIntegrationTest, GetAndRespondImmediatelyWithInvalidCharacter) {
  initializeConfig();
  HttpIntegrationTest::initialize();
  auto response = sendDownstreamRequest(absl::nullopt);

  processAndRespondImmediately(*grpc_upstreams_[0], true, [](ImmediateResponse& immediate) {
    immediate.mutable_status()->set_code(envoy::type::v3::StatusCode::Unauthorized);
    auto* hdr = immediate.mutable_headers()->add_set_headers();
    hdr->mutable_header()->set_key("x-failure-reason\n");
    hdr->mutable_header()->set_value("testing");
  });

  verifyDownstreamResponse(*response, 401);
}

// Test the filter using the default configuration by connecting to
// an ext_proc server that responds to the request_headers message
// by sending back an immediate_response message after the
// request_headers message
TEST_P(ExtProcIntegrationTest, GetAndRespondImmediatelyOnResponse) {
  initializeConfig();
  HttpIntegrationTest::initialize();
  auto response = sendDownstreamRequest(absl::nullopt);
  processRequestHeadersMessage(*grpc_upstreams_[0], true, absl::nullopt);
  handleUpstreamRequest();

  processAndRespondImmediately(*grpc_upstreams_[0], false, [](ImmediateResponse& immediate) {
    immediate.mutable_status()->set_code(envoy::type::v3::StatusCode::Unauthorized);
    immediate.set_body("{\"reason\": \"Not authorized\"}");
    immediate.set_details("Failed because you are not authorized");
  });

  verifyDownstreamResponse(*response, 401);
  EXPECT_EQ("{\"reason\": \"Not authorized\"}", response->body());
}

// Test the filter with request body buffering enabled using
// an ext_proc server that responds to the request_body message
// by sending back an immediate_response message
TEST_P(ExtProcIntegrationTest, GetAndRespondImmediatelyOnRequestBody) {
  proto_config_.mutable_processing_mode()->set_request_body_mode(ProcessingMode::BUFFERED);
  initializeConfig();
  HttpIntegrationTest::initialize();
  auto response = sendDownstreamRequestWithBody("Replace this!", absl::nullopt);
  processRequestHeadersMessage(*grpc_upstreams_[0], true, absl::nullopt);
  processAndRespondImmediately(*grpc_upstreams_[0], false, [](ImmediateResponse& immediate) {
    immediate.mutable_status()->set_code(envoy::type::v3::StatusCode::Unauthorized);
    immediate.set_body("{\"reason\": \"Not authorized\"}");
    immediate.set_details("Failed because you are not authorized");
  });

  verifyDownstreamResponse(*response, 401);
  EXPECT_EQ("{\"reason\": \"Not authorized\"}", response->body());
}

// Test the filter with body buffering enabled using
// an ext_proc server that responds to the response_body message
// by sending back an immediate_response message. Since we
// are in buffered mode, we should get the correct response code.
TEST_P(ExtProcIntegrationTest, GetAndRespondImmediatelyOnResponseBody) {
  proto_config_.mutable_processing_mode()->set_response_body_mode(ProcessingMode::BUFFERED);
  initializeConfig();
  HttpIntegrationTest::initialize();
  auto response = sendDownstreamRequest(absl::nullopt);
  processRequestHeadersMessage(*grpc_upstreams_[0], true, absl::nullopt);
  handleUpstreamRequest();
  processResponseHeadersMessage(*grpc_upstreams_[0], false, absl::nullopt);

  processAndRespondImmediately(*grpc_upstreams_[0], false, [](ImmediateResponse& immediate) {
    immediate.mutable_status()->set_code(envoy::type::v3::StatusCode::Unauthorized);
    immediate.set_body("{\"reason\": \"Not authorized\"}");
    immediate.set_details("Failed because you are not authorized");
  });

  // Since we are stopping iteration on headers, and since the response is short,
  // we actually get an error message here.
  verifyDownstreamResponse(*response, 401);
  EXPECT_EQ("{\"reason\": \"Not authorized\"}", response->body());
}

// Test the filter with body buffering enabled using
// an ext_proc server that responds to the response_body message
// by sending back an immediate_response message. Since we
// are in buffered partial mode, we should get the correct response code.
TEST_P(ExtProcIntegrationTest, GetAndRespondImmediatelyOnResponseBodyBufferedPartial) {
  proto_config_.mutable_processing_mode()->set_response_body_mode(ProcessingMode::BUFFERED_PARTIAL);
  initializeConfig();
  HttpIntegrationTest::initialize();
  auto response = sendDownstreamRequest(absl::nullopt);
  processRequestHeadersMessage(*grpc_upstreams_[0], true, absl::nullopt);
  handleUpstreamRequest();
  processResponseHeadersMessage(*grpc_upstreams_[0], false, absl::nullopt);

  processAndRespondImmediately(*grpc_upstreams_[0], false, [](ImmediateResponse& immediate) {
    immediate.mutable_status()->set_code(envoy::type::v3::StatusCode::Unauthorized);
    immediate.set_body("{\"reason\": \"Not authorized\"}");
    immediate.set_details("Failed because you are not authorized");
  });

  // Since we are stopping iteration on headers, and since the response is short,
  // we actually get an error message here.
  verifyDownstreamResponse(*response, 401);
  EXPECT_EQ("{\"reason\": \"Not authorized\"}", response->body());
}

// Test the filter with body buffering enabled using
// an ext_proc server that responds to the response_body message
// by sending back an immediate_response message. Since we
// are in buffered mode, we should get the correct response code.
TEST_P(ExtProcIntegrationTest, GetAndRespondImmediatelyOnChunkedResponseBody) {
  proto_config_.mutable_processing_mode()->set_response_body_mode(ProcessingMode::BUFFERED);
  initializeConfig();
  HttpIntegrationTest::initialize();
  auto response = sendDownstreamRequest(absl::nullopt);
  processRequestHeadersMessage(*grpc_upstreams_[0], true, absl::nullopt);
  Buffer::OwnedImpl full_response;
  TestUtility::feedBufferWithRandomCharacters(full_response, 400);
  handleUpstreamRequestWithResponse(full_response, 100);
  processResponseHeadersMessage(*grpc_upstreams_[0], false, absl::nullopt);

  processAndRespondImmediately(*grpc_upstreams_[0], false, [](ImmediateResponse& immediate) {
    immediate.mutable_status()->set_code(envoy::type::v3::StatusCode::Unauthorized);
    immediate.set_body("{\"reason\": \"Not authorized\"}");
    immediate.set_details("Failed because you are not authorized");
  });

  // Since we are stopping iteration on headers, and since the response is short,
  // we actually get an error message here.
  verifyDownstreamResponse(*response, 401);
  EXPECT_EQ("{\"reason\": \"Not authorized\"}", response->body());
}

// Test the filter with body buffering enabled using
// an ext_proc server that responds to the response_body message
// by sending back an immediate_response message. Since we
// are in buffered partial mode, we should get the correct response code.
TEST_P(ExtProcIntegrationTest, GetAndRespondImmediatelyOnChunkedResponseBodyBufferedPartial) {
  proto_config_.mutable_processing_mode()->set_response_body_mode(ProcessingMode::BUFFERED_PARTIAL);
  initializeConfig();
  HttpIntegrationTest::initialize();
  auto response = sendDownstreamRequest(absl::nullopt);
  processRequestHeadersMessage(*grpc_upstreams_[0], true, absl::nullopt);
  Buffer::OwnedImpl full_response;
  TestUtility::feedBufferWithRandomCharacters(full_response, 400);
  handleUpstreamRequestWithResponse(full_response, 100);
  processResponseHeadersMessage(*grpc_upstreams_[0], false, absl::nullopt);

  processAndRespondImmediately(*grpc_upstreams_[0], false, [](ImmediateResponse& immediate) {
    immediate.mutable_status()->set_code(envoy::type::v3::StatusCode::Unauthorized);
    immediate.set_body("{\"reason\": \"Not authorized\"}");
    immediate.set_details("Failed because you are not authorized");
  });

  // Since we are stopping iteration on headers, and since the response is short,
  // we actually get an error message here.
  verifyDownstreamResponse(*response, 401);
  EXPECT_EQ("{\"reason\": \"Not authorized\"}", response->body());
}

// Test the filter using an ext_proc server that responds to the request_body message
// by sending back an immediate_response message with an invalid status code.
TEST_P(ExtProcIntegrationTest, GetAndRespondImmediatelyWithBadStatus) {
  initializeConfig();
  HttpIntegrationTest::initialize();
  auto response = sendDownstreamRequestWithBody("Replace this!", absl::nullopt);
  processAndRespondImmediately(*grpc_upstreams_[0], true, [](ImmediateResponse& immediate) {
    immediate.mutable_status()->set_code(envoy::type::v3::StatusCode::Continue);
    immediate.set_body("{\"reason\": \"Because\"}");
    immediate.set_details("Failed because we said so");
  });

  // The attempt to set the status code to 100 should have been ignored.
  verifyDownstreamResponse(*response, 200);
  EXPECT_EQ("{\"reason\": \"Because\"}", response->body());
}

// Test the filter using an ext_proc server that responds to the request_header message
// by sending back an immediate_response message with system header mutation.
TEST_P(ExtProcIntegrationTest, GetAndRespondImmediatelyWithSystemHeaderMutation) {
  filter_mutation_rule_ = "true";
  proto_config_.mutable_mutation_rules()->mutable_disallow_is_error()->set_value(true);
  // Disallow system header in the mutation rule config.
  proto_config_.mutable_mutation_rules()->mutable_disallow_system()->set_value(true);
  initializeConfig();
  HttpIntegrationTest::initialize();
  auto response = sendDownstreamRequest(absl::nullopt);
  processAndRespondImmediately(*grpc_upstreams_[0], true, [](ImmediateResponse& immediate) {
    immediate.mutable_status()->set_code(envoy::type::v3::StatusCode::Unauthorized);
    auto* hdr = immediate.mutable_headers()->add_set_headers();
    // Adding system header in the ext_proc response.
    hdr->mutable_header()->set_key(":foo");
    hdr->mutable_header()->set_value("bar");
  });
  verifyDownstreamResponse(*response, 401);
  // The added system header is not sent to the client.
  EXPECT_THAT(response->headers(), HasNoHeader(":foo"));
}

// Test the filter using an ext_proc server that responds to the request_header message
// by sending back an immediate_response message with x-envoy header mutation.
TEST_P(ExtProcIntegrationTest, GetAndRespondImmediatelyWithEnvoyHeaderMutation) {
  filter_mutation_rule_ = "true";
  proto_config_.mutable_mutation_rules()->mutable_disallow_is_error()->set_value(true);
  proto_config_.mutable_mutation_rules()->mutable_allow_envoy()->set_value(false);
  initializeConfig();
  HttpIntegrationTest::initialize();
  auto response = sendDownstreamRequest(absl::nullopt);
  processAndRespondImmediately(*grpc_upstreams_[0], true, [](ImmediateResponse& immediate) {
    immediate.mutable_status()->set_code(envoy::type::v3::StatusCode::Unauthorized);
    auto* hdr = immediate.mutable_headers()->add_set_headers();
    // Adding x-envoy header is not allowed.
    hdr->mutable_header()->set_key("x-envoy-foo");
    hdr->mutable_header()->set_value("bar");
  });
  verifyDownstreamResponse(*response, 401);
  EXPECT_THAT(response->headers(), HasNoHeader("x-envoy-foo"));
}

// Test the filter with request body buffering enabled using
// an ext_proc server that responds to the request_body message
// by modifying a header that should cause an error.
TEST_P(ExtProcIntegrationTest, GetAndIncorrectlyModifyHeaderOnBody) {
  proto_config_.mutable_processing_mode()->set_request_body_mode(ProcessingMode::BUFFERED);
  proto_config_.mutable_mutation_rules()->mutable_disallow_is_error()->set_value(true);
  initializeConfig();
  HttpIntegrationTest::initialize();
  auto response = sendDownstreamRequestWithBody("Original body", absl::nullopt);
  processRequestHeadersMessage(*grpc_upstreams_[0], true, absl::nullopt);
  processRequestBodyMessage(
      *grpc_upstreams_[0], false, [](const HttpBody& body, BodyResponse& response) {
        EXPECT_TRUE(body.end_of_stream());
        auto* mut = response.mutable_response()->mutable_header_mutation()->add_set_headers();
        mut->mutable_header()->set_key(":scheme");
        mut->mutable_header()->set_value("tcp");
        return true;
      });

  verifyDownstreamResponse(*response, 500);
}

// Test the filter with request body buffering enabled using
// an ext_proc server that responds to the request_body message
// by modifying a header that should cause an error.
TEST_P(ExtProcIntegrationTest, GetAndIncorrectlyModifyHeaderOnBodyPartialBuffer) {
  proto_config_.mutable_processing_mode()->set_request_body_mode(ProcessingMode::BUFFERED_PARTIAL);
  proto_config_.mutable_mutation_rules()->mutable_disallow_is_error()->set_value(true);
  initializeConfig();
  HttpIntegrationTest::initialize();
  auto response = sendDownstreamRequestWithBody("Original body", absl::nullopt);
  processRequestHeadersMessage(*grpc_upstreams_[0], true, absl::nullopt);
  processRequestBodyMessage(
      *grpc_upstreams_[0], false, [](const HttpBody& body, BodyResponse& response) {
        EXPECT_TRUE(body.end_of_stream());
        auto* mut = response.mutable_response()->mutable_header_mutation()->add_set_headers();
        mut->mutable_header()->set_key(":scheme");
        mut->mutable_header()->set_value("tcp");
        return true;
      });

  verifyDownstreamResponse(*response, 500);
}

// Test the ability of the filter to turn a GET into a POST by adding a body
// and changing the method.
TEST_P(ExtProcIntegrationTest, ConvertGetToPost) {
  initializeConfig();
  HttpIntegrationTest::initialize();

  auto response = sendDownstreamRequest(absl::nullopt);

  processRequestHeadersMessage(
      *grpc_upstreams_[0], true, [](const HttpHeaders&, HeadersResponse& headers_resp) {
        auto* header_mut = headers_resp.mutable_response()->mutable_header_mutation();
        auto* method = header_mut->add_set_headers();
        method->mutable_header()->set_key(":method");
        method->mutable_header()->set_value("POST");
        auto* content_type = header_mut->add_set_headers();
        content_type->mutable_header()->set_key("content-type");
        content_type->mutable_header()->set_value("text/plain");
        headers_resp.mutable_response()->mutable_body_mutation()->set_body("Hello, Server!");
        // This special status tells us to replace the whole request
        headers_resp.mutable_response()->set_status(CommonResponse::CONTINUE_AND_REPLACE);
        return true;
      });

  handleUpstreamRequest();

  EXPECT_THAT(upstream_request_->headers(), SingleHeaderValueIs(":method", "POST"));
  EXPECT_THAT(upstream_request_->headers(), SingleHeaderValueIs("content-type", "text/plain"));
  EXPECT_EQ(upstream_request_->bodyLength(), 14);
  EXPECT_EQ(upstream_request_->body().toString(), "Hello, Server!");

  processResponseHeadersMessage(*grpc_upstreams_[0], false, absl::nullopt);
  verifyDownstreamResponse(*response, 200);
}

// Test the ability of the filter to completely replace a request message with a new
// request message.
TEST_P(ExtProcIntegrationTest, ReplaceCompleteRequest) {
  initializeConfig();
  HttpIntegrationTest::initialize();

  auto response = sendDownstreamRequestWithBody("Replace this!", absl::nullopt);

  processRequestHeadersMessage(
      *grpc_upstreams_[0], true, [](const HttpHeaders&, HeadersResponse& headers_resp) {
        headers_resp.mutable_response()->mutable_body_mutation()->set_body("Hello, Server!");
        // This special status tells us to replace the whole request
        headers_resp.mutable_response()->set_status(CommonResponse::CONTINUE_AND_REPLACE);
        return true;
      });

  handleUpstreamRequest();

  // Ensure that we replaced and did not append to the request.
  EXPECT_EQ(upstream_request_->body().toString(), "Hello, Server!");

  processResponseHeadersMessage(*grpc_upstreams_[0], false, absl::nullopt);
  verifyDownstreamResponse(*response, 200);
}

// Test the ability of the filter to completely replace a request message with a new
// request message.
TEST_P(ExtProcIntegrationTest, ReplaceCompleteRequestBuffered) {
  proto_config_.mutable_processing_mode()->set_request_body_mode(ProcessingMode::BUFFERED);
  initializeConfig();
  HttpIntegrationTest::initialize();

  auto response = sendDownstreamRequestWithBody("Replace this!", absl::nullopt);

  processRequestHeadersMessage(
      *grpc_upstreams_[0], true, [](const HttpHeaders&, HeadersResponse& headers_resp) {
        headers_resp.mutable_response()->mutable_body_mutation()->set_body("Hello, Server!");
        // This special status tells us to replace the whole request
        headers_resp.mutable_response()->set_status(CommonResponse::CONTINUE_AND_REPLACE);
        return true;
      });

  // Even though we set the body mode to BUFFERED, we should receive no callback because
  // we returned CONTINUE_AND_REPLACE.

  handleUpstreamRequest();

  // Ensure that we replaced and did not append to the request.
  EXPECT_EQ(upstream_request_->body().toString(), "Hello, Server!");

  processResponseHeadersMessage(*grpc_upstreams_[0], false, absl::nullopt);
  verifyDownstreamResponse(*response, 200);
}

// Send a request, but wait longer than the "message timeout" before sending a response
// from the external processor. This should trigger the timeout and result
// in a 500 error.
TEST_P(ExtProcIntegrationTest, RequestMessageTimeout) {
  // ensure 200 ms timeout
  proto_config_.mutable_message_timeout()->set_nanos(200000000);
  initializeConfig();
  HttpIntegrationTest::initialize();
  auto response = sendDownstreamRequest(absl::nullopt);
  processRequestHeadersMessage(*grpc_upstreams_[0], true,
                               [this](const HttpHeaders&, HeadersResponse&) {
                                 // Travel forward 400 ms
                                 timeSystem().advanceTimeWaitImpl(400ms);
                                 return false;
                               });

  // We should immediately have an error response now
  verifyDownstreamResponse(*response, 500);
}

TEST_P(ExtProcIntegrationTest, RequestMessageTimeoutWithLogging) {
  // ensure 200 ms timeout
  proto_config_.mutable_message_timeout()->set_nanos(200000000);
  ConfigOptions config_option = {};
  config_option.add_logging_filter = true;
  initializeConfig(config_option);
  HttpIntegrationTest::initialize();
  auto response = sendDownstreamRequest(absl::nullopt);
  processRequestHeadersMessage(*grpc_upstreams_[0], true,
                               [this](const HttpHeaders&, HeadersResponse&) {
                                 // Travel forward 400 ms
                                 timeSystem().advanceTimeWaitImpl(400ms);
                                 return false;
                               });

  // We should immediately have an error response now
  verifyDownstreamResponse(*response, 500);
}

// Same as the previous test but on the response path, since there are separate
// timers for each.
TEST_P(ExtProcIntegrationTest, ResponseMessageTimeout) {
  // ensure 200 ms timeout
  proto_config_.mutable_message_timeout()->set_nanos(200000000);
  initializeConfig();
  HttpIntegrationTest::initialize();
  auto response = sendDownstreamRequest(absl::nullopt);
  processRequestHeadersMessage(*grpc_upstreams_[0], true, absl::nullopt);
  handleUpstreamRequest();
  processResponseHeadersMessage(*grpc_upstreams_[0], false,
                                [this](const HttpHeaders&, HeadersResponse&) {
                                  // Travel forward 400 ms
                                  timeSystem().advanceTimeWaitImpl(400ms);
                                  return false;
                                });

  // We should immediately have an error response now
  verifyDownstreamResponse(*response, 500);
}

TEST_P(ExtProcIntegrationTest, ResponseMessageTimeoutWithLogging) {
  // ensure 200 ms timeout
  proto_config_.mutable_message_timeout()->set_nanos(200000000);
  ConfigOptions config_option = {};
  config_option.add_logging_filter = true;
  initializeConfig(config_option);
  HttpIntegrationTest::initialize();
  auto response = sendDownstreamRequest(absl::nullopt);
  processRequestHeadersMessage(*grpc_upstreams_[0], true, absl::nullopt);
  handleUpstreamRequest();
  processResponseHeadersMessage(*grpc_upstreams_[0], false,
                                [this](const HttpHeaders&, HeadersResponse&) {
                                  // Travel forward 400 ms
                                  timeSystem().advanceTimeWaitImpl(400ms);
                                  return false;
                                });

  // We should immediately have an error response now
  verifyDownstreamResponse(*response, 500);
}

// Send a request,  wait longer than the "message timeout" before sending a response
// from the external processor, but nothing should happen because we are ignoring
// the timeout.
TEST_P(ExtProcIntegrationTest, RequestMessageTimeoutIgnoreError) {
  proto_config_.set_failure_mode_allow(true);
  proto_config_.mutable_message_timeout()->set_nanos(200000000);
  initializeConfig();
  HttpIntegrationTest::initialize();
  auto response = sendDownstreamRequest(absl::nullopt);
  processRequestHeadersMessage(*grpc_upstreams_[0], true,
                               [this](const HttpHeaders&, HeadersResponse&) {
                                 // Travel forward 400 ms
                                 timeSystem().advanceTimeWaitImpl(400ms);
                                 return false;
                               });

  // We should be able to continue from here since the error was ignored
  handleUpstreamRequest();
  // Since we are ignoring errors, the late response to the request headers
  // message meant that subsequent messages are spurious and the response
  // headers message was never sent.
  // Despite the timeout the request should succeed.
  verifyDownstreamResponse(*response, 200);
}

// Same as the previous test but on the response path, since there are separate
// timers for each.
TEST_P(ExtProcIntegrationTest, ResponseMessageTimeoutIgnoreError) {
  proto_config_.set_failure_mode_allow(true);
  proto_config_.mutable_message_timeout()->set_nanos(200000000);
  initializeConfig();
  HttpIntegrationTest::initialize();
  auto response = sendDownstreamRequest(absl::nullopt);
  processRequestHeadersMessage(*grpc_upstreams_[0], true, absl::nullopt);
  handleUpstreamRequest();
  processResponseHeadersMessage(*grpc_upstreams_[0], false,
                                [this](const HttpHeaders&, HeadersResponse&) {
                                  // Travel forward 400 ms
                                  timeSystem().advanceTimeWaitImpl(400ms);
                                  return false;
                                });

  // We should still succeed despite the timeout
  verifyDownstreamResponse(*response, 200);
}

// While waiting for a response from the external processor, trigger a
// downstream disconnect followed by a response message timeout.
TEST_P(ExtProcIntegrationTest, ResponseMessageTimeoutDownstreamDisconnect) {
  proto_config_.set_failure_mode_allow(true);
  proto_config_.mutable_message_timeout()->set_nanos(200000000);
  initializeConfig();
  HttpIntegrationTest::initialize();
  auto response = sendDownstreamRequest(absl::nullopt);
  processRequestHeadersMessage(*grpc_upstreams_[0], true, absl::nullopt);
  handleUpstreamRequest();
  processResponseHeadersMessage(*grpc_upstreams_[0], false,
                                [this](const HttpHeaders&, HeadersResponse&) {
                                  // Downstream disconnect
                                  codec_client_->close();
                                  // Travel forward 400 ms
                                  timeSystem().advanceTimeWaitImpl(400ms);
                                  return false;
                                });

  ASSERT_TRUE(response->waitForReset());
}

// Test how the filter responds when asked to buffer a request body for a POST
// request with an empty body. We should get an empty body message because
// the Envoy filter stream received the body after all the headers.
TEST_P(ExtProcIntegrationTest, BufferBodyOverridePostWithEmptyBody) {
  proto_config_.mutable_processing_mode()->set_request_body_mode(ProcessingMode::BUFFERED);
  initializeConfig();
  HttpIntegrationTest::initialize();
  auto response = sendDownstreamRequestWithBody("", absl::nullopt);

  processRequestHeadersMessage(*grpc_upstreams_[0], true,
                               [](const HttpHeaders& headers, HeadersResponse&) {
                                 EXPECT_FALSE(headers.end_of_stream());
                                 return true;
                               });
  // We should get an empty body message this time
  processRequestBodyMessage(*grpc_upstreams_[0], false, [](const HttpBody& body, BodyResponse&) {
    EXPECT_TRUE(body.end_of_stream());
    EXPECT_EQ(body.body().size(), 0);
    return true;
  });

  handleUpstreamRequest();
  processResponseHeadersMessage(*grpc_upstreams_[0], false, absl::nullopt);
  verifyDownstreamResponse(*response, 200);
}

TEST_P(ExtProcIntegrationTest, BufferEmptyBodyNotSendingHeader) {
  proto_config_.mutable_processing_mode()->set_request_header_mode(ProcessingMode::SKIP);
  proto_config_.mutable_processing_mode()->set_request_body_mode(ProcessingMode::BUFFERED);
  proto_config_.mutable_processing_mode()->set_response_header_mode(ProcessingMode::SKIP);
  initializeConfig();
  HttpIntegrationTest::initialize();
  auto response = sendDownstreamRequestWithBody("", absl::nullopt);

  // We should get an empty body message this time
  processRequestBodyMessage(*grpc_upstreams_[0], true, [](const HttpBody& body, BodyResponse&) {
    EXPECT_TRUE(body.end_of_stream());
    EXPECT_EQ(body.body().size(), 0);
    return true;
  });

  handleUpstreamRequest();
  verifyDownstreamResponse(*response, 200);
}

// Test how the filter responds when asked to buffer a response body for a POST
// request with an empty body. We should get an empty body message because
// the Envoy filter stream received the body after all the headers.
TEST_P(ExtProcIntegrationTest, BufferBodyOverrideGetWithEmptyResponseBody) {
  proto_config_.mutable_processing_mode()->set_response_body_mode(ProcessingMode::BUFFERED);
  initializeConfig();
  HttpIntegrationTest::initialize();
  auto response = sendDownstreamRequest(absl::nullopt);

  processRequestHeadersMessage(*grpc_upstreams_[0], true,
                               [](const HttpHeaders& headers, HeadersResponse&) {
                                 EXPECT_TRUE(headers.end_of_stream());
                                 return true;
                               });
  ASSERT_TRUE(fake_upstreams_[0]->waitForHttpConnection(*dispatcher_, fake_upstream_connection_));
  ASSERT_TRUE(fake_upstream_connection_->waitForNewStream(*dispatcher_, upstream_request_));
  ASSERT_TRUE(upstream_request_->waitForEndStream(*dispatcher_));
  upstream_request_->encodeHeaders(Http::TestResponseHeaderMapImpl{{":status", "200"}}, false);
  upstream_request_->encodeData(0, true);
  processResponseHeadersMessage(*grpc_upstreams_[0], false,
                                [](const HttpHeaders& headers, HeadersResponse&) {
                                  EXPECT_FALSE(headers.end_of_stream());
                                  return true;
                                });
  // We should get an empty body message this time
  processResponseBodyMessage(*grpc_upstreams_[0], false, [](const HttpBody& body, BodyResponse&) {
    EXPECT_TRUE(body.end_of_stream());
    EXPECT_EQ(body.body().size(), 0);
    return true;
  });
  verifyDownstreamResponse(*response, 200);
}

// Test how the filter responds when asked to buffer a response body for a POST
// request with no body. We should not get an empty body message because
// the Envoy filter stream received headers with no body.
TEST_P(ExtProcIntegrationTest, BufferBodyOverrideGetWithNoResponseBody) {
  proto_config_.mutable_processing_mode()->set_response_body_mode(ProcessingMode::BUFFERED);
  initializeConfig();
  HttpIntegrationTest::initialize();
  auto response = sendDownstreamRequest(absl::nullopt);

  processRequestHeadersMessage(*grpc_upstreams_[0], true,
                               [](const HttpHeaders& headers, HeadersResponse&) {
                                 EXPECT_TRUE(headers.end_of_stream());
                                 return true;
                               });
  ASSERT_TRUE(fake_upstreams_[0]->waitForHttpConnection(*dispatcher_, fake_upstream_connection_));
  ASSERT_TRUE(fake_upstream_connection_->waitForNewStream(*dispatcher_, upstream_request_));
  ASSERT_TRUE(upstream_request_->waitForEndStream(*dispatcher_));
  upstream_request_->encodeHeaders(Http::TestResponseHeaderMapImpl{{":status", "200"}}, true);
  processResponseHeadersMessage(*grpc_upstreams_[0], false,
                                [](const HttpHeaders& headers, HeadersResponse&) {
                                  EXPECT_TRUE(headers.end_of_stream());
                                  return true;
                                });
  verifyDownstreamResponse(*response, 200);
}

// Test how the filter responds when asked to stream a request body for a POST
// request with an empty body. We should get an empty body message because
// the Envoy filter stream received the body after all the headers.
TEST_P(ExtProcIntegrationTest, BufferBodyOverridePostWithEmptyBodyStreamed) {
  proto_config_.mutable_processing_mode()->set_request_body_mode(ProcessingMode::STREAMED);
  initializeConfig();
  HttpIntegrationTest::initialize();
  auto response = sendDownstreamRequestWithBody("", absl::nullopt);

  processRequestHeadersMessage(*grpc_upstreams_[0], true,
                               [](const HttpHeaders& headers, HeadersResponse&) {
                                 EXPECT_FALSE(headers.end_of_stream());
                                 return true;
                               });
  // We should get an empty body message this time
  processRequestBodyMessage(*grpc_upstreams_[0], false, [](const HttpBody& body, BodyResponse&) {
    EXPECT_TRUE(body.end_of_stream());
    EXPECT_EQ(body.body().size(), 0);
    return true;
  });

  handleUpstreamRequest();
  processResponseHeadersMessage(*grpc_upstreams_[0], false, absl::nullopt);
  verifyDownstreamResponse(*response, 200);
}

// Test how the filter responds when asked to stream a request body for a POST
// request with an empty body in "buffered partial" mode. We should get an empty body message
// because the Envoy filter stream received the body after all the headers.
TEST_P(ExtProcIntegrationTest, BufferBodyOverridePostWithEmptyBodyBufferedPartial) {
  proto_config_.mutable_processing_mode()->set_request_body_mode(ProcessingMode::BUFFERED_PARTIAL);
  initializeConfig();
  HttpIntegrationTest::initialize();
  auto response = sendDownstreamRequestWithBody("", absl::nullopt);

  processRequestHeadersMessage(*grpc_upstreams_[0], true,
                               [](const HttpHeaders& headers, HeadersResponse&) {
                                 EXPECT_FALSE(headers.end_of_stream());
                                 return true;
                               });
  // We should get an empty body message this time
  processRequestBodyMessage(*grpc_upstreams_[0], false, [](const HttpBody& body, BodyResponse&) {
    EXPECT_TRUE(body.end_of_stream());
    EXPECT_EQ(body.body().size(), 0);
    return true;
  });

  handleUpstreamRequest();
  processResponseHeadersMessage(*grpc_upstreams_[0], false, absl::nullopt);
  verifyDownstreamResponse(*response, 200);
}

// Test how the filter responds when asked to buffer a request body for a GET
// request with no body. We should receive no body message because the Envoy
// filter stream received the headers and end simultaneously.
TEST_P(ExtProcIntegrationTest, BufferBodyOverrideGetRequestNoBody) {
  proto_config_.mutable_processing_mode()->set_request_body_mode(ProcessingMode::BUFFERED);
  initializeConfig();
  HttpIntegrationTest::initialize();
  auto response = sendDownstreamRequest(absl::nullopt);

  processRequestHeadersMessage(*grpc_upstreams_[0], true,
                               [](const HttpHeaders& headers, HeadersResponse&) {
                                 EXPECT_TRUE(headers.end_of_stream());
                                 return true;
                               });
  // We should not see a request body message here
  handleUpstreamRequest();
  processResponseHeadersMessage(*grpc_upstreams_[0], false, absl::nullopt);
  verifyDownstreamResponse(*response, 200);
}

// Test how the filter responds when asked to stream a request body for a GET
// request with no body. We should receive no body message because the Envoy
// filter stream received the headers and end simultaneously.
TEST_P(ExtProcIntegrationTest, BufferBodyOverrideGetRequestNoBodyStreaming) {
  proto_config_.mutable_processing_mode()->set_request_body_mode(ProcessingMode::STREAMED);
  initializeConfig();
  HttpIntegrationTest::initialize();
  auto response = sendDownstreamRequest(absl::nullopt);

  processRequestHeadersMessage(*grpc_upstreams_[0], true,
                               [](const HttpHeaders& headers, HeadersResponse&) {
                                 EXPECT_TRUE(headers.end_of_stream());
                                 return true;
                               });
  // We should not see a request body message here
  handleUpstreamRequest();
  processResponseHeadersMessage(*grpc_upstreams_[0], false, absl::nullopt);
  verifyDownstreamResponse(*response, 200);
}

// Test how the filter responds when asked to stream a request body for a GET
// request with no body in "buffered partial" mode. We should receive no body message because the
// Envoy filter stream received the headers and end simultaneously.
TEST_P(ExtProcIntegrationTest, BufferBodyOverrideGetRequestNoBodyBufferedPartial) {
  proto_config_.mutable_processing_mode()->set_request_body_mode(ProcessingMode::BUFFERED_PARTIAL);
  initializeConfig();
  HttpIntegrationTest::initialize();
  auto response = sendDownstreamRequest(absl::nullopt);

  processRequestHeadersMessage(*grpc_upstreams_[0], true,
                               [](const HttpHeaders& headers, HeadersResponse&) {
                                 EXPECT_TRUE(headers.end_of_stream());
                                 return true;
                               });
  // We should not see a request body message here
  handleUpstreamRequest();
  processResponseHeadersMessage(*grpc_upstreams_[0], false, absl::nullopt);
  verifyDownstreamResponse(*response, 200);
}

// Test how the filter responds when asked to buffer a request body for a POST
// request with a body.
TEST_P(ExtProcIntegrationTest, BufferBodyOverridePostWithRequestBody) {
  proto_config_.mutable_processing_mode()->set_request_body_mode(ProcessingMode::BUFFERED);
  initializeConfig();
  HttpIntegrationTest::initialize();
  auto response = sendDownstreamRequestWithBody("Testing", absl::nullopt);

  processRequestHeadersMessage(*grpc_upstreams_[0], true,
                               [](const HttpHeaders& headers, HeadersResponse&) {
                                 EXPECT_FALSE(headers.end_of_stream());
                                 return true;
                               });
  processRequestBodyMessage(*grpc_upstreams_[0], false, [](const HttpBody& body, BodyResponse&) {
    EXPECT_TRUE(body.end_of_stream());
    EXPECT_EQ(body.body(), "Testing");
    return true;
  });
  handleUpstreamRequest();
  processResponseHeadersMessage(*grpc_upstreams_[0], false, absl::nullopt);
  verifyDownstreamResponse(*response, 200);
}

// Set up per-route configuration that sets a custom processing mode on the
// route, and test that the processing mode takes effect.
TEST_P(ExtProcIntegrationTest, PerRouteProcessingMode) {
  initializeConfig();
  config_helper_.addConfigModifier([this](HttpConnectionManager& cm) {
    // Set up "/foo" so that it will send a buffered body
    auto* vh = cm.mutable_route_config()->mutable_virtual_hosts()->Mutable(0);
    auto* route = vh->mutable_routes()->Mutable(0);
    route->mutable_match()->set_path("/foo");
    ExtProcPerRoute per_route;
    per_route.mutable_overrides()->mutable_processing_mode()->set_response_body_mode(
        ProcessingMode::BUFFERED);
    setPerRouteConfig(route, per_route);
  });
  HttpIntegrationTest::initialize();

  auto response =
      sendDownstreamRequest([](Http::RequestHeaderMap& headers) { headers.setPath("/foo"); });
  processRequestHeadersMessage(*grpc_upstreams_[0], true, absl::nullopt);
  Buffer::OwnedImpl full_response;
  TestUtility::feedBufferWithRandomCharacters(full_response, 100);
  handleUpstreamRequestWithResponse(full_response, 100);
  processResponseHeadersMessage(*grpc_upstreams_[0], false, absl::nullopt);
  // Because of the per-route config we should get a buffered response
  processResponseBodyMessage(*grpc_upstreams_[0], false,
                             [&full_response](const HttpBody& body, BodyResponse&) {
                               EXPECT_TRUE(body.end_of_stream());
                               EXPECT_EQ(body.body(), full_response.toString());
                               return true;
                             });
  verifyDownstreamResponse(*response, 200);
}

// Set up configuration on the virtual host and on the route and see that
// the two are merged.
TEST_P(ExtProcIntegrationTest, PerRouteAndHostProcessingMode) {
  initializeConfig();
  config_helper_.addConfigModifier([this](HttpConnectionManager& cm) {
    auto* vh = cm.mutable_route_config()->mutable_virtual_hosts()->Mutable(0);
    // Set up a processing mode for the host that should not be honored
    ExtProcPerRoute per_host;
    per_host.mutable_overrides()->mutable_processing_mode()->set_request_header_mode(
        ProcessingMode::SKIP);
    per_host.mutable_overrides()->mutable_processing_mode()->set_response_header_mode(
        ProcessingMode::SKIP);
    setPerHostConfig(*vh, per_host);

    // Set up "/foo" so that it will send a buffered body
    auto* route = vh->mutable_routes()->Mutable(0);
    route->mutable_match()->set_path("/foo");
    ExtProcPerRoute per_route;
    per_route.mutable_overrides()->mutable_processing_mode()->set_response_body_mode(
        ProcessingMode::BUFFERED);
    setPerRouteConfig(route, per_route);
  });
  HttpIntegrationTest::initialize();

  auto response =
      sendDownstreamRequest([](Http::RequestHeaderMap& headers) { headers.setPath("/foo"); });
  processRequestHeadersMessage(*grpc_upstreams_[0], true, absl::nullopt);
  Buffer::OwnedImpl full_response;
  TestUtility::feedBufferWithRandomCharacters(full_response, 100);
  handleUpstreamRequestWithResponse(full_response, 100);
  processResponseHeadersMessage(*grpc_upstreams_[0], false, absl::nullopt);
  // Because of the per-route config we should get a buffered response.
  // If the config from the host is applied then this won't work.
  processResponseBodyMessage(*grpc_upstreams_[0], false,
                             [&full_response](const HttpBody& body, BodyResponse&) {
                               EXPECT_TRUE(body.end_of_stream());
                               EXPECT_EQ(body.body(), full_response.toString());
                               return true;
                             });
  verifyDownstreamResponse(*response, 200);
}

// Set up per-route configuration that disables ext_proc for a route and ensure
// that it is not called.
TEST_P(ExtProcIntegrationTest, PerRouteDisable) {
  initializeConfig();
  config_helper_.addConfigModifier([this](HttpConnectionManager& cm) {
    // Set up "/foo" so that ext_proc is disabled
    auto* vh = cm.mutable_route_config()->mutable_virtual_hosts()->Mutable(0);
    auto* route = vh->mutable_routes()->Mutable(0);
    route->mutable_match()->set_path("/foo");
    ExtProcPerRoute per_route;
    per_route.set_disabled(true);
    setPerRouteConfig(route, per_route);
  });
  HttpIntegrationTest::initialize();

  auto response =
      sendDownstreamRequest([](Http::RequestHeaderMap& headers) { headers.setPath("/foo"); });
  // There should be no ext_proc processing here
  Buffer::OwnedImpl full_response;
  TestUtility::feedBufferWithRandomCharacters(full_response, 100);
  handleUpstreamRequestWithResponse(full_response, 100);
  verifyDownstreamResponse(*response, 200);
}

// Set up per-route configuration that sets a different GrpcService on the
// route, and verify that it is used instead of the primary GrpcService.
TEST_P(ExtProcIntegrationTest, PerRouteGrpcService) {
  initializeConfig();
  config_helper_.addConfigModifier([this](HttpConnectionManager& cm) {
    // Set up "/foo" so that it will use a different GrpcService
    auto* vh = cm.mutable_route_config()->mutable_virtual_hosts()->Mutable(0);
    auto* route = vh->mutable_routes()->Mutable(0);
    route->mutable_match()->set_path("/foo");
    ExtProcPerRoute per_route;
    setGrpcService(*per_route.mutable_overrides()->mutable_grpc_service(), "ext_proc_server_1",
                   grpc_upstreams_[1]->localAddress());
    setPerRouteConfig(route, per_route);

    // Add logging test filter here in place since it has a different GrpcService from route.
    if (clientType() == Grpc::ClientType::EnvoyGrpc) {
      test::integration::filters::LoggingTestFilterConfig logging_filter_config;
      logging_filter_config.set_logging_id("envoy.filters.http.ext_proc");
      logging_filter_config.set_upstream_cluster_name("ext_proc_server_1");
      envoy::config::listener::v3::Filter logging_filter;
      logging_filter.set_name("logging-test-filter");
      logging_filter.mutable_typed_config()->PackFrom(logging_filter_config);

      config_helper_.prependFilter(MessageUtil::getJsonStringFromMessageOrError(logging_filter));
    }
  });
  HttpIntegrationTest::initialize();

  // Request that matches route directed to ext_proc_server_1
  auto response =
      sendDownstreamRequest([](Http::RequestHeaderMap& headers) { headers.setPath("/foo"); });
  processRequestHeadersMessage(*grpc_upstreams_[1], true, absl::nullopt);
  handleUpstreamRequest();
  processResponseHeadersMessage(
      *grpc_upstreams_[1], false, [](const HttpHeaders&, HeadersResponse& headers_resp) {
        auto* response_mutation = headers_resp.mutable_response()->mutable_header_mutation();
        auto* add1 = response_mutation->add_set_headers();
        add1->mutable_header()->set_key("x-response-processed");
        add1->mutable_header()->set_value("1");
        auto* add2 = response_mutation->add_set_headers();
        add2->mutable_header()->set_key(":status");
        add2->mutable_header()->set_value("201");
        return true;
      });
  verifyDownstreamResponse(*response, 201);
  EXPECT_THAT(response->headers(), SingleHeaderValueIs("x-response-processed", "1"));
}

// Sending new timeout API in both downstream request and upstream response
// handling path with header mutation.
TEST_P(ExtProcIntegrationTest, RequestAndResponseMessageNewTimeoutWithHeaderMutation) {
  // Set envoy filter timeout to be 200ms.
  proto_config_.mutable_message_timeout()->set_nanos(200000000);
  // Config max_message_timeout proto to enable the new timeout API.
  proto_config_.mutable_max_message_timeout()->set_seconds(TestUtility::DefaultTimeout.count() /
                                                           1000);

  initializeConfig();
  HttpIntegrationTest::initialize();
  auto response = sendDownstreamRequest(
      [](Http::HeaderMap& headers) { headers.addCopy(LowerCaseString("x-remove-this"), "yes"); });

  // ext_proc server request processing.
  processRequestHeadersMessage(
      *grpc_upstreams_[0], true, [this](const HttpHeaders& headers, HeadersResponse& headers_resp) {
        Http::TestRequestHeaderMapImpl expected_request_headers{
            {":scheme", "http"}, {":method", "GET"},       {"host", "host"},
            {":path", "/"},      {"x-remove-this", "yes"}, {"x-forwarded-proto", "http"}};
        EXPECT_THAT(headers.headers(), HeaderProtosEqual(expected_request_headers));

        // Sending the new timeout API to extend the timeout.
        serverSendNewTimeout(TestUtility::DefaultTimeout.count());
        // ext_proc server stays idle for 300ms.
        timeSystem().advanceTimeWaitImpl(300ms);
        // Server sends back response with the header mutation instructions.
        auto response_header_mutation = headers_resp.mutable_response()->mutable_header_mutation();
        auto* mut1 = response_header_mutation->add_set_headers();
        mut1->mutable_header()->set_key("x-new-header");
        mut1->mutable_header()->set_value("new");
        response_header_mutation->add_remove_headers("x-remove-this");
        return true;
      });

  ASSERT_TRUE(fake_upstreams_[0]->waitForHttpConnection(*dispatcher_, fake_upstream_connection_));
  ASSERT_TRUE(fake_upstream_connection_->waitForNewStream(*dispatcher_, upstream_request_));
  ASSERT_TRUE(upstream_request_->waitForEndStream(*dispatcher_));
  EXPECT_THAT(upstream_request_->headers(), HasNoHeader("x-remove-this"));
  EXPECT_THAT(upstream_request_->headers(), SingleHeaderValueIs("x-new-header", "new"));
  upstream_request_->encodeHeaders(Http::TestResponseHeaderMapImpl{{":status", "200"}}, false);
  upstream_request_->encodeData(100, true);

  // ext_proc server response processing.
  processResponseHeadersMessage(
      *grpc_upstreams_[0], false, [this](const HttpHeaders& headers, HeadersResponse&) {
        Http::TestRequestHeaderMapImpl expected_response_headers{{":status", "200"}};
        EXPECT_THAT(headers.headers(), HeaderProtosEqual(expected_response_headers));
        // Sending the new timeout API to extend the timeout.
        serverSendNewTimeout(TestUtility::DefaultTimeout.count());
        // ext_proc server stays idle for 300ms.
        timeSystem().advanceTimeWaitImpl(300ms);
        return true;
      });
  // Verify downstream client receives 200 okay. i.e, no timeout happened.
  verifyDownstreamResponse(*response, 200);
}

// Extending timeout in downstream request handling also no mutation.
TEST_P(ExtProcIntegrationTest, RequestMessageNewTimeoutNoMutation) {
  // Set envoy filter timeout to be 200ms.
  proto_config_.mutable_message_timeout()->set_nanos(200000000);
  // Config max_message_timeout proto to enable the new timeout API.
  proto_config_.mutable_max_message_timeout()->set_seconds(TestUtility::DefaultTimeout.count() /
                                                           1000);

  initializeConfig();
  HttpIntegrationTest::initialize();
  auto response = sendDownstreamRequest(absl::nullopt);

  processRequestHeadersMessage(*grpc_upstreams_[0], true,
                               [this](const HttpHeaders&, HeadersResponse&) {
                                 // Sending the new timeout API to extend the timeout.
                                 serverSendNewTimeout(TestUtility::DefaultTimeout.count());
                                 // ext_proc server stays idle for 300ms before sending back the
                                 // response.
                                 timeSystem().advanceTimeWaitImpl(300ms);
                                 return true;
                               });

  ASSERT_TRUE(fake_upstreams_[0]->waitForHttpConnection(*dispatcher_, fake_upstream_connection_));
  ASSERT_TRUE(fake_upstream_connection_->waitForNewStream(*dispatcher_, upstream_request_));
  ASSERT_TRUE(upstream_request_->waitForEndStream(*dispatcher_));
  upstream_request_->encodeHeaders(Http::TestResponseHeaderMapImpl{{":status", "200"}}, false);
  upstream_request_->encodeData(100, true);
  processResponseHeadersMessage(*grpc_upstreams_[0], false,
                                [](const HttpHeaders&, HeadersResponse&) { return true; });
  // Verify downstream client receives 200 okay. i.e, no timeout happened.
  verifyDownstreamResponse(*response, 200);
}

// Test only the first new timeout message in one state is accepted.
TEST_P(ExtProcIntegrationTest, RequestMessageNoMutationMultipleNewTimeout) {
  // Set envoy filter timeout to be 200ms.
  proto_config_.mutable_message_timeout()->set_nanos(200000000);
  // Config max_message_timeout proto to enable the new timeout API.
  proto_config_.mutable_max_message_timeout()->set_seconds(TestUtility::DefaultTimeout.count() /
                                                           1000);
  initializeConfig();
  HttpIntegrationTest::initialize();
  auto response = sendDownstreamRequest(absl::nullopt);

  processRequestHeadersMessage(*grpc_upstreams_[0], true,
                               [this](const HttpHeaders&, HeadersResponse&) {
                                 // Sending the new big timeout API to extend the timeout.
                                 serverSendNewTimeout(TestUtility::DefaultTimeout.count());
                                 // Server wait for 100ms.
                                 timeSystem().advanceTimeWaitImpl(100ms);
                                 // Send the 2nd 10ms new timeout update.
                                 // The update is ignored by Envoy. No timeout event
                                 // happened and the traffic went through fine.
                                 serverSendNewTimeout(10);
                                 // Server wait for 300ms
                                 timeSystem().advanceTimeWaitImpl(300ms);
                                 return true;
                               });

  ASSERT_TRUE(fake_upstreams_[0]->waitForHttpConnection(*dispatcher_, fake_upstream_connection_));
  ASSERT_TRUE(fake_upstream_connection_->waitForNewStream(*dispatcher_, upstream_request_));
  ASSERT_TRUE(upstream_request_->waitForEndStream(*dispatcher_));
  upstream_request_->encodeHeaders(Http::TestResponseHeaderMapImpl{{":status", "200"}}, false);
  upstream_request_->encodeData(100, true);
  processResponseHeadersMessage(*grpc_upstreams_[0], false,
                                [](const HttpHeaders&, HeadersResponse&) { return true; });
  verifyDownstreamResponse(*response, 200);
}

// Setting new timeout 0ms which is < 1ms. The message is ignored.
TEST_P(ExtProcIntegrationTest, RequestMessageNewTimeoutNegativeTestTimeoutTooSmall) {
  // Config max_message_timeout proto to 10s to enable the new timeout API.
  max_message_timeout_ms_ = 10000;
  newTimeoutWrongConfigTest(0);
}

// Setting max_message_timeout proto to be 100ms. And send the new timeout 500ms
// which is > max_message_timeout(100ms). The message is ignored.
TEST_P(ExtProcIntegrationTest, RequestMessageNewTimeoutNegativeTestTimeoutTooBigWithSmallMax) {
  // Config max_message_timeout proto to 100ms to enable the new timeout API.
  max_message_timeout_ms_ = 100;
  newTimeoutWrongConfigTest(500);
}

// Not setting the max_message_timeout effectively disabled the new timeout API.
TEST_P(ExtProcIntegrationTest, RequestMessageNewTimeoutNegativeTestTimeoutNotAcceptedDefaultMax) {
  newTimeoutWrongConfigTest(500);
}

// Send the new timeout to be an extremely large number, which is out-of-range of duration.
// Verify the code appropriately handled it.
TEST_P(ExtProcIntegrationTest, RequestMessageNewTimeoutOutOfBounds) {
  // Config max_message_timeout proto to 100ms to enable the new timeout API.
  max_message_timeout_ms_ = 100;
  const uint64_t override_message_timeout = 1000000000000000;
  newTimeoutWrongConfigTest(override_message_timeout);
}

// Set the ext_proc filter in SKIP header, SEND trailer, and BUFFERED body mode.
// Send a request with headers and trailers. No body is sent to the ext_proc server.
TEST_P(ExtProcIntegrationTest, SkipHeaderSendTrailerInBufferedMode) {
  proto_config_.mutable_processing_mode()->set_request_body_mode(ProcessingMode::BUFFERED);
  proto_config_.mutable_processing_mode()->set_request_header_mode(ProcessingMode::SKIP);
  proto_config_.mutable_processing_mode()->set_request_trailer_mode(ProcessingMode::SEND);
  initializeConfig();
  HttpIntegrationTest::initialize();

  codec_client_ = makeHttpConnection(lookupPort("http"));
  Http::TestRequestHeaderMapImpl headers;
  HttpTestUtility::addDefaultHeaders(headers);
  auto encoder_decoder = codec_client_->startRequest(headers);
  request_encoder_ = &encoder_decoder.first;
  IntegrationStreamDecoderPtr response = std::move(encoder_decoder.second);
  Http::TestRequestTrailerMapImpl request_trailers{{"request", "trailer"}};
  codec_client_->sendTrailers(*request_encoder_, request_trailers);
  processRequestTrailersMessage(*grpc_upstreams_[0], true, absl::nullopt);
  handleUpstreamRequest();
  processResponseHeadersMessage(*grpc_upstreams_[0], false, absl::nullopt);
  verifyDownstreamResponse(*response, 200);
}

// Set the ext_proc filter processing mode to send request header, body and trailer.
// Then have the client send header and trailer.
TEST_P(ExtProcIntegrationTest, ClientSendHeaderTrailerFilterConfigedSendAll) {
  proto_config_.mutable_processing_mode()->set_request_header_mode(ProcessingMode::SEND);
  proto_config_.mutable_processing_mode()->set_request_body_mode(ProcessingMode::BUFFERED);
  proto_config_.mutable_processing_mode()->set_request_trailer_mode(ProcessingMode::SEND);
  proto_config_.mutable_processing_mode()->set_response_header_mode(ProcessingMode::SKIP);
  initializeConfig();
  HttpIntegrationTest::initialize();

  codec_client_ = makeHttpConnection(lookupPort("http"));
  Http::TestRequestHeaderMapImpl headers;
  HttpTestUtility::addDefaultHeaders(headers);
  auto encoder_decoder = codec_client_->startRequest(headers);
  request_encoder_ = &encoder_decoder.first;
  IntegrationStreamDecoderPtr response = std::move(encoder_decoder.second);
  Http::TestRequestTrailerMapImpl request_trailers{{"request", "trailer"}};
  codec_client_->sendTrailers(*request_encoder_, request_trailers);
  processRequestHeadersMessage(*grpc_upstreams_[0], true, absl::nullopt);
  processRequestTrailersMessage(*grpc_upstreams_[0], false, absl::nullopt);

  handleUpstreamRequest();
  verifyDownstreamResponse(*response, 200);
}

// Test the filter with the header allow list set and disallow list empty and
// verify only the allowed headers are sent to the ext_proc server.
TEST_P(ExtProcIntegrationTest, GetAndSetHeadersAndTrailersWithAllowedHeader) {
  auto* forward_rules = proto_config_.mutable_forward_rules();
  auto* list = forward_rules->mutable_allowed_headers();
  list->add_patterns()->set_exact(":method");
  list->add_patterns()->set_exact(":authority");
  list->add_patterns()->set_exact(":status");
  list->add_patterns()->set_exact("x-test-trailers");
  proto_config_.mutable_processing_mode()->set_request_header_mode(ProcessingMode::SEND);
  proto_config_.mutable_processing_mode()->set_request_trailer_mode(ProcessingMode::SEND);
  proto_config_.mutable_processing_mode()->set_response_header_mode(ProcessingMode::SEND);
  proto_config_.mutable_processing_mode()->set_response_trailer_mode(ProcessingMode::SEND);

  initializeConfig();
  HttpIntegrationTest::initialize();
  codec_client_ = makeHttpConnection(lookupPort("http"));
  Http::TestRequestHeaderMapImpl headers;
  HttpTestUtility::addDefaultHeaders(headers);
  auto encoder_decoder = codec_client_->startRequest(headers);
  request_encoder_ = &encoder_decoder.first;
  IntegrationStreamDecoderPtr response = std::move(encoder_decoder.second);
  Http::TestRequestTrailerMapImpl request_trailers{{"x-trailer-foo", "yes"}};
  codec_client_->sendTrailers(*request_encoder_, request_trailers);

  processRequestHeadersMessage(
      *grpc_upstreams_[0], true, [](const HttpHeaders& headers, HeadersResponse&) {
        Http::TestRequestHeaderMapImpl expected_request_headers{{":method", "GET"},
                                                                {":authority", "host"}};
        // Verify only allowed request headers is received by ext_proc server.
        EXPECT_THAT(headers.headers(), HeaderProtosEqual(expected_request_headers));
        return true;
      });
  processRequestTrailersMessage(*grpc_upstreams_[0], false,
                                [](const HttpTrailers& trailers, TrailersResponse&) {
                                  // The request trailer is not in the allow list.
                                  EXPECT_EQ(trailers.trailers().headers_size(), 0);
                                  return true;
                                });
  // Send back response with :status 200 and trailer header: x-test-trailers.
  handleUpstreamRequestWithTrailer();
  processResponseHeadersMessage(
      *grpc_upstreams_[0], false, [](const HttpHeaders& headers, HeadersResponse&) {
        Http::TestRequestHeaderMapImpl expected_response_headers{{":status", "200"}};
        EXPECT_THAT(headers.headers(), HeaderProtosEqual(expected_response_headers));
        return true;
      });
  processResponseTrailersMessage(
      *grpc_upstreams_[0], false, [](const HttpTrailers& trailers, TrailersResponse&) {
        // The response trailer is in the allow list.
        Http::TestResponseTrailerMapImpl expected_trailers{{"x-test-trailers", "Yes"}};
        EXPECT_THAT(trailers.trailers(), HeaderProtosEqual(expected_trailers));
        return true;
      });
  verifyDownstreamResponse(*response, 200);
}

// Test the filter with header disallow list set and allow list empty and verify
// the disallowed headers are not sent to the ext_proc server.
TEST_P(ExtProcIntegrationTest, GetAndSetHeadersAndTrailersWithDisallowedHeader) {
  auto* forward_rules = proto_config_.mutable_forward_rules();
  auto* list = forward_rules->mutable_disallowed_headers();
  list->add_patterns()->set_exact(":method");
  list->add_patterns()->set_exact(":authority");
  list->add_patterns()->set_exact("x-forwarded-proto");
  list->add_patterns()->set_exact("foo");
  list->add_patterns()->set_exact("x-test-trailers");
  proto_config_.mutable_processing_mode()->set_request_header_mode(ProcessingMode::SEND);
  proto_config_.mutable_processing_mode()->set_request_trailer_mode(ProcessingMode::SEND);
  proto_config_.mutable_processing_mode()->set_response_header_mode(ProcessingMode::SEND);
  proto_config_.mutable_processing_mode()->set_response_trailer_mode(ProcessingMode::SEND);

  initializeConfig();
  HttpIntegrationTest::initialize();
  codec_client_ = makeHttpConnection(lookupPort("http"));
  Http::TestRequestHeaderMapImpl headers;
  HttpTestUtility::addDefaultHeaders(headers);
  auto encoder_decoder = codec_client_->startRequest(headers);
  request_encoder_ = &encoder_decoder.first;
  IntegrationStreamDecoderPtr response = std::move(encoder_decoder.second);
  Http::TestRequestTrailerMapImpl request_trailers{{"x-trailer-foo", "yes"}};
  codec_client_->sendTrailers(*request_encoder_, request_trailers);

  processRequestHeadersMessage(
      *grpc_upstreams_[0], true, [](const HttpHeaders& headers, HeadersResponse&) {
        Http::TestRequestHeaderMapImpl expected_request_headers{{":scheme", "http"},
                                                                {":path", "/"}};
        EXPECT_THAT(headers.headers(), HeaderProtosEqual(expected_request_headers));
        return true;
      });
  processRequestTrailersMessage(
      *grpc_upstreams_[0], false, [](const HttpTrailers& trailers, TrailersResponse&) {
        // The request trailer is not in the disallow list. Forwarded.
        Http::TestResponseTrailerMapImpl expected_trailers{{"x-trailer-foo", "yes"}};
        EXPECT_THAT(trailers.trailers(), HeaderProtosEqual(expected_trailers));
        return true;
      });
  // Send back response with :status 200 and trailer header: x-test-trailers.
  handleUpstreamRequestWithTrailer();
  processResponseHeadersMessage(
      *grpc_upstreams_[0], false, [](const HttpHeaders& headers, HeadersResponse&) {
        Http::TestRequestHeaderMapImpl expected_response_headers{{":status", "200"}};
        EXPECT_THAT(headers.headers(), HeaderProtosEqual(expected_response_headers));
        return true;
      });
  processResponseTrailersMessage(*grpc_upstreams_[0], false,
                                 [](const HttpTrailers& trailers, TrailersResponse&) {
                                   // The response trailer is in the disallow list.
                                   EXPECT_EQ(trailers.trailers().headers_size(), 0);
                                   return true;
                                 });
  verifyDownstreamResponse(*response, 200);
}

// Test the filter with both header allow and disallow list set and verify
// the headers in the allow list but not in the disallow list are sent.
TEST_P(ExtProcIntegrationTest, GetAndSetHeadersAndTrailersWithBothAllowedAndDisallowedHeader) {
  auto* forward_rules = proto_config_.mutable_forward_rules();
  auto* allow_list = forward_rules->mutable_allowed_headers();
  allow_list->add_patterns()->set_exact(":method");
  allow_list->add_patterns()->set_exact(":authority");
  allow_list->add_patterns()->set_exact(":status");
  allow_list->add_patterns()->set_exact("x-test-trailers");
  allow_list->add_patterns()->set_exact("x-trailer-foo");

  auto* disallow_list = forward_rules->mutable_disallowed_headers();
  disallow_list->add_patterns()->set_exact(":method");
  disallow_list->add_patterns()->set_exact("x-forwarded-proto");
  disallow_list->add_patterns()->set_exact("foo");
  disallow_list->add_patterns()->set_exact("x-test-trailers");

  proto_config_.mutable_processing_mode()->set_request_header_mode(ProcessingMode::SEND);
  proto_config_.mutable_processing_mode()->set_request_trailer_mode(ProcessingMode::SEND);
  proto_config_.mutable_processing_mode()->set_response_header_mode(ProcessingMode::SEND);
  proto_config_.mutable_processing_mode()->set_response_trailer_mode(ProcessingMode::SEND);

  initializeConfig();
  HttpIntegrationTest::initialize();
  codec_client_ = makeHttpConnection(lookupPort("http"));
  Http::TestRequestHeaderMapImpl headers;
  HttpTestUtility::addDefaultHeaders(headers);
  auto encoder_decoder = codec_client_->startRequest(headers);
  request_encoder_ = &encoder_decoder.first;
  IntegrationStreamDecoderPtr response = std::move(encoder_decoder.second);
  Http::TestRequestTrailerMapImpl request_trailers{
      {"x-test-trailers", "yes"}, {"x-trailer-foo", "no"}, {"x-trailer-bar", "yes"}};
  codec_client_->sendTrailers(*request_encoder_, request_trailers);

  processRequestHeadersMessage(
      *grpc_upstreams_[0], true, [](const HttpHeaders& headers, HeadersResponse&) {
        Http::TestRequestHeaderMapImpl expected_request_headers{{":authority", "host"}};
        EXPECT_THAT(headers.headers(), HeaderProtosEqual(expected_request_headers));
        return true;
      });
  processRequestTrailersMessage(
      *grpc_upstreams_[0], false, [](const HttpTrailers& trailers, TrailersResponse&) {
        Http::TestResponseTrailerMapImpl expected_trailers{{"x-trailer-foo", "no"}};
        EXPECT_THAT(trailers.trailers(), HeaderProtosEqual(expected_trailers));
        return true;
      });
  // Send back response with :status 200 and trailer header: x-test-trailers.
  handleUpstreamRequestWithTrailer();
  processResponseHeadersMessage(
      *grpc_upstreams_[0], false, [](const HttpHeaders& headers, HeadersResponse&) {
        Http::TestRequestHeaderMapImpl expected_response_headers{{":status", "200"}};
        EXPECT_THAT(headers.headers(), HeaderProtosEqual(expected_response_headers));
        return true;
      });
  processResponseTrailersMessage(*grpc_upstreams_[0], false,
                                 [](const HttpTrailers& trailers, TrailersResponse&) {
                                   // The response trailer is in the disallow list.
                                   EXPECT_EQ(trailers.trailers().headers_size(), 0);
                                   return true;
                                 });
  verifyDownstreamResponse(*response, 200);
}

// Test clear route cache in both upstream and downstream header and body processing.
TEST_P(ExtProcIntegrationTest, GetAndSetBodyOnBothWithClearRouteCache) {
  proto_config_.mutable_processing_mode()->set_request_body_mode(ProcessingMode::STREAMED);
  proto_config_.mutable_processing_mode()->set_response_body_mode(ProcessingMode::STREAMED);
  initializeConfig();
  HttpIntegrationTest::initialize();

  auto response = sendDownstreamRequestWithBody("Replace this!", absl::nullopt);
  processRequestHeadersMessage(
      *grpc_upstreams_[0], true, [](const HttpHeaders&, HeadersResponse& headers_resp) {
        auto* content_length =
            headers_resp.mutable_response()->mutable_header_mutation()->add_set_headers();
        content_length->mutable_header()->set_key("content-length");
        content_length->mutable_header()->set_value("13");
        headers_resp.mutable_response()->set_clear_route_cache(true);
        return true;
      });
  processRequestBodyMessage(
      *grpc_upstreams_[0], false, [](const HttpBody& body, BodyResponse& body_resp) {
        EXPECT_TRUE(body.end_of_stream());
        auto* body_mut = body_resp.mutable_response()->mutable_body_mutation();
        body_mut->set_body("Hello, World!");
        body_resp.mutable_response()->set_clear_route_cache(true);
        return true;
      });

  ASSERT_TRUE(fake_upstreams_[0]->waitForHttpConnection(*dispatcher_, fake_upstream_connection_));
  ASSERT_TRUE(fake_upstream_connection_->waitForNewStream(*dispatcher_, upstream_request_));
  ASSERT_TRUE(upstream_request_->waitForEndStream(*dispatcher_));
  upstream_request_->encodeHeaders(Http::TestResponseHeaderMapImpl{{":status", "200"}}, false);

  processResponseHeadersMessage(
      *grpc_upstreams_[0], false, [](const HttpHeaders&, HeadersResponse& headers_resp) {
        headers_resp.mutable_response()->mutable_header_mutation()->add_remove_headers(
            "content-length");
        headers_resp.mutable_response()->set_clear_route_cache(true);
        return true;
      });
  upstream_request_->encodeData(100, true);
  processResponseBodyMessage(
      *grpc_upstreams_[0], false, [](const HttpBody& body, BodyResponse& body_resp) {
        EXPECT_TRUE(body.end_of_stream());
        auto* header_mut = body_resp.mutable_response()->mutable_header_mutation();
        auto* header_add = header_mut->add_set_headers();
        header_add->mutable_header()->set_key("x-testing-response-header");
        header_add->mutable_header()->set_value("Yes");
        body_resp.mutable_response()->set_clear_route_cache(true);
        return true;
      });
  verifyDownstreamResponse(*response, 200);
}

// Applying header mutations for request|response headers|body|trailers. This test verifies
// the HCM limits are plumbed into the HeaderMap correctly in different scenarios.
TEST_P(ExtProcIntegrationTest, HeaderMutationCheckPassWithHcmSizeConfig) {
  proto_config_.mutable_processing_mode()->set_request_header_mode(ProcessingMode::SEND);
  proto_config_.mutable_processing_mode()->set_request_body_mode(ProcessingMode::BUFFERED);
  proto_config_.mutable_processing_mode()->set_request_trailer_mode(ProcessingMode::SEND);
  proto_config_.mutable_processing_mode()->set_response_header_mode(ProcessingMode::SEND);
  proto_config_.mutable_processing_mode()->set_response_body_mode(ProcessingMode::BUFFERED);
  proto_config_.mutable_processing_mode()->set_response_trailer_mode(ProcessingMode::SEND);

  initializeConfig();

  // Change the HCM max header config to limit the request header size.
  config_helper_.addConfigModifier(
      [&](envoy::extensions::filters::network::http_connection_manager::v3::HttpConnectionManager&
              hcm) -> void {
        hcm.mutable_max_request_headers_kb()->set_value(30);
        hcm.mutable_common_http_protocol_options()->mutable_max_headers_count()->set_value(50);
      });

  // Change the cluster max header config to limit the response header size.
  config_helper_.addConfigModifier([](envoy::config::bootstrap::v3::Bootstrap& bootstrap) {
    ConfigHelper::HttpProtocolOptions protocol_options;
    auto* http_protocol_options = protocol_options.mutable_common_http_protocol_options();
    http_protocol_options->mutable_max_headers_count()->set_value(50);
    ConfigHelper::setProtocolOptions(*bootstrap.mutable_static_resources()->mutable_clusters(0),
                                     protocol_options);
  });

  HttpIntegrationTest::initialize();

  codec_client_ = makeHttpConnection(lookupPort("http"));
  Http::TestRequestHeaderMapImpl headers;
  HttpTestUtility::addDefaultHeaders(headers);
  auto encoder_decoder = codec_client_->startRequest(headers);
  request_encoder_ = &encoder_decoder.first;
  codec_client_->sendData(*request_encoder_, 10, false);
  IntegrationStreamDecoderPtr response = std::move(encoder_decoder.second);
  Http::TestRequestTrailerMapImpl request_trailers{{"x-trailer-foo", "yes"}};
  codec_client_->sendTrailers(*request_encoder_, request_trailers);
  processRequestHeadersMessage(
      *grpc_upstreams_[0], true, [this](const HttpHeaders&, HeadersResponse& header_resp) {
        addMutationSetHeaders(20, *header_resp.mutable_response()->mutable_header_mutation());
        return true;
      });
  processRequestBodyMessage(
      *grpc_upstreams_[0], false, [this](const HttpBody& body, BodyResponse& body_resp) {
        EXPECT_FALSE(body.end_of_stream());
        addMutationSetHeaders(20, *body_resp.mutable_response()->mutable_header_mutation());
        return true;
      });
  processRequestTrailersMessage(
      *grpc_upstreams_[0], false, [this](const HttpTrailers&, TrailersResponse& trailer_resp) {
        addMutationSetHeaders(20, *trailer_resp.mutable_header_mutation());
        return true;
      });

  handleUpstreamRequestWithTrailer();
  processResponseHeadersMessage(
      *grpc_upstreams_[0], false, [this](const HttpHeaders&, HeadersResponse& header_resp) {
        addMutationSetHeaders(20, *header_resp.mutable_response()->mutable_header_mutation());
        return true;
      });
  processResponseBodyMessage(
      *grpc_upstreams_[0], false, [this](const HttpBody& body, BodyResponse& body_resp) {
        EXPECT_FALSE(body.end_of_stream());
        addMutationSetHeaders(20, *body_resp.mutable_response()->mutable_header_mutation());
        return true;
      });
  processResponseTrailersMessage(
      *grpc_upstreams_[0], false, [this](const HttpTrailers&, TrailersResponse& trailer_resp) {
        addMutationSetHeaders(20, *trailer_resp.mutable_header_mutation());
        return true;
      });
  verifyDownstreamResponse(*response, 200);
}

// ext_proc server set_header count exceeds the HCM limit when responding to the request header.
TEST_P(ExtProcIntegrationTest, SetHeaderMutationFailWithRequestHeader) {
  proto_config_.mutable_processing_mode()->set_response_header_mode(ProcessingMode::SKIP);
  initializeConfig();

  config_helper_.addConfigModifier(
      [&](envoy::extensions::filters::network::http_connection_manager::v3::HttpConnectionManager&
              hcm) -> void {
        hcm.mutable_max_request_headers_kb()->set_value(30);
        hcm.mutable_common_http_protocol_options()->mutable_max_headers_count()->set_value(50);
      });

  HttpIntegrationTest::initialize();

  auto response = sendDownstreamRequest(absl::nullopt);
  processRequestHeadersMessage(
      *grpc_upstreams_[0], true, [this](const HttpHeaders&, HeadersResponse& headers_resp) {
        // The set header count 60 > HCM limit 50.
        addMutationSetHeaders(60, *headers_resp.mutable_response()->mutable_header_mutation());
        return true;
      });
  verifyDownstreamResponse(*response, 500);
}

// ext_proc server remove_header count exceeds the HCM limit when responding to the response header.
TEST_P(ExtProcIntegrationTest, RemoveHeaderMutationFailWithResponseHeader) {
  proto_config_.mutable_processing_mode()->set_request_header_mode(ProcessingMode::SKIP);
  initializeConfig();

  config_helper_.addConfigModifier([](envoy::config::bootstrap::v3::Bootstrap& bootstrap) {
    ConfigHelper::HttpProtocolOptions protocol_options;
    auto* http_protocol_options = protocol_options.mutable_common_http_protocol_options();
    http_protocol_options->mutable_max_headers_count()->set_value(50);
    ConfigHelper::setProtocolOptions(*bootstrap.mutable_static_resources()->mutable_clusters(0),
                                     protocol_options);
  });

  HttpIntegrationTest::initialize();

  auto response = sendDownstreamRequest(absl::nullopt);
  handleUpstreamRequest();
  processResponseHeadersMessage(
      *grpc_upstreams_[0], true, [this](const HttpHeaders&, HeadersResponse& headers_resp) {
        addMutationRemoveHeaders(60, *headers_resp.mutable_response()->mutable_header_mutation());
        return true;
      });
  verifyDownstreamResponse(*response, 500);
}

// ext_proc server set_header count exceeds the HCM limit when responding to the request body.
TEST_P(ExtProcIntegrationTest, SetHeaderMutationFailWithRequestBody) {
  proto_config_.mutable_processing_mode()->set_response_header_mode(ProcessingMode::SKIP);
  proto_config_.mutable_processing_mode()->set_request_body_mode(ProcessingMode::BUFFERED);
  initializeConfig();

  config_helper_.addConfigModifier(
      [&](envoy::extensions::filters::network::http_connection_manager::v3::HttpConnectionManager&
              hcm) -> void {
        hcm.mutable_max_request_headers_kb()->set_value(30);
        hcm.mutable_common_http_protocol_options()->mutable_max_headers_count()->set_value(50);
      });
  HttpIntegrationTest::initialize();

  auto response = sendDownstreamRequestWithBody("Original body", absl::nullopt);
  processRequestHeadersMessage(*grpc_upstreams_[0], true, absl::nullopt);
  processRequestBodyMessage(
      *grpc_upstreams_[0], false, [this](const HttpBody& body, BodyResponse& body_resp) {
        EXPECT_TRUE(body.end_of_stream());
        addMutationSetHeaders(60, *body_resp.mutable_response()->mutable_header_mutation());
        return true;
      });
  verifyDownstreamResponse(*response, 500);
}

// ext_proc server remove_header count exceeds the HCM limit when responding to the response body.
TEST_P(ExtProcIntegrationTest, RemoveHeaderMutationFailWithResponseBody) {
  proto_config_.mutable_processing_mode()->set_request_header_mode(ProcessingMode::SKIP);
  proto_config_.mutable_processing_mode()->set_response_body_mode(ProcessingMode::BUFFERED);
  initializeConfig();

  config_helper_.addConfigModifier([](envoy::config::bootstrap::v3::Bootstrap& bootstrap) {
    ConfigHelper::HttpProtocolOptions protocol_options;
    auto* http_protocol_options = protocol_options.mutable_common_http_protocol_options();
    http_protocol_options->mutable_max_headers_count()->set_value(50);
    ConfigHelper::setProtocolOptions(*bootstrap.mutable_static_resources()->mutable_clusters(0),
                                     protocol_options);
  });

  HttpIntegrationTest::initialize();

  auto response = sendDownstreamRequest(absl::nullopt);
  handleUpstreamRequest();
  processResponseHeadersMessage(*grpc_upstreams_[0], true, absl::nullopt);
  processResponseBodyMessage(
      *grpc_upstreams_[0], false, [this](const HttpBody& body, BodyResponse& body_resp) {
        EXPECT_TRUE(body.end_of_stream());
        addMutationRemoveHeaders(60, *body_resp.mutable_response()->mutable_header_mutation());
        return true;
      });
  verifyDownstreamResponse(*response, 500);
}

// ext_proc server header mutation ends up exceeding the HCM header size limit
// when responding to the request trailer.
TEST_P(ExtProcIntegrationTest, HeaderMutationResultSizeFailWithRequestTrailer) {
  proto_config_.mutable_processing_mode()->set_request_header_mode(ProcessingMode::SKIP);
  proto_config_.mutable_processing_mode()->set_response_header_mode(ProcessingMode::SKIP);
  proto_config_.mutable_processing_mode()->set_request_trailer_mode(ProcessingMode::SEND);
  initializeConfig();

  config_helper_.addConfigModifier(
      [&](envoy::extensions::filters::network::http_connection_manager::v3::HttpConnectionManager&
              hcm) -> void {
        hcm.mutable_max_request_headers_kb()->set_value(1);
        hcm.mutable_common_http_protocol_options()->mutable_max_headers_count()->set_value(50);
      });
  HttpIntegrationTest::initialize();

  codec_client_ = makeHttpConnection(lookupPort("http"));
  Http::TestRequestHeaderMapImpl headers;
  HttpTestUtility::addDefaultHeaders(headers);
  auto encoder_decoder = codec_client_->startRequest(headers);
  request_encoder_ = &encoder_decoder.first;
  IntegrationStreamDecoderPtr response = std::move(encoder_decoder.second);

  // Sending a large trailer to help the header mutation eventually exceed the size limit.
  Http::TestRequestTrailerMapImpl request_trailers{{"x-trailer-foo", std::string(950, 'a')}};
  codec_client_->sendTrailers(*request_encoder_, request_trailers);
  processRequestTrailersMessage(*grpc_upstreams_[0], true,
                                [this](const HttpTrailers&, TrailersResponse& trailer_resp) {
                                  // The set header counter 5 is smaller than HCM header count
                                  // limit 50, add size is smaller than the size limit 1kb. It
                                  // passed the mutation check, but failed the end result size
                                  // check.
                                  addMutationSetHeaders(5, *trailer_resp.mutable_header_mutation());
                                  return true;
                                });
  verifyDownstreamResponse(*response, 500);
}

// ext_proc server header mutation ends up exceeding the HCM header count limit
// when responding to the response trailer.
TEST_P(ExtProcIntegrationTest, HeaderMutationResultSizeFailWithResponseTrailer) {
  proto_config_.mutable_processing_mode()->set_request_header_mode(ProcessingMode::SKIP);
  proto_config_.mutable_processing_mode()->set_response_header_mode(ProcessingMode::SKIP);
  proto_config_.mutable_processing_mode()->set_response_body_mode(ProcessingMode::BUFFERED);
  proto_config_.mutable_processing_mode()->set_response_trailer_mode(ProcessingMode::SEND);
  initializeConfig();
  config_helper_.addConfigModifier([](envoy::config::bootstrap::v3::Bootstrap& bootstrap) {
    ConfigHelper::HttpProtocolOptions protocol_options;
    auto* http_protocol_options = protocol_options.mutable_common_http_protocol_options();
    http_protocol_options->mutable_max_headers_count()->set_value(50);
    ConfigHelper::setProtocolOptions(*bootstrap.mutable_static_resources()->mutable_clusters(0),
                                     protocol_options);
  });

  HttpIntegrationTest::initialize();

  auto response = sendDownstreamRequest(absl::nullopt);
  ASSERT_TRUE(fake_upstreams_[0]->waitForHttpConnection(*dispatcher_, fake_upstream_connection_));
  ASSERT_TRUE(fake_upstream_connection_->waitForNewStream(*dispatcher_, upstream_request_));
  ASSERT_TRUE(upstream_request_->waitForEndStream(*dispatcher_));
  upstream_request_->encodeHeaders(Http::TestResponseHeaderMapImpl{{":status", "200"}}, false);
  upstream_request_->encodeData(100, false);

  Http::TestResponseTrailerMapImpl response_trailers{{"x-trailer-foo-1", "foo-1"},
                                                     {"x-trailer-foo-2", "foo-2"},
                                                     {"x-trailer-foo-3", "foo-3"},
                                                     {"x-trailer-foo-4", "foo-4"},
                                                     {"x-trailer-foo-5", "foo-5"}};
  upstream_request_->encodeTrailers(response_trailers);
  //  processResponseBodyMessage(*grpc_upstreams_[0], true, absl::nullopt);
  processResponseBodyMessage(*grpc_upstreams_[0], true, [](const HttpBody& body, BodyResponse&) {
    EXPECT_FALSE(body.end_of_stream());
    return true;
  });
  processResponseTrailersMessage(
      *grpc_upstreams_[0], false, [this](const HttpTrailers&, TrailersResponse& trailer_resp) {
        // End result header count 46 + 5 > header count limit 50.
        addMutationSetHeaders(46, *trailer_resp.mutable_header_mutation());
        return true;
      });
  // Prior response headers have already been sent. The stream is reset.
  ASSERT_TRUE(response->waitForReset());
  EXPECT_FALSE(response->complete());
}

// Test the case that client doesn't send trailer and the  ext_proc filter config
// processing mode is set to send trailer.
TEST_P(ExtProcIntegrationTest, ClientNoTrailerProcessingModeSendTrailer) {
  proto_config_.mutable_processing_mode()->set_request_header_mode(ProcessingMode::SEND);
  proto_config_.mutable_processing_mode()->set_request_body_mode(ProcessingMode::BUFFERED);
  proto_config_.mutable_processing_mode()->set_request_trailer_mode(ProcessingMode::SEND);
  proto_config_.mutable_processing_mode()->set_response_header_mode(ProcessingMode::SKIP);

  initializeConfig();
  HttpIntegrationTest::initialize();

  codec_client_ = makeHttpConnection(lookupPort("http"));
  Http::TestRequestHeaderMapImpl headers;
  HttpTestUtility::addDefaultHeaders(headers);
  auto encoder_decoder = codec_client_->startRequest(headers);
  request_encoder_ = &encoder_decoder.first;
  // Client send data with end_stream set to true.
  codec_client_->sendData(*request_encoder_, 10, true);
  IntegrationStreamDecoderPtr response = std::move(encoder_decoder.second);
  processRequestHeadersMessage(*grpc_upstreams_[0], true,
                               [](const HttpHeaders& headers, HeadersResponse&) {
                                 EXPECT_FALSE(headers.end_of_stream());
                                 return true;
                               });
  processRequestBodyMessage(*grpc_upstreams_[0], false, [](const HttpBody& body, BodyResponse&) {
    EXPECT_TRUE(body.end_of_stream());
    return true;
  });

  handleUpstreamRequest();
  verifyDownstreamResponse(*response, 200);
}

// Test when request trailer is received, it sends out the buffered body to ext_proc server.
TEST_P(ExtProcIntegrationTest, SkipHeaderTrailerSendBodyClientSendAll) {
  proto_config_.mutable_processing_mode()->set_request_header_mode(ProcessingMode::SKIP);
  proto_config_.mutable_processing_mode()->set_request_body_mode(ProcessingMode::BUFFERED);
  proto_config_.mutable_processing_mode()->set_response_header_mode(ProcessingMode::SKIP);
  initializeConfig();
  HttpIntegrationTest::initialize();

  codec_client_ = makeHttpConnection(lookupPort("http"));
  Http::TestRequestHeaderMapImpl headers;
  HttpTestUtility::addDefaultHeaders(headers);
  auto encoder_decoder = codec_client_->startRequest(headers);
  request_encoder_ = &encoder_decoder.first;
  codec_client_->sendData(*request_encoder_, 10, false);
  IntegrationStreamDecoderPtr response = std::move(encoder_decoder.second);
  Http::TestRequestTrailerMapImpl request_trailers{{"x-trailer-foo", "yes"}};
  codec_client_->sendTrailers(*request_encoder_, request_trailers);
  processRequestBodyMessage(*grpc_upstreams_[0], true, [](const HttpBody& body, BodyResponse&) {
    EXPECT_FALSE(body.end_of_stream());
    return true;
  });
  handleUpstreamRequest();
  verifyDownstreamResponse(*response, 200);
}

<<<<<<< HEAD
TEST_P(ExtProcIntegrationTest, StreamingRequestBodyWithTrailer) {
  proto_config_.mutable_processing_mode()->set_request_body_mode(ProcessingMode::STREAMED);
  proto_config_.mutable_processing_mode()->set_request_trailer_mode(ProcessingMode::SEND);
  proto_config_.mutable_processing_mode()->set_response_header_mode(ProcessingMode::SKIP);
  proto_config_.mutable_processing_mode()->set_request_header_mode(ProcessingMode::SKIP);
=======
// Send response data with small chunk size.
TEST_P(ExtProcIntegrationTest, StreamingResponseDataWithSmallChunks) {
  streamingDataWithSmallChunks(1, true, "a First a The Rest a The Rest a The Last ");
}

// Send response data with small chunk size terminated with an empty string.
TEST_P(ExtProcIntegrationTest, StreamingResponseDataSmallChunksTerminateEmptyString) {
  streamingDataWithSmallChunks(0, true, "a First a The Rest a The Rest  The Last ");
}

// Send response data with small chunk size terminated with an empty string and no mutation
// on it. Since the last chunk data size after mutation is zero, Envoy won't inject it.
TEST_P(ExtProcIntegrationTest, StreamingResponseDataSmallChunksNoMutationLastChunk) {
  streamingDataWithSmallChunks(0, false, "a First a The Rest a The Rest ");
}

TEST_P(ExtProcIntegrationTest, StreamingRequestDataSmallChunks) {
  proto_config_.mutable_processing_mode()->set_request_body_mode(ProcessingMode::STREAMED);
  proto_config_.mutable_processing_mode()->set_request_header_mode(ProcessingMode::SKIP);
  proto_config_.mutable_processing_mode()->set_response_header_mode(ProcessingMode::SKIP);
>>>>>>> fdabd395
  initializeConfig();
  HttpIntegrationTest::initialize();

  codec_client_ = makeHttpConnection(lookupPort("http"));
  Http::TestRequestHeaderMapImpl headers;
  HttpTestUtility::addDefaultHeaders(headers);
  auto encoder_decoder = codec_client_->startRequest(headers);
  request_encoder_ = &encoder_decoder.first;
  IntegrationStreamDecoderPtr response = std::move(encoder_decoder.second);

  int chunk_number = 5;
<<<<<<< HEAD
  // Sending streamed body.
  for (int i = 0; i < chunk_number; i++) {
    codec_client_->sendData(*request_encoder_, i + 1, false);
  }

  Http::TestRequestTrailerMapImpl request_trailers{{"request", "trailer"}};
  codec_client_->sendTrailers(*request_encoder_, request_trailers);
=======
  for (int i = 0; i < chunk_number; i++) {
    codec_client_->sendData(*request_encoder_, i + 1, false);
  }
  codec_client_->sendData(*request_encoder_, chunk_number + 1, true);
>>>>>>> fdabd395

  processRequestBodyMessage(*grpc_upstreams_[0], true, absl::nullopt);
  for (int i = 0; i < chunk_number - 1; i++) {
    processRequestBodyMessage(*grpc_upstreams_[0], false, absl::nullopt);
  }
<<<<<<< HEAD
  processRequestTrailersMessage(*grpc_upstreams_[0], false, absl::nullopt);
=======
  // ext_proc server responds to clear the last chunk body.
  processRequestBodyMessage(
      *grpc_upstreams_[0], false, [](const HttpBody& body, BodyResponse& body_resp) {
        EXPECT_TRUE(body.end_of_stream());
        auto* body_mut = body_resp.mutable_response()->mutable_body_mutation();
        body_mut->set_clear_body(true);
        return true;
      });
>>>>>>> fdabd395

  handleUpstreamRequest();
  verifyDownstreamResponse(*response, 200);
}

} // namespace Envoy<|MERGE_RESOLUTION|>--- conflicted
+++ resolved
@@ -3004,13 +3004,6 @@
   verifyDownstreamResponse(*response, 200);
 }
 
-<<<<<<< HEAD
-TEST_P(ExtProcIntegrationTest, StreamingRequestBodyWithTrailer) {
-  proto_config_.mutable_processing_mode()->set_request_body_mode(ProcessingMode::STREAMED);
-  proto_config_.mutable_processing_mode()->set_request_trailer_mode(ProcessingMode::SEND);
-  proto_config_.mutable_processing_mode()->set_response_header_mode(ProcessingMode::SKIP);
-  proto_config_.mutable_processing_mode()->set_request_header_mode(ProcessingMode::SKIP);
-=======
 // Send response data with small chunk size.
 TEST_P(ExtProcIntegrationTest, StreamingResponseDataWithSmallChunks) {
   streamingDataWithSmallChunks(1, true, "a First a The Rest a The Rest a The Last ");
@@ -3031,7 +3024,6 @@
   proto_config_.mutable_processing_mode()->set_request_body_mode(ProcessingMode::STREAMED);
   proto_config_.mutable_processing_mode()->set_request_header_mode(ProcessingMode::SKIP);
   proto_config_.mutable_processing_mode()->set_response_header_mode(ProcessingMode::SKIP);
->>>>>>> fdabd395
   initializeConfig();
   HttpIntegrationTest::initialize();
 
@@ -3043,28 +3035,15 @@
   IntegrationStreamDecoderPtr response = std::move(encoder_decoder.second);
 
   int chunk_number = 5;
-<<<<<<< HEAD
-  // Sending streamed body.
-  for (int i = 0; i < chunk_number; i++) {
-    codec_client_->sendData(*request_encoder_, i + 1, false);
-  }
-
-  Http::TestRequestTrailerMapImpl request_trailers{{"request", "trailer"}};
-  codec_client_->sendTrailers(*request_encoder_, request_trailers);
-=======
   for (int i = 0; i < chunk_number; i++) {
     codec_client_->sendData(*request_encoder_, i + 1, false);
   }
   codec_client_->sendData(*request_encoder_, chunk_number + 1, true);
->>>>>>> fdabd395
 
   processRequestBodyMessage(*grpc_upstreams_[0], true, absl::nullopt);
   for (int i = 0; i < chunk_number - 1; i++) {
     processRequestBodyMessage(*grpc_upstreams_[0], false, absl::nullopt);
   }
-<<<<<<< HEAD
-  processRequestTrailersMessage(*grpc_upstreams_[0], false, absl::nullopt);
-=======
   // ext_proc server responds to clear the last chunk body.
   processRequestBodyMessage(
       *grpc_upstreams_[0], false, [](const HttpBody& body, BodyResponse& body_resp) {
@@ -3073,7 +3052,6 @@
         body_mut->set_clear_body(true);
         return true;
       });
->>>>>>> fdabd395
 
   handleUpstreamRequest();
   verifyDownstreamResponse(*response, 200);
