--- conflicted
+++ resolved
@@ -223,18 +223,15 @@
 - area: redis
   change: |
     added support for quit command to the redis proxy.
-<<<<<<< HEAD
 - area: tcp_proxy
   change: |
     added support for emitting the response headers in :ref:`TunnelingConfig
     <envoy_v3_api_field_extensions.filters.network.tcp_proxy.v3.TcpProxy.TunnelingConfig.emit_response_headers>` to
     the downstream info filter state.
-=======
 - area: access_log
   change: |
     log ``duration``, ``upstream_request_attempt_count``, ``connection_termination_details`` and tls ``ja3`` field in the grpc access log
     and also log the tls ``sni`` and ``ja3`` field in the grpc access log when envoy is configured as a tls forward proxy.
->>>>>>> fd687458
 
 deprecated:
 - area: http
