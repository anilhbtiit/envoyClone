#include "common/secret/secret_manager_impl.h"

#include "envoy/common/exception.h"

#include "common/common/assert.h"
#include "common/secret/sds_api.h"
#include "common/secret/secret_provider_impl.h"
#include "common/ssl/certificate_validation_context_config_impl.h"
#include "common/ssl/tls_certificate_config_impl.h"

namespace Envoy {
namespace Secret {

void SecretManagerImpl::addStaticSecret(const envoy::api::v2::auth::Secret& secret) {
  switch (secret.type_case()) {
  case envoy::api::v2::auth::Secret::TypeCase::kTlsCertificate: {
    auto secret_provider =
        std::make_shared<TlsCertificateConfigProviderImpl>(secret.tls_certificate());
    if (!static_tls_certificate_providers_.insert(std::make_pair(secret.name(), secret_provider))
             .second) {
      throw EnvoyException(
          fmt::format("Duplicate static TlsCertificate secret name {}", secret.name()));
    }
    break;
  }
  case envoy::api::v2::auth::Secret::TypeCase::kValidationContext: {
    auto secret_provider = std::make_shared<CertificateValidationContextConfigProviderImpl>(
        secret.validation_context());
    if (!static_certificate_validation_context_providers_
             .insert(std::make_pair(secret.name(), secret_provider))
             .second) {
      throw EnvoyException(fmt::format(
          "Duplicate static CertificateValidationContext secret name {}", secret.name()));
    }
    break;
  }
  default:
    throw EnvoyException("Secret type not implemented");
  }
}

TlsCertificateConfigProviderSharedPtr
SecretManagerImpl::findStaticTlsCertificateProvider(const std::string& name) const {
  auto secret = static_tls_certificate_providers_.find(name);
  return (secret != static_tls_certificate_providers_.end()) ? secret->second : nullptr;
}

CertificateValidationContextConfigProviderSharedPtr
SecretManagerImpl::findStaticCertificateValidationContextProvider(const std::string& name) const {
  auto secret = static_certificate_validation_context_providers_.find(name);
  return (secret != static_certificate_validation_context_providers_.end()) ? secret->second
                                                                            : nullptr;
}

TlsCertificateConfigProviderSharedPtr SecretManagerImpl::createInlineTlsCertificateProvider(
    const envoy::api::v2::auth::TlsCertificate& tls_certificate) {
  return std::make_shared<TlsCertificateConfigProviderImpl>(tls_certificate);
}

<<<<<<< HEAD
void SecretManagerImpl::removeDynamicSecretProvider(const std::string& map_key) {
  ENVOY_LOG(debug, "Unregister secret provider. hash key: {}", map_key);

  auto num_deleted = dynamic_secret_providers_.erase(map_key);
  RELEASE_ASSERT(num_deleted == 1, "");
}

TlsCertificateConfigProviderSharedPtr SecretManagerImpl::findOrCreateTlsCertificateProvider(
    const envoy::api::v2::core::ConfigSource& sds_config_source, const std::string& config_name,
    Server::Configuration::TransportSocketFactoryContext& secret_provider_context) {
  const std::string map_key = sds_config_source.SerializeAsString() + config_name;

  TlsCertificateConfigProviderSharedPtr secret_provider = dynamic_secret_providers_[map_key].lock();
  if (!secret_provider) {
    ASSERT(secret_provider_context.initManager() != nullptr);

    // SdsApi is owned by ListenerImpl and ClusterInfo which are destroyed before
    // SecretManagerImpl. It is safe to invoke this callback at the destructor of SdsApi.
    std::function<void()> unregister_secret_provider = [map_key, this]() {
      removeDynamicSecretProvider(map_key);
    };

    secret_provider = std::make_shared<SdsApi>(
        secret_provider_context.localInfo(), secret_provider_context.dispatcher(),
        secret_provider_context.random(), secret_provider_context.stats(),
        secret_provider_context.clusterManager(), *secret_provider_context.initManager(),
        sds_config_source, config_name, unregister_secret_provider);
    dynamic_secret_providers_[map_key] = secret_provider;
  }

  return secret_provider;
=======
CertificateValidationContextConfigProviderSharedPtr
SecretManagerImpl::createInlineCertificateValidationContextProvider(
    const envoy::api::v2::auth::CertificateValidationContext& certificate_validation_context) {
  return std::make_shared<CertificateValidationContextConfigProviderImpl>(
      certificate_validation_context);
>>>>>>> 9d094e59
}

} // namespace Secret
} // namespace Envoy<|MERGE_RESOLUTION|>--- conflicted
+++ resolved
@@ -57,7 +57,14 @@
   return std::make_shared<TlsCertificateConfigProviderImpl>(tls_certificate);
 }
 
-<<<<<<< HEAD
+
+CertificateValidationContextConfigProviderSharedPtr
+SecretManagerImpl::createInlineCertificateValidationContextProvider(
+    const envoy::api::v2::auth::CertificateValidationContext& certificate_validation_context) {
+  return std::make_shared<CertificateValidationContextConfigProviderImpl>(
+      certificate_validation_context);
+}
+
 void SecretManagerImpl::removeDynamicSecretProvider(const std::string& map_key) {
   ENVOY_LOG(debug, "Unregister secret provider. hash key: {}", map_key);
 
@@ -68,9 +75,11 @@
 TlsCertificateConfigProviderSharedPtr SecretManagerImpl::findOrCreateTlsCertificateProvider(
     const envoy::api::v2::core::ConfigSource& sds_config_source, const std::string& config_name,
     Server::Configuration::TransportSocketFactoryContext& secret_provider_context) {
-  const std::string map_key = sds_config_source.SerializeAsString() + config_name;
+  const std::string
+      map_key = sds_config_source.SerializeAsString() + config_name;
 
-  TlsCertificateConfigProviderSharedPtr secret_provider = dynamic_secret_providers_[map_key].lock();
+  TlsCertificateConfigProviderSharedPtr
+      secret_provider = dynamic_secret_providers_[map_key].lock();
   if (!secret_provider) {
     ASSERT(secret_provider_context.initManager() != nullptr);
 
@@ -81,21 +90,19 @@
     };
 
     secret_provider = std::make_shared<SdsApi>(
-        secret_provider_context.localInfo(), secret_provider_context.dispatcher(),
-        secret_provider_context.random(), secret_provider_context.stats(),
-        secret_provider_context.clusterManager(), *secret_provider_context.initManager(),
-        sds_config_source, config_name, unregister_secret_provider);
+        secret_provider_context.localInfo(),
+        secret_provider_context.dispatcher(),
+        secret_provider_context.random(),
+        secret_provider_context.stats(),
+        secret_provider_context.clusterManager(),
+        *secret_provider_context.initManager(),
+        sds_config_source,
+        config_name,
+        unregister_secret_provider);
     dynamic_secret_providers_[map_key] = secret_provider;
   }
 
   return secret_provider;
-=======
-CertificateValidationContextConfigProviderSharedPtr
-SecretManagerImpl::createInlineCertificateValidationContextProvider(
-    const envoy::api::v2::auth::CertificateValidationContext& certificate_validation_context) {
-  return std::make_shared<CertificateValidationContextConfigProviderImpl>(
-      certificate_validation_context);
->>>>>>> 9d094e59
 }
 
 } // namespace Secret
