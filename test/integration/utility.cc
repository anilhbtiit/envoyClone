#include "utility.h"

#include <chrono>
#include <cstdint>
#include <memory>
#include <string>

#include "envoy/event/dispatcher.h"
#include "envoy/network/connection.h"

#include "common/api/api_impl.h"
#include "common/buffer/buffer_impl.h"
#include "common/common/assert.h"
#include "common/common/fmt.h"
#include "common/http/header_map_impl.h"
#include "common/http/headers.h"
#include "common/network/utility.h"
#include "common/upstream/upstream_impl.h"

#include "test/common/upstream/utility.h"
#include "test/mocks/stats/mocks.h"
#include "test/mocks/upstream/mocks.h"
#include "test/test_common/network_utility.h"
#include "test/test_common/printers.h"
#include "test/test_common/utility.h"

namespace Envoy {
void BufferingStreamDecoder::decodeHeaders(Http::HeaderMapPtr&& headers, bool end_stream) {
  ASSERT(!complete_);
  complete_ = end_stream;
  headers_ = std::move(headers);
  if (complete_) {
    onComplete();
  }
}

void BufferingStreamDecoder::decodeData(Buffer::Instance& data, bool end_stream) {
  ASSERT(!complete_);
  complete_ = end_stream;
  body_.append(data.toString());
  if (complete_) {
    onComplete();
  }
}

void BufferingStreamDecoder::decodeTrailers(Http::HeaderMapPtr&&) {
  NOT_IMPLEMENTED_GCOVR_EXCL_LINE;
}

void BufferingStreamDecoder::onComplete() {
  ASSERT(complete_);
  on_complete_cb_();
}

void BufferingStreamDecoder::onResetStream(Http::StreamResetReason) { ADD_FAILURE(); }

BufferingStreamDecoderPtr
IntegrationUtil::makeSingleRequest(const Network::Address::InstanceConstSharedPtr& addr,
                                   const std::string& method, const std::string& url,
                                   const std::string& body, Http::CodecClient::Type type,
                                   const std::string& host, const std::string& content_type) {

  NiceMock<Stats::MockIsolatedStatsStore> mock_stats_store;
<<<<<<< HEAD
  Event::GlobalTimeSystem time_system;
  Api::Impl api(std::chrono::milliseconds(9000), Thread::threadFactoryForTest(), mock_stats_store,
                time_system);
  Event::DispatcherPtr dispatcher(api.allocateDispatcher());
=======
  Api::Impl api(std::chrono::milliseconds(9000), Thread::threadFactoryForTest(), mock_stats_store);
  Event::GlobalTimeSystem time_system;
  Event::DispatcherPtr dispatcher(api.allocateDispatcher(*time_system));
>>>>>>> 197acd8d
  std::shared_ptr<Upstream::MockClusterInfo> cluster{new NiceMock<Upstream::MockClusterInfo>()};
  Upstream::HostDescriptionConstSharedPtr host_description{
      Upstream::makeTestHostDescription(cluster, "tcp://127.0.0.1:80")};
  Http::CodecClientProd client(
      type,
      dispatcher->createClientConnection(addr, Network::Address::InstanceConstSharedPtr(),
                                         Network::Test::createRawBufferSocket(), nullptr),
      host_description, *dispatcher);
  BufferingStreamDecoderPtr response(new BufferingStreamDecoder([&]() -> void {
    client.close();
    dispatcher->exit();
  }));
  Http::StreamEncoder& encoder = client.newStream(*response);
  encoder.getStream().addCallbacks(*response);

  Http::HeaderMapImpl headers;
  headers.insertMethod().value(method);
  headers.insertPath().value(url);
  headers.insertHost().value(host);
  headers.insertScheme().value(Http::Headers::get().SchemeValues.Http);
  if (!content_type.empty()) {
    headers.insertContentType().value(content_type);
  }
  encoder.encodeHeaders(headers, body.empty());
  if (!body.empty()) {
    Buffer::OwnedImpl body_buffer(body);
    encoder.encodeData(body_buffer, true);
  }

  dispatcher->run(Event::Dispatcher::RunType::Block);
  return response;
}

BufferingStreamDecoderPtr
IntegrationUtil::makeSingleRequest(uint32_t port, const std::string& method, const std::string& url,
                                   const std::string& body, Http::CodecClient::Type type,
                                   Network::Address::IpVersion ip_version, const std::string& host,
                                   const std::string& content_type) {
  auto addr = Network::Utility::resolveUrl(
      fmt::format("tcp://{}:{}", Network::Test::getLoopbackAddressUrlString(ip_version), port));
  return makeSingleRequest(addr, method, url, body, type, host, content_type);
}

RawConnectionDriver::RawConnectionDriver(uint32_t port, Buffer::Instance& initial_data,
                                         ReadCallback data_callback,
                                         Network::Address::IpVersion version) {
  api_ = Api::createApiForTest(stats_store_);
<<<<<<< HEAD
  dispatcher_ = api_->allocateDispatcher();
=======
  Event::GlobalTimeSystem time_system;
  dispatcher_ = api_->allocateDispatcher(*time_system);
>>>>>>> 197acd8d
  callbacks_ = std::make_unique<ConnectionCallbacks>();
  client_ = dispatcher_->createClientConnection(
      Network::Utility::resolveUrl(
          fmt::format("tcp://{}:{}", Network::Test::getLoopbackAddressUrlString(version), port)),
      Network::Address::InstanceConstSharedPtr(), Network::Test::createRawBufferSocket(), nullptr);
  client_->addConnectionCallbacks(*callbacks_);
  client_->addReadFilter(Network::ReadFilterSharedPtr{new ForwardingFilter(*this, data_callback)});
  client_->write(initial_data, false);
  client_->connect();
}

RawConnectionDriver::~RawConnectionDriver() {}

void RawConnectionDriver::run(Event::Dispatcher::RunType run_type) { dispatcher_->run(run_type); }

void RawConnectionDriver::close() { client_->close(Network::ConnectionCloseType::FlushWrite); }

WaitForPayloadReader::WaitForPayloadReader(Event::Dispatcher& dispatcher)
    : dispatcher_(dispatcher) {}

Network::FilterStatus WaitForPayloadReader::onData(Buffer::Instance& data, bool end_stream) {
  data_.append(data.toString());
  data.drain(data.length());
  read_end_stream_ = end_stream;
  if ((!data_to_wait_for_.empty() && data_.find(data_to_wait_for_) == 0) ||
      (exact_match_ == false && data_.find(data_to_wait_for_) != std::string::npos) || end_stream) {
    data_to_wait_for_.clear();
    dispatcher_.exit();
  }

  return Network::FilterStatus::StopIteration;
}

} // namespace Envoy<|MERGE_RESOLUTION|>--- conflicted
+++ resolved
@@ -61,16 +61,10 @@
                                    const std::string& host, const std::string& content_type) {
 
   NiceMock<Stats::MockIsolatedStatsStore> mock_stats_store;
-<<<<<<< HEAD
   Event::GlobalTimeSystem time_system;
   Api::Impl api(std::chrono::milliseconds(9000), Thread::threadFactoryForTest(), mock_stats_store,
                 time_system);
   Event::DispatcherPtr dispatcher(api.allocateDispatcher());
-=======
-  Api::Impl api(std::chrono::milliseconds(9000), Thread::threadFactoryForTest(), mock_stats_store);
-  Event::GlobalTimeSystem time_system;
-  Event::DispatcherPtr dispatcher(api.allocateDispatcher(*time_system));
->>>>>>> 197acd8d
   std::shared_ptr<Upstream::MockClusterInfo> cluster{new NiceMock<Upstream::MockClusterInfo>()};
   Upstream::HostDescriptionConstSharedPtr host_description{
       Upstream::makeTestHostDescription(cluster, "tcp://127.0.0.1:80")};
@@ -118,12 +112,8 @@
                                          ReadCallback data_callback,
                                          Network::Address::IpVersion version) {
   api_ = Api::createApiForTest(stats_store_);
-<<<<<<< HEAD
+  Event::GlobalTimeSystem time_system;
   dispatcher_ = api_->allocateDispatcher();
-=======
-  Event::GlobalTimeSystem time_system;
-  dispatcher_ = api_->allocateDispatcher(*time_system);
->>>>>>> 197acd8d
   callbacks_ = std::make_unique<ConnectionCallbacks>();
   client_ = dispatcher_->createClientConnection(
       Network::Utility::resolveUrl(
