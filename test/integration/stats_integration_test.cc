--- conflicted
+++ resolved
@@ -211,15 +211,9 @@
   // 2019/04/23  6659     59512               Reintroduce dispatcher stats...
   // 2019/04/24  6161     49415               Pack tags and tag extracted names
   // 2019/05/07  6794     49957               Stats for excluded hosts in cluster
-<<<<<<< HEAD
-  // 2019/05/13  6895     50021               Custom cluster type in cluster info
-
-  EXPECT_EQ(m_per_cluster, 50021);
-=======
   // 2019/04/27  6733     50213               Use SymbolTable API for HTTP codes
 
   EXPECT_EQ(m_per_cluster, 50213);
->>>>>>> 47d3a529
 }
 
 } // namespace
