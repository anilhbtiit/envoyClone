licenses(["notice"])  # Apache 2

load(
    "//bazel:envoy_build_system.bzl",
    "envoy_cc_library",
    "envoy_cc_test_library",
    "envoy_package",
)

envoy_package()

# Build targets in this package are part of the QUICHE platform implementation.
# These implementations are the infrastructure building block for QUIC. They are
# used in 2 different ways:
#
# Most of them are not to be consumed or referenced directly by other Envoy code.
# Their only consumers should be build rules under @com_googlesource_quiche//...,
# and tests. In a monorepo, this would be enforced via visibility attribute, but
# Bazel does not support limiting visibility to specific external dependencies.
#
# Very few of them are used by Envoy to interact with QUIC. They are used as a shim
# to match a non-virtualized API required by the external Quiche implementation.
#
# See a detailed description of QUIC platform API dependency model at:
# https://quiche.googlesource.com/quiche/+/refs/heads/master/quic/platform/api/README.md

# TODO: add build target for quic_platform_impl_lib

envoy_cc_library(
    name = "flags_impl_lib",
    srcs = ["flags_impl.cc"],
    hdrs = [
        "flags_impl.h",
        "flags_list.h",
    ],
    external_deps = [
        "abseil_base",
        "abseil_synchronization",
    ],
    visibility = ["//visibility:public"],
)

envoy_cc_library(
    name = "string_utils_lib",
    srcs = ["string_utils.cc"],
    hdrs = ["string_utils.h"],
    external_deps = ["abseil_str_format"],
    visibility = ["//visibility:private"],
    deps = [
        "//source/common/common:assert_lib",
        "//source/common/common:base64_lib",
    ],
)

envoy_cc_library(
    name = "http2_platform_impl_lib",
    hdrs = [
        "http2_arraysize_impl.h",
        "http2_bug_tracker_impl.h",
        "http2_containers_impl.h",
        "http2_estimate_memory_usage_impl.h",
        "http2_export_impl.h",
        "http2_flag_utils_impl.h",
        "http2_flags_impl.h",
        "http2_logging_impl.h",
        "http2_macros_impl.h",
        "http2_optional_impl.h",
        "http2_ptr_util_impl.h",
        "http2_string_impl.h",
        "http2_string_piece_impl.h",
        "http2_string_utils_impl.h",
    ],
    external_deps = [
        "abseil_base",
        "abseil_optional",
        "abseil_str_format",
    ],
    visibility = ["//visibility:public"],
    deps = [
        ":flags_impl_lib",
        ":quic_platform_logging_impl_lib",
        ":string_utils_lib",
    ],
)

envoy_cc_library(
    name = "quic_platform_export_impl_lib",
    hdrs = ["quic_export_impl.h"],
    visibility = ["//visibility:public"],
)

envoy_cc_library(
    name = "quic_platform_logging_impl_lib",
    srcs = ["quic_logging_impl.cc"],
    hdrs = [
        "quic_bug_tracker_impl.h",
        "quic_logging_impl.h",
    ],
    visibility = ["//visibility:public"],
    deps = ["//source/common/common:assert_lib"],
)

envoy_cc_library(
    name = "quic_platform_base_impl_lib",
    srcs = [
        "quic_mem_slice_impl.cc",
    ],
    hdrs = [
        "quic_aligned_impl.h",
        "quic_arraysize_impl.h",
        "quic_client_stats_impl.h",
        "quic_containers_impl.h",
        "quic_endian_impl.h",
        "quic_estimate_memory_usage_impl.h",
        "quic_fallthrough_impl.h",
        "quic_flag_utils_impl.h",
        "quic_flags_impl.h",
        "quic_iovec_impl.h",
<<<<<<< HEAD
        "quic_ip_address_impl.h",
        "quic_logging_impl.h",
=======
>>>>>>> 4d4748ea
        "quic_map_util_impl.h",
        "quic_mem_slice_impl.h",
        "quic_prefetch_impl.h",
        "quic_ptr_util_impl.h",
        "quic_reference_counted_impl.h",
        "quic_server_stats_impl.h",
        "quic_socket_address_impl.h",
        "quic_stack_trace_impl.h",
        "quic_str_cat_impl.h",
        "quic_stream_buffer_allocator_impl.h",
        "quic_string_piece_impl.h",
        "quic_text_utils_impl.h",
        "quic_uint128_impl.h",
    ],
    external_deps = [
        "abseil_base",
        "abseil_hash",
        "abseil_inlined_vector",
        "abseil_memory",
        "abseil_node_hash_map",
        "abseil_node_hash_set",
        "googletest",
    ],
    visibility = ["//visibility:public"],
    deps = [
        ":flags_impl_lib",
        ":string_utils_lib",
        "//source/common/buffer:buffer_lib",
        "//source/common/common:assert_lib",
        "//source/common/common:byte_order_lib",
        "//source/server:backtrace_lib",
        "@com_googlesource_quiche//:quic_core_buffer_allocator_lib",
        "@com_googlesource_quiche//:quic_platform_export",
<<<<<<< HEAD
        "@com_googlesource_quiche//:quic_platform_ip_address_family",
=======
        "@com_googlesource_quiche//:quiche_common_platform",
>>>>>>> 4d4748ea
    ],
)

envoy_cc_library(
    name = "quic_platform_impl_lib",
    srcs = [
        "quic_cert_utils_impl.cc",
        "quic_file_utils_impl.cc",
        "quic_hostname_utils_impl.cc",
    ],
    hdrs = [
        "quic_cert_utils_impl.h",
        "quic_file_utils_impl.h",
        "quic_hostname_utils_impl.h",
        "quic_mutex_impl.h",
        "quic_pcc_sender_impl.h",
        "quic_string_utils_impl.h",
    ],
    external_deps = [
        "quiche_quic_platform_base",
        "abseil_str_format",
        "abseil_synchronization",
        "abseil_time",
        "ssl",
    ],
    visibility = ["//visibility:public"],
    deps = [
        "//source/common/common:assert_lib",
        "//source/common/filesystem:directory_lib",
        "//source/common/filesystem:filesystem_lib",
        "//source/common/http:utility_lib",
    ],
)

envoy_cc_library(
<<<<<<< HEAD
    name = "quic_platform_mem_slice_span_impl_lib",
    srcs = ["quic_mem_slice_span_impl.cc"],
    hdrs = ["quic_mem_slice_span_impl.h"],
    copts = ["-Wno-unused-parameter"],
    visibility = ["//visibility:public"],
    deps = [
        "//include/envoy/buffer:buffer_interface",
        "//source/common/common:stack_array",
        "@com_googlesource_quiche//:quic_core_types_lib",
        "@com_googlesource_quiche//:quic_platform_base",
    ],
)

envoy_cc_library(
    name = "quic_platform_mem_slice_storage_impl_lib",
    srcs = ["quic_mem_slice_storage_impl.cc"],
    hdrs = ["quic_mem_slice_storage_impl.h"],
    copts = [
        "-Wno-error=invalid-offsetof",
        "-Wno-unused-parameter",
    ],
    visibility = ["//visibility:public"],
    deps = [
        "@com_googlesource_quiche//:quic_core_buffer_allocator_lib",
        "@com_googlesource_quiche//:quic_core_utils_lib",
        "@com_googlesource_quiche//:quic_platform_mem_slice_span_lib",
=======
    name = "quiche_common_platform_impl_lib",
    hdrs = [
        "quiche_logging_impl.h",
        "quiche_ptr_util_impl.h",
        "quiche_unordered_containers_impl.h",
    ],
    external_deps = [
        "abseil_hash",
        "abseil_node_hash_map",
    ],
    visibility = ["//visibility:public"],
    deps = [
        ":quic_platform_logging_impl_lib",
>>>>>>> 4d4748ea
    ],
)

envoy_cc_library(
    name = "quic_platform_sleep_impl_lib",
    hdrs = ["quic_sleep_impl.h"],
    visibility = ["//visibility:public"],
    deps = ["@com_googlesource_quiche//:quic_core_time_lib"],
)

envoy_cc_library(
    name = "spdy_platform_impl_lib",
    hdrs = [
        "spdy_arraysize_impl.h",
        "spdy_bug_tracker_impl.h",
        "spdy_containers_impl.h",
        "spdy_endianness_util_impl.h",
        "spdy_estimate_memory_usage_impl.h",
        "spdy_export_impl.h",
        "spdy_flags_impl.h",
        "spdy_logging_impl.h",
        "spdy_macros_impl.h",
        "spdy_mem_slice_impl.h",
        "spdy_ptr_util_impl.h",
        "spdy_string_impl.h",
        "spdy_string_piece_impl.h",
        "spdy_string_utils_impl.h",
        "spdy_test_helpers_impl.h",
        "spdy_test_utils_prod_impl.h",
    ],
    external_deps = [
        "abseil_base",
        "abseil_hash",
        "abseil_inlined_vector",
        "abseil_memory",
        "abseil_str_format",
    ],
    visibility = ["//visibility:public"],
    deps = [
        ":flags_impl_lib",
        ":quic_platform_logging_impl_lib",
        ":string_utils_lib",
        "//source/common/common:assert_lib",
        "@com_googlesource_quiche//:quiche_common_lib",
    ],
)

envoy_cc_library(
    name = "spdy_platform_unsafe_arena_impl_lib",
    hdrs = ["spdy_unsafe_arena_impl.h"],
    visibility = ["//visibility:public"],
    deps = ["@com_googlesource_quiche//:spdy_simple_arena_lib"],
)<|MERGE_RESOLUTION|>--- conflicted
+++ resolved
@@ -116,11 +116,7 @@
         "quic_flag_utils_impl.h",
         "quic_flags_impl.h",
         "quic_iovec_impl.h",
-<<<<<<< HEAD
         "quic_ip_address_impl.h",
-        "quic_logging_impl.h",
-=======
->>>>>>> 4d4748ea
         "quic_map_util_impl.h",
         "quic_mem_slice_impl.h",
         "quic_prefetch_impl.h",
@@ -154,11 +150,8 @@
         "//source/server:backtrace_lib",
         "@com_googlesource_quiche//:quic_core_buffer_allocator_lib",
         "@com_googlesource_quiche//:quic_platform_export",
-<<<<<<< HEAD
         "@com_googlesource_quiche//:quic_platform_ip_address_family",
-=======
         "@com_googlesource_quiche//:quiche_common_platform",
->>>>>>> 4d4748ea
     ],
 )
 
@@ -194,7 +187,6 @@
 )
 
 envoy_cc_library(
-<<<<<<< HEAD
     name = "quic_platform_mem_slice_span_impl_lib",
     srcs = ["quic_mem_slice_span_impl.cc"],
     hdrs = ["quic_mem_slice_span_impl.h"],
@@ -221,7 +213,10 @@
         "@com_googlesource_quiche//:quic_core_buffer_allocator_lib",
         "@com_googlesource_quiche//:quic_core_utils_lib",
         "@com_googlesource_quiche//:quic_platform_mem_slice_span_lib",
-=======
+    ],
+)
+
+envoy_cc_library(
     name = "quiche_common_platform_impl_lib",
     hdrs = [
         "quiche_logging_impl.h",
@@ -235,7 +230,6 @@
     visibility = ["//visibility:public"],
     deps = [
         ":quic_platform_logging_impl_lib",
->>>>>>> 4d4748ea
     ],
 )
 
