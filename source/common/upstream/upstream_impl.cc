#include "common/upstream/upstream_impl.h"

#include <chrono>
#include <cstdint>
#include <limits>
#include <list>
#include <memory>
#include <string>
#include <vector>

#include "envoy/config/cluster/v3/circuit_breaker.pb.h"
#include "envoy/config/cluster/v3/cluster.pb.h"
#include "envoy/config/core/v3/address.pb.h"
#include "envoy/config/core/v3/base.pb.h"
#include "envoy/config/core/v3/health_check.pb.h"
#include "envoy/config/core/v3/protocol.pb.h"
#include "envoy/config/endpoint/v3/endpoint_components.pb.h"
#include "envoy/event/dispatcher.h"
#include "envoy/event/timer.h"
#include "envoy/network/dns.h"
#include "envoy/network/transport_socket.h"
#include "envoy/secret/secret_manager.h"
#include "envoy/server/filter_config.h"
#include "envoy/server/transport_socket_config.h"
#include "envoy/ssl/context_manager.h"
#include "envoy/stats/scope.h"
#include "envoy/upstream/health_checker.h"
#include "envoy/upstream/upstream.h"

#include "common/common/enum_to_int.h"
#include "common/common/fmt.h"
#include "common/common/utility.h"
#include "common/config/utility.h"
#include "common/http/http1/codec_stats.h"
#include "common/http/http2/codec_stats.h"
#include "common/http/utility.h"
#include "common/network/address_impl.h"
#include "common/network/resolver_impl.h"
#include "common/network/socket_option_factory.h"
#include "common/network/socket_option_impl.h"
#include "common/protobuf/protobuf.h"
#include "common/protobuf/utility.h"
#include "common/router/config_utility.h"
#include "common/runtime/runtime_features.h"
#include "common/runtime/runtime_impl.h"
#include "common/upstream/eds.h"
#include "common/upstream/health_checker_impl.h"
#include "common/upstream/logical_dns_cluster.h"
#include "common/upstream/original_dst_cluster.h"

#include "server/transport_socket_config_impl.h"

#include "extensions/filters/network/common/utility.h"
#include "extensions/transport_sockets/well_known_names.h"

#include "absl/container/node_hash_set.h"
#include "absl/strings/str_cat.h"

namespace Envoy {
namespace Upstream {
namespace {

const Network::Address::InstanceConstSharedPtr
getSourceAddress(const envoy::config::cluster::v3::Cluster& cluster,
                 const envoy::config::core::v3::BindConfig& bind_config) {
  // The source address from cluster config takes precedence.
  if (cluster.upstream_bind_config().has_source_address()) {
    return Network::Address::resolveProtoSocketAddress(
        cluster.upstream_bind_config().source_address());
  }
  // If there's no source address in the cluster config, use any default from the bootstrap proto.
  if (bind_config.has_source_address()) {
    return Network::Address::resolveProtoSocketAddress(bind_config.source_address());
  }

  return nullptr;
}

<<<<<<< HEAD
uint64_t
parseFeatures(std::shared_ptr<const ClusterInfoImpl::HttpProtocolOptionsConfigImpl> options) {
  uint64_t features = 0;
  if (options->use_http2_) {
    features |= ClusterInfoImpl::Features::HTTP2;
  }
  if (options->use_downstream_protocol_) {
    features |= ClusterInfoImpl::Features::USE_DOWNSTREAM_PROTOCOL;
=======
// TODO(alyssawilk) move this to the new config library in a follow-up.
uint64_t
parseFeatures(const envoy::config::cluster::v3::Cluster& config,
              std::shared_ptr<const ClusterInfoImpl::HttpProtocolOptionsConfigImpl> options) {
  uint64_t features = 0;

  if (options) {
    if (options->use_http2_) {
      features |= ClusterInfoImpl::Features::HTTP2;
    }
    if (options->use_downstream_protocol_) {
      features |= ClusterInfoImpl::Features::USE_DOWNSTREAM_PROTOCOL;
    }
  } else {
    if (config.has_http2_protocol_options()) {
      features |= ClusterInfoImpl::Features::HTTP2;
    }
    if (config.protocol_selection() ==
        envoy::config::cluster::v3::Cluster::USE_DOWNSTREAM_PROTOCOL) {
      features |= ClusterInfoImpl::Features::USE_DOWNSTREAM_PROTOCOL;
    }
>>>>>>> 7554d61b
  }
  if (options->use_alpn_) {
    features |= ClusterInfoImpl::Features::USE_ALPN;
  }
  return features;
}

Network::TcpKeepaliveConfig
parseTcpKeepaliveConfig(const envoy::config::cluster::v3::Cluster& config) {
  const envoy::config::core::v3::TcpKeepalive& options =
      config.upstream_connection_options().tcp_keepalive();
  return Network::TcpKeepaliveConfig{
      PROTOBUF_GET_WRAPPED_OR_DEFAULT(options, keepalive_probes, absl::optional<uint32_t>()),
      PROTOBUF_GET_WRAPPED_OR_DEFAULT(options, keepalive_time, absl::optional<uint32_t>()),
      PROTOBUF_GET_WRAPPED_OR_DEFAULT(options, keepalive_interval, absl::optional<uint32_t>())};
}

const Network::ConnectionSocket::OptionsSharedPtr
parseClusterSocketOptions(const envoy::config::cluster::v3::Cluster& config,
                          const envoy::config::core::v3::BindConfig bind_config) {
  Network::ConnectionSocket::OptionsSharedPtr cluster_options =
      std::make_shared<Network::ConnectionSocket::Options>();
  // The process-wide `signal()` handling may fail to handle SIGPIPE if overridden
  // in the process (i.e., on a mobile client). Some OSes support handling it at the socket layer:
  if (ENVOY_SOCKET_SO_NOSIGPIPE.hasValue()) {
    Network::Socket::appendOptions(cluster_options,
                                   Network::SocketOptionFactory::buildSocketNoSigpipeOptions());
  }
  // Cluster IP_FREEBIND settings, when set, will override the cluster manager wide settings.
  if ((bind_config.freebind().value() && !config.upstream_bind_config().has_freebind()) ||
      config.upstream_bind_config().freebind().value()) {
    Network::Socket::appendOptions(cluster_options,
                                   Network::SocketOptionFactory::buildIpFreebindOptions());
  }
  if (config.upstream_connection_options().has_tcp_keepalive()) {
    Network::Socket::appendOptions(
        cluster_options,
        Network::SocketOptionFactory::buildTcpKeepaliveOptions(parseTcpKeepaliveConfig(config)));
  }
  // Cluster socket_options trump cluster manager wide.
  if (bind_config.socket_options().size() + config.upstream_bind_config().socket_options().size() >
      0) {
    auto socket_options = !config.upstream_bind_config().socket_options().empty()
                              ? config.upstream_bind_config().socket_options()
                              : bind_config.socket_options();
    Network::Socket::appendOptions(
        cluster_options, Network::SocketOptionFactory::buildLiteralOptions(socket_options));
  }
  if (cluster_options->empty()) {
    return nullptr;
  }
  return cluster_options;
}

ProtocolOptionsConfigConstSharedPtr
createProtocolOptionsConfig(const std::string& name, const ProtobufWkt::Any& typed_config,
                            const ProtobufWkt::Struct& config,
                            Server::Configuration::ProtocolOptionsFactoryContext& factory_context) {
  Server::Configuration::ProtocolOptionsFactory* factory =
      Registry::FactoryRegistry<Server::Configuration::NamedNetworkFilterConfigFactory>::getFactory(
          name);
  if (factory == nullptr) {
    factory =
        Registry::FactoryRegistry<Server::Configuration::NamedHttpFilterConfigFactory>::getFactory(
            name);
  }
  if (factory == nullptr) {
    factory =
        Registry::FactoryRegistry<Server::Configuration::ProtocolOptionsFactory>::getFactory(name);
  }

  if (factory == nullptr) {
    throw EnvoyException(fmt::format("Didn't find a registered network or http filter or protocol "
                                     "options implementation for name: '{}'",
                                     name));
  }

  ProtobufTypes::MessagePtr proto_config = factory->createEmptyProtocolOptionsProto();

  if (proto_config == nullptr) {
    throw EnvoyException(fmt::format("filter {} does not support protocol options", name));
  }

  Envoy::Config::Utility::translateOpaqueConfig(
      typed_config, config, factory_context.messageValidationVisitor(), *proto_config);
  return factory->createProtocolOptionsConfig(*proto_config, factory_context);
}

absl::flat_hash_map<std::string, ProtocolOptionsConfigConstSharedPtr> parseExtensionProtocolOptions(
    const envoy::config::cluster::v3::Cluster& config,
    Server::Configuration::ProtocolOptionsFactoryContext& factory_context) {
  if (!config.typed_extension_protocol_options().empty() &&
      !config.hidden_envoy_deprecated_extension_protocol_options().empty()) {
    throw EnvoyException("Only one of typed_extension_protocol_options or "
                         "extension_protocol_options can be specified");
  }

  absl::flat_hash_map<std::string, ProtocolOptionsConfigConstSharedPtr> options;

  for (const auto& it : config.typed_extension_protocol_options()) {
    // TODO(zuercher): canonicalization may be removed when deprecated filter names are removed
    // We only handle deprecated network filter names here because no existing HTTP filter has
    // protocol options.
    auto& name = Extensions::NetworkFilters::Common::FilterNameUtil::canonicalFilterName(it.first);

    auto object = createProtocolOptionsConfig(
        name, it.second, ProtobufWkt::Struct::default_instance(), factory_context);
    if (object != nullptr) {
      options[name] = std::move(object);
    }
  }

  for (const auto& it : config.hidden_envoy_deprecated_extension_protocol_options()) {
    // TODO(zuercher): canonicalization may be removed when deprecated filter names are removed
    // We only handle deprecated network filter names here because no existing HTTP filter has
    // protocol options.
    auto& name = Extensions::NetworkFilters::Common::FilterNameUtil::canonicalFilterName(it.first);

    auto object = createProtocolOptionsConfig(name, ProtobufWkt::Any::default_instance(), it.second,
                                              factory_context);
    if (object != nullptr) {
      options[name] = std::move(object);
    }
  }

  return options;
}

// Updates the health flags for an existing host to match the new host.
// @param updated_host the new host to read health flag values from.
// @param existing_host the host to update.
// @param flag the health flag to update.
// @return bool whether the flag update caused the host health to change.
bool updateHealthFlag(const Host& updated_host, Host& existing_host, Host::HealthFlag flag) {
  // Check if the health flag has changed.
  if (existing_host.healthFlagGet(flag) != updated_host.healthFlagGet(flag)) {
    // Keep track of the previous health value of the host.
    const auto previous_health = existing_host.health();

    if (updated_host.healthFlagGet(flag)) {
      existing_host.healthFlagSet(flag);
    } else {
      existing_host.healthFlagClear(flag);
    }

    // Rebuild if changing the flag affected the host health.
    return previous_health != existing_host.health();
  }

  return false;
}

// Converts a set of hosts into a HostVector, excluding certain hosts.
// @param hosts hosts to convert
// @param excluded_hosts hosts to exclude from the resulting vector.
HostVector filterHosts(const absl::node_hash_set<HostSharedPtr>& hosts,
                       const absl::node_hash_set<HostSharedPtr>& excluded_hosts) {
  HostVector net_hosts;
  net_hosts.reserve(hosts.size());

  for (const auto& host : hosts) {
    if (excluded_hosts.find(host) == excluded_hosts.end()) {
      net_hosts.emplace_back(host);
    }
  }

  return net_hosts;
}

} // namespace

HostDescriptionImpl::HostDescriptionImpl(
    ClusterInfoConstSharedPtr cluster, const std::string& hostname,
    Network::Address::InstanceConstSharedPtr dest_address, MetadataConstSharedPtr metadata,
    const envoy::config::core::v3::Locality& locality,
    const envoy::config::endpoint::v3::Endpoint::HealthCheckConfig& health_check_config,
    uint32_t priority, TimeSource& time_source)
    : cluster_(cluster), hostname_(hostname),
      health_checks_hostname_(health_check_config.hostname()), address_(dest_address),
      canary_(Config::Metadata::metadataValue(metadata.get(),
                                              Config::MetadataFilters::get().ENVOY_LB,
                                              Config::MetadataEnvoyLbKeys::get().CANARY)
                  .bool_value()),
      metadata_(metadata), locality_(locality),
      locality_zone_stat_name_(locality.zone(), cluster->statsScope().symbolTable()),
      priority_(priority),
      socket_factory_(resolveTransportSocketFactory(dest_address, metadata_.get())),
      creation_time_(time_source.monotonicTime()) {
  if (health_check_config.port_value() != 0 && dest_address->type() != Network::Address::Type::Ip) {
    // Setting the health check port to non-0 only works for IP-type addresses. Setting the port
    // for a pipe address is a misconfiguration. Throw an exception.
    throw EnvoyException(
        fmt::format("Invalid host configuration: non-zero port for non-IP address"));
  }
  health_check_address_ =
      health_check_config.port_value() == 0
          ? dest_address
          : Network::Utility::getAddressWithPort(*dest_address, health_check_config.port_value());
}

Network::TransportSocketFactory& HostDescriptionImpl::resolveTransportSocketFactory(
    const Network::Address::InstanceConstSharedPtr& dest_address,
    const envoy::config::core::v3::Metadata* metadata) const {
  auto match = cluster_->transportSocketMatcher().resolve(metadata);
  match.stats_.total_match_count_.inc();
  ENVOY_LOG(debug, "transport socket match, socket {} selected for host with address {}",
            match.name_, dest_address ? dest_address->asString() : "empty");

  return match.factory_;
}

Host::CreateConnectionData HostImpl::createConnection(
    Event::Dispatcher& dispatcher, const Network::ConnectionSocket::OptionsSharedPtr& options,
    Network::TransportSocketOptionsSharedPtr transport_socket_options) const {
  return {createConnection(dispatcher, *cluster_, address_, socket_factory_, options,
                           transport_socket_options),
          shared_from_this()};
}

void HostImpl::setEdsHealthFlag(envoy::config::core::v3::HealthStatus health_status) {
  switch (health_status) {
  case envoy::config::core::v3::UNHEALTHY:
    FALLTHRU;
  case envoy::config::core::v3::DRAINING:
    FALLTHRU;
  case envoy::config::core::v3::TIMEOUT:
    healthFlagSet(Host::HealthFlag::FAILED_EDS_HEALTH);
    break;
  case envoy::config::core::v3::DEGRADED:
    healthFlagSet(Host::HealthFlag::DEGRADED_EDS_HEALTH);
    break;
  default:;
    break;
    // No health flags should be set.
  }
}

Host::CreateConnectionData HostImpl::createHealthCheckConnection(
    Event::Dispatcher& dispatcher,
    Network::TransportSocketOptionsSharedPtr transport_socket_options,
    const envoy::config::core::v3::Metadata* metadata) const {

  Network::TransportSocketFactory& factory =
      (metadata != nullptr) ? resolveTransportSocketFactory(healthCheckAddress(), metadata)
                            : socket_factory_;
  return {createConnection(dispatcher, *cluster_, healthCheckAddress(), factory, nullptr,
                           transport_socket_options),
          shared_from_this()};
}

Network::ClientConnectionPtr
HostImpl::createConnection(Event::Dispatcher& dispatcher, const ClusterInfo& cluster,
                           const Network::Address::InstanceConstSharedPtr& address,
                           Network::TransportSocketFactory& socket_factory,
                           const Network::ConnectionSocket::OptionsSharedPtr& options,
                           Network::TransportSocketOptionsSharedPtr transport_socket_options) {
  Network::ConnectionSocket::OptionsSharedPtr connection_options;
  if (cluster.clusterSocketOptions() != nullptr) {
    if (options) {
      connection_options = std::make_shared<Network::ConnectionSocket::Options>();
      *connection_options = *options;
      std::copy(cluster.clusterSocketOptions()->begin(), cluster.clusterSocketOptions()->end(),
                std::back_inserter(*connection_options));
    } else {
      connection_options = cluster.clusterSocketOptions();
    }
  } else {
    connection_options = options;
  }
  ASSERT(!address->envoyInternalAddress());
  Network::ClientConnectionPtr connection = dispatcher.createClientConnection(
      address, cluster.sourceAddress(),
      socket_factory.createTransportSocket(std::move(transport_socket_options)),
      connection_options);
  connection->setBufferLimits(cluster.perConnectionBufferLimitBytes());
  cluster.createNetworkFilterChain(*connection);
  return connection;
}

void HostImpl::weight(uint32_t new_weight) { weight_ = std::max(1U, new_weight); }

std::vector<HostsPerLocalityConstSharedPtr> HostsPerLocalityImpl::filter(
    const std::vector<std::function<bool(const Host&)>>& predicates) const {
  // We keep two lists: one for being able to mutate the clone and one for returning to the caller.
  // Creating them both at the start avoids iterating over the mutable values at the end to convert
  // them to a const pointer.
  std::vector<std::shared_ptr<HostsPerLocalityImpl>> mutable_clones;
  std::vector<HostsPerLocalityConstSharedPtr> filtered_clones;

  for (size_t i = 0; i < predicates.size(); ++i) {
    mutable_clones.emplace_back(std::make_shared<HostsPerLocalityImpl>());
    filtered_clones.emplace_back(mutable_clones.back());
    mutable_clones.back()->local_ = local_;
  }

  for (const auto& hosts_locality : hosts_per_locality_) {
    std::vector<HostVector> current_locality_hosts;
    current_locality_hosts.resize(predicates.size());

    // Since # of hosts >> # of predicates, we iterate over the hosts in the outer loop.
    for (const auto& host : hosts_locality) {
      for (size_t i = 0; i < predicates.size(); ++i) {
        if (predicates[i](*host)) {
          current_locality_hosts[i].emplace_back(host);
        }
      }
    }

    for (size_t i = 0; i < predicates.size(); ++i) {
      mutable_clones[i]->hosts_per_locality_.push_back(std::move(current_locality_hosts[i]));
    }
  }

  return filtered_clones;
}

void HostSetImpl::updateHosts(PrioritySet::UpdateHostsParams&& update_hosts_params,
                              LocalityWeightsConstSharedPtr locality_weights,
                              const HostVector& hosts_added, const HostVector& hosts_removed,
                              absl::optional<uint32_t> overprovisioning_factor) {
  if (overprovisioning_factor.has_value()) {
    ASSERT(overprovisioning_factor.value() > 0);
    overprovisioning_factor_ = overprovisioning_factor.value();
  }
  hosts_ = std::move(update_hosts_params.hosts);
  healthy_hosts_ = std::move(update_hosts_params.healthy_hosts);
  degraded_hosts_ = std::move(update_hosts_params.degraded_hosts);
  excluded_hosts_ = std::move(update_hosts_params.excluded_hosts);
  hosts_per_locality_ = std::move(update_hosts_params.hosts_per_locality);
  healthy_hosts_per_locality_ = std::move(update_hosts_params.healthy_hosts_per_locality);
  degraded_hosts_per_locality_ = std::move(update_hosts_params.degraded_hosts_per_locality);
  excluded_hosts_per_locality_ = std::move(update_hosts_params.excluded_hosts_per_locality);
  locality_weights_ = std::move(locality_weights);

  rebuildLocalityScheduler(healthy_locality_scheduler_, healthy_locality_entries_,
                           *healthy_hosts_per_locality_, healthy_hosts_->get(), hosts_per_locality_,
                           excluded_hosts_per_locality_, locality_weights_,
                           overprovisioning_factor_);
  rebuildLocalityScheduler(degraded_locality_scheduler_, degraded_locality_entries_,
                           *degraded_hosts_per_locality_, degraded_hosts_->get(),
                           hosts_per_locality_, excluded_hosts_per_locality_, locality_weights_,
                           overprovisioning_factor_);

  runUpdateCallbacks(hosts_added, hosts_removed);
}

void HostSetImpl::rebuildLocalityScheduler(
    std::unique_ptr<EdfScheduler<LocalityEntry>>& locality_scheduler,
    std::vector<std::shared_ptr<LocalityEntry>>& locality_entries,
    const HostsPerLocality& eligible_hosts_per_locality, const HostVector& eligible_hosts,
    HostsPerLocalityConstSharedPtr all_hosts_per_locality,
    HostsPerLocalityConstSharedPtr excluded_hosts_per_locality,
    LocalityWeightsConstSharedPtr locality_weights, uint32_t overprovisioning_factor) {
  // Rebuild the locality scheduler by computing the effective weight of each
  // locality in this priority. The scheduler is reset by default, and is rebuilt only if we have
  // locality weights (i.e. using EDS) and there is at least one eligible host in this priority.
  //
  // We omit building a scheduler when there are zero eligible hosts in the priority as
  // all the localities will have zero effective weight. At selection time, we'll either select
  // from a different scheduler or there will be no available hosts in the priority. At that point
  // we'll rely on other mechanisms such as panic mode to select a host, none of which rely on the
  // scheduler.
  //
  // TODO(htuch): if the underlying locality index ->
  // envoy::config::core::v3::Locality hasn't changed in hosts_/healthy_hosts_/degraded_hosts_, we
  // could just update locality_weight_ without rebuilding. Similar to how host
  // level WRR works, we would age out the existing entries via picks and lazily
  // apply the new weights.
  locality_scheduler = nullptr;
  if (all_hosts_per_locality != nullptr && locality_weights != nullptr &&
      !locality_weights->empty() && !eligible_hosts.empty()) {
    locality_scheduler = std::make_unique<EdfScheduler<LocalityEntry>>();
    locality_entries.clear();
    for (uint32_t i = 0; i < all_hosts_per_locality->get().size(); ++i) {
      const double effective_weight = effectiveLocalityWeight(
          i, eligible_hosts_per_locality, *excluded_hosts_per_locality, *all_hosts_per_locality,
          *locality_weights, overprovisioning_factor);
      if (effective_weight > 0) {
        locality_entries.emplace_back(std::make_shared<LocalityEntry>(i, effective_weight));
        locality_scheduler->add(effective_weight, locality_entries.back());
      }
    }
    // If all effective weights were zero, reset the scheduler.
    if (locality_scheduler->empty()) {
      locality_scheduler = nullptr;
    }
  }
}

absl::optional<uint32_t> HostSetImpl::chooseHealthyLocality() {
  return chooseLocality(healthy_locality_scheduler_.get());
}

absl::optional<uint32_t> HostSetImpl::chooseDegradedLocality() {
  return chooseLocality(degraded_locality_scheduler_.get());
}

absl::optional<uint32_t>
HostSetImpl::chooseLocality(EdfScheduler<LocalityEntry>* locality_scheduler) {
  if (locality_scheduler == nullptr) {
    return {};
  }
  const std::shared_ptr<LocalityEntry> locality = locality_scheduler->pickAndAdd(
      [](const LocalityEntry& locality) { return locality.effective_weight_; });
  // We don't build a schedule if there are no weighted localities, so we should always succeed.
  ASSERT(locality != nullptr);
  // If we picked it before, its weight must have been positive.
  ASSERT(locality->effective_weight_ > 0);
  return locality->index_;
}

PrioritySet::UpdateHostsParams
HostSetImpl::updateHostsParams(HostVectorConstSharedPtr hosts,
                               HostsPerLocalityConstSharedPtr hosts_per_locality,
                               HealthyHostVectorConstSharedPtr healthy_hosts,
                               HostsPerLocalityConstSharedPtr healthy_hosts_per_locality,
                               DegradedHostVectorConstSharedPtr degraded_hosts,
                               HostsPerLocalityConstSharedPtr degraded_hosts_per_locality,
                               ExcludedHostVectorConstSharedPtr excluded_hosts,
                               HostsPerLocalityConstSharedPtr excluded_hosts_per_locality) {
  return PrioritySet::UpdateHostsParams{std::move(hosts),
                                        std::move(healthy_hosts),
                                        std::move(degraded_hosts),
                                        std::move(excluded_hosts),
                                        std::move(hosts_per_locality),
                                        std::move(healthy_hosts_per_locality),
                                        std::move(degraded_hosts_per_locality),
                                        std::move(excluded_hosts_per_locality)};
}

PrioritySet::UpdateHostsParams HostSetImpl::updateHostsParams(const HostSet& host_set) {
  return updateHostsParams(host_set.hostsPtr(), host_set.hostsPerLocalityPtr(),
                           host_set.healthyHostsPtr(), host_set.healthyHostsPerLocalityPtr(),
                           host_set.degradedHostsPtr(), host_set.degradedHostsPerLocalityPtr(),
                           host_set.excludedHostsPtr(), host_set.excludedHostsPerLocalityPtr());
}
PrioritySet::UpdateHostsParams
HostSetImpl::partitionHosts(HostVectorConstSharedPtr hosts,
                            HostsPerLocalityConstSharedPtr hosts_per_locality) {
  auto partitioned_hosts = ClusterImplBase::partitionHostList(*hosts);
  auto healthy_degraded_excluded_hosts_per_locality =
      ClusterImplBase::partitionHostsPerLocality(*hosts_per_locality);

  return updateHostsParams(std::move(hosts), std::move(hosts_per_locality),
                           std::move(std::get<0>(partitioned_hosts)),
                           std::move(std::get<0>(healthy_degraded_excluded_hosts_per_locality)),
                           std::move(std::get<1>(partitioned_hosts)),
                           std::move(std::get<1>(healthy_degraded_excluded_hosts_per_locality)),
                           std::move(std::get<2>(partitioned_hosts)),
                           std::move(std::get<2>(healthy_degraded_excluded_hosts_per_locality)));
}

double HostSetImpl::effectiveLocalityWeight(uint32_t index,
                                            const HostsPerLocality& eligible_hosts_per_locality,
                                            const HostsPerLocality& excluded_hosts_per_locality,
                                            const HostsPerLocality& all_hosts_per_locality,
                                            const LocalityWeights& locality_weights,
                                            uint32_t overprovisioning_factor) {
  const auto& locality_eligible_hosts = eligible_hosts_per_locality.get()[index];
  const uint32_t excluded_count = excluded_hosts_per_locality.get().size() > index
                                      ? excluded_hosts_per_locality.get()[index].size()
                                      : 0;
  const auto host_count = all_hosts_per_locality.get()[index].size() - excluded_count;
  if (host_count == 0) {
    return 0.0;
  }
  const double locality_availability_ratio = 1.0 * locality_eligible_hosts.size() / host_count;
  const uint32_t weight = locality_weights[index];
  // Availability ranges from 0-1.0, and is the ratio of eligible hosts to total hosts, modified by
  // the overprovisioning factor.
  const double effective_locality_availability_ratio =
      std::min(1.0, (overprovisioning_factor / 100.0) * locality_availability_ratio);
  return weight * effective_locality_availability_ratio;
}

const HostSet&
PrioritySetImpl::getOrCreateHostSet(uint32_t priority,
                                    absl::optional<uint32_t> overprovisioning_factor) {
  if (host_sets_.size() < priority + 1) {
    for (size_t i = host_sets_.size(); i <= priority; ++i) {
      HostSetImplPtr host_set = createHostSet(i, overprovisioning_factor);
      host_set->addPriorityUpdateCb([this](uint32_t priority, const HostVector& hosts_added,
                                           const HostVector& hosts_removed) {
        runReferenceUpdateCallbacks(priority, hosts_added, hosts_removed);
      });
      host_sets_.push_back(std::move(host_set));
    }
  }
  return *host_sets_[priority];
}

void PrioritySetImpl::updateHosts(uint32_t priority, UpdateHostsParams&& update_hosts_params,
                                  LocalityWeightsConstSharedPtr locality_weights,
                                  const HostVector& hosts_added, const HostVector& hosts_removed,
                                  absl::optional<uint32_t> overprovisioning_factor) {
  // Ensure that we have a HostSet for the given priority.
  getOrCreateHostSet(priority, overprovisioning_factor);
  static_cast<HostSetImpl*>(host_sets_[priority].get())
      ->updateHosts(std::move(update_hosts_params), std::move(locality_weights), hosts_added,
                    hosts_removed, overprovisioning_factor);

  if (!batch_update_) {
    runUpdateCallbacks(hosts_added, hosts_removed);
  }
}

void PrioritySetImpl::batchHostUpdate(BatchUpdateCb& callback) {
  BatchUpdateScope scope(*this);

  // We wrap the update call with a lambda that tracks all the hosts that have been added/removed.
  callback.batchUpdate(scope);

  // Now that all the updates have been complete, we can compute the diff.
  HostVector net_hosts_added = filterHosts(scope.all_hosts_added_, scope.all_hosts_removed_);
  HostVector net_hosts_removed = filterHosts(scope.all_hosts_removed_, scope.all_hosts_added_);

  runUpdateCallbacks(net_hosts_added, net_hosts_removed);
}

void PrioritySetImpl::BatchUpdateScope::updateHosts(
    uint32_t priority, PrioritySet::UpdateHostsParams&& update_hosts_params,
    LocalityWeightsConstSharedPtr locality_weights, const HostVector& hosts_added,
    const HostVector& hosts_removed, absl::optional<uint32_t> overprovisioning_factor) {
  // We assume that each call updates a different priority.
  ASSERT(priorities_.find(priority) == priorities_.end());
  priorities_.insert(priority);

  for (const auto& host : hosts_added) {
    all_hosts_added_.insert(host);
  }

  for (const auto& host : hosts_removed) {
    all_hosts_removed_.insert(host);
  }

  parent_.updateHosts(priority, std::move(update_hosts_params), locality_weights, hosts_added,
                      hosts_removed, overprovisioning_factor);
}

ClusterStats ClusterInfoImpl::generateStats(Stats::Scope& scope) {
  return {ALL_CLUSTER_STATS(POOL_COUNTER(scope), POOL_GAUGE(scope), POOL_HISTOGRAM(scope))};
}

ClusterRequestResponseSizeStats
ClusterInfoImpl::generateRequestResponseSizeStats(Stats::Scope& scope) {
  return {ALL_CLUSTER_REQUEST_RESPONSE_SIZE_STATS(POOL_HISTOGRAM(scope))};
}

ClusterLoadReportStats ClusterInfoImpl::generateLoadReportStats(Stats::Scope& scope) {
  return {ALL_CLUSTER_LOAD_REPORT_STATS(POOL_COUNTER(scope))};
}

ClusterTimeoutBudgetStats ClusterInfoImpl::generateTimeoutBudgetStats(Stats::Scope& scope) {
  return {ALL_CLUSTER_TIMEOUT_BUDGET_STATS(POOL_HISTOGRAM(scope))};
}

// Implements the FactoryContext interface required by network filters.
class FactoryContextImpl : public Server::Configuration::CommonFactoryContext {
public:
  // Create from a TransportSocketFactoryContext using parent stats_scope and runtime
  // other contexts taken from TransportSocketFactoryContext.
  FactoryContextImpl(Stats::Scope& stats_scope, Envoy::Runtime::Loader& runtime,
                     Server::Configuration::TransportSocketFactoryContext& c)
      : admin_(c.admin()), stats_scope_(stats_scope), cluster_manager_(c.clusterManager()),
        local_info_(c.localInfo()), dispatcher_(c.dispatcher()), runtime_(runtime),
        singleton_manager_(c.singletonManager()), tls_(c.threadLocal()), api_(c.api()) {}

  Upstream::ClusterManager& clusterManager() override { return cluster_manager_; }
  Event::Dispatcher& dispatcher() override { return dispatcher_; }
  const LocalInfo::LocalInfo& localInfo() const override { return local_info_; }
  Envoy::Runtime::Loader& runtime() override { return runtime_; }
  Stats::Scope& scope() override { return stats_scope_; }
  Singleton::Manager& singletonManager() override { return singleton_manager_; }
  ThreadLocal::SlotAllocator& threadLocal() override { return tls_; }
  Server::Admin& admin() override { return admin_; }
  TimeSource& timeSource() override { return api().timeSource(); }
  ProtobufMessage::ValidationContext& messageValidationContext() override {
    // Not used.
    NOT_IMPLEMENTED_GCOVR_EXCL_LINE;
  }
  Api::Api& api() override { return api_; }

private:
  Server::Admin& admin_;
  Stats::Scope& stats_scope_;
  Upstream::ClusterManager& cluster_manager_;
  const LocalInfo::LocalInfo& local_info_;
  Event::Dispatcher& dispatcher_;
  Envoy::Runtime::Loader& runtime_;
  Singleton::Manager& singleton_manager_;
  ThreadLocal::SlotAllocator& tls_;
  Api::Api& api_;
};

<<<<<<< HEAD
const std::shared_ptr<const ClusterInfoImpl::HttpProtocolOptionsConfigImpl> createOptions(
    const envoy::config::cluster::v3::Cluster& config,
    const std::shared_ptr<const ClusterInfoImpl::HttpProtocolOptionsConfigImpl>&& options) {
=======
std::shared_ptr<const ClusterInfoImpl::HttpProtocolOptionsConfigImpl>
createOptions(const envoy::config::cluster::v3::Cluster& config,
              std::shared_ptr<const ClusterInfoImpl::HttpProtocolOptionsConfigImpl>&& options) {
>>>>>>> 7554d61b
  if (options) {
    return std::move(options);
  }

  if (config.protocol_selection() == envoy::config::cluster::v3::Cluster::USE_CONFIGURED_PROTOCOL) {
    // Make sure multiple protocol configurations are not present
    if (config.has_http_protocol_options() && config.has_http2_protocol_options()) {
      throw EnvoyException(fmt::format("cluster: Both HTTP1 and HTTP2 options may only be "
                                       "configured with non-default 'protocol_selection' values"));
    }
  }

  return std::make_shared<ClusterInfoImpl::HttpProtocolOptionsConfigImpl>(
      config.http_protocol_options(), config.http2_protocol_options(),
      config.common_http_protocol_options(),
      (config.has_upstream_http_protocol_options()
           ? absl::make_optional<envoy::config::core::v3::UpstreamHttpProtocolOptions>(
                 config.upstream_http_protocol_options())
           : absl::nullopt),
<<<<<<< HEAD
      config.has_http2_protocol_options() && config.has_http_protocol_options(),
=======
      config.protocol_selection() == envoy::config::cluster::v3::Cluster::USE_DOWNSTREAM_PROTOCOL,
>>>>>>> 7554d61b
      config.has_http2_protocol_options());
}

ClusterInfoImpl::ClusterInfoImpl(
    const envoy::config::cluster::v3::Cluster& config,
    const envoy::config::core::v3::BindConfig& bind_config, Runtime::Loader& runtime,
    TransportSocketMatcherPtr&& socket_matcher, Stats::ScopePtr&& stats_scope, bool added_via_api,
    Server::Configuration::TransportSocketFactoryContext& factory_context)
    : runtime_(runtime), name_(config.name()), type_(config.type()),
      extension_protocol_options_(parseExtensionProtocolOptions(config, factory_context)),
      http_protocol_options_(
          createOptions(config, extensionProtocolOptionsTyped<HttpProtocolOptionsConfigImpl>(
                                    "envoy.extensions.upstreams.http.v3.HttpProtocolOptions"))),
      max_requests_per_connection_(
          PROTOBUF_GET_WRAPPED_OR_DEFAULT(config, max_requests_per_connection, 0)),
      max_response_headers_count_(PROTOBUF_GET_WRAPPED_OR_DEFAULT(
          http_protocol_options_->common_http_protocol_options_, max_headers_count,
          runtime_.snapshot().getInteger(Http::MaxResponseHeadersCountOverrideKey,
                                         Http::DEFAULT_MAX_HEADERS_COUNT))),
      connect_timeout_(
          std::chrono::milliseconds(PROTOBUF_GET_MS_REQUIRED(config, connect_timeout))),
      per_upstream_prefetch_ratio_(PROTOBUF_GET_WRAPPED_OR_DEFAULT(
          config.prefetch_policy(), per_upstream_prefetch_ratio, 1.0)),
      peekahead_ratio_(
          PROTOBUF_GET_WRAPPED_OR_DEFAULT(config.prefetch_policy(), predictive_prefetch_ratio, 0)),
      per_connection_buffer_limit_bytes_(
          PROTOBUF_GET_WRAPPED_OR_DEFAULT(config, per_connection_buffer_limit_bytes, 1024 * 1024)),
      socket_matcher_(std::move(socket_matcher)), stats_scope_(std::move(stats_scope)),
      stats_(generateStats(*stats_scope_)), load_report_stats_store_(stats_scope_->symbolTable()),
      load_report_stats_(generateLoadReportStats(load_report_stats_store_)),
      optional_cluster_stats_((config.has_track_cluster_stats() || config.track_timeout_budgets())
                                  ? std::make_unique<OptionalClusterStats>(config, *stats_scope_)
                                  : nullptr),
<<<<<<< HEAD
      features_(parseFeatures(http_protocol_options_)),
=======
      features_(parseFeatures(config, http_protocol_options_)),
>>>>>>> 7554d61b
      resource_managers_(config, runtime, name_, *stats_scope_),
      maintenance_mode_runtime_key_(absl::StrCat("upstream.maintenance_mode.", name_)),
      source_address_(getSourceAddress(config, bind_config)),
      lb_least_request_config_(config.least_request_lb_config()),
      lb_ring_hash_config_(config.ring_hash_lb_config()),
      lb_maglev_config_(config.maglev_lb_config()),
      lb_original_dst_config_(config.original_dst_lb_config()),
      upstream_config_(config.has_upstream_config()
                           ? absl::make_optional<envoy::config::core::v3::TypedExtensionConfig>(
                                 config.upstream_config())
                           : absl::nullopt),
      added_via_api_(added_via_api),
      lb_subset_(LoadBalancerSubsetInfoImpl(config.lb_subset_config())),
      metadata_(config.metadata()), typed_metadata_(config.metadata()),
      common_lb_config_(config.common_lb_config()),
      cluster_socket_options_(parseClusterSocketOptions(config, bind_config)),
      drain_connections_on_host_removal_(config.ignore_health_on_host_removal()),
      connection_pool_per_downstream_connection_(
          config.connection_pool_per_downstream_connection()),
      warm_hosts_(!config.health_checks().empty() &&
                  common_lb_config_.ignore_new_hosts_until_first_hc()),
      cluster_type_(
          config.has_cluster_type()
              ? absl::make_optional<envoy::config::cluster::v3::Cluster::CustomClusterType>(
                    config.cluster_type())
              : absl::nullopt),
      factory_context_(
          std::make_unique<FactoryContextImpl>(*stats_scope_, runtime, factory_context)) {
  switch (config.lb_policy()) {
  case envoy::config::cluster::v3::Cluster::ROUND_ROBIN:
    lb_type_ = LoadBalancerType::RoundRobin;
    break;
  case envoy::config::cluster::v3::Cluster::LEAST_REQUEST:
    lb_type_ = LoadBalancerType::LeastRequest;
    break;
  case envoy::config::cluster::v3::Cluster::RANDOM:
    lb_type_ = LoadBalancerType::Random;
    break;
  case envoy::config::cluster::v3::Cluster::RING_HASH:
    lb_type_ = LoadBalancerType::RingHash;
    break;
  case envoy::config::cluster::v3::Cluster::hidden_envoy_deprecated_ORIGINAL_DST_LB:
    if (config.type() != envoy::config::cluster::v3::Cluster::ORIGINAL_DST) {
      throw EnvoyException(
          fmt::format("cluster: LB policy {} is not valid for Cluster type {}. 'ORIGINAL_DST_LB' "
                      "is allowed only with cluster type 'ORIGINAL_DST'",
                      envoy::config::cluster::v3::Cluster::LbPolicy_Name(config.lb_policy()),
                      envoy::config::cluster::v3::Cluster::DiscoveryType_Name(config.type())));
    }
    if (config.has_lb_subset_config()) {
      throw EnvoyException(
          fmt::format("cluster: LB policy {} cannot be combined with lb_subset_config",
                      envoy::config::cluster::v3::Cluster::LbPolicy_Name(config.lb_policy())));
    }

    lb_type_ = LoadBalancerType::ClusterProvided;
    break;
  case envoy::config::cluster::v3::Cluster::MAGLEV:
    lb_type_ = LoadBalancerType::Maglev;
    break;
  case envoy::config::cluster::v3::Cluster::CLUSTER_PROVIDED:
    if (config.has_lb_subset_config()) {
      throw EnvoyException(
          fmt::format("cluster: LB policy {} cannot be combined with lb_subset_config",
                      envoy::config::cluster::v3::Cluster::LbPolicy_Name(config.lb_policy())));
    }

    lb_type_ = LoadBalancerType::ClusterProvided;
    break;
  default:
    NOT_REACHED_GCOVR_EXCL_LINE;
  }

  if (config.lb_subset_config().locality_weight_aware() &&
      !config.common_lb_config().has_locality_weighted_lb_config()) {
    throw EnvoyException(fmt::format(
        "Locality weight aware subset LB requires that a locality_weighted_lb_config be set in {}",
        name_));
  }

  if (http_protocol_options_->common_http_protocol_options_.has_idle_timeout()) {
    idle_timeout_ = std::chrono::milliseconds(DurationUtil::durationToMilliseconds(
        http_protocol_options_->common_http_protocol_options_.idle_timeout()));
    if (idle_timeout_.value().count() == 0) {
      idle_timeout_ = absl::nullopt;
    }
  } else {
    idle_timeout_ = std::chrono::hours(1);
  }

  if (config.has_eds_cluster_config()) {
    if (config.type() != envoy::config::cluster::v3::Cluster::EDS) {
      throw EnvoyException("eds_cluster_config set in a non-EDS cluster");
    }
    eds_service_name_ = config.eds_cluster_config().service_name();
  }

  // TODO(htuch): Remove this temporary workaround when we have
  // https://github.com/envoyproxy/protoc-gen-validate/issues/97 resolved. This just provides
  // early validation of sanity of fields that we should catch at config ingestion.
  DurationUtil::durationToMilliseconds(common_lb_config_.update_merge_window());

  // Create upstream filter factories
  auto filters = config.filters();
  for (ssize_t i = 0; i < filters.size(); i++) {
    const auto& proto_config = filters[i];
    ENVOY_LOG(debug, "  upstream filter #{}:", i);
    ENVOY_LOG(debug, "    name: {}", proto_config.name());
    auto& factory = Config::Utility::getAndCheckFactory<
        Server::Configuration::NamedUpstreamNetworkFilterConfigFactory>(proto_config);
    auto message = factory.createEmptyConfigProto();
    Config::Utility::translateOpaqueConfig(proto_config.typed_config(), ProtobufWkt::Struct(),
                                           factory_context.messageValidationVisitor(), *message);
    Network::FilterFactoryCb callback =
        factory.createFilterFactoryFromProto(*message, *factory_context_);
    filter_factories_.push_back(callback);
  }
}

ProtocolOptionsConfigConstSharedPtr
ClusterInfoImpl::extensionProtocolOptions(const std::string& name) const {
  auto i = extension_protocol_options_.find(name);
  if (i != extension_protocol_options_.end()) {
    return i->second;
  }
  return nullptr;
}

Network::TransportSocketFactoryPtr createTransportSocketFactory(
    const envoy::config::cluster::v3::Cluster& config,
    Server::Configuration::TransportSocketFactoryContext& factory_context) {
  // If the cluster config doesn't have a transport socket configured, override with the default
  // transport socket implementation based on the tls_context. We copy by value first then override
  // if necessary.
  auto transport_socket = config.transport_socket();
  if (!config.has_transport_socket()) {
    if (config.has_hidden_envoy_deprecated_tls_context()) {
      transport_socket.set_name(Extensions::TransportSockets::TransportSocketNames::get().Tls);
      transport_socket.mutable_typed_config()->PackFrom(
          config.hidden_envoy_deprecated_tls_context());
    } else {
      transport_socket.set_name(
          Extensions::TransportSockets::TransportSocketNames::get().RawBuffer);
    }
  }

  auto& config_factory = Config::Utility::getAndCheckFactory<
      Server::Configuration::UpstreamTransportSocketConfigFactory>(transport_socket);
  ProtobufTypes::MessagePtr message = Config::Utility::translateToFactoryConfig(
      transport_socket, factory_context.messageValidationVisitor(), config_factory);
  return config_factory.createTransportSocketFactory(*message, factory_context);
}

void ClusterInfoImpl::createNetworkFilterChain(Network::Connection& connection) const {
  for (const auto& factory : filter_factories_) {
    factory(connection);
  }
}

std::vector<Http::Protocol>
ClusterInfoImpl::upstreamHttpProtocol(absl::optional<Http::Protocol> downstream_protocol) const {
  if (downstream_protocol.has_value() &&
      features_ & Upstream::ClusterInfo::Features::USE_DOWNSTREAM_PROTOCOL) {
    return {downstream_protocol.value()};
  } else if (features_ & Upstream::ClusterInfo::Features::USE_ALPN) {
    return {Http::Protocol::Http2, Http::Protocol::Http11};
  } else {
    return {(features_ & Upstream::ClusterInfo::Features::HTTP2) ? Http::Protocol::Http2
                                                                 : Http::Protocol::Http11};
  }
}

ClusterImplBase::ClusterImplBase(
    const envoy::config::cluster::v3::Cluster& cluster, Runtime::Loader& runtime,
    Server::Configuration::TransportSocketFactoryContextImpl& factory_context,
    Stats::ScopePtr&& stats_scope, bool added_via_api, TimeSource& time_source)
    : init_manager_(fmt::format("Cluster {}", cluster.name())),
      init_watcher_("ClusterImplBase", [this]() { onInitDone(); }), runtime_(runtime),
      time_source_(time_source),
      local_cluster_(factory_context.clusterManager().localClusterName().value_or("") ==
                     cluster.name()),
      const_metadata_shared_pool_(Config::Metadata::getConstMetadataSharedPool(
          factory_context.singletonManager(), factory_context.dispatcher())) {
  factory_context.setInitManager(init_manager_);
  auto socket_factory = createTransportSocketFactory(cluster, factory_context);
  auto* raw_factory_pointer = socket_factory.get();

  auto socket_matcher = std::make_unique<TransportSocketMatcherImpl>(
      cluster.transport_socket_matches(), factory_context, socket_factory, *stats_scope);
  info_ = std::make_unique<ClusterInfoImpl>(cluster, factory_context.clusterManager().bindConfig(),
                                            runtime, std::move(socket_matcher),
                                            std::move(stats_scope), added_via_api, factory_context);

  if ((info_->features() & ClusterInfoImpl::Features::USE_ALPN) &&
      !raw_factory_pointer->supportsAlpn()) {
    throw EnvoyException(
        fmt::format("ALPN configured for a cluster which has a non-ALPN transport socket: {}",
                    cluster.DebugString()));
  }

  // Create the default (empty) priority set before registering callbacks to
  // avoid getting an update the first time it is accessed.
  priority_set_.getOrCreateHostSet(0);
  priority_set_.addPriorityUpdateCb(
      [this](uint32_t, const HostVector& hosts_added, const HostVector& hosts_removed) {
        if (!hosts_added.empty() || !hosts_removed.empty()) {
          info_->stats().membership_change_.inc();
        }

        uint32_t healthy_hosts = 0;
        uint32_t degraded_hosts = 0;
        uint32_t excluded_hosts = 0;
        uint32_t hosts = 0;
        for (const auto& host_set : prioritySet().hostSetsPerPriority()) {
          hosts += host_set->hosts().size();
          healthy_hosts += host_set->healthyHosts().size();
          degraded_hosts += host_set->degradedHosts().size();
          excluded_hosts += host_set->excludedHosts().size();
        }
        info_->stats().membership_total_.set(hosts);
        info_->stats().membership_healthy_.set(healthy_hosts);
        info_->stats().membership_degraded_.set(degraded_hosts);
        info_->stats().membership_excluded_.set(excluded_hosts);
      });
}

std::tuple<HealthyHostVectorConstSharedPtr, DegradedHostVectorConstSharedPtr,
           ExcludedHostVectorConstSharedPtr>
ClusterImplBase::partitionHostList(const HostVector& hosts) {
  auto healthy_list = std::make_shared<HealthyHostVector>();
  auto degraded_list = std::make_shared<DegradedHostVector>();
  auto excluded_list = std::make_shared<ExcludedHostVector>();

  for (const auto& host : hosts) {
    if (host->health() == Host::Health::Healthy) {
      healthy_list->get().emplace_back(host);
    }
    if (host->health() == Host::Health::Degraded) {
      degraded_list->get().emplace_back(host);
    }
    if (host->healthFlagGet(Host::HealthFlag::PENDING_ACTIVE_HC)) {
      excluded_list->get().emplace_back(host);
    }
  }

  return std::make_tuple(healthy_list, degraded_list, excluded_list);
}

std::tuple<HostsPerLocalityConstSharedPtr, HostsPerLocalityConstSharedPtr,
           HostsPerLocalityConstSharedPtr>
ClusterImplBase::partitionHostsPerLocality(const HostsPerLocality& hosts) {
  auto filtered_clones = hosts.filter(
      {[](const Host& host) { return host.health() == Host::Health::Healthy; },
       [](const Host& host) { return host.health() == Host::Health::Degraded; },
       [](const Host& host) { return host.healthFlagGet(Host::HealthFlag::PENDING_ACTIVE_HC); }});

  return std::make_tuple(std::move(filtered_clones[0]), std::move(filtered_clones[1]),
                         std::move(filtered_clones[2]));
}

bool ClusterInfoImpl::maintenanceMode() const {
  return runtime_.snapshot().featureEnabled(maintenance_mode_runtime_key_, 0);
}

ResourceManager& ClusterInfoImpl::resourceManager(ResourcePriority priority) const {
  ASSERT(enumToInt(priority) < resource_managers_.managers_.size());
  return *resource_managers_.managers_[enumToInt(priority)];
}

void ClusterImplBase::initialize(std::function<void()> callback) {
  ASSERT(!initialization_started_);
  ASSERT(initialization_complete_callback_ == nullptr);
  initialization_complete_callback_ = callback;
  startPreInit();
}

void ClusterImplBase::onPreInitComplete() {
  // Protect against multiple calls.
  if (initialization_started_) {
    return;
  }
  initialization_started_ = true;

  ENVOY_LOG(debug, "initializing {} cluster {} completed",
            initializePhase() == InitializePhase::Primary ? "Primary" : "Secondary",
            info()->name());
  init_manager_.initialize(init_watcher_);
}

void ClusterImplBase::onInitDone() {
  if (health_checker_ && pending_initialize_health_checks_ == 0) {
    for (auto& host_set : prioritySet().hostSetsPerPriority()) {
      pending_initialize_health_checks_ += host_set->hosts().size();
    }

    // TODO(mattklein123): Remove this callback when done.
    health_checker_->addHostCheckCompleteCb([this](HostSharedPtr, HealthTransition) -> void {
      if (pending_initialize_health_checks_ > 0 && --pending_initialize_health_checks_ == 0) {
        finishInitialization();
      }
    });
  }

  if (pending_initialize_health_checks_ == 0) {
    finishInitialization();
  }
}

void ClusterImplBase::finishInitialization() {
  ASSERT(initialization_complete_callback_ != nullptr);
  ASSERT(initialization_started_);

  // Snap a copy of the completion callback so that we can set it to nullptr to unblock
  // reloadHealthyHosts(). See that function for more info on why we do this.
  auto snapped_callback = initialization_complete_callback_;
  initialization_complete_callback_ = nullptr;

  if (health_checker_ != nullptr) {
    reloadHealthyHosts(nullptr);
  }

  if (snapped_callback != nullptr) {
    snapped_callback();
  }
}

void ClusterImplBase::setHealthChecker(const HealthCheckerSharedPtr& health_checker) {
  ASSERT(!health_checker_);
  health_checker_ = health_checker;
  health_checker_->start();
  health_checker_->addHostCheckCompleteCb(
      [this](const HostSharedPtr& host, HealthTransition changed_state) -> void {
        // If we get a health check completion that resulted in a state change, signal to
        // update the host sets on all threads.
        if (changed_state == HealthTransition::Changed) {
          reloadHealthyHosts(host);
        }
      });
}

void ClusterImplBase::setOutlierDetector(const Outlier::DetectorSharedPtr& outlier_detector) {
  if (!outlier_detector) {
    return;
  }

  outlier_detector_ = outlier_detector;
  outlier_detector_->addChangedStateCb(
      [this](const HostSharedPtr& host) -> void { reloadHealthyHosts(host); });
}

void ClusterImplBase::reloadHealthyHosts(const HostSharedPtr& host) {
  // Every time a host changes Health Check state we cause a full healthy host recalculation which
  // for expensive LBs (ring, subset, etc.) can be quite time consuming. During startup, this
  // can also block worker threads by doing this repeatedly. There is no reason to do this
  // as we will not start taking traffic until we are initialized. By blocking Health Check updates
  // while initializing we can avoid this.
  if (initialization_complete_callback_ != nullptr) {
    return;
  }

  reloadHealthyHostsHelper(host);
}

void ClusterImplBase::reloadHealthyHostsHelper(const HostSharedPtr&) {
  const auto& host_sets = prioritySet().hostSetsPerPriority();
  for (size_t priority = 0; priority < host_sets.size(); ++priority) {
    const auto& host_set = host_sets[priority];
    // TODO(htuch): Can we skip these copies by exporting out const shared_ptr from HostSet?
    HostVectorConstSharedPtr hosts_copy(new HostVector(host_set->hosts()));

    HostsPerLocalityConstSharedPtr hosts_per_locality_copy = host_set->hostsPerLocality().clone();
    prioritySet().updateHosts(priority,
                              HostSetImpl::partitionHosts(hosts_copy, hosts_per_locality_copy),
                              host_set->localityWeights(), {}, {}, absl::nullopt);
  }
}

const Network::Address::InstanceConstSharedPtr
ClusterImplBase::resolveProtoAddress(const envoy::config::core::v3::Address& address) {
  try {
    return Network::Address::resolveProtoAddress(address);
  } catch (EnvoyException& e) {
    if (info_->type() == envoy::config::cluster::v3::Cluster::STATIC ||
        info_->type() == envoy::config::cluster::v3::Cluster::EDS) {
      throw EnvoyException(fmt::format("{}. Consider setting resolver_name or setting cluster type "
                                       "to 'STRICT_DNS' or 'LOGICAL_DNS'",
                                       e.what()));
    }
    throw e;
  }
}

void ClusterImplBase::validateEndpointsForZoneAwareRouting(
    const envoy::config::endpoint::v3::LocalityLbEndpoints& endpoints) const {
  if (local_cluster_ && endpoints.priority() > 0) {
    throw EnvoyException(
        fmt::format("Unexpected non-zero priority for local cluster '{}'.", info()->name()));
  }
}

ClusterInfoImpl::OptionalClusterStats::OptionalClusterStats(
    const envoy::config::cluster::v3::Cluster& config, Stats::Scope& stats_scope)
    : timeout_budget_stats_(
          (config.track_cluster_stats().timeout_budgets() || config.track_timeout_budgets())
              ? std::make_unique<ClusterTimeoutBudgetStats>(generateTimeoutBudgetStats(stats_scope))
              : nullptr),
      request_response_size_stats_(config.track_cluster_stats().request_response_sizes()
                                       ? std::make_unique<ClusterRequestResponseSizeStats>(
                                             generateRequestResponseSizeStats(stats_scope))
                                       : nullptr) {}

ClusterInfoImpl::ResourceManagers::ResourceManagers(
    const envoy::config::cluster::v3::Cluster& config, Runtime::Loader& runtime,
    const std::string& cluster_name, Stats::Scope& stats_scope) {
  managers_[enumToInt(ResourcePriority::Default)] =
      load(config, runtime, cluster_name, stats_scope, envoy::config::core::v3::DEFAULT);
  managers_[enumToInt(ResourcePriority::High)] =
      load(config, runtime, cluster_name, stats_scope, envoy::config::core::v3::HIGH);
}

ClusterCircuitBreakersStats
ClusterInfoImpl::generateCircuitBreakersStats(Stats::Scope& scope, const std::string& stat_prefix,
                                              bool track_remaining) {
  std::string prefix(fmt::format("circuit_breakers.{}.", stat_prefix));
  if (track_remaining) {
    return {ALL_CLUSTER_CIRCUIT_BREAKERS_STATS(POOL_GAUGE_PREFIX(scope, prefix),
                                               POOL_GAUGE_PREFIX(scope, prefix))};
  } else {
    return {ALL_CLUSTER_CIRCUIT_BREAKERS_STATS(POOL_GAUGE_PREFIX(scope, prefix),
                                               NULL_POOL_GAUGE(scope))};
  }
}

Http::Http1::CodecStats& ClusterInfoImpl::http1CodecStats() const {
  return Http::Http1::CodecStats::atomicGet(http1_codec_stats_, *stats_scope_);
}

Http::Http2::CodecStats& ClusterInfoImpl::http2CodecStats() const {
  return Http::Http2::CodecStats::atomicGet(http2_codec_stats_, *stats_scope_);
}

ResourceManagerImplPtr
ClusterInfoImpl::ResourceManagers::load(const envoy::config::cluster::v3::Cluster& config,
                                        Runtime::Loader& runtime, const std::string& cluster_name,
                                        Stats::Scope& stats_scope,
                                        const envoy::config::core::v3::RoutingPriority& priority) {
  uint64_t max_connections = 1024;
  uint64_t max_pending_requests = 1024;
  uint64_t max_requests = 1024;
  uint64_t max_retries = 3;
  uint64_t max_connection_pools = std::numeric_limits<uint64_t>::max();

  bool track_remaining = false;

  std::string priority_name;
  switch (priority) {
  case envoy::config::core::v3::DEFAULT:
    priority_name = "default";
    break;
  case envoy::config::core::v3::HIGH:
    priority_name = "high";
    break;
  default:
    NOT_REACHED_GCOVR_EXCL_LINE;
  }

  const std::string runtime_prefix =
      fmt::format("circuit_breakers.{}.{}.", cluster_name, priority_name);

  const auto& thresholds = config.circuit_breakers().thresholds();
  const auto it = std::find_if(
      thresholds.cbegin(), thresholds.cend(),
      [priority](const envoy::config::cluster::v3::CircuitBreakers::Thresholds& threshold) {
        return threshold.priority() == priority;
      });

  absl::optional<double> budget_percent;
  absl::optional<uint32_t> min_retry_concurrency;
  if (it != thresholds.cend()) {
    max_connections = PROTOBUF_GET_WRAPPED_OR_DEFAULT(*it, max_connections, max_connections);
    max_pending_requests =
        PROTOBUF_GET_WRAPPED_OR_DEFAULT(*it, max_pending_requests, max_pending_requests);
    max_requests = PROTOBUF_GET_WRAPPED_OR_DEFAULT(*it, max_requests, max_requests);
    max_retries = PROTOBUF_GET_WRAPPED_OR_DEFAULT(*it, max_retries, max_retries);
    track_remaining = it->track_remaining();
    max_connection_pools =
        PROTOBUF_GET_WRAPPED_OR_DEFAULT(*it, max_connection_pools, max_connection_pools);
    if (it->has_retry_budget()) {
      // The budget_percent and min_retry_concurrency values do not set defaults like the other
      // members of the 'threshold' message, because the behavior of the retry circuit breaker
      // changes depending on whether it has been configured. Therefore, it's necessary to manually
      // check if the threshold message has a retry budget configured and only set the values if so.
      budget_percent = it->retry_budget().has_budget_percent()
                           ? PROTOBUF_GET_WRAPPED_REQUIRED(it->retry_budget(), budget_percent)
                           : budget_percent;
      min_retry_concurrency =
          it->retry_budget().has_min_retry_concurrency()
              ? PROTOBUF_GET_WRAPPED_REQUIRED(it->retry_budget(), min_retry_concurrency)
              : min_retry_concurrency;
    }
  }
  return std::make_unique<ResourceManagerImpl>(
      runtime, runtime_prefix, max_connections, max_pending_requests, max_requests, max_retries,
      max_connection_pools,
      ClusterInfoImpl::generateCircuitBreakersStats(stats_scope, priority_name, track_remaining),
      budget_percent, min_retry_concurrency);
}

PriorityStateManager::PriorityStateManager(ClusterImplBase& cluster,
                                           const LocalInfo::LocalInfo& local_info,
                                           PrioritySet::HostUpdateCb* update_cb)
    : parent_(cluster), local_info_node_(local_info.node()), update_cb_(update_cb) {}

void PriorityStateManager::initializePriorityFor(
    const envoy::config::endpoint::v3::LocalityLbEndpoints& locality_lb_endpoint) {
  const uint32_t priority = locality_lb_endpoint.priority();
  if (priority_state_.size() <= priority) {
    priority_state_.resize(priority + 1);
  }
  if (priority_state_[priority].first == nullptr) {
    priority_state_[priority].first = std::make_unique<HostVector>();
  }
  if (locality_lb_endpoint.has_locality() && locality_lb_endpoint.has_load_balancing_weight()) {
    priority_state_[priority].second[locality_lb_endpoint.locality()] =
        locality_lb_endpoint.load_balancing_weight().value();
  }
}

void PriorityStateManager::registerHostForPriority(
    const std::string& hostname, Network::Address::InstanceConstSharedPtr address,
    const envoy::config::endpoint::v3::LocalityLbEndpoints& locality_lb_endpoint,
    const envoy::config::endpoint::v3::LbEndpoint& lb_endpoint, TimeSource& time_source) {
  auto metadata = lb_endpoint.has_metadata()
                      ? parent_.constMetadataSharedPool()->getObject(lb_endpoint.metadata())
                      : nullptr;
  const HostSharedPtr host(new HostImpl(
      parent_.info(), hostname, address, metadata, lb_endpoint.load_balancing_weight().value(),
      locality_lb_endpoint.locality(), lb_endpoint.endpoint().health_check_config(),
      locality_lb_endpoint.priority(), lb_endpoint.health_status(), time_source));
  registerHostForPriority(host, locality_lb_endpoint);
}

void PriorityStateManager::registerHostForPriority(
    const HostSharedPtr& host,
    const envoy::config::endpoint::v3::LocalityLbEndpoints& locality_lb_endpoint) {
  const uint32_t priority = locality_lb_endpoint.priority();
  // Should be called after initializePriorityFor.
  ASSERT(priority_state_[priority].first);
  priority_state_[priority].first->emplace_back(host);
}

void PriorityStateManager::updateClusterPrioritySet(
    const uint32_t priority, HostVectorSharedPtr&& current_hosts,
    const absl::optional<HostVector>& hosts_added, const absl::optional<HostVector>& hosts_removed,
    const absl::optional<Upstream::Host::HealthFlag> health_checker_flag,
    absl::optional<uint32_t> overprovisioning_factor) {
  // If local locality is not defined then skip populating per locality hosts.
  const auto& local_locality = local_info_node_.locality();
  ENVOY_LOG(trace, "Local locality: {}", local_locality.DebugString());

  // For non-EDS, most likely the current hosts are from priority_state_[priority].first.
  HostVectorSharedPtr hosts(std::move(current_hosts));
  LocalityWeightsMap empty_locality_map;
  LocalityWeightsMap& locality_weights_map =
      priority_state_.size() > priority ? priority_state_[priority].second : empty_locality_map;
  ASSERT(priority_state_.size() > priority || locality_weights_map.empty());
  LocalityWeightsSharedPtr locality_weights;
  std::vector<HostVector> per_locality;

  // If we are configured for locality weighted LB we populate the locality weights.
  const bool locality_weighted_lb = parent_.info()->lbConfig().has_locality_weighted_lb_config();
  if (locality_weighted_lb) {
    locality_weights = std::make_shared<LocalityWeights>();
  }

  // We use std::map to guarantee a stable ordering for zone aware routing.
  std::map<envoy::config::core::v3::Locality, HostVector, LocalityLess> hosts_per_locality;

  for (const HostSharedPtr& host : *hosts) {
    // Take into consideration when a non-EDS cluster has active health checking, i.e. to mark all
    // the hosts unhealthy (host->healthFlagSet(Host::HealthFlag::FAILED_ACTIVE_HC)) and then fire
    // update callbacks to start the health checking process.
    if (health_checker_flag.has_value()) {
      host->healthFlagSet(health_checker_flag.value());
    }
    hosts_per_locality[host->locality()].push_back(host);
  }

  // Do we have hosts for the local locality?
  const bool non_empty_local_locality =
      local_info_node_.has_locality() &&
      hosts_per_locality.find(local_locality) != hosts_per_locality.end();

  // As per HostsPerLocality::get(), the per_locality vector must have the local locality hosts
  // first if non_empty_local_locality.
  if (non_empty_local_locality) {
    per_locality.emplace_back(hosts_per_locality[local_locality]);
    if (locality_weighted_lb) {
      locality_weights->emplace_back(locality_weights_map[local_locality]);
    }
  }

  // After the local locality hosts (if any), we place the remaining locality host groups in
  // lexicographic order. This provides a stable ordering for zone aware routing.
  for (auto& entry : hosts_per_locality) {
    if (!non_empty_local_locality || !LocalityEqualTo()(local_locality, entry.first)) {
      per_locality.emplace_back(entry.second);
      if (locality_weighted_lb) {
        locality_weights->emplace_back(locality_weights_map[entry.first]);
      }
    }
  }

  auto per_locality_shared =
      std::make_shared<HostsPerLocalityImpl>(std::move(per_locality), non_empty_local_locality);

  // If a batch update callback was provided, use that. Otherwise directly update
  // the PrioritySet.
  if (update_cb_ != nullptr) {
    update_cb_->updateHosts(priority, HostSetImpl::partitionHosts(hosts, per_locality_shared),
                            std::move(locality_weights), hosts_added.value_or(*hosts),
                            hosts_removed.value_or<HostVector>({}), overprovisioning_factor);
  } else {
    parent_.prioritySet().updateHosts(
        priority, HostSetImpl::partitionHosts(hosts, per_locality_shared),
        std::move(locality_weights), hosts_added.value_or(*hosts),
        hosts_removed.value_or<HostVector>({}), overprovisioning_factor);
  }
}

bool BaseDynamicClusterImpl::updateDynamicHostList(const HostVector& new_hosts,
                                                   HostVector& current_priority_hosts,
                                                   HostVector& hosts_added_to_current_priority,
                                                   HostVector& hosts_removed_from_current_priority,
                                                   HostMap& updated_hosts,
                                                   const HostMap& all_hosts) {
  uint64_t max_host_weight = 1;

  // Did hosts change?
  //
  // Has the EDS health status changed the health of any endpoint? If so, we
  // rebuild the hosts vectors. We only do this if the health status of an
  // endpoint has materially changed (e.g. if previously failing active health
  // checks, we just note it's now failing EDS health status but don't rebuild).
  //
  // Likewise, if metadata for an endpoint changed we rebuild the hosts vectors.
  //
  // TODO(htuch): We can be smarter about this potentially, and not force a full
  // host set update on health status change. The way this would work is to
  // implement a HealthChecker subclass that provides thread local health
  // updates to the Cluster object. This will probably make sense to do in
  // conjunction with https://github.com/envoyproxy/envoy/issues/2874.
  bool hosts_changed = false;

  // Go through and see if the list we have is different from what we just got. If it is, we make a
  // new host list and raise a change notification. We also check for duplicates here. It's
  // possible for DNS to return the same address multiple times, and a bad EDS implementation could
  // do the same thing.

  // Keep track of hosts we see in new_hosts that we are able to match up with an existing host.
  absl::node_hash_set<std::string> existing_hosts_for_current_priority(
      current_priority_hosts.size());
  HostVector final_hosts;
  for (const HostSharedPtr& host : new_hosts) {
    if (updated_hosts.count(host->address()->asString())) {
      continue;
    }

    // To match a new host with an existing host means comparing their addresses.
    auto existing_host = all_hosts.find(host->address()->asString());
    const bool existing_host_found = existing_host != all_hosts.end();

    // Clear any pending deletion flag on an existing host in case it came back while it was
    // being stabilized. We will set it again below if needed.
    if (existing_host_found) {
      existing_host->second->healthFlagClear(Host::HealthFlag::PENDING_DYNAMIC_REMOVAL);
    }

    // Check if in-place host update should be skipped, i.e. when the following criteria are met
    // (currently there is only one criterion, but we might add more in the future):
    // - The cluster health checker is activated and a new host is matched with the existing one,
    //   but the health check address is different.
    const bool skip_inplace_host_update =
        health_checker_ != nullptr && existing_host_found &&
        *existing_host->second->healthCheckAddress() != *host->healthCheckAddress();

    // When there is a match and we decided to do in-place update, we potentially update the host's
    // health check flag and metadata. Afterwards, the host is pushed back into the final_hosts,
    // i.e. hosts that should be preserved in the current priority.
    if (existing_host_found && !skip_inplace_host_update) {
      existing_hosts_for_current_priority.emplace(existing_host->first);
      // If we find a host matched based on address, we keep it. However we do change weight inline
      // so do that here.
      if (host->weight() > max_host_weight) {
        max_host_weight = host->weight();
      }

      hosts_changed |=
          updateHealthFlag(*host, *existing_host->second, Host::HealthFlag::FAILED_EDS_HEALTH);
      hosts_changed |=
          updateHealthFlag(*host, *existing_host->second, Host::HealthFlag::DEGRADED_EDS_HEALTH);

      // Did metadata change?
      bool metadata_changed = true;
      if (host->metadata() && existing_host->second->metadata()) {
        metadata_changed = !Protobuf::util::MessageDifferencer::Equivalent(
            *host->metadata(), *existing_host->second->metadata());
      } else if (!host->metadata() && !existing_host->second->metadata()) {
        metadata_changed = false;
      }

      if (metadata_changed) {
        // First, update the entire metadata for the endpoint.
        existing_host->second->metadata(host->metadata());

        // Also, given that the canary attribute of an endpoint is derived from its metadata
        // (e.g.: from envoy.lb/canary), we do a blind update here since it's cheaper than testing
        // to see if it actually changed. We must update this besides just updating the metadata,
        // because it'll be used by the router filter to compute upstream stats.
        existing_host->second->canary(host->canary());

        // If metadata changed, we need to rebuild. See github issue #3810.
        hosts_changed = true;
      }

      // Did the priority change?
      if (host->priority() != existing_host->second->priority()) {
        existing_host->second->priority(host->priority());
        hosts_added_to_current_priority.emplace_back(existing_host->second);
      }

      existing_host->second->weight(host->weight());
      final_hosts.push_back(existing_host->second);
      updated_hosts[existing_host->second->address()->asString()] = existing_host->second;
    } else {
      if (host->weight() > max_host_weight) {
        max_host_weight = host->weight();
      }

      // If we are depending on a health checker, we initialize to unhealthy.
      if (health_checker_ != nullptr) {
        host->healthFlagSet(Host::HealthFlag::FAILED_ACTIVE_HC);

        // If we want to exclude hosts until they have been health checked, mark them with
        // a flag to indicate that they have not been health checked yet.
        if (info_->warmHosts()) {
          host->healthFlagSet(Host::HealthFlag::PENDING_ACTIVE_HC);
        }
      }

      updated_hosts[host->address()->asString()] = host;
      final_hosts.push_back(host);
      hosts_added_to_current_priority.push_back(host);
    }
  }

  // Remove hosts from current_priority_hosts that were matched to an existing host in the previous
  // loop.
  auto erase_from =
      std::remove_if(current_priority_hosts.begin(), current_priority_hosts.end(),
                     [&existing_hosts_for_current_priority](const HostSharedPtr& p) {
                       auto existing_itr =
                           existing_hosts_for_current_priority.find(p->address()->asString());

                       if (existing_itr != existing_hosts_for_current_priority.end()) {
                         existing_hosts_for_current_priority.erase(existing_itr);
                         return true;
                       }

                       return false;
                     });
  current_priority_hosts.erase(erase_from, current_priority_hosts.end());

  // If we saw existing hosts during this iteration from a different priority, then we've moved
  // a host from another priority into this one, so we should mark the priority as having changed.
  if (!existing_hosts_for_current_priority.empty()) {
    hosts_changed = true;
  }

  // The remaining hosts are hosts that are not referenced in the config update. We remove them from
  // the priority if any of the following is true:
  // - Active health checking is not enabled.
  // - The removed hosts are failing active health checking OR have been explicitly marked as
  //   unhealthy by a previous EDS update. We do not count outlier as a reason to remove a host
  //   or any other future health condition that may be added so we do not use the health() API.
  // - We have explicitly configured the cluster to remove hosts regardless of active health status.
  const bool dont_remove_healthy_hosts =
      health_checker_ != nullptr && !info()->drainConnectionsOnHostRemoval();
  if (!current_priority_hosts.empty() && dont_remove_healthy_hosts) {
    erase_from =
        std::remove_if(current_priority_hosts.begin(), current_priority_hosts.end(),
                       [&updated_hosts, &final_hosts, &max_host_weight](const HostSharedPtr& p) {
                         if (!(p->healthFlagGet(Host::HealthFlag::FAILED_ACTIVE_HC) ||
                               p->healthFlagGet(Host::HealthFlag::FAILED_EDS_HEALTH))) {
                           if (p->weight() > max_host_weight) {
                             max_host_weight = p->weight();
                           }

                           final_hosts.push_back(p);
                           updated_hosts[p->address()->asString()] = p;
                           p->healthFlagSet(Host::HealthFlag::PENDING_DYNAMIC_REMOVAL);
                           return true;
                         }
                         return false;
                       });
    current_priority_hosts.erase(erase_from, current_priority_hosts.end());
  }

  // At this point we've accounted for all the new hosts as well the hosts that previously
  // existed in this priority.
  info_->stats().max_host_weight_.set(max_host_weight);

  // Whatever remains in current_priority_hosts should be removed.
  if (!hosts_added_to_current_priority.empty() || !current_priority_hosts.empty()) {
    hosts_removed_from_current_priority = std::move(current_priority_hosts);
    hosts_changed = true;
  }

  // During the update we populated final_hosts with all the hosts that should remain
  // in the current priority, so move them back into current_priority_hosts.
  current_priority_hosts = std::move(final_hosts);
  // We return false here in the absence of EDS health status or metadata changes, because we
  // have no changes to host vector status (modulo weights). When we have EDS
  // health status or metadata changed, we return true, causing updateHosts() to fire in the
  // caller.
  return hosts_changed;
}

Network::DnsLookupFamily
getDnsLookupFamilyFromCluster(const envoy::config::cluster::v3::Cluster& cluster) {
  return getDnsLookupFamilyFromEnum(cluster.dns_lookup_family());
}

Network::DnsLookupFamily
getDnsLookupFamilyFromEnum(envoy::config::cluster::v3::Cluster::DnsLookupFamily family) {
  switch (family) {
  case envoy::config::cluster::v3::Cluster::V6_ONLY:
    return Network::DnsLookupFamily::V6Only;
  case envoy::config::cluster::v3::Cluster::V4_ONLY:
    return Network::DnsLookupFamily::V4Only;
  case envoy::config::cluster::v3::Cluster::AUTO:
    return Network::DnsLookupFamily::Auto;
  default:
    NOT_REACHED_GCOVR_EXCL_LINE;
  }
}

void reportUpstreamCxDestroy(const Upstream::HostDescriptionConstSharedPtr& host,
                             Network::ConnectionEvent event) {
  host->cluster().stats().upstream_cx_destroy_.inc();
  if (event == Network::ConnectionEvent::RemoteClose) {
    host->cluster().stats().upstream_cx_destroy_remote_.inc();
  } else {
    host->cluster().stats().upstream_cx_destroy_local_.inc();
  }
}

void reportUpstreamCxDestroyActiveRequest(const Upstream::HostDescriptionConstSharedPtr& host,
                                          Network::ConnectionEvent event) {
  host->cluster().stats().upstream_cx_destroy_with_active_rq_.inc();
  if (event == Network::ConnectionEvent::RemoteClose) {
    host->cluster().stats().upstream_cx_destroy_remote_with_active_rq_.inc();
  } else {
    host->cluster().stats().upstream_cx_destroy_local_with_active_rq_.inc();
  }
}

} // namespace Upstream
} // namespace Envoy<|MERGE_RESOLUTION|>--- conflicted
+++ resolved
@@ -76,16 +76,6 @@
   return nullptr;
 }
 
-<<<<<<< HEAD
-uint64_t
-parseFeatures(std::shared_ptr<const ClusterInfoImpl::HttpProtocolOptionsConfigImpl> options) {
-  uint64_t features = 0;
-  if (options->use_http2_) {
-    features |= ClusterInfoImpl::Features::HTTP2;
-  }
-  if (options->use_downstream_protocol_) {
-    features |= ClusterInfoImpl::Features::USE_DOWNSTREAM_PROTOCOL;
-=======
 // TODO(alyssawilk) move this to the new config library in a follow-up.
 uint64_t
 parseFeatures(const envoy::config::cluster::v3::Cluster& config,
@@ -107,7 +97,9 @@
         envoy::config::cluster::v3::Cluster::USE_DOWNSTREAM_PROTOCOL) {
       features |= ClusterInfoImpl::Features::USE_DOWNSTREAM_PROTOCOL;
     }
->>>>>>> 7554d61b
+  }
+  if (config.close_connections_on_host_health_failure()) {
+    features |= ClusterInfoImpl::Features::CLOSE_CONNECTIONS_ON_HOST_HEALTH_FAILURE;
   }
   if (options->use_alpn_) {
     features |= ClusterInfoImpl::Features::USE_ALPN;
@@ -702,15 +694,9 @@
   Api::Api& api_;
 };
 
-<<<<<<< HEAD
-const std::shared_ptr<const ClusterInfoImpl::HttpProtocolOptionsConfigImpl> createOptions(
-    const envoy::config::cluster::v3::Cluster& config,
-    const std::shared_ptr<const ClusterInfoImpl::HttpProtocolOptionsConfigImpl>&& options) {
-=======
 std::shared_ptr<const ClusterInfoImpl::HttpProtocolOptionsConfigImpl>
 createOptions(const envoy::config::cluster::v3::Cluster& config,
               std::shared_ptr<const ClusterInfoImpl::HttpProtocolOptionsConfigImpl>&& options) {
->>>>>>> 7554d61b
   if (options) {
     return std::move(options);
   }
@@ -730,11 +716,7 @@
            ? absl::make_optional<envoy::config::core::v3::UpstreamHttpProtocolOptions>(
                  config.upstream_http_protocol_options())
            : absl::nullopt),
-<<<<<<< HEAD
-      config.has_http2_protocol_options() && config.has_http_protocol_options(),
-=======
       config.protocol_selection() == envoy::config::cluster::v3::Cluster::USE_DOWNSTREAM_PROTOCOL,
->>>>>>> 7554d61b
       config.has_http2_protocol_options());
 }
 
@@ -768,11 +750,7 @@
       optional_cluster_stats_((config.has_track_cluster_stats() || config.track_timeout_budgets())
                                   ? std::make_unique<OptionalClusterStats>(config, *stats_scope_)
                                   : nullptr),
-<<<<<<< HEAD
-      features_(parseFeatures(http_protocol_options_)),
-=======
       features_(parseFeatures(config, http_protocol_options_)),
->>>>>>> 7554d61b
       resource_managers_(config, runtime, name_, *stats_scope_),
       maintenance_mode_runtime_key_(absl::StrCat("upstream.maintenance_mode.", name_)),
       source_address_(getSourceAddress(config, bind_config)),
