#include "common/http/http2/conn_pool.h"

#include <cstdint>

#include "envoy/event/dispatcher.h"
#include "envoy/upstream/upstream.h"

#include "common/http/http2/codec_impl.h"
#include "common/runtime/runtime_features.h"

namespace Envoy {
namespace Http {
namespace Http2 {

// All streams are 2^31. Client streams are half that, minus stream 0. Just to be on the safe
// side we do 2^29.
static const uint64_t DEFAULT_MAX_STREAMS = (1 << 29);

ConnPoolImpl::ConnPoolImpl(Event::Dispatcher& dispatcher, Random::RandomGenerator& random_generator,
                           Upstream::HostConstSharedPtr host, Upstream::ResourcePriority priority,
                           const Network::ConnectionSocket::OptionsSharedPtr& options,
                           const Network::TransportSocketOptionsSharedPtr& transport_socket_options,
                           Upstream::ClusterConnectivityState& state)
    : HttpConnPoolImplBase(std::move(host), std::move(priority), dispatcher, options,
<<<<<<< HEAD
                           transport_socket_options, state, Protocol::Http2),
      random_generator_(random_generator) {}
=======
                           transport_socket_options, random_generator, {Protocol::Http2}) {}
>>>>>>> 9a205dab

ConnPoolImpl::~ConnPoolImpl() { destructAllConnections(); }

Envoy::ConnectionPool::ActiveClientPtr ConnPoolImpl::instantiateActiveClient() {
  return std::make_unique<ActiveClient>(*this);
}

void ConnPoolImpl::ActiveClient::onGoAway(Http::GoAwayErrorCode) {
  ENVOY_CONN_LOG(debug, "remote goaway", *codec_client_);
  parent_.host()->cluster().stats().upstream_cx_close_notify_.inc();
  if (state_ != ActiveClient::State::DRAINING) {
    if (codec_client_->numActiveRequests() == 0) {
      codec_client_->close();
    } else {
      parent_.transitionActiveClientState(*this, ActiveClient::State::DRAINING);
    }
  }
}

void ConnPoolImpl::ActiveClient::onStreamDestroy() {
  parent().onStreamClosed(*this, false);

  // If we are destroying this stream because of a disconnect, do not check for drain here. We will
  // wait until the connection has been fully drained of streams and then check in the connection
  // event callback.
  if (!closed_with_active_rq_) {
    parent().checkForDrained();
  }
}

void ConnPoolImpl::ActiveClient::onStreamReset(Http::StreamResetReason reason) {
  if (reason == StreamResetReason::ConnectionTermination ||
      reason == StreamResetReason::ConnectionFailure) {
    parent_.host()->cluster().stats().upstream_rq_pending_failure_eject_.inc();
    closed_with_active_rq_ = true;
  } else if (reason == StreamResetReason::LocalReset) {
    parent_.host()->cluster().stats().upstream_rq_tx_reset_.inc();
  } else if (reason == StreamResetReason::RemoteReset) {
    parent_.host()->cluster().stats().upstream_rq_rx_reset_.inc();
  }
}

uint64_t maxStreamsPerConnection(uint64_t max_streams_config) {
  return (max_streams_config != 0) ? max_streams_config : DEFAULT_MAX_STREAMS;
}

ConnPoolImpl::ActiveClient::ActiveClient(Envoy::Http::HttpConnPoolImplBase& parent)
    : Envoy::Http::ActiveClient(
          parent, maxStreamsPerConnection(parent.host()->cluster().maxRequestsPerConnection()),
          parent.host()->cluster().http2Options().max_concurrent_streams().value()) {
  codec_client_->setCodecClientCallbacks(*this);
  codec_client_->setCodecConnectionCallbacks(*this);
  parent.host()->cluster().stats().upstream_cx_http2_total_.inc();
}

bool ConnPoolImpl::ActiveClient::closingWithIncompleteStream() const {
  return closed_with_active_rq_;
}

RequestEncoder& ConnPoolImpl::ActiveClient::newStreamEncoder(ResponseDecoder& response_decoder) {
  return codec_client_->newStream(response_decoder);
}

CodecClientPtr ProdConnPoolImpl::createCodecClient(Upstream::Host::CreateConnectionData& data) {
  CodecClientPtr codec{new CodecClientProd(CodecClient::Type::HTTP2, std::move(data.connection_),
                                           data.host_description_, dispatcher_, random_generator_)};
  return codec;
}

ConnectionPool::InstancePtr
allocateConnPool(Event::Dispatcher& dispatcher, Random::RandomGenerator& random_generator,
                 Upstream::HostConstSharedPtr host, Upstream::ResourcePriority priority,
                 const Network::ConnectionSocket::OptionsSharedPtr& options,
                 const Network::TransportSocketOptionsSharedPtr& transport_socket_options,
                 Upstream::ClusterConnectivityState& state) {
  return std::make_unique<Http::Http2::ProdConnPoolImpl>(
      dispatcher, random_generator, host, priority, options, transport_socket_options, state);
}

} // namespace Http2
} // namespace Http
} // namespace Envoy<|MERGE_RESOLUTION|>--- conflicted
+++ resolved
@@ -22,12 +22,7 @@
                            const Network::TransportSocketOptionsSharedPtr& transport_socket_options,
                            Upstream::ClusterConnectivityState& state)
     : HttpConnPoolImplBase(std::move(host), std::move(priority), dispatcher, options,
-<<<<<<< HEAD
-                           transport_socket_options, state, Protocol::Http2),
-      random_generator_(random_generator) {}
-=======
-                           transport_socket_options, random_generator, {Protocol::Http2}) {}
->>>>>>> 9a205dab
+                           transport_socket_options, random_generator, state, {Protocol::Http2}) {}
 
 ConnPoolImpl::~ConnPoolImpl() { destructAllConnections(); }
 
