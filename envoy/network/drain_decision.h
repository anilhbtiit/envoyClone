--- conflicted
+++ resolved
@@ -27,11 +27,6 @@
    * @brief Register a callback to be called proactively when a drain decision enters into a
    *        'close' state.
    *
-<<<<<<< HEAD
-   * @param dispatcher Event dispatcher to use to schedule the callback. This should be the
-   * dispatcher associated with the thread in which the @b cb is registered.
-=======
->>>>>>> 96dd7350
    * @param cb Callback to be called once drain decision enters close state
    * @return handle to remove callback
    */
