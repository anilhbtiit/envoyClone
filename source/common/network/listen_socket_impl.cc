#include "common/network/listen_socket_impl.h"

#include <sys/socket.h>
#include <sys/types.h>

#include <string>

#include "envoy/common/exception.h"

#include "common/api/os_sys_calls_impl.h"
#include "common/common/assert.h"
#include "common/common/fmt.h"
#include "common/network/address_impl.h"
#include "common/network/utility.h"

namespace Envoy {
namespace Network {

void ListenSocketImpl::doBind() {
  const Api::SysCallIntResult result = local_address_->bind(fd_);
  if (result.rc_ == -1) {
    close();
    throw SocketBindException(
        fmt::format("cannot bind '{}': {}", local_address_->asString(), strerror(result.errno_)),
        result.errno_);
  }
  if (local_address_->type() == Address::Type::Ip && local_address_->ip()->port() == 0) {
    // If the port we bind is zero, then the OS will pick a free port for us (assuming there are
    // any), and we need to find out the port number that the OS picked.
    local_address_ = Address::addressFromFd(fd_);
  }
}

void ListenSocketImpl::setListenSocketOptions(const Network::Socket::OptionsSharedPtr& options) {
  if (!Network::Socket::applyOptions(options, *this,
                                     envoy::api::v2::core::SocketOption::STATE_PREBIND)) {
    throw EnvoyException("ListenSocket: Setting socket options failed");
  }
}

<<<<<<< HEAD
TcpListenSocket::TcpListenSocket(const Address::InstanceConstSharedPtr& address,
                                 const Network::Socket::OptionsSharedPtr& options)
    : ListenSocketImpl(address->socket(Address::SocketType::Stream), address) {
  RELEASE_ASSERT(fd_ != -1, "");

  // TODO(htuch): This might benefit from moving to SocketOptionImpl.
  int on = 1;
  int rc = setsockopt(fd_, SOL_SOCKET, SO_REUSEADDR, &on, sizeof(on));
  RELEASE_ASSERT(rc != -1, "");

=======
void ListenSocketImpl::setupSocket(const Network::Socket::OptionsSharedPtr& options,
                                   bool bind_to_port) {
>>>>>>> db3a93a5
  setListenSocketOptions(options);

  doBind();
}

template <>
void NetworkListenSocket<
    NetworkSocketTrait<Address::SocketType::Stream>>::setPrebindSocketOptions() {

  int on = 1;
  auto& os_syscalls = Api::OsSysCallsSingleton::get();
  Api::SysCallIntResult status =
      os_syscalls.setsockopt(fd_, SOL_SOCKET, SO_REUSEADDR, &on, sizeof(on));
  RELEASE_ASSERT(status.rc_ != -1, "failed to set SO_REUSEADDR socket option");
}

template <>
void NetworkListenSocket<
    NetworkSocketTrait<Address::SocketType::Datagram>>::setPrebindSocketOptions() {}

UdsListenSocket::UdsListenSocket(const Address::InstanceConstSharedPtr& address)
    : ListenSocketImpl(address->socket(Address::SocketType::Stream), address) {
  RELEASE_ASSERT(fd_ != -1, "");
  doBind();
}

UdsListenSocket::UdsListenSocket(int fd, const Address::InstanceConstSharedPtr& address)
    : ListenSocketImpl(fd, address) {}

} // namespace Network
} // namespace Envoy<|MERGE_RESOLUTION|>--- conflicted
+++ resolved
@@ -38,21 +38,7 @@
   }
 }
 
-<<<<<<< HEAD
-TcpListenSocket::TcpListenSocket(const Address::InstanceConstSharedPtr& address,
-                                 const Network::Socket::OptionsSharedPtr& options)
-    : ListenSocketImpl(address->socket(Address::SocketType::Stream), address) {
-  RELEASE_ASSERT(fd_ != -1, "");
-
-  // TODO(htuch): This might benefit from moving to SocketOptionImpl.
-  int on = 1;
-  int rc = setsockopt(fd_, SOL_SOCKET, SO_REUSEADDR, &on, sizeof(on));
-  RELEASE_ASSERT(rc != -1, "");
-
-=======
-void ListenSocketImpl::setupSocket(const Network::Socket::OptionsSharedPtr& options,
-                                   bool bind_to_port) {
->>>>>>> db3a93a5
+void ListenSocketImpl::setupSocket(const Network::Socket::OptionsSharedPtr& options) {
   setListenSocketOptions(options);
 
   doBind();
