--- conflicted
+++ resolved
@@ -766,23 +766,6 @@
 }
 
 TEST_P(EnvoyQuicServerSessionTest, InitializeFilterChain) {
-<<<<<<< HEAD
-  std::string packet_content("random payload");
-  auto encrypted_packet =
-      std::unique_ptr<quic::QuicEncryptedPacket>(quic::test::ConstructEncryptedPacket(
-          quic_connection_->connection_id(), quic::EmptyQuicConnectionId(), /*version_flag=*/true,
-          /*reset_flag*/ false, /*packet_number=*/1, packet_content));
-
-  quic::QuicSocketAddress self_address(
-      envoyAddressInstancePtrToQuicSocketAddress(listener_config_.socket_->localAddress()));
-  auto packet = std::unique_ptr<quic::QuicReceivedPacket>(
-      quic::test::ConstructReceivedPacket(*encrypted_packet, connection_helper_.GetClock()->Now()));
-
-  // Receiving above packet should trigger filter chain retrieval.
-  Network::MockFilterChainManager filter_chain_manager;
-  EXPECT_CALL(listener_config_, filterChainManager()).WillOnce(ReturnRef(filter_chain_manager));
-=======
->>>>>>> 7d875281
   Network::MockFilterChain filter_chain;
   crypto_stream_->setProofSourceDetails(
       std::make_unique<EnvoyQuicProofSourceDetails>(filter_chain));
