--- conflicted
+++ resolved
@@ -272,11 +272,8 @@
   // 2020/04/02  10624    43356       44000   Use 100 clusters rather than 1000 to avoid timeouts
   // 2020/04/07  10661    43349       44000   fix clang tidy on master
   // 2020/04/23  10531    44169       44600   http: max stream duration upstream support.
-<<<<<<< HEAD
+  // 2020/05/05  10908    44233       44600   router: add InternalRedirectPolicy and predicate
   // 2020/05/13  10531    44361       44600   Refactor resource manager
-=======
-  // 2020/05/05  10908    44233       44600   router: add InternalRedirectPolicy and predicate
->>>>>>> e71d1622
 
   // Note: when adjusting this value: EXPECT_MEMORY_EQ is active only in CI
   // 'release' builds, where we control the platform and tool-chain. So you
@@ -290,11 +287,7 @@
   // If you encounter a failure here, please see
   // https://github.com/envoyproxy/envoy/blob/master/source/docs/stats.md#stats-memory-tests
   // for details on how to fix.
-<<<<<<< HEAD
-  EXPECT_MEMORY_EQ(m_per_cluster, 44361);
-=======
   EXPECT_MEMORY_EQ(m_per_cluster, 44233);
->>>>>>> e71d1622
   EXPECT_MEMORY_LE(m_per_cluster, 44600);
 }
 
@@ -340,11 +333,8 @@
   // 2020/04/02  10624    35564       36000   Use 100 clusters rather than 1000 to avoid timeouts
   // 2020/04/07  10661    35557       36000   fix clang tidy on master
   // 2020/04/23  10531    36281       36800   http: max stream duration upstream support.
-<<<<<<< HEAD
+  // 2020/05/05  10908    36345       36800   router: add InternalRedirectPolicy and predicate
   // 2020/05/13  10531    36473       44600   Refactor resource manager
-=======
-  // 2020/05/05  10908    36345       36800   router: add InternalRedirectPolicy and predicate
->>>>>>> e71d1622
 
   // Note: when adjusting this value: EXPECT_MEMORY_EQ is active only in CI
   // 'release' builds, where we control the platform and tool-chain. So you
@@ -358,11 +348,7 @@
   // If you encounter a failure here, please see
   // https://github.com/envoyproxy/envoy/blob/master/source/docs/stats.md#stats-memory-tests
   // for details on how to fix.
-<<<<<<< HEAD
-  EXPECT_MEMORY_EQ(m_per_cluster, 36473);
-=======
   EXPECT_MEMORY_EQ(m_per_cluster, 36345);
->>>>>>> e71d1622
   EXPECT_MEMORY_LE(m_per_cluster, 36800);
 }
 
