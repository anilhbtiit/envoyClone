--- conflicted
+++ resolved
@@ -17,10 +17,8 @@
                      mode_t socket_mode);
   ~HotRestartingChild() override;
 
-<<<<<<< HEAD
   void initialize(Event::Dispatcher& dispatcher);
   void shutdown();
-=======
   // A structure to record the set of registered UDP listeners keyed on their addresses,
   // to support QUIC packet forwarding.
   class UdpForwardingContext {
@@ -48,7 +46,6 @@
     absl::flat_hash_map<std::string, ForwardEntry> listener_map_;
   };
 
->>>>>>> bd7225e0
   int duplicateParentListenSocket(const std::string& address, uint32_t worker_index);
   void registerUdpForwardingListener(Network::Address::InstanceConstSharedPtr address,
                                      std::shared_ptr<Network::UdpListenerConfig> listener_config);
@@ -60,7 +57,6 @@
                         const envoy::HotRestartMessage::Reply::Stats& stats_proto);
 
 protected:
-  class UdpForwardingContext;
   void onSocketEventUdpForwarding();
   void onForwardedUdpPacket(uint32_t worker_index, Network::UdpRecvData&& data);
 
@@ -71,13 +67,9 @@
   sockaddr_un parent_address_udp_forwarding_;
   std::unique_ptr<Stats::StatMerger> stat_merger_{};
   Stats::StatName hot_restart_generation_stat_name_;
-<<<<<<< HEAD
   Event::FileEventPtr socket_event_udp_forwarding_;
   std::unique_ptr<UdpForwardingContext> udp_forwarding_context_;
-=======
-  UdpForwardingContext udp_forwarding_context_;
   friend class HotRestartUdpForwardingTestHelper;
->>>>>>> bd7225e0
 };
 
 } // namespace Server
