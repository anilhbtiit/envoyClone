#include "common/router/config_impl.h"

#include <algorithm>
#include <chrono>
#include <cstdint>
#include <map>
#include <memory>
#include <regex>
#include <string>
#include <vector>

#include "envoy/http/header_map.h"
#include "envoy/runtime/runtime.h"
#include "envoy/upstream/cluster_manager.h"
#include "envoy/upstream/upstream.h"

#include "common/common/assert.h"
#include "common/common/empty_string.h"
#include "common/common/hash.h"
#include "common/common/utility.h"
#include "common/config/metadata.h"
#include "common/config/rds_json.h"
#include "common/config/well_known_names.h"
#include "common/http/headers.h"
#include "common/http/utility.h"
#include "common/protobuf/utility.h"
#include "common/router/retry_state_impl.h"

#include "fmt/format.h"

namespace Envoy {
namespace Router {

std::string SslRedirector::newPath(const Http::HeaderMap& headers) const {
  return Http::Utility::createSslRedirectPath(headers);
}

RetryPolicyImpl::RetryPolicyImpl(const envoy::api::v2::route::RouteAction& config) {
  if (!config.has_retry_policy()) {
    return;
  }

  per_try_timeout_ = std::chrono::milliseconds(
      PROTOBUF_GET_MS_OR_DEFAULT(config.retry_policy(), per_try_timeout, 0));
  num_retries_ = PROTOBUF_GET_WRAPPED_OR_DEFAULT(config.retry_policy(), num_retries, 1);
  retry_on_ = RetryStateImpl::parseRetryOn(config.retry_policy().retry_on());
  retry_on_ |= RetryStateImpl::parseRetryGrpcOn(config.retry_policy().retry_on());
}

CorsPolicyImpl::CorsPolicyImpl(const envoy::api::v2::route::CorsPolicy& config) {
  for (const auto& origin : config.allow_origin()) {
    allow_origin_.push_back(origin);
  }
  allow_methods_ = config.allow_methods();
  allow_headers_ = config.allow_headers();
  expose_headers_ = config.expose_headers();
  max_age_ = config.max_age();
  if (config.has_allow_credentials()) {
    allow_credentials_.value(PROTOBUF_GET_WRAPPED_REQUIRED(config, allow_credentials));
  }
  enabled_ = PROTOBUF_GET_WRAPPED_OR_DEFAULT(config, enabled, true);
}

ShadowPolicyImpl::ShadowPolicyImpl(const envoy::api::v2::route::RouteAction& config) {
  if (!config.has_request_mirror_policy()) {
    return;
  }

  cluster_ = config.request_mirror_policy().cluster();
  runtime_key_ = config.request_mirror_policy().runtime_key();
}

class HeaderHashMethod : public HashPolicyImpl::HashMethod {
public:
  HeaderHashMethod(const std::string& header_name) : header_name_(header_name) {}

  Optional<uint64_t> evaluate(const std::string&, const Http::HeaderMap& headers,
                              const HashPolicy::AddCookieCallback) const override {
    Optional<uint64_t> hash;

    const Http::HeaderEntry* header = headers.get(header_name_);
    if (header) {
      hash.value(HashUtil::xxHash64(header->value().c_str()));
    }
    return hash;
  }

private:
  const Http::LowerCaseString header_name_;
};

class CookieHashMethod : public HashPolicyImpl::HashMethod {
public:
  CookieHashMethod(const std::string& key, long ttl) : key_(key), ttl_(ttl) {}

  Optional<uint64_t> evaluate(const std::string&, const Http::HeaderMap& headers,
                              const HashPolicy::AddCookieCallback add_cookie) const override {
    Optional<uint64_t> hash;
    std::string value = Http::Utility::parseCookieValue(headers, key_);

    if (value.empty() && ttl_ != std::chrono::seconds(0)) {
      value = add_cookie(key_, ttl_);
      hash.value(HashUtil::xxHash64(value));

    } else if (!value.empty()) {
      hash.value(HashUtil::xxHash64(value));
    }
    return hash;
  }

private:
  const std::string key_;
  const std::chrono::seconds ttl_;
};

class IpHashMethod : public HashPolicyImpl::HashMethod {
public:
  Optional<uint64_t> evaluate(const std::string& downstream_addr, const Http::HeaderMap&,
                              const HashPolicy::AddCookieCallback) const override {
    Optional<uint64_t> hash;
    if (!downstream_addr.empty()) {
      hash.value(HashUtil::xxHash64(downstream_addr));
    }
    return hash;
  }
};

HashPolicyImpl::HashPolicyImpl(
    const Protobuf::RepeatedPtrField<envoy::api::v2::route::RouteAction::HashPolicy>&
        hash_policies) {
  // TODO(htuch): Add support for cookie hash policies, #1295
  hash_impls_.reserve(hash_policies.size());

  for (auto& hash_policy : hash_policies) {
    switch (hash_policy.policy_specifier_case()) {
    case envoy::api::v2::route::RouteAction::HashPolicy::kHeader:
      hash_impls_.emplace_back(new HeaderHashMethod(hash_policy.header().header_name()));
      break;
    case envoy::api::v2::route::RouteAction::HashPolicy::kCookie:
      hash_impls_.emplace_back(
          new CookieHashMethod(hash_policy.cookie().name(), hash_policy.cookie().ttl().seconds()));
      break;
    case envoy::api::v2::route::RouteAction::HashPolicy::kConnectionProperties:
      if (hash_policy.connection_properties().source_ip()) {
        hash_impls_.emplace_back(new IpHashMethod());
      }
      break;
    default:
      throw EnvoyException(
          fmt::format("Unsupported hash policy {}", hash_policy.policy_specifier_case()));
    }
  }
}

Optional<uint64_t> HashPolicyImpl::generateHash(const std::string& downstream_addr,
                                                const Http::HeaderMap& headers,
                                                const AddCookieCallback add_cookie) const {
  Optional<uint64_t> hash;
  for (const HashMethodPtr& hash_impl : hash_impls_) {
    const Optional<uint64_t> new_hash = hash_impl->evaluate(downstream_addr, headers, add_cookie);
    if (new_hash.valid()) {
      // Rotating the old value prevents duplicate hash rules from cancelling each other out
      // and preserves all of the entropy
      const uint64_t old_value = hash.valid() ? ((hash.value() << 1) | (hash.value() >> 63)) : 0;
      hash.value(old_value ^ new_hash.value());
    }
  }
  return hash;
}

std::vector<MetadataMatchCriterionConstSharedPtr>
MetadataMatchCriteriaImpl::extractMetadataMatchCriteria(const MetadataMatchCriteriaImpl* parent,
                                                        const ProtobufWkt::Struct& matches) {
  std::vector<MetadataMatchCriterionConstSharedPtr> v;

  // Track locations of each name (from the parent) in v to make it
  // easier to replace them when the same name exists in matches.
  std::unordered_map<std::string, std::size_t> existing;

  if (parent) {
    for (const auto& it : parent->metadata_match_criteria_) {
      // v.size() is the index of the emplaced name.
      existing.emplace(it->name(), v.size());
      v.emplace_back(it);
    }
  }

  // Add values from matches, replacing name/values copied from parent.
  for (const auto it : matches.fields()) {
    const auto index_it = existing.find(it.first);
    if (index_it != existing.end()) {
      v[index_it->second] = std::make_shared<MetadataMatchCriterionImpl>(it.first, it.second);
    } else {
      v.emplace_back(std::make_shared<MetadataMatchCriterionImpl>(it.first, it.second));
    }
  }

  // Sort criteria by name to speed matching in the subset load balancer.
  // See source/docs/subset_load_balancer.md.
  std::sort(
      v.begin(), v.end(),
      [](const MetadataMatchCriterionConstSharedPtr& a,
         const MetadataMatchCriterionConstSharedPtr& b) -> bool { return a->name() < b->name(); });

  return v;
}

DecoratorImpl::DecoratorImpl(const envoy::api::v2::route::Decorator& decorator)
    : operation_(decorator.operation()) {}

void DecoratorImpl::apply(Tracing::Span& span) const {
  if (!operation_.empty()) {
    span.setOperation(operation_);
  }
}

const std::string& DecoratorImpl::getOperation() const { return operation_; }

RouteEntryImplBase::RouteEntryImplBase(const VirtualHostImpl& vhost,
                                       const envoy::api::v2::route::Route& route,
                                       Runtime::Loader& loader)
    : case_sensitive_(PROTOBUF_GET_WRAPPED_OR_DEFAULT(route.match(), case_sensitive, true)),
      prefix_rewrite_(route.route().prefix_rewrite()), host_rewrite_(route.route().host_rewrite()),
      vhost_(vhost),
      auto_host_rewrite_(PROTOBUF_GET_WRAPPED_OR_DEFAULT(route.route(), auto_host_rewrite, false)),
      use_websocket_(PROTOBUF_GET_WRAPPED_OR_DEFAULT(route.route(), use_websocket, false)),
      cluster_name_(route.route().cluster()), cluster_header_name_(route.route().cluster_header()),
      cluster_not_found_response_code_(ConfigUtility::parseClusterNotFoundResponseCode(
          route.route().cluster_not_found_response_code())),
      timeout_(PROTOBUF_GET_MS_OR_DEFAULT(route.route(), timeout, DEFAULT_ROUTE_TIMEOUT_MS)),
      runtime_(loadRuntimeData(route.match())), loader_(loader),
      host_redirect_(route.redirect().host_redirect()),
      path_redirect_(route.redirect().path_redirect()), retry_policy_(route.route()),
      rate_limit_policy_(route.route().rate_limits()), shadow_policy_(route.route()),
      priority_(ConfigUtility::parsePriority(route.route().priority())),
      total_cluster_weight_(
          PROTOBUF_GET_WRAPPED_OR_DEFAULT(route.route().weighted_clusters(), total_weight, 100UL)),
      request_headers_parser_(HeaderParser::configure(route.route().request_headers_to_add())),
      response_headers_parser_(HeaderParser::configure(route.route().response_headers_to_add(),
                                                       route.route().response_headers_to_remove())),
      opaque_config_(parseOpaqueConfig(route)), decorator_(parseDecorator(route)),
      direct_response_code_(ConfigUtility::parseDirectResponseCode(route)),
      direct_response_body_(ConfigUtility::parseDirectResponseBody(route)) {
  if (route.route().has_metadata_match()) {
    const auto filter_it = route.route().metadata_match().filter_metadata().find(
        Envoy::Config::MetadataFilters::get().ENVOY_LB);
    if (filter_it != route.route().metadata_match().filter_metadata().end()) {
      metadata_match_criteria_.reset(new MetadataMatchCriteriaImpl(filter_it->second));
    }
  }

  if (route.has_metadata()) {
    metadata_ = route.metadata();
  }

  // If this is a weighted_cluster, we create N internal route entries
  // (called WeightedClusterEntry), such that each object is a simple
  // single cluster, pointing back to the parent. Metadata criteria
  // from the weighted cluster (if any) are merged with and override
  // the criteria from the route.
<<<<<<< HEAD
  if (route.route().cluster_specifier_case() ==
      envoy::api::v2::route::RouteAction::kWeightedClusters) {
=======
  if (route.route().cluster_specifier_case() == envoy::api::v2::RouteAction::kWeightedClusters) {
    ASSERT(total_cluster_weight_ > 0);

>>>>>>> c66c1137
    uint64_t total_weight = 0UL;
    const std::string& runtime_key_prefix = route.route().weighted_clusters().runtime_key_prefix();

    for (const auto& cluster : route.route().weighted_clusters().clusters()) {
      const std::string& cluster_name = cluster.name();

      MetadataMatchCriteriaImplConstPtr cluster_metadata_match_criteria;
      if (cluster.has_metadata_match()) {
        const auto filter_it = cluster.metadata_match().filter_metadata().find(
            Envoy::Config::MetadataFilters::get().ENVOY_LB);
        if (filter_it != cluster.metadata_match().filter_metadata().end()) {
          if (metadata_match_criteria_) {
            cluster_metadata_match_criteria =
                metadata_match_criteria_->mergeMatchCriteria(filter_it->second);
          } else {
            cluster_metadata_match_criteria.reset(new MetadataMatchCriteriaImpl(filter_it->second));
          }
        }
      }

      std::unique_ptr<WeightedClusterEntry> cluster_entry(
          new WeightedClusterEntry(this, runtime_key_prefix + "." + cluster_name, loader_,
                                   cluster_name, PROTOBUF_GET_WRAPPED_REQUIRED(cluster, weight),
                                   std::move(cluster_metadata_match_criteria)));
      weighted_clusters_.emplace_back(std::move(cluster_entry));
      total_weight += weighted_clusters_.back()->clusterWeight();
    }

    if (total_weight != total_cluster_weight_) {
      throw EnvoyException(fmt::format("Sum of weights in the weighted_cluster should add up to {}",
                                       total_cluster_weight_));
    }
  }

  for (const auto& header_map : route.match().headers()) {
    config_headers_.push_back(header_map);
  }

  for (const auto& query_parameter : route.match().query_parameters()) {
    config_query_parameters_.push_back(query_parameter);
  }

  if (!route.route().hash_policy().empty()) {
    hash_policy_.reset(new HashPolicyImpl(route.route().hash_policy()));
  }

  // Only set include_vh_rate_limits_ to true if the rate limit policy for the route is empty
  // or the route set `include_vh_rate_limits` to true.
  include_vh_rate_limits_ =
      (rate_limit_policy_.empty() ||
       PROTOBUF_GET_WRAPPED_OR_DEFAULT(route.route(), include_vh_rate_limits, false));

  if (route.route().has_cors()) {
    cors_policy_.reset(new CorsPolicyImpl(route.route().cors()));
  }
}

bool RouteEntryImplBase::matchRoute(const Http::HeaderMap& headers, uint64_t random_value) const {
  bool matches = true;

  if (runtime_.valid()) {
    matches &= loader_.snapshot().featureEnabled(runtime_.value().key_, runtime_.value().default_,
                                                 random_value);
  }

  matches &= ConfigUtility::matchHeaders(headers, config_headers_);
  if (!config_query_parameters_.empty()) {
    Http::Utility::QueryParams query_parameters =
        Http::Utility::parseQueryString(headers.Path()->value().c_str());
    matches &= ConfigUtility::matchQueryParams(query_parameters, config_query_parameters_);
  }

  return matches;
}

const std::string& RouteEntryImplBase::clusterName() const { return cluster_name_; }

void RouteEntryImplBase::finalizeRequestHeaders(
    Http::HeaderMap& headers, const RequestInfo::RequestInfo& request_info) const {
  // Append user-specified request headers in the following order: route-level headers,
  // virtual host level headers and finally global connection manager level headers.
  request_headers_parser_->evaluateHeaders(headers, request_info);
  vhost_.requestHeaderParser().evaluateHeaders(headers, request_info);
  vhost_.globalRouteConfig().requestHeaderParser().evaluateHeaders(headers, request_info);
  if (host_rewrite_.empty()) {
    return;
  }
  headers.Host()->value(host_rewrite_);
}

void RouteEntryImplBase::finalizeResponseHeaders(
    Http::HeaderMap& headers, const RequestInfo::RequestInfo& request_info) const {
  response_headers_parser_->evaluateHeaders(headers, request_info);
  vhost_.responseHeaderParser().evaluateHeaders(headers, request_info);
  vhost_.globalRouteConfig().responseHeaderParser().evaluateHeaders(headers, request_info);
}

Optional<RouteEntryImplBase::RuntimeData>
RouteEntryImplBase::loadRuntimeData(const envoy::api::v2::route::RouteMatch& route_match) {
  Optional<RuntimeData> runtime;
  if (route_match.has_runtime()) {
    RuntimeData data;
    data.key_ = route_match.runtime().runtime_key();
    data.default_ = route_match.runtime().default_value();
    runtime.value(data);
  }

  return runtime;
}

void RouteEntryImplBase::finalizePathHeader(Http::HeaderMap& headers,
                                            const std::string& matched_path) const {
  if (prefix_rewrite_.empty()) {
    return;
  }

  std::string path = headers.Path()->value().c_str();
  headers.insertEnvoyOriginalPath().value(*headers.Path());
  ASSERT(StringUtil::startsWith(path.c_str(), matched_path, case_sensitive_));
  headers.Path()->value(path.replace(0, matched_path.size(), prefix_rewrite_));
}

std::string RouteEntryImplBase::newPath(const Http::HeaderMap& headers) const {
  ASSERT(isRedirect());

  const char* final_host;
  const char* final_path;
  if (!host_redirect_.empty()) {
    final_host = host_redirect_.c_str();
  } else {
    ASSERT(headers.Host());
    final_host = headers.Host()->value().c_str();
  }

  if (!path_redirect_.empty()) {
    final_path = path_redirect_.c_str();
  } else {
    ASSERT(headers.Path());
    final_path = headers.Path()->value().c_str();
  }

  ASSERT(headers.ForwardedProto());
  return fmt::format("{}://{}{}", headers.ForwardedProto()->value().c_str(), final_host,
                     final_path);
}

std::multimap<std::string, std::string>
RouteEntryImplBase::parseOpaqueConfig(const envoy::api::v2::route::Route& route) {
  std::multimap<std::string, std::string> ret;
  if (route.has_metadata()) {
    const auto filter_metadata =
        route.metadata().filter_metadata().find(Envoy::Config::HttpFilterNames::get().ROUTER);
    if (filter_metadata == route.metadata().filter_metadata().end()) {
      return ret;
    }
    for (auto it : filter_metadata->second.fields()) {
      if (it.second.kind_case() == ProtobufWkt::Value::kStringValue) {
        ret.emplace(it.first, it.second.string_value());
      }
    }
  }
  return ret;
}

DecoratorConstPtr RouteEntryImplBase::parseDecorator(const envoy::api::v2::route::Route& route) {
  DecoratorConstPtr ret;
  if (route.has_decorator()) {
    ret = DecoratorConstPtr(new DecoratorImpl(route.decorator()));
  }
  return ret;
}

const DirectResponseEntry* RouteEntryImplBase::directResponseEntry() const {
  // A route for a request can exclusively be a route entry, a direct response entry,
  // or a redirect entry.
  if (isDirectResponse()) {
    return this;
  } else {
    return nullptr;
  }
}

const RouteEntry* RouteEntryImplBase::routeEntry() const {
  // A route for a request can exclusively be a route entry, a direct response entry,
  // or a redirect entry.
  if (isRedirect() || isDirectResponse()) {
    return nullptr;
  } else {
    return this;
  }
}

RouteConstSharedPtr RouteEntryImplBase::clusterEntry(const Http::HeaderMap& headers,
                                                     uint64_t random_value) const {
  // Gets the route object chosen from the list of weighted clusters
  // (if there is one) or returns self.
  if (weighted_clusters_.empty()) {
    if (!cluster_name_.empty() || isRedirect() || isDirectResponse()) {
      return shared_from_this();
    } else {
      ASSERT(!cluster_header_name_.get().empty());
      const Http::HeaderEntry* entry = headers.get(cluster_header_name_);
      std::string final_cluster_name;
      if (entry) {
        final_cluster_name = entry->value().c_str();
      }

      // NOTE: Though we return a shared_ptr here, the current ownership model assumes that
      //       the route table sticks around. See snapped_route_config_ in
      //       ConnectionManagerImpl::ActiveStream.
      return std::make_shared<DynamicRouteEntry>(this, final_cluster_name);
    }
  }

  uint64_t selected_value = random_value % total_cluster_weight_;
  uint64_t begin = 0UL;
  uint64_t end = 0UL;

  // Find the right cluster to route to based on the interval in which
  // the selected value falls. The intervals are determined as
  // [0, cluster1_weight), [cluster1_weight, cluster1_weight+cluster2_weight),..
  for (const WeightedClusterEntrySharedPtr& cluster : weighted_clusters_) {
    end = begin + cluster->clusterWeight();
    if (((selected_value >= begin) && (selected_value < end)) || (end >= total_cluster_weight_)) {
      // end > total_cluster_weight_: This case can only occur with Runtimes, when the user
      // specifies invalid weights such that sum(weights) > total_cluster_weight_. In this case,
      // terminate the search and just return the cluster whose weight caused the overflow.
      return cluster;
    }
    begin = end;
  }
  NOT_REACHED;
}

void RouteEntryImplBase::validateClusters(Upstream::ClusterManager& cm) const {
  if (isRedirect() || isDirectResponse()) {
    return;
  }

  // Currently, we verify that the cluster exists in the CM if we have an explicit cluster or
  // weighted cluster rule. We obviously do not verify a cluster_header rule. This means that
  // trying to use all CDS clusters with a static route table will not work. In the upcoming RDS
  // change we will make it so that dynamically loaded route tables do *not* perform CM checks.
  // In the future we might decide to also have a config option that turns off checks for static
  // route tables. This would enable the all CDS with static route table case.
  if (!cluster_name_.empty()) {
    if (!cm.get(cluster_name_)) {
      throw EnvoyException(fmt::format("route: unknown cluster '{}'", cluster_name_));
    }
  } else if (!weighted_clusters_.empty()) {
    for (const WeightedClusterEntrySharedPtr& cluster : weighted_clusters_) {
      if (!cm.get(cluster->clusterName())) {
        throw EnvoyException(
            fmt::format("route: unknown weighted cluster '{}'", cluster->clusterName()));
      }
    }
  }
}

PrefixRouteEntryImpl::PrefixRouteEntryImpl(const VirtualHostImpl& vhost,
                                           const envoy::api::v2::route::Route& route,
                                           Runtime::Loader& loader)
    : RouteEntryImplBase(vhost, route, loader), prefix_(route.match().prefix()) {}

void PrefixRouteEntryImpl::finalizeRequestHeaders(
    Http::HeaderMap& headers, const RequestInfo::RequestInfo& request_info) const {
  RouteEntryImplBase::finalizeRequestHeaders(headers, request_info);

  finalizePathHeader(headers, prefix_);
}

RouteConstSharedPtr PrefixRouteEntryImpl::matches(const Http::HeaderMap& headers,
                                                  uint64_t random_value) const {
  if (RouteEntryImplBase::matchRoute(headers, random_value) &&
      StringUtil::startsWith(headers.Path()->value().c_str(), prefix_, case_sensitive_)) {
    return clusterEntry(headers, random_value);
  }
  return nullptr;
}

PathRouteEntryImpl::PathRouteEntryImpl(const VirtualHostImpl& vhost,
                                       const envoy::api::v2::route::Route& route,
                                       Runtime::Loader& loader)
    : RouteEntryImplBase(vhost, route, loader), path_(route.match().path()) {}

void PathRouteEntryImpl::finalizeRequestHeaders(
    Http::HeaderMap& headers, const RequestInfo::RequestInfo& request_info) const {
  RouteEntryImplBase::finalizeRequestHeaders(headers, request_info);

  finalizePathHeader(headers, path_);
}

RouteConstSharedPtr PathRouteEntryImpl::matches(const Http::HeaderMap& headers,
                                                uint64_t random_value) const {
  if (RouteEntryImplBase::matchRoute(headers, random_value)) {
    const Http::HeaderString& path = headers.Path()->value();
    const char* query_string_start = Http::Utility::findQueryStringStart(path);
    size_t compare_length = path.size();
    if (query_string_start != nullptr) {
      compare_length = query_string_start - path.c_str();
    }

    if (compare_length != path_.size()) {
      return nullptr;
    }

    if (case_sensitive_) {
      if (0 == strncmp(path.c_str(), path_.c_str(), compare_length)) {
        return clusterEntry(headers, random_value);
      }
    } else {
      if (0 == strncasecmp(path.c_str(), path_.c_str(), compare_length)) {
        return clusterEntry(headers, random_value);
      }
    }
  }

  return nullptr;
}

RegexRouteEntryImpl::RegexRouteEntryImpl(const VirtualHostImpl& vhost,
                                         const envoy::api::v2::route::Route& route,
                                         Runtime::Loader& loader)
    : RouteEntryImplBase(vhost, route, loader),
      regex_(RegexUtil::parseRegex(route.match().regex().c_str())) {}

void RegexRouteEntryImpl::finalizeRequestHeaders(
    Http::HeaderMap& headers, const RequestInfo::RequestInfo& request_info) const {
  RouteEntryImplBase::finalizeRequestHeaders(headers, request_info);

  const Http::HeaderString& path = headers.Path()->value();
  const char* query_string_start = Http::Utility::findQueryStringStart(path);
  ASSERT(std::regex_match(path.c_str(), query_string_start, regex_));
  std::string matched_path(path.c_str(), query_string_start);
  finalizePathHeader(headers, matched_path);
}

RouteConstSharedPtr RegexRouteEntryImpl::matches(const Http::HeaderMap& headers,
                                                 uint64_t random_value) const {
  if (RouteEntryImplBase::matchRoute(headers, random_value)) {
    const Http::HeaderString& path = headers.Path()->value();
    const char* query_string_start = Http::Utility::findQueryStringStart(path);
    if (std::regex_match(path.c_str(), query_string_start, regex_)) {
      return clusterEntry(headers, random_value);
    }
  }
  return nullptr;
}

VirtualHostImpl::VirtualHostImpl(const envoy::api::v2::route::VirtualHost& virtual_host,
                                 const ConfigImpl& global_route_config, Runtime::Loader& runtime,
                                 Upstream::ClusterManager& cm, bool validate_clusters)
    : name_(virtual_host.name()), rate_limit_policy_(virtual_host.rate_limits()),
      global_route_config_(global_route_config),
      request_headers_parser_(HeaderParser::configure(virtual_host.request_headers_to_add())),
      response_headers_parser_(HeaderParser::configure(virtual_host.response_headers_to_add(),
                                                       virtual_host.response_headers_to_remove())) {
  switch (virtual_host.require_tls()) {
  case envoy::api::v2::route::VirtualHost::NONE:
    ssl_requirements_ = SslRequirements::NONE;
    break;
  case envoy::api::v2::route::VirtualHost::EXTERNAL_ONLY:
    ssl_requirements_ = SslRequirements::EXTERNAL_ONLY;
    break;
  case envoy::api::v2::route::VirtualHost::ALL:
    ssl_requirements_ = SslRequirements::ALL;
    break;
  default:
    NOT_REACHED;
  }

  for (const auto& route : virtual_host.routes()) {
    const bool has_prefix =
        route.match().path_specifier_case() == envoy::api::v2::route::RouteMatch::kPrefix;
    const bool has_path =
        route.match().path_specifier_case() == envoy::api::v2::route::RouteMatch::kPath;
    const bool has_regex =
        route.match().path_specifier_case() == envoy::api::v2::route::RouteMatch::kRegex;
    if (has_prefix) {
      routes_.emplace_back(new PrefixRouteEntryImpl(*this, route, runtime));
    } else if (has_path) {
      routes_.emplace_back(new PathRouteEntryImpl(*this, route, runtime));
    } else {
      ASSERT(has_regex);
      UNREFERENCED_PARAMETER(has_regex);
      routes_.emplace_back(new RegexRouteEntryImpl(*this, route, runtime));
    }

    if (validate_clusters) {
      routes_.back()->validateClusters(cm);
      if (!routes_.back()->shadowPolicy().cluster().empty()) {
        if (!cm.get(routes_.back()->shadowPolicy().cluster())) {
          throw EnvoyException(fmt::format("route: unknown shadow cluster '{}'",
                                           routes_.back()->shadowPolicy().cluster()));
        }
      }
    }
  }

  for (const auto& virtual_cluster : virtual_host.virtual_clusters()) {
    virtual_clusters_.push_back(VirtualClusterEntry(virtual_cluster));
  }

  if (virtual_host.has_cors()) {
    cors_policy_.reset(new CorsPolicyImpl(virtual_host.cors()));
  }
}

VirtualHostImpl::VirtualClusterEntry::VirtualClusterEntry(
    const envoy::api::v2::route::VirtualCluster& virtual_cluster) {
  if (virtual_cluster.method() != envoy::api::v2::RequestMethod::METHOD_UNSPECIFIED) {
    method_ = envoy::api::v2::RequestMethod_Name(virtual_cluster.method());
  }

  const std::string pattern = virtual_cluster.pattern();
  pattern_ = RegexUtil::parseRegex(pattern);
  name_ = virtual_cluster.name();
}

const VirtualHostImpl* RouteMatcher::findWildcardVirtualHost(const std::string& host) const {
  // We do a longest wildcard suffix match against the host that's passed in.
  // (e.g. foo-bar.baz.com should match *-bar.baz.com before matching *.baz.com)
  // This is done by scanning the length => wildcards map looking for every
  // wildcard whose size is < length.
  for (const auto& iter : wildcard_virtual_host_suffixes_) {
    const uint32_t wildcard_length = iter.first;
    const auto& wildcard_map = iter.second;
    // >= because *.foo.com shouldn't match .foo.com.
    if (wildcard_length >= host.size()) {
      continue;
    }
    const auto& match = wildcard_map.find(host.substr(host.size() - wildcard_length));
    if (match != wildcard_map.end()) {
      return match->second.get();
    }
  }
  return nullptr;
}

RouteMatcher::RouteMatcher(const envoy::api::v2::route::RouteConfiguration& route_config,
                           const ConfigImpl& global_route_config, Runtime::Loader& runtime,
                           Upstream::ClusterManager& cm, bool validate_clusters) {
  for (const auto& virtual_host_config : route_config.virtual_hosts()) {
    VirtualHostSharedPtr virtual_host(new VirtualHostImpl(virtual_host_config, global_route_config,
                                                          runtime, cm, validate_clusters));
    for (const std::string& domain : virtual_host_config.domains()) {
      if ("*" == domain) {
        if (default_virtual_host_) {
          throw EnvoyException(fmt::format("Only a single wildcard domain is permitted"));
        }
        default_virtual_host_ = virtual_host;
      } else if (domain.size() > 0 && '*' == domain[0]) {
        wildcard_virtual_host_suffixes_[domain.size() - 1].emplace(domain.substr(1), virtual_host);
      } else {
        if (virtual_hosts_.find(domain) != virtual_hosts_.end()) {
          throw EnvoyException(fmt::format(
              "Only unique values for domains are permitted. Duplicate entry of domain {}",
              domain));
        }
        virtual_hosts_.emplace(domain, virtual_host);
      }
    }
  }
}

RouteConstSharedPtr VirtualHostImpl::getRouteFromEntries(const Http::HeaderMap& headers,
                                                         uint64_t random_value) const {
  // First check for ssl redirect.
  if (ssl_requirements_ == SslRequirements::ALL && headers.ForwardedProto()->value() != "https") {
    return SSL_REDIRECT_ROUTE;
  } else if (ssl_requirements_ == SslRequirements::EXTERNAL_ONLY &&
             headers.ForwardedProto()->value() != "https" && !headers.EnvoyInternalRequest()) {
    return SSL_REDIRECT_ROUTE;
  }

  // Check for a route that matches the request.
  for (const RouteEntryImplBaseConstSharedPtr& route : routes_) {
    RouteConstSharedPtr route_entry = route->matches(headers, random_value);
    if (nullptr != route_entry) {
      return route_entry;
    }
  }

  return nullptr;
}

const VirtualHostImpl* RouteMatcher::findVirtualHost(const Http::HeaderMap& headers) const {
  // Fast path the case where we only have a default virtual host.
  if (virtual_hosts_.empty() && default_virtual_host_) {
    return default_virtual_host_.get();
  }

  // TODO (@rshriram) Match Origin header in WebSocket
  // request with VHost, using wildcard match
  const char* host = headers.Host()->value().c_str();
  const auto& iter = virtual_hosts_.find(host);
  if (iter != virtual_hosts_.end()) {
    return iter->second.get();
  }
  if (!wildcard_virtual_host_suffixes_.empty()) {
    const VirtualHostImpl* vhost = findWildcardVirtualHost(host);
    if (vhost != nullptr) {
      return vhost;
    }
  }
  return default_virtual_host_.get();
}

RouteConstSharedPtr RouteMatcher::route(const Http::HeaderMap& headers,
                                        uint64_t random_value) const {
  const VirtualHostImpl* virtual_host = findVirtualHost(headers);
  if (virtual_host) {
    return virtual_host->getRouteFromEntries(headers, random_value);
  } else {
    return nullptr;
  }
}

const VirtualHostImpl::CatchAllVirtualCluster VirtualHostImpl::VIRTUAL_CLUSTER_CATCH_ALL;
const SslRedirector SslRedirectRoute::SSL_REDIRECTOR;
const std::shared_ptr<const SslRedirectRoute> VirtualHostImpl::SSL_REDIRECT_ROUTE{
    new SslRedirectRoute()};

const VirtualCluster*
VirtualHostImpl::virtualClusterFromEntries(const Http::HeaderMap& headers) const {
  for (const VirtualClusterEntry& entry : virtual_clusters_) {
    bool method_matches =
        !entry.method_.valid() || headers.Method()->value().c_str() == entry.method_.value();

    if (method_matches && std::regex_match(headers.Path()->value().c_str(), entry.pattern_)) {
      return &entry;
    }
  }

  if (virtual_clusters_.size() > 0) {
    return &VIRTUAL_CLUSTER_CATCH_ALL;
  }

  return nullptr;
}

ConfigImpl::ConfigImpl(const envoy::api::v2::route::RouteConfiguration& config,
                       Runtime::Loader& runtime, Upstream::ClusterManager& cm,
                       bool validate_clusters_default) {
  route_matcher_.reset(new RouteMatcher(
      config, *this, runtime, cm,
      PROTOBUF_GET_WRAPPED_OR_DEFAULT(config, validate_clusters, validate_clusters_default)));

  for (const std::string& header : config.internal_only_headers()) {
    internal_only_headers_.push_back(Http::LowerCaseString(header));
  }

  request_headers_parser_ = HeaderParser::configure(config.request_headers_to_add());
  response_headers_parser_ = HeaderParser::configure(config.response_headers_to_add(),
                                                     config.response_headers_to_remove());
}

} // namespace Router
} // namespace Envoy<|MERGE_RESOLUTION|>--- conflicted
+++ resolved
@@ -258,14 +258,9 @@
   // single cluster, pointing back to the parent. Metadata criteria
   // from the weighted cluster (if any) are merged with and override
   // the criteria from the route.
-<<<<<<< HEAD
-  if (route.route().cluster_specifier_case() ==
-      envoy::api::v2::route::RouteAction::kWeightedClusters) {
-=======
-  if (route.route().cluster_specifier_case() == envoy::api::v2::RouteAction::kWeightedClusters) {
+  if (route.route().cluster_specifier_case() == envoy::api::v2::route::RouteAction::kWeightedClusters) {
     ASSERT(total_cluster_weight_ > 0);
 
->>>>>>> c66c1137
     uint64_t total_weight = 0UL;
     const std::string& runtime_key_prefix = route.route().weighted_clusters().runtime_key_prefix();
 
