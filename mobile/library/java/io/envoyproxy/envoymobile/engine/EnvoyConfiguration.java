package io.envoyproxy.envoymobile.engine;

import java.util.Collections;
import java.util.List;
import java.util.ArrayList;
import java.util.Map;
import java.util.regex.Pattern;
import java.util.regex.Matcher;
import java.lang.StringBuilder;
import javax.annotation.Nullable;

import io.envoyproxy.envoymobile.engine.types.EnvoyHTTPFilterFactory;
import io.envoyproxy.envoymobile.engine.types.EnvoyStringAccessor;
import io.envoyproxy.envoymobile.engine.types.EnvoyKeyValueStore;
import io.envoyproxy.envoymobile.engine.JniLibrary;

/* Typed configuration that may be used for starting Envoy. */
public class EnvoyConfiguration {
  // Peer certificate verification mode.
  // Must match the CertificateValidationContext.TrustChainVerification proto enum.
  public enum TrustChainVerification {
    // Perform default certificate verification (e.g., against CA / verification lists)
    VERIFY_TRUST_CHAIN,
    // Connections where the certificate fails verification will be permitted.
    // For HTTP connections, the result of certificate verification can be used in route matching.
    // Used for testing.
    ACCEPT_UNTRUSTED;
  }

  public final Boolean adminInterfaceEnabled;
  public final String grpcStatsDomain;
  public final Integer connectTimeoutSeconds;
  public final Integer dnsRefreshSeconds;
  public final Integer dnsFailureRefreshSecondsBase;
  public final Integer dnsFailureRefreshSecondsMax;
  public final Integer dnsQueryTimeoutSeconds;
  public final Integer dnsMinRefreshSeconds;
  public final List<String> dnsPreresolveHostnames;
  public final Boolean enableDNSCache;
  public final Integer dnsCacheSaveIntervalSeconds;
  public final Boolean enableDrainPostDnsRefresh;
  public final Boolean enableHttp3;
  public final Boolean enableGzipDecompression;
  public final Boolean enableGzipCompression;
  public final Boolean enableBrotliDecompression;
  public final Boolean enableBrotliCompression;
  public final Boolean enableSocketTagging;
  public final Boolean enableHappyEyeballs;
  public final Boolean enableInterfaceBinding;
  public final Integer h2ConnectionKeepaliveIdleIntervalMilliseconds;
  public final Integer h2ConnectionKeepaliveTimeoutSeconds;
  public final Integer maxConnectionsPerHost;
  public final List<EnvoyHTTPFilterFactory> httpPlatformFilterFactories;
  public final Integer statsFlushSeconds;
  public final Integer streamIdleTimeoutSeconds;
  public final Integer perTryIdleTimeoutSeconds;
  public final String appVersion;
  public final String appId;
  public final TrustChainVerification trustChainVerification;
  public final List<String> virtualClusters;
  public final List<EnvoyNativeFilterConfig> nativeFilterChain;
  public final Map<String, EnvoyStringAccessor> stringAccessors;
  public final Map<String, EnvoyKeyValueStore> keyValueStores;
  public final List<String> statSinks;
  Map<String, String> runtimeGuards;
  public final Boolean enablePlatformCertificatesValidation;
  public final Boolean enableSkipDNSLookupForProxiedRequests;
  public final Boolean useLegacyBuilder;

  private static final Pattern UNRESOLVED_KEY_PATTERN = Pattern.compile("\\{\\{ (.+) \\}\\}");

  /**
   * Create a new instance of the configuration.
   *
   * @param adminInterfaceEnabled                         whether admin interface should be enabled
   *     or not.
   * @param grpcStatsDomain                               the domain to flush stats to.
   * @param connectTimeoutSeconds                         timeout for new network connections to
   *     hosts in
   *                                                      the cluster.
   * @param dnsRefreshSeconds                             default rate in seconds at which to
   *     refresh DNS.
   * @param dnsFailureRefreshSecondsBase                  base rate in seconds to refresh DNS on
   *     failure.
   * @param dnsFailureRefreshSecondsMax                   max rate in seconds to refresh DNS on
   *     failure.
   * @param dnsQueryTimeoutSeconds                        rate in seconds to timeout DNS queries.
   * @param dnsMinRefreshSeconds                          minimum rate in seconds at which to
   *     refresh DNS.
   * @param dnsPreresolveHostnames                        hostnames to preresolve on Envoy Client
   *     construction.
   * @param enableDNSCache                                whether to enable DNS cache.
   * @param dnsCacheSaveIntervalSeconds                   the interval at which to save results to
   *     the configured key value store.
   * @param enableDrainPostDnsRefresh                     whether to drain connections after soft
   *     DNS refresh.
   * @param enableHttp3                                   whether to enable experimental support for
   *     HTTP/3 (QUIC).
   * @param enableGzipDecompression                       whether to enable response gzip
   *     decompression.
   * @param enableGzipCompression                         whether to enable request gzip
   *     compression.
   * @param enableBrotliDecompression                     whether to enable response brotli
   *     decompression.
   * @param enableBrotliCompression                       whether to enable request brotli
   *     compression.
   * @param enableSocketTagging                           whether to enable socket tagging.
   * @param enableHappyEyeballs                           whether to enable RFC 6555 handling for
   *     IPv4/IPv6.
   * @param enableInterfaceBinding                        whether to allow interface binding.
   * @param h2ConnectionKeepaliveIdleIntervalMilliseconds rate in milliseconds seconds to send h2
   *                                                      pings on stream creation.
   * @param h2ConnectionKeepaliveTimeoutSeconds           rate in seconds to timeout h2 pings.
   * @param maxConnectionsPerHost                         maximum number of connections to open to a
   *                                                      single host.
   * @param statsFlushSeconds                             interval at which to flush Envoy stats.
   * @param streamIdleTimeoutSeconds                      idle timeout for HTTP streams.
   * @param perTryIdleTimeoutSeconds                      per try idle timeout for HTTP streams.
   * @param appVersion                                    the App Version of the App using this
   *     Envoy Client.
   * @param appId                                         the App ID of the App using this Envoy
   *     Client.
   * @param trustChainVerification                        whether to mute TLS Cert verification -
   *     for tests.
   * @param virtualClusters                               the JSON list of virtual cluster configs.
   * @param nativeFilterChain                             the configuration for native filters.
   * @param httpPlatformFilterFactories                   the configuration for platform filters.
   * @param stringAccessors                               platform string accessors to register.
   * @param keyValueStores                                platform key-value store implementations.
   * @param enableSkipDNSLookupForProxiedRequests         whether to skip waiting on DNS response
   *     for proxied requests.
   * @param enablePlatformCertificatesValidation          whether to use the platform verifier.
   * @param useLegacyBuilder                              whether the string-based legacy mode
   *     should be used to build the engine.
   */
  public EnvoyConfiguration(
      boolean adminInterfaceEnabled, String grpcStatsDomain, int connectTimeoutSeconds,
      int dnsRefreshSeconds, int dnsFailureRefreshSecondsBase, int dnsFailureRefreshSecondsMax,
      int dnsQueryTimeoutSeconds, int dnsMinRefreshSeconds, List<String> dnsPreresolveHostnames,
      boolean enableDNSCache, int dnsCacheSaveIntervalSeconds, boolean enableDrainPostDnsRefresh,
      boolean enableHttp3, boolean enableGzipDecompression, boolean enableGzipCompression,
      boolean enableBrotliDecompression, boolean enableBrotliCompression,
      boolean enableSocketTagging, boolean enableHappyEyeballs, boolean enableInterfaceBinding,
      int h2ConnectionKeepaliveIdleIntervalMilliseconds, int h2ConnectionKeepaliveTimeoutSeconds,
      int maxConnectionsPerHost, int statsFlushSeconds, int streamIdleTimeoutSeconds,
      int perTryIdleTimeoutSeconds, String appVersion, String appId,
      TrustChainVerification trustChainVerification, List<String> virtualClusters,
      List<EnvoyNativeFilterConfig> nativeFilterChain,
      List<EnvoyHTTPFilterFactory> httpPlatformFilterFactories,
      Map<String, EnvoyStringAccessor> stringAccessors,
      Map<String, EnvoyKeyValueStore> keyValueStores, List<String> statSinks,
<<<<<<< HEAD
      Map<String, String> runtimeGuards, Boolean enableSkipDNSLookupForProxiedRequests,
      boolean enablePlatformCertificatesValidation) {
=======
      Boolean enableSkipDNSLookupForProxiedRequests, boolean enablePlatformCertificatesValidation,
      boolean useLegacyBuilder) {
>>>>>>> 6be3c6ed
    JniLibrary.load();
    this.adminInterfaceEnabled = adminInterfaceEnabled;
    this.grpcStatsDomain = grpcStatsDomain;
    this.connectTimeoutSeconds = connectTimeoutSeconds;
    this.dnsRefreshSeconds = dnsRefreshSeconds;
    this.dnsFailureRefreshSecondsBase = dnsFailureRefreshSecondsBase;
    this.dnsFailureRefreshSecondsMax = dnsFailureRefreshSecondsMax;
    this.dnsQueryTimeoutSeconds = dnsQueryTimeoutSeconds;
    this.dnsMinRefreshSeconds = dnsMinRefreshSeconds;
    this.dnsPreresolveHostnames = dnsPreresolveHostnames;
    this.enableDNSCache = enableDNSCache;
    this.dnsCacheSaveIntervalSeconds = dnsCacheSaveIntervalSeconds;
    this.enableDrainPostDnsRefresh = enableDrainPostDnsRefresh;
    this.enableHttp3 = enableHttp3;
    this.enableGzipDecompression = enableGzipDecompression;
    this.enableGzipCompression = enableGzipCompression;
    this.enableBrotliDecompression = enableBrotliDecompression;
    this.enableBrotliCompression = enableBrotliCompression;
    this.enableSocketTagging = enableSocketTagging;
    this.enableHappyEyeballs = enableHappyEyeballs;
    this.enableInterfaceBinding = enableInterfaceBinding;
    this.h2ConnectionKeepaliveIdleIntervalMilliseconds =
        h2ConnectionKeepaliveIdleIntervalMilliseconds;
    this.h2ConnectionKeepaliveTimeoutSeconds = h2ConnectionKeepaliveTimeoutSeconds;
    this.maxConnectionsPerHost = maxConnectionsPerHost;
    this.statsFlushSeconds = statsFlushSeconds;
    this.streamIdleTimeoutSeconds = streamIdleTimeoutSeconds;
    this.perTryIdleTimeoutSeconds = perTryIdleTimeoutSeconds;
    this.appVersion = appVersion;
    this.appId = appId;
    this.trustChainVerification = trustChainVerification;
    this.virtualClusters = virtualClusters;
    int index = 0;
    // Insert in this order to preserve prior ordering constraints.
    for (EnvoyHTTPFilterFactory filterFactory : httpPlatformFilterFactories) {
      String config =
          "{'@type': type.googleapis.com/envoymobile.extensions.filters.http.platform_bridge.PlatformBridge, platform_filter_name: " +
          filterFactory.getFilterName() + "}";
      EnvoyNativeFilterConfig ins =
          new EnvoyNativeFilterConfig("envoy.filters.http.platform_bridge", config);
      nativeFilterChain.add(index++, ins);
    }
    this.nativeFilterChain = nativeFilterChain;

    this.httpPlatformFilterFactories = httpPlatformFilterFactories;
    this.stringAccessors = stringAccessors;
    this.keyValueStores = keyValueStores;
    this.statSinks = statSinks;
    this.runtimeGuards = runtimeGuards;
    this.enablePlatformCertificatesValidation = enablePlatformCertificatesValidation;
    this.enableSkipDNSLookupForProxiedRequests = enableSkipDNSLookupForProxiedRequests;
    this.useLegacyBuilder = useLegacyBuilder;
  }

  /**
   * Creates configuration YAML based on the configuration of the class
   *
   * @return String, the resolved yaml.
   * @throws ConfigurationException, when the yaml provided is not fully
   *                                 resolved.
   */
  String createYaml() {
    final String configTemplate = JniLibrary.configTemplate();
    final String certValidationTemplate =
        JniLibrary.certValidationTemplate(enablePlatformCertificatesValidation);
    final String platformFilterTemplate = JniLibrary.platformFilterTemplate();
    final String nativeFilterTemplate = JniLibrary.nativeFilterTemplate();

    final StringBuilder customFiltersBuilder = new StringBuilder();

    for (EnvoyNativeFilterConfig filter : nativeFilterChain) {
      String filterConfig = nativeFilterTemplate.replace("{{ native_filter_name }}", filter.name)
                                .replace("{{ native_filter_typed_config }}", filter.typedConfig);
      customFiltersBuilder.append(filterConfig);
    }

    if (enableHttp3) {
      final String altProtocolCacheFilterInsert = JniLibrary.altProtocolCacheFilterInsert();
      customFiltersBuilder.append(altProtocolCacheFilterInsert);
    }

    if (enableGzipDecompression) {
      final String gzipFilterInsert = JniLibrary.gzipDecompressorConfigInsert();
      customFiltersBuilder.append(gzipFilterInsert);
    }

    if (enableGzipCompression) {
      final String gzipFilterInsert = JniLibrary.gzipCompressorConfigInsert();
      customFiltersBuilder.append(gzipFilterInsert);
    }

    if (enableBrotliDecompression) {
      final String brotliFilterInsert = JniLibrary.brotliDecompressorConfigInsert();
      customFiltersBuilder.append(brotliFilterInsert);
    }

    if (enableBrotliCompression) {
      final String brotliFilterInsert = JniLibrary.brotliCompressorConfigInsert();
      customFiltersBuilder.append(brotliFilterInsert);
    }

    if (enableSocketTagging) {
      final String socketTagFilterInsert = JniLibrary.socketTagConfigInsert();
      customFiltersBuilder.append(socketTagFilterInsert);
    }

    String processedTemplate =
        configTemplate.replace("#{custom_filters}", customFiltersBuilder.toString());
    String maybeComma = "";
    StringBuilder virtualClustersBuilder = new StringBuilder("[");
    for (String cluster : virtualClusters) {
      virtualClustersBuilder.append(maybeComma);
      virtualClustersBuilder.append(cluster);
      maybeComma = ",";
    }
    virtualClustersBuilder.append("]");

    maybeComma = "";
    StringBuilder dnsBuilder = new StringBuilder("[");
    for (String dns : dnsPreresolveHostnames) {
      dnsBuilder.append(maybeComma);
      dnsBuilder.append("{address: " + dns + ", port_value: 443}");
      maybeComma = ",";
    }
    dnsBuilder.append("]");

    StringBuilder runtimeGuardBuilder = new StringBuilder("");
    for (Map.Entry<String, String> guardAndValue : runtimeGuards.entrySet()) {
      runtimeGuardBuilder.append("            " + guardAndValue.getKey() + ": " +
                                 guardAndValue.getValue() + "\n");
    }
    processedTemplate =
        processedTemplate.replace("#{custom_runtime}\n", runtimeGuardBuilder.toString());

    StringBuilder configBuilder = new StringBuilder("!ignore platform_defs:\n");
    configBuilder.append(String.format("- &connect_timeout %ss\n", connectTimeoutSeconds))
        .append(String.format("- &dns_fail_base_interval %ss\n", dnsFailureRefreshSecondsBase))
        .append(String.format("- &dns_fail_max_interval %ss\n", dnsFailureRefreshSecondsMax))
        .append(String.format("- &dns_query_timeout %ss\n", dnsQueryTimeoutSeconds))
        .append(String.format("- &dns_min_refresh_rate %ss\n", dnsMinRefreshSeconds))
        .append(String.format("- &dns_preresolve_hostnames %s\n", dnsBuilder.toString()))
        .append(String.format("- &dns_lookup_family %s\n",
                              enableHappyEyeballs ? "ALL" : "V4_PREFERRED"))
        .append(String.format("- &dns_refresh_rate %ss\n", dnsRefreshSeconds))
        .append(String.format("- &enable_drain_post_dns_refresh %s\n",
                              enableDrainPostDnsRefresh ? "true" : "false"))
        .append(String.format("- &enable_interface_binding %s\n",
                              enableInterfaceBinding ? "true" : "false"))
        .append("- &force_ipv6 true\n")
        .append(String.format("- &h2_connection_keepalive_idle_interval %ss\n",
                              h2ConnectionKeepaliveIdleIntervalMilliseconds / 1000.0))
        .append(String.format("- &h2_connection_keepalive_timeout %ss\n",
                              h2ConnectionKeepaliveTimeoutSeconds))
        .append(String.format("- &max_connections_per_host %s\n", maxConnectionsPerHost))
        .append(String.format("- &stream_idle_timeout %ss\n", streamIdleTimeoutSeconds))
        .append(String.format("- &per_try_idle_timeout %ss\n", perTryIdleTimeoutSeconds))
        .append(String.format(
            "- &metadata { device_os: Android, app_version: \"%s\", app_id: \"%s\" }\n", appVersion,
            appId))
        .append(String.format("- &trust_chain_verification %s\n", trustChainVerification.name()))
        .append(String.format("- &skip_dns_lookup_for_proxied_requests %s\n",
                              enableSkipDNSLookupForProxiedRequests ? "true" : "false"))
        .append("- &virtual_clusters ")
        .append(virtualClustersBuilder.toString())
        .append("\n");

    if (enableDNSCache) {
      configBuilder.append(
          String.format("- &persistent_dns_cache_save_interval %s\n", dnsCacheSaveIntervalSeconds));
      final String persistentDNSCacheConfigInsert = JniLibrary.persistentDNSCacheConfigInsert();
      configBuilder.append(
          String.format("- &persistent_dns_cache_config %s\n", persistentDNSCacheConfigInsert));
    }

    configBuilder.append(String.format("- &stats_flush_interval %ss\n", statsFlushSeconds));

    List<String> stat_sinks_config = new ArrayList<>(statSinks);
    if (grpcStatsDomain != null) {
      if (!grpcStatsDomain.isEmpty()) {
        stat_sinks_config.add("*base_metrics_service");
        configBuilder.append("- &stats_domain ").append(grpcStatsDomain).append("\n");
      } else {
        configBuilder.append("- &stats_domain ").append("127.0.0.1").append("\n");
      }
    }

    if (!stat_sinks_config.isEmpty()) {
      configBuilder.append("- &stats_sinks [");
      configBuilder.append(stat_sinks_config.get(0));
      for (int i = 1; i < stat_sinks_config.size(); i++) {
        configBuilder.append(',').append(stat_sinks_config.get(i));
      }
      configBuilder.append("] \n");
    }

    // Add a new anchor to override the default anchors in config header.
    configBuilder.append(certValidationTemplate).append("\n");

    if (adminInterfaceEnabled) {
      configBuilder.append("admin: *admin_interface\n");
    }

    configBuilder.append(processedTemplate);
    String resolvedConfiguration = configBuilder.toString();

    final Matcher unresolvedKeys = UNRESOLVED_KEY_PATTERN.matcher(resolvedConfiguration);
    if (unresolvedKeys.find()) {
      throw new ConfigurationException(unresolvedKeys.group(1));
    }

    for (StackTraceElement element : Thread.currentThread().getStackTrace()) {
      if (element.getClassName().startsWith("org.junit.")) {
        List<EnvoyNativeFilterConfig> reverseFilterChain = new ArrayList<>(nativeFilterChain);
        Collections.reverse(reverseFilterChain);
        Boolean enforceTrustChainVerification =
            trustChainVerification == EnvoyConfiguration.TrustChainVerification.VERIFY_TRUST_CHAIN;

        byte[][] filter_chain = JniBridgeUtility.toJniBytes(reverseFilterChain);
        byte[][] clusters = JniBridgeUtility.stringsToJniBytes(virtualClusters);
        byte[][] stats_sinks = JniBridgeUtility.stringsToJniBytes(statSinks);
        byte[][] dns_preresolve = JniBridgeUtility.stringsToJniBytes(dnsPreresolveHostnames);
        byte[][] runtime_guards = JniBridgeUtility.mapToJniBytes(runtimeGuards);

        JniLibrary.compareYaml(
            resolvedConfiguration, grpcStatsDomain, adminInterfaceEnabled, connectTimeoutSeconds,
            dnsRefreshSeconds, dnsFailureRefreshSecondsBase, dnsFailureRefreshSecondsMax,
            dnsQueryTimeoutSeconds, dnsMinRefreshSeconds, dns_preresolve, enableDNSCache,
            dnsCacheSaveIntervalSeconds, enableDrainPostDnsRefresh, enableHttp3,
            enableGzipDecompression, enableGzipCompression, enableBrotliDecompression,
            enableBrotliCompression, enableSocketTagging, enableHappyEyeballs,
            enableInterfaceBinding, h2ConnectionKeepaliveIdleIntervalMilliseconds,
            h2ConnectionKeepaliveTimeoutSeconds, maxConnectionsPerHost, statsFlushSeconds,
            streamIdleTimeoutSeconds, perTryIdleTimeoutSeconds, appVersion, appId,
            enforceTrustChainVerification, clusters, filter_chain, stats_sinks,
            enablePlatformCertificatesValidation, enableSkipDNSLookupForProxiedRequests,
            runtime_guards);
        break;
      }
    }

    return resolvedConfiguration;
  }

  long createBootstrap() {
    Boolean enforceTrustChainVerification =
        trustChainVerification == EnvoyConfiguration.TrustChainVerification.VERIFY_TRUST_CHAIN;
    List<EnvoyNativeFilterConfig> reverseFilterChain = new ArrayList<>(nativeFilterChain);
    Collections.reverse(reverseFilterChain);

    byte[][] filter_chain = JniBridgeUtility.toJniBytes(reverseFilterChain);
    byte[][] clusters = JniBridgeUtility.stringsToJniBytes(virtualClusters);
    byte[][] stats_sinks = JniBridgeUtility.stringsToJniBytes(statSinks);
    byte[][] dns_preresolve = JniBridgeUtility.stringsToJniBytes(dnsPreresolveHostnames);
    byte[][] runtime_guards = JniBridgeUtility.mapToJniBytes(runtimeGuards);
    return JniLibrary.createBootstrap(
        grpcStatsDomain, adminInterfaceEnabled, connectTimeoutSeconds, dnsRefreshSeconds,
        dnsFailureRefreshSecondsBase, dnsFailureRefreshSecondsMax, dnsQueryTimeoutSeconds,
        dnsMinRefreshSeconds, dns_preresolve, enableDNSCache, dnsCacheSaveIntervalSeconds,
        enableDrainPostDnsRefresh, enableHttp3, enableGzipDecompression, enableGzipCompression,
        enableBrotliDecompression, enableBrotliCompression, enableSocketTagging,
        enableHappyEyeballs, enableInterfaceBinding, h2ConnectionKeepaliveIdleIntervalMilliseconds,
        h2ConnectionKeepaliveTimeoutSeconds, maxConnectionsPerHost, statsFlushSeconds,
        streamIdleTimeoutSeconds, perTryIdleTimeoutSeconds, appVersion, appId,
        enforceTrustChainVerification, clusters, filter_chain, stats_sinks,
        enablePlatformCertificatesValidation, enableSkipDNSLookupForProxiedRequests,
        runtime_guards);
  }

  static class ConfigurationException extends RuntimeException {
    ConfigurationException(String unresolvedKey) {
      super("Unresolved template key: " + unresolvedKey);
    }
  }
}<|MERGE_RESOLUTION|>--- conflicted
+++ resolved
@@ -149,13 +149,8 @@
       List<EnvoyHTTPFilterFactory> httpPlatformFilterFactories,
       Map<String, EnvoyStringAccessor> stringAccessors,
       Map<String, EnvoyKeyValueStore> keyValueStores, List<String> statSinks,
-<<<<<<< HEAD
       Map<String, String> runtimeGuards, Boolean enableSkipDNSLookupForProxiedRequests,
-      boolean enablePlatformCertificatesValidation) {
-=======
-      Boolean enableSkipDNSLookupForProxiedRequests, boolean enablePlatformCertificatesValidation,
-      boolean useLegacyBuilder) {
->>>>>>> 6be3c6ed
+      boolean enablePlatformCertificatesValidation, boolean useLegacyBuilder) {
     JniLibrary.load();
     this.adminInterfaceEnabled = adminInterfaceEnabled;
     this.grpcStatsDomain = grpcStatsDomain;
