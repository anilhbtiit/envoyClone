--- conflicted
+++ resolved
@@ -44,27 +44,11 @@
 Network::ClientConnectionPtr
 SslIntegrationTest::makeSslClientConnection(const ClientSslTransportOptions& options) {
   Network::Address::InstanceConstSharedPtr address = getSslAddress(version_, lookupPort("http"));
-<<<<<<< HEAD
   auto client_transport_socket_factory_ptr =
       createClientSslTransportSocketFactory(options, *context_manager_);
   return dispatcher_->createClientConnection(
       address, Network::Address::InstanceConstSharedPtr(),
-      client_transport_socket_factory_ptr->createTransportSocket(), nullptr);
-=======
-  if (alpn) {
-    return dispatcher_->createClientConnection(
-        address, Network::Address::InstanceConstSharedPtr(),
-        san ? client_ssl_ctx_alpn_san_->createTransportSocket(nullptr)
-            : client_ssl_ctx_alpn_->createTransportSocket(nullptr),
-        nullptr);
-  } else {
-    return dispatcher_->createClientConnection(
-        address, Network::Address::InstanceConstSharedPtr(),
-        san ? client_ssl_ctx_san_->createTransportSocket(nullptr)
-            : client_ssl_ctx_plain_->createTransportSocket(nullptr),
-        nullptr);
-  }
->>>>>>> 2c0733ad
+      client_transport_socket_factory_ptr->createTransportSocket({}), nullptr);
 }
 
 void SslIntegrationTest::checkStats() {
