--- conflicted
+++ resolved
@@ -110,25 +110,17 @@
               const std::string& oauth_expires)
       : bearer_token_(bearer_token.empty() ? "BearerToken" : bearer_token),
         oauth_hmac_(oauth_hmac.empty() ? "OauthHMAC" : oauth_hmac),
-<<<<<<< HEAD
         oauth_expires_(oauth_expires.empty() ? "OauthExpires" : oauth_expires), id_token_(IdToken),
         refresh_token_(RefreshToken) {}
-=======
-        oauth_expires_(oauth_expires.empty() ? "OauthExpires" : oauth_expires),
-        id_token_("IdToken"), refresh_token_("RefreshToken") {}
->>>>>>> ebb151ff
 
   const std::string bearer_token_;
   const std::string oauth_hmac_;
   const std::string oauth_expires_;
   const std::string id_token_;
   const std::string refresh_token_;
-<<<<<<< HEAD
 
   static constexpr absl::string_view IdToken = "IdToken";
   static constexpr absl::string_view RefreshToken = "RefreshToken";
-=======
->>>>>>> ebb151ff
 };
 
 /**
@@ -268,12 +260,9 @@
   void sendUnauthorizedResponse() override;
 
   void finishGetAccessTokenFlow();
-<<<<<<< HEAD
-=======
   void finishUpdateAccessTokenFlow();
   void updateTokens(const std::string& access_token, const std::string& id_token,
                     const std::string& refresh_token, std::chrono::seconds expires_in);
->>>>>>> ebb151ff
 
 private:
   friend class OAuth2Test;
@@ -299,20 +288,11 @@
   // connection is mTLS, etc.)
   bool canSkipOAuth(Http::RequestHeaderMap& headers) const;
   void redirectToOAuthServer(Http::RequestHeaderMap& headers) const;
-<<<<<<< HEAD
-  void updateTokens(const std::string& access_token, const std::string& id_token,
-                    const std::string& refresh_token, std::chrono::seconds expires_in);
-=======
->>>>>>> ebb151ff
 
   Http::FilterHeadersStatus signOutUser(const Http::RequestHeaderMap& headers);
 
   std::string getEncodedToken() const;
-<<<<<<< HEAD
   void addResponseCookies(Http::ResponseHeaderMap& headers, const std::string& encoded_token) const;
-=======
-  Http::ResponseHeaderMapPtr fillResponseHeader(const std::string& encoded_token) const;
->>>>>>> ebb151ff
   const std::string& bearerPrefix() const;
 };
 
