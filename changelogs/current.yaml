--- conflicted
+++ resolved
@@ -7,18 +7,12 @@
 # *Changes that may cause incompatibilities for some users, but should not for most*
 - area: adaptive concurrency filter stats
   change: |
-<<<<<<< HEAD
-    Flip the runtime guard ``envoy.reloadable_features.defer_processing_backedup_streams`` to be on by default.
-    This feature improves flow control within the proxy by deferring work on the receiving end if the other
-    end is backed up.
+    Multiply the gradient value stat by 1000 to make it more granular (values will range between 500 and 2000).
 - area: upstream
   change: |
     Upstream now excludes hosts set to ``DRAINING`` state via EDS from load balancing and panic routing
     threshold calculation. This feature can be disabled by setting
     ``envoy.reloadable_features.exclude_host_in_eds_status_draining`` to false.
-=======
-    Multiply the gradient value stat by 1000 to make it more granular (values will range between 500 and 2000).
->>>>>>> 6eb7611c
 
 bug_fixes:
 # *Changes expected to improve the state of the world and are unlikely to have negative effects*
