--- conflicted
+++ resolved
@@ -47,11 +47,8 @@
 // [#protodoc-title: Clusters]
 
 // Configuration for a single upstream cluster.
-<<<<<<< HEAD
-// [#comment:next free field: 39]
-=======
-// [#comment:next free field: 38]
->>>>>>> cb44cf21
+
+// [#comment:next free field: 40]
 message Cluster {
   // Supplies the name of the cluster which must be unique across all clusters.
   // The cluster name is used when emitting
@@ -547,11 +544,11 @@
 
   // If true, the source address of the origin is spoofed on the connection to the upstream.
   // [#not-implemented-hide:] Hide from docs.
-  google.protobuf.BoolValue src_transparent = 37;
+  google.protobuf.BoolValue src_transparent = 38;
 
   // if non-zero, set the MARK field. Allows matching on e.g. 'ip rule' or 'iptables'.
   // [#proto-status: draft] Still working on this.
-  google.protobuf.UInt32Value mark = 38;
+  google.protobuf.UInt32Value mark = 39;
 }
 
 // An extensible structure containing the address Envoy should bind to when
