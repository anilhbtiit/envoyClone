--- conflicted
+++ resolved
@@ -22,15 +22,10 @@
 
   MOCK_METHOD(Http::ConnectionPool::InstancePtr, allocateConnPool,
               (Event::Dispatcher & dispatcher, HostConstSharedPtr host, ResourcePriority priority,
-<<<<<<< HEAD
                std::vector<Http::Protocol>& protocol,
                const Network::ConnectionSocket::OptionsSharedPtr& options,
-               const Network::TransportSocketOptionsSharedPtr& transport_socket_options));
-=======
-               Http::Protocol protocol, const Network::ConnectionSocket::OptionsSharedPtr& options,
                const Network::TransportSocketOptionsSharedPtr& transport_socket_options,
                ClusterConnectivityState& state));
->>>>>>> 8d629900
 
   MOCK_METHOD(Tcp::ConnectionPool::InstancePtr, allocateTcpConnPool,
               (Event::Dispatcher & dispatcher, HostConstSharedPtr host, ResourcePriority priority,
