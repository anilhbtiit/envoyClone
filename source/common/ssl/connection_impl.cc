--- conflicted
+++ resolved
@@ -3,30 +3,7 @@
 namespace Envoy {
 namespace Ssl {
 
-<<<<<<< HEAD
-SslSocket::SslSocket(Context& ctx, InitialState state)
-    : ctx_(dynamic_cast<Ssl::ContextImpl&>(ctx)), ssl_(ctx_.newSsl()) {
-  SSL_set_mode(ssl_.get(), SSL_MODE_ACCEPT_MOVING_WRITE_BUFFER);
-  if (state == InitialState::Client) {
-    SSL_set_connect_state(ssl_.get());
-  } else {
-    ASSERT(state == InitialState::Server);
-    SSL_set_accept_state(ssl_.get());
-  }
-}
-
-void SslSocket::setTransportSocketCallbacks(Network::TransportSocketCallbacks& callbacks) {
-  ASSERT(!callbacks_);
-  callbacks_ = &callbacks;
-
-  BIO* bio = BIO_new_socket(callbacks_->fd(), 0);
-  SSL_set_bio(ssl_.get(), bio, bio);
-}
-
 ConnectionImpl::ConnectionImpl(Event::Dispatcher& dispatcher, int fd,
-=======
-ConnectionImpl::ConnectionImpl(Event::DispatcherImpl& dispatcher, int fd,
->>>>>>> 227a4086
                                Network::Address::InstanceConstSharedPtr remote_address,
                                Network::Address::InstanceConstSharedPtr local_address,
                                Network::Address::InstanceConstSharedPtr bind_to_address,
@@ -43,262 +20,7 @@
   filter_manager_.destroyFilters();
 }
 
-<<<<<<< HEAD
-Network::IoResult SslSocket::doRead(Buffer::Instance& read_buffer) {
-  if (!handshake_complete_) {
-    PostIoAction action = doHandshake();
-    if (action == PostIoAction::Close || !handshake_complete_) {
-      return {action, 0};
-    }
-  }
-
-  bool keep_reading = true;
-  PostIoAction action = PostIoAction::KeepOpen;
-  uint64_t bytes_read = 0;
-  while (keep_reading) {
-    // We use 2 slices here so that we can use the remainder of an existing buffer chain element
-    // if there is extra space. 16K read is arbitrary and can be tuned later.
-    Buffer::RawSlice slices[2];
-    uint64_t slices_to_commit = 0;
-    uint64_t num_slices = read_buffer.reserve(16384, slices, 2);
-    for (uint64_t i = 0; i < num_slices; i++) {
-      int rc = SSL_read(ssl_.get(), slices[i].mem_, slices[i].len_);
-      ENVOY_CONN_LOG(trace, "ssl read returns: {}", callbacks_->connection(), rc);
-      if (rc > 0) {
-        slices[i].len_ = rc;
-        slices_to_commit++;
-        bytes_read += rc;
-      } else {
-        keep_reading = false;
-        int err = SSL_get_error(ssl_.get(), rc);
-        switch (err) {
-        case SSL_ERROR_WANT_READ:
-          break;
-        case SSL_ERROR_WANT_WRITE:
-        // Renegotiation has started. We don't handle renegotiation so just fall through.
-        default:
-          drainErrorQueue();
-          action = PostIoAction::Close;
-          break;
-        }
-
-        break;
-      }
-    }
-
-    if (slices_to_commit > 0) {
-      read_buffer.commit(slices, slices_to_commit);
-      if (callbacks_->shouldDrainReadBuffer()) {
-        callbacks_->setReadBufferReady();
-        keep_reading = false;
-      }
-    }
-  }
-
-  return {action, bytes_read};
-}
-
-PostIoAction SslSocket::doHandshake() {
-  ASSERT(!handshake_complete_);
-  int rc = SSL_do_handshake(ssl_.get());
-  if (rc == 1) {
-    ENVOY_CONN_LOG(debug, "handshake complete", callbacks_->connection());
-    handshake_complete_ = true;
-    ctx_.logHandshake(ssl_.get());
-    callbacks_->raiseEvent(Network::ConnectionEvent::Connected);
-
-    // It's possible that we closed during the handshake callback.
-    return callbacks_->connection().state() == Network::Connection::State::Open
-               ? PostIoAction::KeepOpen
-               : PostIoAction::Close;
-  } else {
-    int err = SSL_get_error(ssl_.get(), rc);
-    ENVOY_CONN_LOG(debug, "handshake error: {}", callbacks_->connection(), err);
-    switch (err) {
-    case SSL_ERROR_WANT_READ:
-    case SSL_ERROR_WANT_WRITE:
-      return PostIoAction::KeepOpen;
-    default:
-      drainErrorQueue();
-      return PostIoAction::Close;
-    }
-  }
-}
-
-void SslSocket::drainErrorQueue() {
-  bool saw_error = false;
-  bool saw_counted_error = false;
-  while (uint64_t err = ERR_get_error()) {
-    if (ERR_GET_LIB(err) == ERR_LIB_SSL) {
-      if (ERR_GET_REASON(err) == SSL_R_PEER_DID_NOT_RETURN_A_CERTIFICATE) {
-        ctx_.stats().fail_verify_no_cert_.inc();
-        saw_counted_error = true;
-      } else if (ERR_GET_REASON(err) == SSL_R_CERTIFICATE_VERIFY_FAILED) {
-        saw_counted_error = true;
-      }
-    }
-    saw_error = true;
-
-    ENVOY_CONN_LOG(debug, "SSL error: {}:{}:{}:{}", callbacks_->connection(), err,
-                   ERR_lib_error_string(err), ERR_func_error_string(err),
-                   ERR_reason_error_string(err));
-    UNREFERENCED_PARAMETER(err);
-  }
-  if (saw_error && !saw_counted_error) {
-    ctx_.stats().connection_error_.inc();
-  }
-}
-
-Network::IoResult SslSocket::doWrite(Buffer::Instance& write_buffer) {
-  if (!handshake_complete_) {
-    PostIoAction action = doHandshake();
-    if (action == PostIoAction::Close || !handshake_complete_) {
-      return {action, 0};
-    }
-  }
-
-  uint64_t original_buffer_length = write_buffer.length();
-  uint64_t total_bytes_written = 0;
-  bool keep_writing = true;
-  while ((original_buffer_length != total_bytes_written) && keep_writing) {
-    // Protect against stack overflow if the buffer has a very large buffer chain.
-    // TODO(mattklein123): See the comment on getRawSlices() for why we have to also check
-    // original_buffer_length != total_bytes_written during loop iteration.
-    // TODO(mattklein123): As it relates to our fairness efforts, we might want to limit the number
-    // of iterations of this loop, either by pure iterations, bytes written, etc.
-    const uint64_t MAX_SLICES = 32;
-    Buffer::RawSlice slices[MAX_SLICES];
-    uint64_t num_slices = write_buffer.getRawSlices(slices, MAX_SLICES);
-
-    uint64_t inner_bytes_written = 0;
-    for (uint64_t i = 0; (i < num_slices) && (original_buffer_length != total_bytes_written); i++) {
-      // SSL_write() requires that if a previous call returns SSL_ERROR_WANT_WRITE, we need to call
-      // it again with the same parameters. Most implementations keep track of the last write size.
-      // In our case we don't need to do that because: a) SSL_write() will not write partial
-      // buffers. b) We only move() into the write buffer, which means that it's impossible for a
-      // particular chain to increase in size. So as long as we start writing where we left off we
-      // are guaranteed to call SSL_write() with the same parameters.
-      int rc = SSL_write(ssl_.get(), slices[i].mem_, slices[i].len_);
-      ENVOY_CONN_LOG(trace, "ssl write returns: {}", callbacks_->connection(), rc);
-      if (rc > 0) {
-        inner_bytes_written += rc;
-        total_bytes_written += rc;
-      } else {
-        int err = SSL_get_error(ssl_.get(), rc);
-        switch (err) {
-        case SSL_ERROR_WANT_WRITE:
-          keep_writing = false;
-          break;
-        case SSL_ERROR_WANT_READ:
-        // Renegotiation has started. We don't handle renegotiation so just fall through.
-        default:
-          drainErrorQueue();
-          return {PostIoAction::Close, total_bytes_written};
-        }
-
-        break;
-      }
-    }
-
-    // Draining must be done within the inner loop, otherwise we will keep getting the same slices
-    // at the beginning of the buffer.
-    if (inner_bytes_written > 0) {
-      write_buffer.drain(inner_bytes_written);
-    }
-  }
-
-  return {PostIoAction::KeepOpen, total_bytes_written};
-}
-
-void SslSocket::onConnected() { ASSERT(!handshake_complete_); }
-
-bool SslSocket::peerCertificatePresented() const {
-  bssl::UniquePtr<X509> cert(SSL_get_peer_certificate(ssl_.get()));
-  return cert != nullptr;
-}
-
-std::string SslSocket::uriSanLocalCertificate() {
-  // The cert object is not owned.
-  X509* cert = SSL_get_certificate(ssl_.get());
-  if (!cert) {
-    return "";
-  }
-  return getUriSanFromCertificate(cert);
-}
-
-std::string SslSocket::sha256PeerCertificateDigest() {
-  bssl::UniquePtr<X509> cert(SSL_get_peer_certificate(ssl_.get()));
-  if (!cert) {
-    return "";
-  }
-
-  std::vector<uint8_t> computed_hash(SHA256_DIGEST_LENGTH);
-  unsigned int n;
-  X509_digest(cert.get(), EVP_sha256(), computed_hash.data(), &n);
-  RELEASE_ASSERT(n == computed_hash.size());
-  return Hex::encode(computed_hash);
-}
-
-std::string SslSocket::subjectPeerCertificate() const {
-  bssl::UniquePtr<X509> cert(SSL_get_peer_certificate(ssl_.get()));
-  if (!cert) {
-    return "";
-  }
-
-  bssl::UniquePtr<BIO> buf(BIO_new(BIO_s_mem()));
-  RELEASE_ASSERT(buf != nullptr);
-
-  // flags=XN_FLAG_RFC2253 is the documented parameter for single-line output in RFC 2253 format.
-  X509_NAME_print_ex(buf.get(), X509_get_subject_name(cert.get()), 0 /* indent */, XN_FLAG_RFC2253);
-
-  const uint8_t* data;
-  size_t data_len;
-  int rc = BIO_mem_contents(buf.get(), &data, &data_len);
-  ASSERT(rc == 1);
-  UNREFERENCED_PARAMETER(rc);
-  return std::string(reinterpret_cast<const char*>(data), data_len);
-}
-
-std::string SslSocket::uriSanPeerCertificate() {
-  bssl::UniquePtr<X509> cert(SSL_get_peer_certificate(ssl_.get()));
-  if (!cert) {
-    return "";
-  }
-  return getUriSanFromCertificate(cert.get());
-}
-
-std::string SslSocket::getUriSanFromCertificate(X509* cert) {
-  STACK_OF(GENERAL_NAME)* altnames = static_cast<STACK_OF(GENERAL_NAME)*>(
-      X509_get_ext_d2i(cert, NID_subject_alt_name, nullptr, nullptr));
-
-  if (altnames == nullptr) {
-    return "";
-  }
-
-  std::string result;
-  int n = sk_GENERAL_NAME_num(altnames);
-  if (n > 0) {
-    // Only take the first item in altnames since we only set one uri in cert.
-    GENERAL_NAME* altname = sk_GENERAL_NAME_value(altnames, 0);
-    switch (altname->type) {
-    case GEN_URI:
-      result.append(
-          reinterpret_cast<const char*>(ASN1_STRING_data(altname->d.uniformResourceIdentifier)));
-      break;
-    default:
-      // Default to empty;
-      break;
-    }
-  }
-
-  sk_GENERAL_NAME_pop_free(altnames, GENERAL_NAME_free);
-  return result;
-}
-
 ClientConnectionImpl::ClientConnectionImpl(Event::Dispatcher& dispatcher, Context& ctx,
-=======
-ClientConnectionImpl::ClientConnectionImpl(Event::DispatcherImpl& dispatcher, Context& ctx,
->>>>>>> 227a4086
                                            Network::Address::InstanceConstSharedPtr address,
                                            Network::Address::InstanceConstSharedPtr source_address)
     : ConnectionImpl(dispatcher, address->socket(Network::Address::SocketType::Stream), address,
