--- conflicted
+++ resolved
@@ -51,12 +51,8 @@
   }
 
   // Config specific to the cache storage implementation.
-<<<<<<< HEAD
-  // [#extension-category: envoy.filters.http.cache]
+  // [#extension-category: envoy.http.cache]
   // TODO (capoferro): This should be TypedExtensionConfig, not Any
-=======
-  // [#extension-category: envoy.http.cache]
->>>>>>> 326b205a
   google.protobuf.Any typed_config = 1 [(validate.rules).any = {required: true}];
 
   // CachePolicy extension that takes care of cache key, cacheability, cache
