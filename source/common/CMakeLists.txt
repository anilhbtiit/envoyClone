--- conflicted
+++ resolved
@@ -47,14 +47,9 @@
   grpc/common.cc
   grpc/http1_bridge_filter.cc
   grpc/rpc_channel_impl.cc
-<<<<<<< HEAD
   grpc/utility.cc
-  http/access_log_formatter.cc
-  http/access_log_impl.cc
-=======
   http/access_log/access_log_formatter.cc
   http/access_log/access_log_impl.cc
->>>>>>> 7478e7f5
   http/async_client_impl.cc
   http/codec_client.cc
   http/codes.cc
