licenses(["notice"])  # Apache 2

load(
    "//bazel:envoy_build_system.bzl",
    "envoy_cc_fuzz_test",
    "envoy_cc_test",
    "envoy_cc_test_library",
    "envoy_package",
    "envoy_proto_library",
    "envoy_select_hot_restart",
    "envoy_sh_test",
)

envoy_package()

envoy_cc_test_library(
    name = "ads_integration_lib",
    srcs = [
        "ads_integration.cc",
    ],
    hdrs = [
        "ads_integration.h",
    ],
    data = [
        "//test/config/integration:server_xds_files",
        "//test/config/integration/certs",
    ],
    deps = [
        ":http_integration_lib",
        "//source/common/common:version_lib",
        "//source/common/config:protobuf_link_hacks",
        "//source/common/config:resources_lib",
        "//source/common/config:version_converter_lib",
        "//source/common/protobuf:utility_lib",
        "//source/extensions/filters/network/redis_proxy:config",
        "//test/common/grpc:grpc_client_integration_lib",
        "//test/test_common:network_utility_lib",
        "//test/test_common:utility_lib",
        "@envoy_api//envoy/admin/v3:pkg_cc_proto",
        "@envoy_api//envoy/config/bootstrap/v3:pkg_cc_proto",
        "@envoy_api//envoy/config/cluster/v3:pkg_cc_proto",
        "@envoy_api//envoy/config/endpoint/v3:pkg_cc_proto",
        "@envoy_api//envoy/config/listener/v3:pkg_cc_proto",
        "@envoy_api//envoy/config/route/v3:pkg_cc_proto",
        "@envoy_api//envoy/extensions/transport_sockets/tls/v3:pkg_cc_proto",
    ],
)

envoy_cc_test(
    name = "ads_integration_test",
    srcs = ["ads_integration_test.cc"],
    deps = [
        ":ads_integration_lib",
        ":http_integration_lib",
        "//source/common/config:protobuf_link_hacks",
        "//source/common/config:resources_lib",
        "//source/common/protobuf:utility_lib",
        "//test/common/grpc:grpc_client_integration_lib",
        "//test/test_common:network_utility_lib",
        "//test/test_common:utility_lib",
        "@envoy_api//envoy/config/bootstrap/v3:pkg_cc_proto",
        "@envoy_api//envoy/config/cluster/v3:pkg_cc_proto",
        "@envoy_api//envoy/config/endpoint/v3:pkg_cc_proto",
        "@envoy_api//envoy/config/listener/v3:pkg_cc_proto",
        "@envoy_api//envoy/config/route/v3:pkg_cc_proto",
    ],
)

envoy_cc_test(
    name = "api_listener_integration_test",
    srcs = ["api_listener_integration_test.cc"],
    deps = [
        ":http_integration_lib",
        "//test/mocks/http:stream_encoder_mock",
        "//test/server:utility_lib",
    ],
)

envoy_cc_test(
    name = "api_version_integration_test",
    srcs = ["api_version_integration_test.cc"],
    deps = [
        ":http_integration_lib",
        "@envoy_api//envoy/api/v2:pkg_cc_proto",
        "@envoy_api//envoy/api/v2/core:pkg_cc_proto",
        "@envoy_api//envoy/service/discovery/v3:pkg_cc_proto",
    ],
)

py_binary(
    name = "capture_fuzz_gen",
    srcs = ["capture_fuzz_gen.py"],
    licenses = ["notice"],  # Apache 2
    python_version = "PY3",
    visibility = ["//visibility:public"],
    deps = [
        ":capture_fuzz_proto_py_proto",
        "@envoy_api//envoy/data/tap/v2alpha:pkg_py_proto",
    ],
)

envoy_proto_library(
    name = "capture_fuzz_proto",
    srcs = [":capture_fuzz.proto"],
)

envoy_cc_test(
    name = "cds_integration_test",
    srcs = ["cds_integration_test.cc"],
    data = [
        "//test/config/integration/certs",
    ],
    deps = [
        ":http_integration_lib",
        "//source/common/config:protobuf_link_hacks",
        "//source/common/config:resources_lib",
        "//source/common/protobuf:utility_lib",
        "//test/common/grpc:grpc_client_integration_lib",
        "//test/mocks/runtime:runtime_mocks",
        "//test/mocks/server:server_mocks",
        "//test/test_common:network_utility_lib",
        "//test/test_common:utility_lib",
        "@envoy_api//envoy/config/cluster/v3:pkg_cc_proto",
        "@envoy_api//envoy/service/discovery/v3:pkg_cc_proto",
    ],
)

envoy_cc_test(
    name = "eds_integration_test",
    srcs = ["eds_integration_test.cc"],
    deps = [
        ":http_integration_lib",
        "//source/common/upstream:load_balancer_lib",
        "//test/config:utility_lib",
        "//test/integration/filters:eds_ready_filter_config_lib",
        "//test/test_common:network_utility_lib",
        "@envoy_api//envoy/config/bootstrap/v3:pkg_cc_proto",
        "@envoy_api//envoy/config/cluster/v3:pkg_cc_proto",
        "@envoy_api//envoy/config/core/v3:pkg_cc_proto",
        "@envoy_api//envoy/config/endpoint/v3:pkg_cc_proto",
        "@envoy_api//envoy/extensions/filters/network/http_connection_manager/v3:pkg_cc_proto",
        "@envoy_api//envoy/type/v3:pkg_cc_proto",
    ],
)

envoy_proto_library(
    name = "filter_manager_integration_proto",
    srcs = [":filter_manager_integration_test.proto"],
)

envoy_cc_test(
    name = "filter_manager_integration_test",
    srcs = [
        "filter_manager_integration_test.cc",
        "filter_manager_integration_test.h",
    ],
    deps = [
        ":filter_manager_integration_proto_cc_proto",
        ":http_integration_lib",
        ":integration_lib",
        "//source/extensions/filters/network/common:factory_base_lib",
        "//source/extensions/filters/network/echo:config",
        "//source/extensions/filters/network/tcp_proxy:config",
        "//test/server:utility_lib",
        "//test/test_common:registry_lib",
        "//test/test_common:utility_lib",
        "@envoy_api//envoy/config/bootstrap/v3:pkg_cc_proto",
    ],
)

envoy_cc_test(
    name = "cluster_filter_integration_test",
    srcs = ["cluster_filter_integration_test.cc"],
    deps = [
        ":integration_lib",
        "//include/envoy/network:filter_interface",
        "//include/envoy/registry",
        "//source/extensions/filters/network/tcp_proxy:config",
        "//test/config:utility_lib",
        "@envoy_api//envoy/config/bootstrap/v3:pkg_cc_proto",
    ],
)

envoy_cc_test(
    name = "custom_cluster_integration_test",
    srcs = ["custom_cluster_integration_test.cc"],
    deps = [
        ":http_integration_lib",
        "//source/common/upstream:load_balancer_lib",
        "//test/config:utility_lib",
        "//test/integration/clusters:custom_static_cluster",
        "//test/test_common:network_utility_lib",
        "@envoy_api//envoy/config/bootstrap/v3:pkg_cc_proto",
        "@envoy_api//envoy/config/cluster/v3:pkg_cc_proto",
    ],
)

envoy_cc_test(
    name = "vhds_integration_test",
    srcs = ["vhds_integration_test.cc"],
    data = [
        "//test/config/integration/certs",
    ],
    deps = [
        ":http_integration_lib",
        "//source/common/config:protobuf_link_hacks",
        "//source/common/config:resources_lib",
        "//source/common/protobuf:utility_lib",
        "//test/common/grpc:grpc_client_integration_lib",
        "//test/mocks/runtime:runtime_mocks",
        "//test/mocks/server:server_mocks",
        "//test/test_common:network_utility_lib",
        "//test/test_common:utility_lib",
        "@envoy_api//envoy/config/route/v3:pkg_cc_proto",
    ],
)

exports_files(["test_utility.sh"])

envoy_sh_test(
    name = "hotrestart_test",
    srcs = envoy_select_hot_restart([
        "hotrestart_test.sh",
    ]),
    data = [
        "test_utility.sh",
        "//source/exe:envoy-static",
        "//test/config/integration:server_config_files",
        "//tools:socket_passing",
    ],
)

envoy_sh_test(
    name = "run_envoy_test",
    srcs = ["run_envoy_test.sh"],
    data = [
        "test_utility.sh",
        "//source/exe:envoy-static",
        "//test/config/integration:server_config_files",
    ],
)

envoy_cc_test(
    name = "header_integration_test",
    srcs = [
        "header_integration_test.cc",
    ],
    deps = [
        ":http_integration_lib",
        "//source/common/config:api_version_lib",
        "//source/common/protobuf",
        "//test/test_common:utility_lib",
        "@envoy_api//envoy/api/v2:pkg_cc_proto",
        "@envoy_api//envoy/config/bootstrap/v3:pkg_cc_proto",
        "@envoy_api//envoy/config/cluster/v3:pkg_cc_proto",
        "@envoy_api//envoy/config/core/v3:pkg_cc_proto",
        "@envoy_api//envoy/extensions/filters/http/router/v3:pkg_cc_proto",
        "@envoy_api//envoy/extensions/filters/network/http_connection_manager/v3:pkg_cc_proto",
    ],
)

envoy_cc_test(
    name = "http2_integration_test",
    srcs = [
        "http2_integration_test.cc",
        "http2_integration_test.h",
    ],
    deps = [
        ":http_integration_lib",
        "//source/common/buffer:buffer_lib",
        "//source/common/http:header_map_lib",
        "//source/extensions/filters/http/buffer:config",
        "//source/extensions/filters/http/dynamo:config",
        "//source/extensions/filters/http/health_check:config",
        "//test/common/http/http2:http2_frame",
        "//test/integration/filters:metadata_stop_all_filter_config_lib",
        "//test/integration/filters:request_metadata_filter_config_lib",
        "//test/integration/filters:response_metadata_filter_config_lib",
        "//test/integration/filters:stop_iteration_and_continue",
        "//test/mocks/http:http_mocks",
        "//test/mocks/upstream:upstream_mocks",
        "//test/test_common:utility_lib",
        "@envoy_api//envoy/config/bootstrap/v3:pkg_cc_proto",
        "@envoy_api//envoy/config/cluster/v3:pkg_cc_proto",
        "@envoy_api//envoy/extensions/filters/network/http_connection_manager/v3:pkg_cc_proto",
    ],
)

envoy_cc_test(
    name = "http_subset_lb_integration_test",
    srcs = [
        "http_subset_lb_integration_test.cc",
    ],
    deps = [
        ":http_integration_lib",
        "//test/common/upstream:utility_lib",
        "@envoy_api//envoy/config/bootstrap/v3:pkg_cc_proto",
        "@envoy_api//envoy/config/cluster/v3:pkg_cc_proto",
        "@envoy_api//envoy/config/route/v3:pkg_cc_proto",
        "@envoy_api//envoy/extensions/filters/network/http_connection_manager/v3:pkg_cc_proto",
    ],
)

envoy_cc_test(
    name = "transport_socket_match_integration_test",
    srcs = [
        "transport_socket_match_integration_test.cc",
    ],
    data = [
        "//test/config/integration/certs",
    ],
    deps = [
        ":http_integration_lib",
        "//source/extensions/transport_sockets/tls:context_lib",
        "//test/common/upstream:utility_lib",
        "@envoy_api//envoy/config/bootstrap/v3:pkg_cc_proto",
        "@envoy_api//envoy/config/route/v3:pkg_cc_proto",
        "@envoy_api//envoy/extensions/filters/network/http_connection_manager/v3:pkg_cc_proto",
        "@envoy_api//envoy/extensions/transport_sockets/tls/v3:pkg_cc_proto",
    ],
)

envoy_cc_test(
    name = "header_casing_integration_test",
    srcs = [
        "header_casing_integration_test.cc",
    ],
    deps = [
        ":http_integration_lib",
        "@envoy_api//envoy/config/bootstrap/v3:pkg_cc_proto",
        "@envoy_api//envoy/extensions/filters/network/http_connection_manager/v3:pkg_cc_proto",
    ],
)

envoy_cc_test(
    name = "http_timeout_integration_test",
    srcs = [
        "http_timeout_integration_test.cc",
        "http_timeout_integration_test.h",
    ],
    deps = [
        ":http_integration_lib",
        "@envoy_api//envoy/extensions/filters/http/router/v3:pkg_cc_proto",
        "@envoy_api//envoy/extensions/filters/network/http_connection_manager/v3:pkg_cc_proto",
    ],
)

envoy_cc_test(
    name = "protocol_integration_test",
    srcs = [
        "protocol_integration_test.cc",
    ],
    # As this test has many H1/H2/v4/v6 tests it takes a while to run.
    # Shard it enough to bring the run time in line with other integration tests.
    shard_count = 5,
    deps = [
        ":http_protocol_integration_lib",
        "//source/common/http:header_map_lib",
        "//source/extensions/filters/http/buffer:config",
        "//source/extensions/filters/http/dynamo:config",
        "//source/extensions/filters/http/health_check:config",
        "//test/integration/filters:random_pause_filter_lib",
        "//test/test_common:utility_lib",
        "@envoy_api//envoy/config/bootstrap/v3:pkg_cc_proto",
        "@envoy_api//envoy/config/route/v3:pkg_cc_proto",
        "@envoy_api//envoy/extensions/filters/network/http_connection_manager/v3:pkg_cc_proto",
    ],
)

envoy_cc_test(
    name = "http2_upstream_integration_test",
    srcs = [
        "http2_upstream_integration_test.cc",
        "http2_upstream_integration_test.h",
    ],
    deps = [
        ":http_integration_lib",
        "//source/common/http:header_map_lib",
        "//source/extensions/access_loggers/grpc:http_config",
        "//source/extensions/filters/http/buffer:config",
        "//source/extensions/filters/http/dynamo:config",
        "//source/extensions/filters/http/health_check:config",
        "//test/integration/filters:random_pause_filter_lib",
        "//test/test_common:utility_lib",
        "@envoy_api//envoy/config/bootstrap/v3:pkg_cc_proto",
        "@envoy_api//envoy/extensions/filters/network/http_connection_manager/v3:pkg_cc_proto",
    ],
)

envoy_cc_test(
    name = "integration_admin_test",
    srcs = [
        "integration_admin_test.cc",
        "integration_admin_test.h",
    ],
    deps = [
        ":http_protocol_integration_lib",
        "//include/envoy/http:header_map_interface",
        "//source/common/stats:stats_matcher_lib",
        "//source/extensions/filters/http/buffer:config",
        "//source/extensions/filters/http/health_check:config",
        "//test/common/stats:stat_test_utility_lib",
        "@envoy_api//envoy/admin/v3:pkg_cc_proto",
        "@envoy_api//envoy/config/bootstrap/v3:pkg_cc_proto",
        "@envoy_api//envoy/config/core/v3:pkg_cc_proto",
        "@envoy_api//envoy/config/metrics/v3:pkg_cc_proto",
        "@envoy_api//envoy/config/route/v3:pkg_cc_proto",
    ],
)

envoy_cc_test_library(
    name = "test_host_predicate_lib",
    srcs = [
        "test_host_predicate.h",
        "test_host_predicate_config.h",
    ],
    deps = [
        "//include/envoy/upstream:retry_interface",
    ],
)

envoy_cc_test_library(
    name = "http_integration_lib",
    srcs = [
        "http_integration.cc",
    ],
    hdrs = [
        "http_integration.h",
    ],
    deps = [
        ":integration_lib",
        ":test_host_predicate_lib",
        "//include/envoy/event:timer_interface",
        "//source/common/common:thread_annotations",
        "//source/extensions/filters/http/on_demand:config",
        "//source/extensions/filters/http/router:config",
        "//source/extensions/filters/network/http_connection_manager:config",
        "//test/common/upstream:utility_lib",
        "//test/integration/filters:add_trailers_filter_config_lib",
        "//test/integration/filters:call_decodedata_once_filter_config_lib",
        "//test/integration/filters:decode_headers_return_stop_all_filter_config_lib",
        "//test/integration/filters:encode_headers_return_stop_all_filter_config_lib",
        "//test/integration/filters:headers_only_filter_config_lib",
        "//test/integration/filters:modify_buffer_filter_config_lib",
        "//test/integration/filters:passthrough_filter_config_lib",
        "//test/integration/filters:pause_filter_lib",
        "//test/test_common:registry_lib",
        "@envoy_api//envoy/config/bootstrap/v3:pkg_cc_proto",
        "@envoy_api//envoy/extensions/filters/network/http_connection_manager/v3:pkg_cc_proto",
    ],
)

envoy_cc_test_library(
    name = "http_protocol_integration_lib",
    srcs = [
        "http_protocol_integration.cc",
    ],
    hdrs = [
        "http_protocol_integration.h",
    ],
    deps = [
        ":http_integration_lib",
        "//test/common/upstream:utility_lib",
    ],
)

envoy_cc_test(
    name = "idle_timeout_integration_test",
    srcs = ["idle_timeout_integration_test.cc"],
    # As this test has many pauses for idle timeouts, it takes a while to run.
    # Shard it enough to bring the run time in line with other integration tests.
    shard_count = 2,
    deps = [
        ":http_protocol_integration_lib",
        "//test/test_common:test_time_lib",
        "@envoy_api//envoy/config/bootstrap/v3:pkg_cc_proto",
        "@envoy_api//envoy/extensions/filters/network/http_connection_manager/v3:pkg_cc_proto",
    ],
)

envoy_cc_test_library(
    name = "integration_lib",
    srcs = [
        "autonomous_upstream.cc",
        "fake_upstream.cc",
        "integration.cc",
        "server.cc",
        "ssl_utility.cc",
        "utility.cc",
    ],
    hdrs = [
        "autonomous_upstream.h",
        "fake_upstream.h",
        "integration.h",
        "server.h",
        "ssl_utility.h",
        "utility.h",
    ],
    data = ["//test/common/runtime:filesystem_test_data"],
    deps = [
        ":server_stats_interface",
        ":tcp_dump",
        "//include/envoy/api:api_interface",
        "//include/envoy/buffer:buffer_interface",
        "//include/envoy/event:dispatcher_interface",
        "//include/envoy/grpc:status",
        "//include/envoy/http:codec_interface",
        "//include/envoy/http:header_map_interface",
        "//include/envoy/network:connection_interface",
        "//include/envoy/network:filter_interface",
        "//include/envoy/server:configuration_interface",
        "//include/envoy/server:hot_restart_interface",
        "//include/envoy/server:options_interface",
        "//include/envoy/stats:stats_interface",
        "//include/envoy/thread:thread_interface",
        "//source/common/api:api_lib",
        "//source/common/buffer:buffer_lib",
        "//source/common/buffer:zero_copy_input_stream_lib",
        "//source/common/common:assert_lib",
        "//source/common/common:minimal_logger_lib",
        "//source/common/config:api_version_lib",
        "//source/common/config:version_converter_lib",
        "//source/common/event:dispatcher_lib",
        "//source/common/grpc:codec_lib",
        "//source/common/grpc:common_lib",
        "//source/common/http:codec_client_lib",
        "//source/common/http:header_map_lib",
        "//source/common/http:headers_lib",
        "//source/common/http/http1:codec_lib",
        "//source/common/http/http2:codec_lib",
        "//source/common/local_info:local_info_lib",
        "//source/common/network:filter_lib",
        "//source/common/network:listen_socket_lib",
        "//source/common/network:utility_lib",
        "//source/common/runtime:runtime_lib",
        "//source/common/stats:isolated_store_lib",
        "//source/common/stats:symbol_table_creator_lib",
        "//source/common/stats:thread_local_store_lib",
        "//source/common/thread_local:thread_local_lib",
        "//source/common/upstream:upstream_includes",
        "//source/common/upstream:upstream_lib",
        "//source/extensions/access_loggers/file:config",
        "//source/extensions/transport_sockets/raw_buffer:config",
        "//source/extensions/transport_sockets/tap:config",
        "//source/extensions/transport_sockets/tls:config",
        "//source/server:connection_handler_lib",
        "//source/server:hot_restart_nop_lib",
        "//source/server:listener_hooks_lib",
        "//source/server:process_context_lib",
        "//source/server:server_lib",
        "//test/common/grpc:grpc_client_integration_lib",
        "//test/common/runtime:utility_lib",
        "//test/common/upstream:utility_lib",
        "//test/config:utility_lib",
        "//test/mocks/buffer:buffer_mocks",
        "//test/mocks/server:server_mocks",
        "//test/mocks/stats:stats_mocks",
        "//test/mocks/upstream:upstream_mocks",
        "//test/test_common:environment_lib",
        "//test/test_common:network_utility_lib",
        "//test/test_common:printers_lib",
        "//test/test_common:simulated_time_system_lib",
        "//test/test_common:test_time_lib",
        "//test/test_common:test_time_system_interface",
        "//test/test_common:utility_lib",
        "@envoy_api//envoy/admin/v3:pkg_cc_proto",
        "@envoy_api//envoy/api/v2:pkg_cc_proto",
        "@envoy_api//envoy/config/bootstrap/v3:pkg_cc_proto",
        "@envoy_api//envoy/config/core/v3:pkg_cc_proto",
        "@envoy_api//envoy/config/endpoint/v3:pkg_cc_proto",
        "@envoy_api//envoy/extensions/transport_sockets/tls/v3:pkg_cc_proto",
    ],
)

envoy_cc_test(
    name = "integration_test",
    srcs = [
        "integration_test.cc",
        "integration_test.h",
    ],
    deps = [
        ":http_integration_lib",
        "//source/common/http:header_map_lib",
        "//source/common/http:headers_lib",
        "//source/extensions/filters/http/cors:config",
        "//source/extensions/filters/http/dynamo:config",
        "//source/extensions/filters/http/grpc_http1_bridge:config",
        "//source/extensions/filters/http/health_check:config",
        "//test/integration/filters:clear_route_cache_filter_lib",
        "//test/integration/filters:process_context_lib",
        "//test/mocks/http:http_mocks",
        "//test/test_common:utility_lib",
        "@envoy_api//envoy/config/bootstrap/v3:pkg_cc_proto",
        "@envoy_api//envoy/config/route/v3:pkg_cc_proto",
        "@envoy_api//envoy/extensions/filters/network/http_connection_manager/v3:pkg_cc_proto",
    ],
)

envoy_cc_test(
    name = "redirect_integration_test",
    srcs = [
        "redirect_integration_test.cc",
    ],
    deps = [
        ":http_protocol_integration_lib",
        "//source/common/http:header_map_lib",
        "//test/test_common:utility_lib",
        "@envoy_api//envoy/config/route/v3:pkg_cc_proto",
        "@envoy_api//envoy/extensions/filters/network/http_connection_manager/v3:pkg_cc_proto",
    ],
)

envoy_cc_test(
    name = "websocket_integration_test",
    srcs = [
        "websocket_integration_test.cc",
        "websocket_integration_test.h",
    ],
    deps = [
        ":http_protocol_integration_lib",
        "//source/common/http:header_map_lib",
        "//source/extensions/access_loggers/file:config",
        "//source/extensions/filters/http/buffer:config",
        "//test/test_common:utility_lib",
        "@envoy_api//envoy/config/bootstrap/v3:pkg_cc_proto",
        "@envoy_api//envoy/extensions/filters/network/http_connection_manager/v3:pkg_cc_proto",
    ],
)

envoy_cc_test(
    name = "echo_integration_test",
    srcs = [
        "echo_integration_test.cc",
    ],
    # This test must be run in exclusive mode: see comments in AddRemoveListener
    tags = ["exclusive"],
    deps = [
        ":integration_lib",
        "//source/extensions/filters/network/echo:config",
        "//test/server:utility_lib",
        "//test/test_common:utility_lib",
    ],
)

envoy_cc_test(
    name = "stats_integration_test",
    srcs = ["stats_integration_test.cc"],
    # The symbol table cluster memory tests take a while to run specially under tsan.
    # Shard it to avoid test timeout.
    shard_count = 2,
    deps = [
        ":integration_lib",
        "//source/common/memory:stats_lib",
        "//source/common/stats:symbol_table_creator_lib",
        "//source/extensions/filters/http/router:config",
        "//source/extensions/filters/network/http_connection_manager:config",
        "//test/common/stats:stat_test_utility_lib",
        "//test/test_common:network_utility_lib",
        "//test/test_common:utility_lib",
        "@envoy_api//envoy/config/bootstrap/v3:pkg_cc_proto",
        "@envoy_api//envoy/config/core/v3:pkg_cc_proto",
    ],
)

envoy_cc_test(
    name = "load_stats_integration_test",
    srcs = ["load_stats_integration_test.cc"],
    deps = [
        ":http_integration_lib",
        "//source/common/config:resources_lib",
        "//test/config:utility_lib",
        "//test/test_common:network_utility_lib",
        "//test/test_common:utility_lib",
        "@envoy_api//envoy/config/bootstrap/v3:pkg_cc_proto",
        "@envoy_api//envoy/config/cluster/v3:pkg_cc_proto",
        "@envoy_api//envoy/config/core/v3:pkg_cc_proto",
        "@envoy_api//envoy/config/endpoint/v3:pkg_cc_proto",
        "@envoy_api//envoy/service/load_stats/v3:pkg_cc_proto",
    ],
)

envoy_cc_test(
    name = "hds_integration_test",
    srcs = ["hds_integration_test.cc"],
    deps = [
        ":http_integration_lib",
        ":integration_lib",
        "//include/envoy/upstream:upstream_interface",
        "//source/common/config:metadata_lib",
        "//source/common/config:resources_lib",
        "//source/common/json:json_loader_lib",
        "//source/common/network:utility_lib",
        "//source/common/upstream:health_checker_lib",
        "//source/common/upstream:health_discovery_service_lib",
        "//test/common/upstream:utility_lib",
        "//test/config:utility_lib",
        "//test/test_common:network_utility_lib",
        "@envoy_api//envoy/config/bootstrap/v3:pkg_cc_proto",
        "@envoy_api//envoy/config/core/v3:pkg_cc_proto",
        "@envoy_api//envoy/service/health/v3:pkg_cc_proto",
    ],
)

envoy_cc_test(
    name = "header_prefix_integration_test",
    srcs = ["header_prefix_integration_test.cc"],
    coverage = False,
    deps = [
        ":http_protocol_integration_lib",
        "@envoy_api//envoy/config/bootstrap/v3:pkg_cc_proto",
    ],
)

envoy_cc_test(
    name = "overload_integration_test",
    srcs = ["overload_integration_test.cc"],
    deps = [
        ":http_protocol_integration_lib",
        "//source/extensions/resource_monitors/injected_resource:config",
        "@envoy_api//envoy/config/bootstrap/v3:pkg_cc_proto",
        "@envoy_api//envoy/config/overload/v3:pkg_cc_proto",
    ],
)

envoy_cc_test(
    name = "proxy_proto_integration_test",
    srcs = [
        "proxy_proto_integration_test.cc",
        "proxy_proto_integration_test.h",
    ],
    deps = [
        ":http_integration_lib",
        "//source/common/buffer:buffer_lib",
        "//source/common/http:codec_client_lib",
        "//source/extensions/filters/listener/proxy_protocol:config",
        "//test/test_common:utility_lib",
        "@envoy_api//envoy/config/bootstrap/v3:pkg_cc_proto",
        "@envoy_api//envoy/config/cluster/v3:pkg_cc_proto",
    ],
)

envoy_cc_test(
    name = "ratelimit_integration_test",
    srcs = ["ratelimit_integration_test.cc"],
    deps = [
        ":http_integration_lib",
        "//source/common/buffer:zero_copy_input_stream_lib",
        "//source/common/grpc:codec_lib",
        "//source/common/grpc:common_lib",
        "//source/extensions/filters/http/ratelimit:config",
        "//test/common/grpc:grpc_client_integration_lib",
        "@envoy_api//envoy/config/bootstrap/v3:pkg_cc_proto",
        "@envoy_api//envoy/config/listener/v3:pkg_cc_proto",
        "@envoy_api//envoy/extensions/filters/http/ratelimit/v3:pkg_cc_proto",
        "@envoy_api//envoy/extensions/filters/network/http_connection_manager/v3:pkg_cc_proto",
        "@envoy_api//envoy/service/ratelimit/v3:pkg_cc_proto",
    ],
)

envoy_cc_test(
    name = "rtds_integration_test",
    srcs = ["rtds_integration_test.cc"],
    deps = [
        ":http_integration_lib",
        "//test/common/grpc:grpc_client_integration_lib",
        "@envoy_api//envoy/service/runtime/v3:pkg_cc_proto",
    ],
)

envoy_cc_test_library(
    name = "server_stats_interface",
    hdrs = ["server_stats.h"],
    deps = ["//include/envoy/stats:stats_interface"],
)

envoy_cc_test(
    name = "sds_static_integration_test",
    srcs = [
        "sds_static_integration_test.cc",
    ],
    data = [
        "//test/config/integration/certs",
    ],
    deps = [
        ":http_integration_lib",
        "//source/common/event:dispatcher_includes",
        "//source/common/event:dispatcher_lib",
        "//source/common/network:connection_lib",
        "//source/common/network:utility_lib",
        "//source/extensions/transport_sockets/tls:config",
        "//source/extensions/transport_sockets/tls:context_config_lib",
        "//source/extensions/transport_sockets/tls:context_lib",
        "//test/mocks/secret:secret_mocks",
        "//test/test_common:utility_lib",
        "@envoy_api//envoy/config/bootstrap/v3:pkg_cc_proto",
        "@envoy_api//envoy/extensions/transport_sockets/tls/v3:pkg_cc_proto",
    ],
)

envoy_cc_test(
    name = "sds_dynamic_integration_test",
    srcs = [
        "sds_dynamic_integration_test.cc",
    ],
    data = [
        "//test/config/integration/certs",
    ],
    deps = [
        ":http_integration_lib",
        "//source/common/config:api_version_lib",
        "//source/common/config:protobuf_link_hacks",
        "//source/common/config:resources_lib",
        "//source/common/event:dispatcher_includes",
        "//source/common/event:dispatcher_lib",
        "//source/common/network:connection_lib",
        "//source/common/network:utility_lib",
        "//source/extensions/transport_sockets/tls:config",
        "//source/extensions/transport_sockets/tls:context_config_lib",
        "//source/extensions/transport_sockets/tls:context_lib",
        "//test/common/grpc:grpc_client_integration_lib",
        "//test/mocks/runtime:runtime_mocks",
        "//test/mocks/secret:secret_mocks",
        "//test/test_common:utility_lib",
        "@envoy_api//envoy/api/v2:pkg_cc_proto",
        "@envoy_api//envoy/config/bootstrap/v3:pkg_cc_proto",
        "@envoy_api//envoy/config/core/v3:pkg_cc_proto",
        "@envoy_api//envoy/extensions/transport_sockets/tls/v3:pkg_cc_proto",
        "@envoy_api//envoy/service/secret/v3:pkg_cc_proto",
    ],
)

envoy_cc_test(
    name = "tcp_proxy_integration_test",
    srcs = [
        "tcp_proxy_integration_test.cc",
        "tcp_proxy_integration_test.h",
    ],
    data = [
        "//test/config/integration/certs",
    ],
    deps = [
        ":integration_lib",
        "//source/common/config:api_version_lib",
        "//source/common/event:dispatcher_includes",
        "//source/common/event:dispatcher_lib",
        "//source/common/network:utility_lib",
        "//source/extensions/access_loggers/file:config",
        "//source/extensions/filters/network/tcp_proxy:config",
        "//source/extensions/transport_sockets/tls:config",
        "//source/extensions/transport_sockets/tls:context_config_lib",
        "//source/extensions/transport_sockets/tls:context_lib",
        "//test/mocks/runtime:runtime_mocks",
        "//test/mocks/secret:secret_mocks",
        "//test/test_common:utility_lib",
        "@envoy_api//envoy/config/bootstrap/v3:pkg_cc_proto",
        "@envoy_api//envoy/config/cluster/v3:pkg_cc_proto",
        "@envoy_api//envoy/config/core/v3:pkg_cc_proto",
        "@envoy_api//envoy/config/filter/network/tcp_proxy/v2:pkg_cc_proto",
        "@envoy_api//envoy/extensions/access_loggers/file/v3:pkg_cc_proto",
        "@envoy_api//envoy/extensions/filters/network/tcp_proxy/v3:pkg_cc_proto",
    ],
)

envoy_cc_test(
    name = "tcp_conn_pool_integration_test",
    srcs = [
        "tcp_conn_pool_integration_test.cc",
    ],
    deps = [
        ":integration_lib",
        "//include/envoy/server:filter_config_interface",
        "//include/envoy/tcp:conn_pool_interface",
        "//test/server:utility_lib",
        "//test/test_common:registry_lib",
        "//test/test_common:utility_lib",
    ],
)

envoy_cc_test_library(
    name = "tcp_dump",
    srcs = ["tcp_dump.cc"],
    hdrs = ["tcp_dump.h"],
    deps = [
        "//source/common/common:assert_lib",
        "//source/common/common:fmt_lib",
    ],
)

envoy_cc_test(
    name = "uds_integration_test",
    srcs = [
        "uds_integration_test.cc",
        "uds_integration_test.h",
    ],
    deps = [
        ":http_integration_lib",
        "//source/common/event:dispatcher_includes",
        "//source/common/event:dispatcher_lib",
        "//source/common/http:codec_client_lib",
        "//source/common/stats:stats_lib",
        "//test/test_common:environment_lib",
        "@envoy_api//envoy/config/bootstrap/v3:pkg_cc_proto",
    ],
)

envoy_cc_test(
    name = "version_integration_test",
    srcs = ["version_integration_test.cc"],
    deps = [
        ":http_integration_lib",
        "//source/extensions/filters/http/ip_tagging:config",
    ],
)

envoy_cc_test(
    name = "dynamic_validation_integration_test",
    srcs = ["dynamic_validation_integration_test.cc"],
    data = ["//test/config/integration:server_xds_files"],
    deps = [
        ":http_integration_lib",
        "//source/common/stats:stats_lib",
<<<<<<< HEAD
        "//test/test_common:registry_lib",
        "@envoy_api//envoy/extensions/filters/network/tcp_proxy/v3alpha:pkg_cc_proto",
=======
        "@envoy_api//envoy/extensions/filters/network/tcp_proxy/v3:pkg_cc_proto",
>>>>>>> 5e819184
    ],
)

envoy_cc_test(
    name = "xds_integration_test",
    srcs = ["xds_integration_test.cc"],
    data = ["//test/config/integration:server_xds_files"],
    deps = [
        ":http_integration_lib",
        ":http_protocol_integration_lib",
        "//test/test_common:environment_lib",
        "//test/test_common:utility_lib",
        "@envoy_api//envoy/config/bootstrap/v3:pkg_cc_proto",
        "@envoy_api//envoy/extensions/filters/network/http_connection_manager/v3:pkg_cc_proto",
    ],
)

envoy_cc_test(
    name = "xfcc_integration_test",
    srcs = [
        "xfcc_integration_test.cc",
        "xfcc_integration_test.h",
    ],
    data = [
        "//test/config/integration/certs",
    ],
    deps = [
        ":http_integration_lib",
        "//source/common/http:header_map_lib",
        "//source/extensions/transport_sockets/tls:config",
        "//test/mocks/server:server_mocks",
        "//test/test_common:utility_lib",
        "@envoy_api//envoy/config/bootstrap/v3:pkg_cc_proto",
        "@envoy_api//envoy/extensions/filters/network/http_connection_manager/v3:pkg_cc_proto",
        "@envoy_api//envoy/extensions/transport_sockets/tls/v3:pkg_cc_proto",
    ],
)

envoy_cc_test_library(
    name = "h1_fuzz_lib",
    srcs = ["h1_fuzz.cc"],
    hdrs = ["h1_fuzz.h"],
    deps = [
        ":capture_fuzz_proto_cc_proto",
        ":http_integration_lib",
        "//source/common/common:assert_lib",
        "//source/common/common:logger_lib",
        "//test/fuzz:fuzz_runner_lib",
        "//test/integration:integration_lib",
        "//test/test_common:environment_lib",
    ],
)

envoy_cc_fuzz_test(
    name = "h1_capture_fuzz_test",
    srcs = ["h1_capture_fuzz_test.cc"],
    corpus = "h1_corpus",
    deps = [":h1_fuzz_lib"],
)

envoy_cc_fuzz_test(
    name = "h1_capture_direct_response_fuzz_test",
    srcs = ["h1_capture_direct_response_fuzz_test.cc"],
    corpus = "h1_corpus",
    deps = [
        ":h1_fuzz_lib",
        "@envoy_api//envoy/extensions/filters/network/http_connection_manager/v3:pkg_cc_proto",
    ],
)

envoy_cc_test(
    name = "scoped_rds_integration_test",
    srcs = [
        "scoped_rds_integration_test.cc",
    ],
    deps = [
        ":http_integration_lib",
        "//source/common/config:api_version_lib",
        "//source/common/config:resources_lib",
        "//source/common/event:dispatcher_includes",
        "//source/common/event:dispatcher_lib",
        "//source/common/network:connection_lib",
        "//source/common/network:utility_lib",
        "//test/common/grpc:grpc_client_integration_lib",
        "//test/test_common:utility_lib",
        "@envoy_api//envoy/api/v2:pkg_cc_proto",
        "@envoy_api//envoy/config/bootstrap/v3:pkg_cc_proto",
        "@envoy_api//envoy/config/core/v3:pkg_cc_proto",
        "@envoy_api//envoy/config/route/v3:pkg_cc_proto",
        "@envoy_api//envoy/extensions/filters/network/http_connection_manager/v3:pkg_cc_proto",
    ],
)

envoy_cc_test(
    name = "aws_metadata_fetcher_integration_test",
    srcs = [
        "aws_metadata_fetcher_integration_test.cc",
    ],
    deps = [
        ":integration_lib",
        "//source/common/common:fmt_lib",
        "//source/extensions/filters/http/common/aws:utility_lib",
        "//source/extensions/filters/http/fault:config",
        "//source/extensions/filters/http/fault:fault_filter_lib",
        "//source/extensions/filters/http/router:config",
        "//source/extensions/filters/network/echo:config",
        "//source/extensions/filters/network/http_connection_manager:config",
        "//test/server:utility_lib",
        "//test/test_common:utility_lib",
    ],
)<|MERGE_RESOLUTION|>--- conflicted
+++ resolved
@@ -919,12 +919,8 @@
     deps = [
         ":http_integration_lib",
         "//source/common/stats:stats_lib",
-<<<<<<< HEAD
         "//test/test_common:registry_lib",
-        "@envoy_api//envoy/extensions/filters/network/tcp_proxy/v3alpha:pkg_cc_proto",
-=======
         "@envoy_api//envoy/extensions/filters/network/tcp_proxy/v3:pkg_cc_proto",
->>>>>>> 5e819184
     ],
 )
 
