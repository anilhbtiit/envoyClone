--- conflicted
+++ resolved
@@ -16,7 +16,7 @@
     name = "config_lib",
     hdrs = ["config.h"],
     deps = [
-        "//include/envoy/network:filter_interface",
+        "//envoy/network:filter_interface",
         "@envoy_api//envoy/extensions/filters/listener/original_dst/v3:pkg_cc_proto",
     ],
 )
@@ -26,14 +26,9 @@
     srcs = ["original_dst.cc"],
     hdrs = ["original_dst.h"],
     deps = [
-<<<<<<< HEAD
         ":config_lib",
-        "//include/envoy/network:filter_interface",
-        "//include/envoy/network:listen_socket_interface",
-=======
         "//envoy/network:filter_interface",
         "//envoy/network:listen_socket_interface",
->>>>>>> 72bf41fb
         "//source/common/common:assert_lib",
         "//source/common/common:minimal_logger_lib",
         "//source/common/network:upstream_socket_options_filter_state_lib",
