#include "common/network/io_socket_handle_impl.h"

#include <cerrno>
#include <iostream>

#include "envoy/buffer/buffer.h"

#include "common/api/os_sys_calls_impl.h"
#include "common/network/address_impl.h"

#include "absl/container/fixed_array.h"
#include "absl/types/optional.h"

using Envoy::Api::SysCallIntResult;
using Envoy::Api::SysCallSizeResult;

namespace Envoy {
namespace Network {

IoSocketHandleImpl::~IoSocketHandleImpl() {
  if (SOCKET_VALID(fd_)) {
    IoSocketHandleImpl::close();
  }
}

Api::IoCallUint64Result IoSocketHandleImpl::close() {
  ASSERT(SOCKET_VALID(fd_));
  const int rc = Api::OsSysCallsSingleton::get().close(fd_).rc_;
  SET_SOCKET_INVALID(fd_);
  return Api::IoCallUint64Result(rc, Api::IoErrorPtr(nullptr, IoSocketError::deleteIoError));
}

bool IoSocketHandleImpl::isOpen() const { return SOCKET_VALID(fd_); }

Api::IoCallUint64Result IoSocketHandleImpl::readv(uint64_t max_length, Buffer::RawSlice* slices,
                                                  uint64_t num_slice) {
  absl::FixedArray<iovec> iov(num_slice);
  uint64_t num_slices_to_read = 0;
  uint64_t num_bytes_to_read = 0;
  for (; num_slices_to_read < num_slice && num_bytes_to_read < max_length; num_slices_to_read++) {
    iov[num_slices_to_read].iov_base = slices[num_slices_to_read].mem_;
    const size_t slice_length = std::min(slices[num_slices_to_read].len_,
                                         static_cast<size_t>(max_length - num_bytes_to_read));
    iov[num_slices_to_read].iov_len = slice_length;
    num_bytes_to_read += slice_length;
  }
  ASSERT(num_bytes_to_read <= max_length);
  return sysCallResultToIoCallResult(Api::OsSysCallsSingleton::get().readv(
      fd_, iov.begin(), static_cast<int>(num_slices_to_read)));
}

Api::IoCallUint64Result IoSocketHandleImpl::writev(const Buffer::RawSlice* slices,
                                                   uint64_t num_slice) {
  absl::FixedArray<iovec> iov(num_slice);
  uint64_t num_slices_to_write = 0;
  for (uint64_t i = 0; i < num_slice; i++) {
    if (slices[i].mem_ != nullptr && slices[i].len_ != 0) {
      iov[num_slices_to_write].iov_base = slices[i].mem_;
      iov[num_slices_to_write].iov_len = slices[i].len_;
      num_slices_to_write++;
    }
  }
  if (num_slices_to_write == 0) {
    return Api::ioCallUint64ResultNoError();
  }
  return sysCallResultToIoCallResult(
      Api::OsSysCallsSingleton::get().writev(fd_, iov.begin(), num_slices_to_write));
}

Api::IoCallUint64Result IoSocketHandleImpl::sendmsg(const Buffer::RawSlice* slices,
                                                    uint64_t num_slice, int flags,
                                                    const Address::Ip* self_ip,
                                                    const Address::Instance& peer_address) {
  const auto* address_base = dynamic_cast<const Address::InstanceBase*>(&peer_address);
  sockaddr* sock_addr = const_cast<sockaddr*>(address_base->sockAddr());

  absl::FixedArray<iovec> iov(num_slice);
  uint64_t num_slices_to_write = 0;
  for (uint64_t i = 0; i < num_slice; i++) {
    if (slices[i].mem_ != nullptr && slices[i].len_ != 0) {
      iov[num_slices_to_write].iov_base = slices[i].mem_;
      iov[num_slices_to_write].iov_len = slices[i].len_;
      num_slices_to_write++;
    }
  }
  if (num_slices_to_write == 0) {
    return Api::ioCallUint64ResultNoError();
  }

  msghdr message;
  message.msg_name = reinterpret_cast<void*>(sock_addr);
  message.msg_namelen = address_base->sockAddrLen();
  message.msg_iov = iov.begin();
  message.msg_iovlen = num_slices_to_write;
  message.msg_flags = 0;
  auto& os_syscalls = Api::OsSysCallsSingleton::get();
  if (self_ip == nullptr) {
    message.msg_control = nullptr;
    message.msg_controllen = 0;
    const Api::SysCallSizeResult result = os_syscalls.sendmsg(fd_, &message, flags);
    return sysCallResultToIoCallResult(result);
  } else {
    const size_t space_v6 = CMSG_SPACE(sizeof(in6_pktinfo));
    // FreeBSD only needs in_addr size, but allocates more to unify code in two platforms.
    const size_t space_v4 = CMSG_SPACE(sizeof(in_pktinfo));
    const size_t cmsg_space = (space_v4 < space_v6) ? space_v6 : space_v4;
    // kSpaceForIp should be big enough to hold both IPv4 and IPv6 packet info.
    absl::FixedArray<char> cbuf(cmsg_space);
    memset(cbuf.begin(), 0, cmsg_space);

    message.msg_control = cbuf.begin();
    message.msg_controllen = cmsg_space * sizeof(char);
    cmsghdr* const cmsg = CMSG_FIRSTHDR(&message);
    RELEASE_ASSERT(cmsg != nullptr, fmt::format("cbuf with size {} is not enough, cmsghdr size {}",
                                                sizeof(cbuf), sizeof(cmsghdr)));
    if (self_ip->version() == Address::IpVersion::v4) {
      cmsg->cmsg_level = IPPROTO_IP;
#ifndef IP_SENDSRCADDR
      cmsg->cmsg_len = CMSG_LEN(sizeof(in_pktinfo));
      cmsg->cmsg_type = IP_PKTINFO;
      auto pktinfo = reinterpret_cast<in_pktinfo*>(CMSG_DATA(cmsg));
      pktinfo->ipi_ifindex = 0;
#ifdef WIN32
      pktinfo->ipi_addr.s_addr = self_ip->ipv4()->address();
#else
      pktinfo->ipi_spec_dst.s_addr = self_ip->ipv4()->address();
#endif
#else
      cmsg->cmsg_type = IP_SENDSRCADDR;
      cmsg->cmsg_len = CMSG_LEN(sizeof(in_addr));
      *(reinterpret_cast<struct in_addr*>(CMSG_DATA(cmsg))).s_addr = self_ip->ipv4()->address();
#endif
    } else if (self_ip->version() == Address::IpVersion::v6) {
      cmsg->cmsg_len = CMSG_LEN(sizeof(in6_pktinfo));
      cmsg->cmsg_level = IPPROTO_IPV6;
      cmsg->cmsg_type = IPV6_PKTINFO;
      auto pktinfo = reinterpret_cast<in6_pktinfo*>(CMSG_DATA(cmsg));
      pktinfo->ipi6_ifindex = 0;
      *(reinterpret_cast<absl::uint128*>(pktinfo->ipi6_addr.s6_addr)) = self_ip->ipv6()->address();
    }
    const Api::SysCallSizeResult result = os_syscalls.sendmsg(fd_, &message, flags);
    return sysCallResultToIoCallResult(result);
  }
}

<<<<<<< HEAD
Address::InstanceConstSharedPtr maybeGetDstAddressFromHeader(const struct cmsghdr& cmsg,
=======
Api::IoCallUint64Result
IoSocketHandleImpl::sysCallResultToIoCallResult(const Api::SysCallSizeResult& result) {
  if (result.rc_ >= 0) {
    // Return nullptr as IoError upon success.
    return Api::IoCallUint64Result(result.rc_,
                                   Api::IoErrorPtr(nullptr, IoSocketError::deleteIoError));
  }
  RELEASE_ASSERT(result.errno_ != EINVAL, "Invalid argument passed in.");
  return Api::IoCallUint64Result(
      /*rc=*/0,
      (result.errno_ == EAGAIN
           // EAGAIN is frequent enough that its memory allocation should be avoided.
           ? Api::IoErrorPtr(IoSocketError::getIoSocketEagainInstance(),
                             IoSocketError::deleteIoError)
           : Api::IoErrorPtr(new IoSocketError(result.errno_), IoSocketError::deleteIoError)));
}

Address::InstanceConstSharedPtr maybeGetDstAddressFromHeader(const cmsghdr& cmsg,
>>>>>>> 659e2f6d
                                                             uint32_t self_port) {
  if (cmsg.cmsg_type == IPV6_PKTINFO) {
    auto info = reinterpret_cast<const in6_pktinfo*>(CMSG_DATA(&cmsg));
    sockaddr_storage ss;
    auto ipv6_addr = reinterpret_cast<sockaddr_in6*>(&ss);
    memset(ipv6_addr, 0, sizeof(sockaddr_in6));
    ipv6_addr->sin6_family = AF_INET6;
    ipv6_addr->sin6_addr = info->ipi6_addr;
    ipv6_addr->sin6_port = htons(self_port);
    return Address::addressFromSockAddr(ss, sizeof(sockaddr_in6), /*v6only=*/false);
  }
#ifndef IP_RECVDSTADDR
  if (cmsg.cmsg_type == IP_PKTINFO) {
    auto info = reinterpret_cast<const in_pktinfo*>(CMSG_DATA(&cmsg));
#else
  if (cmsg.cmsg_type == IP_RECVDSTADDR) {
    auto addr = reinterpret_cast<const in_addr*>(CMSG_DATA(&cmsg));
#endif
    sockaddr_storage ss;
    auto ipv4_addr = reinterpret_cast<sockaddr_in*>(&ss);
    memset(ipv4_addr, 0, sizeof(sockaddr_in));
    ipv4_addr->sin_family = AF_INET;
    ipv4_addr->sin_addr =
#ifndef IP_RECVDSTADDR
        info->ipi_addr;
#else
        *addr;
#endif
    ipv4_addr->sin_port = htons(self_port);
    return Address::addressFromSockAddr(ss, sizeof(sockaddr_in), /*v6only=*/false);
  }
  return nullptr;
}

absl::optional<uint32_t> maybeGetPacketsDroppedFromHeader(
#ifdef SO_RXQ_OVFL
    const cmsghdr& cmsg) {
  if (cmsg.cmsg_type == SO_RXQ_OVFL) {
    return *reinterpret_cast<const uint32_t*>(CMSG_DATA(&cmsg));
  }
#else
    const cmsghdr&) {
#endif
  return absl::nullopt;
}

Api::IoCallUint64Result IoSocketHandleImpl::recvmsg(Buffer::RawSlice* slices,
                                                    const uint64_t num_slice, uint32_t self_port,
                                                    RecvMsgOutput& output) {
  ASSERT(output.msg_.size() > 0);

  absl::FixedArray<char> cbuf(cmsg_space_);
  memset(cbuf.begin(), 0, cmsg_space_);

  absl::FixedArray<iovec> iov(num_slice);
  uint64_t num_slices_for_read = 0;
  for (uint64_t i = 0; i < num_slice; i++) {
    if (slices[i].mem_ != nullptr && slices[i].len_ != 0) {
      iov[num_slices_for_read].iov_base = slices[i].mem_;
      iov[num_slices_for_read].iov_len = slices[i].len_;
      ++num_slices_for_read;
    }
  }
  if (num_slices_for_read == 0) {
    return Api::ioCallUint64ResultNoError();
  }

  sockaddr_storage peer_addr;
  msghdr hdr;
  hdr.msg_name = &peer_addr;
  hdr.msg_namelen = sizeof(sockaddr_storage);
  hdr.msg_iov = iov.begin();
  hdr.msg_iovlen = num_slices_for_read;
  hdr.msg_flags = 0;
<<<<<<< HEAD

  auto cmsg = reinterpret_cast<struct cmsghdr*>(cbuf.begin());
  cmsg->cmsg_len = cmsg_space_;
  hdr.msg_control = cmsg;
  hdr.msg_controllen = cmsg_space_;
  auto& os_sys_calls = Api::OsSysCallsSingleton::get();
  const Api::SysCallSizeResult result = os_sys_calls.recvmsg(fd_, &hdr, 0);
=======
  auto cmsg = reinterpret_cast<cmsghdr*>(cbuf.begin());
  cmsg->cmsg_len = cmsg_space;
  hdr.msg_control = cmsg;
  hdr.msg_controllen = cmsg_space;
  const Api::SysCallSizeResult result = Api::OsSysCallsSingleton::get().recvmsg(fd_, &hdr, 0);
>>>>>>> 659e2f6d
  if (result.rc_ < 0) {
    return sysCallResultToIoCallResult(result);
  }

  RELEASE_ASSERT((hdr.msg_flags & MSG_CTRUNC) == 0,
                 fmt::format("Incorrectly set control message length: {}", hdr.msg_controllen));
  RELEASE_ASSERT(hdr.msg_namelen > 0,
                 fmt::format("Unable to get remote address from recvmsg() for fd: {}", fd_));
  try {
    // Set v6only to false so that mapped-v6 address can be normalize to v4
    // address. Though dual stack may be disabled, it's still okay to assume the
    // address is from a dual stack socket. This is because mapped-v6 address
    // must come from a dual stack socket. An actual v6 address can come from
    // both dual stack socket and v6 only socket. If |peer_addr| is an actual v6
    // address and the socket is actually v6 only, the returned address will be
    // regarded as a v6 address from dual stack socket. However, this address is not going to be
    // used to create socket. Wrong knowledge of dual stack support won't hurt.
    output.msg_[0].peer_address_ =
        Address::addressFromSockAddr(peer_addr, hdr.msg_namelen, /*v6only=*/false);
  } catch (const EnvoyException& e) {
    PANIC(fmt::format("Invalid remote address for fd: {}, error: {}", fd_, e.what()));
  }

<<<<<<< HEAD
  // Get overflow, local address from control message.
  if (hdr.msg_controllen > 0) {
    struct cmsghdr* cmsg;
    for (cmsg = CMSG_FIRSTHDR(&hdr); cmsg != nullptr; cmsg = CMSG_NXTHDR(&hdr, cmsg)) {
      if (output.msg_[0].local_address_ == nullptr) {
        try {
          Address::InstanceConstSharedPtr addr = maybeGetDstAddressFromHeader(*cmsg, self_port);
          if (addr != nullptr) {
            // This is a IP packet info message.
            output.msg_[0].local_address_ = std::move(addr);
            continue;
          }
        } catch (const EnvoyException& e) {
          PANIC(fmt::format("Invalid destination address for fd: {}, error: {}", fd_, e.what()));
=======
  // Get overflow, local and peer addresses from control message.
  for (cmsg = CMSG_FIRSTHDR(&hdr); cmsg != nullptr; cmsg = CMSG_NXTHDR(&hdr, cmsg)) {
    if (output.local_address_ == nullptr) {
      try {
        Address::InstanceConstSharedPtr addr = maybeGetDstAddressFromHeader(*cmsg, self_port);
        if (addr != nullptr) {
          // This is a IP packet info message.
          output.local_address_ = std::move(addr);
          continue;
>>>>>>> 659e2f6d
        }
      } catch (const EnvoyException& e) {
        PANIC(fmt::format("Invalid destination address for fd: {}, error: {}", fd_, e.what()));
      }
    }
    if (output.dropped_packets_ != nullptr) {
      absl::optional<uint32_t> maybe_dropped = maybeGetPacketsDroppedFromHeader(*cmsg);
      if (maybe_dropped) {
        *output.dropped_packets_ = *maybe_dropped;
      }
    }
  }
  return sysCallResultToIoCallResult(result);
}

Api::IoCallUint64Result IoSocketHandleImpl::recvmmsg(RawSliceArrays& slices, uint32_t self_port,
                                                     RecvMsgOutput& output) {
  ASSERT(output.msg_.size() == slices.size());
  if (slices.size() == 0) {
    return sysCallResultToIoCallResult(Api::SysCallIntResult{0, EAGAIN});
  }
  const uint32_t num_packets_per_mmsg_call = slices.size();
  absl::FixedArray<mmsghdr> mmsg_hdr(num_packets_per_mmsg_call);
  absl::FixedArray<absl::FixedArray<struct iovec>> iovs(
      num_packets_per_mmsg_call, absl::FixedArray<struct iovec>(slices[0].size()));
  absl::FixedArray<sockaddr_storage> raw_addresses(num_packets_per_mmsg_call);
  absl::FixedArray<absl::FixedArray<char>> cbufs(num_packets_per_mmsg_call,
                                                 absl::FixedArray<char>(cmsg_space_));

  auto& os_sys_calls = Api::OsSysCallsSingleton::get();
  for (uint32_t i = 0; i < num_packets_per_mmsg_call; ++i) {
    memset(&raw_addresses[i], 0, sizeof(sockaddr_storage));
    memset(cbufs[i].data(), 0, cbufs[i].size());

    mmsg_hdr[i].msg_len = 0;

    msghdr* hdr = &mmsg_hdr[i].msg_hdr;
    hdr->msg_name = &raw_addresses[i];
    hdr->msg_namelen = sizeof(sockaddr_storage);
    ASSERT(slices[i].size() > 0);

    for (size_t j = 0; j < slices[i].size(); ++j) {
      iovs[i][j].iov_base = slices[i][j].mem_;
      iovs[i][j].iov_len = slices[i][j].len_;
    }
    hdr->msg_iov = iovs[i].data();
    hdr->msg_iovlen = slices[i].size();
    hdr->msg_control = cbufs[i].data();
    hdr->msg_controllen = cbufs[i].size();
  }

  const Api::SysCallIntResult result = os_sys_calls.recvmmsg(
      fd_, mmsg_hdr.data(), num_packets_per_mmsg_call, MSG_TRUNC | MSG_WAITFORONE, nullptr);

  if (result.rc_ <= 0) {
    return sysCallResultToIoCallResult(result);
  }

  int num_packets_read = result.rc_;

  for (int i = 0; i < num_packets_read; ++i) {
    if (mmsg_hdr[i].msg_len == 0) {
      continue;
    }
    msghdr& hdr = mmsg_hdr[i].msg_hdr;
    RELEASE_ASSERT((hdr.msg_flags & MSG_CTRUNC) == 0,
                   fmt::format("Incorrectly set control message length: {}", hdr.msg_controllen));
    RELEASE_ASSERT(hdr.msg_namelen > 0,
                   fmt::format("Unable to get remote address from recvmmsg() for fd: {}", fd_));
    if ((hdr.msg_flags & MSG_TRUNC) != 0) {
      ENVOY_LOG_MISC(warn, "Dropping truncated QUIC packet with size: {}.", mmsg_hdr[i].msg_len);
      continue;
    }

    output.msg_[i].msg_len_ = mmsg_hdr[i].msg_len;
    // Get local and peer addresses for each packet.
    try {
      // Set v6only to false so that mapped-v6 address can be normalize to v4
      // address. Though dual stack may be disabled, it's still okay to assume the
      // address is from a dual stack socket. This is because mapped-v6 address
      // must come from a dual stack socket. An actual v6 address can come from
      // both dual stack socket and v6 only socket. If |peer_addr| is an actual v6
      // address and the socket is actually v6 only, the returned address will be
      // regarded as a v6 address from dual stack socket. However, this address is not going to be
      // used to create socket. Wrong knowledge of dual stack support won't hurt.
      output.msg_[i].peer_address_ =
          Address::addressFromSockAddr(raw_addresses[i], hdr.msg_namelen, /*v6only=*/false);
    } catch (const EnvoyException& e) {
      PANIC(fmt::format("Invalid remote address for fd: {}, error: {}", fd_, e.what()));
    }

    if (hdr.msg_controllen > 0) {
      struct cmsghdr* cmsg;
      for (cmsg = CMSG_FIRSTHDR(&hdr); cmsg != nullptr; cmsg = CMSG_NXTHDR(&hdr, cmsg)) {
        try {
          Address::InstanceConstSharedPtr addr = maybeGetDstAddressFromHeader(*cmsg, self_port);
          if (addr != nullptr) {
            // This is a IP packet info message.
            output.msg_[i].local_address_ = std::move(addr);
            break;
          }
        } catch (const EnvoyException& e) {
          PANIC(fmt::format("Invalid destination address for fd: {}, error: {}", fd_, e.what()));
        }
      }
    }
  }
  // Get overflow from first packet header.
  if (output.dropped_packets_ != nullptr) {
    msghdr& hdr = mmsg_hdr[0].msg_hdr;
    struct cmsghdr* cmsg;
    for (cmsg = CMSG_FIRSTHDR(&hdr); cmsg != nullptr; cmsg = CMSG_NXTHDR(&hdr, cmsg)) {
      absl::optional<uint32_t> maybe_dropped = maybeGetPacketsDroppedFromHeader(*cmsg);
      if (maybe_dropped) {
        *output.dropped_packets_ = *maybe_dropped;
      }
    }
  }
  return sysCallResultToIoCallResult(result);
}

} // namespace Network
} // namespace Envoy<|MERGE_RESOLUTION|>--- conflicted
+++ resolved
@@ -143,28 +143,7 @@
   }
 }
 
-<<<<<<< HEAD
-Address::InstanceConstSharedPtr maybeGetDstAddressFromHeader(const struct cmsghdr& cmsg,
-=======
-Api::IoCallUint64Result
-IoSocketHandleImpl::sysCallResultToIoCallResult(const Api::SysCallSizeResult& result) {
-  if (result.rc_ >= 0) {
-    // Return nullptr as IoError upon success.
-    return Api::IoCallUint64Result(result.rc_,
-                                   Api::IoErrorPtr(nullptr, IoSocketError::deleteIoError));
-  }
-  RELEASE_ASSERT(result.errno_ != EINVAL, "Invalid argument passed in.");
-  return Api::IoCallUint64Result(
-      /*rc=*/0,
-      (result.errno_ == EAGAIN
-           // EAGAIN is frequent enough that its memory allocation should be avoided.
-           ? Api::IoErrorPtr(IoSocketError::getIoSocketEagainInstance(),
-                             IoSocketError::deleteIoError)
-           : Api::IoErrorPtr(new IoSocketError(result.errno_), IoSocketError::deleteIoError)));
-}
-
 Address::InstanceConstSharedPtr maybeGetDstAddressFromHeader(const cmsghdr& cmsg,
->>>>>>> 659e2f6d
                                                              uint32_t self_port) {
   if (cmsg.cmsg_type == IPV6_PKTINFO) {
     auto info = reinterpret_cast<const in6_pktinfo*>(CMSG_DATA(&cmsg));
@@ -239,21 +218,11 @@
   hdr.msg_iov = iov.begin();
   hdr.msg_iovlen = num_slices_for_read;
   hdr.msg_flags = 0;
-<<<<<<< HEAD
-
   auto cmsg = reinterpret_cast<struct cmsghdr*>(cbuf.begin());
   cmsg->cmsg_len = cmsg_space_;
   hdr.msg_control = cmsg;
   hdr.msg_controllen = cmsg_space_;
-  auto& os_sys_calls = Api::OsSysCallsSingleton::get();
-  const Api::SysCallSizeResult result = os_sys_calls.recvmsg(fd_, &hdr, 0);
-=======
-  auto cmsg = reinterpret_cast<cmsghdr*>(cbuf.begin());
-  cmsg->cmsg_len = cmsg_space;
-  hdr.msg_control = cmsg;
-  hdr.msg_controllen = cmsg_space;
   const Api::SysCallSizeResult result = Api::OsSysCallsSingleton::get().recvmsg(fd_, &hdr, 0);
->>>>>>> 659e2f6d
   if (result.rc_ < 0) {
     return sysCallResultToIoCallResult(result);
   }
@@ -277,32 +246,15 @@
     PANIC(fmt::format("Invalid remote address for fd: {}, error: {}", fd_, e.what()));
   }
 
-<<<<<<< HEAD
   // Get overflow, local address from control message.
-  if (hdr.msg_controllen > 0) {
-    struct cmsghdr* cmsg;
-    for (cmsg = CMSG_FIRSTHDR(&hdr); cmsg != nullptr; cmsg = CMSG_NXTHDR(&hdr, cmsg)) {
-      if (output.msg_[0].local_address_ == nullptr) {
-        try {
-          Address::InstanceConstSharedPtr addr = maybeGetDstAddressFromHeader(*cmsg, self_port);
-          if (addr != nullptr) {
-            // This is a IP packet info message.
-            output.msg_[0].local_address_ = std::move(addr);
-            continue;
-          }
-        } catch (const EnvoyException& e) {
-          PANIC(fmt::format("Invalid destination address for fd: {}, error: {}", fd_, e.what()));
-=======
-  // Get overflow, local and peer addresses from control message.
   for (cmsg = CMSG_FIRSTHDR(&hdr); cmsg != nullptr; cmsg = CMSG_NXTHDR(&hdr, cmsg)) {
-    if (output.local_address_ == nullptr) {
+    if (output.msg_[0].local_address_ == nullptr) {
       try {
         Address::InstanceConstSharedPtr addr = maybeGetDstAddressFromHeader(*cmsg, self_port);
         if (addr != nullptr) {
           // This is a IP packet info message.
-          output.local_address_ = std::move(addr);
+          output.msg_[0].local_address_ = std::move(addr);
           continue;
->>>>>>> 659e2f6d
         }
       } catch (const EnvoyException& e) {
         PANIC(fmt::format("Invalid destination address for fd: {}, error: {}", fd_, e.what()));
@@ -332,7 +284,6 @@
   absl::FixedArray<absl::FixedArray<char>> cbufs(num_packets_per_mmsg_call,
                                                  absl::FixedArray<char>(cmsg_space_));
 
-  auto& os_sys_calls = Api::OsSysCallsSingleton::get();
   for (uint32_t i = 0; i < num_packets_per_mmsg_call; ++i) {
     memset(&raw_addresses[i], 0, sizeof(sockaddr_storage));
     memset(cbufs[i].data(), 0, cbufs[i].size());
@@ -354,7 +305,7 @@
     hdr->msg_controllen = cbufs[i].size();
   }
 
-  const Api::SysCallIntResult result = os_sys_calls.recvmmsg(
+  const Api::SysCallIntResult result = Api::OsSysCallsSingleton::get().recvmmsg(
       fd_, mmsg_hdr.data(), num_packets_per_mmsg_call, MSG_TRUNC | MSG_WAITFORONE, nullptr);
 
   if (result.rc_ <= 0) {
