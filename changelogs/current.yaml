--- conflicted
+++ resolved
@@ -4,25 +4,19 @@
 # *Changes that are expected to cause an incompatibility if applicable; deployment changes are likely required*
 - area: thread_local
   change: |
-<<<<<<< HEAD
-    The runtime flag ``envoy.reloadable_features.enable_include_histograms`` is now enabled by default.
-    This causes the ``includeHistogram()`` method on ``Stats::SinkPredicates`` to filter histograms to
-    be flushed to stat sinks.
-- area: proxy_protocol
-  change: |
-    Use typed metadata by default in proxy protocol listener. Typed metadata can be consumed as
-    :ref:`TlvsMetadata type <envoy_v3_api_msg_extensions.filters.listener.proxy_protocol.v3.TlvsMetadata>`.
-    This change can be temporarily disabled by setting the runtime flag
-    ``envoy.reloadable_features.use_typed_metadata_in_proxy_protocol_listener`` to ``false``.
-=======
     Changes the behavior of the ``SlotImpl`` class destructor. With this change the destructor can be called on any thread.
     This behavior can be reverted by setting the runtime flag ``envoy.reloadable_features.allow_slot_destroy_on_worker_threads``
     to false.
->>>>>>> 02baa41d
 - area: http2
   change: |
     Changes the default value of ``envoy.reloadable_features.http2_use_oghttp2`` to true. This changes the codec used for HTTP/2
     requests and responses. This behavior can be reverted by setting the feature to false.
+- area: proxy_protocol
+  change: |
+    Populate typed metadata by default in proxy protocol listener. Typed metadata can be consumed as
+    :ref:`TlvsMetadata type <envoy_v3_api_msg_extensions.filters.listener.proxy_protocol.v3.TlvsMetadata>`.
+    This change can be temporarily disabled by setting the runtime flag
+    ``envoy.reloadable_features.use_typed_metadata_in_proxy_protocol_listener`` to ``false``.
 
 minor_behavior_changes:
 # *Changes that may cause incompatibilities for some users, but should not for most*
