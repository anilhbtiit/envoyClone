#pragma once

#include <string.h>

#include <algorithm>
#include <string>

#include "envoy/stats/stats.h"
#include "envoy/stats/stats_options.h"
#include "envoy/stats/store.h"

#include "common/common/utility.h"
#include "common/stats/heap_stat_data.h"
#include "common/stats/stats_options_impl.h"
#include "common/stats/symbol_table_impl.h"
#include "common/stats/utility.h"

#include "absl/container/flat_hash_map.h"

namespace Envoy {
namespace Stats {

/**
 * A stats cache template that is used by the isolated store.
 */
template <class Base> class IsolatedStatsCache {
public:
  using Allocator = std::function<std::shared_ptr<Base>(StatName name)>;

  IsolatedStatsCache(Allocator alloc) : alloc_(alloc) {}

  Base& get(StatName name) {
    auto stat = stats_.find(name);
    if (stat != stats_.end()) {
      return *stat->second;
    }

    std::shared_ptr<Base> new_stat = alloc_(name);
    stats_.emplace(new_stat->statName(), new_stat);
    return *new_stat;
  }

  std::vector<std::shared_ptr<Base>> toVector() const {
    std::vector<std::shared_ptr<Base>> vec;
    vec.reserve(stats_.size());
    for (auto& stat : stats_) {
      vec.push_back(stat.second);
    }

    return vec;
  }

  void clear() { stats_.clear(); }

private:
  StatNameHashMap<std::shared_ptr<Base>> stats_;
  Allocator alloc_;
};

class IsolatedStoreImpl : public Store {
public:
  IsolatedStoreImpl();
  explicit IsolatedStoreImpl(std::unique_ptr<SymbolTable> symbol_table);
  explicit IsolatedStoreImpl(SymbolTable& symbol_table);

  // Stats::Scope
  Counter& counterFromStatName(StatName name) override { return counters_.get(name); }
  ScopePtr createScope(const std::string& name) override;
  void deliverHistogramToSinks(const Histogram&, uint64_t) override {}
<<<<<<< HEAD
  Gauge& gaugeFromStatName(StatName name) override { return gauges_.get(name); }
  Histogram& histogramFromStatName(StatName name) override {
=======
  Gauge& gauge(const std::string& name) override { return gauges_.get(name); }
  BoolIndicator& boolIndicator(const std::string& name) override {
    return bool_indicators_.get(name);
  }
  Histogram& histogram(const std::string& name) override {
>>>>>>> b3995b7c
    Histogram& histogram = histograms_.get(name);
    return histogram;
  }
  const Stats::StatsOptions& statsOptions() const override { return stats_options_; }
  const SymbolTable& symbolTable() const override { return symbol_table_; }
  virtual SymbolTable& symbolTable() override { return symbol_table_; }

  // Stats::Store
  std::vector<CounterSharedPtr> counters() const override { return counters_.toVector(); }
  std::vector<GaugeSharedPtr> gauges() const override { return gauges_.toVector(); }
  std::vector<BoolIndicatorSharedPtr> boolIndicators() const override {
    return bool_indicators_.toVector();
  }
  std::vector<ParentHistogramSharedPtr> histograms() const override {
    return std::vector<ParentHistogramSharedPtr>{};
  }

  Counter& counter(const std::string& name) override {
    StatNameTempStorage storage(name, symbolTable());
    return counterFromStatName(storage.statName());
  }
  Gauge& gauge(const std::string& name) override {
    StatNameTempStorage storage(name, symbolTable());
    return gaugeFromStatName(storage.statName());
  }
  Histogram& histogram(const std::string& name) override {
    StatNameTempStorage storage(name, symbolTable());
    return histogramFromStatName(storage.statName());
  }

  void clear();

private:
  std::unique_ptr<SymbolTable> symbol_table_storage_;
  SymbolTable& symbol_table_;
  HeapStatDataAllocator alloc_;
  IsolatedStatsCache<Counter> counters_;
  IsolatedStatsCache<Gauge> gauges_;
  IsolatedStatsCache<BoolIndicator> bool_indicators_;
  IsolatedStatsCache<Histogram> histograms_;
  const StatsOptionsImpl stats_options_;
};

} // namespace Stats
} // namespace Envoy<|MERGE_RESOLUTION|>--- conflicted
+++ resolved
@@ -67,19 +67,11 @@
   Counter& counterFromStatName(StatName name) override { return counters_.get(name); }
   ScopePtr createScope(const std::string& name) override;
   void deliverHistogramToSinks(const Histogram&, uint64_t) override {}
-<<<<<<< HEAD
   Gauge& gaugeFromStatName(StatName name) override { return gauges_.get(name); }
-  Histogram& histogramFromStatName(StatName name) override {
-=======
-  Gauge& gauge(const std::string& name) override { return gauges_.get(name); }
-  BoolIndicator& boolIndicator(const std::string& name) override {
+  BoolIndicator& boolIndicatorFromStatName(StatName name) override {
     return bool_indicators_.get(name);
   }
-  Histogram& histogram(const std::string& name) override {
->>>>>>> b3995b7c
-    Histogram& histogram = histograms_.get(name);
-    return histogram;
-  }
+  Histogram& histogramFromStatName(StatName name) override { return histograms_.get(name); }
   const Stats::StatsOptions& statsOptions() const override { return stats_options_; }
   const SymbolTable& symbolTable() const override { return symbol_table_; }
   virtual SymbolTable& symbolTable() override { return symbol_table_; }
@@ -102,6 +94,10 @@
     StatNameTempStorage storage(name, symbolTable());
     return gaugeFromStatName(storage.statName());
   }
+  BoolIndicator& boolIndicator(const std::string& name) override {
+    StatNameTempStorage storage(name, symbolTable());
+    return boolIndicatorFromStatName(storage.statName());
+  }
   Histogram& histogram(const std::string& name) override {
     StatNameTempStorage storage(name, symbolTable());
     return histogramFromStatName(storage.statName());
