#include "server/connection_handler_impl.h"

#include "envoy/event/deferred_task.h"
#include "envoy/event/dispatcher.h"
#include "envoy/event/timer.h"
#include "envoy/network/filter.h"
#include "envoy/stats/scope.h"
#include "envoy/stats/timespan.h"

#include "common/network/connection_impl.h"
#include "common/network/utility.h"
#include "common/stats/timespan_impl.h"

#include "extensions/transport_sockets/well_known_names.h"

namespace Envoy {
namespace Server {

ConnectionHandlerImpl::ConnectionHandlerImpl(Event::Dispatcher& dispatcher,
                                             const std::string& per_handler_stat_prefix)
    : dispatcher_(dispatcher), per_handler_stat_prefix_(per_handler_stat_prefix + "."),
      disable_listeners_(false) {}

void ConnectionHandlerImpl::incNumConnections() { ++num_handler_connections_; }

void ConnectionHandlerImpl::decNumConnections() {
  ASSERT(num_handler_connections_ > 0);
  --num_handler_connections_;
}

void ConnectionHandlerImpl::addListener(absl::optional<uint64_t> overridden_listener,
                                        Network::ListenerConfig& config) {
  ActiveListenerDetails details;
  if (config.listenSocketFactory().socketType() == Network::Address::SocketType::Stream) {
    if (overridden_listener.has_value()) {
      for (auto& listener : listeners_) {
        if (listener.second.listener_->listenerTag() == overridden_listener) {
          listener.second.tcp_listener_->get().updateListenerConfig(config);
          return;
        }
      }
      ASSERT(false, absl::StrCat("fail to replace tcp listener ", config.name(), " tagged ",
                                 overridden_listener.value()));
      // TODO(lambdai): Fallback to addListener.
      // Requires returning code to trigger a remove listener on failure.
    }
    auto tcp_listener = std::make_unique<ActiveTcpListener>(*this, config);
    details.tcp_listener_ = *tcp_listener;
    details.listener_ = std::move(tcp_listener);
  } else {
    ASSERT(config.udpListenerFactory() != nullptr, "UDP listener factory is not initialized.");
    details.listener_ =
        config.udpListenerFactory()->createActiveUdpListener(*this, dispatcher_, config);
  }
  if (disable_listeners_) {
    details.listener_->pauseListening();
  }
  listeners_.emplace_back(config.listenSocketFactory().localAddress(), std::move(details));
}

void ConnectionHandlerImpl::removeListeners(uint64_t listener_tag) {
  for (auto listener = listeners_.begin(); listener != listeners_.end();) {
    if (listener->second.listener_->listenerTag() == listener_tag) {
      listener = listeners_.erase(listener);
    } else {
      ++listener;
    }
  }
}

void ConnectionHandlerImpl::removeFilterChains(
    const Network::DrainingFilterChains& draining_filter_chains, std::function<void()> completion) {
  for (auto& listener : listeners_) {
    // TODO(lambdai): merge the optimistic path and the pessimistic locking.
    if (listener.second.listener_->listenerTag() ==
        draining_filter_chains.getDrainingListenerTag()) {
      ASSERT(listener.second.tcp_listener_.has_value());
      listener.second.tcp_listener_->get().removeFilterChains(
          draining_filter_chains.getDrainingFilterChains());
      Event::DeferredTaskUtil::deferredRun(dispatcher_, std::move(completion));
      return;
    }
  }
  // Fallback to iterate over all listeners. The reason is that the target listener might have began
  // another update and the previous tag is lost.
  // TODO(lambdai): lookup the correct listener
  for (auto& listener : listeners_) {
    if (listener.second.tcp_listener_.has_value()) {
      listener.second.tcp_listener_->get().removeFilterChains(
          draining_filter_chains.getDrainingFilterChains());
    }
  }
  Event::DeferredTaskUtil::deferredRun(dispatcher_, std::move(completion));
}

void ConnectionHandlerImpl::stopListeners(uint64_t listener_tag) {
  for (auto& listener : listeners_) {
    if (listener.second.listener_->listenerTag() == listener_tag) {
      listener.second.listener_->shutdownListener();
    }
  }
}

void ConnectionHandlerImpl::stopListeners() {
  for (auto& listener : listeners_) {
    listener.second.listener_->shutdownListener();
  }
}

void ConnectionHandlerImpl::disableListeners() {
  disable_listeners_ = true;
  for (auto& listener : listeners_) {
    listener.second.listener_->pauseListening();
  }
}

void ConnectionHandlerImpl::enableListeners() {
  disable_listeners_ = false;
  for (auto& listener : listeners_) {
    listener.second.listener_->resumeListening();
  }
}

void ConnectionHandlerImpl::ActiveTcpListener::removeConnection(ActiveTcpConnection& connection) {
  ENVOY_CONN_LOG(debug, "adding to cleanup list", *connection.connection_);
  ActiveConnections& active_connections = connection.active_connections_;
  ActiveTcpConnectionPtr removed = connection.removeFromList(active_connections.connections_);
  parent_.dispatcher_.deferredDelete(std::move(removed));
  // Delete map entry only iff connections becomes empty.
  if (active_connections.connections_.empty()) {
    auto iter = connections_by_context_.find(&active_connections.filter_chain_);
    ASSERT(iter != connections_by_context_.end());
    // To cover the lifetime of every single connection, Connections need to be deferred deleted
    // because the previously contained connection is deferred deleted.
    parent_.dispatcher_.deferredDelete(std::move(iter->second));
    // The erase will break the iteration over the connections_by_context_ during the deletion.
    if (!is_deleting_) {
      connections_by_context_.erase(iter);
    }
  }
}

ConnectionHandlerImpl::ActiveListenerImplBase::ActiveListenerImplBase(
    Network::ConnectionHandler& parent, Network::ListenerConfig* config)
    : stats_({ALL_LISTENER_STATS(POOL_COUNTER(config->listenerScope()),
                                 POOL_GAUGE(config->listenerScope()),
                                 POOL_HISTOGRAM(config->listenerScope()))}),
      per_worker_stats_({ALL_PER_HANDLER_LISTENER_STATS(
          POOL_COUNTER_PREFIX(config->listenerScope(), parent.statPrefix()),
          POOL_GAUGE_PREFIX(config->listenerScope(), parent.statPrefix()))}),
      config_(config) {}

ConnectionHandlerImpl::ActiveTcpListener::ActiveTcpListener(ConnectionHandlerImpl& parent,
                                                            Network::ListenerConfig& config)
    : ActiveTcpListener(
          parent,
          parent.dispatcher_.createListener(config.listenSocketFactory().getListenSocket(), *this,
                                            config.bindToPort()),
          config) {}

ConnectionHandlerImpl::ActiveTcpListener::ActiveTcpListener(ConnectionHandlerImpl& parent,
                                                            Network::ListenerPtr&& listener,
                                                            Network::ListenerConfig& config)
    : ConnectionHandlerImpl::ActiveListenerImplBase(parent, &config), parent_(parent),
      listener_(std::move(listener)), listener_filters_timeout_(config.listenerFiltersTimeout()),
      continue_on_listener_filters_timeout_(config.continueOnListenerFiltersTimeout()) {
  config.connectionBalancer().registerHandler(*this);
}

void ConnectionHandlerImpl::ActiveTcpListener::updateListenerConfig(
    Network::ListenerConfig& config) {
  ENVOY_LOG(trace, "replacing listener ", config_->listenerTag(), " by ", config.listenerTag());
  config_ = &config;
}

ConnectionHandlerImpl::ActiveTcpListener::~ActiveTcpListener() {
  is_deleting_ = true;
  config_->connectionBalancer().unregisterHandler(*this);

  // Purge sockets that have not progressed to connections. This should only happen when
  // a listener filter stops iteration and never resumes.
  while (!sockets_.empty()) {
    ActiveTcpSocketPtr removed = sockets_.front()->removeFromList(sockets_);
    parent_.dispatcher_.deferredDelete(std::move(removed));
  }

  for (auto& chain_and_connections : connections_by_context_) {
    ASSERT(chain_and_connections.second != nullptr);
    auto& connections = chain_and_connections.second->connections_;
    while (!connections.empty()) {
      connections.front()->connection_->close(Network::ConnectionCloseType::NoFlush);
    }
  }
  parent_.dispatcher_.clearDeferredDeleteList();

  // By the time a listener is destroyed, in the common case, there should be no connections.
  // However, this is not always true if there is an in flight rebalanced connection that is
  // being posted. This assert is extremely useful for debugging the common path so we will leave it
  // for now. If it becomes a problem (developers hitting this assert when using debug builds) we
  // can revisit. This case, if it happens, should be benign on production builds. This case is
  // covered in ConnectionHandlerTest::RemoveListenerDuringRebalance.
  ASSERT(num_listener_connections_ == 0);
}

ConnectionHandlerImpl::ActiveTcpListenerOptRef
ConnectionHandlerImpl::findActiveTcpListenerByAddress(const Network::Address::Instance& address) {
  // This is a linear operation, may need to add a map<address, listener> to improve performance.
  // However, linear performance might be adequate since the number of listeners is small.
  // We do not return stopped listeners.
  auto listener_it = std::find_if(
      listeners_.begin(), listeners_.end(),
      [&address](
          const std::pair<Network::Address::InstanceConstSharedPtr, ActiveListenerDetails>& p) {
        return p.second.tcp_listener_.has_value() && p.second.listener_->listener() != nullptr &&
               p.first->type() == Network::Address::Type::Ip && *(p.first) == address;
      });

  // If there is exact address match, return the corresponding listener.
  if (listener_it != listeners_.end()) {
    return listener_it->second.tcp_listener_;
  }

  // Otherwise, we need to look for the wild card match, i.e., 0.0.0.0:[address_port].
  // We do not return stopped listeners.
  // TODO(wattli): consolidate with previous search for more efficiency.
  listener_it = std::find_if(
      listeners_.begin(), listeners_.end(),
      [&address](
          const std::pair<Network::Address::InstanceConstSharedPtr, ActiveListenerDetails>& p) {
        return p.second.tcp_listener_.has_value() && p.second.listener_->listener() != nullptr &&
               p.first->type() == Network::Address::Type::Ip &&
               p.first->ip()->port() == address.ip()->port() && p.first->ip()->isAnyAddress();
      });
  return (listener_it != listeners_.end()) ? listener_it->second.tcp_listener_ : absl::nullopt;
}

void ConnectionHandlerImpl::ActiveTcpSocket::onTimeout() {
  listener_.stats_.downstream_pre_cx_timeout_.inc();
  ASSERT(inserted());
  ENVOY_LOG(debug, "listener filter times out after {} ms",
            listener_.listener_filters_timeout_.count());

  if (listener_.continue_on_listener_filters_timeout_) {
    ENVOY_LOG(debug, "fallback to default listener filter");
    newConnection();
  }
  unlink();
}

void ConnectionHandlerImpl::ActiveTcpSocket::startTimer() {
  if (listener_.listener_filters_timeout_.count() > 0) {
    timer_ = listener_.parent_.dispatcher_.createTimer([this]() -> void { onTimeout(); });
    timer_->enableTimer(listener_.listener_filters_timeout_);
  }
}

void ConnectionHandlerImpl::ActiveTcpSocket::unlink() {
  ActiveTcpSocketPtr removed = removeFromList(listener_.sockets_);
  if (removed->timer_ != nullptr) {
    removed->timer_->disableTimer();
  }
  listener_.parent_.dispatcher_.deferredDelete(std::move(removed));
}

void ConnectionHandlerImpl::ActiveTcpSocket::continueFilterChain(bool success) {
  if (success) {
    bool no_error = true;
    if (iter_ == accept_filters_.end()) {
      iter_ = accept_filters_.begin();
    } else {
      iter_ = std::next(iter_);
    }

    for (; iter_ != accept_filters_.end(); iter_++) {
      Network::FilterStatus status = (*iter_)->onAccept(*this);
      if (status == Network::FilterStatus::StopIteration) {
        // The filter is responsible for calling us again at a later time to continue the filter
        // chain from the next filter.
        if (!socket().ioHandle().isOpen()) {
          // break the loop but should not create new connection
          no_error = false;
          break;
        } else {
          // Blocking at the filter but no error
          return;
        }
      }
    }
    // Successfully ran all the accept filters.
    if (no_error) {
      newConnection();
    } else {
      // Signal the caller that no extra filter chain iteration is needed.
      iter_ = accept_filters_.end();
    }
  }

  // Filter execution concluded, unlink and delete this ActiveTcpSocket if it was linked.
  if (inserted()) {
    unlink();
  }
}

void ConnectionHandlerImpl::ActiveTcpSocket::newConnection() {
  // Check if the socket may need to be redirected to another listener.
  ActiveTcpListenerOptRef new_listener;

  if (hand_off_restored_destination_connections_ && socket_->localAddressRestored()) {
    // Find a listener associated with the original destination address.
    new_listener = listener_.parent_.findActiveTcpListenerByAddress(*socket_->localAddress());
  }
  if (new_listener.has_value()) {
    // Hands off connections redirected by iptables to the listener associated with the
    // original destination address. Pass 'hand_off_restored_destination_connections' as false to
    // prevent further redirection as well as 'rebalanced' as true since the connection has
    // already been balanced if applicable inside onAcceptWorker() when the connection was
    // initially accepted. Note also that we must account for the number of connections properly
    // across both listeners.
    // TODO(mattklein123): See note in ~ActiveTcpSocket() related to making this accounting better.
    listener_.decNumConnections();
    new_listener.value().get().incNumConnections();
    new_listener.value().get().onAcceptWorker(std::move(socket_), false, true);
  } else {
    // Set default transport protocol if none of the listener filters did it.
    if (socket_->detectedTransportProtocol().empty()) {
      socket_->setDetectedTransportProtocol(
          Extensions::TransportSockets::TransportProtocolNames::get().RawBuffer);
    }
    // TODO(lambdai): add integration test
    // TODO: Address issues in wider scope. See https://github.com/envoyproxy/envoy/issues/8925
    // Erase accept filter states because accept filters may not get the opportunity to clean up.
    // Particularly the assigned events need to reset before assigning new events in the follow up.
    accept_filters_.clear();
    // Create a new connection on this listener.
    listener_.newConnection(std::move(socket_));
  }
}

void ConnectionHandlerImpl::ActiveTcpListener::onAccept(Network::ConnectionSocketPtr&& socket) {
  onAcceptWorker(std::move(socket), config_->handOffRestoredDestinationConnections(), false);
}

void ConnectionHandlerImpl::ActiveTcpListener::onAcceptWorker(
    Network::ConnectionSocketPtr&& socket, bool hand_off_restored_destination_connections,
    bool rebalanced) {
  if (!rebalanced) {
    Network::BalancedConnectionHandler& target_handler =
        config_->connectionBalancer().pickTargetHandler(*this);
    if (&target_handler != this) {
      target_handler.post(std::move(socket));
      return;
    }
  }

  auto active_socket = std::make_unique<ActiveTcpSocket>(*this, std::move(socket),
                                                         hand_off_restored_destination_connections);

  // Create and run the filters
  config_->filterChainFactory().createListenerFilterChain(*active_socket);
  active_socket->continueFilterChain(true);

  // Move active_socket to the sockets_ list if filter iteration needs to continue later.
  // Otherwise we let active_socket be destructed when it goes out of scope.
  if (active_socket->iter_ != active_socket->accept_filters_.end()) {
    active_socket->startTimer();
    active_socket->moveIntoListBack(std::move(active_socket), sockets_);
  }
}

namespace {
void emitLogs(Network::ListenerConfig& config, StreamInfo::StreamInfo& stream_info) {
  stream_info.onRequestComplete();
  for (const auto& access_log : config.accessLogs()) {
    access_log->log(nullptr, nullptr, nullptr, stream_info);
  }
}
} // namespace

void ConnectionHandlerImpl::ActiveTcpListener::newConnection(
    Network::ConnectionSocketPtr&& socket) {
  auto stream_info = std::make_unique<StreamInfo::StreamInfoImpl>(parent_.dispatcher_.timeSource());
  stream_info->setDownstreamLocalAddress(socket->localAddress());
  stream_info->setDownstreamRemoteAddress(socket->remoteAddress());
  stream_info->setDownstreamDirectRemoteAddress(socket->directRemoteAddress());

  // Find matching filter chain.
  const auto filter_chain = config_->filterChainManager().findFilterChain(*socket);
  if (filter_chain == nullptr) {
    ENVOY_LOG(debug, "closing connection: no matching filter chain found");
    stats_.no_filter_chain_match_.inc();
    stream_info->setResponseFlag(StreamInfo::ResponseFlag::NoRouteFound);
<<<<<<< HEAD
    emitLogs(*config_, *stream_info);
=======
    stream_info->setResponseCodeDetails(StreamInfo::ResponseCodeDetails::get().FilterChainNotFound);
    emitLogs(config_, *stream_info);
>>>>>>> 6aacca31
    socket->close();
    return;
  }

  auto transport_socket = filter_chain->transportSocketFactory().createTransportSocket(nullptr);
  stream_info->setDownstreamSslConnection(transport_socket->ssl());
  auto& active_connections = getOrCreateActiveConnections(*filter_chain);

  ActiveTcpConnectionPtr active_connection(
      new ActiveTcpConnection(active_connections,
                              parent_.dispatcher_.createServerConnection(
                                  std::move(socket), std::move(transport_socket), *stream_info),
                              parent_.dispatcher_.timeSource(), *config_, std::move(stream_info)));
  active_connection->connection_->setBufferLimits(config_->perConnectionBufferLimitBytes());

  const bool empty_filter_chain = !config_->filterChainFactory().createNetworkFilterChain(
      *active_connection->connection_, filter_chain->networkFilterFactories());
  if (empty_filter_chain) {
    ENVOY_CONN_LOG(debug, "closing connection: no filters", *active_connection->connection_);
    active_connection->connection_->close(Network::ConnectionCloseType::NoFlush);
  }

  // If the connection is already closed, we can just let this connection immediately die.
  if (active_connection->connection_->state() != Network::Connection::State::Closed) {
    ENVOY_CONN_LOG(debug, "new connection", *active_connection->connection_);
    active_connection->connection_->addConnectionCallbacks(*active_connection);
    active_connection->moveIntoList(std::move(active_connection), active_connections.connections_);
  }
}

ConnectionHandlerImpl::ActiveConnections&
ConnectionHandlerImpl::ActiveTcpListener::getOrCreateActiveConnections(
    const Network::FilterChain& filter_chain) {
  ActiveConnectionsPtr& connections = connections_by_context_[&filter_chain];
  if (connections == nullptr) {
    connections = std::make_unique<ConnectionHandlerImpl::ActiveConnections>(*this, filter_chain);
  }
  return *connections;
}

void ConnectionHandlerImpl::ActiveTcpListener::removeFilterChains(
    const std::list<const Network::FilterChain*>& draining_filter_chains) {
  // need to recover the original deleting state
  // TODO(lambdai): determine if removeFilterChains could be invoked when is_deleting
  // TODO(lambdai): RAII
  // alternatively, erase the iterator of connections prior to the connection removal
  bool was_deleting = is_deleting_;
  is_deleting_ = true;
  for (const auto* filter_chain : draining_filter_chains) {
    auto iter = connections_by_context_.find(filter_chain);
    if (iter == connections_by_context_.end()) {
      // It is possible when listener is stopping.
    } else {
      auto& connections = iter->second->connections_;
      while (!connections.empty()) {
        connections.front()->connection_->close(Network::ConnectionCloseType::NoFlush);
      }
      // since is_deleting_ is on, we need to manually remove the map value and drive the iterator

      // Defer delete connection container to avoid race condition in destroying connection
      parent_.dispatcher_.deferredDelete(std::move(iter->second));
      iter = connections_by_context_.erase(iter);
    }
  }
  is_deleting_ = was_deleting;
}

namespace {
// Structure used to allow a unique_ptr to be captured in a posted lambda. See below.
struct RebalancedSocket {
  Network::ConnectionSocketPtr socket;
};
using RebalancedSocketSharedPtr = std::shared_ptr<RebalancedSocket>;
} // namespace

void ConnectionHandlerImpl::ActiveTcpListener::post(Network::ConnectionSocketPtr&& socket) {
  // It is not possible to capture a unique_ptr because the post() API copies the lambda, so we must
  // bundle the socket inside a shared_ptr that can be captured.
  // TODO(mattklein123): It may be possible to change the post() API such that the lambda is only
  // moved, but this is non-trivial and needs investigation.
  RebalancedSocketSharedPtr socket_to_rebalance = std::make_shared<RebalancedSocket>();
  socket_to_rebalance->socket = std::move(socket);

  parent_.dispatcher_.post(
      [socket_to_rebalance, tag = config_->listenerTag(), &parent = parent_]() {
        // TODO(mattklein123): We should probably use a hash table here to lookup the tag instead of
        // iterating through the listener list.
        for (const auto& listener : parent.listeners_) {
          if (listener.second.listener_->listener() != nullptr &&
              listener.second.listener_->listenerTag() == tag) {
            // If the tag matches this must be a TCP listener.
            ASSERT(listener.second.tcp_listener_.has_value());
            listener.second.tcp_listener_.value().get().onAcceptWorker(
                std::move(socket_to_rebalance->socket),
                listener.second.tcp_listener_.value()
                    .get()
                    .config_->handOffRestoredDestinationConnections(),
                true);
            return;
          }
        }
      });
}

ConnectionHandlerImpl::ActiveConnections::ActiveConnections(
    ConnectionHandlerImpl::ActiveTcpListener& listener, const Network::FilterChain& filter_chain)
    : listener_(listener), filter_chain_(filter_chain) {}

ConnectionHandlerImpl::ActiveConnections::~ActiveConnections() {
  // connections should be defer deleted already.
  ASSERT(connections_.empty());
}

ConnectionHandlerImpl::ActiveTcpConnection::ActiveTcpConnection(
    ActiveConnections& active_connections, Network::ConnectionPtr&& new_connection,
    TimeSource& time_source, Network::ListenerConfig& config,
    std::unique_ptr<StreamInfo::StreamInfo>&& stream_info)
    : stream_info_(std::move(stream_info)), active_connections_(active_connections),
      connection_(std::move(new_connection)),
      conn_length_(new Stats::HistogramCompletableTimespanImpl(
          active_connections_.listener_.stats_.downstream_cx_length_ms_, time_source)),
      config_(config) {
  // We just universally set no delay on connections. Theoretically we might at some point want
  // to make this configurable.
  connection_->noDelay(true);

  active_connections_.listener_.stats_.downstream_cx_total_.inc();
  active_connections_.listener_.stats_.downstream_cx_active_.inc();
  active_connections_.listener_.per_worker_stats_.downstream_cx_total_.inc();
  active_connections_.listener_.per_worker_stats_.downstream_cx_active_.inc();

  // Active connections on the handler (not listener). The per listener connections have already
  // been incremented at this point either via the connection balancer or in the socket accept
  // path if there is no configured balancer.
  ++active_connections_.listener_.parent_.num_handler_connections_;
}

ConnectionHandlerImpl::ActiveTcpConnection::~ActiveTcpConnection() {
  emitLogs(config_, *stream_info_);

  active_connections_.listener_.stats_.downstream_cx_active_.dec();
  active_connections_.listener_.stats_.downstream_cx_destroy_.inc();
  active_connections_.listener_.per_worker_stats_.downstream_cx_active_.dec();
  conn_length_->complete();

  // Active listener connections (not handler).
  active_connections_.listener_.decNumConnections();

  // Active handler connections (not listener).
  active_connections_.listener_.parent_.decNumConnections();
}

ActiveUdpListener::ActiveUdpListener(Network::ConnectionHandler& parent,
                                     Event::Dispatcher& dispatcher, Network::ListenerConfig& config)
    : ActiveUdpListener(
          parent,
          dispatcher.createUdpListener(config.listenSocketFactory().getListenSocket(), *this),
          config) {}

ActiveUdpListener::ActiveUdpListener(Network::ConnectionHandler& parent,
                                     Network::UdpListenerPtr&& listener,
                                     Network::ListenerConfig& config)
    : ConnectionHandlerImpl::ActiveListenerImplBase(parent, &config),
      udp_listener_(std::move(listener)), read_filter_(nullptr) {
  // Create the filter chain on creating a new udp listener
  config_->filterChainFactory().createUdpListenerFilterChain(*this, *this);

  // If filter is nullptr, fail the creation of the listener
  if (read_filter_ == nullptr) {
    throw Network::CreateListenerException(
        fmt::format("Cannot create listener as no read filter registered for the udp listener: {} ",
                    config_->name()));
  }
}

void ActiveUdpListener::onData(Network::UdpRecvData& data) { read_filter_->onData(data); }

void ActiveUdpListener::onReadReady() {}

void ActiveUdpListener::onWriteReady(const Network::Socket&) {
  // TODO(sumukhs): This is not used now. When write filters are implemented, this is a
  // trigger to invoke the on write ready API on the filters which is when they can write
  // data
}

void ActiveUdpListener::onReceiveError(Api::IoError::IoErrorCode error_code) {
  read_filter_->onReceiveError(error_code);
}

void ActiveUdpListener::addReadFilter(Network::UdpListenerReadFilterPtr&& filter) {
  ASSERT(read_filter_ == nullptr, "Cannot add a 2nd UDP read filter");
  read_filter_ = std::move(filter);
}

Network::UdpListener& ActiveUdpListener::udpListener() { return *udp_listener_; }

} // namespace Server
} // namespace Envoy<|MERGE_RESOLUTION|>--- conflicted
+++ resolved
@@ -389,12 +389,8 @@
     ENVOY_LOG(debug, "closing connection: no matching filter chain found");
     stats_.no_filter_chain_match_.inc();
     stream_info->setResponseFlag(StreamInfo::ResponseFlag::NoRouteFound);
-<<<<<<< HEAD
+    stream_info->setResponseCodeDetails(StreamInfo::ResponseCodeDetails::get().FilterChainNotFound);
     emitLogs(*config_, *stream_info);
-=======
-    stream_info->setResponseCodeDetails(StreamInfo::ResponseCodeDetails::get().FilterChainNotFound);
-    emitLogs(config_, *stream_info);
->>>>>>> 6aacca31
     socket->close();
     return;
   }
