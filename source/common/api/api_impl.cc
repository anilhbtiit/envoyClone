--- conflicted
+++ resolved
@@ -14,19 +14,12 @@
   return Event::DispatcherPtr{new Event::DispatcherImpl(time_system)};
 }
 
-Impl::Impl(std::chrono::milliseconds file_flush_interval_msec, Stats::Store& stats_store)
-    : file_system_(file_flush_interval_msec, stats_store) {}
+Impl::Impl(Stats::Store& stats_store, std::chrono::milliseconds file_flush_interval_msec)
+    : file_system_(file_flush_interval_msec, stats_store, *this) {}
 
 Filesystem::FileSharedPtr Impl::createFile(const std::string& path, Event::Dispatcher& dispatcher,
-<<<<<<< HEAD
                                            Thread::BasicLockable& lock) {
-
   return file_system_.createFile(path, dispatcher, lock);
-=======
-                                           Thread::BasicLockable& lock, Stats::Store& stats_store) {
-  return std::make_shared<Filesystem::FileImpl>(path, dispatcher, lock, stats_store, *this,
-                                                file_flush_interval_msec_);
->>>>>>> 2f486a0f
 }
 
 bool Impl::fileExists(const std::string& path) { return Filesystem::fileExists(path); }
