#include "source/extensions/http/header_validators/envoy_default/http1_header_validator.h"

#include "envoy/http/header_validator_errors.h"

#include "source/common/http/header_utility.h"
#include "source/common/http/utility.h"
#include "source/extensions/http/header_validators/envoy_default/character_tables.h"

#include "absl/container/node_hash_set.h"
#include "absl/functional/bind_front.h"
#include "absl/strings/string_view.h"

namespace Envoy {
namespace Extensions {
namespace Http {
namespace HeaderValidators {
namespace EnvoyDefault {

using ::envoy::extensions::http::header_validators::envoy_default::v3::HeaderValidatorConfig;
using ::Envoy::Http::HeaderString;
using ::Envoy::Http::LowerCaseString;
using ::Envoy::Http::Protocol;
using ::Envoy::Http::RequestHeaderMap;
using ::Envoy::Http::UhvResponseCodeDetail;
using ValidationResult = ::Envoy::Http::HeaderValidator::ValidationResult;
using Http1ResponseCodeDetail = ::Envoy::Http::Http1ResponseCodeDetail;

/*
 * Header validation implementation for the Http/1 codec. This class follows guidance from
 * several RFCS:
 *
 * RFC 3986 <https://datatracker.ietf.org/doc/html/rfc3986> URI Generic Syntax
 * RFC 9110 <https://www.rfc-editor.org/rfc/rfc9110.html> HTTP Semantics
 * RFC 9112 <https://www.rfc-editor.org/rfc/rfc9112.html> HTTP/1.1
 *
 */
Http1HeaderValidator::Http1HeaderValidator(const HeaderValidatorConfig& config, Protocol protocol,
                                           ::Envoy::Http::HeaderValidatorStats& stats,
                                           const ConfigOverrides& config_overrides)
    : HeaderValidator(config, protocol, stats, config_overrides),
      request_header_validator_map_{
          {":method", absl::bind_front(&HeaderValidator::validateMethodHeader, this)},
          {":authority", absl::bind_front(&HeaderValidator::validateHostHeader, this)},
          {":scheme", absl::bind_front(&HeaderValidator::validateSchemeHeader, this)},
          {":path", getPathValidationMethod()},
          {"transfer-encoding",
           absl::bind_front(&Http1HeaderValidator::validateTransferEncodingHeader, this)},
          {"content-length", absl::bind_front(&HeaderValidator::validateContentLengthHeader, this)},
      } {}

HeaderValidator::HeaderValidatorFunction Http1HeaderValidator::getPathValidationMethod() {
  if (config_overrides_.allow_non_compliant_characters_in_path_) {
    return absl::bind_front(&Http1HeaderValidator::validatePathHeaderWithAdditionalCharacters,
                            this);
  }
  return absl::bind_front(&HeaderValidator::validatePathHeaderCharacters, this);
}

HeaderValidator::HeaderValueValidationResult
Http1HeaderValidator::validatePathHeaderWithAdditionalCharacters(
    const HeaderString& path_header_value) {
  ASSERT(config_overrides_.allow_non_compliant_characters_in_path_);
  // Same table as the kPathHeaderCharTable but with the following additional character allowed
  // " < > [ ] ^ ` { } \ |
  // This table is used when the "envoy.uhv.allow_non_compliant_characters_in_path"
  // runtime value is set to "true".
  static constexpr std::array<uint32_t, 8> kPathHeaderCharTableWithAdditionalCharacters = {
      // control characters
      0b00000000000000000000000000000000,
      // !"#$%&'()*+,-./0123456789:;<=>?
      0b01101111111111111111111111111110,
      //@ABCDEFGHIJKLMNOPQRSTUVWXYZ[\]^_
      0b11111111111111111111111111111111,
      //`abcdefghijklmnopqrstuvwxyz{|}~
      0b11111111111111111111111111111110,
      // extended ascii
      0b00000000000000000000000000000000,
      0b00000000000000000000000000000000,
      0b00000000000000000000000000000000,
      0b00000000000000000000000000000000,
  };

  // Same table as the kUriQueryAndFragmentCharTable but with the following additional character
  // allowed " < > [ ] ^ ` { } \ | # This table is used when the
  // "envoy.uhv.allow_non_compliant_characters_in_path" runtime value is set to "true".
  static constexpr std::array<uint32_t, 8> kQueryAndFragmentCharTableWithAdditionalCharacters = {
      // control characters
      0b00000000000000000000000000000000,
      // !"#$%&'()*+,-./0123456789:;<=>?
      0b01111111111111111111111111111111,
      //@ABCDEFGHIJKLMNOPQRSTUVWXYZ[\]^_
      0b11111111111111111111111111111111,
      //`abcdefghijklmnopqrstuvwxyz{|}~
      0b11111111111111111111111111111110,
      // extended ascii
      0b00000000000000000000000000000000,
      0b00000000000000000000000000000000,
      0b00000000000000000000000000000000,
      0b00000000000000000000000000000000,
  };
  return HeaderValidator::validatePathHeaderCharacterSet(
      path_header_value, kPathHeaderCharTableWithAdditionalCharacters,
      kQueryAndFragmentCharTableWithAdditionalCharacters);
}

HeaderValidator::HeaderEntryValidationResult
Http1HeaderValidator::validateRequestHeaderEntry(const HeaderString& key,
                                                 const HeaderString& value) {
  // Pseudo headers in HTTP/1.1 are synthesized by the codec from the request line prior to
  // submitting the header map for validation in UHV.
  return validateGenericRequestHeaderEntry(key, value, request_header_validator_map_);
}

HeaderValidator::HeaderEntryValidationResult
Http1HeaderValidator::validateResponseHeaderEntry(const HeaderString& key,
                                                  const HeaderString& value) {
  const auto& key_string_view = key.getStringView();
  if (key_string_view.empty()) {
    // reject empty header names
    return {HeaderEntryValidationResult::Action::Reject,
            UhvResponseCodeDetail::get().EmptyHeaderName};
  }

  if (key_string_view == ":status") {
    // Validate the :status header against the RFC valid range
    return validateStatusHeader(value);
  } else if (key_string_view == "content-length") {
    // Validate the Content-Length header
    return validateContentLengthHeader(value);
  } else if (key_string_view == "transfer-encoding") {
    // Validate the Transfer-Encoding header
    return validateTransferEncodingHeader(value);
  } else if (key_string_view.at(0) != ':') {
    // Validate the generic header name.
    auto name_result = validateGenericHeaderName(key);
    if (!name_result) {
      return name_result;
    }
  } else {
    // The only valid pseudo header for responses is :status. If the header name starts with ":"
    // and it's not ":status", then the header name is an unknown pseudo header.
    return {HeaderEntryValidationResult::Action::Reject,
            UhvResponseCodeDetail::get().InvalidPseudoHeader};
  }

  // Validate the header value
  return validateGenericHeaderValue(value);
}

ValidationResult Http1HeaderValidator::validateContentLengthAndTransferEncoding(
    const ::Envoy::Http::RequestOrResponseHeaderMap& header_map) {
  /**
   * Validate Transfer-Encoding and Content-Length headers.
   * HTTP/1.1 disallows a Transfer-Encoding and Content-Length headers,
   * https://www.rfc-editor.org/rfc/rfc9112.html#section-6.2:
   *
   * A sender MUST NOT send a Content-Length header field in any message that
   * contains a Transfer-Encoding header field.
   *
   * The http1_protocol_options.allow_chunked_length config setting can
   * override the RFC compliance to allow a Transfer-Encoding of "chunked" with
   * a Content-Length set. In this exception case, we remove the Content-Length
   * header in the transform[Request/Response]Headers() method.
   */
  if (header_map.TransferEncoding() && header_map.ContentLength() &&
      hasChunkedTransferEncoding(header_map.TransferEncoding()->value()) &&
      !config_.http1_protocol_options().allow_chunked_length()) {
    // Configuration does not allow chunked encoding and content-length, reject the request
    return {ValidationResult::Action::Reject, Http1ResponseCodeDetail::get().ChunkedContentLength};
  }
  return ValidationResult::success();
}

ValidationResult Http1HeaderValidator::validateRequestHeaders(const RequestHeaderMap& header_map) {
  absl::string_view path = header_map.getPathValue();
  absl::string_view host = header_map.getHostValue();
  // Step 1: verify that required pseudo headers are present. HTTP/1.1 requests requires the
  // :method header based on RFC 9112
  // https://www.rfc-editor.org/rfc/rfc9112.html#section-3:
  //
  // request-line   = method SP request-target SP HTTP-version CRLF
  //
  // The request-target will be stored in :path except for CONNECT requests which store the
  // request-target in :authority. So we only check that :method is set initially.
  if (header_map.getMethodValue().empty()) {
    return {ValidationResult::Action::Reject, UhvResponseCodeDetail::get().InvalidMethod};
  }

  // HTTP/1.1 also requires the Host header,
  // https://www.rfc-editor.org/rfc/rfc9112.html#section-3.2:
  //
  // A client MUST send a Host header field in all HTTP/1.1 request messages.
  // ...
  // A client MUST send a Host header field in an HTTP/1.1 request even if the
  // request-target is in the absolute-form
  // ...
  // If the authority component is missing or undefined for the target URI, then a
  // client MUST send a Host header field with an empty field-value.
  if (host.empty()) {
    return {ValidationResult::Action::Reject, UhvResponseCodeDetail::get().InvalidHost};
  }

  // Verify that the path and Host/:authority header matches based on the method.
  // From RFC 9112, https://www.rfc-editor.org/rfc/rfc9112.html#section-3.2.2:
  //
  // When a proxy receives a request with an absolute-form of request-target, the
  // proxy MUST ignore the received Host header field (if any) and instead replace
  // it with the host information of the request-target. A proxy that forwards
  // such a request MUST generate a new Host field-value based on the received
  // request-target rather than forward the received Host field-value.
  // ...
  // If the target URI includes an authority component, then a client MUST send a
  // field-value for Host that is identical to that authority component,
  // excluding any userinfo subcomponent and its "@" delimiter (Section 2.7.1).
  //
  // TODO(#6589) - This needs to be implemented after we have path normalization so that we can
  // parse the :path form and compare the authority component of the path against the :authority
  // header.
  auto is_connect_method = ::Envoy::Http::HeaderUtility::isConnect(header_map);
  auto is_options_method = header_map.method() == header_values_.MethodValues.Options;

  if (!is_connect_method && path.empty()) {
    // The :path is required for non-CONNECT requests.
    return {ValidationResult::Action::Reject, UhvResponseCodeDetail::get().InvalidUrl};
  }

  auto path_is_asterisk = path == "*";

  // HTTP/1.1 allows for a path of "*" when for OPTIONS requests, based on RFC
  // 9112, https://www.rfc-editor.org/rfc/rfc9112.html#section-3.2.4:
  //
  // The asterisk-form of request-target is only used for a server-wide OPTIONS
  // request
  // ...
  // asterisk-form  = "*"
  if (!is_options_method && path_is_asterisk) {
    return {ValidationResult::Action::Reject, UhvResponseCodeDetail::get().InvalidUrl};
  }

  // Step 2: Validate Transfer-Encoding and Content-Length headers.
  if (header_map.TransferEncoding()) {
    // CONNECT methods must not contain any content so reject the request if Transfer-Encoding or
    // Content-Length is provided, per RFC 9110,
    // https://www.rfc-editor.org/rfc/rfc9110.html#section-9.3.6:
    //
    // A CONNECT request message does not have content. The interpretation of data sent after the
    // header section of the CONNECT request message is specific to the version of HTTP in use.
    if (is_connect_method) {
      return {ValidationResult::Action::Reject,
              Http1ResponseCodeDetail::get().TransferEncodingNotAllowed};
    }

    ValidationResult result = validateContentLengthAndTransferEncoding(header_map);
    if (!result.ok()) {
      return result;
    }
  }

  if (header_map.ContentLength() && header_map.getContentLengthValue() != "0" &&
      is_connect_method) {
    // A content length in a CONNECT request is malformed
    return {ValidationResult::Action::Reject,
            Http1ResponseCodeDetail::get().ContentLengthNotAllowed};
  }

  // Step 3: Normalize and validate :path header
  if (is_connect_method) {
    // The :authority must be authority-form for CONNECT method requests. From RFC
    // 9112: https://www.rfc-editor.org/rfc/rfc9112.html#section-3.2.3:
    //
    // The "authority-form" of request-target is only used for CONNECT requests (Section 9.3.6 of
    // [HTTP]). It consists of only the uri-host and port number of the tunnel destination,
    // separated by a colon (":").
    //
    //    authority-form = uri-host ":" port
    //
    // When making a CONNECT request to establish a tunnel through one or more proxies, a client
    // MUST send only the host and port of the tunnel destination as the request-target. The client
    // obtains the host and port from the target URI's authority component, except that it sends
    // the scheme's default port if the target URI elides the port. For example, a CONNECT request
    // to "http://www.example.com" looks like the following:
    //
    //    CONNECT www.example.com:80 HTTP/1.1
    //    Host: www.example.com
    //
    // Also from RFC 9110, the CONNECT request-target must have a valid port number,
    // https://www.rfc-editor.org/rfc/rfc9110.html#section-9.3.6:
    //
    // A server MUST reject a CONNECT request that targets an empty or invalid port number,
    // typically by responding with a 400 (Bad Request) status code
    //
    // This is a lazy check to see that the port delimiter exists because the actual host and
    // port value will be validated later on. For a host in reg-name form the delimiter existence
    // check is sufficient. For IPv6, we need to verify that the port delimiter occurs *after* the
    // IPv6 address (following a "]" character).
    std::size_t port_delim = host.rfind(':');
    if (port_delim == absl::string_view::npos || port_delim == 0) {
      // The uri-host is missing the port
      return {ValidationResult::Action::Reject, UhvResponseCodeDetail::get().InvalidHost};
    }

    if (host.at(0) == '[' && host.at(port_delim - 1) != ']') {
      // This is an IPv6 address and we would expect to see the closing "]" bracket just prior to
      // the port delimiter.
      return {ValidationResult::Action::Reject, UhvResponseCodeDetail::get().InvalidHost};
    }

    if (!path.empty()) {
      // CONNECT requests must not have a :path specified
      return {ValidationResult::Action::Reject, UhvResponseCodeDetail::get().InvalidUrl};
    }
  }

  // Step 4: Verify each request header
  std::string reject_details;
  header_map.iterate([this, &reject_details](const ::Envoy::Http::HeaderEntry& header_entry)
                         -> ::Envoy::Http::HeaderMap::Iterate {
    const auto& header_name = header_entry.key();
    const auto& header_value = header_entry.value();

    auto entry_result = validateRequestHeaderEntry(header_name, header_value);
    if (!entry_result.ok()) {
      reject_details = static_cast<std::string>(entry_result.details());
    }

    return reject_details.empty() ? ::Envoy::Http::HeaderMap::Iterate::Continue
                                  : ::Envoy::Http::HeaderMap::Iterate::Break;
  });

  if (!reject_details.empty()) {
    return {ValidationResult::Action::Reject, reject_details};
  }

  return ValidationResult::success();
}

void Http1HeaderValidator::sanitizeContentLength(
    ::Envoy::Http::RequestOrResponseHeaderMap& header_map) {
  // The http1_protocol_options.allow_chunked_length config setting can
  // override the RFC compliance to allow a Transfer-Encoding of "chunked" with
  // a Content-Length set. In this exception case, we remove the Content-Length
  // header.
  if (header_map.TransferEncoding() && header_map.ContentLength() &&
      hasChunkedTransferEncoding(header_map.TransferEncoding()->value()) &&
      config_.http1_protocol_options().allow_chunked_length()) {
    // Allow a chunked transfer encoding and remove the content length.
    header_map.removeContentLength();
  }
}

void ServerHttp1HeaderValidator::sanitizeContentLength(
    ::Envoy::Http::RequestHeaderMap& header_map) {
  if (header_map.ContentLength() && header_map.getContentLengthValue() == "0" &&
      ::Envoy::Http::HeaderUtility::isConnect(header_map)) {
    // Remove a 0 content length from a CONNECT request
    header_map.removeContentLength();
  } else {
    Http1HeaderValidator::sanitizeContentLength(header_map);
  }
}

::Envoy::Http::ServerHeaderValidator::RequestHeadersTransformationResult
ServerHttp1HeaderValidator::transformRequestHeaders(::Envoy::Http::RequestHeaderMap& header_map) {
  sanitizeContentLength(header_map);
  sanitizeHeadersWithUnderscores(header_map);
  sanitizePathWithFragment(header_map);
<<<<<<< HEAD
  if (!config_.uri_path_normalization_options().skip_path_normalization()) {
    auto path_result = path_normalizer_.normalizePathUri(header_map);
    if (!path_result.ok()) {
      return path_result;
    }
    if (config_overrides_.allow_non_compliant_characters_in_path_) {
      encodeAdditionalCharactersInPath(header_map);
    }
  } else {
    // Path normalization includes sanitization of encoded slashes for performance reasons.
    // If normalization is disabled, sanitize encoded slashes here
    auto result = sanitizeEncodedSlashes(header_map);
    if (!result.ok()) {
      return result;
    }
=======
  auto path_result = transformUrlPath(header_map);
  if (!path_result.ok()) {
    return path_result;
>>>>>>> 104e0635
  }
  return ::Envoy::Http::ServerHeaderValidator::RequestHeadersTransformationResult::success();
}

::Envoy::Http::HeaderValidator::TransformationResult
ClientHttp1HeaderValidator::transformResponseHeaders(::Envoy::Http::ResponseHeaderMap& header_map) {
  sanitizeContentLength(header_map);
  return TransformationResult::success();
}

ValidationResult
Http1HeaderValidator::validateResponseHeaders(const ::Envoy::Http::ResponseHeaderMap& header_map) {
  // Step 1: verify that required pseudo headers are present
  //
  // For HTTP/1.1 responses, RFC 9112 states that only the :status
  // header is required, https://www.rfc-editor.org/rfc/rfc9112.html#section-4:
  //
  // status-line = HTTP-version SP status-code SP [ reason-phrase ] CRLF
  // status-code = 3DIGIT
  const auto status = header_map.getStatusValue();
  if (status.empty()) {
    return {ValidationResult::Action::Reject, UhvResponseCodeDetail::get().InvalidStatus};
  }

  // Step 2: Validate Transfer-Encoding
  const auto transfer_encoding = header_map.getTransferEncodingValue();
  if (!transfer_encoding.empty() && (status[0] == '1' || status == "204")) {
    // From RFC 9112, https://www.rfc-editor.org/rfc/rfc9112.html#section-6.1:
    //
    // A server MUST NOT send a Transfer-Encoding header field in any response with a status code
    // of 1xx (Informational) or 204 (No Content).
    return {ValidationResult::Action::Reject,
            Http1ResponseCodeDetail::get().TransferEncodingNotAllowed};
  }

  ValidationResult result = validateContentLengthAndTransferEncoding(header_map);
  if (!result.ok()) {
    return result;
  }

  // Step 3: Verify each response header
  std::string reject_details;
  header_map.iterate([this, &reject_details](const ::Envoy::Http::HeaderEntry& header_entry)
                         -> ::Envoy::Http::HeaderMap::Iterate {
    const auto& header_name = header_entry.key();
    const auto& header_value = header_entry.value();

    auto entry_result = validateResponseHeaderEntry(header_name, header_value);
    if (!entry_result.ok()) {
      reject_details = static_cast<std::string>(entry_result.details());
    }

    return entry_result.ok() ? ::Envoy::Http::HeaderMap::Iterate::Continue
                             : ::Envoy::Http::HeaderMap::Iterate::Break;
  });

  if (!reject_details.empty()) {
    return {ValidationResult::Action::Reject, reject_details};
  }

  return ValidationResult::success();
}

HeaderValidator::HeaderValueValidationResult
Http1HeaderValidator::validateTransferEncodingHeader(const HeaderString& value) const {
  // HTTP/1.1 states that requests with an unrecognized transfer encoding should
  // be rejected, from RFC 9112, https://www.rfc-editor.org/rfc/rfc9112.html#section-6.1:
  //
  // A server that receives a request message with a transfer coding it does not understand SHOULD
  // respond with 501 (Not Implemented).
  //
  // This method implements the existing (pre-UHV) Envoy behavior of only allowing a "chunked"
  // Transfer-Encoding.
  const auto encoding = value.getStringView();

  if (!encoding.empty() &&
      !absl::EqualsIgnoreCase(encoding, header_values_.TransferEncodingValues.Chunked)) {
    return {HeaderValueValidationResult::Action::Reject,
            Http1ResponseCodeDetail::get().InvalidTransferEncoding};
  }

  return HeaderValueValidationResult::success();
}

ValidationResult
Http1HeaderValidator::validateRequestTrailers(const ::Envoy::Http::RequestTrailerMap& trailer_map) {
  return validateTrailers(trailer_map);
}

::Envoy::Http::HeaderValidator::TransformationResult
ServerHttp1HeaderValidator::transformRequestTrailers(
    ::Envoy::Http::RequestTrailerMap& trailer_map) {
  sanitizeHeadersWithUnderscores(trailer_map);
  return ::Envoy::Http::HeaderValidator::TransformationResult::success();
}

ValidationResult Http1HeaderValidator::validateResponseTrailers(
    const ::Envoy::Http::ResponseTrailerMap& trailer_map) {
  return validateTrailers(trailer_map);
}

} // namespace EnvoyDefault
} // namespace HeaderValidators
} // namespace Http
} // namespace Extensions
} // namespace Envoy<|MERGE_RESOLUTION|>--- conflicted
+++ resolved
@@ -364,27 +364,9 @@
   sanitizeContentLength(header_map);
   sanitizeHeadersWithUnderscores(header_map);
   sanitizePathWithFragment(header_map);
-<<<<<<< HEAD
-  if (!config_.uri_path_normalization_options().skip_path_normalization()) {
-    auto path_result = path_normalizer_.normalizePathUri(header_map);
-    if (!path_result.ok()) {
-      return path_result;
-    }
-    if (config_overrides_.allow_non_compliant_characters_in_path_) {
-      encodeAdditionalCharactersInPath(header_map);
-    }
-  } else {
-    // Path normalization includes sanitization of encoded slashes for performance reasons.
-    // If normalization is disabled, sanitize encoded slashes here
-    auto result = sanitizeEncodedSlashes(header_map);
-    if (!result.ok()) {
-      return result;
-    }
-=======
   auto path_result = transformUrlPath(header_map);
   if (!path_result.ok()) {
     return path_result;
->>>>>>> 104e0635
   }
   return ::Envoy::Http::ServerHeaderValidator::RequestHeadersTransformationResult::success();
 }
