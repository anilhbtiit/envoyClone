#include <memory>
#include <string>
#include <vector>

#include "common/network/address_impl.h"
#include "common/network/socket_option_factory.h"
#include "common/network/socket_option_impl.h"
#include "common/network/udp_listener_impl.h"
#include "common/network/utility.h"

#include "test/common/network/listener_impl_test_base.h"
#include "test/mocks/api/mocks.h"
#include "test/mocks/network/mocks.h"
#include "test/mocks/server/mocks.h"
#include "test/test_common/environment.h"
#include "test/test_common/network_utility.h"
#include "test/test_common/threadsafe_singleton_injector.h"
#include "test/test_common/utility.h"

#include "gmock/gmock.h"
#include "gtest/gtest.h"

using testing::_;
using testing::Invoke;
using testing::Return;

namespace Envoy {
namespace Network {
namespace {

class UdpListenerImplTest : public ListenerImplTestBase {
public:
  UdpListenerImplTest()
      : server_socket_(createServerSocket(true)), send_to_addr_(getServerLoopbackAddress()) {
    time_system_.sleep(std::chrono::milliseconds(100));
  }

  void SetUp() override {
    // Set listening socket options.
    server_socket_->addOptions(SocketOptionFactory::buildIpPacketInfoOptions());
    server_socket_->addOptions(SocketOptionFactory::buildRxQueueOverFlowOptions());

    listener_ = std::make_unique<UdpListenerImpl>(
        dispatcherImpl(), server_socket_, listener_callbacks_, dispatcherImpl().timeSource());
  }

protected:
  Address::Instance* getServerLoopbackAddress() {
    if (version_ == Address::IpVersion::v4) {
      return new Address::Ipv4Instance(Network::Test::getLoopbackAddressString(version_),
                                       server_socket_->localAddress()->ip()->port());
    }
    return new Address::Ipv6Instance(Network::Test::getLoopbackAddressString(version_),
                                     server_socket_->localAddress()->ip()->port());
  }

  SocketSharedPtr createServerSocket(bool bind) {
    // Set IP_FREEBIND to allow sendmsg to send with non-local IPv6 source address.
    return std::make_shared<UdpListenSocket>(Network::Test::getAnyAddress(version_),
#ifdef IP_FREEBIND
                                             SocketOptionFactory::buildIpFreebindOptions(),
#else
                                             nullptr,
#endif
                                             bind);
  }

  SocketPtr createClientSocket(bool bind) {
    return std::make_unique<NetworkListenSocket<NetworkSocketTrait<Address::SocketType::Datagram>>>(
        Network::Test::getCanonicalLoopbackAddress(version_), nullptr, bind);
  }

  // Validates receive data, source/destination address and received time.
  void validateRecvCallbackParams(const UdpRecvData& data) {
    ASSERT_NE(data.addresses_.local_, nullptr);

    ASSERT_NE(data.addresses_.peer_, nullptr);
    ASSERT_NE(data.addresses_.peer_->ip(), nullptr);

    EXPECT_EQ(data.addresses_.local_->asString(), send_to_addr_->asString());

    EXPECT_EQ(data.addresses_.peer_->ip()->addressAsString(),
              client_socket_->localAddress()->ip()->addressAsString());

    EXPECT_EQ(*data.addresses_.local_, *send_to_addr_);
    EXPECT_EQ(time_system_.monotonicTime(), data.receive_time_);
    // Advance time so that next onData() should have different received time.
    time_system_.sleep(std::chrono::milliseconds(100));
  }

  SocketSharedPtr server_socket_;
  SocketPtr client_socket_;
  Address::InstanceConstSharedPtr send_to_addr_;
  MockUdpListenerCallbacks listener_callbacks_;
  std::unique_ptr<UdpListenerImpl> listener_;
};

INSTANTIATE_TEST_SUITE_P(IpVersions, UdpListenerImplTest,
                         testing::ValuesIn(TestEnvironment::getIpVersionsForTest()),
                         TestUtility::ipTestParamsToString);

// Test that socket options are set after the listener is setup.
TEST_P(UdpListenerImplTest, UdpSetListeningSocketOptionsSuccess) {
  MockUdpListenerCallbacks listener_callbacks;
  auto socket = std::make_shared<Network::UdpListenSocket>(Network::Test::getAnyAddress(version_),
                                                           nullptr, true);
  std::shared_ptr<MockSocketOption> option = std::make_shared<MockSocketOption>();
  socket->addOption(option);
  EXPECT_CALL(*option, setOption(_, envoy::api::v2::core::SocketOption::STATE_BOUND))
      .WillOnce(Return(true));
  UdpListenerImpl listener(dispatcherImpl(), socket, listener_callbacks,
                           dispatcherImpl().timeSource());

#ifdef SO_RXQ_OVFL
  // Verify that overflow detection is enabled.
  int get_overflow = 0;
  auto& os_syscalls = Api::OsSysCallsSingleton::get();
  socklen_t int_size = static_cast<socklen_t>(sizeof(get_overflow));
  const Api::SysCallIntResult result = os_syscalls.getsockopt(
      server_socket_->ioHandle().fd(), SOL_SOCKET, SO_RXQ_OVFL, &get_overflow, &int_size);
  EXPECT_EQ(0, result.rc_);
  EXPECT_EQ(1, get_overflow);
#endif
}

/**
 * Tests UDP listener for actual destination and data.
 */
TEST_P(UdpListenerImplTest, UseActualDstUdp) {
  // Setup client socket.
  client_socket_ = createClientSocket(false);

  // We send 2 packets
  const std::string first("first");
  const void* void_pointer = static_cast<const void*>(first.c_str());
  Buffer::RawSlice first_slice{const_cast<void*>(void_pointer), first.length()};
  const std::string second("second");
  void_pointer = static_cast<const void*>(second.c_str());
  Buffer::RawSlice second_slice{const_cast<void*>(void_pointer), second.length()};

  auto send_rc = Network::Utility::writeToSocket(client_socket_->ioHandle(), &first_slice, 1,
                                                 nullptr, *send_to_addr_);
  ASSERT_EQ(send_rc.rc_, first.length());

  send_rc = Network::Utility::writeToSocket(client_socket_->ioHandle(), &second_slice, 1, nullptr,
                                            *send_to_addr_);
  ASSERT_EQ(send_rc.rc_, second.length());

<<<<<<< HEAD
  EXPECT_CALL(listener_callbacks_, onReadReady_());
  EXPECT_CALL(listener_callbacks_, onData_(_))
=======
  EXPECT_CALL(listener_callbacks_, onData(_))
>>>>>>> 6c2beaa2
      .WillOnce(Invoke([&](const UdpRecvData& data) -> void {
        validateRecvCallbackParams(data);

        EXPECT_EQ(data.buffer_->toString(), first);
      }))
      .WillOnce(Invoke([&](const UdpRecvData& data) -> void {
        validateRecvCallbackParams(data);

        EXPECT_EQ(data.buffer_->toString(), second);

        dispatcher_->exit();
      }));

  EXPECT_CALL(listener_callbacks_, onWriteReady(_))
      .WillRepeatedly(Invoke([&](const Socket& socket) {
        EXPECT_EQ(socket.ioHandle().fd(), server_socket_->ioHandle().fd());
      }));

  dispatcher_->run(Event::Dispatcher::RunType::Block);
}

/**
 * Tests UDP listener for read and write callbacks with actual data.
 */
TEST_P(UdpListenerImplTest, UdpEcho) {
  // Setup client socket.
  client_socket_ = createClientSocket(false);

  // We send 2 packets and expect it to echo.
  const std::string first("first");
  const void* void_pointer = static_cast<const void*>(first.c_str());
  Buffer::RawSlice first_slice{const_cast<void*>(void_pointer), first.length()};
  const std::string second("second");
  void_pointer = static_cast<const void*>(second.c_str());
  Buffer::RawSlice second_slice{const_cast<void*>(void_pointer), second.length()};

  auto send_rc = Network::Utility::writeToSocket(client_socket_->ioHandle(), &first_slice, 1,
                                                 nullptr, *send_to_addr_);
  ASSERT_EQ(send_rc.rc_, first.length());

  send_rc = Network::Utility::writeToSocket(client_socket_->ioHandle(), &second_slice, 1, nullptr,
                                            *send_to_addr_);
  ASSERT_EQ(send_rc.rc_, second.length());

  // For unit test purposes, we assume that the data was received in order.
  Address::InstanceConstSharedPtr test_peer_address;

  std::vector<std::string> server_received_data;

<<<<<<< HEAD
  EXPECT_CALL(listener_callbacks_, onReadReady_());
  EXPECT_CALL(listener_callbacks_, onData_(_))
=======
  EXPECT_CALL(listener_callbacks_, onData(_))
>>>>>>> 6c2beaa2
      .WillOnce(Invoke([&](const UdpRecvData& data) -> void {
        validateRecvCallbackParams(data);

        test_peer_address = data.addresses_.peer_;

        const std::string data_str = data.buffer_->toString();
        EXPECT_EQ(data_str, first);

        server_received_data.push_back(data_str);
      }))
      .WillOnce(Invoke([&](const UdpRecvData& data) -> void {
        validateRecvCallbackParams(data);

        const std::string data_str = data.buffer_->toString();
        EXPECT_EQ(data_str, second);

        server_received_data.push_back(data_str);
      }));

  EXPECT_CALL(listener_callbacks_, onWriteReady(_)).WillOnce(Invoke([&](const Socket& socket) {
    EXPECT_EQ(socket.ioHandle().fd(), server_socket_->ioHandle().fd());
    ASSERT_NE(test_peer_address, nullptr);

    for (const auto& data : server_received_data) {
      const std::string::size_type data_size = data.length() + 1;
      uint64_t total_sent = 0;
      const void* void_data = static_cast<const void*>(data.c_str() + total_sent);
      Buffer::RawSlice slice{const_cast<void*>(void_data), data_size - total_sent};

      do {
        auto send_rc = Network::Utility::writeToSocket(const_cast<Socket*>(&socket)->ioHandle(),
                                                       &slice, 1, nullptr, *test_peer_address);

        if (send_rc.ok()) {
          total_sent += send_rc.rc_;
          if (total_sent >= data_size) {
            break;
          }
        } else if (send_rc.err_->getErrorCode() != Api::IoError::IoErrorCode::Again) {
          break;
        }
      } while (((send_rc.rc_ == 0) &&
                (send_rc.err_->getErrorCode() == Api::IoError::IoErrorCode::Again)) ||
               (total_sent < data_size));

      EXPECT_EQ(total_sent, data_size);
    }

    server_received_data.clear();
    dispatcher_->exit();
  }));

  dispatcher_->run(Event::Dispatcher::RunType::Block);
}

/**
 * Tests UDP listener's `enable` and `disable` APIs.
 */
TEST_P(UdpListenerImplTest, UdpListenerEnableDisable) {
  auto const* server_ip = server_socket_->localAddress()->ip();
  ASSERT_NE(server_ip, nullptr);

  // Setup client socket.
  client_socket_ = createClientSocket(false);

  // We first disable the listener and then send two packets.
  // - With the listener disabled, we expect that none of the callbacks will be
  // called.
  // - When the listener is enabled back, we expect the callbacks to be called
  const std::string first("first");
  const void* void_pointer = static_cast<const void*>(first.c_str());
  Buffer::RawSlice first_slice{const_cast<void*>(void_pointer), first.length()};
  const std::string second("second");
  void_pointer = static_cast<const void*>(second.c_str());
  Buffer::RawSlice second_slice{const_cast<void*>(void_pointer), second.length()};

  listener_->disable();

  auto send_rc = Network::Utility::writeToSocket(client_socket_->ioHandle(), &first_slice, 1,
                                                 nullptr, *send_to_addr_);
  ASSERT_EQ(send_rc.rc_, first.length());

  send_rc = Network::Utility::writeToSocket(client_socket_->ioHandle(), &second_slice, 1, nullptr,
                                            *send_to_addr_);
  ASSERT_EQ(send_rc.rc_, second.length());

<<<<<<< HEAD
  EXPECT_CALL(listener_callbacks_, onReadReady_()).Times(0);
  EXPECT_CALL(listener_callbacks_, onData_(_)).Times(0);
=======
  EXPECT_CALL(listener_callbacks_, onData(_)).Times(0);
>>>>>>> 6c2beaa2

  EXPECT_CALL(listener_callbacks_, onWriteReady(_)).Times(0);

  dispatcher_->run(Event::Dispatcher::RunType::Block);

  listener_->enable();

<<<<<<< HEAD
  EXPECT_CALL(listener_callbacks_, onReadReady_());
  EXPECT_CALL(listener_callbacks_, onData_(_))
=======
  EXPECT_CALL(listener_callbacks_, onData(_))
>>>>>>> 6c2beaa2
      .Times(2)
      .WillOnce(Return())
      .WillOnce(Invoke([&](const UdpRecvData& data) -> void {
        validateRecvCallbackParams(data);

        EXPECT_EQ(data.buffer_->toString(), second);

        dispatcher_->exit();
      }));

  EXPECT_CALL(listener_callbacks_, onWriteReady(_))
      .WillRepeatedly(Invoke([&](const Socket& socket) {
        EXPECT_EQ(socket.ioHandle().fd(), server_socket_->ioHandle().fd());
      }));

  dispatcher_->run(Event::Dispatcher::RunType::Block);
}

/**
 * Tests UDP listener's error callback.
 */
TEST_P(UdpListenerImplTest, UdpListenerRecvMsgError) {
  auto const* server_ip = server_socket_->localAddress()->ip();
  ASSERT_NE(server_ip, nullptr);

  client_socket_ = createClientSocket(false);

  // When the `receive` system call returns an error, we expect the `onReceiveError`
  // callback called with `SyscallError` parameter.
  const std::string first("first");
  const void* void_pointer = static_cast<const void*>(first.c_str());
  Buffer::RawSlice first_slice{const_cast<void*>(void_pointer), first.length()};

  auto send_rc = Network::Utility::writeToSocket(client_socket_->ioHandle(), &first_slice, 1,
                                                 nullptr, *send_to_addr_);
  ASSERT_EQ(send_rc.rc_, first.length());

  EXPECT_CALL(listener_callbacks_, onData(_)).Times(0);

  EXPECT_CALL(listener_callbacks_, onWriteReady(_)).WillOnce(Invoke([&](const Socket& socket) {
    EXPECT_EQ(socket.ioHandle().fd(), server_socket_->ioHandle().fd());
  }));

<<<<<<< HEAD
  EXPECT_CALL(listener_callbacks_, onReadReady_());
  EXPECT_CALL(listener_callbacks_, onReceiveError_(_, _))
      .Times(1)
      .WillOnce(Invoke([&](const UdpListenerCallbacks::ErrorCode& err_code,
                           Api::IoError::IoErrorCode err) -> void {
        ASSERT_EQ(UdpListenerCallbacks::ErrorCode::SyscallError, err_code);
=======
  EXPECT_CALL(listener_callbacks_, onReceiveError(_))
      .WillOnce(Invoke([&](Api::IoError::IoErrorCode err) -> void {
>>>>>>> 6c2beaa2
        ASSERT_EQ(Api::IoError::IoErrorCode::NoSupport, err);

        dispatcher_->exit();
      }));
  // Inject mocked OsSysCalls implementation to mock a read failure.
  Api::MockOsSysCalls os_sys_calls;
  TestThreadsafeSingletonInjector<Api::OsSysCallsImpl> os_calls(&os_sys_calls);
  EXPECT_CALL(os_sys_calls, recvmsg(_, _, _)).WillOnce(Return(Api::SysCallSizeResult{-1, ENOTSUP}));

  dispatcher_->run(Event::Dispatcher::RunType::Block);
}

/**
 * Tests UDP listener for sending datagrams to destination.
 *  1. Setup a udp listener and client socket
 *  2. Send the data from the udp listener to the client socket and validate the contents and source
 * address.
 */
TEST_P(UdpListenerImplTest, SendData) {
  // Setup client socket.
  client_socket_ = createClientSocket(true);
  ASSERT_NE(client_socket_, nullptr);

  const std::string payload("hello world");
  Buffer::InstancePtr buffer(new Buffer::OwnedImpl());
  buffer->add(payload);
  // Use a self address that is unlikely to be picked by source address discovery
  // algorithm if not specified in recvmsg. Port is not taken into
  // consideration.
  Address::InstanceConstSharedPtr send_from_addr;
  if (version_ == Address::IpVersion::v4) {
    // Linux kernel regards any 127.x.x.x as local address. But Mac OS doesn't.
    send_from_addr.reset(new Address::Ipv4Instance(
#ifndef __APPLE__
        "127.1.2.3",
#else
        "127.0.0.1",
#endif
        server_socket_->localAddress()->ip()->port()));
  } else {
    // Only use non-local v6 address if IP_FREEBIND is supported. Otherwise use
    // ::1 to avoid EINVAL error. Unfortunately this can't verify that sendmsg with
    // customized source address is doing the work because kernel also picks ::1
    // if it's not specified in cmsghdr.
    send_from_addr.reset(new Address::Ipv6Instance(
#ifdef IP_FREEBIND
        "::9",
#else
        "::1",
#endif
        server_socket_->localAddress()->ip()->port()));
  }

  UdpSendData send_data{send_from_addr->ip(), *client_socket_->localAddress(), *buffer};

  auto send_result = listener_->send(send_data);

  EXPECT_TRUE(send_result.ok()) << "send() failed : " << send_result.err_->getErrorDetails();

  const uint64_t bytes_to_read = payload.length();
  uint64_t bytes_read = 0;
  int retry = 0;
  UdpRecvData data;

  do {
    Api::IoCallUint64Result result = Network::Test::readFromSocket(
        client_socket_->ioHandle(), *client_socket_->localAddress(), data);

    bytes_read = result.rc_;
    if (bytes_read >= bytes_to_read || retry == 10 ||
        result.err_->getErrorCode() != Api::IoError::IoErrorCode::Again) {
      break;
    }

    retry++;
    ::usleep(10000);
    ASSERT(bytes_read == 0);
  } while (true);
  EXPECT_EQ(bytes_to_read, bytes_read);
  EXPECT_EQ(send_from_addr->asString(), data.addresses_.peer_->asString());
  EXPECT_EQ(data.buffer_->toString(), payload);
}

/**
 * The send fails because the server_socket is created with bind=false.
 */
TEST_P(UdpListenerImplTest, SendDataError) {
  Logger::StderrSinkDelegate stderr_sink(Logger::Registry::getSink()); // For coverage build.
  const std::string payload("hello world");
  Buffer::InstancePtr buffer(new Buffer::OwnedImpl());
  buffer->add(payload);
  // send data to itself
  UdpSendData send_data{send_to_addr_->ip(), *server_socket_->localAddress(), *buffer};

  // Inject mocked OsSysCalls implementation to mock a write failure.
  Api::MockOsSysCalls os_sys_calls;
  TestThreadsafeSingletonInjector<Api::OsSysCallsImpl> os_calls(&os_sys_calls);
  EXPECT_CALL(os_sys_calls, sendmsg(_, _, _)).WillOnce(Return(Api::SysCallSizeResult{-1, ENOTSUP}));
  auto send_result = listener_->send(send_data);
  EXPECT_FALSE(send_result.ok());
  EXPECT_EQ(send_result.err_->getErrorCode(), Api::IoError::IoErrorCode::NoSupport);
  // Failed write shouldn't drain the data.
  EXPECT_EQ(payload.length(), buffer->length());

  ON_CALL(os_sys_calls, sendmsg(_, _, _)).WillByDefault(Return(Api::SysCallSizeResult{-1, EINVAL}));
  // EINVAL should cause RELEASE_ASSERT.
  EXPECT_DEATH(listener_->send(send_data), "Invalid argument passed in");
}

} // namespace
} // namespace Network
} // namespace Envoy<|MERGE_RESOLUTION|>--- conflicted
+++ resolved
@@ -146,12 +146,8 @@
                                             *send_to_addr_);
   ASSERT_EQ(send_rc.rc_, second.length());
 
-<<<<<<< HEAD
-  EXPECT_CALL(listener_callbacks_, onReadReady_());
-  EXPECT_CALL(listener_callbacks_, onData_(_))
-=======
+  EXPECT_CALL(listener_callbacks_, onReadReady());
   EXPECT_CALL(listener_callbacks_, onData(_))
->>>>>>> 6c2beaa2
       .WillOnce(Invoke([&](const UdpRecvData& data) -> void {
         validateRecvCallbackParams(data);
 
@@ -201,12 +197,8 @@
 
   std::vector<std::string> server_received_data;
 
-<<<<<<< HEAD
-  EXPECT_CALL(listener_callbacks_, onReadReady_());
-  EXPECT_CALL(listener_callbacks_, onData_(_))
-=======
+  EXPECT_CALL(listener_callbacks_, onReadReady());
   EXPECT_CALL(listener_callbacks_, onData(_))
->>>>>>> 6c2beaa2
       .WillOnce(Invoke([&](const UdpRecvData& data) -> void {
         validateRecvCallbackParams(data);
 
@@ -293,12 +285,8 @@
                                             *send_to_addr_);
   ASSERT_EQ(send_rc.rc_, second.length());
 
-<<<<<<< HEAD
-  EXPECT_CALL(listener_callbacks_, onReadReady_()).Times(0);
-  EXPECT_CALL(listener_callbacks_, onData_(_)).Times(0);
-=======
+  EXPECT_CALL(listener_callbacks_, onReadReady()).Times(0);
   EXPECT_CALL(listener_callbacks_, onData(_)).Times(0);
->>>>>>> 6c2beaa2
 
   EXPECT_CALL(listener_callbacks_, onWriteReady(_)).Times(0);
 
@@ -306,12 +294,8 @@
 
   listener_->enable();
 
-<<<<<<< HEAD
-  EXPECT_CALL(listener_callbacks_, onReadReady_());
-  EXPECT_CALL(listener_callbacks_, onData_(_))
-=======
+  EXPECT_CALL(listener_callbacks_, onReadReady());
   EXPECT_CALL(listener_callbacks_, onData(_))
->>>>>>> 6c2beaa2
       .Times(2)
       .WillOnce(Return())
       .WillOnce(Invoke([&](const UdpRecvData& data) -> void {
@@ -355,17 +339,9 @@
     EXPECT_EQ(socket.ioHandle().fd(), server_socket_->ioHandle().fd());
   }));
 
-<<<<<<< HEAD
-  EXPECT_CALL(listener_callbacks_, onReadReady_());
-  EXPECT_CALL(listener_callbacks_, onReceiveError_(_, _))
-      .Times(1)
-      .WillOnce(Invoke([&](const UdpListenerCallbacks::ErrorCode& err_code,
-                           Api::IoError::IoErrorCode err) -> void {
-        ASSERT_EQ(UdpListenerCallbacks::ErrorCode::SyscallError, err_code);
-=======
+  EXPECT_CALL(listener_callbacks_, onReadReady());
   EXPECT_CALL(listener_callbacks_, onReceiveError(_))
       .WillOnce(Invoke([&](Api::IoError::IoErrorCode err) -> void {
->>>>>>> 6c2beaa2
         ASSERT_EQ(Api::IoError::IoErrorCode::NoSupport, err);
 
         dispatcher_->exit();
