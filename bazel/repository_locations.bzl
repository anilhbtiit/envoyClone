--- conflicted
+++ resolved
@@ -76,11 +76,7 @@
         urls = ["https://github.com/google/protobuf/archive/v3.5.0.tar.gz"],
     ),
     envoy_api = dict(
-<<<<<<< HEAD
-        commit = "24c90e9c9a12b6224fc872f0a15b4b35cc478165",
-=======
         commit = "056ece6424ad218b70191218360f31a7cbfb398b",
->>>>>>> 871d1042
         remote = "https://github.com/envoyproxy/data-plane-api",
     ),
     grpc_httpjson_transcoding = dict(
