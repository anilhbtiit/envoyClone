#pragma once

#include <chrono>
#include <cstdint>
#include <functional>
#include <list>
#include <map>
#include <memory>
#include <string>
#include <vector>

#include "envoy/common/scope_tracker.h"
#include "envoy/config/core/v3/base.pb.h"
#include "envoy/config/route/v3/route_components.pb.h"
#include "envoy/config/typed_metadata.h"
#include "envoy/event/dispatcher.h"
#include "envoy/http/async_client.h"
#include "envoy/http/codec.h"
#include "envoy/http/context.h"
#include "envoy/http/header_map.h"
#include "envoy/http/message.h"
#include "envoy/router/router.h"
#include "envoy/router/router_ratelimit.h"
#include "envoy/router/shadow_writer.h"
#include "envoy/server/filter_config.h"
#include "envoy/ssl/connection.h"
#include "envoy/tracing/http_tracer.h"
#include "envoy/type/v3/percent.pb.h"
#include "envoy/upstream/load_balancer.h"
#include "envoy/upstream/upstream.h"

#include "common/common/empty_string.h"
#include "common/common/linked_object.h"
#include "common/http/message_impl.h"
#include "common/router/router.h"
#include "common/stream_info/stream_info_impl.h"
#include "common/tracing/http_tracer_impl.h"

namespace Envoy {
namespace Http {

class AsyncStreamImpl;
class AsyncRequestImpl;

class AsyncClientImpl final : public AsyncClient {
public:
  AsyncClientImpl(Upstream::ClusterInfoConstSharedPtr cluster, Stats::Store& stats_store,
                  Event::Dispatcher& dispatcher, const LocalInfo::LocalInfo& local_info,
                  Upstream::ClusterManager& cm, Runtime::Loader& runtime,
                  Runtime::RandomGenerator& random, Router::ShadowWriterPtr&& shadow_writer,
                  Http::Context& http_context);
  ~AsyncClientImpl() override;

  // Http::AsyncClient
  Request* send(RequestMessagePtr&& request, Callbacks& callbacks,
                const AsyncClient::RequestOptions& options) override;
  Stream* start(StreamCallbacks& callbacks, const AsyncClient::StreamOptions& options) override;
  Event::Dispatcher& dispatcher() override { return dispatcher_; }

private:
  Upstream::ClusterInfoConstSharedPtr cluster_;
  Router::FilterConfig config_;
  Event::Dispatcher& dispatcher_;
  std::list<std::unique_ptr<AsyncStreamImpl>> active_streams_;

  friend class AsyncStreamImpl;
  friend class AsyncRequestImpl;
};

/**
 * Implementation of AsyncRequest. This implementation is capable of sending HTTP requests to a
 * ConnectionPool asynchronously.
 */
class AsyncStreamImpl : public AsyncClient::Stream,
                        public StreamDecoderFilterCallbacks,
                        public Event::DeferredDeletable,
                        Logger::Loggable<Logger::Id::http>,
                        LinkedObject<AsyncStreamImpl>,
                        public ScopeTrackedObject {
public:
  AsyncStreamImpl(AsyncClientImpl& parent, AsyncClient::StreamCallbacks& callbacks,
                  const AsyncClient::StreamOptions& options);

  // Http::StreamDecoderFilterCallbacks
  void requestRouteConfigUpdate(Http::RouteConfigUpdatedCallbackSharedPtr) override {
    NOT_IMPLEMENTED_GCOVR_EXCL_LINE;
  }
  absl::optional<Router::ConfigConstSharedPtr> routeConfig() override { return {}; }

  // Http::AsyncClient::Stream
  void sendHeaders(RequestHeaderMap& headers, bool end_stream) override;
  void sendData(Buffer::Instance& data, bool end_stream) override;
  void sendTrailers(RequestTrailerMap& trailers) override;
  void reset() override;
  bool isAboveWriteBufferHighWatermark() const override { return high_watermark_calls_ > 0; }

protected:
  bool remoteClosed() { return remote_closed_; }
  void closeLocal(bool end_stream);
  StreamInfo::StreamInfoImpl& streamInfo() override { return stream_info_; }

  AsyncClientImpl& parent_;

private:
  struct NullHedgePolicy : public Router::HedgePolicy {
    // Router::HedgePolicy
    uint32_t initialRequests() const override { return 1; }
    const envoy::type::v3::FractionalPercent& additionalRequestChance() const override {
      return additional_request_chance_;
    }
    bool hedgeOnPerTryTimeout() const override { return false; }

    const envoy::type::v3::FractionalPercent additional_request_chance_;
  };

  struct NullRateLimitPolicy : public Router::RateLimitPolicy {
    // Router::RateLimitPolicy
    const std::vector<std::reference_wrapper<const Router::RateLimitPolicyEntry>>&
    getApplicableRateLimit(uint64_t) const override {
      return rate_limit_policy_entry_;
    }
    bool empty() const override { return true; }

    static const std::vector<std::reference_wrapper<const Router::RateLimitPolicyEntry>>
        rate_limit_policy_entry_;
  };

  struct NullRetryPolicy : public Router::RetryPolicy {
    // Router::RetryPolicy
    std::chrono::milliseconds perTryTimeout() const override {
      return std::chrono::milliseconds(0);
    }
    std::vector<Upstream::RetryHostPredicateSharedPtr> retryHostPredicates() const override {
      return {};
    }
    Upstream::RetryPrioritySharedPtr retryPriority() const override { return {}; }

    uint32_t hostSelectionMaxAttempts() const override { return 1; }
    uint32_t numRetries() const override { return 1; }
    uint32_t retryOn() const override { return 0; }
    const std::vector<uint32_t>& retriableStatusCodes() const override {
      return retriable_status_codes_;
    }
    const std::vector<Http::HeaderMatcherSharedPtr>& retriableHeaders() const override {
      return retriable_headers_;
    }
    const std::vector<Http::HeaderMatcherSharedPtr>& retriableRequestHeaders() const override {
      return retriable_request_headers_;
    }
    absl::optional<std::chrono::milliseconds> baseInterval() const override {
      return absl::nullopt;
    }
    absl::optional<std::chrono::milliseconds> maxInterval() const override { return absl::nullopt; }

    const std::vector<uint32_t> retriable_status_codes_{};
    const std::vector<Http::HeaderMatcherSharedPtr> retriable_headers_{};
    const std::vector<Http::HeaderMatcherSharedPtr> retriable_request_headers_{};
  };

  struct NullConfig : public Router::Config {
    Router::RouteConstSharedPtr route(const Http::RequestHeaderMap&, const StreamInfo::StreamInfo&,
                                      uint64_t) const override {
      return nullptr;
    }

    const std::list<LowerCaseString>& internalOnlyHeaders() const override {
      return internal_only_headers_;
    }

    const std::string& name() const override { return EMPTY_STRING; }
    bool usesVhds() const override { return false; }
    bool mostSpecificHeaderMutationsWins() const override { return false; }

    static const std::list<LowerCaseString> internal_only_headers_;
  };

  struct NullVirtualHost : public Router::VirtualHost {
    // Router::VirtualHost
    Stats::StatName statName() const override { return {}; }
    const Router::RateLimitPolicy& rateLimitPolicy() const override { return rate_limit_policy_; }
    const Router::CorsPolicy* corsPolicy() const override { return nullptr; }
    const Router::Config& routeConfig() const override { return route_configuration_; }
    const Router::RouteSpecificFilterConfig* perFilterConfig(const std::string&) const override {
      return nullptr;
    }
    bool includeAttemptCountInRequest() const override { return false; }
    bool includeAttemptCountInResponse() const override { return false; }
    uint32_t retryShadowBufferLimit() const override {
      return std::numeric_limits<uint32_t>::max();
    }
    static const NullRateLimitPolicy rate_limit_policy_;
    static const NullConfig route_configuration_;
  };

  struct NullPathMatchCriterion : public Router::PathMatchCriterion {
    Router::PathMatchType matchType() const override { return Router::PathMatchType::None; }
    const std::string& matcher() const override { return EMPTY_STRING; }
  };

  struct RouteEntryImpl : public Router::RouteEntry {
    RouteEntryImpl(
        const std::string& cluster_name, const absl::optional<std::chrono::milliseconds>& timeout,
        const Protobuf::RepeatedPtrField<envoy::config::route::v3::RouteAction::HashPolicy>&
            hash_policy)
        : cluster_name_(cluster_name), timeout_(timeout) {
      if (!hash_policy.empty()) {
        hash_policy_ = std::make_unique<HashPolicyImpl>(hash_policy);
      }
    }

    // Router::RouteEntry
    const std::string& clusterName() const override { return cluster_name_; }
    Http::Code clusterNotFoundResponseCode() const override {
      return Http::Code::InternalServerError;
    }
    const Router::CorsPolicy* corsPolicy() const override { return nullptr; }
    void finalizeRequestHeaders(Http::RequestHeaderMap&, const StreamInfo::StreamInfo&,
                                bool) const override {}
    void finalizeResponseHeaders(Http::ResponseHeaderMap&,
                                 const StreamInfo::StreamInfo&) const override {}
    const HashPolicy* hashPolicy() const override { return hash_policy_.get(); }
    const Router::HedgePolicy& hedgePolicy() const override { return hedge_policy_; }
    const Router::MetadataMatchCriteria* metadataMatchCriteria() const override { return nullptr; }
    Upstream::ResourcePriority priority() const override {
      return Upstream::ResourcePriority::Default;
    }
    const Router::RateLimitPolicy& rateLimitPolicy() const override { return rate_limit_policy_; }
    const Router::RetryPolicy& retryPolicy() const override { return retry_policy_; }
    uint32_t retryShadowBufferLimit() const override {
      return std::numeric_limits<uint32_t>::max();
    }
    const std::vector<Router::ShadowPolicyPtr>& shadowPolicies() const override {
      return shadow_policies_;
    }
    std::chrono::milliseconds timeout() const override {
      if (timeout_) {
        return timeout_.value();
      } else {
        return std::chrono::milliseconds(0);
      }
    }
    absl::optional<std::chrono::milliseconds> idleTimeout() const override { return absl::nullopt; }
    absl::optional<std::chrono::milliseconds> maxGrpcTimeout() const override {
      return absl::nullopt;
    }
    absl::optional<std::chrono::milliseconds> grpcTimeoutOffset() const override {
      return absl::nullopt;
    }
    const Router::VirtualCluster* virtualCluster(const Http::HeaderMap&) const override {
      return nullptr;
    }
    const Router::TlsContextMatchCriteria* tlsContextMatchCriteria() const override {
      return nullptr;
    }
    const std::multimap<std::string, std::string>& opaqueConfig() const override {
      return opaque_config_;
    }
    const Router::VirtualHost& virtualHost() const override { return virtual_host_; }
    bool autoHostRewrite() const override { return false; }
    bool includeVirtualHostRateLimits() const override { return true; }
    const envoy::config::core::v3::Metadata& metadata() const override { return metadata_; }
    const Config::TypedMetadata& typedMetadata() const override { return typed_metadata_; }
    const Router::PathMatchCriterion& pathMatchCriterion() const override {
      return path_match_criterion_;
    }

    const Router::RouteSpecificFilterConfig* perFilterConfig(const std::string&) const override {
      return nullptr;
    }
    const absl::optional<ConnectConfig>& connectConfig() const override {
      return connect_config_nullopt_;
    }

    bool includeAttemptCountInRequest() const override { return false; }
    bool includeAttemptCountInResponse() const override { return false; }
    const Router::RouteEntry::UpgradeMap& upgradeMap() const override { return upgrade_map_; }
    Router::InternalRedirectAction internalRedirectAction() const override {
      return Router::InternalRedirectAction::PassThrough;
    }
    uint32_t maxInternalRedirects() const override { return 1; }
    const std::string& routeName() const override { return route_name_; }
    std::unique_ptr<const HashPolicyImpl> hash_policy_;
    static const NullHedgePolicy hedge_policy_;
    static const NullRateLimitPolicy rate_limit_policy_;
    static const NullRetryPolicy retry_policy_;
    static const std::vector<Router::ShadowPolicyPtr> shadow_policies_;
    static const NullVirtualHost virtual_host_;
    static const std::multimap<std::string, std::string> opaque_config_;
    static const envoy::config::core::v3::Metadata metadata_;
    // Async client doesn't require metadata.
    static const Config::TypedMetadataImpl<Config::TypedMetadataFactory> typed_metadata_;
    static const NullPathMatchCriterion path_match_criterion_;

    Router::RouteEntry::UpgradeMap upgrade_map_;
    const std::string& cluster_name_;
    absl::optional<std::chrono::milliseconds> timeout_;
    static const absl::optional<ConnectConfig> connect_config_nullopt_;
    const std::string route_name_;
  };

  struct RouteImpl : public Router::Route {
    RouteImpl(const std::string& cluster_name,
              const absl::optional<std::chrono::milliseconds>& timeout,
              const Protobuf::RepeatedPtrField<envoy::config::route::v3::RouteAction::HashPolicy>&
                  hash_policy)
        : route_entry_(cluster_name, timeout, hash_policy) {}

    // Router::Route
    const Router::DirectResponseEntry* directResponseEntry() const override { return nullptr; }
    const Router::RouteEntry* routeEntry() const override { return &route_entry_; }
    const Router::Decorator* decorator() const override { return nullptr; }
    const Router::RouteTracing* tracingConfig() const override { return nullptr; }
    const Router::RouteSpecificFilterConfig* perFilterConfig(const std::string&) const override {
      return nullptr;
    }

    RouteEntryImpl route_entry_;
  };

  void cleanup();
  void closeRemote(bool end_stream);
  bool complete() { return local_closed_ && remote_closed_; }

  // Http::StreamDecoderFilterCallbacks
  const Network::Connection* connection() override { return nullptr; }
  Event::Dispatcher& dispatcher() override { return parent_.dispatcher_; }
  void resetStream() override;
  Router::RouteConstSharedPtr route() override { return route_; }
  Upstream::ClusterInfoConstSharedPtr clusterInfo() override { return parent_.cluster_; }
  void clearRouteCache() override {}
  uint64_t streamId() const override { return stream_id_; }
  Tracing::Span& activeSpan() override { return active_span_; }
  const Tracing::Config& tracingConfig() override { return tracing_config_; }
  void continueDecoding() override { NOT_IMPLEMENTED_GCOVR_EXCL_LINE; }
  RequestTrailerMap& addDecodedTrailers() override { NOT_IMPLEMENTED_GCOVR_EXCL_LINE; }
  void addDecodedData(Buffer::Instance&, bool) override {
    // This should only be called if the user has set up buffering. The request is already fully
    // buffered. Note that this is only called via the async client's internal use of the router
    // filter which uses this function for buffering.
    ASSERT(buffered_body_ != nullptr);
  }
  MetadataMapVector& addDecodedMetadata() override { NOT_IMPLEMENTED_GCOVR_EXCL_LINE; }
  void injectDecodedDataToFilterChain(Buffer::Instance&, bool) override {
    NOT_IMPLEMENTED_GCOVR_EXCL_LINE;
  }
  const Buffer::Instance* decodingBuffer() override { return buffered_body_.get(); }
  void modifyDecodingBuffer(std::function<void(Buffer::Instance&)>) override {
    NOT_IMPLEMENTED_GCOVR_EXCL_LINE;
  }
  void sendLocalReply(Code code, absl::string_view body,
                      std::function<void(ResponseHeaderMap& headers)> modify_headers,
                      const absl::optional<Grpc::Status::GrpcStatus> grpc_status,
                      absl::string_view details) override {
    stream_info_.setResponseCodeDetails(details);
    Utility::sendLocalReply(
        is_grpc_request_,
        [this, modify_headers](ResponseHeaderMapPtr&& headers, bool end_stream) -> void {
          if (modify_headers != nullptr) {
            modify_headers(*headers);
          }
          encodeHeaders(std::move(headers), end_stream);
        },
        [this](Buffer::Instance& data, bool end_stream) -> void { encodeData(data, end_stream); },
        remote_closed_, code, body, grpc_status, is_head_request_);
  }
  // The async client won't pause if sending an Expect: 100-Continue so simply
  // swallows any incoming encode100Continue.
  void encode100ContinueHeaders(ResponseHeaderMapPtr&&) override {}
  void encodeHeaders(ResponseHeaderMapPtr&& headers, bool end_stream) override;
  void encodeData(Buffer::Instance& data, bool end_stream) override;
  void encodeTrailers(ResponseTrailerMapPtr&& trailers) override;
  void encodeMetadata(MetadataMapPtr&&) override {}
<<<<<<< HEAD
  void onDecoderFilterAboveWriteBufferOverflowWatermark() override {}
  void onDecoderFilterAboveWriteBufferHighWatermark() override {}
  void onDecoderFilterBelowWriteBufferLowWatermark() override {}
=======
  void onDecoderFilterAboveWriteBufferHighWatermark() override { ++high_watermark_calls_; }
  void onDecoderFilterBelowWriteBufferLowWatermark() override {
    ASSERT(high_watermark_calls_ != 0);
    --high_watermark_calls_;
  }
>>>>>>> a0111893
  void addDownstreamWatermarkCallbacks(DownstreamWatermarkCallbacks&) override {}
  void removeDownstreamWatermarkCallbacks(DownstreamWatermarkCallbacks&) override {}
  void setDecoderBufferLimit(uint32_t) override {}
  uint32_t decoderBufferLimit() override { return 0; }
  bool recreateStream() override { return false; }
  const ScopeTrackedObject& scope() override { return *this; }
  void addUpstreamSocketOptions(const Network::Socket::OptionsSharedPtr&) override {}
  Network::Socket::OptionsSharedPtr getUpstreamSocketOptions() const override { return {}; }

  // ScopeTrackedObject
  void dumpState(std::ostream& os, int indent_level) const override {
    const char* spaces = spacesForLevel(indent_level);
    os << spaces << "AsyncClient " << this << DUMP_MEMBER(stream_id_) << "\n";
    DUMP_DETAILS(&stream_info_);
  }

  AsyncClient::StreamCallbacks& stream_callbacks_;
  const uint64_t stream_id_;
  Router::ProdFilter router_;
  StreamInfo::StreamInfoImpl stream_info_;
  Tracing::NullSpan active_span_;
  const Tracing::Config& tracing_config_;
  std::shared_ptr<RouteImpl> route_;
  uint32_t high_watermark_calls_{};
  bool local_closed_{};
  bool remote_closed_{};
  Buffer::InstancePtr buffered_body_;
  bool is_grpc_request_{};
  bool is_head_request_{false};
  bool send_xff_{true};

  friend class AsyncClientImpl;
  friend class AsyncClientImplUnitTest;
};

class AsyncRequestImpl final : public AsyncClient::Request,
                               AsyncStreamImpl,
                               AsyncClient::StreamCallbacks {
public:
  AsyncRequestImpl(RequestMessagePtr&& request, AsyncClientImpl& parent,
                   AsyncClient::Callbacks& callbacks, const AsyncClient::RequestOptions& options);

  // AsyncClient::Request
  void cancel() override;

private:
  void initialize();

  // AsyncClient::StreamCallbacks
  void onHeaders(ResponseHeaderMapPtr&& headers, bool end_stream) override;
  void onData(Buffer::Instance& data, bool end_stream) override;
  void onTrailers(ResponseTrailerMapPtr&& trailers) override;
  void onComplete() override;
  void onReset() override;

  // Http::StreamDecoderFilterCallbacks
  void addDecodedData(Buffer::Instance&, bool) override {
    // The request is already fully buffered. Note that this is only called via the async client's
    // internal use of the router filter which uses this function for buffering.
  }
  const Buffer::Instance* decodingBuffer() override { return request_->body().get(); }
  void modifyDecodingBuffer(std::function<void(Buffer::Instance&)>) override {
    NOT_IMPLEMENTED_GCOVR_EXCL_LINE;
  }

  RequestMessagePtr request_;
  AsyncClient::Callbacks& callbacks_;
  std::unique_ptr<ResponseMessageImpl> response_;
  bool cancelled_{};
  Tracing::SpanPtr child_span_;

  friend class AsyncClientImpl;
};

} // namespace Http
} // namespace Envoy<|MERGE_RESOLUTION|>--- conflicted
+++ resolved
@@ -370,17 +370,12 @@
   void encodeData(Buffer::Instance& data, bool end_stream) override;
   void encodeTrailers(ResponseTrailerMapPtr&& trailers) override;
   void encodeMetadata(MetadataMapPtr&&) override {}
-<<<<<<< HEAD
   void onDecoderFilterAboveWriteBufferOverflowWatermark() override {}
-  void onDecoderFilterAboveWriteBufferHighWatermark() override {}
-  void onDecoderFilterBelowWriteBufferLowWatermark() override {}
-=======
   void onDecoderFilterAboveWriteBufferHighWatermark() override { ++high_watermark_calls_; }
   void onDecoderFilterBelowWriteBufferLowWatermark() override {
     ASSERT(high_watermark_calls_ != 0);
     --high_watermark_calls_;
   }
->>>>>>> a0111893
   void addDownstreamWatermarkCallbacks(DownstreamWatermarkCallbacks&) override {}
   void removeDownstreamWatermarkCallbacks(DownstreamWatermarkCallbacks&) override {}
   void setDecoderBufferLimit(uint32_t) override {}
