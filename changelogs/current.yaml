date: Pending

behavior_changes:
# *Changes that are expected to cause an incompatibility if applicable; deployment changes are likely required*

minor_behavior_changes:
# *Changes that may cause incompatibilities for some users, but should not for most*

bug_fixes:
# *Changes expected to improve the state of the world and are unlikely to have negative effects*
<<<<<<< HEAD
- area: connection limit
  change: |
    fixed a use-after-free bug in the connection limit filter.
- area: subset load balancer
  change: |
    Fixed a bug where
    :ref:`overprovisioning_factor<envoy_v3_api_field_config.endpoint.v3.ClusterLoadAssignment.Policy.overprovisioning_factor>` and
    :ref:`weighted_priority_health <envoy_v3_api_field_config.endpoint.v3.ClusterLoadAssignment.Policy.weighted_priority_health>`
    values were not respected when subset load balacing was enabled. The default values of 140 and false were always used.
- area: http1
  change: |
    Fixed a bug where HTTP/1.1 requests with "Connection: close" header is handled differently if the requested is internally redirected.
    Without internal redirect, the response will also have a "Connection: close" header and the connection will be closed after finishing
    that request. Requests with internal redirect should be handled in the same way. This behavior can be reverted by setting runtime
    ``envoy.reloadable_features.http1_connection_close_header_in_redirect`` to false.
- area: redis
  change: |
    fixed a bug where redis key formatter is using the closed stream because of life time issues.
- area: extension_discovery_service
  change: |
    Fixed a bug causing crash if ECDS is used with upstream HTTP filters.
- area: tls
  change: |
    fixed a bug where handshake may fail when both private key provider and cert validation are set.
- area: dns
  change: |
    Fixed a bug where when respect_dns_ttl was set to true, c-ares dns resolver only considered address record for ttl calculation
    while ignoring CNAME records TTL. Now when respect_dns_ttl is set to true minimum of all TTL records is considered.
- area: dns
  change: |
    Fixed a bug where dns response was not always conforming [RFC 2181](https://datatracker.ietf.org/doc/html/rfc2181) for TTL values.
    Previously a malicious user could add a TTL greater than 2^31 - 1, and with c-ares library using 32 bit signed int data type
    would overflow and send a negative TTL.
- area: healthcheck
  change: |
    The default behavior of unejecting outlier-detection-ejected host on successful active health checking can
    be disabled by setting :ref:`outlier_detection.successful_active_health_check_uneject_host
    <envoy_v3_api_field_config.cluster.v3.OutlierDetection.successful_active_health_check_uneject_host>`
    to ``false``. This new configuration flag is a substitute for the removed runtime option
    ``envoy.reloadable_features_successful_active_health_check_uneject_host``.
- area: aws signer
  change: |
    fixed a bug where expiration timestamp on task roles failed to validate. This causes failure of credential caching which
    results in constant hits to the task role metadata URL.
- area: router check tool
  change: |
    Fixed a bug where the route coverage is not correctly calculated when a route has weighted clusters.
- area: unix domain sockets
  change: |
    Fixed a crash on some versions of macOS when using a listener on a unix-domain socket.
- area: redis
  change: |
    Fixed a bug where redis key with % in the key is failing with a validation error.
- area: ext_proc
  change: |
    Fixed content_length related issues when body mutation by external processor is enabled. ext_proc filter removes the content
    length header in 1)STREAMED BodySendMode 2) BUFFERED_PARTIAL BodySendMode and 3) BUFFERED BodySendMode + SKIP HeaderSendMode.
    This will enable chunked-encoding whenever feasible in HTTP1.1. Besides, ext_proc filter keep content length header
    in BUFFERED BodySendMode + SEND HeaderSendMode. It is now external processor's responsibility to set the content length
    correctly matched to the mutated body.
=======
>>>>>>> a98cafb7

removed_config_or_runtime:
# *Normally occurs at the end of the* :ref:`deprecation period <deprecated>`

new_features:

deprecated:<|MERGE_RESOLUTION|>--- conflicted
+++ resolved
@@ -8,60 +8,6 @@
 
 bug_fixes:
 # *Changes expected to improve the state of the world and are unlikely to have negative effects*
-<<<<<<< HEAD
-- area: connection limit
-  change: |
-    fixed a use-after-free bug in the connection limit filter.
-- area: subset load balancer
-  change: |
-    Fixed a bug where
-    :ref:`overprovisioning_factor<envoy_v3_api_field_config.endpoint.v3.ClusterLoadAssignment.Policy.overprovisioning_factor>` and
-    :ref:`weighted_priority_health <envoy_v3_api_field_config.endpoint.v3.ClusterLoadAssignment.Policy.weighted_priority_health>`
-    values were not respected when subset load balacing was enabled. The default values of 140 and false were always used.
-- area: http1
-  change: |
-    Fixed a bug where HTTP/1.1 requests with "Connection: close" header is handled differently if the requested is internally redirected.
-    Without internal redirect, the response will also have a "Connection: close" header and the connection will be closed after finishing
-    that request. Requests with internal redirect should be handled in the same way. This behavior can be reverted by setting runtime
-    ``envoy.reloadable_features.http1_connection_close_header_in_redirect`` to false.
-- area: redis
-  change: |
-    fixed a bug where redis key formatter is using the closed stream because of life time issues.
-- area: extension_discovery_service
-  change: |
-    Fixed a bug causing crash if ECDS is used with upstream HTTP filters.
-- area: tls
-  change: |
-    fixed a bug where handshake may fail when both private key provider and cert validation are set.
-- area: dns
-  change: |
-    Fixed a bug where when respect_dns_ttl was set to true, c-ares dns resolver only considered address record for ttl calculation
-    while ignoring CNAME records TTL. Now when respect_dns_ttl is set to true minimum of all TTL records is considered.
-- area: dns
-  change: |
-    Fixed a bug where dns response was not always conforming [RFC 2181](https://datatracker.ietf.org/doc/html/rfc2181) for TTL values.
-    Previously a malicious user could add a TTL greater than 2^31 - 1, and with c-ares library using 32 bit signed int data type
-    would overflow and send a negative TTL.
-- area: healthcheck
-  change: |
-    The default behavior of unejecting outlier-detection-ejected host on successful active health checking can
-    be disabled by setting :ref:`outlier_detection.successful_active_health_check_uneject_host
-    <envoy_v3_api_field_config.cluster.v3.OutlierDetection.successful_active_health_check_uneject_host>`
-    to ``false``. This new configuration flag is a substitute for the removed runtime option
-    ``envoy.reloadable_features_successful_active_health_check_uneject_host``.
-- area: aws signer
-  change: |
-    fixed a bug where expiration timestamp on task roles failed to validate. This causes failure of credential caching which
-    results in constant hits to the task role metadata URL.
-- area: router check tool
-  change: |
-    Fixed a bug where the route coverage is not correctly calculated when a route has weighted clusters.
-- area: unix domain sockets
-  change: |
-    Fixed a crash on some versions of macOS when using a listener on a unix-domain socket.
-- area: redis
-  change: |
-    Fixed a bug where redis key with % in the key is failing with a validation error.
 - area: ext_proc
   change: |
     Fixed content_length related issues when body mutation by external processor is enabled. ext_proc filter removes the content
@@ -69,8 +15,6 @@
     This will enable chunked-encoding whenever feasible in HTTP1.1. Besides, ext_proc filter keep content length header
     in BUFFERED BodySendMode + SEND HeaderSendMode. It is now external processor's responsibility to set the content length
     correctly matched to the mutated body.
-=======
->>>>>>> a98cafb7
 
 removed_config_or_runtime:
 # *Normally occurs at the end of the* :ref:`deprecation period <deprecated>`
