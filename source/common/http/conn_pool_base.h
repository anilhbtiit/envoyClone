--- conflicted
+++ resolved
@@ -43,12 +43,8 @@
                        Event::Dispatcher& dispatcher,
                        const Network::ConnectionSocket::OptionsSharedPtr& options,
                        const Network::TransportSocketOptionsSharedPtr& transport_socket_options,
-<<<<<<< HEAD
-                       Upstream::ClusterConnectivityState& state, Http::Protocol protocol);
-=======
                        Random::RandomGenerator& random_generator,
-                       std::vector<Http::Protocol> protocol);
->>>>>>> 9a205dab
+                       Upstream::ClusterConnectivityState& state, std::vector<Http::Protocol> protocol);
 
   // ConnectionPool::Instance
   void addDrainedCallback(DrainedCb cb) override { addDrainedCallbackImpl(cb); }
