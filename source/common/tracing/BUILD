package(default_visibility = ["//visibility:public"])

load("//bazel:envoy_build_system.bzl", "envoy_cc_library")

envoy_cc_library(
    name = "http_tracer_lib",
    srcs = [
        "http_tracer_impl.cc",
<<<<<<< HEAD
        "zipkin_tracer_impl.cc",
    ],
    hdrs = [
        "http_tracer_impl.h",
        "zipkin_tracer_impl.h",
=======
        "lightstep_tracer_impl.cc",
    ],
    hdrs = [
        "http_tracer_impl.h",
        "lightstep_tracer_impl.h",
>>>>>>> 4eeaf640
    ],
    external_deps = ["lightstep"],
    deps = [
        "//include/envoy/local_info:local_info_interface",
        "//include/envoy/runtime:runtime_interface",
        "//include/envoy/thread_local:thread_local_interface",
        "//include/envoy/tracing:http_tracer_interface",
        "//include/envoy/upstream:cluster_manager_interface",
        "//source/common/common:base64_lib",
        "//source/common/common:macros",
        "//source/common/common:utility_lib",
        "//source/common/grpc:common_lib",
        "//source/common/http:codes_lib",
        "//source/common/http:header_map_lib",
        "//source/common/http:headers_lib",
        "//source/common/http:message_lib",
        "//source/common/http:utility_lib",
        "//source/common/http/access_log:access_log_formatter_lib",
        "//source/common/json:json_loader_lib",
        "//source/common/runtime:uuid_util_lib",
        "//source/zipkin:zipkin_lib",
    ],
)<|MERGE_RESOLUTION|>--- conflicted
+++ resolved
@@ -6,19 +6,13 @@
     name = "http_tracer_lib",
     srcs = [
         "http_tracer_impl.cc",
-<<<<<<< HEAD
+        "lightstep_tracer_impl.cc",
         "zipkin_tracer_impl.cc",
     ],
     hdrs = [
         "http_tracer_impl.h",
+        "lightstep_tracer_impl.h",
         "zipkin_tracer_impl.h",
-=======
-        "lightstep_tracer_impl.cc",
-    ],
-    hdrs = [
-        "http_tracer_impl.h",
-        "lightstep_tracer_impl.h",
->>>>>>> 4eeaf640
     ],
     external_deps = ["lightstep"],
     deps = [
