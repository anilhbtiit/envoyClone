#pragma once

#include <chrono>
#include <cstdint>
#include <list>
#include <string>

#include "envoy/stats/histogram.h"
#include "envoy/stats/sink.h"
#include "envoy/stats/source.h"
#include "envoy/stats/stats.h"
#include "envoy/stats/stats_matcher.h"
#include "envoy/stats/store.h"
#include "envoy/stats/timespan.h"
#include "envoy/thread_local/thread_local.h"
#include "envoy/upstream/cluster_manager.h"

#include "common/stats/fake_symbol_table_impl.h"
#include "common/stats/histogram_impl.h"
#include "common/stats/isolated_store_impl.h"
#include "common/stats/store_impl.h"

#include "test/test_common/global.h"

#include "gmock/gmock.h"

namespace Envoy {
namespace Stats {

class MockMetric : public virtual Metric {
public:
  MockMetric();
  ~MockMetric();

  // This bit of C++ subterfuge allows us to support the wealth of tests that
  // do metric->name_ = "foo" even though names are more complex now. Note
  // that the statName is only populated if there is a symbol table.
  class MetricName {
  public:
    explicit MetricName(MockMetric& mock_metric) : mock_metric_(mock_metric) {}
    ~MetricName();

    void operator=(absl::string_view str);

    std::string name() const { return name_; }
    StatName statName() const { return stat_name_storage_->statName(); }

  private:
    MockMetric& mock_metric_;
    std::string name_;
    std::unique_ptr<StatNameStorage> stat_name_storage_;
  };

  SymbolTable& symbolTable() override { return symbol_table_.get(); }
  const SymbolTable& symbolTable() const override { return symbol_table_.get(); }

  // Note: cannot be mocked because it is accessed as a Property in a gmock EXPECT_CALL. This
  // creates a deadlock in gmock and is an unintended use of mock functions.
  std::string name() const override { return name_.name(); }
  StatName statName() const override { return name_.statName(); }
  std::vector<Tag> tags() const override { return tags_; }
  void setTagExtractedName(absl::string_view name);
  std::string tagExtractedName() const override {
    return tag_extracted_name_.empty() ? name() : tag_extracted_name_;
  }
  StatName tagExtractedStatName() const override { return tag_extracted_stat_name_->statName(); }

  Test::Global<FakeSymbolTableImpl> symbol_table_; // Must outlive name_.
  MetricName name_;
  std::vector<Tag> tags_;

private:
  std::string tag_extracted_name_;
  std::unique_ptr<StatNameTempStorage> tag_extracted_stat_name_;
};

class MockCounter : public Counter, public MockMetric {
public:
  MockCounter();
  ~MockCounter();

  MOCK_METHOD1(add, void(uint64_t amount));
  MOCK_METHOD0(inc, void());
  MOCK_METHOD0(latch, uint64_t());
  MOCK_METHOD0(reset, void());
  MOCK_CONST_METHOD0(used, bool());
  MOCK_CONST_METHOD0(value, uint64_t());

  bool used_;
  uint64_t value_;
  uint64_t latch_;
};

class MockGauge : public Gauge, public MockMetric {
public:
  MockGauge();
  ~MockGauge();

  MOCK_METHOD1(add, void(uint64_t amount));
  MOCK_METHOD0(dec, void());
  MOCK_METHOD0(inc, void());
  MOCK_METHOD1(set, void(uint64_t value));
  MOCK_METHOD1(sub, void(uint64_t amount));
  MOCK_CONST_METHOD0(used, bool());
  MOCK_CONST_METHOD0(value, uint64_t());

  bool used_;
  uint64_t value_;
};

class MockHistogram : public Histogram, public MockMetric {
public:
  MockHistogram();
  ~MockHistogram();

  MOCK_METHOD1(recordValue, void(uint64_t value));
  MOCK_CONST_METHOD0(used, bool());

  Store* store_;
};

class MockParentHistogram : public ParentHistogram, public MockMetric {
public:
  MockParentHistogram();
  ~MockParentHistogram();

  void merge() override {}
  const std::string quantileSummary() const override { return ""; };
  const std::string bucketSummary() const override { return ""; };

  MOCK_CONST_METHOD0(used, bool());
  MOCK_METHOD1(recordValue, void(uint64_t value));
  MOCK_CONST_METHOD0(cumulativeStatistics, const HistogramStatistics&());
  MOCK_CONST_METHOD0(intervalStatistics, const HistogramStatistics&());

  bool used_;
  Store* store_;
  std::shared_ptr<HistogramStatistics> histogram_stats_ =
      std::make_shared<HistogramStatisticsImpl>();
};

class MockSource : public Source {
public:
  MockSource();
  ~MockSource();

  MOCK_METHOD0(cachedCounters, const std::vector<CounterSharedPtr>&());
  MOCK_METHOD0(cachedGauges, const std::vector<GaugeSharedPtr>&());
  MOCK_METHOD0(cachedHistograms, const std::vector<ParentHistogramSharedPtr>&());
  MOCK_METHOD0(clearCache, void());

  std::vector<CounterSharedPtr> counters_;
  std::vector<GaugeSharedPtr> gauges_;
  std::vector<ParentHistogramSharedPtr> histograms_;
};

class MockSink : public Sink {
public:
  MockSink();
  ~MockSink();

  MOCK_METHOD1(flush, void(Source& source));
  MOCK_METHOD2(onHistogramComplete, void(const Histogram& histogram, uint64_t value));
};

class SymbolTableProvider {
public:
  Test::Global<FakeSymbolTableImpl> fake_symbol_table_;
};

class MockStore : public SymbolTableProvider, public StoreImpl {
public:
  MockStore();
  ~MockStore();

  ScopePtr createScope(const std::string& name) override { return ScopePtr{createScope_(name)}; }

  MOCK_METHOD2(deliverHistogramToSinks, void(const Histogram& histogram, uint64_t value));
  MOCK_METHOD1(counter, Counter&(const std::string&));
  MOCK_CONST_METHOD0(counters, std::vector<CounterSharedPtr>());
  MOCK_METHOD1(createScope_, Scope*(const std::string& name));
  MOCK_METHOD1(gauge, Gauge&(const std::string&));
  MOCK_METHOD1(nullGauge, NullGaugeImpl&(const std::string&));
  MOCK_CONST_METHOD0(gauges, std::vector<GaugeSharedPtr>());
  MOCK_METHOD1(histogram, Histogram&(const std::string& name));
  MOCK_CONST_METHOD0(histograms, std::vector<ParentHistogramSharedPtr>());
  MOCK_CONST_METHOD0(statsOptions, const StatsOptions&());

<<<<<<< HEAD
  Counter& counterFromStatName(StatName name) override {
    return counter(symbol_table_->toString(name));
  }
  Gauge& gaugeFromStatName(StatName name) override { return gauge(symbol_table_->toString(name)); }
  Histogram& histogramFromStatName(StatName name) override {
    return histogram(symbol_table_->toString(name));
  }

  SymbolTable& symbolTable() override { return symbol_table_.get(); }
  const SymbolTable& symbolTable() const override { return symbol_table_.get(); }

  Test::Global<FakeSymbolTableImpl> symbol_table_;
=======
>>>>>>> 0d087da7
  testing::NiceMock<MockCounter> counter_;
  std::vector<std::unique_ptr<MockHistogram>> histograms_;
  StatsOptionsImpl stats_options_;
};

/**
 * With IsolatedStoreImpl it's hard to test timing stats.
 * MockIsolatedStatsStore mocks only deliverHistogramToSinks for better testing.
 */
class MockIsolatedStatsStore : private Test::Global<Stats::FakeSymbolTableImpl>,
                               public IsolatedStoreImpl {
public:
  MockIsolatedStatsStore();
  ~MockIsolatedStatsStore();

  MOCK_METHOD2(deliverHistogramToSinks, void(const Histogram& histogram, uint64_t value));
};

class MockStatsMatcher : public StatsMatcher {
public:
  MockStatsMatcher();
  ~MockStatsMatcher();
  MOCK_CONST_METHOD1(rejects, bool(const std::string& name));
  bool acceptsAll() const override { return accepts_all_; }
  bool rejectsAll() const override { return rejects_all_; }

  bool accepts_all_{false};
  bool rejects_all_{false};
};

} // namespace Stats
} // namespace Envoy<|MERGE_RESOLUTION|>--- conflicted
+++ resolved
@@ -186,7 +186,6 @@
   MOCK_CONST_METHOD0(histograms, std::vector<ParentHistogramSharedPtr>());
   MOCK_CONST_METHOD0(statsOptions, const StatsOptions&());
 
-<<<<<<< HEAD
   Counter& counterFromStatName(StatName name) override {
     return counter(symbol_table_->toString(name));
   }
@@ -199,8 +198,6 @@
   const SymbolTable& symbolTable() const override { return symbol_table_.get(); }
 
   Test::Global<FakeSymbolTableImpl> symbol_table_;
-=======
->>>>>>> 0d087da7
   testing::NiceMock<MockCounter> counter_;
   std::vector<std::unique_ptr<MockHistogram>> histograms_;
   StatsOptionsImpl stats_options_;
