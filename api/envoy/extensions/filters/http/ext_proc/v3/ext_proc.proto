syntax = "proto3";

package envoy.extensions.filters.http.ext_proc.v3;

import "envoy/config/common/mutation_rules/v3/mutation_rules.proto";
import "envoy/config/core/v3/grpc_service.proto";
import "envoy/extensions/filters/http/ext_proc/v3/processing_mode.proto";
import "envoy/type/matcher/v3/string.proto";

import "google/protobuf/duration.proto";
import "google/protobuf/struct.proto";
import "google/protobuf/wrappers.proto";

import "xds/annotations/v3/status.proto";

import "udpa/annotations/status.proto";
import "validate/validate.proto";

option java_package = "io.envoyproxy.envoy.extensions.filters.http.ext_proc.v3";
option java_outer_classname = "ExtProcProto";
option java_multiple_files = true;
option go_package = "github.com/envoyproxy/go-control-plane/envoy/extensions/filters/http/ext_proc/v3;ext_procv3";
option (udpa.annotations.file_status).package_version_status = ACTIVE;
option (xds.annotations.v3.file_status).work_in_progress = true;

// [#protodoc-title: External Processing Filter]
// External Processing Filter
// [#extension: envoy.filters.http.ext_proc]

// The External Processing filter allows an external service to act on HTTP traffic in a flexible way.

// **Current Implementation Status:**
// All options and processing modes are implemented except for the following:
//
// * Request and response attributes are not sent and not processed.
// * Dynamic metadata in responses from the external processor is ignored.
// * "async mode" is not implemented.

// The filter communicates with an external gRPC service called an "external processor"
// that can do a variety of things with the request and response:
//
// * Access and modify the HTTP headers on the request, response, or both
// * Access and modify the HTTP request and response bodies
// * Access and modify the dynamic stream metadata
// * Immediately send an HTTP response downstream and terminate other processing
//
// The filter communicates with the server using a gRPC bidirectional stream. After the initial
// request, the external server is in control over what additional data is sent to it
// and how it should be processed.
//
// By implementing the protocol specified by the stream, the external server can choose:
//
// * Whether it receives the response message at all
// * Whether it receives the message body at all, in separate chunks, or as a single buffer
// * Whether subsequent HTTP requests are transmitted synchronously or whether they are
//   sent asynchronously.
// * To modify request or response trailers if they already exist
// * To add request or response trailers where they are not present
//
// The filter supports up to six different processing steps. Each is represented by
// a gRPC stream message that is sent to the external processor. For each message, the
// processor must send a matching response.
//
// * Request headers: Contains the headers from the original HTTP request.
// * Request body: Sent in a single message if the BUFFERED or BUFFERED_PARTIAL
//   mode is chosen, in multiple messages if the STREAMED mode is chosen, and not
//   at all otherwise.
// * Request trailers: Delivered if they are present and if the trailer mode is set
//   to SEND.
// * Response headers: Contains the headers from the HTTP response. Keep in mind
//   that if the upstream system sends them before processing the request body that
//   this message may arrive before the complete body.
// * Response body: Sent according to the processing mode like the request body.
// * Response trailers: Delivered according to the processing mode like the
//   request trailers.
//
// By default, the processor sends only the request and response headers messages.
// This may be changed to include any of the six steps by changing the processing_mode
// setting of the filter configuration, or by setting the mode_override of any response
// from the external processor. The latter is only enabled if allow_mode_override is
// set to true. This way, a processor may, for example, use information
// in the request header to determine whether the message body must be examined, or whether
// the proxy should simply stream it straight through.
//
// All of this together allows a server to process the filter traffic in fairly
// sophisticated ways. For example:
//
// * A server may choose to examine all or part of the HTTP message bodies depending
//   on the content of the headers.
// * A server may choose to immediately reject some messages based on their HTTP
//   headers (or other dynamic metadata) and more carefully examine others.
// * A server may asynchronously monitor traffic coming through the filter by inspecting
//   headers, bodies, or both, and then decide to switch to a synchronous processing
//   mode, either permanently or temporarily.
//
// The protocol itself is based on a bidirectional gRPC stream. Envoy will send the
// server
// :ref:`ProcessingRequest <envoy_v3_api_msg_service.ext_proc.v3.ProcessingRequest>`
// messages, and the server must reply with
// :ref:`ProcessingResponse <envoy_v3_api_msg_service.ext_proc.v3.ProcessingResponse>`.
//
// Stats about each gRPC call are recorded in a :ref:`dynamic filter state
// <arch_overview_advanced_filter_state_sharing>` object in a namespace matching the filter
// name.
//
// [#next-free-field: 15]
message ExternalProcessor {
  // Configuration for the gRPC service that the filter will communicate with.
  // The filter supports both the "Envoy" and "Google" gRPC clients.
  config.core.v3.GrpcService grpc_service = 1 [(validate.rules).message = {required: true}];

  // By default, if the gRPC stream cannot be established, or if it is closed
  // prematurely with an error, the filter will fail. Specifically, if the
  // response headers have not yet been delivered, then it will return a 500
  // error downstream. If they have been delivered, then instead the HTTP stream to the
  // downstream client will be reset.
  // With this parameter set to true, however, then if the gRPC stream is prematurely closed
  // or could not be opened, processing continues without error.
  bool failure_mode_allow = 2;

  // Specifies default options for how HTTP headers, trailers, and bodies are
  // sent. See ProcessingMode for details.
  ProcessingMode processing_mode = 3;

  // [#not-implemented-hide:]
  // If true, send each part of the HTTP request or response specified by ProcessingMode
  // asynchronously -- in other words, send the message on the gRPC stream and then continue
  // filter processing. If false, which is the default, suspend filter execution after
  // each message is sent to the remote service and wait up to "message_timeout"
  // for a reply.
  bool async_mode = 4;

  // [#not-implemented-hide:]
  // Envoy provides a number of :ref:`attributes <arch_overview_attributes>`
  // for expressive policies. Each attribute name provided in this field will be
  // matched against that list and populated in the request_headers message.
  // See the :ref:`attribute documentation <arch_overview_request_attributes>`
  // for the list of supported attributes and their types.
  repeated string request_attributes = 5;

  // [#not-implemented-hide:]
  // Envoy provides a number of :ref:`attributes <arch_overview_attributes>`
  // for expressive policies. Each attribute name provided in this field will be
  // matched against that list and populated in the response_headers message.
  // See the :ref:`attribute documentation <arch_overview_attributes>`
  // for the list of supported attributes and their types.
  repeated string response_attributes = 6;

  // Specifies the timeout for each individual message sent on the stream and
  // when the filter is running in synchronous mode. Whenever the proxy sends
  // a message on the stream that requires a response, it will reset this timer,
  // and will stop processing and return an error (subject to the processing mode)
  // if the timer expires before a matching response is received. There is no
  // timeout when the filter is running in asynchronous mode. Zero is a valid
  // config which means the timer will be triggered immediately. If not
  // configured, default is 200 milliseconds.
  google.protobuf.Duration message_timeout = 7 [(validate.rules).duration = {
    lte {seconds: 3600}
    gte {}
  }];

  // Optional additional prefix to use when emitting statistics. This allows to distinguish
  // emitted statistics between configured *ext_proc* filters in an HTTP filter chain.
  string stat_prefix = 8;

  // Rules that determine what modifications an external processing server may
  // make to message headers. If not set, all headers may be modified except
  // for "host", ":authority", ":scheme", ":method", and headers that start
  // with the header prefix set via
  // :ref:`header_prefix <envoy_v3_api_field_config.bootstrap.v3.Bootstrap.header_prefix>`
  // (which is usually "x-envoy").
  // Note that changing headers such as "host" or ":authority" may not in itself
  // change Envoy's routing decision, as routes can be cached. To also force the
  // route to be recomputed, set the
  // :ref:`clear_route_cache <envoy_v3_api_field_service.ext_proc.v3.CommonResponse.clear_route_cache>`
  // field to true in the same response.
  config.common.mutation_rules.v3.HeaderMutationRules mutation_rules = 9;

  // Specify the upper bound of
  // :ref:`override_message_timeout <envoy_v3_api_field_service.ext_proc.v3.ProcessingResponse.override_message_timeout>`
  // If not specified, by default it is 0, which will effectively disable the ``override_message_timeout`` API.
  google.protobuf.Duration max_message_timeout = 10 [(validate.rules).duration = {
    lte {seconds: 3600}
    gte {}
  }];

  // Prevents clearing the route-cache when the
  // :ref:`clear_route_cache <envoy_v3_api_field_service.ext_proc.v3.CommonResponse.clear_route_cache>`
  // field is set in an external processor response.
  bool disable_clear_route_cache = 11;

  // Allow headers matching the ``forward_rules`` to be forwarded to the external processing server.
  // If not set, all headers are forwarded to the external processing server.
  HeaderForwardingRules forward_rules = 12;

  // Additional metadata to be added to the filter state for logging purposes. The metadata
  // will be added to StreamInfo's filter state under the namespace corresponding to the
  // ext_proc filter name.
  google.protobuf.Struct filter_metadata = 13;

<<<<<<< HEAD
  // [#not-implemented-hide:]
  // Set the response header size and number limits.
  // When the ext_proc filter receives a response that exceeds these limits, it will ignore
  // the response and and consider it as spurious. The gRPC stream will be closed and no further
  // messages will be sent to the external processing server during the lifetime of the filter.
  // This is to protect Envoy from a malformed server.
  ResponseHeaderLimit header_limit = 14;
}

// The ResponseHeaderLimit structure specifies the header size and number limits
// for the response sent back by the external processing server.
message ResponseHeaderLimit {
  // The maximum response header size from the external processing server.
  // If unconfigured, the default maximum is 60 KiB.
  google.protobuf.UInt32Value max_response_headers_kb = 1
      [(validate.rules).uint32 = {lte: 8192 gt: 0}];

  // The maximum response header number from the external processing server.
  // If unconfigured, the default maximum is 100.
  google.protobuf.UInt32Value max_headers_count = 2 [(validate.rules).uint32 = {gte: 1}];
=======
  // If ``allow_mode_override`` is set to true, the filter config :ref:`processing_mode
  // <envoy_v3_api_field_extensions.filters.http.ext_proc.v3.ExternalProcessor.processing_mode>`
  // can be overridden by the response message from the external processing server
  // :ref:`mode_override <envoy_v3_api_field_service.ext_proc.v3.ProcessingResponse.mode_override>`.
  // If not set, ``mode_override`` API in the response message will be ignored.
  bool allow_mode_override = 14;
>>>>>>> 64e334de
}

// The HeaderForwardingRules structure specifies what headers are
// allowed to be forwarded to the external processing server.
message HeaderForwardingRules {
  // If not set, all headers are forwarded to the external processing server.
  type.matcher.v3.ListStringMatcher allowed_headers = 1;
}

// Extra settings that may be added to per-route configuration for a
// virtual host or cluster.
message ExtProcPerRoute {
  oneof override {
    option (validate.required) = true;

    // Disable the filter for this particular vhost or route.
    // If disabled is specified in multiple per-filter-configs, the most specific one will be used.
    bool disabled = 1 [(validate.rules).bool = {const: true}];

    // Override aspects of the configuration for this route. A set of
    // overrides in a more specific configuration will override a "disabled"
    // flag set in a less-specific one.
    ExtProcOverrides overrides = 2;
  }
}

// Overrides that may be set on a per-route basis
// [#next-free-field: 6]
message ExtProcOverrides {
  // Set a different processing mode for this route than the default.
  ProcessingMode processing_mode = 1;

  // [#not-implemented-hide:]
  // Set a different asynchronous processing option than the default.
  bool async_mode = 2;

  // [#not-implemented-hide:]
  // Set different optional attributes than the default setting of the
  // ``request_attributes`` field.
  repeated string request_attributes = 3;

  // [#not-implemented-hide:]
  // Set different optional properties than the default setting of the
  // ``response_attributes`` field.
  repeated string response_attributes = 4;

  // Set a different gRPC service for this route than the default.
  config.core.v3.GrpcService grpc_service = 5;
}<|MERGE_RESOLUTION|>--- conflicted
+++ resolved
@@ -198,35 +198,12 @@
   // ext_proc filter name.
   google.protobuf.Struct filter_metadata = 13;
 
-<<<<<<< HEAD
-  // [#not-implemented-hide:]
-  // Set the response header size and number limits.
-  // When the ext_proc filter receives a response that exceeds these limits, it will ignore
-  // the response and and consider it as spurious. The gRPC stream will be closed and no further
-  // messages will be sent to the external processing server during the lifetime of the filter.
-  // This is to protect Envoy from a malformed server.
-  ResponseHeaderLimit header_limit = 14;
-}
-
-// The ResponseHeaderLimit structure specifies the header size and number limits
-// for the response sent back by the external processing server.
-message ResponseHeaderLimit {
-  // The maximum response header size from the external processing server.
-  // If unconfigured, the default maximum is 60 KiB.
-  google.protobuf.UInt32Value max_response_headers_kb = 1
-      [(validate.rules).uint32 = {lte: 8192 gt: 0}];
-
-  // The maximum response header number from the external processing server.
-  // If unconfigured, the default maximum is 100.
-  google.protobuf.UInt32Value max_headers_count = 2 [(validate.rules).uint32 = {gte: 1}];
-=======
   // If ``allow_mode_override`` is set to true, the filter config :ref:`processing_mode
   // <envoy_v3_api_field_extensions.filters.http.ext_proc.v3.ExternalProcessor.processing_mode>`
   // can be overridden by the response message from the external processing server
   // :ref:`mode_override <envoy_v3_api_field_service.ext_proc.v3.ProcessingResponse.mode_override>`.
   // If not set, ``mode_override`` API in the response message will be ignored.
   bool allow_mode_override = 14;
->>>>>>> 64e334de
 }
 
 // The HeaderForwardingRules structure specifies what headers are
