--- conflicted
+++ resolved
@@ -898,45 +898,17 @@
       continue;
     }
 
-<<<<<<< HEAD
-    bool found = false;
-    for (auto i = current_hosts.begin(); i != current_hosts.end();) {
-      const bool address_matched = *(*i)->address() == *host->address();
-      const bool health_check_changed =
-          health_checker_ != nullptr && *(*i)->healthCheckAddress() != *host->healthCheckAddress();
+    auto existing_host = all_hosts_.find(host->address()->asString());
+
+    if (existing_host != all_hosts_.end()) {
+      existing_hosts_for_current_priority.emplace(existing_host->first);
       // If we find a host matched based on address and the health check address is not changed, we
       // keep it. However we do change weight inline so do that here.
-      if (address_matched && !health_check_changed) {
-        if (host->weight() > max_host_weight) {
-          max_host_weight = host->weight();
-        }
-
-        if ((*i)->healthFlagGet(Host::HealthFlag::FAILED_EDS_HEALTH) !=
-            host->healthFlagGet(Host::HealthFlag::FAILED_EDS_HEALTH)) {
-          const bool previously_healthy = (*i)->healthy();
-          if (host->healthFlagGet(Host::HealthFlag::FAILED_EDS_HEALTH)) {
-            (*i)->healthFlagSet(Host::HealthFlag::FAILED_EDS_HEALTH);
-            // If the host was previously healthy and we're now unhealthy, we need to
-            // rebuild.
-            hosts_changed |= previously_healthy;
-          } else {
-            (*i)->healthFlagClear(Host::HealthFlag::FAILED_EDS_HEALTH);
-            // If the host was previously unhealthy and now healthy, we need to
-            // rebuild.
-            hosts_changed |= !previously_healthy && (*i)->healthy();
-          }
-        }
-=======
-    auto existing_host = all_hosts_.find(host->address()->asString());
-
-    if (existing_host != all_hosts_.end()) {
-      existing_hosts_for_current_priority.emplace(existing_host->first);
       // If we find a host matched based on address, we keep it. However we do change weight inline
       // so do that here.
       if (host->weight() > max_host_weight) {
         max_host_weight = host->weight();
       }
->>>>>>> b150d61a
 
       if (existing_host->second->healthFlagGet(Host::HealthFlag::FAILED_EDS_HEALTH) !=
           host->healthFlagGet(Host::HealthFlag::FAILED_EDS_HEALTH)) {
@@ -971,6 +943,15 @@
         hosts_changed = true;
       }
 
+      // Did health check configuration change?
+      const bool health_check_changed =
+          health_checker_ != nullptr &&
+          existing_host->second->healthCheckAddress() != host->healthCheckAddress();
+      if (health_check_changed) {
+        // If health check configuration changed, we need to rebuild.
+        hosts_changed = true;
+      }
+
       existing_host->second->weight(host->weight());
       final_hosts.push_back(existing_host->second);
       updated_hosts[existing_host->second->address()->asString()] = existing_host->second;
