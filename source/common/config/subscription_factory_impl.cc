#include "common/config/subscription_factory_impl.h"

#include "envoy/config/core/v3/config_source.pb.h"

#include "common/config/delta_subscription_impl.h"
#include "common/config/filesystem_subscription_impl.h"
#include "common/config/grpc_mux_impl.h"
#include "common/config/grpc_subscription_impl.h"
#include "common/config/http_subscription_impl.h"
#include "common/config/new_grpc_mux_impl.h"
#include "common/config/type_to_endpoint.h"
#include "common/config/utility.h"
#include "common/protobuf/protobuf.h"

namespace Envoy {
namespace Config {

SubscriptionFactoryImpl::SubscriptionFactoryImpl(
    const LocalInfo::LocalInfo& local_info, Event::Dispatcher& dispatcher,
    Upstream::ClusterManager& cm, Runtime::RandomGenerator& random,
    ProtobufMessage::ValidationVisitor& validation_visitor, Api::Api& api)
    : local_info_(local_info), dispatcher_(dispatcher), cm_(cm), random_(random),
      validation_visitor_(validation_visitor), api_(api) {}

SubscriptionPtr SubscriptionFactoryImpl::subscriptionFromConfigSource(
<<<<<<< HEAD
    const envoy::config::core::v3alpha::ConfigSource& config, absl::string_view type_url,
    Stats::Scope& scope, SubscriptionCallbacks& callbacks, size_t cluster_index) {
=======
    const envoy::config::core::v3::ConfigSource& config, absl::string_view type_url,
    Stats::Scope& scope, SubscriptionCallbacks& callbacks) {
>>>>>>> 17b2d04d
  Config::Utility::checkLocalInfo(type_url, local_info_);
  std::unique_ptr<Subscription> result;
  SubscriptionStats stats = Utility::generateStats(scope);

  switch (config.config_source_specifier_case()) {
  case envoy::config::core::v3::ConfigSource::ConfigSourceSpecifierCase::kPath: {
    Utility::checkFilesystemSubscriptionBackingPath(config.path(), api_);
    return std::make_unique<Config::FilesystemSubscriptionImpl>(
        dispatcher_, config.path(), callbacks, stats, validation_visitor_, api_);
  }
  case envoy::config::core::v3::ConfigSource::ConfigSourceSpecifierCase::kApiConfigSource: {
    const envoy::config::core::v3::ApiConfigSource& api_config_source = config.api_config_source();
    Utility::checkApiConfigSourceSubscriptionBackingCluster(cm_.clusters(), api_config_source);

    switch (api_config_source.api_type()) {
    case envoy::config::core::v3::ApiConfigSource::hidden_envoy_deprecated_UNSUPPORTED_REST_LEGACY:
      throw EnvoyException(
          "REST_LEGACY no longer a supported ApiConfigSource. "
          "Please specify an explicit supported api_type in the following config:\n" +
          config.DebugString());
    case envoy::config::core::v3::ApiConfigSource::REST:
      return std::make_unique<HttpSubscriptionImpl>(
          local_info_, cm_, api_config_source.cluster_names()[0], dispatcher_, random_,
          Utility::apiConfigSourceRefreshDelay(api_config_source),
          Utility::apiConfigSourceRequestTimeout(api_config_source), restMethod(type_url), type_url,
          api_config_source.transport_api_version(), callbacks, stats,
          Utility::configSourceInitialFetchTimeout(config), validation_visitor_);
<<<<<<< HEAD
      break;
    case envoy::config::core::v3alpha::ApiConfigSource::GRPC:
      result = std::make_unique<GrpcSubscriptionImpl>(
          local_info_,
          Config::Utility::factoryForGrpcApiConfigSource(cm_.grpcAsyncClientManager(),
                                                         api_config_source, scope, cluster_index)
              ->create(),
          dispatcher_, random_, sotwGrpcMethod(type_url), type_url,
          api_config_source.transport_api_version(), callbacks, stats, scope,
          Utility::parseRateLimitSettings(api_config_source),
          Utility::configSourceInitialFetchTimeout(config),
          api_config_source.set_node_on_first_message_only());
      break;
    case envoy::config::core::v3alpha::ApiConfigSource::DELTA_GRPC: {
=======
    case envoy::config::core::v3::ApiConfigSource::GRPC:
      return std::make_unique<GrpcSubscriptionImpl>(
          std::make_shared<Config::GrpcMuxImpl>(
              local_info_,
              Utility::factoryForGrpcApiConfigSource(cm_.grpcAsyncClientManager(),
                                                     api_config_source, scope)
                  ->create(),
              dispatcher_, sotwGrpcMethod(type_url), api_config_source.transport_api_version(),
              random_, scope, Utility::parseRateLimitSettings(api_config_source),
              api_config_source.set_node_on_first_message_only()),
          callbacks, stats, type_url, dispatcher_, Utility::configSourceInitialFetchTimeout(config),
          /*is_aggregated*/ false);
    case envoy::config::core::v3::ApiConfigSource::DELTA_GRPC: {
>>>>>>> 17b2d04d
      Utility::checkApiConfigSourceSubscriptionBackingCluster(cm_.clusters(), api_config_source);
      return std::make_unique<DeltaSubscriptionImpl>(
          std::make_shared<Config::NewGrpcMuxImpl>(
              Config::Utility::factoryForGrpcApiConfigSource(cm_.grpcAsyncClientManager(),
                                                             api_config_source, scope, cluster_index)
                  ->create(),
              dispatcher_, deltaGrpcMethod(type_url), api_config_source.transport_api_version(),
              random_, scope, Utility::parseRateLimitSettings(api_config_source), local_info_),
          type_url, callbacks, stats, Utility::configSourceInitialFetchTimeout(config), false);
    }
    default:
      NOT_REACHED_GCOVR_EXCL_LINE;
    }
  }
  case envoy::config::core::v3::ConfigSource::ConfigSourceSpecifierCase::kAds: {
    if (cm_.adsMux()->isDelta()) {
      return std::make_unique<DeltaSubscriptionImpl>(
          cm_.adsMux(), type_url, callbacks, stats,
          Utility::configSourceInitialFetchTimeout(config), true);
    } else {
      return std::make_unique<GrpcSubscriptionImpl>(
          cm_.adsMux(), callbacks, stats, type_url, dispatcher_,
          Utility::configSourceInitialFetchTimeout(config), true);
    }
  }
  default:
    throw EnvoyException("Missing config source specifier in envoy::api::v2::core::ConfigSource");
  }
  NOT_REACHED_GCOVR_EXCL_LINE;
}

} // namespace Config
} // namespace Envoy<|MERGE_RESOLUTION|>--- conflicted
+++ resolved
@@ -23,13 +23,8 @@
       validation_visitor_(validation_visitor), api_(api) {}
 
 SubscriptionPtr SubscriptionFactoryImpl::subscriptionFromConfigSource(
-<<<<<<< HEAD
-    const envoy::config::core::v3alpha::ConfigSource& config, absl::string_view type_url,
-    Stats::Scope& scope, SubscriptionCallbacks& callbacks, size_t cluster_index) {
-=======
     const envoy::config::core::v3::ConfigSource& config, absl::string_view type_url,
-    Stats::Scope& scope, SubscriptionCallbacks& callbacks) {
->>>>>>> 17b2d04d
+    Stats::Scope& scope, SubscriptionCallbacks& callbacks, int cluster_index) {
   Config::Utility::checkLocalInfo(type_url, local_info_);
   std::unique_ptr<Subscription> result;
   SubscriptionStats stats = Utility::generateStats(scope);
@@ -57,41 +52,24 @@
           Utility::apiConfigSourceRequestTimeout(api_config_source), restMethod(type_url), type_url,
           api_config_source.transport_api_version(), callbacks, stats,
           Utility::configSourceInitialFetchTimeout(config), validation_visitor_);
-<<<<<<< HEAD
-      break;
-    case envoy::config::core::v3alpha::ApiConfigSource::GRPC:
-      result = std::make_unique<GrpcSubscriptionImpl>(
-          local_info_,
-          Config::Utility::factoryForGrpcApiConfigSource(cm_.grpcAsyncClientManager(),
-                                                         api_config_source, scope, cluster_index)
-              ->create(),
-          dispatcher_, random_, sotwGrpcMethod(type_url), type_url,
-          api_config_source.transport_api_version(), callbacks, stats, scope,
-          Utility::parseRateLimitSettings(api_config_source),
-          Utility::configSourceInitialFetchTimeout(config),
-          api_config_source.set_node_on_first_message_only());
-      break;
-    case envoy::config::core::v3alpha::ApiConfigSource::DELTA_GRPC: {
-=======
     case envoy::config::core::v3::ApiConfigSource::GRPC:
       return std::make_unique<GrpcSubscriptionImpl>(
           std::make_shared<Config::GrpcMuxImpl>(
               local_info_,
               Utility::factoryForGrpcApiConfigSource(cm_.grpcAsyncClientManager(),
-                                                     api_config_source, scope)
+                                                     api_config_source, scope, cluster_index)
                   ->create(),
               dispatcher_, sotwGrpcMethod(type_url), api_config_source.transport_api_version(),
               random_, scope, Utility::parseRateLimitSettings(api_config_source),
-              api_config_source.set_node_on_first_message_only()),
+              api_config_source.set_node_on_first_message_only(), &callbacks),
           callbacks, stats, type_url, dispatcher_, Utility::configSourceInitialFetchTimeout(config),
           /*is_aggregated*/ false);
     case envoy::config::core::v3::ApiConfigSource::DELTA_GRPC: {
->>>>>>> 17b2d04d
       Utility::checkApiConfigSourceSubscriptionBackingCluster(cm_.clusters(), api_config_source);
       return std::make_unique<DeltaSubscriptionImpl>(
           std::make_shared<Config::NewGrpcMuxImpl>(
-              Config::Utility::factoryForGrpcApiConfigSource(cm_.grpcAsyncClientManager(),
-                                                             api_config_source, scope, cluster_index)
+              Config::Utility::factoryForGrpcApiConfigSource(
+                  cm_.grpcAsyncClientManager(), api_config_source, scope, cluster_index)
                   ->create(),
               dispatcher_, deltaGrpcMethod(type_url), api_config_source.transport_api_version(),
               random_, scope, Utility::parseRateLimitSettings(api_config_source), local_info_),
