#!/usr/bin/env python3

# Validate extension metadata

import json
import pathlib
import re
import sys
from functools import cached_property
from typing import Iterator

from aio.run import checker

from envoy.base import utils

BUILTIN_EXTENSIONS = (
    "envoy.request_id.uuid", "envoy.upstreams.tcp.generic", "envoy.transport_sockets.tls",
    "envoy.upstreams.http.http_protocol_options", "envoy.upstreams.http.generic",
    "envoy.matching.inputs.request_headers", "envoy.matching.inputs.request_trailers",
    "envoy.matching.inputs.response_headers", "envoy.matching.inputs.response_trailers",
    "envoy.matching.inputs.destination_ip", "envoy.matching.inputs.destination_port",
    "envoy.matching.inputs.source_ip", "envoy.matching.inputs.source_port",
    "envoy.matching.inputs.direct_source_ip", "envoy.matching.inputs.source_type",
    "envoy.matching.inputs.server_name", "envoy.matching.inputs.transport_protocol",
    "envoy.matching.inputs.application_protocol")

# All Envoy extensions must be tagged with their security hardening stance with
# respect to downstream and upstream data plane threats. These are verbose
# labels intended to make clear the trust that operators may place in
# extensions.
EXTENSION_SECURITY_POSTURES = (
    # This extension is hardened against untrusted downstream traffic. It
    # assumes that the upstream is trusted.
    "robust_to_untrusted_downstream",
    # This extension is hardened against both untrusted downstream and upstream
    # traffic.
    "robust_to_untrusted_downstream_and_upstream",
    # This extension is not hardened and should only be used in deployments
    # where both the downstream and upstream are trusted.
    "requires_trusted_downstream_and_upstream",
    # This is functionally equivalent to
    # requires_trusted_downstream_and_upstream, but acts as a placeholder to
    # allow us to identify extensions that need classifying.
    "unknown",
    # Not relevant to data plane threats, e.g. stats sinks.
    "data_plane_agnostic")

# Extension categories as defined by factories
EXTENSION_CATEGORIES = (
    "envoy.access_loggers", "envoy.bootstrap", "envoy.clusters", "envoy.compression.compressor",
    "envoy.compression.decompressor", "envoy.config.validators", "envoy.filters.http",
    "envoy.filters.http.cache", "envoy.filters.listener", "envoy.filters.network",
    "envoy.filters.udp_listener", "envoy.formatter", "envoy.grpc_credentials",
    "envoy.guarddog_actions", "envoy.health_checkers", "envoy.http.stateful_header_formatters",
    "envoy.internal_redirect_predicates", "envoy.io_socket", "envoy.http.original_ip_detection",
    "envoy.matching.common_inputs", "envoy.matching.input_matchers", "envoy.tls.key_providers",
    "envoy.quic.proof_source", "envoy.quic.server.crypto_stream", "envoy.rate_limit_descriptors",
    "envoy.request_id", "envoy.resource_monitors", "envoy.retry_host_predicates",
    "envoy.retry_priorities", "envoy.stats_sinks", "envoy.thrift_proxy.filters", "envoy.tracers",
    "envoy.sip_proxy.filters", "envoy.transport_sockets.downstream",
    "envoy.transport_sockets.upstream", "envoy.tls.cert_validator", "envoy.upstreams",
    "envoy.wasm.runtime", "envoy.common.key_value", "envoy.network.dns_resolver",
    "envoy.rbac.matchers", "envoy.access_loggers.extension_filters", "envoy.http.stateful_session",
<<<<<<< HEAD
    "envoy.cert_providers")
=======
    "envoy.matching.http.input", "envoy.matching.network.input",
    "envoy.matching.network.custom_matchers")
>>>>>>> e33f444b

EXTENSION_STATUS_VALUES = (
    # This extension is stable and is expected to be production usable.
    "stable",
    # This extension is functional but has not had substantial production burn
    # time, use only with this caveat.
    "alpha",
    # This extension is work-in-progress. Functionality is incomplete and it is
    # not intended for production use.
    "wip")

FILTER_NAMES_PATTERN = "NetworkFilterNames::get()"

FUZZ_TEST_PATH = "test/extensions/filters/network/common/fuzz/uber_per_readfilter.cc"

METADATA_PATH = "source/extensions/extensions_metadata.yaml"
CONTRIB_METADATA_PATH = "contrib/extensions_metadata.yaml"


class ExtensionsConfigurationError(Exception):
    pass


class ExtensionsChecker(checker.Checker):
    checks = ("registered", "fuzzed", "metadata")
    extension_categories = EXTENSION_CATEGORIES
    extension_security_postures = EXTENSION_SECURITY_POSTURES
    extension_status_values = EXTENSION_STATUS_VALUES

    @cached_property
    def all_extensions(self) -> set:
        return set(self.configured_extensions.keys()) | set(
            self.configured_contrib_extensions.keys()) | set(BUILTIN_EXTENSIONS)

    @cached_property
    def configured_extensions(self) -> dict:
        return json.loads(pathlib.Path(self.args.build_config).read_text())

    @cached_property
    def configured_contrib_extensions(self) -> dict:
        return json.loads(pathlib.Path(self.args.contrib_build_config).read_text())

    @property
    def fuzzed_count(self) -> int:
        data = pathlib.Path(FUZZ_TEST_PATH).read_text()
        # Hack-ish! We only search the first 50 lines to capture the filters
        # in `filterNames()`.
        return len(re.findall(FILTER_NAMES_PATTERN, "".join(data.splitlines()[:50])))

    @cached_property
    def metadata(self) -> dict:
        result = utils.from_yaml(METADATA_PATH)
        result.update(utils.from_yaml(CONTRIB_METADATA_PATH))
        if not isinstance(result, dict):
            raise ExtensionsConfigurationError(
                f"Unable to parse metadata: {METADATA_PATH} {CONTRIB_METADATA_PATH}")
        return result

    @property
    def robust_to_downstream_count(self) -> int:
        # Count number of network filters robust to untrusted downstreams.
        return len([
            ext for ext, data in self.metadata.items()
            if "network" in ext and data["security_posture"] == "robust_to_untrusted_downstream"
        ])

    def add_arguments(self, parser):
        super().add_arguments(parser)
        parser.add_argument("--build_config")
        parser.add_argument("--contrib_build_config")
        parser.add_argument("--core_extensions")

    async def check_fuzzed(self) -> None:
        if self.robust_to_downstream_count == self.fuzzed_count:
            return
        self.error(
            "fuzzed", [
                "Check that all network filters robust against untrusted "
                f"downstreams are fuzzed by adding them to filterNames() in {FUZZ_TEST_PATH}"
            ])

    async def check_metadata(self) -> None:
        for extension in self.metadata:
            errors = self._check_metadata(extension)
            if errors:
                self.error("metadata", errors)

    async def check_registered(self) -> None:
        only_metadata = set(self.metadata.keys()) - self.all_extensions
        missing_metadata = self.all_extensions - set(self.metadata.keys())

        for extension in only_metadata:
            # Skip envoy_mobile_http_connection_manager as it is built with
            # http_connection_manager
            if extension != "envoy.filters.network.envoy_mobile_http_connection_manager":
                self.error("registered", [f"Metadata for unused extension found: {extension}"])

        for extension in missing_metadata:
            self.error("registered", [f"Metadata missing for extension: {extension}"])

    def _check_metadata(self, extension: str) -> list:
        return (
            list(self._check_metadata_categories(extension))
            + list(self._check_metadata_security_posture(extension))
            + list(self._check_metadata_status(extension)))

    def _check_metadata_categories(self, extension: str) -> Iterator[str]:
        categories = self.metadata[extension].get("categories", ())
        for cat in categories:
            if cat not in self.extension_categories:
                yield (
                    f"Unknown extension category for {extension}: {cat}. "
                    "Please add it to tools/extensions/extensions_check.py")
        if not categories:
            yield (
                f"Missing extension category for {extension}. "
                "Please make sure the target is an envoy_cc_extension and category is set")

    def _check_metadata_security_posture(self, extension: str) -> Iterator[str]:
        security_posture = self.metadata[extension]["security_posture"]
        if not security_posture:
            yield (
                f"Missing security posture for {extension}. "
                "Please make sure the target is an envoy_cc_extension and security_posture is set")
        elif security_posture not in self.extension_security_postures:
            yield f"Unknown security posture for {extension}: {security_posture}"

    def _check_metadata_status(self, extension: str) -> Iterator[str]:
        status = self.metadata[extension]["status"]
        if status not in self.extension_status_values:
            yield f"Unknown status for {extension}: {status}"


def main(*args) -> int:
    return ExtensionsChecker(*args)()


if __name__ == "__main__":
    sys.exit(main(*sys.argv[1:]))<|MERGE_RESOLUTION|>--- conflicted
+++ resolved
@@ -61,12 +61,8 @@
     "envoy.transport_sockets.upstream", "envoy.tls.cert_validator", "envoy.upstreams",
     "envoy.wasm.runtime", "envoy.common.key_value", "envoy.network.dns_resolver",
     "envoy.rbac.matchers", "envoy.access_loggers.extension_filters", "envoy.http.stateful_session",
-<<<<<<< HEAD
-    "envoy.cert_providers")
-=======
     "envoy.matching.http.input", "envoy.matching.network.input",
-    "envoy.matching.network.custom_matchers")
->>>>>>> e33f444b
+    "envoy.matching.network.custom_matchers", "envoy.cert_providers")
 
 EXTENSION_STATUS_VALUES = (
     # This extension is stable and is expected to be production usable.
