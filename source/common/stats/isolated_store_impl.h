--- conflicted
+++ resolved
@@ -81,17 +81,6 @@
   }
 
   Counter& counter(const std::string& name) override {
-<<<<<<< HEAD
-    StatNameTempStorage storage(name, symbolTable());
-    return counterFromStatName(storage.statName());
-  }
-  Gauge& gauge(const std::string& name) override {
-    StatNameTempStorage storage(name, symbolTable());
-    return gaugeFromStatName(storage.statName());
-  }
-  Histogram& histogram(const std::string& name) override {
-    StatNameTempStorage storage(name, symbolTable());
-=======
     StatNameManagedStorage storage(name, symbolTable());
     return counterFromStatName(storage.statName());
   }
@@ -101,7 +90,6 @@
   }
   Histogram& histogram(const std::string& name) override {
     StatNameManagedStorage storage(name, symbolTable());
->>>>>>> 304ec569
     return histogramFromStatName(storage.statName());
   }
 
