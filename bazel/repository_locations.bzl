--- conflicted
+++ resolved
@@ -71,13 +71,8 @@
         urls = ["https://github.com/google/protobuf/archive/v3.5.0.tar.gz"],
     ),
     envoy_api = dict(
-<<<<<<< HEAD
-        commit = "071ddd950fb391f5778799396b449254d228f764",
+        commit = "138d1108b379e29570892a93e5f7a8b2a2777777",
         remote = "https://github.com/jrajahalme/envoy-api",
-=======
-        commit = "f268484d221509b175c46cce6c4cc3593a0ede5e",
-        remote = "https://github.com/envoyproxy/data-plane-api",
->>>>>>> 47128b8c
     ),
     grpc_httpjson_transcoding = dict(
         commit = "e4f58aa07b9002befa493a0a82e10f2e98b51fc6",
