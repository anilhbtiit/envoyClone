--- conflicted
+++ resolved
@@ -1269,20 +1269,12 @@
   PrometheusStatsFormatterTest() : alloc_(symbol_table_) {}
 
   void addCounter(const std::string& name, std::vector<Stats::Tag> cluster_tags) {
-<<<<<<< HEAD
-    Stats::StatNameTempStorage storage(name, symbol_table_);
-=======
     Stats::StatNameManagedStorage storage(name, symbol_table_);
->>>>>>> 304ec569
     counters_.push_back(alloc_.makeCounter(storage.statName(), name, cluster_tags));
   }
 
   void addGauge(const std::string& name, std::vector<Stats::Tag> cluster_tags) {
-<<<<<<< HEAD
-    Stats::StatNameTempStorage storage(name, symbol_table_);
-=======
     Stats::StatNameManagedStorage storage(name, symbol_table_);
->>>>>>> 304ec569
     gauges_.push_back(alloc_.makeGauge(storage.statName(), name, cluster_tags));
   }
 
