#include <memory>
#include <string>

#include "envoy/admin/v2alpha/config_dump.pb.h"
#include "envoy/network/listen_socket.h"
#include "envoy/upstream/upstream.h"

#include "common/config/bootstrap_json.h"
#include "common/config/utility.h"
#include "common/network/socket_option_impl.h"
#include "common/network/utility.h"
#include "common/ssl/context_manager_impl.h"
#include "common/stats/stats_impl.h"
#include "common/upstream/cluster_manager_impl.h"

#include "test/common/upstream/utility.h"
#include "test/mocks/access_log/mocks.h"
#include "test/mocks/api/mocks.h"
#include "test/mocks/http/mocks.h"
#include "test/mocks/local_info/mocks.h"
#include "test/mocks/network/mocks.h"
#include "test/mocks/runtime/mocks.h"
#include "test/mocks/secret/mocks.h"
#include "test/mocks/server/mocks.h"
#include "test/mocks/tcp/mocks.h"
#include "test/mocks/thread_local/mocks.h"
#include "test/mocks/upstream/mocks.h"
#include "test/test_common/threadsafe_singleton_injector.h"
#include "test/test_common/utility.h"

#include "gmock/gmock.h"
#include "gtest/gtest.h"

using testing::InSequence;
using testing::Invoke;
using testing::Mock;
using testing::NiceMock;
using testing::Pointee;
using testing::Return;
using testing::ReturnNew;
using testing::ReturnRef;
using testing::SaveArg;
using testing::_;

namespace Envoy {
namespace Upstream {
namespace {

// The tests in this file are split between testing with real clusters and some with mock clusters.
// By default we setup to call the real cluster creation function. Individual tests can override
// the expectations when needed.
class TestClusterManagerFactory : public ClusterManagerFactory {
public:
  TestClusterManagerFactory() {
    ON_CALL(*this, clusterFromProto_(_, _, _, _, _))
        .WillByDefault(Invoke([&](const envoy::api::v2::Cluster& cluster, ClusterManager& cm,
                                  Outlier::EventLoggerSharedPtr outlier_event_logger,
                                  AccessLog::AccessLogManager& log_manager,
                                  bool added_via_api) -> ClusterSharedPtr {
          return ClusterImplBase::create(
              cluster, cm, stats_, tls_, dns_resolver_, ssl_context_manager_, runtime_, random_,
              dispatcher_, log_manager, local_info_, outlier_event_logger, added_via_api);
        }));
  }

  Http::ConnectionPool::InstancePtr
  allocateConnPool(Event::Dispatcher&, HostConstSharedPtr host, ResourcePriority, Http::Protocol,
                   const Network::ConnectionSocket::OptionsSharedPtr&) override {
    return Http::ConnectionPool::InstancePtr{allocateConnPool_(host)};
  }

  Tcp::ConnectionPool::InstancePtr
  allocateTcpConnPool(Event::Dispatcher&, HostConstSharedPtr host, ResourcePriority,
                      const Network::ConnectionSocket::OptionsSharedPtr&) override {
    return Tcp::ConnectionPool::InstancePtr{allocateTcpConnPool_(host)};
  }

  ClusterSharedPtr clusterFromProto(const envoy::api::v2::Cluster& cluster, ClusterManager& cm,
                                    Outlier::EventLoggerSharedPtr outlier_event_logger,
                                    AccessLog::AccessLogManager& log_manager,
                                    bool added_via_api) override {
    return clusterFromProto_(cluster, cm, outlier_event_logger, log_manager, added_via_api);
  }

  CdsApiPtr createCds(const envoy::api::v2::core::ConfigSource&,
                      const absl::optional<envoy::api::v2::core::ConfigSource>&,
                      ClusterManager&) override {
    return CdsApiPtr{createCds_()};
  }

  ClusterManagerPtr
  clusterManagerFromProto(const envoy::config::bootstrap::v2::Bootstrap& bootstrap,
                          Stats::Store& stats, ThreadLocal::Instance& tls, Runtime::Loader& runtime,
                          Runtime::RandomGenerator& random, const LocalInfo::LocalInfo& local_info,
                          AccessLog::AccessLogManager& log_manager, Server::Admin& admin) override {
    return ClusterManagerPtr{clusterManagerFromProto_(bootstrap, stats, tls, runtime, random,
                                                      local_info, log_manager, admin)};
  }

  Secret::SecretManager& secretManager() override { return secret_manager_; }

  MOCK_METHOD8(clusterManagerFromProto_,
               ClusterManager*(const envoy::config::bootstrap::v2::Bootstrap& bootstrap,
                               Stats::Store& stats, ThreadLocal::Instance& tls,
                               Runtime::Loader& runtime, Runtime::RandomGenerator& random,
                               const LocalInfo::LocalInfo& local_info,
                               AccessLog::AccessLogManager& log_manager, Server::Admin& admin));
  MOCK_METHOD1(allocateConnPool_, Http::ConnectionPool::Instance*(HostConstSharedPtr host));
<<<<<<< HEAD
  MOCK_METHOD1(allocateTcpConnPool_, Tcp::ConnectionPool::Instance*(HostConstSharedPtr host));
  MOCK_METHOD4(clusterFromProto_,
=======
  MOCK_METHOD5(clusterFromProto_,
>>>>>>> 866597fc
               ClusterSharedPtr(const envoy::api::v2::Cluster& cluster, ClusterManager& cm,
                                Outlier::EventLoggerSharedPtr outlier_event_logger,
                                AccessLog::AccessLogManager& log_manager, bool added_via_api));
  MOCK_METHOD0(createCds_, CdsApi*());

  Stats::IsolatedStoreImpl stats_;
  NiceMock<ThreadLocal::MockInstance> tls_;
  std::shared_ptr<NiceMock<Network::MockDnsResolver>> dns_resolver_{
      new NiceMock<Network::MockDnsResolver>};
  NiceMock<Runtime::MockLoader> runtime_;
  NiceMock<Runtime::MockRandomGenerator> random_;
  Ssl::ContextManagerImpl ssl_context_manager_{runtime_};
  NiceMock<Event::MockDispatcher> dispatcher_;
  LocalInfo::MockLocalInfo local_info_;
  Secret::MockSecretManager secret_manager_;
};

class ClusterManagerImplTest : public testing::Test {
public:
  void create(const envoy::config::bootstrap::v2::Bootstrap& bootstrap) {
    cluster_manager_.reset(new ClusterManagerImpl(
        bootstrap, factory_, factory_.stats_, factory_.tls_, factory_.runtime_, factory_.random_,
        factory_.local_info_, log_manager_, factory_.dispatcher_, admin_, system_time_source_,
        monotonic_time_source_));
  }

  void checkStats(uint64_t added, uint64_t modified, uint64_t removed, uint64_t active,
                  uint64_t warming) {
    EXPECT_EQ(added, factory_.stats_.counter("cluster_manager.cluster_added").value());
    EXPECT_EQ(modified, factory_.stats_.counter("cluster_manager.cluster_modified").value());
    EXPECT_EQ(removed, factory_.stats_.counter("cluster_manager.cluster_removed").value());
    EXPECT_EQ(active, factory_.stats_.gauge("cluster_manager.active_clusters").value());
    EXPECT_EQ(warming, factory_.stats_.gauge("cluster_manager.warming_clusters").value());
  }

  void checkConfigDump(const std::string& expected_dump_yaml) {
    auto message_ptr = admin_.config_tracker_.config_tracker_callbacks_["clusters"]();
    const auto& clusters_config_dump =
        dynamic_cast<const envoy::admin::v2alpha::ClustersConfigDump&>(*message_ptr);

    envoy::admin::v2alpha::ClustersConfigDump expected_clusters_config_dump;
    MessageUtil::loadFromYaml(expected_dump_yaml, expected_clusters_config_dump);
    EXPECT_EQ(expected_clusters_config_dump.DebugString(), clusters_config_dump.DebugString());
  }

  NiceMock<TestClusterManagerFactory> factory_;
  std::unique_ptr<ClusterManagerImpl> cluster_manager_;
  AccessLog::MockAccessLogManager log_manager_;
  NiceMock<Server::MockAdmin> admin_;
  NiceMock<MockSystemTimeSource> system_time_source_;
  NiceMock<MockMonotonicTimeSource> monotonic_time_source_;
};

envoy::config::bootstrap::v2::Bootstrap parseBootstrapFromJson(const std::string& json_string) {
  envoy::config::bootstrap::v2::Bootstrap bootstrap;
  auto json_object_ptr = Json::Factory::loadFromString(json_string);
  Config::BootstrapJson::translateClusterManagerBootstrap(*json_object_ptr, bootstrap);
  return bootstrap;
}

envoy::config::bootstrap::v2::Bootstrap parseBootstrapFromV2Yaml(const std::string& yaml) {
  envoy::config::bootstrap::v2::Bootstrap bootstrap;
  MessageUtil::loadFromYaml(yaml, bootstrap);
  return bootstrap;
}

TEST_F(ClusterManagerImplTest, MultipleProtocolClusterFail) {
  const std::string yaml = R"EOF(
  static_resources:
    clusters:
    - name: http12_cluster
      connect_timeout: 0.250s
      lb_policy: ROUND_ROBIN
      http2_protocol_options: {}
      http_protocol_options: {}
  )EOF";
  EXPECT_THROW_WITH_MESSAGE(
      create(parseBootstrapFromV2Yaml(yaml)), EnvoyException,
      "cluster: Both HTTP1 and HTTP2 options may only be configured with non-default "
      "'protocol_selection' values");
}

TEST_F(ClusterManagerImplTest, MultipleProtocolCluster) {
  EXPECT_CALL(system_time_source_, currentTime())
      .WillRepeatedly(Return(SystemTime(std::chrono::milliseconds(1234567891234))));

  const std::string yaml = R"EOF(
  static_resources:
    clusters:
    - name: http12_cluster
      connect_timeout: 0.250s
      lb_policy: ROUND_ROBIN
      http2_protocol_options: {}
      http_protocol_options: {}
      protocol_selection: USE_DOWNSTREAM_PROTOCOL
  )EOF";
  create(parseBootstrapFromV2Yaml(yaml));
  checkConfigDump(R"EOF(
static_clusters:
  - cluster:
      name: http12_cluster
      connect_timeout: 0.250s
      lb_policy: ROUND_ROBIN
      http2_protocol_options: {}
      http_protocol_options: {}
      protocol_selection: USE_DOWNSTREAM_PROTOCOL
    last_updated:
      seconds: 1234567891
      nanos: 234000000
dynamic_active_clusters:
dynamic_warming_clusters:
)EOF");
}

TEST_F(ClusterManagerImplTest, OutlierEventLog) {
  const std::string json = R"EOF(
  {
    "outlier_detection": {
      "event_log_path": "foo"
    },
    "clusters": []
  }
  )EOF";

  EXPECT_CALL(log_manager_, createAccessLog("foo"));
  create(parseBootstrapFromJson(json));
}

TEST_F(ClusterManagerImplTest, NoSdsConfig) {
  const std::string json = fmt::sprintf("{%s}", clustersJson({defaultSdsClusterJson("cluster_1")}));
  EXPECT_THROW_WITH_MESSAGE(create(parseBootstrapFromJson(json)), EnvoyException,
                            "cannot create sds cluster with no sds config");
}

TEST_F(ClusterManagerImplTest, UnknownClusterType) {
  const std::string json = R"EOF(
  {
    "clusters": [
    {
      "name": "cluster_1",
      "connect_timeout_ms": 250,
      "type": "foo",
      "lb_type": "round_robin"
    }]
  }
  )EOF";

  EXPECT_THROW(create(parseBootstrapFromJson(json)), EnvoyException);
}

TEST_F(ClusterManagerImplTest, LocalClusterNotDefined) {
  const std::string json = fmt::sprintf(
      R"EOF(
  {
    "local_cluster_name": "new_cluster",
    %s
  }
  )EOF",
      clustersJson({defaultStaticClusterJson("cluster_1"), defaultStaticClusterJson("cluster_2")}));

  EXPECT_THROW(create(parseBootstrapFromJson(json)), EnvoyException);
}

TEST_F(ClusterManagerImplTest, BadClusterManagerConfig) {
  const std::string json = R"EOF(
  {
    "outlier_detection": {
      "event_log_path": "foo"
    },
    "clusters": [],
    "fake_property" : "fake_property"
  }
  )EOF";

  EXPECT_THROW(create(parseBootstrapFromJson(json)), Json::Exception);
}

TEST_F(ClusterManagerImplTest, LocalClusterDefined) {
  const std::string json = fmt::sprintf(
      R"EOF(
  {
    "local_cluster_name": "new_cluster",
    %s
  }
  )EOF",
      clustersJson({defaultStaticClusterJson("cluster_1"), defaultStaticClusterJson("cluster_2"),
                    defaultStaticClusterJson("new_cluster")}));

  create(parseBootstrapFromJson(json));
  checkStats(3 /*added*/, 0 /*modified*/, 0 /*removed*/, 3 /*active*/, 0 /*warming*/);

  factory_.tls_.shutdownThread();
}

TEST_F(ClusterManagerImplTest, DuplicateCluster) {
  const std::string json = fmt::sprintf(
      "{%s}",
      clustersJson({defaultStaticClusterJson("cluster_1"), defaultStaticClusterJson("cluster_1")}));
  EXPECT_THROW(create(parseBootstrapFromJson(json)), EnvoyException);
}

TEST_F(ClusterManagerImplTest, UnknownHcType) {
  const std::string json = R"EOF(
  {
    "clusters": [
    {
      "name": "cluster_1",
      "connect_timeout_ms": 250,
      "type": "static",
      "lb_type": "round_robin",
      "hosts": [{"url": "tcp://127.0.0.1:11001"}],
      "health_check": {
        "type": "foo"
      }
    }]
  }
  )EOF";

  EXPECT_THROW(create(parseBootstrapFromJson(json)), EnvoyException);
}

TEST_F(ClusterManagerImplTest, ValidClusterName) {
  const std::string json = R"EOF(
  {
    "clusters": [
    {
      "name": "cluster:name",
      "connect_timeout_ms": 250,
      "type": "static",
      "lb_type": "round_robin",
      "hosts": [{"url": "tcp://127.0.0.1:11001"}]
    }]
  }
  )EOF";

  create(parseBootstrapFromJson(json));
  cluster_manager_->clusters()
      .find("cluster:name")
      ->second.get()
      .info()
      ->statsScope()
      .counter("foo")
      .inc();
  EXPECT_EQ(1UL, factory_.stats_.counter("cluster.cluster_name.foo").value());
}

TEST_F(ClusterManagerImplTest, OriginalDstLbRestriction) {
  const std::string json = R"EOF(
  {
    "clusters": [
    {
      "name": "cluster_1",
      "connect_timeout_ms": 250,
      "type": "original_dst",
      "lb_type": "round_robin"
    }]
  }
  )EOF";

  EXPECT_THROW_WITH_MESSAGE(
      create(parseBootstrapFromJson(json)), EnvoyException,
      "cluster: cluster type 'original_dst' may only be used with LB type 'original_dst_lb'");
}

TEST_F(ClusterManagerImplTest, OriginalDstLbRestriction2) {
  const std::string json = R"EOF(
  {
    "clusters": [
    {
      "name": "cluster_1",
      "connect_timeout_ms": 250,
      "type": "static",
      "lb_type": "original_dst_lb",
      "hosts": [{"url": "tcp://127.0.0.1:11001"}]
    }]
  }
  )EOF";

  EXPECT_THROW_WITH_MESSAGE(
      create(parseBootstrapFromJson(json)), EnvoyException,
      "cluster: LB type 'original_dst_lb' may only be used with cluser type 'original_dst'");
}

TEST_F(ClusterManagerImplTest, SubsetLoadBalancerInitialization) {
  const std::string json = R"EOF(
  {
    "clusters": [
    {
      "name": "cluster_1",
      "connect_timeout_ms": 250,
      "type": "static",
      "lb_type": "round_robin",
      "hosts": [{"url": "tcp://127.0.0.1:8000"}, {"url": "tcp://127.0.0.1:8001"}]
    }]
  }
  )EOF";

  envoy::config::bootstrap::v2::Bootstrap bootstrap = parseBootstrapFromJson(json);
  envoy::api::v2::Cluster::LbSubsetConfig* subset_config =
      bootstrap.mutable_static_resources()->mutable_clusters(0)->mutable_lb_subset_config();
  subset_config->set_fallback_policy(envoy::api::v2::Cluster::LbSubsetConfig::ANY_ENDPOINT);
  subset_config->add_subset_selectors()->add_keys("x");

  create(bootstrap);
  checkStats(1 /*added*/, 0 /*modified*/, 0 /*removed*/, 1 /*active*/, 0 /*warming*/);

  factory_.tls_.shutdownThread();
}

TEST_F(ClusterManagerImplTest, SubsetLoadBalancerRestriction) {
  const std::string json = R"EOF(
  {
    "clusters": [
    {
      "name": "cluster_1",
      "connect_timeout_ms": 250,
      "type": "original_dst",
      "lb_type": "original_dst_lb"
    }]
  }
  )EOF";

  envoy::config::bootstrap::v2::Bootstrap bootstrap = parseBootstrapFromJson(json);
  envoy::api::v2::Cluster::LbSubsetConfig* subset_config =
      bootstrap.mutable_static_resources()->mutable_clusters(0)->mutable_lb_subset_config();
  subset_config->set_fallback_policy(envoy::api::v2::Cluster::LbSubsetConfig::ANY_ENDPOINT);
  subset_config->add_subset_selectors()->add_keys("x");

  EXPECT_THROW_WITH_MESSAGE(
      create(bootstrap), EnvoyException,
      "cluster: cluster type 'original_dst' may not be used with lb_subset_config");
}

TEST_F(ClusterManagerImplTest, RingHashLoadBalancerInitialization) {
  const std::string json = R"EOF(
  {
    "clusters": [{
      "name": "redis_cluster",
      "lb_type": "ring_hash",
      "ring_hash_lb_config": {
        "minimum_ring_size": 125,
        "use_std_hash": true
      },
      "connect_timeout_ms": 250,
      "type": "static",
      "hosts": [{"url": "tcp://127.0.0.1:8000"}, {"url": "tcp://127.0.0.1:8001"}]
    }]
  }
  )EOF";
  create(parseBootstrapFromJson(json));
}

TEST_F(ClusterManagerImplTest, RingHashLoadBalancerV2Initialization) {
  const std::string yaml = R"EOF(
  static_resources:
    clusters:
    - name: redis_cluster
      connect_timeout: 0.250s
      lb_policy: RING_HASH
      hosts:
      - socket_address:
          address: 127.0.0.1
          port_value: 8000
      - socket_address:
          address: 127.0.0.1
          port_value: 8001
      dns_lookup_family: V4_ONLY
      ring_hash_lb_config:
        minimum_ring_size: 125
        deprecated_v1:
          use_std_hash: true
  )EOF";
  create(parseBootstrapFromV2Yaml(yaml));
}

// Verify EDS clusters have EDS config.
TEST_F(ClusterManagerImplTest, EdsClustersRequireEdsConfig) {
  const std::string yaml = R"EOF(
  static_resources:
    clusters:
    - name: cluster_0
      type: EDS
  )EOF";

  EXPECT_THROW_WITH_MESSAGE(create(parseBootstrapFromV2Yaml(yaml)), EnvoyException,
                            "cannot create an EDS cluster without an EDS config");
}

class ClusterManagerImplThreadAwareLbTest : public ClusterManagerImplTest {
public:
  void doTest(LoadBalancerType lb_type) {
    const std::string json =
        fmt::sprintf("{%s}", clustersJson({defaultStaticClusterJson("cluster_0")}));

    std::shared_ptr<MockCluster> cluster1(new NiceMock<MockCluster>());
    cluster1->info_->name_ = "cluster_0";
    cluster1->info_->lb_type_ = lb_type;

    InSequence s;
    EXPECT_CALL(factory_, clusterFromProto_(_, _, _, _, _)).WillOnce(Return(cluster1));
    ON_CALL(*cluster1, initializePhase()).WillByDefault(Return(Cluster::InitializePhase::Primary));
    create(parseBootstrapFromJson(json));

    EXPECT_EQ(nullptr, cluster_manager_->get("cluster_0")->loadBalancer().chooseHost(nullptr));

    cluster1->prioritySet().getMockHostSet(0)->hosts_ = {
        makeTestHost(cluster1->info_, "tcp://127.0.0.1:80")};
    cluster1->prioritySet().getMockHostSet(0)->runCallbacks(
        cluster1->prioritySet().getMockHostSet(0)->hosts_, {});
    cluster1->initialize_callback_();
    EXPECT_EQ(cluster1->prioritySet().getMockHostSet(0)->hosts_[0],
              cluster_manager_->get("cluster_0")->loadBalancer().chooseHost(nullptr));
  }
};

// Test that the cluster manager correctly re-creates the worker local LB when there is a host
// set change.
TEST_F(ClusterManagerImplThreadAwareLbTest, RingHashLoadBalancerThreadAwareUpdate) {
  doTest(LoadBalancerType::RingHash);
}

// Test that the cluster manager correctly re-creates the worker local LB when there is a host
// set change.
TEST_F(ClusterManagerImplThreadAwareLbTest, MaglevLoadBalancerThreadAwareUpdate) {
  doTest(LoadBalancerType::Maglev);
}

TEST_F(ClusterManagerImplTest, TcpHealthChecker) {
  const std::string json = R"EOF(
  {
    "clusters": [
    {
      "name": "cluster_1",
      "connect_timeout_ms": 250,
      "type": "static",
      "lb_type": "round_robin",
      "hosts": [{"url": "tcp://127.0.0.1:11001"}],
      "health_check": {
        "type": "tcp",
        "timeout_ms": 1000,
        "interval_ms": 1000,
        "unhealthy_threshold": 2,
        "healthy_threshold": 2,
        "send": [
          {"binary": "01"}
        ],
        "receive": [
          {"binary": "02"}
        ]
      }
    }]
  }
  )EOF";

  Network::MockClientConnection* connection = new NiceMock<Network::MockClientConnection>();
  EXPECT_CALL(factory_.dispatcher_,
              createClientConnection_(
                  PointeesEq(Network::Utility::resolveUrl("tcp://127.0.0.1:11001")), _, _, _))
      .WillOnce(Return(connection));
  create(parseBootstrapFromJson(json));
  factory_.tls_.shutdownThread();
}

TEST_F(ClusterManagerImplTest, HttpHealthChecker) {
  const std::string json = R"EOF(
  {
    "clusters": [
    {
      "name": "cluster_1",
      "connect_timeout_ms": 250,
      "type": "static",
      "lb_type": "round_robin",
      "hosts": [{"url": "tcp://127.0.0.1:11001"}],
      "health_check": {
        "type": "http",
        "timeout_ms": 1000,
        "interval_ms": 1000,
        "unhealthy_threshold": 2,
        "healthy_threshold": 2,
        "path": "/healthcheck"
      }
    }]
  }
  )EOF";

  Network::MockClientConnection* connection = new NiceMock<Network::MockClientConnection>();
  EXPECT_CALL(factory_.dispatcher_,
              createClientConnection_(
                  PointeesEq(Network::Utility::resolveUrl("tcp://127.0.0.1:11001")), _, _, _))
      .WillOnce(Return(connection));
  create(parseBootstrapFromJson(json));
  factory_.tls_.shutdownThread();
}

TEST_F(ClusterManagerImplTest, UnknownCluster) {
  const std::string json =
      fmt::sprintf("{%s}", clustersJson({defaultStaticClusterJson("cluster_1")}));

  create(parseBootstrapFromJson(json));
  EXPECT_EQ(nullptr, cluster_manager_->get("hello"));
  EXPECT_EQ(nullptr, cluster_manager_->httpConnPoolForCluster("hello", ResourcePriority::Default,
                                                              Http::Protocol::Http2, nullptr));
  EXPECT_EQ(nullptr,
            cluster_manager_->tcpConnPoolForCluster("hello", ResourcePriority::Default, nullptr));
  EXPECT_THROW(cluster_manager_->tcpConnForCluster("hello", nullptr), EnvoyException);
  EXPECT_THROW(cluster_manager_->httpAsyncClientForCluster("hello"), EnvoyException);
  factory_.tls_.shutdownThread();
}

/**
 * Test that buffer limits are set on new TCP connections.
 */
TEST_F(ClusterManagerImplTest, VerifyBufferLimits) {
  const std::string json = R"EOF(
  {
    "clusters": [
    {
      "name": "cluster_1",
      "connect_timeout_ms": 250,
      "per_connection_buffer_limit_bytes": 8192,
      "type": "static",
      "lb_type": "round_robin",
      "hosts": [{"url": "tcp://127.0.0.1:11001"}]
    }]
  }
  )EOF";

  create(parseBootstrapFromJson(json));
  Network::MockClientConnection* connection = new NiceMock<Network::MockClientConnection>();
  EXPECT_CALL(*connection, setBufferLimits(8192));
  EXPECT_CALL(factory_.tls_.dispatcher_, createClientConnection_(_, _, _, _))
      .WillOnce(Return(connection));
  auto conn_data = cluster_manager_->tcpConnForCluster("cluster_1", nullptr);
  EXPECT_EQ(connection, conn_data.connection_.get());
  factory_.tls_.shutdownThread();
}

TEST_F(ClusterManagerImplTest, ShutdownOrder) {
  const std::string json =
      fmt::sprintf("{%s}", clustersJson({defaultStaticClusterJson("cluster_1")}));

  create(parseBootstrapFromJson(json));
  const Cluster& cluster = cluster_manager_->clusters().begin()->second;
  EXPECT_EQ("cluster_1", cluster.info()->name());
  EXPECT_EQ(cluster.info(), cluster_manager_->get("cluster_1")->info());
  EXPECT_EQ(
      1UL,
      cluster_manager_->get("cluster_1")->prioritySet().hostSetsPerPriority()[0]->hosts().size());
  EXPECT_EQ(cluster.prioritySet().hostSetsPerPriority()[0]->hosts()[0],
            cluster_manager_->get("cluster_1")->loadBalancer().chooseHost(nullptr));

  // Local reference, primary reference, thread local reference, host reference.
  EXPECT_EQ(4U, cluster.info().use_count());

  // Thread local reference should be gone.
  factory_.tls_.shutdownThread();
  EXPECT_EQ(3U, cluster.info().use_count());
}

TEST_F(ClusterManagerImplTest, InitializeOrder) {
  EXPECT_CALL(system_time_source_, currentTime())
      .WillRepeatedly(Return(SystemTime(std::chrono::milliseconds(1234567891234))));

  const std::string json = fmt::sprintf(
      R"EOF(
  {
    "cds": {"cluster": %s},
    %s
  }
  )EOF",
      defaultStaticClusterJson("cds_cluster"),
      clustersJson(
          {defaultStaticClusterJson("fake_cluster"), defaultStaticClusterJson("fake_cluster2")}));

  MockCdsApi* cds = new MockCdsApi();
  std::shared_ptr<MockCluster> cds_cluster(new NiceMock<MockCluster>());
  cds_cluster->info_->name_ = "cds_cluster";
  std::shared_ptr<MockCluster> cluster1(new NiceMock<MockCluster>());
  std::shared_ptr<MockCluster> cluster2(new NiceMock<MockCluster>());
  cluster2->info_->name_ = "fake_cluster2";
  cluster2->info_->lb_type_ = LoadBalancerType::RingHash;

  // This part tests static init.
  InSequence s;
  EXPECT_CALL(factory_, clusterFromProto_(_, _, _, _, _)).WillOnce(Return(cds_cluster));
  ON_CALL(*cds_cluster, initializePhase()).WillByDefault(Return(Cluster::InitializePhase::Primary));
  EXPECT_CALL(factory_, clusterFromProto_(_, _, _, _, _)).WillOnce(Return(cluster1));
  ON_CALL(*cluster1, initializePhase()).WillByDefault(Return(Cluster::InitializePhase::Primary));
  EXPECT_CALL(factory_, clusterFromProto_(_, _, _, _, _)).WillOnce(Return(cluster2));
  ON_CALL(*cluster2, initializePhase()).WillByDefault(Return(Cluster::InitializePhase::Secondary));
  EXPECT_CALL(factory_, createCds_()).WillOnce(Return(cds));
  EXPECT_CALL(*cds, setInitializedCb(_));
  EXPECT_CALL(*cds_cluster, initialize(_));
  EXPECT_CALL(*cluster1, initialize(_));

  create(parseBootstrapFromJson(json));

  ReadyWatcher initialized;
  cluster_manager_->setInitializedCb([&]() -> void { initialized.ready(); });

  EXPECT_CALL(*cluster2, initialize(_));
  cds_cluster->initialize_callback_();
  cluster1->initialize_callback_();

  EXPECT_CALL(*cds, initialize());
  cluster2->initialize_callback_();

  // This part tests CDS init.
  std::shared_ptr<MockCluster> cluster3(new NiceMock<MockCluster>());
  cluster3->info_->name_ = "cluster3";
  std::shared_ptr<MockCluster> cluster4(new NiceMock<MockCluster>());
  cluster4->info_->name_ = "cluster4";
  std::shared_ptr<MockCluster> cluster5(new NiceMock<MockCluster>());
  cluster5->info_->name_ = "cluster5";

  EXPECT_CALL(factory_, clusterFromProto_(_, _, _, _, _)).WillOnce(Return(cluster3));
  ON_CALL(*cluster3, initializePhase()).WillByDefault(Return(Cluster::InitializePhase::Secondary));
  cluster_manager_->addOrUpdateCluster(defaultStaticCluster("cluster3"), "version1");

  EXPECT_CALL(factory_, clusterFromProto_(_, _, _, _, _)).WillOnce(Return(cluster4));
  ON_CALL(*cluster4, initializePhase()).WillByDefault(Return(Cluster::InitializePhase::Primary));
  EXPECT_CALL(*cluster4, initialize(_));
  cluster_manager_->addOrUpdateCluster(defaultStaticCluster("cluster4"), "version2");

  EXPECT_CALL(factory_, clusterFromProto_(_, _, _, _, _)).WillOnce(Return(cluster5));
  ON_CALL(*cluster5, initializePhase()).WillByDefault(Return(Cluster::InitializePhase::Secondary));
  cluster_manager_->addOrUpdateCluster(defaultStaticCluster("cluster5"), "version3");

  cds->initialized_callback_();
  EXPECT_CALL(*cds, versionInfo()).WillOnce(Return("version3"));
  checkConfigDump(R"EOF(
version_info: version3
static_clusters:
  - cluster:
      name: "cds_cluster"
      connect_timeout: 0.25s
      hosts:
      - socket_address:
          address: "127.0.0.1"
          port_value: 11001
      dns_lookup_family: V4_ONLY
    last_updated:
      seconds: 1234567891
      nanos: 234000000
  - cluster:
      name: "fake_cluster"
      connect_timeout: 0.25s
      hosts:
      - socket_address:
          address: "127.0.0.1"
          port_value: 11001
      dns_lookup_family: V4_ONLY
    last_updated:
      seconds: 1234567891
      nanos: 234000000
  - cluster:
      name: "fake_cluster2"
      connect_timeout: 0.25s
      hosts:
      - socket_address:
          address: "127.0.0.1"
          port_value: 11001
      dns_lookup_family: V4_ONLY
    last_updated:
      seconds: 1234567891
      nanos: 234000000
dynamic_active_clusters:
  - version_info: "version1"
    cluster:
      name: "cluster3"
      connect_timeout: 0.25s
      hosts:
      - socket_address:
          address: "127.0.0.1"
          port_value: 11001
      dns_lookup_family: V4_ONLY
    last_updated:
      seconds: 1234567891
      nanos: 234000000
  - version_info: "version2"
    cluster:
      name: "cluster4"
      connect_timeout: 0.25s
      hosts:
      - socket_address:
          address: "127.0.0.1"
          port_value: 11001
      dns_lookup_family: V4_ONLY
    last_updated:
      seconds: 1234567891
      nanos: 234000000
  - version_info: "version3"
    cluster:
      name: "cluster5"
      connect_timeout: 0.25s
      hosts:
      - socket_address:
          address: "127.0.0.1"
          port_value: 11001
      dns_lookup_family: V4_ONLY
    last_updated:
      seconds: 1234567891
      nanos: 234000000
dynamic_warming_clusters:
)EOF");

  EXPECT_CALL(*cluster3, initialize(_));
  cluster4->initialize_callback_();

  // Test cluster 5 getting removed before everything is initialized.
  cluster_manager_->removeCluster("cluster5");

  EXPECT_CALL(initialized, ready());
  cluster3->initialize_callback_();

  factory_.tls_.shutdownThread();

  EXPECT_TRUE(Mock::VerifyAndClearExpectations(cds_cluster.get()));
  EXPECT_TRUE(Mock::VerifyAndClearExpectations(cluster1.get()));
  EXPECT_TRUE(Mock::VerifyAndClearExpectations(cluster2.get()));
  EXPECT_TRUE(Mock::VerifyAndClearExpectations(cluster3.get()));
  EXPECT_TRUE(Mock::VerifyAndClearExpectations(cluster4.get()));
  EXPECT_TRUE(Mock::VerifyAndClearExpectations(cluster5.get()));
}

TEST_F(ClusterManagerImplTest, DynamicRemoveWithLocalCluster) {
  InSequence s;

  // Setup a cluster manager with a static local cluster.
  const std::string json = fmt::sprintf(R"EOF(
  {
    "local_cluster_name": "foo",
    %s
  }
  )EOF",
                                        clustersJson({defaultStaticClusterJson("fake")}));

  std::shared_ptr<MockCluster> foo(new NiceMock<MockCluster>());
  foo->info_->name_ = "foo";
  EXPECT_CALL(factory_, clusterFromProto_(_, _, _, _, false)).WillOnce(Return(foo));
  ON_CALL(*foo, initializePhase()).WillByDefault(Return(Cluster::InitializePhase::Primary));
  EXPECT_CALL(*foo, initialize(_));

  create(parseBootstrapFromJson(json));
  foo->initialize_callback_();

  // Now add a dynamic cluster. This cluster will have a member update callback from the local
  // cluster in its load balancer.
  std::shared_ptr<MockCluster> cluster1(new NiceMock<MockCluster>());
  cluster1->info_->name_ = "cluster1";
  EXPECT_CALL(factory_, clusterFromProto_(_, _, _, _, true)).WillOnce(Return(cluster1));
  ON_CALL(*cluster1, initializePhase()).WillByDefault(Return(Cluster::InitializePhase::Primary));
  EXPECT_CALL(*cluster1, initialize(_));
  cluster_manager_->addOrUpdateCluster(defaultStaticCluster("cluster1"), "");

  // Add another update callback on foo so we make sure callbacks keep working.
  ReadyWatcher membership_updated;
  foo->prioritySet().addMemberUpdateCb(
      [&membership_updated](uint32_t, const HostVector&, const HostVector&) -> void {
        membership_updated.ready();
      });

  // Remove the new cluster.
  cluster_manager_->removeCluster("cluster1");

  // Fire a member callback on the local cluster, which should not call any update callbacks on
  // the deleted cluster.
  foo->prioritySet().getMockHostSet(0)->hosts_ = {makeTestHost(foo->info_, "tcp://127.0.0.1:80")};
  EXPECT_CALL(membership_updated, ready());
  foo->prioritySet().getMockHostSet(0)->runCallbacks(foo->prioritySet().getMockHostSet(0)->hosts_,
                                                     {});

  factory_.tls_.shutdownThread();

  EXPECT_TRUE(Mock::VerifyAndClearExpectations(foo.get()));
  EXPECT_TRUE(Mock::VerifyAndClearExpectations(cluster1.get()));
}

TEST_F(ClusterManagerImplTest, RemoveWarmingCluster) {
  EXPECT_CALL(system_time_source_, currentTime())
      .WillRepeatedly(Return(SystemTime(std::chrono::milliseconds(1234567891234))));

  const std::string json = R"EOF(
  {
    "clusters": []
  }
  )EOF";

  create(parseBootstrapFromJson(json));

  InSequence s;
  ReadyWatcher initialized;
  EXPECT_CALL(initialized, ready());
  cluster_manager_->setInitializedCb([&]() -> void { initialized.ready(); });

  std::shared_ptr<MockCluster> cluster1(new NiceMock<MockCluster>());
  EXPECT_CALL(factory_, clusterFromProto_(_, _, _, _, _)).WillOnce(Return(cluster1));
  EXPECT_CALL(*cluster1, initializePhase()).Times(0);
  EXPECT_CALL(*cluster1, initialize(_));
  EXPECT_TRUE(
      cluster_manager_->addOrUpdateCluster(defaultStaticCluster("fake_cluster"), "version1"));
  checkStats(1 /*added*/, 0 /*modified*/, 0 /*removed*/, 0 /*active*/, 1 /*warming*/);
  EXPECT_EQ(nullptr, cluster_manager_->get("fake_cluster"));
  checkConfigDump(R"EOF(
dynamic_warming_clusters:
  - version_info: "version1"
    cluster:
      name: "fake_cluster"
      connect_timeout: 0.25s
      hosts:
      - socket_address:
          address: "127.0.0.1"
          port_value: 11001
      dns_lookup_family: V4_ONLY
    last_updated:
      seconds: 1234567891
      nanos: 234000000
)EOF");

  EXPECT_TRUE(cluster_manager_->removeCluster("fake_cluster"));
  checkStats(1 /*added*/, 0 /*modified*/, 1 /*removed*/, 0 /*active*/, 0 /*warming*/);

  EXPECT_TRUE(Mock::VerifyAndClearExpectations(cluster1.get()));
}

TEST_F(ClusterManagerImplTest, DynamicAddRemove) {
  const std::string json = R"EOF(
  {
    "clusters": []
  }
  )EOF";

  create(parseBootstrapFromJson(json));

  InSequence s;
  ReadyWatcher initialized;
  EXPECT_CALL(initialized, ready());
  cluster_manager_->setInitializedCb([&]() -> void { initialized.ready(); });

  std::unique_ptr<MockClusterUpdateCallbacks> callbacks(new NiceMock<MockClusterUpdateCallbacks>());
  ClusterUpdateCallbacksHandlePtr cb =
      cluster_manager_->addThreadLocalClusterUpdateCallbacks(*callbacks);

  std::shared_ptr<MockCluster> cluster1(new NiceMock<MockCluster>());
  EXPECT_CALL(factory_, clusterFromProto_(_, _, _, _, _)).WillOnce(Return(cluster1));
  EXPECT_CALL(*cluster1, initializePhase()).Times(0);
  EXPECT_CALL(*cluster1, initialize(_));
  EXPECT_CALL(*callbacks, onClusterAddOrUpdate(_)).Times(1);
  EXPECT_TRUE(cluster_manager_->addOrUpdateCluster(defaultStaticCluster("fake_cluster"), ""));
  checkStats(1 /*added*/, 0 /*modified*/, 0 /*removed*/, 0 /*active*/, 1 /*warming*/);
  EXPECT_EQ(nullptr, cluster_manager_->get("fake_cluster"));
  cluster1->initialize_callback_();

  EXPECT_EQ(cluster1->info_, cluster_manager_->get("fake_cluster")->info());
  checkStats(1 /*added*/, 0 /*modified*/, 0 /*removed*/, 1 /*active*/, 0 /*warming*/);

  // Now try to update again but with the same hash.
  EXPECT_FALSE(cluster_manager_->addOrUpdateCluster(defaultStaticCluster("fake_cluster"), ""));

  // Now do it again with a different hash.
  auto update_cluster = defaultStaticCluster("fake_cluster");
  update_cluster.mutable_per_connection_buffer_limit_bytes()->set_value(12345);

  std::shared_ptr<MockCluster> cluster2(new NiceMock<MockCluster>());
  cluster2->prioritySet().getMockHostSet(0)->hosts_ = {
      makeTestHost(cluster2->info_, "tcp://127.0.0.1:80")};
  EXPECT_CALL(factory_, clusterFromProto_(_, _, _, _, _)).WillOnce(Return(cluster2));
  EXPECT_CALL(*cluster2, initializePhase()).Times(0);
  EXPECT_CALL(*cluster2, initialize(_))
      .WillOnce(Invoke([cluster1](std::function<void()> initialize_callback) {
        // Test inline init.
        initialize_callback();
      }));
  EXPECT_CALL(*callbacks, onClusterAddOrUpdate(_)).Times(1);
  EXPECT_TRUE(cluster_manager_->addOrUpdateCluster(update_cluster, ""));

  EXPECT_EQ(cluster2->info_, cluster_manager_->get("fake_cluster")->info());
  EXPECT_EQ(1UL, cluster_manager_->clusters().size());
  Http::ConnectionPool::MockInstance* cp = new Http::ConnectionPool::MockInstance();
  EXPECT_CALL(factory_, allocateConnPool_(_)).WillOnce(Return(cp));
  EXPECT_EQ(cp, cluster_manager_->httpConnPoolForCluster("fake_cluster", ResourcePriority::Default,
                                                         Http::Protocol::Http11, nullptr));

  Tcp::ConnectionPool::MockInstance* cp2 = new Tcp::ConnectionPool::MockInstance();
  EXPECT_CALL(factory_, allocateTcpConnPool_(_)).WillOnce(Return(cp2));
  EXPECT_EQ(cp2, cluster_manager_->tcpConnPoolForCluster("fake_cluster", ResourcePriority::Default,
                                                         nullptr));

  Network::MockClientConnection* connection = new Network::MockClientConnection();
  ON_CALL(*cluster2->info_, features())
      .WillByDefault(Return(ClusterInfo::Features::CLOSE_CONNECTIONS_ON_HOST_HEALTH_FAILURE));
  EXPECT_CALL(factory_.tls_.dispatcher_, createClientConnection_(_, _, _, _))
      .WillOnce(Return(connection));
  EXPECT_CALL(*connection, setBufferLimits(_));
  EXPECT_CALL(*connection, addConnectionCallbacks(_));
  auto conn_info = cluster_manager_->tcpConnForCluster("fake_cluster", nullptr);
  EXPECT_EQ(conn_info.connection_.get(), connection);

  // Now remove the cluster. This should drain the connection pools, but not affect
  // tcp connections.
  Http::ConnectionPool::Instance::DrainedCb drained_cb;
  Tcp::ConnectionPool::Instance::DrainedCb drained_cb2;
  EXPECT_CALL(*cp, addDrainedCallback(_)).WillOnce(SaveArg<0>(&drained_cb));
  EXPECT_CALL(*cp2, addDrainedCallback(_)).WillOnce(SaveArg<0>(&drained_cb2));
  EXPECT_CALL(*callbacks, onClusterRemoval(_)).Times(1);
  EXPECT_TRUE(cluster_manager_->removeCluster("fake_cluster"));
  EXPECT_EQ(nullptr, cluster_manager_->get("fake_cluster"));
  EXPECT_EQ(0UL, cluster_manager_->clusters().size());

  // Close the TCP connection. Success is no ASSERT or crash due to referencing
  // the removed cluster.
  EXPECT_CALL(*connection, dispatcher());
  connection->raiseEvent(Network::ConnectionEvent::LocalClose);

  // Remove an unknown cluster.
  EXPECT_FALSE(cluster_manager_->removeCluster("foo"));

  drained_cb();
  drained_cb2();

  checkStats(1 /*added*/, 1 /*modified*/, 1 /*removed*/, 0 /*active*/, 0 /*warming*/);

  EXPECT_TRUE(Mock::VerifyAndClearExpectations(cluster1.get()));
  EXPECT_TRUE(Mock::VerifyAndClearExpectations(cluster2.get()));
  EXPECT_TRUE(Mock::VerifyAndClearExpectations(callbacks.get()));
}

TEST_F(ClusterManagerImplTest, addOrUpdateClusterStaticExists) {
  const std::string json =
      fmt::sprintf("{%s}", clustersJson({defaultStaticClusterJson("some_cluster")}));
  std::shared_ptr<MockCluster> cluster1(new NiceMock<MockCluster>());
  InSequence s;
  EXPECT_CALL(factory_, clusterFromProto_(_, _, _, _, _)).WillOnce(Return(cluster1));
  ON_CALL(*cluster1, initializePhase()).WillByDefault(Return(Cluster::InitializePhase::Primary));
  EXPECT_CALL(*cluster1, initialize(_));

  create(parseBootstrapFromJson(json));

  ReadyWatcher initialized;
  cluster_manager_->setInitializedCb([&]() -> void { initialized.ready(); });

  EXPECT_CALL(initialized, ready());
  cluster1->initialize_callback_();

  EXPECT_FALSE(cluster_manager_->addOrUpdateCluster(defaultStaticCluster("fake_cluster"), ""));

  // Attempt to remove a static cluster.
  EXPECT_FALSE(cluster_manager_->removeCluster("fake_cluster"));

  factory_.tls_.shutdownThread();

  EXPECT_TRUE(Mock::VerifyAndClearExpectations(cluster1.get()));
}

// Test that we close all HTTP connection pool connections when there is a host health failure.
TEST_F(ClusterManagerImplTest, CloseHttpConnectionsOnHealthFailure) {
  const std::string json =
      fmt::sprintf("{%s}", clustersJson({defaultStaticClusterJson("some_cluster")}));
  std::shared_ptr<MockCluster> cluster1(new NiceMock<MockCluster>());
  cluster1->info_->name_ = "some_cluster";
  HostSharedPtr test_host = makeTestHost(cluster1->info_, "tcp://127.0.0.1:80");
  cluster1->prioritySet().getMockHostSet(0)->hosts_ = {test_host};
  ON_CALL(*cluster1, initializePhase()).WillByDefault(Return(Cluster::InitializePhase::Primary));

  MockHealthChecker health_checker;
  ON_CALL(*cluster1, healthChecker()).WillByDefault(Return(&health_checker));

  Outlier::MockDetector outlier_detector;
  ON_CALL(*cluster1, outlierDetector()).WillByDefault(Return(&outlier_detector));

  Http::ConnectionPool::MockInstance* cp1 = new Http::ConnectionPool::MockInstance();
  Http::ConnectionPool::MockInstance* cp2 = new Http::ConnectionPool::MockInstance();

  {
    InSequence s;

    EXPECT_CALL(factory_, clusterFromProto_(_, _, _, _, _)).WillOnce(Return(cluster1));
    EXPECT_CALL(health_checker, addHostCheckCompleteCb(_));
    EXPECT_CALL(outlier_detector, addChangedStateCb(_));
    EXPECT_CALL(*cluster1, initialize(_))
        .WillOnce(Invoke([cluster1](std::function<void()> initialize_callback) {
          // Test inline init.
          initialize_callback();
        }));
    create(parseBootstrapFromJson(json));

    EXPECT_CALL(factory_, allocateConnPool_(_)).WillOnce(Return(cp1));
    cluster_manager_->httpConnPoolForCluster("some_cluster", ResourcePriority::Default,
                                             Http::Protocol::Http11, nullptr);

    outlier_detector.runCallbacks(test_host);
    health_checker.runCallbacks(test_host, HealthTransition::Unchanged);

    EXPECT_CALL(*cp1, drainConnections());
    test_host->healthFlagSet(Host::HealthFlag::FAILED_OUTLIER_CHECK);
    outlier_detector.runCallbacks(test_host);

    EXPECT_CALL(factory_, allocateConnPool_(_)).WillOnce(Return(cp2));
    cluster_manager_->httpConnPoolForCluster("some_cluster", ResourcePriority::High,
                                             Http::Protocol::Http11, nullptr);
  }

  // Order of these calls is implementation dependent, so can't sequence them!
  EXPECT_CALL(*cp1, drainConnections());
  EXPECT_CALL(*cp2, drainConnections());
  test_host->healthFlagSet(Host::HealthFlag::FAILED_ACTIVE_HC);
  health_checker.runCallbacks(test_host, HealthTransition::Changed);

  test_host->healthFlagClear(Host::HealthFlag::FAILED_OUTLIER_CHECK);
  outlier_detector.runCallbacks(test_host);
  test_host->healthFlagClear(Host::HealthFlag::FAILED_ACTIVE_HC);
  health_checker.runCallbacks(test_host, HealthTransition::Changed);

  EXPECT_TRUE(Mock::VerifyAndClearExpectations(cluster1.get()));
}

// Test that we close all TCP connection pool connections when there is a host health failure.
TEST_F(ClusterManagerImplTest, CloseTcpConnectionPoolsOnHealthFailure) {
  const std::string json =
      fmt::sprintf("{%s}", clustersJson({defaultStaticClusterJson("some_cluster")}));
  std::shared_ptr<MockCluster> cluster1(new NiceMock<MockCluster>());
  cluster1->info_->name_ = "some_cluster";
  HostSharedPtr test_host = makeTestHost(cluster1->info_, "tcp://127.0.0.1:80");
  cluster1->prioritySet().getMockHostSet(0)->hosts_ = {test_host};
  ON_CALL(*cluster1, initializePhase()).WillByDefault(Return(Cluster::InitializePhase::Primary));

  MockHealthChecker health_checker;
  ON_CALL(*cluster1, healthChecker()).WillByDefault(Return(&health_checker));

  Outlier::MockDetector outlier_detector;
  ON_CALL(*cluster1, outlierDetector()).WillByDefault(Return(&outlier_detector));

  Tcp::ConnectionPool::MockInstance* cp1 = new Tcp::ConnectionPool::MockInstance();
  Tcp::ConnectionPool::MockInstance* cp2 = new Tcp::ConnectionPool::MockInstance();

  {
    InSequence s;

    EXPECT_CALL(factory_, clusterFromProto_(_, _, _, _)).WillOnce(Return(cluster1));
    EXPECT_CALL(health_checker, addHostCheckCompleteCb(_));
    EXPECT_CALL(outlier_detector, addChangedStateCb(_));
    EXPECT_CALL(*cluster1, initialize(_))
        .WillOnce(Invoke([cluster1](std::function<void()> initialize_callback) {
          // Test inline init.
          initialize_callback();
        }));
    create(parseBootstrapFromJson(json));

    EXPECT_CALL(factory_, allocateTcpConnPool_(_)).WillOnce(Return(cp1));
    cluster_manager_->tcpConnPoolForCluster("some_cluster", ResourcePriority::Default, nullptr);

    outlier_detector.runCallbacks(test_host);
    health_checker.runCallbacks(test_host, HealthTransition::Unchanged);

    EXPECT_CALL(*cp1, drainConnections());
    test_host->healthFlagSet(Host::HealthFlag::FAILED_OUTLIER_CHECK);
    outlier_detector.runCallbacks(test_host);

    EXPECT_CALL(factory_, allocateTcpConnPool_(_)).WillOnce(Return(cp2));
    cluster_manager_->tcpConnPoolForCluster("some_cluster", ResourcePriority::High, nullptr);
  }

  // Order of these calls is implementation dependent, so can't sequence them!
  EXPECT_CALL(*cp1, drainConnections());
  EXPECT_CALL(*cp2, drainConnections());
  test_host->healthFlagSet(Host::HealthFlag::FAILED_ACTIVE_HC);
  health_checker.runCallbacks(test_host, HealthTransition::Changed);

  test_host->healthFlagClear(Host::HealthFlag::FAILED_OUTLIER_CHECK);
  outlier_detector.runCallbacks(test_host);
  test_host->healthFlagClear(Host::HealthFlag::FAILED_ACTIVE_HC);
  health_checker.runCallbacks(test_host, HealthTransition::Changed);

  EXPECT_TRUE(Mock::VerifyAndClearExpectations(cluster1.get()));
}

// Test that we close all TCP connection pool connections when there is a host health failure, when
// configured to do so.
TEST_F(ClusterManagerImplTest, CloseTcpConnectionsOnHealthFailure) {
  const std::string yaml = R"EOF(
  static_resources:
    clusters:
    - name: some_cluster
      connect_timeout: 0.250s
      lb_policy: ROUND_ROBIN
      close_connections_on_host_health_failure: true
  )EOF";
  std::shared_ptr<MockCluster> cluster1(new NiceMock<MockCluster>());
  EXPECT_CALL(*cluster1->info_, features())
      .WillRepeatedly(Return(ClusterInfo::Features::CLOSE_CONNECTIONS_ON_HOST_HEALTH_FAILURE));
  cluster1->info_->name_ = "some_cluster";
  HostSharedPtr test_host = makeTestHost(cluster1->info_, "tcp://127.0.0.1:80");
  cluster1->prioritySet().getMockHostSet(0)->hosts_ = {test_host};
  ON_CALL(*cluster1, initializePhase()).WillByDefault(Return(Cluster::InitializePhase::Primary));

  MockHealthChecker health_checker;
  ON_CALL(*cluster1, healthChecker()).WillByDefault(Return(&health_checker));

  Outlier::MockDetector outlier_detector;
  ON_CALL(*cluster1, outlierDetector()).WillByDefault(Return(&outlier_detector));

  Network::MockClientConnection* connection1 = new NiceMock<Network::MockClientConnection>();
  Network::MockClientConnection* connection2 = new NiceMock<Network::MockClientConnection>();
  Host::CreateConnectionData conn_info1, conn_info2;

  {
    InSequence s;

    EXPECT_CALL(factory_, clusterFromProto_(_, _, _, _, _)).WillOnce(Return(cluster1));
    EXPECT_CALL(health_checker, addHostCheckCompleteCb(_));
    EXPECT_CALL(outlier_detector, addChangedStateCb(_));
    EXPECT_CALL(*cluster1, initialize(_))
        .WillOnce(Invoke([cluster1](std::function<void()> initialize_callback) {
          // Test inline init.
          initialize_callback();
        }));
    create(parseBootstrapFromV2Yaml(yaml));

    EXPECT_CALL(factory_.tls_.dispatcher_, createClientConnection_(_, _, _, _))
        .WillOnce(Return(connection1));
    conn_info1 = cluster_manager_->tcpConnForCluster("some_cluster", nullptr);

    outlier_detector.runCallbacks(test_host);
    health_checker.runCallbacks(test_host, HealthTransition::Unchanged);

    EXPECT_CALL(*connection1, close(Network::ConnectionCloseType::NoFlush));
    test_host->healthFlagSet(Host::HealthFlag::FAILED_OUTLIER_CHECK);
    outlier_detector.runCallbacks(test_host);

    connection1 = new NiceMock<Network::MockClientConnection>();
    EXPECT_CALL(factory_.tls_.dispatcher_, createClientConnection_(_, _, _, _))
        .WillOnce(Return(connection1));
    conn_info1 = cluster_manager_->tcpConnForCluster("some_cluster", nullptr);

    EXPECT_CALL(factory_.tls_.dispatcher_, createClientConnection_(_, _, _, _))
        .WillOnce(Return(connection2));
    conn_info2 = cluster_manager_->tcpConnForCluster("some_cluster", nullptr);
  }

  // Order of these calls is implementation dependent, so can't sequence them!
  EXPECT_CALL(*connection1, close(Network::ConnectionCloseType::NoFlush));
  EXPECT_CALL(*connection2, close(Network::ConnectionCloseType::NoFlush));
  test_host->healthFlagSet(Host::HealthFlag::FAILED_ACTIVE_HC);
  health_checker.runCallbacks(test_host, HealthTransition::Changed);

  test_host->healthFlagClear(Host::HealthFlag::FAILED_OUTLIER_CHECK);
  outlier_detector.runCallbacks(test_host);
  test_host->healthFlagClear(Host::HealthFlag::FAILED_ACTIVE_HC);
  health_checker.runCallbacks(test_host, HealthTransition::Changed);

  EXPECT_TRUE(Mock::VerifyAndClearExpectations(cluster1.get()));
}

// Test that we do not close TCP connection pool connections when there is a host health failure,
// when not configured to do so.
TEST_F(ClusterManagerImplTest, DoNotCloseTcpConnectionsOnHealthFailure) {
  const std::string yaml = R"EOF(
  static_resources:
    clusters:
    - name: some_cluster
      connect_timeout: 0.250s
      lb_policy: ROUND_ROBIN
      close_connections_on_host_health_failure: false
  )EOF";
  std::shared_ptr<MockCluster> cluster1(new NiceMock<MockCluster>());
  EXPECT_CALL(*cluster1->info_, features()).WillRepeatedly(Return(0));
  cluster1->info_->name_ = "some_cluster";
  HostSharedPtr test_host = makeTestHost(cluster1->info_, "tcp://127.0.0.1:80");
  cluster1->prioritySet().getMockHostSet(0)->hosts_ = {test_host};
  ON_CALL(*cluster1, initializePhase()).WillByDefault(Return(Cluster::InitializePhase::Primary));

  MockHealthChecker health_checker;
  ON_CALL(*cluster1, healthChecker()).WillByDefault(Return(&health_checker));

  Outlier::MockDetector outlier_detector;
  ON_CALL(*cluster1, outlierDetector()).WillByDefault(Return(&outlier_detector));

  Network::MockClientConnection* connection1 = new NiceMock<Network::MockClientConnection>();
  Host::CreateConnectionData conn_info1;

  EXPECT_CALL(factory_, clusterFromProto_(_, _, _, _, _)).WillOnce(Return(cluster1));
  EXPECT_CALL(health_checker, addHostCheckCompleteCb(_));
  EXPECT_CALL(outlier_detector, addChangedStateCb(_));
  EXPECT_CALL(*cluster1, initialize(_))
      .WillOnce(Invoke([cluster1](std::function<void()> initialize_callback) {
        // Test inline init.
        initialize_callback();
      }));
  create(parseBootstrapFromV2Yaml(yaml));

  EXPECT_CALL(factory_.tls_.dispatcher_, createClientConnection_(_, _, _, _))
      .WillOnce(Return(connection1));
  conn_info1 = cluster_manager_->tcpConnForCluster("some_cluster", nullptr);

  outlier_detector.runCallbacks(test_host);
  health_checker.runCallbacks(test_host, HealthTransition::Unchanged);

  EXPECT_CALL(*connection1, close(_)).Times(0);
  test_host->healthFlagSet(Host::HealthFlag::FAILED_OUTLIER_CHECK);
  outlier_detector.runCallbacks(test_host);

  EXPECT_TRUE(Mock::VerifyAndClearExpectations(cluster1.get()));
}

TEST_F(ClusterManagerImplTest, DynamicHostRemove) {
  const std::string json = R"EOF(
  {
    "clusters": [
    {
      "name": "cluster_1",
      "connect_timeout_ms": 250,
      "type": "strict_dns",
      "dns_resolvers": [ "1.2.3.4:80" ],
      "lb_type": "round_robin",
      "hosts": [{"url": "tcp://localhost:11001"}]
    }]
  }
  )EOF";

  std::shared_ptr<Network::MockDnsResolver> dns_resolver(new Network::MockDnsResolver());
  EXPECT_CALL(factory_.dispatcher_, createDnsResolver(_)).WillOnce(Return(dns_resolver));

  Network::DnsResolver::ResolveCb dns_callback;
  Event::MockTimer* dns_timer_ = new NiceMock<Event::MockTimer>(&factory_.dispatcher_);
  Network::MockActiveDnsQuery active_dns_query;
  EXPECT_CALL(*dns_resolver, resolve(_, _, _))
      .WillRepeatedly(DoAll(SaveArg<2>(&dns_callback), Return(&active_dns_query)));
  create(parseBootstrapFromJson(json));
  EXPECT_FALSE(cluster_manager_->get("cluster_1")->info()->addedViaApi());

  // Test for no hosts returning the correct values before we have hosts.
  EXPECT_EQ(nullptr, cluster_manager_->httpConnPoolForCluster(
                         "cluster_1", ResourcePriority::Default, Http::Protocol::Http11, nullptr));
  EXPECT_EQ(nullptr, cluster_manager_->tcpConnPoolForCluster("cluster_1", ResourcePriority::Default,
                                                             nullptr));
  EXPECT_EQ(nullptr, cluster_manager_->tcpConnForCluster("cluster_1", nullptr).connection_);
  EXPECT_EQ(3UL, factory_.stats_.counter("cluster.cluster_1.upstream_cx_none_healthy").value());

  // Set up for an initialize callback.
  ReadyWatcher initialized;
  cluster_manager_->setInitializedCb([&]() -> void { initialized.ready(); });
  EXPECT_CALL(initialized, ready());

  dns_callback(TestUtility::makeDnsResponse({"127.0.0.1", "127.0.0.2"}));

  // After we are initialized, we should immediately get called back if someone asks for an
  // initialize callback.
  EXPECT_CALL(initialized, ready());
  cluster_manager_->setInitializedCb([&]() -> void { initialized.ready(); });

  EXPECT_CALL(factory_, allocateConnPool_(_))
      .Times(4)
      .WillRepeatedly(ReturnNew<Http::ConnectionPool::MockInstance>());

  // This should provide us a CP for each of the above hosts.
  Http::ConnectionPool::MockInstance* cp1 =
      dynamic_cast<Http::ConnectionPool::MockInstance*>(cluster_manager_->httpConnPoolForCluster(
          "cluster_1", ResourcePriority::Default, Http::Protocol::Http11, nullptr));
  Http::ConnectionPool::MockInstance* cp2 =
      dynamic_cast<Http::ConnectionPool::MockInstance*>(cluster_manager_->httpConnPoolForCluster(
          "cluster_1", ResourcePriority::Default, Http::Protocol::Http11, nullptr));
  Http::ConnectionPool::MockInstance* cp1_high =
      dynamic_cast<Http::ConnectionPool::MockInstance*>(cluster_manager_->httpConnPoolForCluster(
          "cluster_1", ResourcePriority::High, Http::Protocol::Http11, nullptr));
  Http::ConnectionPool::MockInstance* cp2_high =
      dynamic_cast<Http::ConnectionPool::MockInstance*>(cluster_manager_->httpConnPoolForCluster(
          "cluster_1", ResourcePriority::High, Http::Protocol::Http11, nullptr));

  EXPECT_NE(cp1, cp2);
  EXPECT_NE(cp1_high, cp2_high);
  EXPECT_NE(cp1, cp1_high);

  Http::ConnectionPool::Instance::DrainedCb drained_cb;
  EXPECT_CALL(*cp1, addDrainedCallback(_)).WillOnce(SaveArg<0>(&drained_cb));
  Http::ConnectionPool::Instance::DrainedCb drained_cb_high;
  EXPECT_CALL(*cp1_high, addDrainedCallback(_)).WillOnce(SaveArg<0>(&drained_cb_high));

  EXPECT_CALL(factory_, allocateTcpConnPool_(_))
      .Times(4)
      .WillRepeatedly(ReturnNew<Tcp::ConnectionPool::MockInstance>());

  // This should provide us a CP for each of the above hosts.
  Tcp::ConnectionPool::MockInstance* tcp1 = dynamic_cast<Tcp::ConnectionPool::MockInstance*>(
      cluster_manager_->tcpConnPoolForCluster("cluster_1", ResourcePriority::Default, nullptr));
  Tcp::ConnectionPool::MockInstance* tcp2 = dynamic_cast<Tcp::ConnectionPool::MockInstance*>(
      cluster_manager_->tcpConnPoolForCluster("cluster_1", ResourcePriority::Default, nullptr));
  Tcp::ConnectionPool::MockInstance* tcp1_high = dynamic_cast<Tcp::ConnectionPool::MockInstance*>(
      cluster_manager_->tcpConnPoolForCluster("cluster_1", ResourcePriority::High, nullptr));
  Tcp::ConnectionPool::MockInstance* tcp2_high = dynamic_cast<Tcp::ConnectionPool::MockInstance*>(
      cluster_manager_->tcpConnPoolForCluster("cluster_1", ResourcePriority::High, nullptr));

  EXPECT_NE(tcp1, tcp2);
  EXPECT_NE(tcp1_high, tcp2_high);
  EXPECT_NE(tcp1, tcp1_high);

  Tcp::ConnectionPool::Instance::DrainedCb tcp_drained_cb;
  EXPECT_CALL(*tcp1, addDrainedCallback(_)).WillOnce(SaveArg<0>(&tcp_drained_cb));
  Tcp::ConnectionPool::Instance::DrainedCb tcp_drained_cb_high;
  EXPECT_CALL(*tcp1_high, addDrainedCallback(_)).WillOnce(SaveArg<0>(&tcp_drained_cb_high));

  // Remove the first host, this should lead to the first cp being drained.
  dns_timer_->callback_();
  dns_callback(TestUtility::makeDnsResponse({"127.0.0.2"}));
  drained_cb();
  drained_cb = nullptr;
  tcp_drained_cb();
  tcp_drained_cb = nullptr;
  EXPECT_CALL(factory_.tls_.dispatcher_, deferredDelete_(_)).Times(4);
  drained_cb_high();
  drained_cb_high = nullptr;
  tcp_drained_cb_high();
  tcp_drained_cb_high = nullptr;

  // Make sure we get back the same connection pool for the 2nd host as we did before the change.
  Http::ConnectionPool::MockInstance* cp3 =
      dynamic_cast<Http::ConnectionPool::MockInstance*>(cluster_manager_->httpConnPoolForCluster(
          "cluster_1", ResourcePriority::Default, Http::Protocol::Http11, nullptr));
  Http::ConnectionPool::MockInstance* cp3_high =
      dynamic_cast<Http::ConnectionPool::MockInstance*>(cluster_manager_->httpConnPoolForCluster(
          "cluster_1", ResourcePriority::High, Http::Protocol::Http11, nullptr));
  EXPECT_EQ(cp2, cp3);
  EXPECT_EQ(cp2_high, cp3_high);

  Tcp::ConnectionPool::MockInstance* tcp3 = dynamic_cast<Tcp::ConnectionPool::MockInstance*>(
      cluster_manager_->tcpConnPoolForCluster("cluster_1", ResourcePriority::Default, nullptr));
  Tcp::ConnectionPool::MockInstance* tcp3_high = dynamic_cast<Tcp::ConnectionPool::MockInstance*>(
      cluster_manager_->tcpConnPoolForCluster("cluster_1", ResourcePriority::High, nullptr));
  EXPECT_EQ(tcp2, tcp3);
  EXPECT_EQ(tcp2_high, tcp3_high);

  // Now add and remove a host that we never have a conn pool to. This should not lead to any
  // drain callbacks, etc.
  dns_timer_->callback_();
  dns_callback(TestUtility::makeDnsResponse({"127.0.0.2", "127.0.0.3"}));

  factory_.tls_.shutdownThread();
}

// This is a regression test for a use-after-free in
// ClusterManagerImpl::ThreadLocalClusterManagerImpl::drainConnPools(), where a removal at one
// priority from the ConnPoolsContainer would delete the ConnPoolsContainer mid-iteration over the
// pool.
TEST_F(ClusterManagerImplTest, DynamicHostRemoveDefaultPriority) {
  const std::string yaml = R"EOF(
  static_resources:
    clusters:
    - name: cluster_1
      connect_timeout: 0.250s
      type: STRICT_DNS
      dns_resolvers:
      - socket_address:
          address: 1.2.3.4
          port_value: 80
      lb_policy: ROUND_ROBIN
      hosts:
      - socket_address:
          address: localhost
          port_value: 11001
  )EOF";

  std::shared_ptr<Network::MockDnsResolver> dns_resolver(new Network::MockDnsResolver());
  EXPECT_CALL(factory_.dispatcher_, createDnsResolver(_)).WillOnce(Return(dns_resolver));

  Network::DnsResolver::ResolveCb dns_callback;
  Event::MockTimer* dns_timer_ = new NiceMock<Event::MockTimer>(&factory_.dispatcher_);
  Network::MockActiveDnsQuery active_dns_query;
  EXPECT_CALL(*dns_resolver, resolve(_, _, _))
      .WillRepeatedly(DoAll(SaveArg<2>(&dns_callback), Return(&active_dns_query)));
  create(parseBootstrapFromV2Yaml(yaml));
  EXPECT_FALSE(cluster_manager_->get("cluster_1")->info()->addedViaApi());

  dns_callback(TestUtility::makeDnsResponse({"127.0.0.2"}));

  EXPECT_CALL(factory_, allocateConnPool_(_))
      .WillOnce(ReturnNew<Http::ConnectionPool::MockInstance>());

  EXPECT_CALL(factory_, allocateTcpConnPool_(_))
      .WillOnce(ReturnNew<Tcp::ConnectionPool::MockInstance>());

  Http::ConnectionPool::MockInstance* cp =
      dynamic_cast<Http::ConnectionPool::MockInstance*>(cluster_manager_->httpConnPoolForCluster(
          "cluster_1", ResourcePriority::Default, Http::Protocol::Http11, nullptr));

  Tcp::ConnectionPool::MockInstance* tcp = dynamic_cast<Tcp::ConnectionPool::MockInstance*>(
      cluster_manager_->tcpConnPoolForCluster("cluster_1", ResourcePriority::Default, nullptr));

  // Immediate drain, since this can happen with the HTTP codecs.
  EXPECT_CALL(*cp, addDrainedCallback(_))
      .WillOnce(Invoke([](Http::ConnectionPool::Instance::DrainedCb cb) { cb(); }));

  EXPECT_CALL(*tcp, addDrainedCallback(_))
      .WillOnce(Invoke([](Tcp::ConnectionPool::Instance::DrainedCb cb) { cb(); }));

  // Remove the first host, this should lead to the cp being drained, without
  // crash.
  dns_timer_->callback_();
  dns_callback(TestUtility::makeDnsResponse({}));

  factory_.tls_.shutdownThread();
}

class MockConnPoolWithDestroy : public Http::ConnectionPool::MockInstance {
public:
  ~MockConnPoolWithDestroy() { onDestroy(); }

  MOCK_METHOD0(onDestroy, void());
};

class MockTcpConnPoolWithDestroy : public Tcp::ConnectionPool::MockInstance {
public:
  ~MockTcpConnPoolWithDestroy() { onDestroy(); }

  MOCK_METHOD0(onDestroy, void());
};

// Regression test for https://github.com/envoyproxy/envoy/issues/3518. Make sure we handle a
// drain callback during CP destroy.
TEST_F(ClusterManagerImplTest, ConnPoolDestroyWithDraining) {
  const std::string yaml = R"EOF(
  static_resources:
    clusters:
    - name: cluster_1
      connect_timeout: 0.250s
      type: STRICT_DNS
      dns_resolvers:
      - socket_address:
          address: 1.2.3.4
          port_value: 80
      lb_policy: ROUND_ROBIN
      hosts:
      - socket_address:
          address: localhost
          port_value: 11001
  )EOF";

  std::shared_ptr<Network::MockDnsResolver> dns_resolver(new Network::MockDnsResolver());
  EXPECT_CALL(factory_.dispatcher_, createDnsResolver(_)).WillOnce(Return(dns_resolver));

  Network::DnsResolver::ResolveCb dns_callback;
  Event::MockTimer* dns_timer_ = new NiceMock<Event::MockTimer>(&factory_.dispatcher_);
  Network::MockActiveDnsQuery active_dns_query;
  EXPECT_CALL(*dns_resolver, resolve(_, _, _))
      .WillRepeatedly(DoAll(SaveArg<2>(&dns_callback), Return(&active_dns_query)));
  create(parseBootstrapFromV2Yaml(yaml));
  EXPECT_FALSE(cluster_manager_->get("cluster_1")->info()->addedViaApi());

  dns_callback(TestUtility::makeDnsResponse({"127.0.0.2"}));

  MockConnPoolWithDestroy* mock_cp = new MockConnPoolWithDestroy();
  EXPECT_CALL(factory_, allocateConnPool_(_)).WillOnce(Return(mock_cp));

  MockTcpConnPoolWithDestroy* mock_tcp = new MockTcpConnPoolWithDestroy();
  EXPECT_CALL(factory_, allocateTcpConnPool_(_)).WillOnce(Return(mock_tcp));

  Http::ConnectionPool::MockInstance* cp =
      dynamic_cast<Http::ConnectionPool::MockInstance*>(cluster_manager_->httpConnPoolForCluster(
          "cluster_1", ResourcePriority::Default, Http::Protocol::Http11, nullptr));

  Tcp::ConnectionPool::MockInstance* tcp = dynamic_cast<Tcp::ConnectionPool::MockInstance*>(
      cluster_manager_->tcpConnPoolForCluster("cluster_1", ResourcePriority::Default, nullptr));

  // Remove the first host, this should lead to the cp being drained.
  Http::ConnectionPool::Instance::DrainedCb drained_cb;
  EXPECT_CALL(*cp, addDrainedCallback(_)).WillOnce(SaveArg<0>(&drained_cb));
  Tcp::ConnectionPool::Instance::DrainedCb tcp_drained_cb;
  EXPECT_CALL(*tcp, addDrainedCallback(_)).WillOnce(SaveArg<0>(&tcp_drained_cb));
  dns_timer_->callback_();
  dns_callback(TestUtility::makeDnsResponse({}));

  // The drained callback might get called when the CP is being destroyed.
  EXPECT_CALL(*mock_cp, onDestroy()).WillOnce(Invoke(drained_cb));
  EXPECT_CALL(*mock_tcp, onDestroy()).WillOnce(Invoke(tcp_drained_cb));
  factory_.tls_.shutdownThread();
}

TEST_F(ClusterManagerImplTest, OriginalDstInitialization) {
  const std::string json = R"EOF(
  {
    "clusters": [
    {
      "name": "cluster_1",
      "connect_timeout_ms": 250,
      "type": "original_dst",
      "lb_type": "original_dst_lb"
    }]
  }
  )EOF";

  ReadyWatcher initialized;
  EXPECT_CALL(initialized, ready());

  create(parseBootstrapFromJson(json));

  // Set up for an initialize callback.
  cluster_manager_->setInitializedCb([&]() -> void { initialized.ready(); });

  EXPECT_FALSE(cluster_manager_->get("cluster_1")->info()->addedViaApi());

  // Test for no hosts returning the correct values before we have hosts.
  EXPECT_EQ(nullptr, cluster_manager_->httpConnPoolForCluster(
                         "cluster_1", ResourcePriority::Default, Http::Protocol::Http11, nullptr));
  EXPECT_EQ(nullptr, cluster_manager_->tcpConnPoolForCluster("cluster_1", ResourcePriority::Default,
                                                             nullptr));
  EXPECT_EQ(nullptr, cluster_manager_->tcpConnForCluster("cluster_1", nullptr).connection_);
  EXPECT_EQ(3UL, factory_.stats_.counter("cluster.cluster_1.upstream_cx_none_healthy").value());

  factory_.tls_.shutdownThread();
}

class ClusterManagerInitHelperTest : public testing::Test {
public:
  MOCK_METHOD1(onClusterInit, void(Cluster& cluster));

  ClusterManagerInitHelper init_helper_{[this](Cluster& cluster) { onClusterInit(cluster); }};
};

TEST_F(ClusterManagerInitHelperTest, ImmediateInitialize) {
  InSequence s;

  NiceMock<MockCluster> cluster1;
  ON_CALL(cluster1, initializePhase()).WillByDefault(Return(Cluster::InitializePhase::Primary));
  EXPECT_CALL(cluster1, initialize(_));
  init_helper_.addCluster(cluster1);
  EXPECT_CALL(*this, onClusterInit(Ref(cluster1)));
  cluster1.initialize_callback_();

  init_helper_.onStaticLoadComplete();

  ReadyWatcher cm_initialized;
  EXPECT_CALL(cm_initialized, ready());
  init_helper_.setInitializedCb([&]() -> void { cm_initialized.ready(); });
}

TEST_F(ClusterManagerInitHelperTest, StaticSdsInitialize) {
  InSequence s;

  NiceMock<MockCluster> sds;
  ON_CALL(sds, initializePhase()).WillByDefault(Return(Cluster::InitializePhase::Primary));
  EXPECT_CALL(sds, initialize(_));
  init_helper_.addCluster(sds);
  EXPECT_CALL(*this, onClusterInit(Ref(sds)));
  sds.initialize_callback_();

  NiceMock<MockCluster> cluster1;
  ON_CALL(cluster1, initializePhase()).WillByDefault(Return(Cluster::InitializePhase::Secondary));
  init_helper_.addCluster(cluster1);

  EXPECT_CALL(cluster1, initialize(_));
  init_helper_.onStaticLoadComplete();

  ReadyWatcher cm_initialized;
  init_helper_.setInitializedCb([&]() -> void { cm_initialized.ready(); });

  EXPECT_CALL(*this, onClusterInit(Ref(cluster1)));
  EXPECT_CALL(cm_initialized, ready());
  cluster1.initialize_callback_();
}

TEST_F(ClusterManagerInitHelperTest, UpdateAlreadyInitialized) {
  InSequence s;

  ReadyWatcher cm_initialized;
  init_helper_.setInitializedCb([&]() -> void { cm_initialized.ready(); });

  NiceMock<MockCluster> cluster1;
  ON_CALL(cluster1, initializePhase()).WillByDefault(Return(Cluster::InitializePhase::Primary));
  EXPECT_CALL(cluster1, initialize(_));
  init_helper_.addCluster(cluster1);

  NiceMock<MockCluster> cluster2;
  ON_CALL(cluster2, initializePhase()).WillByDefault(Return(Cluster::InitializePhase::Primary));
  EXPECT_CALL(cluster2, initialize(_));
  init_helper_.addCluster(cluster2);

  init_helper_.onStaticLoadComplete();

  EXPECT_CALL(*this, onClusterInit(Ref(cluster1)));
  cluster1.initialize_callback_();
  init_helper_.removeCluster(cluster1);

  EXPECT_CALL(*this, onClusterInit(Ref(cluster2)));
  EXPECT_CALL(cm_initialized, ready());
  cluster2.initialize_callback_();
}

TEST_F(ClusterManagerInitHelperTest, AddSecondaryAfterSecondaryInit) {
  InSequence s;

  ReadyWatcher cm_initialized;
  init_helper_.setInitializedCb([&]() -> void { cm_initialized.ready(); });

  NiceMock<MockCluster> cluster1;
  ON_CALL(cluster1, initializePhase()).WillByDefault(Return(Cluster::InitializePhase::Primary));
  EXPECT_CALL(cluster1, initialize(_));
  init_helper_.addCluster(cluster1);

  NiceMock<MockCluster> cluster2;
  ON_CALL(cluster2, initializePhase()).WillByDefault(Return(Cluster::InitializePhase::Secondary));
  init_helper_.addCluster(cluster2);

  init_helper_.onStaticLoadComplete();

  EXPECT_CALL(*this, onClusterInit(Ref(cluster1)));
  EXPECT_CALL(cluster2, initialize(_));
  cluster1.initialize_callback_();

  NiceMock<MockCluster> cluster3;
  ON_CALL(cluster3, initializePhase()).WillByDefault(Return(Cluster::InitializePhase::Secondary));
  EXPECT_CALL(cluster3, initialize(_));
  init_helper_.addCluster(cluster3);

  EXPECT_CALL(*this, onClusterInit(Ref(cluster3)));
  cluster3.initialize_callback_();
  EXPECT_CALL(*this, onClusterInit(Ref(cluster2)));
  EXPECT_CALL(cm_initialized, ready());
  cluster2.initialize_callback_();
}

// Tests the scenario encountered in Issue 903: The cluster was removed from
// the secondary init list while traversing the list.
TEST_F(ClusterManagerInitHelperTest, RemoveClusterWithinInitLoop) {
  InSequence s;
  NiceMock<MockCluster> cluster;
  ON_CALL(cluster, initializePhase()).WillByDefault(Return(Cluster::InitializePhase::Secondary));
  init_helper_.addCluster(cluster);

  // Set up the scenario seen in Issue 903 where initialize() ultimately results
  // in the removeCluster() call. In the real bug this was a long and complex call
  // chain.
  EXPECT_CALL(cluster, initialize(_)).WillOnce(Invoke([&](std::function<void()>) -> void {
    init_helper_.removeCluster(cluster);
  }));

  // Now call onStaticLoadComplete which will exercise maybeFinishInitialize()
  // which calls initialize() on the members of the secondary init list.
  init_helper_.onStaticLoadComplete();
}

// Validate that when options are set in the ClusterManager and/or Cluster, we see the socket option
// propagated to setsockopt(). This is as close to an end-to-end test as we have for this feature,
// due to the complexity of creating an integration test involving the network stack. We only test
// the IPv4 case here, as the logic around IPv4/IPv6 handling is tested generically in
// socket_option_impl_test.cc.
class SockoptsTest : public ClusterManagerImplTest {
public:
  void initialize(const std::string& yaml) { create(parseBootstrapFromV2Yaml(yaml)); }

  void TearDown() override { factory_.tls_.shutdownThread(); }

  // TODO(tschroed): Extend this to support socket state as well.
  void expectSetsockopts(const std::vector<std::pair<Network::SocketOptionName, int>>& names_vals) {

    NiceMock<Api::MockOsSysCalls> os_sys_calls;
    TestThreadsafeSingletonInjector<Api::OsSysCallsImpl> os_calls(&os_sys_calls);
    bool expect_success = true;
    for (const auto& name_val : names_vals) {
      if (!name_val.first.has_value()) {
        expect_success = false;
        continue;
      }
      EXPECT_CALL(os_sys_calls, setsockopt_(_, name_val.first.value().first,
                                            name_val.first.value().second, _, sizeof(int)))
          .WillOnce(Invoke([&name_val](int, int, int, const void* optval, socklen_t) -> int {
            EXPECT_EQ(name_val.second, *static_cast<const int*>(optval));
            return 0;
          }));
    }
    EXPECT_CALL(factory_.tls_.dispatcher_, createClientConnection_(_, _, _, _))
        .WillOnce(Invoke([this, &names_vals, expect_success](
                             Network::Address::InstanceConstSharedPtr,
                             Network::Address::InstanceConstSharedPtr, Network::TransportSocketPtr&,
                             const Network::ConnectionSocket::OptionsSharedPtr& options)
                             -> Network::ClientConnection* {
          EXPECT_NE(nullptr, options.get()) << "Unexpected null options";
          if (options.get() != nullptr) { // Don't crash the entire test.
            EXPECT_EQ(names_vals.size(), options->size());
          }
          NiceMock<Network::MockConnectionSocket> socket;
          if (expect_success) {
            EXPECT_TRUE((Network::Socket::applyOptions(
                options, socket, envoy::api::v2::core::SocketOption::STATE_PREBIND)));
          } else {
            EXPECT_FALSE((Network::Socket::applyOptions(
                options, socket, envoy::api::v2::core::SocketOption::STATE_PREBIND)));
          }
          return connection_;
        }));
    cluster_manager_->tcpConnForCluster("SockoptsCluster", nullptr);
  }

  void expectSetsockoptFreebind() {
    std::vector<std::pair<Network::SocketOptionName, int>> names_vals{
        {ENVOY_SOCKET_IP_FREEBIND, 1}};
    expectSetsockopts(names_vals);
  }

  void expectNoSocketOptions() {
    EXPECT_CALL(factory_.tls_.dispatcher_, createClientConnection_(_, _, _, _))
        .WillOnce(
            Invoke([this](Network::Address::InstanceConstSharedPtr,
                          Network::Address::InstanceConstSharedPtr, Network::TransportSocketPtr&,
                          const Network::ConnectionSocket::OptionsSharedPtr& options)
                       -> Network::ClientConnection* {
              EXPECT_EQ(nullptr, options.get());
              return connection_;
            }));
    auto conn_data = cluster_manager_->tcpConnForCluster("SockoptsCluster", nullptr);
    EXPECT_EQ(connection_, conn_data.connection_.get());
  }

  Network::MockClientConnection* connection_ = new NiceMock<Network::MockClientConnection>();
};

TEST_F(SockoptsTest, SockoptsUnset) {
  const std::string yaml = R"EOF(
  static_resources:
    clusters:
    - name: SockoptsCluster
      connect_timeout: 0.250s
      lb_policy: ROUND_ROBIN
      type: STATIC
      hosts:
      - socket_address:
          address: "127.0.0.1"
          port_value: 11001
  )EOF";
  initialize(yaml);
  expectNoSocketOptions();
}

TEST_F(SockoptsTest, FreebindClusterOnly) {
  const std::string yaml = R"EOF(
  static_resources:
    clusters:
    - name: SockoptsCluster
      connect_timeout: 0.250s
      lb_policy: ROUND_ROBIN
      type: STATIC
      hosts:
      - socket_address:
          address: "127.0.0.1"
          port_value: 11001
      upstream_bind_config:
        freebind: true
  )EOF";
  initialize(yaml);
  expectSetsockoptFreebind();
}

TEST_F(SockoptsTest, FreebindClusterManagerOnly) {
  const std::string yaml = R"EOF(
  static_resources:
    clusters:
    - name: SockoptsCluster
      connect_timeout: 0.250s
      lb_policy: ROUND_ROBIN
      type: STATIC
      hosts:
      - socket_address:
          address: "127.0.0.1"
          port_value: 11001
  cluster_manager:
    upstream_bind_config:
      freebind: true
  )EOF";
  initialize(yaml);
  expectSetsockoptFreebind();
}

TEST_F(SockoptsTest, FreebindClusterOverride) {
  const std::string yaml = R"EOF(
  static_resources:
    clusters:
    - name: SockoptsCluster
      connect_timeout: 0.250s
      lb_policy: ROUND_ROBIN
      type: STATIC
      hosts:
      - socket_address:
          address: "127.0.0.1"
          port_value: 11001
      upstream_bind_config:
        freebind: true
  cluster_manager:
    upstream_bind_config:
      freebind: false
  )EOF";
  initialize(yaml);
  expectSetsockoptFreebind();
}

TEST_F(SockoptsTest, SockoptsClusterOnly) {
  const std::string yaml = R"EOF(
  static_resources:
    clusters:
    - name: SockoptsCluster
      connect_timeout: 0.250s
      lb_policy: ROUND_ROBIN
      type: STATIC
      hosts:
      - socket_address:
          address: "127.0.0.1"
          port_value: 11001
      upstream_bind_config:
        socket_options: [
          { level: 1, name: 2, int_value: 3, state: STATE_PREBIND },
          { level: 4, name: 5, int_value: 6, state: STATE_PREBIND }]

  )EOF";
  initialize(yaml);
  std::vector<std::pair<Network::SocketOptionName, int>> names_vals{
      {Network::SocketOptionName({1, 2}), 3}, {Network::SocketOptionName({4, 5}), 6}};
  expectSetsockopts(names_vals);
}

TEST_F(SockoptsTest, SockoptsClusterManagerOnly) {
  const std::string yaml = R"EOF(
  static_resources:
    clusters:
    - name: SockoptsCluster
      connect_timeout: 0.250s
      lb_policy: ROUND_ROBIN
      type: STATIC
      hosts:
      - socket_address:
          address: "127.0.0.1"
          port_value: 11001
  cluster_manager:
    upstream_bind_config:
      socket_options: [
        { level: 1, name: 2, int_value: 3, state: STATE_PREBIND },
        { level: 4, name: 5, int_value: 6, state: STATE_PREBIND }]
  )EOF";
  initialize(yaml);
  std::vector<std::pair<Network::SocketOptionName, int>> names_vals{
      {Network::SocketOptionName({1, 2}), 3}, {Network::SocketOptionName({4, 5}), 6}};
  expectSetsockopts(names_vals);
}

TEST_F(SockoptsTest, SockoptsClusterOverride) {
  const std::string yaml = R"EOF(
  static_resources:
    clusters:
    - name: SockoptsCluster
      connect_timeout: 0.250s
      lb_policy: ROUND_ROBIN
      type: STATIC
      hosts:
      - socket_address:
          address: "127.0.0.1"
          port_value: 11001
      upstream_bind_config:
        socket_options: [
          { level: 1, name: 2, int_value: 3, state: STATE_PREBIND },
          { level: 4, name: 5, int_value: 6, state: STATE_PREBIND }]
  cluster_manager:
    upstream_bind_config:
      socket_options: [{ level: 7, name: 8, int_value: 9, state: STATE_PREBIND }]
  )EOF";
  initialize(yaml);
  std::vector<std::pair<Network::SocketOptionName, int>> names_vals{
      {Network::SocketOptionName({1, 2}), 3}, {Network::SocketOptionName({4, 5}), 6}};
  expectSetsockopts(names_vals);
}

// Validate that when tcp keepalives are set in the Cluster, we see the socket
// option propagated to setsockopt(). This is as close to an end-to-end test as we have for this
// feature, due to the complexity of creating an integration test involving the network stack. We
// only test the IPv4 case here, as the logic around IPv4/IPv6 handling is tested generically in
// tcp_keepalive_option_impl_test.cc.
class TcpKeepaliveTest : public ClusterManagerImplTest {
public:
  void initialize(const std::string& yaml) { create(parseBootstrapFromV2Yaml(yaml)); }

  void TearDown() override { factory_.tls_.shutdownThread(); }

  void expectSetsockoptSoKeepalive(absl::optional<int> keepalive_probes,
                                   absl::optional<int> keepalive_time,
                                   absl::optional<int> keepalive_interval) {
    if (!ENVOY_SOCKET_SO_KEEPALIVE.has_value()) {
      EXPECT_CALL(factory_.tls_.dispatcher_, createClientConnection_(_, _, _, _))
          .WillOnce(
              Invoke([this](Network::Address::InstanceConstSharedPtr,
                            Network::Address::InstanceConstSharedPtr, Network::TransportSocketPtr&,
                            const Network::ConnectionSocket::OptionsSharedPtr& options)
                         -> Network::ClientConnection* {
                EXPECT_NE(nullptr, options.get());
                EXPECT_EQ(1, options->size());
                NiceMock<Network::MockConnectionSocket> socket;
                EXPECT_FALSE((Network::Socket::applyOptions(
                    options, socket, envoy::api::v2::core::SocketOption::STATE_PREBIND)));
                return connection_;
              }));
      cluster_manager_->tcpConnForCluster("TcpKeepaliveCluster", nullptr);
      return;
    }
    NiceMock<Api::MockOsSysCalls> os_sys_calls;
    TestThreadsafeSingletonInjector<Api::OsSysCallsImpl> os_calls(&os_sys_calls);
    EXPECT_CALL(factory_.tls_.dispatcher_, createClientConnection_(_, _, _, _))
        .WillOnce(
            Invoke([this](Network::Address::InstanceConstSharedPtr,
                          Network::Address::InstanceConstSharedPtr, Network::TransportSocketPtr&,
                          const Network::ConnectionSocket::OptionsSharedPtr& options)
                       -> Network::ClientConnection* {
              EXPECT_NE(nullptr, options.get());
              NiceMock<Network::MockConnectionSocket> socket;
              EXPECT_TRUE((Network::Socket::applyOptions(
                  options, socket, envoy::api::v2::core::SocketOption::STATE_PREBIND)));
              return connection_;
            }));
    EXPECT_CALL(os_sys_calls, setsockopt_(_, ENVOY_SOCKET_SO_KEEPALIVE.value().first,
                                          ENVOY_SOCKET_SO_KEEPALIVE.value().second, _, sizeof(int)))
        .WillOnce(Invoke([](int, int, int, const void* optval, socklen_t) -> int {
          EXPECT_EQ(1, *static_cast<const int*>(optval));
          return 0;
        }));
    if (keepalive_probes.has_value()) {
      EXPECT_CALL(os_sys_calls,
                  setsockopt_(_, ENVOY_SOCKET_TCP_KEEPCNT.value().first,
                              ENVOY_SOCKET_TCP_KEEPCNT.value().second, _, sizeof(int)))
          .WillOnce(
              Invoke([&keepalive_probes](int, int, int, const void* optval, socklen_t) -> int {
                EXPECT_EQ(keepalive_probes.value(), *static_cast<const int*>(optval));
                return 0;
              }));
    }
    if (keepalive_time.has_value()) {
      EXPECT_CALL(os_sys_calls,
                  setsockopt_(_, ENVOY_SOCKET_TCP_KEEPIDLE.value().first,
                              ENVOY_SOCKET_TCP_KEEPIDLE.value().second, _, sizeof(int)))
          .WillOnce(Invoke([&keepalive_time](int, int, int, const void* optval, socklen_t) -> int {
            EXPECT_EQ(keepalive_time.value(), *static_cast<const int*>(optval));
            return 0;
          }));
    }
    if (keepalive_interval.has_value()) {
      EXPECT_CALL(os_sys_calls,
                  setsockopt_(_, ENVOY_SOCKET_TCP_KEEPINTVL.value().first,
                              ENVOY_SOCKET_TCP_KEEPINTVL.value().second, _, sizeof(int)))
          .WillOnce(
              Invoke([&keepalive_interval](int, int, int, const void* optval, socklen_t) -> int {
                EXPECT_EQ(keepalive_interval.value(), *static_cast<const int*>(optval));
                return 0;
              }));
    }
    auto conn_data = cluster_manager_->tcpConnForCluster("TcpKeepaliveCluster", nullptr);
    EXPECT_EQ(connection_, conn_data.connection_.get());
  }

  void expectNoSocketOptions() {
    EXPECT_CALL(factory_.tls_.dispatcher_, createClientConnection_(_, _, _, _))
        .WillOnce(
            Invoke([this](Network::Address::InstanceConstSharedPtr,
                          Network::Address::InstanceConstSharedPtr, Network::TransportSocketPtr&,
                          const Network::ConnectionSocket::OptionsSharedPtr& options)
                       -> Network::ClientConnection* {
              EXPECT_EQ(nullptr, options.get());
              return connection_;
            }));
    auto conn_data = cluster_manager_->tcpConnForCluster("TcpKeepaliveCluster", nullptr);
    EXPECT_EQ(connection_, conn_data.connection_.get());
  }

  Network::MockClientConnection* connection_ = new NiceMock<Network::MockClientConnection>();
};

TEST_F(TcpKeepaliveTest, TcpKeepaliveUnset) {
  const std::string yaml = R"EOF(
  static_resources:
    clusters:
    - name: TcpKeepaliveCluster
      connect_timeout: 0.250s
      lb_policy: ROUND_ROBIN
      type: STATIC
      hosts:
      - socket_address:
          address: "127.0.0.1"
          port_value: 11001
  )EOF";
  initialize(yaml);
  expectNoSocketOptions();
}

TEST_F(TcpKeepaliveTest, TcpKeepaliveCluster) {
  const std::string yaml = R"EOF(
  static_resources:
    clusters:
    - name: TcpKeepaliveCluster
      connect_timeout: 0.250s
      lb_policy: ROUND_ROBIN
      type: STATIC
      hosts:
      - socket_address:
          address: "127.0.0.1"
          port_value: 11001
      upstream_connection_options:
        tcp_keepalive: {}
  )EOF";
  initialize(yaml);
  expectSetsockoptSoKeepalive({}, {}, {});
}

TEST_F(TcpKeepaliveTest, TcpKeepaliveClusterProbes) {
  const std::string yaml = R"EOF(
  static_resources:
    clusters:
    - name: TcpKeepaliveCluster
      connect_timeout: 0.250s
      lb_policy: ROUND_ROBIN
      type: STATIC
      hosts:
      - socket_address:
          address: "127.0.0.1"
          port_value: 11001
      upstream_connection_options:
        tcp_keepalive:
          keepalive_probes: 7
  )EOF";
  initialize(yaml);
  expectSetsockoptSoKeepalive(7, {}, {});
}

TEST_F(TcpKeepaliveTest, TcpKeepaliveWithAllOptions) {
  const std::string yaml = R"EOF(
  static_resources:
    clusters:
    - name: TcpKeepaliveCluster
      connect_timeout: 0.250s
      lb_policy: ROUND_ROBIN
      type: STATIC
      hosts:
      - socket_address:
          address: "127.0.0.1"
          port_value: 11001
      upstream_connection_options:
        tcp_keepalive:
          keepalive_probes: 7
          keepalive_time: 4
          keepalive_interval: 1
  )EOF";
  initialize(yaml);
  expectSetsockoptSoKeepalive(7, 4, 1);
}

} // namespace
} // namespace Upstream
} // namespace Envoy<|MERGE_RESOLUTION|>--- conflicted
+++ resolved
@@ -106,12 +106,8 @@
                                const LocalInfo::LocalInfo& local_info,
                                AccessLog::AccessLogManager& log_manager, Server::Admin& admin));
   MOCK_METHOD1(allocateConnPool_, Http::ConnectionPool::Instance*(HostConstSharedPtr host));
-<<<<<<< HEAD
   MOCK_METHOD1(allocateTcpConnPool_, Tcp::ConnectionPool::Instance*(HostConstSharedPtr host));
-  MOCK_METHOD4(clusterFromProto_,
-=======
   MOCK_METHOD5(clusterFromProto_,
->>>>>>> 866597fc
                ClusterSharedPtr(const envoy::api::v2::Cluster& cluster, ClusterManager& cm,
                                 Outlier::EventLoggerSharedPtr outlier_event_logger,
                                 AccessLog::AccessLogManager& log_manager, bool added_via_api));
