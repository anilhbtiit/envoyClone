--- conflicted
+++ resolved
@@ -195,10 +195,6 @@
 
   EXPECT_LT(start_mem, m1);
   EXPECT_LT(start_mem, m1001);
-<<<<<<< HEAD
-  // As of 2019/03/20, m_per_cluster = 40017 (libstdc++)
-  EXPECT_LT(m_per_cluster, 40500);
-=======
 
   // Note: if you are increasing this golden value because you are adding a
   // stat, please confirm that this will be generally useful to most Envoy
@@ -214,9 +210,9 @@
   // 2019/04/12  6477     59576               Implementing Endpoint lease...
   // 2019/04/23  6659     59512               Reintroduce dispatcher stats...
   // 2019/04/24  6161     49415               Pack tags and tag extracted names
-
-  EXPECT_EQ(m_per_cluster, 49415);
->>>>>>> 304ec569
+  // 2019/04/26  4980     40017               Real symbol table implementation
+
+  EXPECT_EQ(m_per_cluster, 40017);
 }
 
 } // namespace
