--- conflicted
+++ resolved
@@ -169,10 +169,6 @@
         "//envoy/server:admin_interface",
         "//source/common/buffer:buffer_lib",
         "//source/common/filesystem:filesystem_lib",
-<<<<<<< HEAD
-        "//source/common/json:json_sanitizer_lib",
-=======
->>>>>>> f43f0e27
         "//source/common/json:json_streamer_lib",
         "//source/common/stats:histogram_lib",
     ] + envoy_select_admin_html([
