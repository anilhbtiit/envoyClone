#pragma once

#include <string.h>

#include <algorithm>
#include <string>

#include "envoy/stats/stats.h"
#include "envoy/stats/stats_options.h"
#include "envoy/stats/store.h"

#include "common/common/utility.h"
#include "common/stats/heap_stat_data.h"
#include "common/stats/stats_options_impl.h"
#include "common/stats/symbol_table_impl.h"
#include "common/stats/utility.h"

#include "absl/container/flat_hash_map.h"

namespace Envoy {
namespace Stats {

/**
 * A stats cache template that is used by the isolated store.
 */
template <class Base> class IsolatedStatsCache {
public:
  using Allocator = std::function<std::shared_ptr<Base>(StatName name)>;

  IsolatedStatsCache(Allocator alloc) : alloc_(alloc) {}

  Base& get(StatName name) {
    auto stat = stats_.find(name);
    if (stat != stats_.end()) {
      return *stat->second;
    }

    std::shared_ptr<Base> new_stat = alloc_(name);
    stats_.emplace(new_stat->statName(), new_stat);
    return *new_stat;
  }

  std::vector<std::shared_ptr<Base>> toVector() const {
    std::vector<std::shared_ptr<Base>> vec;
    vec.reserve(stats_.size());
    for (auto& stat : stats_) {
      vec.push_back(stat.second);
    }

    return vec;
  }

  void clear() { stats_.clear(); }

private:
  StatNameHashMap<std::shared_ptr<Base>> stats_;
  Allocator alloc_;
};

class IsolatedStoreImpl : public Store {
public:
  IsolatedStoreImpl();
  explicit IsolatedStoreImpl(SymbolTable& symbol_table);

  // Stats::Scope
  Counter& counterFromStatName(StatName name) override { return counters_.get(name); }
  ScopePtr createScope(const std::string& name) override;
  void deliverHistogramToSinks(const Histogram&, uint64_t) override {}
<<<<<<< HEAD
  Gauge& gaugeFromStatName(StatName name) override { return gauges_.get(name); }
  Histogram& histogramFromStatName(StatName name) override {
=======
  Gauge& gauge(const std::string& name) override { return gauges_.get(name); }
  NullGaugeImpl& nullGauge(const std::string&) override { return null_gauge_; }
  Histogram& histogram(const std::string& name) override {
>>>>>>> c949a814
    Histogram& histogram = histograms_.get(name);
    return histogram;
  }
  const Stats::StatsOptions& statsOptions() const override { return stats_options_; }
  const SymbolTable& symbolTable() const override { return symbol_table_; }
  virtual SymbolTable& symbolTable() override { return symbol_table_; }

  // Stats::Store
  std::vector<CounterSharedPtr> counters() const override { return counters_.toVector(); }
  std::vector<GaugeSharedPtr> gauges() const override { return gauges_.toVector(); }
  std::vector<ParentHistogramSharedPtr> histograms() const override {
    return std::vector<ParentHistogramSharedPtr>{};
  }

  Counter& counter(const std::string& name) override {
    StatNameTempStorage storage(name, symbolTable());
    return counterFromStatName(storage.statName());
  }
  Gauge& gauge(const std::string& name) override {
    StatNameTempStorage storage(name, symbolTable());
    return gaugeFromStatName(storage.statName());
  }
  Histogram& histogram(const std::string& name) override {
    StatNameTempStorage storage(name, symbolTable());
    return histogramFromStatName(storage.statName());
  }

  void clear();

private:
  IsolatedStoreImpl(std::unique_ptr<SymbolTable>&& symbol_table);

  std::unique_ptr<SymbolTable> symbol_table_storage_;
  SymbolTable& symbol_table_;
  HeapStatDataAllocator alloc_;
  IsolatedStatsCache<Counter> counters_;
  IsolatedStatsCache<Gauge> gauges_;
  IsolatedStatsCache<Histogram> histograms_;
  const StatsOptionsImpl stats_options_;
  NullGaugeImpl null_gauge_;
};

} // namespace Stats
} // namespace Envoy<|MERGE_RESOLUTION|>--- conflicted
+++ resolved
@@ -66,14 +66,9 @@
   Counter& counterFromStatName(StatName name) override { return counters_.get(name); }
   ScopePtr createScope(const std::string& name) override;
   void deliverHistogramToSinks(const Histogram&, uint64_t) override {}
-<<<<<<< HEAD
   Gauge& gaugeFromStatName(StatName name) override { return gauges_.get(name); }
+  NullGaugeImpl& nullGauge(const std::string&) override { return null_gauge_; }
   Histogram& histogramFromStatName(StatName name) override {
-=======
-  Gauge& gauge(const std::string& name) override { return gauges_.get(name); }
-  NullGaugeImpl& nullGauge(const std::string&) override { return null_gauge_; }
-  Histogram& histogram(const std::string& name) override {
->>>>>>> c949a814
     Histogram& histogram = histograms_.get(name);
     return histogram;
   }
