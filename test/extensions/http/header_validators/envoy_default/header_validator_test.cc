--- conflicted
+++ resolved
@@ -27,12 +27,7 @@
         typed_config;
     TestUtility::loadFromYaml(std::string(config_yaml), typed_config);
 
-<<<<<<< HEAD
-    return std::make_unique<HeaderValidator>(typed_config, Protocol::Http11, stats_,
-                                             HeaderValidatorConfigOverrides{false});
-=======
     return std::make_unique<HeaderValidator>(typed_config, Protocol::Http11, stats_, overrides_);
->>>>>>> cae5358e
   }
   ConfigOverrides overrides_;
 };
