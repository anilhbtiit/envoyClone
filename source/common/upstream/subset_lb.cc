#include "common/upstream/subset_lb.h"

#include <memory>
#include <unordered_set>

#include "envoy/api/v2/cds.pb.h"
#include "envoy/runtime/runtime.h"

#include "common/common/assert.h"
#include "common/config/metadata.h"
#include "common/config/well_known_names.h"
#include "common/protobuf/utility.h"
#include "common/upstream/load_balancer_impl.h"
#include "common/upstream/maglev_lb.h"
#include "common/upstream/ring_hash_lb.h"

namespace Envoy {
namespace Upstream {

SubsetLoadBalancer::SubsetLoadBalancer(
    LoadBalancerType lb_type, PrioritySet& priority_set, const PrioritySet* local_priority_set,
    ClusterStats& stats, Runtime::Loader& runtime, Runtime::RandomGenerator& random,
    const LoadBalancerSubsetInfo& subsets,
    const absl::optional<envoy::api::v2::Cluster::RingHashLbConfig>& lb_ring_hash_config,
    const absl::optional<envoy::api::v2::Cluster::LeastRequestLbConfig>& least_request_config,
    const envoy::api::v2::Cluster::CommonLbConfig& common_config)
    : lb_type_(lb_type), lb_ring_hash_config_(lb_ring_hash_config),
      least_request_config_(least_request_config), common_config_(common_config), stats_(stats),
      runtime_(runtime), random_(random), fallback_policy_(subsets.fallbackPolicy()),
      default_subset_metadata_(subsets.defaultSubset().fields().begin(),
                               subsets.defaultSubset().fields().end()),
      subset_keys_(subsets.subsetKeys()), original_priority_set_(priority_set),
      original_local_priority_set_(local_priority_set),
      locality_weight_aware_(subsets.localityWeightAware()) {
  ASSERT(subsets.isEnabled());

  // Create filtered default subset (if necessary) and other subsets based on current hosts.
  refreshSubsets();

  // Configure future updates.
  original_priority_set_callback_handle_ = priority_set.addMemberUpdateCb(
      [this](uint32_t priority, const HostVector& hosts_added, const HostVector& hosts_removed) {
        if (!hosts_added.size() && !hosts_removed.size()) {
          // It's possible that metadata changed, without hosts being added nor removed.
          // If so we need to add any new subsets, remove unused ones, and regroup hosts into
          // the right subsets.
          //
          // Note, note, note: if metadata for existing endpoints changed _and_ hosts were also
          // added or removed, we don't need to hit this path. That's fine, given that
          // findOrCreateSubset() will be called from processSubsets because it'll be triggered by
          // either hosts_added or hosts_removed. That's where the new subsets will be created.
          refreshSubsets(priority);
        } else {
          // This is a regular update with deltas.
          update(priority, hosts_added, hosts_removed);
        }
      });
}

SubsetLoadBalancer::~SubsetLoadBalancer() {
  original_priority_set_callback_handle_->remove();

  // Ensure gauges reflect correct values.
  forEachSubset(subsets_, [&](LbSubsetEntryPtr entry) {
    if (entry->initialized() && entry->active()) {
      stats_.lb_subsets_removed_.inc();
      stats_.lb_subsets_active_.dec();
    }
  });
}

void SubsetLoadBalancer::refreshSubsets() {
  for (auto& host_set : original_priority_set_.hostSetsPerPriority()) {
    update(host_set->priority(), host_set->hosts(), {});
  }
}

void SubsetLoadBalancer::refreshSubsets(uint32_t priority) {
  const auto& host_sets = original_priority_set_.hostSetsPerPriority();
  ASSERT(priority < host_sets.size());
  update(priority, host_sets[priority]->hosts(), {});
}

HostConstSharedPtr SubsetLoadBalancer::chooseHost(LoadBalancerContext* context) {
  if (context) {
    bool host_chosen;
    HostConstSharedPtr host = tryChooseHostFromContext(context, host_chosen);
    if (host_chosen) {
      // Subset lookup succeeded, return this result even if it's nullptr.
      return host;
    }
  }

  if (fallback_subset_ == nullptr) {
    return nullptr;
  }

  stats_.lb_subsets_fallback_.inc();
  return fallback_subset_->priority_subset_->lb_->chooseHost(context);
}

// Find a host from the subsets. Sets host_chosen to false and returns nullptr if the context has
// no metadata match criteria, if there is no matching subset, or if the matching subset contains
// no hosts (ignoring health). Otherwise, host_chosen is true and the returns HostConstSharedPtr is
// from the subset's load balancer (technically, it may still be nullptr).
HostConstSharedPtr SubsetLoadBalancer::tryChooseHostFromContext(LoadBalancerContext* context,
                                                                bool& host_chosen) {
  host_chosen = false;
  const Router::MetadataMatchCriteria* match_criteria = context->metadataMatchCriteria();
  if (!match_criteria) {
    return nullptr;
  }

  // Route has metadata match criteria defined, see if we have a matching subset.
  LbSubsetEntryPtr entry = findSubset(match_criteria->metadataMatchCriteria());
  if (entry == nullptr || !entry->active()) {
    // No matching subset or subset not active: use fallback policy.
    return nullptr;
  }

  host_chosen = true;
  stats_.lb_subsets_selected_.inc();
  return entry->priority_subset_->lb_->chooseHost(context);
}

// Iterates over the given metadata match criteria (which must be lexically sorted by key) and find
// a matching LbSubsetEnryPtr, if any.
SubsetLoadBalancer::LbSubsetEntryPtr SubsetLoadBalancer::findSubset(
    const std::vector<Router::MetadataMatchCriterionConstSharedPtr>& match_criteria) {
  const LbSubsetMap* subsets = &subsets_;

  // Because the match_criteria and the host metadata used to populate subsets_ are sorted in the
  // same order, we can iterate over the criteria and perform a lookup for each key and value,
  // starting with the root LbSubsetMap and using the previous iteration's LbSubsetMap thereafter
  // (tracked in subsets). If ever a criterion's key or value is not found, there is no subset for
  // this criteria. If we reach the last criterion, we've found the LbSubsetEntry for the criteria,
  // which may or may not have a subset attached to it.
  for (uint32_t i = 0; i < match_criteria.size(); i++) {
    const Router::MetadataMatchCriterion& match_criterion = *match_criteria[i];
    const auto& subset_it = subsets->find(match_criterion.name());
    if (subset_it == subsets->end()) {
      // No subsets with this key (at this level in the hierarchy).
      break;
    }

    const ValueSubsetMap& vs_map = subset_it->second;
    const auto& vs_it = vs_map.find(match_criterion.value());
    if (vs_it == vs_map.end()) {
      // No subsets with this value.
      break;
    }

    const LbSubsetEntryPtr& entry = vs_it->second;
    if (i + 1 == match_criteria.size()) {
      // We've reached the end of the criteria, and they all matched.
      return entry;
    }

    subsets = &entry->children_;
  }

  return nullptr;
}

void SubsetLoadBalancer::updateFallbackSubset(uint32_t priority, const HostVector& hosts_added,
                                              const HostVector& hosts_removed) {
  if (fallback_policy_ == envoy::api::v2::Cluster::LbSubsetConfig::NO_FALLBACK) {
    ENVOY_LOG(debug, "subset lb: fallback load balancer disabled");
    return;
  }

  if (fallback_subset_ == nullptr) {
    // First update: create the default host subset.
    HostPredicate predicate;
    if (fallback_policy_ == envoy::api::v2::Cluster::LbSubsetConfig::ANY_ENDPOINT) {
      predicate = [](const Host&) -> bool { return true; };

      ENVOY_LOG(debug, "subset lb: creating any-endpoint fallback load balancer");
    } else {
      predicate = std::bind(&SubsetLoadBalancer::hostMatches, this, default_subset_metadata_,
                            std::placeholders::_1);

      ENVOY_LOG(debug, "subset lb: creating fallback load balancer for {}",
                describeMetadata(default_subset_metadata_));
    }

    fallback_subset_.reset(new LbSubsetEntry());
    fallback_subset_->priority_subset_.reset(
        new PrioritySubsetImpl(*this, predicate, locality_weight_aware_));
    return;
  }

  // Subsequent updates: add/remove hosts.
  fallback_subset_->priority_subset_->update(priority, hosts_added, hosts_removed);
}

// Iterates over the added and removed hosts, looking up an LbSubsetEntryPtr for each. For every
// unique LbSubsetEntryPtr found, it either invokes new_cb or update_cb depending on whether the
// LbSubsetEntryPtr is already initialized (update_cb) or not (new_cb). In addition, update_cb is
// invoked for any otherwise unmodified but active and initialized LbSubsetEntryPtr to allow host
// health to be updated.
void SubsetLoadBalancer::processSubsets(
    const HostVector& hosts_added, const HostVector& hosts_removed,
    std::function<void(LbSubsetEntryPtr)> update_cb,
    std::function<void(LbSubsetEntryPtr, HostPredicate, const SubsetMetadata&, bool)> new_cb) {
  std::unordered_set<LbSubsetEntryPtr> subsets_modified;

  std::pair<const HostVector&, bool> steps[] = {{hosts_added, true}, {hosts_removed, false}};
  for (const auto& step : steps) {
    const auto& hosts = step.first;
    const bool adding_hosts = step.second;

    for (const auto& host : hosts) {
      for (const auto& keys : subset_keys_) {
        // For each host, for each subset key, attempt to extract the metadata corresponding to the
        // key from the host.
        SubsetMetadata kvs = extractSubsetMetadata(keys, *host);
        if (!kvs.empty()) {
          // The host has metadata for each key, find or create its subset.
          LbSubsetEntryPtr entry = findOrCreateSubset(subsets_, kvs, 0);
          if (subsets_modified.find(entry) != subsets_modified.end()) {
            // We've already invoked the callback for this entry.
            continue;
          }
          subsets_modified.emplace(entry);

          if (entry->initialized()) {
            update_cb(entry);
          } else {
            HostPredicate predicate =
                std::bind(&SubsetLoadBalancer::hostMatches, this, kvs, std::placeholders::_1);

            new_cb(entry, predicate, kvs, adding_hosts);
          }
        }
      }
    }
  }

  forEachSubset(subsets_, [&](LbSubsetEntryPtr entry) {
    if (subsets_modified.find(entry) != subsets_modified.end()) {
      // Already handled due to hosts being added or removed.
      return;
    }

    if (entry->initialized() && entry->active()) {
      update_cb(entry);
    }
  });
}

// Given the addition and/or removal of hosts, update all subsets for this priority level, creating
// new subsets as necessary.
void SubsetLoadBalancer::update(uint32_t priority, const HostVector& hosts_added,
                                const HostVector& hosts_removed) {
  updateFallbackSubset(priority, hosts_added, hosts_removed);

  processSubsets(hosts_added, hosts_removed,
                 [&](LbSubsetEntryPtr entry) {
                   const bool active_before = entry->active();
                   entry->priority_subset_->update(priority, hosts_added, hosts_removed);

                   if (active_before && !entry->active()) {
                     stats_.lb_subsets_active_.dec();
                     stats_.lb_subsets_removed_.inc();
                   } else if (!active_before && entry->active()) {
                     stats_.lb_subsets_active_.inc();
                     stats_.lb_subsets_created_.inc();
                   }
                 },
                 [&](LbSubsetEntryPtr entry, HostPredicate predicate, const SubsetMetadata& kvs,
                     bool adding_host) {
                   UNREFERENCED_PARAMETER(kvs);
                   if (adding_host) {
                     ENVOY_LOG(debug, "subset lb: creating load balancer for {}",
                               describeMetadata(kvs));

                     // Initialize new entry with hosts and update stats. (An uninitialized entry
                     // with only removed hosts is a degenerate case and we leave the entry
                     // uninitialized.)
                     entry->priority_subset_.reset(
                         new PrioritySubsetImpl(*this, predicate, locality_weight_aware_));
                     stats_.lb_subsets_active_.inc();
                     stats_.lb_subsets_created_.inc();
                   }
                 });
}

bool SubsetLoadBalancer::hostMatches(const SubsetMetadata& kvs, const Host& host) {
  const envoy::api::v2::core::Metadata& host_metadata = *host.metadata();
  const auto filter_it =
      host_metadata.filter_metadata().find(Config::MetadataFilters::get().ENVOY_LB);

  if (filter_it == host_metadata.filter_metadata().end()) {
    return kvs.size() == 0;
  }

  const ProtobufWkt::Struct& data_struct = filter_it->second;
  const auto& fields = data_struct.fields();

  for (const auto& kv : kvs) {
    const auto entry_it = fields.find(kv.first);
    if (entry_it == fields.end()) {
      return false;
    }

    if (!ValueUtil::equal(entry_it->second, kv.second)) {
      return false;
    }
  }

  return true;
}

// Iterates over subset_keys looking up values from the given host's metadata. Each key-value pair
// is appended to kvs. Returns a non-empty value if the host has a value for each key.
SubsetLoadBalancer::SubsetMetadata
SubsetLoadBalancer::extractSubsetMetadata(const std::set<std::string>& subset_keys,
                                          const Host& host) {
  SubsetMetadata kvs;

  const envoy::api::v2::core::Metadata& metadata = *host.metadata();
  const auto& filter_it = metadata.filter_metadata().find(Config::MetadataFilters::get().ENVOY_LB);
  if (filter_it == metadata.filter_metadata().end()) {
    return kvs;
  }

  const auto& fields = filter_it->second.fields();
  for (const auto key : subset_keys) {
    const auto it = fields.find(key);
    if (it == fields.end()) {
      break;
    }
    kvs.emplace_back(std::pair<std::string, ProtobufWkt::Value>(key, it->second));
  }

  if (kvs.size() != subset_keys.size()) {
    kvs.clear();
  }

  return kvs;
}

std::string SubsetLoadBalancer::describeMetadata(const SubsetLoadBalancer::SubsetMetadata& kvs) {
  if (kvs.empty()) {
    return "<no metadata>";
  }

  std::ostringstream buf;
  bool first = true;
  for (const auto& it : kvs) {
    if (!first) {
      buf << ", ";
    } else {
      first = false;
    }

    buf << it.first << "=" << MessageUtil::getJsonStringFromMessage(it.second);
  }

  return buf.str();
}

// Given a vector of key-values (from extractSubsetMetadata), recursively finds the matching
// LbSubsetEntryPtr.
SubsetLoadBalancer::LbSubsetEntryPtr
SubsetLoadBalancer::findOrCreateSubset(LbSubsetMap& subsets, const SubsetMetadata& kvs,
                                       uint32_t idx) {
  ASSERT(idx < kvs.size());

  const std::string& name = kvs[idx].first;
  const ProtobufWkt::Value& pb_value = kvs[idx].second;
  const HashedValue value(pb_value);
  LbSubsetEntryPtr entry;

  const auto& kv_it = subsets.find(name);
  if (kv_it != subsets.end()) {
    ValueSubsetMap& value_subset_map = kv_it->second;
    const auto vs_it = value_subset_map.find(value);
    if (vs_it != value_subset_map.end()) {
      entry = vs_it->second;
    }
  }

  if (!entry) {
    // Not found. Create an uninitialized entry.
    entry.reset(new LbSubsetEntry());
    if (kv_it != subsets.end()) {
      ValueSubsetMap& value_subset_map = kv_it->second;
      value_subset_map.emplace(value, entry);
    } else {
      ValueSubsetMap value_subset_map = {{value, entry}};
      subsets.emplace(name, value_subset_map);
    }
  }

  idx++;
  if (idx == kvs.size()) {
    // We've matched all the key-values, return the entry.
    return entry;
  }

  return findOrCreateSubset(entry->children_, kvs, idx);
}

// Invokes cb for each LbSubsetEntryPtr in subsets.
void SubsetLoadBalancer::forEachSubset(LbSubsetMap& subsets,
                                       std::function<void(LbSubsetEntryPtr)> cb) {
  for (auto& vsm : subsets) {
    for (auto& em : vsm.second) {
      LbSubsetEntryPtr entry = em.second;
      cb(entry);
      forEachSubset(entry->children_, cb);
    }
  }
}

// Initialize a new HostSubsetImpl and LoadBalancer from the SubsetLoadBalancer, filtering hosts
// with the given predicate.
SubsetLoadBalancer::PrioritySubsetImpl::PrioritySubsetImpl(const SubsetLoadBalancer& subset_lb,
                                                           HostPredicate predicate,
                                                           bool locality_weight_aware)
    : PrioritySetImpl(), original_priority_set_(subset_lb.original_priority_set_),
      predicate_(predicate), locality_weight_aware_(locality_weight_aware) {

  for (size_t i = 0; i < original_priority_set_.hostSetsPerPriority().size(); ++i) {
    empty_ &= getOrCreateHostSet(i).hosts().empty();
  }

  for (size_t i = 0; i < subset_lb.original_priority_set_.hostSetsPerPriority().size(); ++i) {
    update(i, subset_lb.original_priority_set_.hostSetsPerPriority()[i]->hosts(), {});
  }

  switch (subset_lb.lb_type_) {
  case LoadBalancerType::LeastRequest:
<<<<<<< HEAD
    lb_.reset(new LeastRequestLoadBalancer(
        *this, subset_lb.original_local_priority_set_, subset_lb.stats_, subset_lb.runtime_,
        subset_lb.random_, subset_lb.common_config_, subset_lb.least_request_config_));
=======
    lb_ = std::make_unique<LeastRequestLoadBalancer>(*this, subset_lb.original_local_priority_set_,
                                                     subset_lb.stats_, subset_lb.runtime_,
                                                     subset_lb.random_, subset_lb.common_config_);
>>>>>>> 4ef8562b
    break;

  case LoadBalancerType::Random:
    lb_ = std::make_unique<RandomLoadBalancer>(*this, subset_lb.original_local_priority_set_,
                                               subset_lb.stats_, subset_lb.runtime_,
                                               subset_lb.random_, subset_lb.common_config_);
    break;

  case LoadBalancerType::RoundRobin:
    lb_ = std::make_unique<RoundRobinLoadBalancer>(*this, subset_lb.original_local_priority_set_,
                                                   subset_lb.stats_, subset_lb.runtime_,
                                                   subset_lb.random_, subset_lb.common_config_);
    break;

  case LoadBalancerType::RingHash:
    // TODO(mattklein123): The ring hash LB is thread aware, but currently the subset LB is not.
    // We should make the subset LB thread aware since the calculations are costly, and then we
    // can also use a thread aware sub-LB properly. The following works fine but is not optimal.
    thread_aware_lb_ = std::make_unique<RingHashLoadBalancer>(
        *this, subset_lb.stats_, subset_lb.runtime_, subset_lb.random_,
        subset_lb.lb_ring_hash_config_, subset_lb.common_config_);
    thread_aware_lb_->initialize();
    lb_ = thread_aware_lb_->factory()->create();
    break;

  case LoadBalancerType::Maglev:
    // TODO(mattklein123): The Maglev LB is thread aware, but currently the subset LB is not.
    // We should make the subset LB thread aware since the calculations are costly, and then we
    // can also use a thread aware sub-LB properly. The following works fine but is not optimal.
    thread_aware_lb_ = std::make_unique<MaglevLoadBalancer>(
        *this, subset_lb.stats_, subset_lb.runtime_, subset_lb.random_, subset_lb.common_config_);
    thread_aware_lb_->initialize();
    lb_ = thread_aware_lb_->factory()->create();
    break;

  case LoadBalancerType::OriginalDst:
    NOT_REACHED_GCOVR_EXCL_LINE;
  }

  triggerCallbacks();
}

// Given hosts_added and hosts_removed, update the underlying HostSet. The hosts_added Hosts must
// be filtered to match hosts that belong in this subset. The hosts_removed Hosts are ignored if
// they are not currently a member of this subset.
void SubsetLoadBalancer::HostSubsetImpl::update(const HostVector& hosts_added,
                                                const HostVector& hosts_removed,
                                                std::function<bool(const Host&)> predicate) {
  std::unordered_set<HostSharedPtr> predicate_added;

  HostVector filtered_added;
  for (const auto host : hosts_added) {
    if (predicate(*host)) {
      predicate_added.insert(host);
      filtered_added.emplace_back(host);
    }
  }

  HostVector filtered_removed;
  for (const auto host : hosts_removed) {
    if (predicate(*host)) {
      filtered_removed.emplace_back(host);
    }
  }

  HostVectorSharedPtr hosts(new HostVector());
  HostVectorSharedPtr healthy_hosts(new HostVector());

  // It's possible that hosts_added == original_host_set_.hosts(), e.g.: when
  // calling refreshSubsets() if only metadata change. If so, we can avoid the
  // predicate() call.
  for (const auto host : original_host_set_.hosts()) {
    bool host_seen = predicate_added.count(host) == 1;
    if (host_seen || predicate(*host)) {
      hosts->emplace_back(host);
      if (host->healthy()) {
        healthy_hosts->emplace_back(host);
      }
    }
  }

  // Calling predicate() is expensive since it involves metadata lookups; so we
  // avoid it in the 2nd call to filter() by using the result from the first call
  // to filter() as the starting point.
  //
  // Also, if we only have one locality we can avoid the first call to filter() by
  // just creating a new HostsPerLocality from the list of all hosts.
  //
  // TODO(rgs1): merge these two filter() calls in one loop.
  HostsPerLocalityConstSharedPtr hosts_per_locality;

  if (original_host_set_.hostsPerLocality().get().size() == 1) {
    hosts_per_locality.reset(
        new HostsPerLocalityImpl(*hosts, original_host_set_.hostsPerLocality().hasLocalLocality()));
  } else {
    hosts_per_locality = original_host_set_.hostsPerLocality().filter(predicate);
  }

  HostsPerLocalityConstSharedPtr healthy_hosts_per_locality =
      hosts_per_locality->filter([](const Host& host) { return host.healthy(); });

  if (locality_weight_aware_) {
    HostSetImpl::updateHosts(hosts, healthy_hosts, hosts_per_locality, healthy_hosts_per_locality,
                             original_host_set_.localityWeights(), filtered_added,
                             filtered_removed);
  } else {
    HostSetImpl::updateHosts(hosts, healthy_hosts, hosts_per_locality, healthy_hosts_per_locality,
                             {}, filtered_added, filtered_removed);
  }
}

HostSetImplPtr SubsetLoadBalancer::PrioritySubsetImpl::createHostSet(
    uint32_t priority, absl::optional<uint32_t> overprovisioning_factor) {
  // Use original hostset's overprovisioning_factor.
  RELEASE_ASSERT(priority < original_priority_set_.hostSetsPerPriority().size(), "");

  const HostSetPtr& host_set = original_priority_set_.hostSetsPerPriority()[priority];

  ASSERT(!overprovisioning_factor.has_value() ||
         overprovisioning_factor.value() == host_set->overprovisioning_factor());
  return HostSetImplPtr{new HostSubsetImpl(*host_set, locality_weight_aware_)};
}

void SubsetLoadBalancer::PrioritySubsetImpl::update(uint32_t priority,
                                                    const HostVector& hosts_added,
                                                    const HostVector& hosts_removed) {
  HostSubsetImpl* host_subset = getOrCreateHostSubset(priority);
  host_subset->update(hosts_added, hosts_removed, predicate_);

  if (host_subset->hosts().empty() != empty_) {
    empty_ = true;
    for (auto& host_set : hostSetsPerPriority()) {
      empty_ &= host_set->hosts().empty();
    }
  }

  // Create a new worker local LB if needed.
  // TODO(mattklein123): See the PrioritySubsetImpl constructor for additional comments on how
  // we can do better here.
  if (thread_aware_lb_ != nullptr) {
    lb_ = thread_aware_lb_->factory()->create();
  }
}

} // namespace Upstream
} // namespace Envoy<|MERGE_RESOLUTION|>--- conflicted
+++ resolved
@@ -433,15 +433,9 @@
 
   switch (subset_lb.lb_type_) {
   case LoadBalancerType::LeastRequest:
-<<<<<<< HEAD
-    lb_.reset(new LeastRequestLoadBalancer(
+    lb_ = std::make_unique<LeastRequestLoadBalancer>(
         *this, subset_lb.original_local_priority_set_, subset_lb.stats_, subset_lb.runtime_,
-        subset_lb.random_, subset_lb.common_config_, subset_lb.least_request_config_));
-=======
-    lb_ = std::make_unique<LeastRequestLoadBalancer>(*this, subset_lb.original_local_priority_set_,
-                                                     subset_lb.stats_, subset_lb.runtime_,
-                                                     subset_lb.random_, subset_lb.common_config_);
->>>>>>> 4ef8562b
+        subset_lb.random_, subset_lb.common_config_, subset_lb.least_request_config_);
     break;
 
   case LoadBalancerType::Random:
