#include "source/common/router/router.h"

#include <chrono>
#include <cstdint>
#include <functional>
#include <memory>
#include <string>

#include "envoy/event/dispatcher.h"
#include "envoy/event/timer.h"
#include "envoy/grpc/status.h"
#include "envoy/http/conn_pool.h"
#include "envoy/runtime/runtime.h"
#include "envoy/upstream/cluster_manager.h"
#include "envoy/upstream/health_check_host_monitor.h"
#include "envoy/upstream/upstream.h"

#include "source/common/common/assert.h"
#include "source/common/common/cleanup.h"
#include "source/common/common/empty_string.h"
#include "source/common/common/enum_to_int.h"
#include "source/common/common/scope_tracker.h"
#include "source/common/common/utility.h"
#include "source/common/config/utility.h"
#include "source/common/grpc/common.h"
#include "source/common/http/codes.h"
#include "source/common/http/header_map_impl.h"
#include "source/common/http/headers.h"
#include "source/common/http/message_impl.h"
#include "source/common/http/utility.h"
#include "source/common/network/application_protocol.h"
#include "source/common/network/socket_option_factory.h"
#include "source/common/network/transport_socket_options_impl.h"
#include "source/common/network/upstream_server_name.h"
#include "source/common/network/upstream_socket_options_filter_state.h"
#include "source/common/network/upstream_subject_alt_names.h"
#include "source/common/router/config_impl.h"
#include "source/common/router/debug_config.h"
#include "source/common/router/retry_state_impl.h"
#include "source/common/runtime/runtime_features.h"
#include "source/common/stream_info/uint32_accessor_impl.h"
#include "source/common/tracing/http_tracer_impl.h"

namespace Envoy {
namespace Router {
namespace {
constexpr char NumInternalRedirectsFilterStateName[] = "num_internal_redirects";

uint32_t getLength(const Buffer::Instance* instance) { return instance ? instance->length() : 0; }

bool schemeIsHttp(const Http::RequestHeaderMap& downstream_headers,
                  OptRef<const Network::Connection> connection) {
  if (downstream_headers.getSchemeValue() == Http::Headers::get().SchemeValues.Http) {
    return true;
  }
  if (connection.has_value() && !connection->ssl()) {
    return true;
  }
  return false;
}

constexpr uint64_t TimeoutPrecisionFactor = 100;

} // namespace

// Express percentage as [0, TimeoutPrecisionFactor] because stats do not accept floating point
// values, and getting multiple significant figures on the histogram would be nice.
uint64_t FilterUtility::percentageOfTimeout(const std::chrono::milliseconds response_time,
                                            const std::chrono::milliseconds timeout) {
  // Timeouts of 0 are considered infinite. Any portion of an infinite timeout used is still
  // none of it.
  if (timeout.count() == 0) {
    return 0;
  }

  return static_cast<uint64_t>(response_time.count() * TimeoutPrecisionFactor / timeout.count());
}

void FilterUtility::setUpstreamScheme(Http::RequestHeaderMap& headers, bool downstream_secure) {
  if (Http::HeaderUtility::schemeIsValid(headers.getSchemeValue())) {
    return;
  }
  // After all the changes in https://github.com/envoyproxy/envoy/issues/14587
  // this path should only occur if a buggy filter has removed the :scheme
  // header. In that case best-effort set from X-Forwarded-Proto.
  absl::string_view xfp = headers.getForwardedProtoValue();
  if (Http::HeaderUtility::schemeIsValid(xfp)) {
    headers.setScheme(xfp);
    return;
  }

  if (downstream_secure) {
    headers.setReferenceScheme(Http::Headers::get().SchemeValues.Https);
  } else {
    headers.setReferenceScheme(Http::Headers::get().SchemeValues.Http);
  }
}

bool FilterUtility::shouldShadow(const ShadowPolicy& policy, Runtime::Loader& runtime,
                                 uint64_t stable_random) {

  // The policy's default value is set correctly regardless of whether there is a runtime key
  // or not, thus this call is sufficient for all cases (100% if no runtime set, otherwise
  // using the default value within the runtime fractional percent setting).
  return runtime.snapshot().featureEnabled(policy.runtimeKey(), policy.defaultValue(),
                                           stable_random);
}

FilterUtility::TimeoutData
FilterUtility::finalTimeout(const RouteEntry& route, Http::RequestHeaderMap& request_headers,
                            bool insert_envoy_expected_request_timeout_ms, bool grpc_request,
                            bool per_try_timeout_hedging_enabled,
                            bool respect_expected_rq_timeout) {
  // See if there is a user supplied timeout in a request header. If there is we take that.
  // Otherwise if the request is gRPC and a maximum gRPC timeout is configured we use the timeout
  // in the gRPC headers (or infinity when gRPC headers have no timeout), but cap that timeout to
  // the configured maximum gRPC timeout (which may also be infinity, represented by a 0 value),
  // or the default from the route config otherwise.
  TimeoutData timeout;
  if (!route.usingNewTimeouts()) {
    if (grpc_request && route.maxGrpcTimeout()) {
      const std::chrono::milliseconds max_grpc_timeout = route.maxGrpcTimeout().value();
      auto header_timeout = Grpc::Common::getGrpcTimeout(request_headers);
      std::chrono::milliseconds grpc_timeout =
          header_timeout ? header_timeout.value() : std::chrono::milliseconds(0);
      if (route.grpcTimeoutOffset()) {
        // We only apply the offset if it won't result in grpc_timeout hitting 0 or below, as
        // setting it to 0 means infinity and a negative timeout makes no sense.
        const auto offset = *route.grpcTimeoutOffset();
        if (offset < grpc_timeout) {
          grpc_timeout -= offset;
        }
      }

      // Cap gRPC timeout to the configured maximum considering that 0 means infinity.
      if (max_grpc_timeout != std::chrono::milliseconds(0) &&
          (grpc_timeout == std::chrono::milliseconds(0) || grpc_timeout > max_grpc_timeout)) {
        grpc_timeout = max_grpc_timeout;
      }
      timeout.global_timeout_ = grpc_timeout;
    } else {
      timeout.global_timeout_ = route.timeout();
    }
  }
  timeout.per_try_timeout_ = route.retryPolicy().perTryTimeout();
  timeout.per_try_idle_timeout_ = route.retryPolicy().perTryIdleTimeout();

  uint64_t header_timeout;

  if (respect_expected_rq_timeout) {
    // Check if there is timeout set by egress Envoy.
    // If present, use that value as route timeout and don't override
    // *x-envoy-expected-rq-timeout-ms* header. At this point *x-envoy-upstream-rq-timeout-ms*
    // header should have been sanitized by egress Envoy.
    const Http::HeaderEntry* header_expected_timeout_entry =
        request_headers.EnvoyExpectedRequestTimeoutMs();
    if (header_expected_timeout_entry) {
      trySetGlobalTimeout(*header_expected_timeout_entry, timeout);
    } else {
      const Http::HeaderEntry* header_timeout_entry =
          request_headers.EnvoyUpstreamRequestTimeoutMs();

      if (header_timeout_entry) {
        trySetGlobalTimeout(*header_timeout_entry, timeout);
        request_headers.removeEnvoyUpstreamRequestTimeoutMs();
      }
    }
  } else {
    const Http::HeaderEntry* header_timeout_entry = request_headers.EnvoyUpstreamRequestTimeoutMs();

    if (header_timeout_entry) {
      trySetGlobalTimeout(*header_timeout_entry, timeout);
      request_headers.removeEnvoyUpstreamRequestTimeoutMs();
    }
  }

  // See if there is a per try/retry timeout. If it's >= global we just ignore it.
  const absl::string_view per_try_timeout_entry =
      request_headers.getEnvoyUpstreamRequestPerTryTimeoutMsValue();
  if (!per_try_timeout_entry.empty()) {
    if (absl::SimpleAtoi(per_try_timeout_entry, &header_timeout)) {
      timeout.per_try_timeout_ = std::chrono::milliseconds(header_timeout);
    }
    request_headers.removeEnvoyUpstreamRequestPerTryTimeoutMs();
  }

  if (timeout.per_try_timeout_ >= timeout.global_timeout_ && timeout.global_timeout_.count() != 0) {
    timeout.per_try_timeout_ = std::chrono::milliseconds(0);
  }

  setTimeoutHeaders(0, timeout, route, request_headers, insert_envoy_expected_request_timeout_ms,
                    grpc_request, per_try_timeout_hedging_enabled);

  return timeout;
}

void FilterUtility::setTimeoutHeaders(uint64_t elapsed_time,
                                      const FilterUtility::TimeoutData& timeout,
                                      const RouteEntry& route,
                                      Http::RequestHeaderMap& request_headers,
                                      bool insert_envoy_expected_request_timeout_ms,
                                      bool grpc_request, bool per_try_timeout_hedging_enabled) {

  const uint64_t global_timeout = timeout.global_timeout_.count();

  // See if there is any timeout to write in the expected timeout header.
  uint64_t expected_timeout = timeout.per_try_timeout_.count();

  // Use the global timeout if no per try timeout was specified or if we're
  // doing hedging when there are per try timeouts. Either of these scenarios
  // mean that the upstream server can use the full global timeout.
  if (per_try_timeout_hedging_enabled || expected_timeout == 0) {
    expected_timeout = global_timeout;
  }

  // If the expected timeout is 0 set no timeout, as Envoy treats 0 as infinite timeout.
  if (expected_timeout > 0) {

    if (global_timeout > 0) {
      if (elapsed_time >= global_timeout) {
        // We are out of time, but 0 would be an infinite timeout. So instead we send a 1ms timeout
        // and assume the timers armed by onRequestComplete() will fire very soon.
        expected_timeout = 1;
      } else {
        expected_timeout = std::min(expected_timeout, global_timeout - elapsed_time);
      }
    }

    if (insert_envoy_expected_request_timeout_ms) {
      request_headers.setEnvoyExpectedRequestTimeoutMs(expected_timeout);
    }

    // If we've configured max_grpc_timeout, override the grpc-timeout header with
    // the expected timeout. This ensures that the optional per try timeout is reflected
    // in grpc-timeout, ensuring that the upstream gRPC server is aware of the actual timeout.
    if (grpc_request && !route.usingNewTimeouts() && route.maxGrpcTimeout()) {
      Grpc::Common::toGrpcTimeout(std::chrono::milliseconds(expected_timeout), request_headers);
    }
  }
}

absl::optional<std::chrono::milliseconds>
FilterUtility::tryParseHeaderTimeout(const Http::HeaderEntry& header_timeout_entry) {
  uint64_t header_timeout;
  if (absl::SimpleAtoi(header_timeout_entry.value().getStringView(), &header_timeout)) {
    return std::chrono::milliseconds(header_timeout);
  }
  return absl::nullopt;
}

void FilterUtility::trySetGlobalTimeout(const Http::HeaderEntry& header_timeout_entry,
                                        TimeoutData& timeout) {
  const auto timeout_ms = tryParseHeaderTimeout(header_timeout_entry);
  if (timeout_ms.has_value()) {
    timeout.global_timeout_ = timeout_ms.value();
  }
}

FilterUtility::HedgingParams
FilterUtility::finalHedgingParams(const RouteEntry& route,
                                  Http::RequestHeaderMap& request_headers) {
  HedgingParams hedging_params;
  hedging_params.hedge_on_per_try_timeout_ = route.hedgePolicy().hedgeOnPerTryTimeout();

  const Http::HeaderEntry* hedge_on_per_try_timeout_entry =
      request_headers.EnvoyHedgeOnPerTryTimeout();
  if (hedge_on_per_try_timeout_entry) {
    if (hedge_on_per_try_timeout_entry->value() == "true") {
      hedging_params.hedge_on_per_try_timeout_ = true;
    }
    if (hedge_on_per_try_timeout_entry->value() == "false") {
      hedging_params.hedge_on_per_try_timeout_ = false;
    }

    request_headers.removeEnvoyHedgeOnPerTryTimeout();
  }

  return hedging_params;
}

Filter::~Filter() {
  // Upstream resources should already have been cleaned.
  ASSERT(upstream_requests_.empty());
  ASSERT(!retry_state_);
}

const FilterUtility::StrictHeaderChecker::HeaderCheckResult
FilterUtility::StrictHeaderChecker::checkHeader(Http::RequestHeaderMap& headers,
                                                const Http::LowerCaseString& target_header) {
  if (target_header == Http::Headers::get().EnvoyUpstreamRequestTimeoutMs) {
    return isInteger(headers.EnvoyUpstreamRequestTimeoutMs());
  } else if (target_header == Http::Headers::get().EnvoyUpstreamRequestPerTryTimeoutMs) {
    return isInteger(headers.EnvoyUpstreamRequestPerTryTimeoutMs());
  } else if (target_header == Http::Headers::get().EnvoyMaxRetries) {
    return isInteger(headers.EnvoyMaxRetries());
  } else if (target_header == Http::Headers::get().EnvoyRetryOn) {
    return hasValidRetryFields(headers.EnvoyRetryOn(), &Router::RetryStateImpl::parseRetryOn);
  } else if (target_header == Http::Headers::get().EnvoyRetryGrpcOn) {
    return hasValidRetryFields(headers.EnvoyRetryGrpcOn(),
                               &Router::RetryStateImpl::parseRetryGrpcOn);
  }
  // Should only validate headers for which we have implemented a validator.
  PANIC("unexpectedly reached");
}

Stats::StatName Filter::upstreamZone(Upstream::HostDescriptionConstSharedPtr upstream_host) {
  return upstream_host ? upstream_host->localityZoneStatName() : config_.empty_stat_name_;
}

void Filter::chargeUpstreamCode(uint64_t response_status_code,
                                const Http::ResponseHeaderMap& response_headers,
                                Upstream::HostDescriptionConstSharedPtr upstream_host,
                                bool dropped) {
  // Passing the response_status_code explicitly is an optimization to avoid
  // multiple calls to slow Http::Utility::getResponseStatus.
  ASSERT(response_status_code == Http::Utility::getResponseStatus(response_headers));
  if (config_.emit_dynamic_stats_ && !callbacks_->streamInfo().healthCheck()) {
    const Http::HeaderEntry* upstream_canary_header = response_headers.EnvoyUpstreamCanary();
    const bool is_canary = (upstream_canary_header && upstream_canary_header->value() == "true") ||
                           (upstream_host ? upstream_host->canary() : false);
    const bool internal_request = Http::HeaderUtility::isEnvoyInternalRequest(*downstream_headers_);

    Stats::StatName upstream_zone = upstreamZone(upstream_host);
    Http::CodeStats::ResponseStatInfo info{
        config_.scope_,
        cluster_->statsScope(),
        config_.empty_stat_name_,
        response_status_code,
        internal_request,
        route_entry_->virtualHost().statName(),
        request_vcluster_ ? request_vcluster_->statName() : config_.empty_stat_name_,
        route_stats_context_.has_value() ? route_stats_context_->statName()
                                         : config_.empty_stat_name_,
        config_.zone_name_,
        upstream_zone,
        is_canary};

    Http::CodeStats& code_stats = httpContext().codeStats();
    code_stats.chargeResponseStat(info, exclude_http_code_stats_);

    if (alt_stat_prefix_ != nullptr) {
      Http::CodeStats::ResponseStatInfo alt_info{config_.scope_,
                                                 cluster_->statsScope(),
                                                 alt_stat_prefix_->statName(),
                                                 response_status_code,
                                                 internal_request,
                                                 config_.empty_stat_name_,
                                                 config_.empty_stat_name_,
                                                 config_.empty_stat_name_,
                                                 config_.zone_name_,
                                                 upstream_zone,
                                                 is_canary};
      code_stats.chargeResponseStat(alt_info, exclude_http_code_stats_);
    }

    if (dropped) {
      cluster_->loadReportStats().upstream_rq_dropped_.inc();
    }
    if (upstream_host && Http::CodeUtility::is5xx(response_status_code)) {
      upstream_host->stats().rq_error_.inc();
    }
  }
}

void Filter::chargeUpstreamCode(Http::Code code,
                                Upstream::HostDescriptionConstSharedPtr upstream_host,
                                bool dropped) {
  const uint64_t response_status_code = enumToInt(code);
  const auto fake_response_headers = Http::createHeaderMap<Http::ResponseHeaderMapImpl>(
      {{Http::Headers::get().Status, std::to_string(response_status_code)}});
  chargeUpstreamCode(response_status_code, *fake_response_headers, upstream_host, dropped);
}

Http::FilterHeadersStatus Filter::decodeHeaders(Http::RequestHeaderMap& headers, bool end_stream) {
  downstream_headers_ = &headers;

  // Extract debug configuration from filter state. This is used further along to determine whether
  // we should append cluster and host headers to the response, and whether to forward the request
  // upstream.
  const StreamInfo::FilterStateSharedPtr& filter_state = callbacks_->streamInfo().filterState();
  const DebugConfig* debug_config = filter_state->getDataReadOnly<DebugConfig>(DebugConfig::key());

  // TODO: Maybe add a filter API for this.
  grpc_request_ = Grpc::Common::isGrpcRequestHeaders(headers);
  exclude_http_code_stats_ = grpc_request_ && config_.suppress_grpc_request_failure_code_stats_;

  // Only increment rq total stat if we actually decode headers here. This does not count requests
  // that get handled by earlier filters.
  config_.stats_.rq_total_.inc();

  // Initialize the `modify_headers` function as a no-op (so we don't have to remember to check it
  // against nullptr before calling it), and feed it behavior later if/when we have cluster info
  // headers to append.
  std::function<void(Http::ResponseHeaderMap&)> modify_headers = [](Http::ResponseHeaderMap&) {};

  // Determine if there is a route entry or a direct response for the request.
  route_ = callbacks_->route();
  if (!route_) {
    config_.stats_.no_route_.inc();
    ENVOY_STREAM_LOG(debug, "no route match for URL '{}'", *callbacks_, headers.getPathValue());

    callbacks_->streamInfo().setResponseFlag(StreamInfo::ResponseFlag::NoRouteFound);
    callbacks_->sendLocalReply(Http::Code::NotFound, "", modify_headers, absl::nullopt,
                               StreamInfo::ResponseCodeDetails::get().RouteNotFound);
    return Http::FilterHeadersStatus::StopIteration;
  }

  // Determine if there is a direct response for the request.
  const auto* direct_response = route_->directResponseEntry();
  if (direct_response != nullptr) {
    config_.stats_.rq_direct_response_.inc();
    direct_response->rewritePathHeader(headers, !config_.suppress_envoy_headers_);
    callbacks_->streamInfo().setRouteName(direct_response->routeName());
    callbacks_->sendLocalReply(
        direct_response->responseCode(), direct_response->responseBody(),
        [this, direct_response,
         &request_headers = headers](Http::ResponseHeaderMap& response_headers) -> void {
          std::string new_path;
          if (request_headers.Path()) {
            new_path = direct_response->newPath(request_headers);
          }
          // See https://tools.ietf.org/html/rfc7231#section-7.1.2.
          const auto add_location =
              direct_response->responseCode() == Http::Code::Created ||
              Http::CodeUtility::is3xx(enumToInt(direct_response->responseCode()));
          if (!new_path.empty() && add_location) {
            response_headers.addReferenceKey(Http::Headers::get().Location, new_path);
          }
          direct_response->finalizeResponseHeaders(response_headers, request_headers,
                                                   callbacks_->streamInfo());
        },
        absl::nullopt, StreamInfo::ResponseCodeDetails::get().DirectResponse);
    return Http::FilterHeadersStatus::StopIteration;
  }

  // A route entry matches for the request.
  route_entry_ = route_->routeEntry();
  // If there's a route specific limit and it's smaller than general downstream
  // limits, apply the new cap.
  retry_shadow_buffer_limit_ =
      std::min(retry_shadow_buffer_limit_, route_entry_->retryShadowBufferLimit());
  callbacks_->streamInfo().setRouteName(route_entry_->routeName());
  if (debug_config && debug_config->append_cluster_) {
    // The cluster name will be appended to any local or upstream responses from this point.
    modify_headers = [this, debug_config](Http::ResponseHeaderMap& headers) {
      headers.addCopy(debug_config->cluster_header_.value_or(Http::Headers::get().EnvoyCluster),
                      route_entry_->clusterName());
    };
  }
  Upstream::ThreadLocalCluster* cluster =
      config_.cm_.getThreadLocalCluster(route_entry_->clusterName());
  if (!cluster) {
    config_.stats_.no_cluster_.inc();
    ENVOY_STREAM_LOG(debug, "unknown cluster '{}'", *callbacks_, route_entry_->clusterName());

    callbacks_->streamInfo().setResponseFlag(StreamInfo::ResponseFlag::NoClusterFound);
    callbacks_->sendLocalReply(route_entry_->clusterNotFoundResponseCode(), "", modify_headers,
                               absl::nullopt,
                               StreamInfo::ResponseCodeDetails::get().ClusterNotFound);
    return Http::FilterHeadersStatus::StopIteration;
  }
  cluster_ = cluster->info();

  // Set up stat prefixes, etc.
  request_vcluster_ = route_entry_->virtualCluster(headers);
  if (request_vcluster_ != nullptr) {
    callbacks_->streamInfo().setVirtualClusterName(request_vcluster_->name());
  }
  route_stats_context_ = route_entry_->routeStatsContext();
  ENVOY_STREAM_LOG(debug, "cluster '{}' match for URL '{}'", *callbacks_,
                   route_entry_->clusterName(), headers.getPathValue());

  if (config_.strict_check_headers_ != nullptr) {
    for (const auto& header : *config_.strict_check_headers_) {
      const auto res = FilterUtility::StrictHeaderChecker::checkHeader(headers, header);
      if (!res.valid_) {
        callbacks_->streamInfo().setResponseFlag(
            StreamInfo::ResponseFlag::InvalidEnvoyRequestHeaders);
        const std::string body = fmt::format("invalid header '{}' with value '{}'",
                                             std::string(res.entry_->key().getStringView()),
                                             std::string(res.entry_->value().getStringView()));
        const std::string details =
            absl::StrCat(StreamInfo::ResponseCodeDetails::get().InvalidEnvoyRequestHeaders, "{",
                         StringUtil::replaceAllEmptySpace(res.entry_->key().getStringView()), "}");
        callbacks_->sendLocalReply(Http::Code::BadRequest, body, nullptr, absl::nullopt, details);
        return Http::FilterHeadersStatus::StopIteration;
      }
    }
  }

  const Http::HeaderEntry* request_alt_name = headers.EnvoyUpstreamAltStatName();
  if (request_alt_name) {
    alt_stat_prefix_ = std::make_unique<Stats::StatNameDynamicStorage>(
        request_alt_name->value().getStringView(), config_.scope_.symbolTable());
    headers.removeEnvoyUpstreamAltStatName();
  }

  // See if we are supposed to immediately kill some percentage of this cluster's traffic.
  if (cluster_->maintenanceMode()) {
    callbacks_->streamInfo().setResponseFlag(StreamInfo::ResponseFlag::UpstreamOverflow);
    chargeUpstreamCode(Http::Code::ServiceUnavailable, nullptr, true);
    callbacks_->sendLocalReply(
        Http::Code::ServiceUnavailable, "maintenance mode",
        [modify_headers, this](Http::ResponseHeaderMap& headers) {
          if (!config_.suppress_envoy_headers_) {
            headers.addReference(Http::Headers::get().EnvoyOverloaded,
                                 Http::Headers::get().EnvoyOverloadedValues.True);
          }
          // Note: append_cluster_info does not respect suppress_envoy_headers.
          modify_headers(headers);
        },
        absl::nullopt, StreamInfo::ResponseCodeDetails::get().MaintenanceMode);
    cluster_->stats().upstream_rq_maintenance_mode_.inc();
    return Http::FilterHeadersStatus::StopIteration;
  }

  // Fetch a connection pool for the upstream cluster.
  const auto& upstream_http_protocol_options = cluster_->upstreamHttpProtocolOptions();

  if (upstream_http_protocol_options.has_value() &&
      (upstream_http_protocol_options.value().auto_sni() ||
       upstream_http_protocol_options.value().auto_san_validation())) {
    // Default the header to Host/Authority header.
    absl::string_view header_value = headers.getHostValue();

    // Check whether `override_auto_sni_header` is specified.
    const auto override_auto_sni_header =
        upstream_http_protocol_options.value().override_auto_sni_header();
    if (!override_auto_sni_header.empty()) {
      // Use the header value from `override_auto_sni_header` to set the SNI value.
      const auto overridden_header_value = Http::HeaderUtility::getAllOfHeaderAsString(
          headers, Http::LowerCaseString(override_auto_sni_header));
      if (overridden_header_value.result().has_value() &&
          !overridden_header_value.result().value().empty()) {
        header_value = overridden_header_value.result().value();
      }
    }
    const auto parsed_authority = Http::Utility::parseAuthority(header_value);
    bool should_set_sni = !parsed_authority.is_ip_address_;
    // `host_` returns a string_view so doing this should be safe.
    absl::string_view sni_value = parsed_authority.host_;

    if (should_set_sni && upstream_http_protocol_options.value().auto_sni()) {
      callbacks_->streamInfo().filterState()->setData(
          Network::UpstreamServerName::key(),
          std::make_unique<Network::UpstreamServerName>(sni_value),
          StreamInfo::FilterState::StateType::Mutable);
    }

    if (upstream_http_protocol_options.value().auto_san_validation()) {
      callbacks_->streamInfo().filterState()->setData(
          Network::UpstreamSubjectAltNames::key(),
          std::make_unique<Network::UpstreamSubjectAltNames>(
              std::vector<std::string>{std::string(sni_value)}),
          StreamInfo::FilterState::StateType::Mutable);
    }
  }

  transport_socket_options_ = Network::TransportSocketOptionsUtility::fromFilterState(
      *callbacks_->streamInfo().filterState());

  if (auto downstream_connection = downstreamConnection(); downstream_connection != nullptr) {
    if (auto typed_state = downstream_connection->streamInfo()
                               .filterState()
                               .getDataReadOnly<Network::UpstreamSocketOptionsFilterState>(
                                   Network::UpstreamSocketOptionsFilterState::key());
        typed_state != nullptr) {
      auto downstream_options = typed_state->value();
      if (!upstream_options_) {
        upstream_options_ = std::make_shared<Network::Socket::Options>();
      }
      Network::Socket::appendOptions(upstream_options_, downstream_options);
    }
  }

  if (upstream_options_ && callbacks_->getUpstreamSocketOptions()) {
    Network::Socket::appendOptions(upstream_options_, callbacks_->getUpstreamSocketOptions());
  }

  std::unique_ptr<GenericConnPool> generic_conn_pool = createConnPool(*cluster);

  if (!generic_conn_pool) {
    sendNoHealthyUpstreamResponse();
    return Http::FilterHeadersStatus::StopIteration;
  }
  Upstream::HostDescriptionConstSharedPtr host = generic_conn_pool->host();

  if (debug_config && debug_config->append_upstream_host_) {
    // The hostname and address will be appended to any local or upstream responses from this point,
    // possibly in addition to the cluster name.
    modify_headers = [modify_headers, debug_config, host](Http::ResponseHeaderMap& headers) {
      modify_headers(headers);
      headers.addCopy(
          debug_config->hostname_header_.value_or(Http::Headers::get().EnvoyUpstreamHostname),
          host->hostname());
      headers.addCopy(debug_config->host_address_header_.value_or(
                          Http::Headers::get().EnvoyUpstreamHostAddress),
                      host->address()->asString());
    };
  }

  // If we've been instructed not to forward the request upstream, send an empty local response.
  if (debug_config && debug_config->do_not_forward_) {
    modify_headers = [modify_headers, debug_config](Http::ResponseHeaderMap& headers) {
      modify_headers(headers);
      headers.addCopy(
          debug_config->not_forwarded_header_.value_or(Http::Headers::get().EnvoyNotForwarded),
          "true");
    };
    callbacks_->sendLocalReply(Http::Code::NoContent, "", modify_headers, absl::nullopt, "");
    return Http::FilterHeadersStatus::StopIteration;
  }

  hedging_params_ = FilterUtility::finalHedgingParams(*route_entry_, headers);

  timeout_ = FilterUtility::finalTimeout(*route_entry_, headers, !config_.suppress_envoy_headers_,
                                         grpc_request_, hedging_params_.hedge_on_per_try_timeout_,
                                         config_.respect_expected_rq_timeout_);

  const Http::HeaderEntry* header_max_stream_duration_entry =
      headers.EnvoyUpstreamStreamDurationMs();
  if (header_max_stream_duration_entry) {
    dynamic_max_stream_duration_ =
        FilterUtility::tryParseHeaderTimeout(*header_max_stream_duration_entry);
    headers.removeEnvoyUpstreamStreamDurationMs();
  }

  // If this header is set with any value, use an alternate response code on timeout
  if (headers.EnvoyUpstreamRequestTimeoutAltResponse()) {
    timeout_response_code_ = Http::Code::NoContent;
    headers.removeEnvoyUpstreamRequestTimeoutAltResponse();
  }

  include_attempt_count_in_request_ = route_entry_->includeAttemptCountInRequest();
  if (include_attempt_count_in_request_) {
    headers.setEnvoyAttemptCount(attempt_count_);
  }

  // The router has reached a point where it is going to try to send a request upstream,
  // so now modify_headers should attach x-envoy-attempt-count to the downstream response if the
  // config flag is true.
  if (route_entry_->includeAttemptCountInResponse()) {
    modify_headers = [modify_headers, this](Http::ResponseHeaderMap& headers) {
      modify_headers(headers);

      // This header is added without checking for config_.suppress_envoy_headers_ to mirror what is
      // done for upstream requests.
      headers.setEnvoyAttemptCount(attempt_count_);
    };
  }
  callbacks_->streamInfo().setAttemptCount(attempt_count_);

  route_entry_->finalizeRequestHeaders(headers, callbacks_->streamInfo(),
                                       !config_.suppress_envoy_headers_);
  FilterUtility::setUpstreamScheme(
      headers, callbacks_->streamInfo().downstreamAddressProvider().sslConnection() != nullptr);

  // Ensure an http transport scheme is selected before continuing with decoding.
  ASSERT(headers.Scheme());

  retry_state_ =
      createRetryState(route_entry_->retryPolicy(), headers, *cluster_, request_vcluster_,
                       route_stats_context_, config_.runtime_, config_.random_,
                       callbacks_->dispatcher(), config_.timeSource(), route_entry_->priority());

  // Determine which shadow policies to use. It's possible that we don't do any shadowing due to
  // runtime keys. Also the method CONNECT doesn't support shadowing.
  auto method = headers.getMethodValue();
  if (method != Http::Headers::get().MethodValues.Connect) {
    for (const auto& shadow_policy : route_entry_->shadowPolicies()) {
      const auto& policy_ref = *shadow_policy;
      if (FilterUtility::shouldShadow(policy_ref, config_.runtime_, callbacks_->streamId())) {
        active_shadow_policies_.push_back(std::cref(policy_ref));
      }
    }
  }

  ENVOY_STREAM_LOG(debug, "router decoding headers:\n{}", *callbacks_, headers);

  // Hang onto the modify_headers function for later use in handling upstream responses.
  modify_headers_ = modify_headers;

  conn_pool_new_stream_with_early_data_and_http3_ =
      Runtime::runtimeFeatureEnabled(Runtime::conn_pool_new_stream_with_early_data_and_http3);
  const bool can_send_early_data =
      conn_pool_new_stream_with_early_data_and_http3_ &&
      route_entry_->earlyDataPolicy().allowsEarlyDataForRequest(*downstream_headers_);
<<<<<<< HEAD
  UpstreamRequestPtr upstream_request = std::make_unique<UpstreamRequest>(
      *this, headers, std::move(generic_conn_pool), can_send_early_data,
      /*can_use_http3=*/true);
=======
  // Set initial HTTP/3 use based on the presence of HTTP/1.1 proxy config.
  // For retries etc, HTTP/3 usability may transition from true to false, but
  // will never transition from false to true.
  bool can_use_http3 =
      !transport_socket_options_ || !transport_socket_options_->http11ProxyInfo().has_value();
  UpstreamRequestPtr upstream_request = std::make_unique<UpstreamRequest>(
      *this, std::move(generic_conn_pool), can_send_early_data, can_use_http3);
>>>>>>> 189bd651
  LinkedList::moveIntoList(std::move(upstream_request), upstream_requests_);
  upstream_requests_.front()->acceptHeadersFromRouter(end_stream);
  if (end_stream) {
    onRequestComplete();
  }

  return Http::FilterHeadersStatus::StopIteration;
}

std::unique_ptr<GenericConnPool>
Filter::createConnPool(Upstream::ThreadLocalCluster& thread_local_cluster) {
  GenericConnPoolFactory* factory = nullptr;
  if (cluster_->upstreamConfig().has_value()) {
    factory = Envoy::Config::Utility::getFactory<GenericConnPoolFactory>(
        cluster_->upstreamConfig().value());
    ENVOY_BUG(factory != nullptr,
              fmt::format("invalid factory type '{}', failing over to default upstream",
                          cluster_->upstreamConfig().value().DebugString()));
  }
  if (!factory) {
    factory = &config_.router_context_.genericConnPoolFactory();
  }

  bool should_tcp_proxy = false;

  if (route_entry_->connectConfig().has_value()) {
    auto method = downstream_headers_->getMethodValue();
    should_tcp_proxy = (method == Http::Headers::get().MethodValues.Connect);

    // Allow POST for proxying raw TCP if it is configured.
    if (!should_tcp_proxy && route_entry_->connectConfig().value().allow_post()) {
      should_tcp_proxy = (method == Http::Headers::get().MethodValues.Post);
    }
  }
  return factory->createGenericConnPool(thread_local_cluster, should_tcp_proxy, *route_entry_,
                                        callbacks_->streamInfo().protocol(), this);
}

void Filter::sendNoHealthyUpstreamResponse() {
  callbacks_->streamInfo().setResponseFlag(StreamInfo::ResponseFlag::NoHealthyUpstream);
  chargeUpstreamCode(Http::Code::ServiceUnavailable, nullptr, false);
  callbacks_->sendLocalReply(Http::Code::ServiceUnavailable, "no healthy upstream", modify_headers_,
                             absl::nullopt,
                             StreamInfo::ResponseCodeDetails::get().NoHealthyUpstream);
}

Http::FilterDataStatus Filter::decodeData(Buffer::Instance& data, bool end_stream) {
  // upstream_requests_.size() cannot be > 1 because that only happens when a per
  // try timeout occurs with hedge_on_per_try_timeout enabled but the per
  // try timeout timer is not started until onRequestComplete(). It could be zero
  // if the first request attempt has already failed and a retry is waiting for
  // a backoff timer.
  ASSERT(upstream_requests_.size() <= 1);

  bool buffering = (retry_state_ && retry_state_->enabled()) || !active_shadow_policies_.empty() ||
                   (route_entry_ && route_entry_->internalRedirectPolicy().enabled());
  if (buffering &&
      getLength(callbacks_->decodingBuffer()) + data.length() > retry_shadow_buffer_limit_) {
    ENVOY_LOG(debug,
              "The request payload has at least {} bytes data which exceeds buffer limit {}. Give "
              "up on the retry/shadow.",
              getLength(callbacks_->decodingBuffer()) + data.length(), retry_shadow_buffer_limit_);
    cluster_->stats().retry_or_shadow_abandoned_.inc();
    retry_state_.reset();
    buffering = false;
    active_shadow_policies_.clear();
    request_buffer_overflowed_ = true;

    // If we had to abandon buffering and there's no request in progress, abort the request and
    // clean up. This happens if the initial upstream request failed, and we are currently waiting
    // for a backoff timer before starting the next upstream attempt.
    if (upstream_requests_.empty()) {
      cleanup();
      callbacks_->sendLocalReply(
          Http::Code::InsufficientStorage, "exceeded request buffer limit while retrying upstream",
          modify_headers_, absl::nullopt,
          StreamInfo::ResponseCodeDetails::get().RequestPayloadExceededRetryBufferLimit);
      return Http::FilterDataStatus::StopIterationNoBuffer;
    }
  }

  // If we aren't buffering and there is no active request, an abort should have occurred
  // already.
  ASSERT(buffering || !upstream_requests_.empty());

  if (buffering) {
    // If we are going to buffer for retries or shadowing, we need to make a copy before encoding
    // since it's all moves from here on.
    if (!upstream_requests_.empty()) {
      Buffer::OwnedImpl copy(data);
      upstream_requests_.front()->acceptDataFromRouter(copy, end_stream);
    }

    // If we are potentially going to retry or shadow this request we need to buffer.
    // This will not cause the connection manager to 413 because before we hit the
    // buffer limit we give up on retries and buffering. We must buffer using addDecodedData()
    // so that all buffered data is available by the time we do request complete processing and
    // potentially shadow.
    callbacks_->addDecodedData(data, true);
  } else {
    upstream_requests_.front()->acceptDataFromRouter(data, end_stream);
  }

  if (end_stream) {
    onRequestComplete();
  }

  return Http::FilterDataStatus::StopIterationNoBuffer;
}

Http::FilterTrailersStatus Filter::decodeTrailers(Http::RequestTrailerMap& trailers) {
  ENVOY_STREAM_LOG(debug, "router decoding trailers:\n{}", *callbacks_, trailers);

  // upstream_requests_.size() cannot be > 1 because that only happens when a per
  // try timeout occurs with hedge_on_per_try_timeout enabled but the per
  // try timeout timer is not started until onRequestComplete(). It could be zero
  // if the first request attempt has already failed and a retry is waiting for
  // a backoff timer.
  ASSERT(upstream_requests_.size() <= 1);
  downstream_trailers_ = &trailers;
  if (!upstream_requests_.empty()) {
    upstream_requests_.front()->acceptTrailersFromRouter(trailers);
  }
  onRequestComplete();
  return Http::FilterTrailersStatus::StopIteration;
}

Http::FilterMetadataStatus Filter::decodeMetadata(Http::MetadataMap& metadata_map) {
  Http::MetadataMapPtr metadata_map_ptr = std::make_unique<Http::MetadataMap>(metadata_map);
  if (!upstream_requests_.empty()) {
    // TODO(soya3129): Save metadata for retry, redirect and shadowing case.
    upstream_requests_.front()->acceptMetadataFromRouter(std::move(metadata_map_ptr));
  }
  return Http::FilterMetadataStatus::Continue;
}

void Filter::setDecoderFilterCallbacks(Http::StreamDecoderFilterCallbacks& callbacks) {
  callbacks_ = &callbacks;
  // As the decoder filter only pushes back via watermarks once data has reached
  // it, it can latch the current buffer limit and does not need to update the
  // limit if another filter increases it.
  //
  // The default is "do not limit". If there are configured (non-zero) buffer
  // limits, apply them here.
  if (callbacks_->decoderBufferLimit() != 0) {
    retry_shadow_buffer_limit_ = callbacks_->decoderBufferLimit();
  }
}

void Filter::cleanup() {
  // All callers of cleanup() should have cleaned out the upstream_requests_
  // list as appropriate.
  ASSERT(upstream_requests_.empty());

  retry_state_.reset();
  if (response_timeout_) {
    response_timeout_->disableTimer();
    response_timeout_.reset();
  }
}

absl::optional<absl::string_view> Filter::getShadowCluster(const ShadowPolicy& policy,
                                                           const Http::HeaderMap& headers) const {
  if (!policy.cluster().empty()) {
    return policy.cluster();
  } else {
    ASSERT(!policy.clusterHeader().get().empty());
    const auto entry = headers.get(policy.clusterHeader());
    if (!entry.empty() && !entry[0]->value().empty()) {
      return entry[0]->value().getStringView();
    }
    ENVOY_STREAM_LOG(debug, "There is no cluster name in header: {}", *callbacks_,
                     policy.clusterHeader());
    return absl::nullopt;
  }
}

void Filter::maybeDoShadowing() {
  for (const auto& shadow_policy_wrapper : active_shadow_policies_) {
    const auto& shadow_policy = shadow_policy_wrapper.get();

    const absl::optional<absl::string_view> cluster_name =
        getShadowCluster(shadow_policy, *downstream_headers_);

    // The cluster name got from headers is empty.
    if (!cluster_name.has_value()) {
      continue;
    }

    Http::RequestMessagePtr request(new Http::RequestMessageImpl(
        Http::createHeaderMap<Http::RequestHeaderMapImpl>(*downstream_headers_)));
    if (callbacks_->decodingBuffer()) {
      request->body().add(*callbacks_->decodingBuffer());
    }
    if (downstream_trailers_) {
      request->trailers(Http::createHeaderMap<Http::RequestTrailerMapImpl>(*downstream_trailers_));
    }

    auto options = Http::AsyncClient::RequestOptions()
                       .setTimeout(timeout_.global_timeout_)
                       .setParentSpan(callbacks_->activeSpan())
                       .setChildSpanName("mirror")
                       .setSampled(shadow_policy.traceSampled());
    config_.shadowWriter().shadow(std::string(cluster_name.value()), std::move(request), options);
  }
}

void Filter::onRequestComplete() {
  // This should be called exactly once, when the downstream request has been received in full.
  ASSERT(!downstream_end_stream_);
  downstream_end_stream_ = true;
  Event::Dispatcher& dispatcher = callbacks_->dispatcher();
  downstream_request_complete_time_ = dispatcher.timeSource().monotonicTime();

  // Possible that we got an immediate reset.
  if (!upstream_requests_.empty()) {
    // Even if we got an immediate reset, we could still shadow, but that is a riskier change and
    // seems unnecessary right now.
    maybeDoShadowing();

    if (timeout_.global_timeout_.count() > 0) {
      response_timeout_ = dispatcher.createTimer([this]() -> void { onResponseTimeout(); });
      response_timeout_->enableTimer(timeout_.global_timeout_);
    }

    for (auto& upstream_request : upstream_requests_) {
      if (upstream_request->createPerTryTimeoutOnRequestComplete()) {
        upstream_request->setupPerTryTimeout();
      }
    }
  }
}

void Filter::onDestroy() {
  // Reset any in-flight upstream requests.
  resetAll();
  cleanup();
}

void Filter::onResponseTimeout() {
  ENVOY_STREAM_LOG(debug, "upstream timeout", *callbacks_);

  // Reset any upstream requests that are still in flight.
  while (!upstream_requests_.empty()) {
    UpstreamRequestPtr upstream_request =
        upstream_requests_.back()->removeFromList(upstream_requests_);

    // We want to record the upstream timeouts and increase the stats counters in all the cases.
    // For example, we also want to record the stats in the case of BiDi streaming APIs where we
    // might have already seen the headers.
    // If desired, the old behavior to not do any work for those upstream requests we've already
    // seen the headers for can be achieved by overloading the runtime guard
    // `do_not_await_headers_on_upstream_timeout_to_emit_stats` to false.
    if (Runtime::runtimeFeatureEnabled(
            "envoy.reloadable_features.do_not_await_headers_on_upstream_timeout_to_emit_stats") ||
        upstream_request->awaitingHeaders()) {
      cluster_->stats().upstream_rq_timeout_.inc();
      if (request_vcluster_) {
        request_vcluster_->stats().upstream_rq_timeout_.inc();
      }
      if (route_stats_context_.has_value()) {
        route_stats_context_->stats().upstream_rq_timeout_.inc();
      }

      if (upstream_request->upstreamHost()) {
        upstream_request->upstreamHost()->stats().rq_timeout_.inc();
      }
    }

    if (upstream_request->awaitingHeaders()) {
      if (cluster_->timeoutBudgetStats().has_value()) {
        // Cancel firing per-try timeout information, because the per-try timeout did not come into
        // play when the global timeout was hit.
        upstream_request->recordTimeoutBudget(false);
      }

      // If this upstream request already hit a "soft" timeout, then it
      // already recorded a timeout into outlier detection. Don't do it again.
      if (!upstream_request->outlierDetectionTimeoutRecorded()) {
        updateOutlierDetection(Upstream::Outlier::Result::LocalOriginTimeout, *upstream_request,
                               absl::optional<uint64_t>(enumToInt(timeout_response_code_)));
      }

      chargeUpstreamAbort(timeout_response_code_, false, *upstream_request);
    }
    upstream_request->resetStream();
  }

  onUpstreamTimeoutAbort(StreamInfo::ResponseFlag::UpstreamRequestTimeout,
                         StreamInfo::ResponseCodeDetails::get().ResponseTimeout);
}

// Called when the per try timeout is hit but we didn't reset the request
// (hedge_on_per_try_timeout enabled).
void Filter::onSoftPerTryTimeout(UpstreamRequest& upstream_request) {
  // Track this as a timeout for outlier detection purposes even though we didn't
  // cancel the request yet and might get a 2xx later.
  updateOutlierDetection(Upstream::Outlier::Result::LocalOriginTimeout, upstream_request,
                         absl::optional<uint64_t>(enumToInt(timeout_response_code_)));
  upstream_request.outlierDetectionTimeoutRecorded(true);

  if (!downstream_response_started_ && retry_state_) {
    RetryStatus retry_status = retry_state_->shouldHedgeRetryPerTryTimeout(
        [this, &request_headers = upstream_request.getRequestHeaders(),
         can_use_http3 = upstream_request.upstreamStreamOptions().can_use_http3_]() -> void {
          // Without any knowledge about what's going on in the connection pool, retry the request
          // with the safest settings which is no early data but keep using or not using alt-svc as
          // before. In this way, QUIC won't be falsely marked as broken.
          doRetry(request_headers, /*can_send_early_data*/ false, can_use_http3);
        });

    if (retry_status == RetryStatus::Yes) {
      runRetryOptionsPredicates(upstream_request);
      pending_retries_++;

      // Don't increment upstream_host->stats().rq_error_ here, we'll do that
      // later if 1) we hit global timeout or 2) we get bad response headers
      // back.
      upstream_request.retried(true);

      // TODO: cluster stat for hedge attempted.
    } else if (retry_status == RetryStatus::NoOverflow) {
      callbacks_->streamInfo().setResponseFlag(StreamInfo::ResponseFlag::UpstreamOverflow);
    } else if (retry_status == RetryStatus::NoRetryLimitExceeded) {
      callbacks_->streamInfo().setResponseFlag(
          StreamInfo::ResponseFlag::UpstreamRetryLimitExceeded);
    }
  }
}

void Filter::onPerTryIdleTimeout(UpstreamRequest& upstream_request) {
  onPerTryTimeoutCommon(upstream_request, cluster_->stats().upstream_rq_per_try_idle_timeout_,
                        StreamInfo::ResponseCodeDetails::get().UpstreamPerTryIdleTimeout);
}

void Filter::onPerTryTimeout(UpstreamRequest& upstream_request) {
  onPerTryTimeoutCommon(upstream_request, cluster_->stats().upstream_rq_per_try_timeout_,
                        StreamInfo::ResponseCodeDetails::get().UpstreamPerTryTimeout);
}

void Filter::onPerTryTimeoutCommon(UpstreamRequest& upstream_request, Stats::Counter& error_counter,
                                   const std::string& response_code_details) {
  if (hedging_params_.hedge_on_per_try_timeout_) {
    onSoftPerTryTimeout(upstream_request);
    return;
  }

  error_counter.inc();
  if (upstream_request.upstreamHost()) {
    upstream_request.upstreamHost()->stats().rq_timeout_.inc();
  }

  upstream_request.resetStream();

  updateOutlierDetection(Upstream::Outlier::Result::LocalOriginTimeout, upstream_request,
                         absl::optional<uint64_t>(enumToInt(timeout_response_code_)));

  if (maybeRetryReset(Http::StreamResetReason::LocalReset, upstream_request)) {
    return;
  }

  chargeUpstreamAbort(timeout_response_code_, false, upstream_request);

  // Remove this upstream request from the list now that we're done with it.
  upstream_request.removeFromList(upstream_requests_);
  onUpstreamTimeoutAbort(StreamInfo::ResponseFlag::UpstreamRequestTimeout, response_code_details);
}

void Filter::onStreamMaxDurationReached(UpstreamRequest& upstream_request) {
  upstream_request.resetStream();

  if (maybeRetryReset(Http::StreamResetReason::LocalReset, upstream_request)) {
    return;
  }

  upstream_request.removeFromList(upstream_requests_);
  cleanup();

  callbacks_->streamInfo().setResponseFlag(
      StreamInfo::ResponseFlag::UpstreamMaxStreamDurationReached);
  // Grab the const ref to call the const method of StreamInfo.
  const auto& stream_info = callbacks_->streamInfo();
  const bool downstream_decode_complete =
      stream_info.downstreamTiming().has_value() &&
      stream_info.downstreamTiming().value().get().lastDownstreamRxByteReceived().has_value();

  // sendLocalReply may instead reset the stream if downstream_response_started_ is true.
  callbacks_->sendLocalReply(
      Http::Utility::maybeRequestTimeoutCode(downstream_decode_complete),
      "upstream max stream duration reached", modify_headers_, absl::nullopt,
      StreamInfo::ResponseCodeDetails::get().UpstreamMaxStreamDurationReached);
}

void Filter::updateOutlierDetection(Upstream::Outlier::Result result,
                                    UpstreamRequest& upstream_request,
                                    absl::optional<uint64_t> code) {
  if (upstream_request.upstreamHost()) {
    upstream_request.upstreamHost()->outlierDetector().putResult(result, code);
  }
}

void Filter::chargeUpstreamAbort(Http::Code code, bool dropped, UpstreamRequest& upstream_request) {
  if (downstream_response_started_) {
    if (upstream_request.grpcRqSuccessDeferred()) {
      upstream_request.upstreamHost()->stats().rq_error_.inc();
      config_.stats_.rq_reset_after_downstream_response_started_.inc();
    }
  } else {
    Upstream::HostDescriptionConstSharedPtr upstream_host = upstream_request.upstreamHost();

    chargeUpstreamCode(code, upstream_host, dropped);
    // If we had non-5xx but still have been reset by backend or timeout before
    // starting response, we treat this as an error. We only get non-5xx when
    // timeout_response_code_ is used for code above, where this member can
    // assume values such as 204 (NoContent).
    if (upstream_host != nullptr && !Http::CodeUtility::is5xx(enumToInt(code))) {
      upstream_host->stats().rq_error_.inc();
    }
  }
}

void Filter::onUpstreamTimeoutAbort(StreamInfo::ResponseFlag response_flags,
                                    absl::string_view details) {
  Upstream::ClusterTimeoutBudgetStatsOptRef tb_stats = cluster()->timeoutBudgetStats();
  if (tb_stats.has_value()) {
    Event::Dispatcher& dispatcher = callbacks_->dispatcher();
    std::chrono::milliseconds response_time = std::chrono::duration_cast<std::chrono::milliseconds>(
        dispatcher.timeSource().monotonicTime() - downstream_request_complete_time_);

    tb_stats->get().upstream_rq_timeout_budget_percent_used_.recordValue(
        FilterUtility::percentageOfTimeout(response_time, timeout_.global_timeout_));
  }

  const absl::string_view body =
      timeout_response_code_ == Http::Code::GatewayTimeout ? "upstream request timeout" : "";
  onUpstreamAbort(timeout_response_code_, response_flags, body, false, details);
}

void Filter::onUpstreamAbort(Http::Code code, StreamInfo::ResponseFlag response_flags,
                             absl::string_view body, bool dropped, absl::string_view details) {
  // If we have not yet sent anything downstream, send a response with an appropriate status code.
  // Otherwise just reset the ongoing response.
  callbacks_->streamInfo().setResponseFlag(response_flags);
  // This will destroy any created retry timers.
  cleanup();
  // sendLocalReply may instead reset the stream if downstream_response_started_ is true.
  callbacks_->sendLocalReply(
      code, body,
      [dropped, this](Http::ResponseHeaderMap& headers) {
        if (dropped && !config_.suppress_envoy_headers_) {
          headers.addReference(Http::Headers::get().EnvoyOverloaded,
                               Http::Headers::get().EnvoyOverloadedValues.True);
        }
        modify_headers_(headers);
      },
      absl::nullopt, details);
}

bool Filter::maybeRetryReset(Http::StreamResetReason reset_reason,
                             UpstreamRequest& upstream_request) {
  // We don't retry if we already started the response, don't have a retry policy defined,
  // or if we've already retried this upstream request (currently only possible if a per
  // try timeout occurred and hedge_on_per_try_timeout is enabled).
  if (downstream_response_started_ || !retry_state_ || upstream_request.retried()) {
    return false;
  }
  RetryState::Http3Used was_using_http3 = RetryState::Http3Used::Unknown;
  if (conn_pool_new_stream_with_early_data_and_http3_ && upstream_request.hadUpstream()) {
    was_using_http3 = (upstream_request.streamInfo().protocol().has_value() &&
                       upstream_request.streamInfo().protocol().value() == Http::Protocol::Http3)
                          ? RetryState::Http3Used::Yes
                          : RetryState::Http3Used::No;
  }
  const RetryStatus retry_status = retry_state_->shouldRetryReset(
      reset_reason, was_using_http3,
      [this, &request_headers = upstream_request.getRequestHeaders(),
       can_send_early_data = upstream_request.upstreamStreamOptions().can_send_early_data_,
       can_use_http3 =
           upstream_request.upstreamStreamOptions().can_use_http3_](bool disable_http3) -> void {
        // This retry might be because of ConnectionFailure of 0-RTT handshake. In this case, though
        // the original request is retried with the same can_send_early_data setting, it will not be
        // sent as early data by the underlying connection pool grid.
        doRetry(request_headers, can_send_early_data, disable_http3 ? false : can_use_http3);
      });
  if (retry_status == RetryStatus::Yes) {
    runRetryOptionsPredicates(upstream_request);
    pending_retries_++;

    if (upstream_request.upstreamHost()) {
      upstream_request.upstreamHost()->stats().rq_error_.inc();
    }

    auto request_ptr = upstream_request.removeFromList(upstream_requests_);
    if (Runtime::runtimeFeatureEnabled("envoy.reloadable_features.allow_upstream_inline_write")) {
      callbacks_->dispatcher().deferredDelete(std::move(request_ptr));
    }
    return true;
  } else if (retry_status == RetryStatus::NoOverflow) {
    callbacks_->streamInfo().setResponseFlag(StreamInfo::ResponseFlag::UpstreamOverflow);
  } else if (retry_status == RetryStatus::NoRetryLimitExceeded) {
    callbacks_->streamInfo().setResponseFlag(StreamInfo::ResponseFlag::UpstreamRetryLimitExceeded);
  }

  return false;
}

void Filter::onUpstreamReset(Http::StreamResetReason reset_reason,
                             absl::string_view transport_failure_reason,
                             UpstreamRequest& upstream_request) {
  ENVOY_STREAM_LOG(debug, "upstream reset: reset reason: {}, transport failure reason: {}",
                   *callbacks_, Http::Utility::resetReasonToString(reset_reason),
                   transport_failure_reason);

  // TODO: The reset may also come from upstream over the wire. In this case it should be
  // treated as external origin error and distinguished from local origin error.
  // This matters only when running OutlierDetection with split_external_local_origin_errors
  // config param set to true.
  updateOutlierDetection(Upstream::Outlier::Result::LocalOriginConnectFailed, upstream_request,
                         absl::nullopt);

  if (maybeRetryReset(reset_reason, upstream_request)) {
    return;
  }

  const bool dropped = reset_reason == Http::StreamResetReason::Overflow;
  const Http::Code error_code = (reset_reason == Http::StreamResetReason::ProtocolError)
                                    ? Http::Code::BadGateway
                                    : Http::Code::ServiceUnavailable;
  chargeUpstreamAbort(error_code, dropped, upstream_request);
  auto request_ptr = upstream_request.removeFromList(upstream_requests_);
  if (Runtime::runtimeFeatureEnabled("envoy.reloadable_features.allow_upstream_inline_write")) {
    callbacks_->dispatcher().deferredDelete(std::move(request_ptr));
  }

  // If there are other in-flight requests that might see an upstream response,
  // don't return anything downstream.
  if (numRequestsAwaitingHeaders() > 0 || pending_retries_ > 0) {
    return;
  }

  const StreamInfo::ResponseFlag response_flags = streamResetReasonToResponseFlag(reset_reason);

  const std::string body =
      absl::StrCat("upstream connect error or disconnect/reset before headers. ",
                   (is_retry_ ? "retried and the latest " : ""),
                   "reset reason: ", Http::Utility::resetReasonToString(reset_reason),
                   !transport_failure_reason.empty() ? ", transport failure reason: " : "",
                   transport_failure_reason);
  const std::string& basic_details =
      downstream_response_started_ ? StreamInfo::ResponseCodeDetails::get().LateUpstreamReset
                                   : StreamInfo::ResponseCodeDetails::get().EarlyUpstreamReset;
  const std::string details = StringUtil::replaceAllEmptySpace(absl::StrCat(
      basic_details, "{", Http::Utility::resetReasonToString(reset_reason),
      transport_failure_reason.empty() ? "" : absl::StrCat(",", transport_failure_reason), "}"));
  onUpstreamAbort(error_code, response_flags, body, dropped, details);
}

void Filter::onUpstreamHostSelected(Upstream::HostDescriptionConstSharedPtr host) {
  if (retry_state_ && host) {
    retry_state_->onHostAttempted(host);
  }
}

StreamInfo::ResponseFlag
Filter::streamResetReasonToResponseFlag(Http::StreamResetReason reset_reason) {
  switch (reset_reason) {
  case Http::StreamResetReason::ConnectionFailure:
    return StreamInfo::ResponseFlag::UpstreamConnectionFailure;
  case Http::StreamResetReason::ConnectionTermination:
    return StreamInfo::ResponseFlag::UpstreamConnectionTermination;
  case Http::StreamResetReason::LocalReset:
  case Http::StreamResetReason::LocalRefusedStreamReset:
    return StreamInfo::ResponseFlag::LocalReset;
  case Http::StreamResetReason::Overflow:
    return StreamInfo::ResponseFlag::UpstreamOverflow;
  case Http::StreamResetReason::RemoteReset:
  case Http::StreamResetReason::RemoteRefusedStreamReset:
  case Http::StreamResetReason::ConnectError:
    return StreamInfo::ResponseFlag::UpstreamRemoteReset;
  case Http::StreamResetReason::ProtocolError:
    return StreamInfo::ResponseFlag::UpstreamProtocolError;
  case Http::StreamResetReason::OverloadManager:
    return StreamInfo::ResponseFlag::OverloadManager;
  }

  PANIC_DUE_TO_CORRUPT_ENUM;
}

void Filter::handleNon5xxResponseHeaders(absl::optional<Grpc::Status::GrpcStatus> grpc_status,
                                         UpstreamRequest& upstream_request, bool end_stream,
                                         uint64_t grpc_to_http_status) {
  // We need to defer gRPC success until after we have processed grpc-status in
  // the trailers.
  if (grpc_request_) {
    if (end_stream) {
      if (grpc_status && !Http::CodeUtility::is5xx(grpc_to_http_status)) {
        upstream_request.upstreamHost()->stats().rq_success_.inc();
      } else {
        upstream_request.upstreamHost()->stats().rq_error_.inc();
      }
    } else {
      upstream_request.grpcRqSuccessDeferred(true);
    }
  } else {
    upstream_request.upstreamHost()->stats().rq_success_.inc();
  }
}

void Filter::onUpstream1xxHeaders(Http::ResponseHeaderMapPtr&& headers,
                                  UpstreamRequest& upstream_request) {
  const uint64_t response_code = Http::Utility::getResponseStatus(*headers);
  chargeUpstreamCode(response_code, *headers, upstream_request.upstreamHost(), false);
  ENVOY_STREAM_LOG(debug, "upstream 1xx ({}).", *callbacks_, response_code);

  downstream_response_started_ = true;
  final_upstream_request_ = &upstream_request;
  resetOtherUpstreams(upstream_request);

  // Don't send retries after 100-Continue has been sent on. Arguably we could attempt to do a
  // retry, assume the next upstream would also send an 100-Continue and swallow the second one
  // but it's sketchy (as the subsequent upstream might not send a 100-Continue) and not worth
  // the complexity until someone asks for it.
  retry_state_.reset();

  // We coalesce 1xx headers here, to prevent encoder filters and HCM from having to worry
  // about this. This is done in the router filter, rather than UpstreamRequest, since we want to
  // potentially coalesce across retries and multiple upstream requests in the future, even though
  // we currently don't support retry after 1xx.
  // It's plausible that this functionality might need to move to HCM in the future for internal
  // redirects, but we would need to maintain the "only call encode1xxHeaders() once"
  // invariant.
  if (!downstream_1xx_headers_encoded_) {
    downstream_1xx_headers_encoded_ = true;
    callbacks_->encode1xxHeaders(std::move(headers));
  }
}

void Filter::resetAll() {
  while (!upstream_requests_.empty()) {
    auto request_ptr = upstream_requests_.back()->removeFromList(upstream_requests_);
    request_ptr->resetStream();
    if (Runtime::runtimeFeatureEnabled("envoy.reloadable_features.allow_upstream_inline_write")) {
      callbacks_->dispatcher().deferredDelete(std::move(request_ptr));
    }
  }
}

void Filter::resetOtherUpstreams(UpstreamRequest& upstream_request) {
  // Pop each upstream request on the list and reset it if it's not the one
  // provided. At the end we'll move it back into the list.
  UpstreamRequestPtr final_upstream_request;
  while (!upstream_requests_.empty()) {
    UpstreamRequestPtr upstream_request_tmp =
        upstream_requests_.back()->removeFromList(upstream_requests_);
    if (upstream_request_tmp.get() != &upstream_request) {
      upstream_request_tmp->resetStream();
      // TODO: per-host stat for hedge abandoned.
      // TODO: cluster stat for hedge abandoned.
    } else {
      final_upstream_request = std::move(upstream_request_tmp);
    }
  }

  ASSERT(final_upstream_request);
  // Now put the final request back on this list.
  LinkedList::moveIntoList(std::move(final_upstream_request), upstream_requests_);
}

void Filter::onUpstreamHeaders(uint64_t response_code, Http::ResponseHeaderMapPtr&& headers,
                               UpstreamRequest& upstream_request, bool end_stream) {
  ENVOY_STREAM_LOG(debug, "upstream headers complete: end_stream={}", *callbacks_, end_stream);

  modify_headers_(*headers);
  // When grpc-status appears in response headers, convert grpc-status to HTTP status code
  // for outlier detection. This does not currently change any stats or logging and does not
  // handle the case when an error grpc-status is sent as a trailer.
  absl::optional<Grpc::Status::GrpcStatus> grpc_status;
  uint64_t grpc_to_http_status = 0;
  if (grpc_request_) {
    grpc_status = Grpc::Common::getGrpcStatus(*headers);
    if (grpc_status.has_value()) {
      grpc_to_http_status = Grpc::Utility::grpcToHttpStatus(grpc_status.value());
    }
  }

  if (grpc_status.has_value()) {
    upstream_request.upstreamHost()->outlierDetector().putHttpResponseCode(grpc_to_http_status);
  } else {
    upstream_request.upstreamHost()->outlierDetector().putHttpResponseCode(response_code);
  }

  if (headers->EnvoyImmediateHealthCheckFail() != nullptr) {
    upstream_request.upstreamHost()->healthChecker().setUnhealthy(
        Upstream::HealthCheckHostMonitor::UnhealthyType::ImmediateHealthCheckFail);
  }

  bool could_not_retry = false;

  // Check if this upstream request was already retried, for instance after
  // hitting a per try timeout. Don't retry it if we already have.
  if (retry_state_) {
    if (upstream_request.retried()) {
      // We already retried this request (presumably for a per try timeout) so
      // we definitely won't retry it again. Check if we would have retried it
      // if we could.
      bool retry_as_early_data; // Not going to be used as we are not retrying.
      could_not_retry = retry_state_->wouldRetryFromHeaders(*headers, *downstream_headers_,
                                                            retry_as_early_data) !=
                        RetryState::RetryDecision::NoRetry;
    } else {
      const RetryStatus retry_status = retry_state_->shouldRetryHeaders(
          *headers, *downstream_headers_,
          [this, &request_headers = upstream_request.getRequestHeaders(),
           can_use_http3 = upstream_request.upstreamStreamOptions().can_use_http3_,
           had_early_data = upstream_request.upstreamStreamOptions().can_send_early_data_](
              bool disable_early_data) -> void {
            doRetry(request_headers, (disable_early_data ? false : had_early_data), can_use_http3);
          });
      if (retry_status == RetryStatus::Yes) {
        runRetryOptionsPredicates(upstream_request);
        pending_retries_++;
        upstream_request.upstreamHost()->stats().rq_error_.inc();
        Http::CodeStats& code_stats = httpContext().codeStats();
        code_stats.chargeBasicResponseStat(
            cluster_->statsScope(), config_.stats_.stat_names_.retry_,
            static_cast<Http::Code>(response_code), exclude_http_code_stats_);

        if (!end_stream || !upstream_request.encodeComplete()) {
          upstream_request.resetStream();
        }
        auto request_ptr = upstream_request.removeFromList(upstream_requests_);
        if (Runtime::runtimeFeatureEnabled(
                "envoy.reloadable_features.allow_upstream_inline_write")) {
          callbacks_->dispatcher().deferredDelete(std::move(request_ptr));
        }
        return;
      } else if (retry_status == RetryStatus::NoOverflow) {
        callbacks_->streamInfo().setResponseFlag(StreamInfo::ResponseFlag::UpstreamOverflow);
        could_not_retry = true;
      } else if (retry_status == RetryStatus::NoRetryLimitExceeded) {
        callbacks_->streamInfo().setResponseFlag(
            StreamInfo::ResponseFlag::UpstreamRetryLimitExceeded);
        could_not_retry = true;
      }
    }
  }

  if (route_entry_->internalRedirectPolicy().enabled() &&
      route_entry_->internalRedirectPolicy().shouldRedirectForResponseCode(
          static_cast<Http::Code>(response_code)) &&
      setupRedirect(*headers)) {
    return;
    // If the redirect could not be handled, fail open and let it pass to the
    // next downstream.
  }

  // Check if we got a "bad" response, but there are still upstream requests in
  // flight awaiting headers or scheduled retries. If so, exit to give them a
  // chance to return before returning a response downstream.
  if (could_not_retry && (numRequestsAwaitingHeaders() > 0 || pending_retries_ > 0)) {
    upstream_request.upstreamHost()->stats().rq_error_.inc();

    // Reset the stream because there are other in-flight requests that we'll
    // wait around for and we're not interested in consuming any body/trailers.
    auto request_ptr = upstream_request.removeFromList(upstream_requests_);
    request_ptr->resetStream();
    if (Runtime::runtimeFeatureEnabled("envoy.reloadable_features.allow_upstream_inline_write")) {
      callbacks_->dispatcher().deferredDelete(std::move(request_ptr));
    }
    return;
  }

  // Make sure any retry timers are destroyed since we may not call cleanup() if end_stream is
  // false.
  if (retry_state_) {
    retry_state_.reset();
  }

  // Only send upstream service time if we received the complete request and this is not a
  // premature response.
  if (DateUtil::timePointValid(downstream_request_complete_time_)) {
    Event::Dispatcher& dispatcher = callbacks_->dispatcher();
    MonotonicTime response_received_time = dispatcher.timeSource().monotonicTime();
    std::chrono::milliseconds ms = std::chrono::duration_cast<std::chrono::milliseconds>(
        response_received_time - downstream_request_complete_time_);
    if (!config_.suppress_envoy_headers_) {
      headers->setEnvoyUpstreamServiceTime(ms.count());
    }
  }

  upstream_request.upstreamCanary(
      (headers->EnvoyUpstreamCanary() && headers->EnvoyUpstreamCanary()->value() == "true") ||
      upstream_request.upstreamHost()->canary());
  chargeUpstreamCode(response_code, *headers, upstream_request.upstreamHost(), false);
  if (!Http::CodeUtility::is5xx(response_code)) {
    handleNon5xxResponseHeaders(grpc_status, upstream_request, end_stream, grpc_to_http_status);
  }

  // Append routing cookies
  for (const auto& header_value : downstream_set_cookies_) {
    headers->addReferenceKey(Http::Headers::get().SetCookie, header_value);
  }

  callbacks_->streamInfo().setResponseCodeDetails(
      StreamInfo::ResponseCodeDetails::get().ViaUpstream);

  // TODO(zuercher): If access to response_headers_to_add (at any level) is ever needed outside
  // Router::Filter we'll need to find a better location for this work. One possibility is to
  // provide finalizeResponseHeaders functions on the Router::Config and VirtualHost interfaces.
  route_entry_->finalizeResponseHeaders(*headers, upstream_request.getRequestHeaders(),
                                        callbacks_->streamInfo());

  downstream_response_started_ = true;
  final_upstream_request_ = &upstream_request;
  // Make sure that for request hedging, we end up with the correct final upstream info.
  callbacks_->streamInfo().setUpstreamInfo(final_upstream_request_->streamInfo().upstreamInfo());
  resetOtherUpstreams(upstream_request);
  if (end_stream) {
    onUpstreamComplete(upstream_request);
  }

  callbacks_->encodeHeaders(std::move(headers), end_stream,
                            StreamInfo::ResponseCodeDetails::get().ViaUpstream);
}

void Filter::onUpstreamData(Buffer::Instance& data, UpstreamRequest& upstream_request,
                            bool end_stream) {
  // This should be true because when we saw headers we either reset the stream
  // (hence wouldn't have made it to onUpstreamData) or all other in-flight
  // streams.
  ASSERT(upstream_requests_.size() == 1);
  if (end_stream) {
    // gRPC request termination without trailers is an error.
    if (upstream_request.grpcRqSuccessDeferred()) {
      upstream_request.upstreamHost()->stats().rq_error_.inc();
    }
    onUpstreamComplete(upstream_request);
  }

  callbacks_->encodeData(data, end_stream);
}

void Filter::onUpstreamTrailers(Http::ResponseTrailerMapPtr&& trailers,
                                UpstreamRequest& upstream_request) {
  // This should be true because when we saw headers we either reset the stream
  // (hence wouldn't have made it to onUpstreamTrailers) or all other in-flight
  // streams.
  ASSERT(upstream_requests_.size() == 1);

  if (upstream_request.grpcRqSuccessDeferred()) {
    absl::optional<Grpc::Status::GrpcStatus> grpc_status = Grpc::Common::getGrpcStatus(*trailers);
    if (grpc_status &&
        !Http::CodeUtility::is5xx(Grpc::Utility::grpcToHttpStatus(grpc_status.value()))) {
      upstream_request.upstreamHost()->stats().rq_success_.inc();
    } else {
      upstream_request.upstreamHost()->stats().rq_error_.inc();
    }
  }

  onUpstreamComplete(upstream_request);

  callbacks_->encodeTrailers(std::move(trailers));
}

void Filter::onUpstreamMetadata(Http::MetadataMapPtr&& metadata_map) {
  callbacks_->encodeMetadata(std::move(metadata_map));
}

void Filter::onUpstreamComplete(UpstreamRequest& upstream_request) {
  if (!downstream_end_stream_) {
    upstream_request.resetStream();
  }
  Event::Dispatcher& dispatcher = callbacks_->dispatcher();
  std::chrono::milliseconds response_time = std::chrono::duration_cast<std::chrono::milliseconds>(
      dispatcher.timeSource().monotonicTime() - downstream_request_complete_time_);

  Upstream::ClusterTimeoutBudgetStatsOptRef tb_stats = cluster()->timeoutBudgetStats();
  if (tb_stats.has_value()) {
    tb_stats->get().upstream_rq_timeout_budget_percent_used_.recordValue(
        FilterUtility::percentageOfTimeout(response_time, timeout_.global_timeout_));
  }

  if (config_.emit_dynamic_stats_ && !callbacks_->streamInfo().healthCheck() &&
      DateUtil::timePointValid(downstream_request_complete_time_)) {
    upstream_request.upstreamHost()->outlierDetector().putResponseTime(response_time);
    const bool internal_request = Http::HeaderUtility::isEnvoyInternalRequest(*downstream_headers_);

    Http::CodeStats& code_stats = httpContext().codeStats();
    Http::CodeStats::ResponseTimingInfo info{
        config_.scope_,
        cluster_->statsScope(),
        config_.empty_stat_name_,
        response_time,
        upstream_request.upstreamCanary(),
        internal_request,
        route_entry_->virtualHost().statName(),
        request_vcluster_ ? request_vcluster_->statName() : config_.empty_stat_name_,
        route_stats_context_.has_value() ? route_stats_context_->statName()
                                         : config_.empty_stat_name_,
        config_.zone_name_,
        upstreamZone(upstream_request.upstreamHost())};

    code_stats.chargeResponseTiming(info);

    if (alt_stat_prefix_ != nullptr) {
      Http::CodeStats::ResponseTimingInfo info{config_.scope_,
                                               cluster_->statsScope(),
                                               alt_stat_prefix_->statName(),
                                               response_time,
                                               upstream_request.upstreamCanary(),
                                               internal_request,
                                               config_.empty_stat_name_,
                                               config_.empty_stat_name_,
                                               config_.empty_stat_name_,
                                               config_.zone_name_,
                                               upstreamZone(upstream_request.upstreamHost())};

      code_stats.chargeResponseTiming(info);
    }
  }

  // Defer deletion as this is generally called under the stack of the upstream
  // request, and immediate deletion is dangerous.
  callbacks_->dispatcher().deferredDelete(upstream_request.removeFromList(upstream_requests_));
  cleanup();
}

bool Filter::setupRedirect(const Http::ResponseHeaderMap& headers) {
  ENVOY_STREAM_LOG(debug, "attempting internal redirect", *callbacks_);
  const Http::HeaderEntry* location = headers.Location();

  const uint64_t status_code = Http::Utility::getResponseStatus(headers);

  // Redirects are not supported for streaming requests yet.
  if (downstream_end_stream_ && (!request_buffer_overflowed_ || !callbacks_->decodingBuffer()) &&
      location != nullptr &&
      convertRequestHeadersForInternalRedirect(*downstream_headers_, *location, status_code) &&
      callbacks_->recreateStream(&headers)) {
    ENVOY_STREAM_LOG(debug, "Internal redirect succeeded", *callbacks_);
    cluster_->stats().upstream_internal_redirect_succeeded_total_.inc();
    return true;
  }
  // convertRequestHeadersForInternalRedirect logs failure reasons but log
  // details for other failure modes here.
  if (!downstream_end_stream_) {
    ENVOY_STREAM_LOG(trace, "Internal redirect failed: request incomplete", *callbacks_);
  } else if (request_buffer_overflowed_) {
    ENVOY_STREAM_LOG(trace, "Internal redirect failed: request body overflow", *callbacks_);
  } else if (location == nullptr) {
    ENVOY_STREAM_LOG(trace, "Internal redirect failed: missing location header", *callbacks_);
  }

  cluster_->stats().upstream_internal_redirect_failed_total_.inc();
  return false;
}

bool Filter::convertRequestHeadersForInternalRedirect(Http::RequestHeaderMap& downstream_headers,
                                                      const Http::HeaderEntry& internal_redirect,
                                                      uint64_t status_code) {
  if (!downstream_headers.Path()) {
    ENVOY_STREAM_LOG(trace, "Internal redirect failed: no path in downstream_headers", *callbacks_);
    return false;
  }

  absl::string_view redirect_url = internal_redirect.value().getStringView();
  // Make sure the redirect response contains a URL to redirect to.
  if (redirect_url.empty()) {
    config_.stats_.passthrough_internal_redirect_bad_location_.inc();
    ENVOY_STREAM_LOG(trace, "Internal redirect failed: empty location", *callbacks_);
    return false;
  }
  Http::Utility::Url absolute_url;
  if (!absolute_url.initialize(redirect_url, false)) {
    config_.stats_.passthrough_internal_redirect_bad_location_.inc();
    ENVOY_STREAM_LOG(trace, "Internal redirect failed: invalid location {}", *callbacks_,
                     redirect_url);
    return false;
  }

  const auto& policy = route_entry_->internalRedirectPolicy();
  // Don't change the scheme from the original request
  const bool scheme_is_http = schemeIsHttp(downstream_headers, callbacks_->connection());
  const bool target_is_http = absolute_url.scheme() == Http::Headers::get().SchemeValues.Http;
  if (!policy.isCrossSchemeRedirectAllowed() && scheme_is_http != target_is_http) {
    ENVOY_STREAM_LOG(trace, "Internal redirect failed: incorrect scheme for {}", *callbacks_,
                     redirect_url);
    config_.stats_.passthrough_internal_redirect_unsafe_scheme_.inc();
    return false;
  }

  const StreamInfo::FilterStateSharedPtr& filter_state = callbacks_->streamInfo().filterState();
  // Make sure that performing the redirect won't result in exceeding the configured number of
  // redirects allowed for this route.
  StreamInfo::UInt32Accessor* num_internal_redirect{};

  if (num_internal_redirect = filter_state->getDataMutable<StreamInfo::UInt32Accessor>(
          NumInternalRedirectsFilterStateName);
      num_internal_redirect == nullptr) {
    auto state = std::make_shared<StreamInfo::UInt32AccessorImpl>(0);
    num_internal_redirect = state.get();

    filter_state->setData(NumInternalRedirectsFilterStateName, std::move(state),
                          StreamInfo::FilterState::StateType::Mutable,
                          StreamInfo::FilterState::LifeSpan::Request);
  }

  if (num_internal_redirect->value() >= policy.maxInternalRedirects()) {
    ENVOY_STREAM_LOG(trace, "Internal redirect failed: redirect limits exceeded.", *callbacks_);
    config_.stats_.passthrough_internal_redirect_too_many_redirects_.inc();
    return false;
  }
  // Copy the old values, so they can be restored if the redirect fails.
  const std::string original_host(downstream_headers.getHostValue());
  const std::string original_path(downstream_headers.getPathValue());
  const bool scheme_is_set = (downstream_headers.Scheme() != nullptr);
  Cleanup restore_original_headers(
      [&downstream_headers, original_host, original_path, scheme_is_set, scheme_is_http]() {
        downstream_headers.setHost(original_host);
        downstream_headers.setPath(original_path);
        if (scheme_is_set) {
          downstream_headers.setScheme(scheme_is_http ? Http::Headers::get().SchemeValues.Http
                                                      : Http::Headers::get().SchemeValues.Https);
        }
      });

  // Replace the original host, scheme and path.
  downstream_headers.setScheme(absolute_url.scheme());
  downstream_headers.setHost(absolute_url.hostAndPort());

  auto path_and_query = absolute_url.pathAndQueryParams();
  if (Runtime::runtimeFeatureEnabled("envoy.reloadable_features.http_reject_path_with_fragment")) {
    // Envoy treats internal redirect as a new request and will reject it if URI path
    // contains #fragment. However the Location header is allowed to have #fragment in URI path. To
    // prevent Envoy from rejecting internal redirect, strip the #fragment from Location URI if it
    // is present.
    auto fragment_pos = path_and_query.find('#');
    path_and_query = path_and_query.substr(0, fragment_pos);
  }
  downstream_headers.setPath(path_and_query);

  callbacks_->clearRouteCache();
  const auto route = callbacks_->route();
  // Don't allow a redirect to a non existing route.
  if (!route) {
    config_.stats_.passthrough_internal_redirect_no_route_.inc();
    ENVOY_STREAM_LOG(trace, "Internal redirect failed: no route found", *callbacks_);
    return false;
  }

  const auto& route_name = route->directResponseEntry() ? route->directResponseEntry()->routeName()
                                                        : route->routeEntry()->routeName();
  for (const auto& predicate : policy.predicates()) {
    if (!predicate->acceptTargetRoute(*filter_state, route_name, !scheme_is_http,
                                      !target_is_http)) {
      config_.stats_.passthrough_internal_redirect_predicate_.inc();
      ENVOY_STREAM_LOG(trace,
                       "Internal redirect failed: rejecting redirect targeting {}, by {} predicate",
                       *callbacks_, route_name, predicate->name());
      return false;
    }
  }

  // See https://tools.ietf.org/html/rfc7231#section-6.4.4.
  if (status_code == enumToInt(Http::Code::SeeOther) &&
      downstream_headers.getMethodValue() != Http::Headers::get().MethodValues.Get &&
      downstream_headers.getMethodValue() != Http::Headers::get().MethodValues.Head) {
    downstream_headers.setMethod(Http::Headers::get().MethodValues.Get);
    downstream_headers.remove(Http::Headers::get().ContentLength);
    callbacks_->modifyDecodingBuffer([](Buffer::Instance& data) { data.drain(data.length()); });
  }

  num_internal_redirect->increment();
  restore_original_headers.cancel();
  // Preserve the original request URL for the second pass.
  downstream_headers.setEnvoyOriginalUrl(absl::StrCat(scheme_is_http
                                                          ? Http::Headers::get().SchemeValues.Http
                                                          : Http::Headers::get().SchemeValues.Https,
                                                      "://", original_host, original_path));
  return true;
}

void Filter::runRetryOptionsPredicates(UpstreamRequest& retriable_request) {
  for (const auto& options_predicate : route_entry_->retryPolicy().retryOptionsPredicates()) {
    const Upstream::RetryOptionsPredicate::UpdateOptionsParameters parameters{
        retriable_request.streamInfo(), upstreamSocketOptions()};
    auto ret = options_predicate->updateOptions(parameters);
    if (ret.new_upstream_socket_options_.has_value()) {
      upstream_options_ = ret.new_upstream_socket_options_.value();
    }
  }
}

void Filter::doRetry(const Http::RequestHeaderMap& request_headers, bool can_send_early_data,
                     bool can_use_http3) {
  ENVOY_STREAM_LOG(debug, "performing retry", *callbacks_);

  is_retry_ = true;
  attempt_count_++;
  callbacks_->streamInfo().setAttemptCount(attempt_count_);
  ASSERT(pending_retries_ > 0);
  pending_retries_--;

  // Clusters can technically get removed by CDS during a retry. Make sure it still exists.
  const auto cluster = config_.cm_.getThreadLocalCluster(route_entry_->clusterName());
  std::unique_ptr<GenericConnPool> generic_conn_pool;
  if (cluster != nullptr) {
    cluster_ = cluster->info();
    generic_conn_pool = createConnPool(*cluster);
  }

  if (!generic_conn_pool) {
    sendNoHealthyUpstreamResponse();
    cleanup();
    return;
  }
  UpstreamRequestPtr upstream_request = std::make_unique<UpstreamRequest>(
      *this, request_headers, std::move(generic_conn_pool), can_send_early_data, can_use_http3);

  if (include_attempt_count_in_request_) {
    downstream_headers_->setEnvoyAttemptCount(attempt_count_);
  }

  // The request timeouts only account for time elapsed since the downstream request completed
  // which might not have happened yet (in which case zero time has elapsed.)
  std::chrono::milliseconds elapsed_time = std::chrono::milliseconds::zero();

  if (DateUtil::timePointValid(downstream_request_complete_time_)) {
    Event::Dispatcher& dispatcher = callbacks_->dispatcher();
    elapsed_time = std::chrono::duration_cast<std::chrono::milliseconds>(
        dispatcher.timeSource().monotonicTime() - downstream_request_complete_time_);
  }

  FilterUtility::setTimeoutHeaders(elapsed_time.count(), timeout_, *route_entry_,
                                   *downstream_headers_, !config_.suppress_envoy_headers_,
                                   grpc_request_, hedging_params_.hedge_on_per_try_timeout_);

  UpstreamRequest* upstream_request_tmp = upstream_request.get();
  LinkedList::moveIntoList(std::move(upstream_request), upstream_requests_);
  upstream_requests_.front()->acceptHeadersFromRouter(
      !callbacks_->decodingBuffer() && !downstream_trailers_ && downstream_end_stream_);
  // It's possible we got immediately reset which means the upstream request we just
  // added to the front of the list might have been removed, so we need to check to make
  // sure we don't send data on the wrong request.
  if (!upstream_requests_.empty() && (upstream_requests_.front().get() == upstream_request_tmp)) {
    if (callbacks_->decodingBuffer()) {
      // If we are doing a retry we need to make a copy.
      Buffer::OwnedImpl copy(*callbacks_->decodingBuffer());
      upstream_requests_.front()->acceptDataFromRouter(copy, !downstream_trailers_ &&
                                                                 downstream_end_stream_);
    }

    if (downstream_trailers_) {
      upstream_requests_.front()->acceptTrailersFromRouter(*downstream_trailers_);
    }
  }
}

uint32_t Filter::numRequestsAwaitingHeaders() {
  return std::count_if(upstream_requests_.begin(), upstream_requests_.end(),
                       [](const auto& req) -> bool { return req->awaitingHeaders(); });
}

RetryStatePtr
ProdFilter::createRetryState(const RetryPolicy& policy, Http::RequestHeaderMap& request_headers,
                             const Upstream::ClusterInfo& cluster, const VirtualCluster* vcluster,
                             RouteStatsContextOptRef route_stats_context, Runtime::Loader& runtime,
                             Random::RandomGenerator& random, Event::Dispatcher& dispatcher,
                             TimeSource& time_source, Upstream::ResourcePriority priority) {
  std::unique_ptr<RetryStateImpl> retry_state =
      RetryStateImpl::create(policy, request_headers, cluster, vcluster, route_stats_context,
                             runtime, random, dispatcher, time_source, priority);
  if (retry_state != nullptr && retry_state->isAutomaticallyConfiguredForHttp3()) {
    // Since doing retry will make Envoy to buffer the request body, if upstream using HTTP/3 is the
    // only reason for doing retry, set the retry shadow buffer limit to 0 so that we don't retry or
    // buffer safe requests with body which is not common.
    setRetryShadownBufferLimit(0);
  }
  return retry_state;
}

} // namespace Router
} // namespace Envoy<|MERGE_RESOLUTION|>--- conflicted
+++ resolved
@@ -685,19 +685,13 @@
   const bool can_send_early_data =
       conn_pool_new_stream_with_early_data_and_http3_ &&
       route_entry_->earlyDataPolicy().allowsEarlyDataForRequest(*downstream_headers_);
-<<<<<<< HEAD
-  UpstreamRequestPtr upstream_request = std::make_unique<UpstreamRequest>(
-      *this, headers, std::move(generic_conn_pool), can_send_early_data,
-      /*can_use_http3=*/true);
-=======
   // Set initial HTTP/3 use based on the presence of HTTP/1.1 proxy config.
   // For retries etc, HTTP/3 usability may transition from true to false, but
   // will never transition from false to true.
   bool can_use_http3 =
       !transport_socket_options_ || !transport_socket_options_->http11ProxyInfo().has_value();
   UpstreamRequestPtr upstream_request = std::make_unique<UpstreamRequest>(
-      *this, std::move(generic_conn_pool), can_send_early_data, can_use_http3);
->>>>>>> 189bd651
+      *this, headers, std::move(generic_conn_pool), can_send_early_data, can_use_http3);
   LinkedList::moveIntoList(std::move(upstream_request), upstream_requests_);
   upstream_requests_.front()->acceptHeadersFromRouter(end_stream);
   if (end_stream) {
