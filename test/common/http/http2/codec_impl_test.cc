--- conflicted
+++ resolved
@@ -1537,13 +1537,8 @@
         buffer.move(frame);
       }));
 
-<<<<<<< HEAD
-  TestHeaderMapImpl response_headers{{":status", "200"}};
+  TestResponseHeaderMapImpl response_headers{{":status", "200"}};
   for (uint32_t i = 0; i < CommonUtility::OptionsLimits::DEFAULT_MAX_OUTBOUND_FRAMES + 1; ++i) {
-=======
-  TestResponseHeaderMapImpl response_headers{{":status", "200"}};
-  for (uint32_t i = 0; i < Http2Settings::DEFAULT_MAX_OUTBOUND_FRAMES + 1; ++i) {
->>>>>>> b6d1fecf
     EXPECT_NO_THROW(response_encoder_->encodeHeaders(response_headers, false));
   }
   // Presently flood mitigation is done only when processing downstream data
@@ -1603,13 +1598,8 @@
       .Times(CommonUtility::OptionsLimits::DEFAULT_MAX_OUTBOUND_FRAMES + 2);
   EXPECT_CALL(response_decoder_, decodeHeaders_(_, false)).Times(1);
   EXPECT_CALL(response_decoder_, decodeData(_, false))
-<<<<<<< HEAD
       .Times(CommonUtility::OptionsLimits::DEFAULT_MAX_OUTBOUND_FRAMES);
-  TestHeaderMapImpl response_headers{{":status", "200"}};
-=======
-      .Times(Http2Settings::DEFAULT_MAX_OUTBOUND_FRAMES);
   TestResponseHeaderMapImpl response_headers{{":status", "200"}};
->>>>>>> b6d1fecf
   response_encoder_->encodeHeaders(response_headers, false);
   // Account for the single HEADERS frame above
   for (uint32_t i = 0; i < CommonUtility::OptionsLimits::DEFAULT_MAX_OUTBOUND_FRAMES; ++i) {
