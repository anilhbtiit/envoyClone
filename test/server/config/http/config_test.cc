#include <string>

#include "envoy/config/filter/http/router/v2/router.pb.h"
#include "envoy/registry/registry.h"

#include "common/config/filter_json.h"
#include "common/config/well_known_names.h"
#include "common/json/json_loader.h"
#include "common/protobuf/protobuf.h"
#include "common/protobuf/utility.h"
#include "common/router/router.h"

#include "server/config/http/buffer.h"
#include "server/config/http/dynamo.h"
#include "server/config/http/fault.h"
#include "server/config/http/grpc_http1_bridge.h"
#include "server/config/http/grpc_json_transcoder.h"
#include "server/config/http/grpc_web.h"
#include "server/config/http/ip_tagging.h"
#include "server/config/http/lua.h"
#include "server/config/http/ratelimit.h"
#include "server/config/http/router.h"
#include "server/config/http/squash.h"
#include "server/config/http/zipkin_http_tracer.h"
#include "server/config/network/http_connection_manager.h"
#include "server/http/health_check.h"

#include "test/mocks/server/mocks.h"
#include "test/test_common/utility.h"

#include "gmock/gmock.h"
#include "gtest/gtest.h"

using testing::Invoke;
using testing::NiceMock;
using testing::Return;
using testing::_;

namespace Envoy {
namespace Server {
namespace Configuration {

// Negative test for protoc-gen-validate constraints.
TEST(HttpFilterConfigTest, ValidateFail) {
  NiceMock<MockFactoryContext> context;

  BufferFilterConfig buffer_factory;
  envoy::config::filter::http::buffer::v2::Buffer buffer_proto;
  FaultFilterConfig fault_factory;
  envoy::config::filter::http::fault::v2::HTTPFault fault_proto;
  fault_proto.mutable_abort();
  GrpcJsonTranscoderFilterConfig grpc_json_transcoder_factory;
  envoy::config::filter::http::transcoder::v2::GrpcJsonTranscoder grpc_json_transcoder_proto;
  LuaFilterConfig lua_factory;
  envoy::config::filter::http::lua::v2::Lua lua_proto;
  RateLimitFilterConfig rate_limit_factory;
  envoy::config::filter::http::rate_limit::v2::RateLimit rate_limit_proto;
  const std::vector<std::pair<NamedHttpFilterConfigFactory&, Protobuf::Message&>> filter_cases = {
      {buffer_factory, buffer_proto},
      {fault_factory, fault_proto},
      {grpc_json_transcoder_factory, grpc_json_transcoder_proto},
      {lua_factory, lua_proto},
      {rate_limit_factory, rate_limit_proto},
  };

  for (const auto& filter_case : filter_cases) {
    EXPECT_THROW(
        filter_case.first.createFilterFactoryFromProto(filter_case.second, "stats", context),
        ProtoValidationException);
  }
}

TEST(HttpFilterConfigTest, BufferFilterCorrectJson) {
  std::string json_string = R"EOF(
  {
    "max_request_bytes" : 1028,
    "max_request_time_s" : 2
  }
  )EOF";

  Json::ObjectSharedPtr json_config = Json::Factory::loadFromString(json_string);
  NiceMock<MockFactoryContext> context;
  BufferFilterConfig factory;
  HttpFilterFactoryCb cb = factory.createFilterFactory(*json_config, "stats", context);
  Http::MockFilterChainFactoryCallbacks filter_callback;
  EXPECT_CALL(filter_callback, addStreamDecoderFilter(_));
  cb(filter_callback);
}

TEST(HttpFilterConfigTest, BufferFilterIncorrectJson) {
  std::string json_string = R"EOF(
  {
    "max_request_bytes" : 1028,
    "max_request_time_s" : "2"
  }
  )EOF";

  Json::ObjectSharedPtr json_config = Json::Factory::loadFromString(json_string);
  NiceMock<MockFactoryContext> context;
  BufferFilterConfig factory;
  EXPECT_THROW(factory.createFilterFactory(*json_config, "stats", context), Json::Exception);
}

TEST(HttpFilterConfigTest, BufferFilterCorrectProto) {
  envoy::config::filter::http::buffer::v2::Buffer config{};
  config.mutable_max_request_bytes()->set_value(1028);
  config.mutable_max_request_time()->set_seconds(2);

  NiceMock<MockFactoryContext> context;
  BufferFilterConfig factory;
  HttpFilterFactoryCb cb = factory.createFilterFactoryFromProto(config, "stats", context);
  Http::MockFilterChainFactoryCallbacks filter_callback;
  EXPECT_CALL(filter_callback, addStreamDecoderFilter(_));
  cb(filter_callback);
}

TEST(HttpFilterConfigTest, BufferFilterEmptyProto) {
  BufferFilterConfig factory;
  envoy::config::filter::http::buffer::v2::Buffer config =
      *dynamic_cast<envoy::config::filter::http::buffer::v2::Buffer*>(
          factory.createEmptyConfigProto().get());

  config.mutable_max_request_bytes()->set_value(1028);
  config.mutable_max_request_time()->set_seconds(2);

  NiceMock<MockFactoryContext> context;
  HttpFilterFactoryCb cb = factory.createFilterFactoryFromProto(config, "stats", context);
  Http::MockFilterChainFactoryCallbacks filter_callback;
  EXPECT_CALL(filter_callback, addStreamDecoderFilter(_));
  cb(filter_callback);
}

TEST(HttpFilterConfigTest, RateLimitFilterCorrectJson) {
  std::string json_string = R"EOF(
  {
    "domain" : "test",
    "timeout_ms" : 1337
  }
  )EOF";

  Json::ObjectSharedPtr json_config = Json::Factory::loadFromString(json_string);
  NiceMock<MockFactoryContext> context;
  RateLimitFilterConfig factory;
  HttpFilterFactoryCb cb = factory.createFilterFactory(*json_config, "stats", context);
  Http::MockFilterChainFactoryCallbacks filter_callback;
  EXPECT_CALL(filter_callback, addStreamDecoderFilter(_));
  cb(filter_callback);
}

TEST(HttpFilterConfigTest, RateLimitFilterCorrectProto) {
  std::string json_string = R"EOF(
  {
    "domain" : "test",
    "timeout_ms" : 1337
  }
  )EOF";

  Json::ObjectSharedPtr json_config = Json::Factory::loadFromString(json_string);
  envoy::config::filter::http::rate_limit::v2::RateLimit proto_config{};
  Envoy::Config::FilterJson::translateHttpRateLimitFilter(*json_config, proto_config);

  NiceMock<MockFactoryContext> context;
  RateLimitFilterConfig factory;
  HttpFilterFactoryCb cb = factory.createFilterFactoryFromProto(proto_config, "stats", context);
  Http::MockFilterChainFactoryCallbacks filter_callback;
  EXPECT_CALL(filter_callback, addStreamDecoderFilter(_));
  cb(filter_callback);
}

TEST(HttpFilterConfigTest, RateLimitFilterEmptyProto) {
  std::string json_string = R"EOF(
  {
    "domain" : "test",
    "timeout_ms" : 1337
  }
  )EOF";

  NiceMock<MockFactoryContext> context;
  RateLimitFilterConfig factory;

  Json::ObjectSharedPtr json_config = Json::Factory::loadFromString(json_string);
  envoy::config::filter::http::rate_limit::v2::RateLimit proto_config =
      *dynamic_cast<envoy::config::filter::http::rate_limit::v2::RateLimit*>(
          factory.createEmptyConfigProto().get());
  Envoy::Config::FilterJson::translateHttpRateLimitFilter(*json_config, proto_config);

  HttpFilterFactoryCb cb = factory.createFilterFactory(*json_config, "stats", context);
  Http::MockFilterChainFactoryCallbacks filter_callback;
  EXPECT_CALL(filter_callback, addStreamDecoderFilter(_));
  cb(filter_callback);
}

TEST(HttpFilterConfigTest, BadRateLimitFilterConfig) {
  std::string json_string = R"EOF(
  {
    "domain" : "test",
    "timeout_ms" : 0
  }
  )EOF";

  Json::ObjectSharedPtr json_config = Json::Factory::loadFromString(json_string);
  NiceMock<MockFactoryContext> context;
  RateLimitFilterConfig factory;
  EXPECT_THROW(factory.createFilterFactory(*json_config, "stats", context), Json::Exception);
}

TEST(HttpFilterConfigTest, DynamoFilter) {
  std::string json_string = R"EOF(
  {
  }
  )EOF";

  Json::ObjectSharedPtr json_config = Json::Factory::loadFromString(json_string);
  NiceMock<MockFactoryContext> context;
  DynamoFilterConfig factory;
  HttpFilterFactoryCb cb = factory.createFilterFactory(*json_config, "stats", context);
  Http::MockFilterChainFactoryCallbacks filter_callback;
  EXPECT_CALL(filter_callback, addStreamFilter(_));
  cb(filter_callback);
}

TEST(HttpFilterConfigTest, FaultFilterCorrectJson) {
  std::string json_string = R"EOF(
  {
    "delay" : {
      "type" : "fixed",
      "fixed_delay_percent" : 100,
      "fixed_duration_ms" : 5000
    }
  }
  )EOF";

  Json::ObjectSharedPtr json_config = Json::Factory::loadFromString(json_string);
  NiceMock<MockFactoryContext> context;
  FaultFilterConfig factory;
  HttpFilterFactoryCb cb = factory.createFilterFactory(*json_config, "stats", context);
  Http::MockFilterChainFactoryCallbacks filter_callback;
  EXPECT_CALL(filter_callback, addStreamDecoderFilter(_));
  cb(filter_callback);
}

TEST(HttpFilterConfigTest, FaultFilterCorrectProto) {
  envoy::config::filter::http::fault::v2::HTTPFault config{};
  config.mutable_delay()->set_percent(100);
  config.mutable_delay()->mutable_fixed_delay()->set_seconds(5);

  NiceMock<MockFactoryContext> context;
  FaultFilterConfig factory;
  HttpFilterFactoryCb cb = factory.createFilterFactoryFromProto(config, "stats", context);
  Http::MockFilterChainFactoryCallbacks filter_callback;
  EXPECT_CALL(filter_callback, addStreamDecoderFilter(_));
  cb(filter_callback);
}

TEST(HttpFilterConfigTest, InvalidFaultFilterInProto) {
  envoy::config::filter::http::fault::v2::HTTPFault config{};
  NiceMock<MockFactoryContext> context;
  FaultFilterConfig factory;
  EXPECT_THROW(factory.createFilterFactoryFromProto(config, "stats", context), EnvoyException);
}

TEST(HttpFilterConfigTest, FaultFilterEmptyProto) {
  NiceMock<MockFactoryContext> context;
  FaultFilterConfig factory;
  EXPECT_THROW(
      factory.createFilterFactoryFromProto(*factory.createEmptyConfigProto(), "stats", context),
      EnvoyException);
}

TEST(HttpFilterConfigTest, GrpcHttp1BridgeFilter) {
  std::string json_string = R"EOF(
  {
  }
  )EOF";

  Json::ObjectSharedPtr json_config = Json::Factory::loadFromString(json_string);
  NiceMock<MockFactoryContext> context;
  GrpcHttp1BridgeFilterConfig factory;
  HttpFilterFactoryCb cb = factory.createFilterFactory(*json_config, "stats", context);
  Http::MockFilterChainFactoryCallbacks filter_callback;
  EXPECT_CALL(filter_callback, addStreamFilter(_));
  cb(filter_callback);
}

TEST(HttpFilterConfigTest, GrpcWebFilter) {
  std::string json_string = R"EOF(
  {
  }
  )EOF";

  Json::ObjectSharedPtr json_config = Json::Factory::loadFromString(json_string);
  NiceMock<MockFactoryContext> context;
  GrpcWebFilterConfig factory;
  HttpFilterFactoryCb cb = factory.createFilterFactory(*json_config, "stats", context);
  Http::MockFilterChainFactoryCallbacks filter_callback;
  EXPECT_CALL(filter_callback, addStreamFilter(_));
  cb(filter_callback);
}

TEST(HttpFilterConfigTest, HealthCheckFilter) {
  std::string json_string = R"EOF(
  {
    "pass_through_mode" : true,
    "endpoint" : "/hc"
  }
  )EOF";

  Json::ObjectSharedPtr json_config = Json::Factory::loadFromString(json_string);
  NiceMock<MockFactoryContext> context;
  HealthCheckFilterConfig factory;
  HttpFilterFactoryCb cb = factory.createFilterFactory(*json_config, "stats", context);
  Http::MockFilterChainFactoryCallbacks filter_callback;
  EXPECT_CALL(filter_callback, addStreamFilter(_));
  cb(filter_callback);
}

TEST(HttpFilterConfigTest, BadHealthCheckFilterConfig) {
  std::string json_string = R"EOF(
  {
    "pass_through_mode" : true,
    "endpoint" : "/hc",
    "status" : 500
  }
  )EOF";

  Json::ObjectSharedPtr json_config = Json::Factory::loadFromString(json_string);
  NiceMock<MockFactoryContext> context;
  HealthCheckFilterConfig factory;
  EXPECT_THROW(factory.createFilterFactory(*json_config, "stats", context), Json::Exception);
}

TEST(HttpFilterConfigTest, LuaFilterInJson) {
  std::string json_string = R"EOF(
  {
    "inline_code" : "print(5)"
  }
  )EOF";

  Json::ObjectSharedPtr json_config = Json::Factory::loadFromString(json_string);
  NiceMock<MockFactoryContext> context;
  LuaFilterConfig factory;
  HttpFilterFactoryCb cb = factory.createFilterFactory(*json_config, "stats", context);
  Http::MockFilterChainFactoryCallbacks filter_callback;
  EXPECT_CALL(filter_callback, addStreamFilter(_));
  cb(filter_callback);
}

TEST(HttpFilterConfigTest, RouterFilterInJson) {
  std::string json_string = R"EOF(
  {
    "dynamic_stats" : true,
    "start_child_span" : true
  }
  )EOF";

  Json::ObjectSharedPtr json_config = Json::Factory::loadFromString(json_string);
  NiceMock<MockFactoryContext> context;
  RouterFilterConfig factory;
  HttpFilterFactoryCb cb = factory.createFilterFactory(*json_config, "stats", context);
  Http::MockFilterChainFactoryCallbacks filter_callback;
  EXPECT_CALL(filter_callback, addStreamDecoderFilter(_));
  cb(filter_callback);
}

TEST(HttpFilterConfigTest, BadRouterFilterConfig) {
  std::string json_string = R"EOF(
  {
    "dynamic_stats" : true,
    "route" : {}
  }
  )EOF";

  Json::ObjectSharedPtr json_config = Json::Factory::loadFromString(json_string);
  NiceMock<MockFactoryContext> context;
  RouterFilterConfig factory;
  EXPECT_THROW(factory.createFilterFactory(*json_config, "stats", context), Json::Exception);
}

TEST(HttpFilterConigTest, RouterV2Filter) {
  envoy::config::filter::http::router::v2::Router router_config;
  router_config.mutable_dynamic_stats()->set_value(true);

  NiceMock<MockFactoryContext> context;
  RouterFilterConfig factory;
  HttpFilterFactoryCb cb = factory.createFilterFactoryFromProto(router_config, "stats", context);
  Http::MockFilterChainFactoryCallbacks filter_callback;
  EXPECT_CALL(filter_callback, addStreamDecoderFilter(_));
  cb(filter_callback);
}

TEST(HttpFilterConfigTest, RouterFilterWithEmptyProtoConfig) {
  NiceMock<MockFactoryContext> context;
  RouterFilterConfig factory;
  HttpFilterFactoryCb cb =
      factory.createFilterFactoryFromProto(*factory.createEmptyConfigProto(), "stats", context);
  Http::MockFilterChainFactoryCallbacks filter_callback;
  EXPECT_CALL(filter_callback, addStreamDecoderFilter(_));
  cb(filter_callback);
}

TEST(HttpFilterConfigTest, DoubleRegistrationTest) {
  EXPECT_THROW_WITH_MESSAGE(
      (Registry::RegisterFactory<RouterFilterConfig, NamedHttpFilterConfigFactory>()),
      EnvoyException,
      fmt::format("Double registration for name: '{}'", Config::HttpFilterNames::get().ROUTER));
}

TEST(HttpFilterConfigTest, SquashFilterCorrectJson) {
  std::string json_string = R"EOF(
    {
      "cluster" : "fake_cluster",
      "attachment_template" : {"a":"b"},
      "request_timeout_ms" : 1001,
      "attachment_poll_period_ms" : 2002,
      "attachment_timeout_ms" : 3003
    }
    )EOF";

  Json::ObjectSharedPtr json_config = Json::Factory::loadFromString(json_string);
  NiceMock<MockFactoryContext> context;
  SquashFilterConfig factory;
  HttpFilterFactoryCb cb = factory.createFilterFactory(*json_config, "stats", context);
  Http::MockFilterChainFactoryCallbacks filter_callback;
  EXPECT_CALL(filter_callback, addStreamDecoderFilter(_));
  cb(filter_callback);
}

TEST(HttpTracerConfigTest, ZipkinHttpTracer) {
  NiceMock<Upstream::MockClusterManager> cm;
  EXPECT_CALL(cm, get("fake_cluster")).WillRepeatedly(Return(&cm.thread_local_cluster_));

  std::string valid_config = R"EOF(
  {
    "collector_cluster": "fake_cluster",
    "collector_endpoint": "/api/v1/spans"
  }
  )EOF";
  Json::ObjectSharedPtr valid_json = Json::Factory::loadFromString(valid_config);
  NiceMock<MockInstance> server;
  ZipkinHttpTracerFactory factory;
  Tracing::HttpTracerPtr zipkin_tracer = factory.createHttpTracer(*valid_json, server, cm);
  EXPECT_NE(nullptr, zipkin_tracer);
}

TEST(HttpTracerConfigTest, DoubleRegistrationTest) {
  EXPECT_THROW_WITH_MESSAGE(
      (Registry::RegisterFactory<ZipkinHttpTracerFactory, HttpTracerFactory>()), EnvoyException,
      "Double registration for name: 'envoy.zipkin'");
}

<<<<<<< HEAD
TEST(HttpExtAuthzConfigTest, ExtAuthzCorrectProto) {
  std::string yaml = R"EOF(
  grpc_service:
    google_grpc:
      target_uri: ext_authz_server
      stat_prefix: google
  failure_mode_allow: false
)EOF";

  envoy::config::filter::http::ext_authz::v2::ExtAuthz proto_config{};
  MessageUtil::loadFromYaml(yaml, proto_config);

  NiceMock<MockFactoryContext> context;
  ExtAuthzFilterConfig factory;

  EXPECT_CALL(context.cluster_manager_.async_client_manager_, factoryForGrpcService(_, _, _))
      .WillOnce(Invoke([](const envoy::api::v2::core::GrpcService&, Stats::Scope&, bool) {
        return std::make_unique<NiceMock<Grpc::MockAsyncClientFactory>>();
      }));
  HttpFilterFactoryCb cb = factory.createFilterFactoryFromProto(proto_config, "stats", context);
  Http::MockFilterChainFactoryCallbacks filter_callback;
  EXPECT_CALL(filter_callback, addStreamDecoderFilter(_));
  cb(filter_callback);
}

TEST(HttpExtAuthzConfigTest, DoubleRegistrationTest) {
  EXPECT_THROW_WITH_MESSAGE(
      (Registry::RegisterFactory<ExtAuthzFilterConfig, NamedHttpFilterConfigFactory>()),
      EnvoyException, "Double registration for name: 'envoy.ext_authz'");
}

=======
>>>>>>> 5fcc829e
} // namespace Configuration
} // namespace Server
} // namespace Envoy<|MERGE_RESOLUTION|>--- conflicted
+++ resolved
@@ -448,40 +448,6 @@
       "Double registration for name: 'envoy.zipkin'");
 }
 
-<<<<<<< HEAD
-TEST(HttpExtAuthzConfigTest, ExtAuthzCorrectProto) {
-  std::string yaml = R"EOF(
-  grpc_service:
-    google_grpc:
-      target_uri: ext_authz_server
-      stat_prefix: google
-  failure_mode_allow: false
-)EOF";
-
-  envoy::config::filter::http::ext_authz::v2::ExtAuthz proto_config{};
-  MessageUtil::loadFromYaml(yaml, proto_config);
-
-  NiceMock<MockFactoryContext> context;
-  ExtAuthzFilterConfig factory;
-
-  EXPECT_CALL(context.cluster_manager_.async_client_manager_, factoryForGrpcService(_, _, _))
-      .WillOnce(Invoke([](const envoy::api::v2::core::GrpcService&, Stats::Scope&, bool) {
-        return std::make_unique<NiceMock<Grpc::MockAsyncClientFactory>>();
-      }));
-  HttpFilterFactoryCb cb = factory.createFilterFactoryFromProto(proto_config, "stats", context);
-  Http::MockFilterChainFactoryCallbacks filter_callback;
-  EXPECT_CALL(filter_callback, addStreamDecoderFilter(_));
-  cb(filter_callback);
-}
-
-TEST(HttpExtAuthzConfigTest, DoubleRegistrationTest) {
-  EXPECT_THROW_WITH_MESSAGE(
-      (Registry::RegisterFactory<ExtAuthzFilterConfig, NamedHttpFilterConfigFactory>()),
-      EnvoyException, "Double registration for name: 'envoy.ext_authz'");
-}
-
-=======
->>>>>>> 5fcc829e
 } // namespace Configuration
 } // namespace Server
 } // namespace Envoy