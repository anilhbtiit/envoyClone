#include "test/server/listener_manager_impl_test.h"

#include <chrono>
#include <memory>
#include <string>
#include <utility>
#include <vector>

#include "envoy/admin/v3/config_dump.pb.h"
#include "envoy/config/core/v3/address.pb.h"
#include "envoy/config/core/v3/base.pb.h"
#include "envoy/config/core/v3/config_source.pb.h"
#include "envoy/config/listener/v3/listener.pb.h"
#include "envoy/registry/registry.h"
#include "envoy/server/filter_config.h"
#include "envoy/server/listener_manager.h"

#include "common/api/os_sys_calls_impl.h"
#include "common/config/metadata.h"
#include "common/init/manager_impl.h"
#include "common/network/address_impl.h"
#include "common/network/io_socket_handle_impl.h"
#include "common/network/utility.h"
#include "common/protobuf/protobuf.h"

#include "extensions/filters/listener/original_dst/original_dst.h"
#include "extensions/transport_sockets/tls/ssl_socket.h"

#include "test/mocks/init/mocks.h"
#include "test/server/utility.h"
#include "test/test_common/network_utility.h"
#include "test/test_common/registry.h"
#include "test/test_common/utility.h"

#include "absl/strings/escaping.h"
#include "absl/strings/match.h"

namespace Envoy {
namespace Server {
namespace {

<<<<<<< HEAD
using testing::AtLeast;
using testing::InSequence;
using testing::Return;
using testing::ReturnRef;
using testing::Throw;

=======
#define CHECKSTATS(...)                                                                            \
  {                                                                                                \
    SCOPED_TRACE(__LINE__);                                                                        \
    checkStats(__VA_ARGS__);                                                                       \
  }
>>>>>>> 7caa11fc
class ListenerManagerImplWithDispatcherStatsTest : public ListenerManagerImplTest {
protected:
  ListenerManagerImplWithDispatcherStatsTest() { enable_dispatcher_stats_ = true; }
};

class ListenerManagerImplWithRealFiltersTest : public ListenerManagerImplTest {
public:
  /**
   * Create an IPv4 listener with a given name.
   */
  envoy::config::listener::v3::Listener createIPv4Listener(const std::string& name) {
    envoy::config::listener::v3::Listener listener = parseListenerFromV2Yaml(R"EOF(
      address:
        socket_address: { address: 127.0.0.1, port_value: 1111 }
      filter_chains:
      - filters:
    )EOF");
    listener.set_name(name);
    return listener;
  }

  /**
   * Used by some tests below to validate that, if a given socket option is valid on this platform
   * and set in the Listener, it should result in a call to setsockopt() with the appropriate
   * values.
   */
  void testSocketOption(const envoy::config::listener::v3::Listener& listener,
                        const envoy::config::core::v3::SocketOption::SocketState& expected_state,
                        const Network::SocketOptionName& expected_option, int expected_value,
                        uint32_t expected_num_options = 1,
                        ListenSocketCreationParams expected_creation_params = {true, true}) {
    if (expected_option.has_value()) {
      expectCreateListenSocket(expected_state, expected_num_options, expected_creation_params);
      expectSetsockopt(os_sys_calls_, expected_option.level(), expected_option.option(),
                       expected_value, expected_num_options);
      manager_->addOrUpdateListener(listener, "", true);
      EXPECT_EQ(1U, manager_->listeners().size());
    } else {
      EXPECT_THROW_WITH_MESSAGE(manager_->addOrUpdateListener(listener, "", true), EnvoyException,
                                "MockListenerComponentFactory: Setting socket options failed");
      EXPECT_EQ(0U, manager_->listeners().size());
    }
  }
};

class MockLdsApi : public LdsApi {
public:
  MOCK_METHOD(std::string, versionInfo, (), (const));
};

TEST_F(ListenerManagerImplWithRealFiltersTest, EmptyFilter) {
  const std::string yaml = R"EOF(
address:
  socket_address:
    address: 127.0.0.1
    port_value: 1234
filter_chains:
- filters: []
  )EOF";

  EXPECT_CALL(server_.random_, uuid());
  EXPECT_CALL(listener_factory_, createListenSocket(_, _, _, {true}));
  manager_->addOrUpdateListener(parseListenerFromV2Yaml(yaml), "", true);
  EXPECT_EQ(1U, manager_->listeners().size());
  EXPECT_EQ(std::chrono::milliseconds(15000),
            manager_->listeners().front().get().listenerFiltersTimeout());
}

TEST_F(ListenerManagerImplWithRealFiltersTest, DefaultListenerPerConnectionBufferLimit) {
  const std::string yaml = R"EOF(
address:
  socket_address:
    address: 127.0.0.1
    port_value: 1234
filter_chains:
- filters: []
  )EOF";

  EXPECT_CALL(listener_factory_, createListenSocket(_, _, _, {true}));
  manager_->addOrUpdateListener(parseListenerFromV2Yaml(yaml), "", true);
  EXPECT_EQ(1024 * 1024U, manager_->listeners().back().get().perConnectionBufferLimitBytes());
}

TEST_F(ListenerManagerImplWithRealFiltersTest, SetListenerPerConnectionBufferLimit) {
  const std::string yaml = R"EOF(
address:
  socket_address:
    address: 127.0.0.1
    port_value: 1234
filter_chains:
- filters: []
per_connection_buffer_limit_bytes: 8192
  )EOF";

  EXPECT_CALL(listener_factory_, createListenSocket(_, _, _, {true}));
  manager_->addOrUpdateListener(parseListenerFromV2Yaml(yaml), "", true);
  EXPECT_EQ(8192U, manager_->listeners().back().get().perConnectionBufferLimitBytes());
}

TEST_F(ListenerManagerImplWithRealFiltersTest, TlsTransportSocket) {
  const std::string yaml = TestEnvironment::substitute(R"EOF(
address:
  socket_address:
    address: 127.0.0.1
    port_value: 1234
filter_chains:
- filters: []
  transport_socket:
    name: tls
    typed_config:
      "@type": type.googleapis.com/envoy.api.v2.auth.DownstreamTlsContext
      common_tls_context:
        tls_certificates:
        - certificate_chain:
            filename: "{{ test_rundir }}/test/extensions/transport_sockets/tls/test_data/san_uri_cert.pem"
          private_key:
            filename: "{{ test_rundir }}/test/extensions/transport_sockets/tls/test_data/san_uri_key.pem"
        validation_context:
          trusted_ca:
            filename: "{{ test_rundir }}/test/extensions/transport_sockets/tls/test_data/ca_cert.pem"
          match_subject_alt_names:
            exact: localhost
            exact: 127.0.0.1
  )EOF",
                                                       Network::Address::IpVersion::v4);

  EXPECT_CALL(listener_factory_, createListenSocket(_, _, _, {true}));
  manager_->addOrUpdateListener(parseListenerFromV2Yaml(yaml), "", true);
  EXPECT_EQ(1U, manager_->listeners().size());

  auto filter_chain = findFilterChain(1234, "127.0.0.1", "", "tls", {}, "8.8.8.8", 111);
  ASSERT_NE(filter_chain, nullptr);
  EXPECT_TRUE(filter_chain->transportSocketFactory().implementsSecureTransport());
}

TEST_F(ListenerManagerImplWithRealFiltersTest,
       DEPRECATED_FEATURE_TEST(TlsTransportSocketLegacyConfig)) {
  const std::string yaml = TestEnvironment::substitute(R"EOF(
address:
  socket_address:
    address: 127.0.0.1
    port_value: 1234
filter_chains:
- filters: []
  transport_socket:
    name: tls
    typed_config:
      "@type": type.googleapis.com/envoy.api.v2.auth.DownstreamTlsContext
      common_tls_context:
        tls_certificates:
        - certificate_chain:
            filename: "{{ test_rundir }}/test/extensions/transport_sockets/tls/test_data/san_uri_cert.pem"
          private_key:
            filename: "{{ test_rundir }}/test/extensions/transport_sockets/tls/test_data/san_uri_key.pem"
        validation_context:
          trusted_ca:
            filename: "{{ test_rundir }}/test/extensions/transport_sockets/tls/test_data/ca_cert.pem"
          verify_subject_alt_name:
            - localhost
            - 127.0.0.1
  )EOF",
                                                       Network::Address::IpVersion::v4);

  EXPECT_CALL(listener_factory_, createListenSocket(_, _, _, {true}));
  manager_->addOrUpdateListener(parseListenerFromV2Yaml(yaml), "", true);
  EXPECT_EQ(1U, manager_->listeners().size());

  auto filter_chain = findFilterChain(1234, "127.0.0.1", "", "tls", {}, "8.8.8.8", 111);
  ASSERT_NE(filter_chain, nullptr);
  EXPECT_TRUE(filter_chain->transportSocketFactory().implementsSecureTransport());
}

TEST_F(ListenerManagerImplWithRealFiltersTest, DEPRECATED_FEATURE_TEST(TlsContext)) {
  const std::string yaml = TestEnvironment::substitute(R"EOF(
address:
  socket_address:
    address: 127.0.0.1
    port_value: 1234
filter_chains:
- filters: []
  tls_context:
    common_tls_context:
      tls_certificates:
      - certificate_chain:
          filename: "{{ test_rundir }}/test/extensions/transport_sockets/tls/test_data/san_uri_cert.pem"
        private_key:
          filename: "{{ test_rundir }}/test/extensions/transport_sockets/tls/test_data/san_uri_key.pem"
      validation_context:
        trusted_ca:
          filename: "{{ test_rundir }}/test/extensions/transport_sockets/tls/test_data/ca_cert.pem"
        verify_subject_alt_name:
        - localhost
        - 127.0.0.1
  )EOF",
                                                       Network::Address::IpVersion::v4);

  EXPECT_CALL(listener_factory_, createListenSocket(_, _, _, {true}));
  manager_->addOrUpdateListener(parseListenerFromV2Yaml(yaml), "", true);
  EXPECT_EQ(1U, manager_->listeners().size());

  auto filter_chain = findFilterChain(1234, "127.0.0.1", "", "tls", {}, "8.8.8.8", 111);
  ASSERT_NE(filter_chain, nullptr);
  EXPECT_TRUE(filter_chain->transportSocketFactory().implementsSecureTransport());
}

TEST_F(ListenerManagerImplWithRealFiltersTest, UdpAddress) {
  EXPECT_CALL(*worker_, start(_));
  manager_->startWorkers(guard_dog_);
  // Validate that there are no active listeners and workers are started.
  EXPECT_EQ(0, server_.stats_store_
                   .gauge("listener_manager.total_active_listeners",
                          Stats::Gauge::ImportMode::NeverImport)
                   .value());
  EXPECT_EQ(1, server_.stats_store_
                   .gauge("listener_manager.workers_started", Stats::Gauge::ImportMode::NeverImport)
                   .value());

  const std::string proto_text = R"EOF(
    address: {
      socket_address: {
        protocol: UDP
        address: "127.0.0.1"
        port_value: 1234
      }
    }
    filter_chains: {}
  )EOF";
  envoy::config::listener::v3::Listener listener_proto;
  EXPECT_TRUE(Protobuf::TextFormat::ParseFromString(proto_text, &listener_proto));

  EXPECT_CALL(server_.random_, uuid());
  EXPECT_CALL(*worker_, addListener(_, _, _));
  EXPECT_CALL(listener_factory_,
              createListenSocket(_, Network::Address::SocketType::Datagram, _, {{true, false}}));
  EXPECT_CALL(os_sys_calls_, setsockopt_(_, _, _, _, _)).Times(testing::AtLeast(1));
  EXPECT_CALL(os_sys_calls_, close(_)).WillRepeatedly(Return(Api::SysCallIntResult{0, errno}));
  manager_->addOrUpdateListener(listener_proto, "", true);
  EXPECT_EQ(1u, manager_->listeners().size());
}

TEST_F(ListenerManagerImplWithRealFiltersTest, BadListenerConfig) {
  const std::string yaml = R"EOF(
address:
  socket_address:
    address: 127.0.0.1
    port_value: 1234
filter_chains:
- filters: []
test: a
  )EOF";

  EXPECT_THROW_WITH_REGEX(manager_->addOrUpdateListener(parseListenerFromV2Yaml(yaml), "", true),
                          EnvoyException, "test: Cannot find field");
}

TEST_F(ListenerManagerImplWithRealFiltersTest, BadListenerConfigNoFilterChains) {
  const std::string yaml = R"EOF(
address:
  socket_address:
    address: 127.0.0.1
    port_value: 1234
  )EOF";

  EXPECT_THROW_WITH_REGEX(manager_->addOrUpdateListener(parseListenerFromV2Yaml(yaml), "", true),
                          EnvoyException, "no filter chains specified");
}

TEST_F(ListenerManagerImplWithRealFiltersTest, BadListenerConfig2UDPListenerFilters) {
  const std::string yaml = R"EOF(
address:
  socket_address:
    protocol: UDP
    address: 127.0.0.1
    port_value: 1234
listener_filters:
- name: envoy.filters.listener.tls_inspector
- name: envoy.filters.listener.original_dst
  )EOF";

  EXPECT_THROW_WITH_REGEX(manager_->addOrUpdateListener(parseListenerFromV2Yaml(yaml), "", true),
                          EnvoyException, "Only 1 UDP filter per listener supported");
}

TEST_F(ListenerManagerImplWithRealFiltersTest, BadFilterConfig) {
  const std::string yaml = R"EOF(
address:
  socket_address:
    address: 127.0.0.1
    port_value: 1234
filter_chains:
- filters:
  - foo: type
    name: name
    typed_config: {}
  )EOF";

  EXPECT_THROW_WITH_REGEX(manager_->addOrUpdateListener(parseListenerFromV2Yaml(yaml), "", true),
                          EnvoyException, "foo: Cannot find field");
}
class NonTerminalFilterFactory : public Configuration::NamedNetworkFilterConfigFactory {
public:
  // Configuration::NamedNetworkFilterConfigFactory
  Network::FilterFactoryCb
  createFilterFactoryFromProto(const Protobuf::Message&,
                               Server::Configuration::FactoryContext&) override {
    return [](Network::FilterManager&) -> void {};
  }

  ProtobufTypes::MessagePtr createEmptyConfigProto() override {
    // Using Struct instead of a custom per-filter empty config proto
    // This is only allowed in tests.
    return std::make_unique<Envoy::ProtobufWkt::Struct>();
  }

  std::string name() const override { return "non_terminal"; }
};

TEST_F(ListenerManagerImplWithRealFiltersTest, TerminalNotLast) {
  NonTerminalFilterFactory filter;
  Registry::InjectFactory<Configuration::NamedNetworkFilterConfigFactory> registered(filter);

  const std::string yaml = R"EOF(
address:
  socket_address:
    address: 127.0.0.1
    port_value: 1234
filter_chains:
- filters:
  - name: non_terminal
    config: {}
  )EOF";

  EXPECT_THROW_WITH_REGEX(
      manager_->addOrUpdateListener(parseListenerFromV2Yaml(yaml), "", true), EnvoyException,
      "Error: non-terminal filter named non_terminal of type non_terminal is the last "
      "filter in a network filter chain.");
}

TEST_F(ListenerManagerImplWithRealFiltersTest, NotTerminalLast) {
  const std::string yaml = R"EOF(
address:
  socket_address:
    address: 127.0.0.1
    port_value: 1234
filter_chains:
- filters:
  - name: envoy.filters.network.tcp_proxy
    config: {}
  - name: unknown_but_will_not_be_processed
    config: {}
  )EOF";

  EXPECT_THROW_WITH_REGEX(
      manager_->addOrUpdateListener(parseListenerFromV2Yaml(yaml), "", true), EnvoyException,
      "Error: terminal filter named envoy.filters.network.tcp_proxy of type "
      "envoy.filters.network.tcp_proxy must be the last filter in a network filter chain.");
}

TEST_F(ListenerManagerImplWithRealFiltersTest, BadFilterName) {
  const std::string yaml = R"EOF(
address:
  socket_address:
    address: 127.0.0.1
    port_value: 1234
filter_chains:
- filters:
  - name: invalid
    config: {}
  )EOF";

  EXPECT_THROW_WITH_MESSAGE(manager_->addOrUpdateListener(parseListenerFromV2Yaml(yaml), "", true),
                            EnvoyException,
                            "Didn't find a registered implementation for name: 'invalid'");
}

class TestStatsConfigFactory : public Configuration::NamedNetworkFilterConfigFactory {
public:
  // Configuration::NamedNetworkFilterConfigFactory
  Network::FilterFactoryCb createFilterFactoryFromProto(
      const Protobuf::Message&,
      Configuration::FactoryContext& filter_chain_factory_context) override {
    return commonFilterFactory(filter_chain_factory_context);
  }

  ProtobufTypes::MessagePtr createEmptyConfigProto() override {
    // Using Struct instead of a custom per-filter empty config proto
    // This is only allowed in tests.
    return std::make_unique<Envoy::ProtobufWkt::Struct>();
  }

  std::string name() const override { return "stats_test"; }
  bool isTerminalFilter() override { return true; }

private:
  Network::FilterFactoryCb commonFilterFactory(Configuration::FactoryContext& context) {
    context.scope().counter("bar").inc();
    return [](Network::FilterManager&) -> void {};
  }
};

TEST_F(ListenerManagerImplWithRealFiltersTest, StatsScopeTest) {
  TestStatsConfigFactory filter;
  Registry::InjectFactory<Configuration::NamedNetworkFilterConfigFactory> registered(filter);

  const std::string yaml = R"EOF(
address:
  socket_address:
    address: 127.0.0.1
    port_value: 1234
deprecated_v1:
  bind_to_port: false
filter_chains:
- filters:
  - name: stats_test
    config: {}
  )EOF";

  EXPECT_CALL(listener_factory_, createListenSocket(_, _, _, {false}));
  manager_->addOrUpdateListener(parseListenerFromV2Yaml(yaml), "", true);
  manager_->listeners().front().get().listenerScope().counter("foo").inc();

  EXPECT_EQ(1UL, server_.stats_store_.counter("bar").value());
  EXPECT_EQ(1UL, server_.stats_store_.counter("listener.127.0.0.1_1234.foo").value());
}

TEST_F(ListenerManagerImplTest, NotDefaultListenerFiltersTimeout) {
  const std::string yaml = R"EOF(
    name: "foo"
    address:
      socket_address: { address: 127.0.0.1, port_value: 10000 }
    filter_chains:
    - filters:
    listener_filters_timeout: 0s
  )EOF";

  EXPECT_CALL(listener_factory_, createListenSocket(_, _, _, {true}));
  EXPECT_TRUE(manager_->addOrUpdateListener(parseListenerFromV2Yaml(yaml), "", true));
  EXPECT_EQ(std::chrono::milliseconds(),
            manager_->listeners().front().get().listenerFiltersTimeout());
}

TEST_F(ListenerManagerImplTest, ModifyOnlyDrainType) {
  InSequence s;

  // Add foo listener.
  const std::string listener_foo_yaml = R"EOF(
    name: "foo"
    address:
      socket_address: { address: 127.0.0.1, port_value: 10000 }
    filter_chains:
    - filters:
    drain_type: MODIFY_ONLY
  )EOF";

  ListenerHandle* listener_foo =
      expectListenerCreate(false, true, envoy::config::listener::v3::Listener::MODIFY_ONLY);
  EXPECT_CALL(listener_factory_, createListenSocket(_, _, _, {true}));
  EXPECT_TRUE(manager_->addOrUpdateListener(parseListenerFromV2Yaml(listener_foo_yaml), "", true));
  CHECKSTATS(1, 0, 0, 0, 1, 0, 0);

  EXPECT_CALL(*listener_foo, onDestroy());
}

TEST_F(ListenerManagerImplTest, AddListenerAddressNotMatching) {
  InSequence s;

  // Add foo listener.
  const std::string listener_foo_yaml = R"EOF(
name: foo
address:
  socket_address:
    address: 127.0.0.1
    port_value: 1234
filter_chains:
- filters: []
drain_type: default

  )EOF";

  ListenerHandle* listener_foo = expectListenerCreate(false, true);
  EXPECT_CALL(listener_factory_, createListenSocket(_, _, _, {true}));
  EXPECT_TRUE(manager_->addOrUpdateListener(parseListenerFromV2Yaml(listener_foo_yaml), "", true));
  CHECKSTATS(1, 0, 0, 0, 1, 0, 0);

  // Update foo listener, but with a different address. Should throw.
  const std::string listener_foo_different_address_yaml = R"EOF(
name: foo
address:
  socket_address:
    address: 127.0.0.1
    port_value: 1235
filter_chains:
- filters: []
drain_type: modify_only
  )EOF";

  ListenerHandle* listener_foo_different_address =
      expectListenerCreate(false, true, envoy::config::listener::v3::Listener::MODIFY_ONLY);
  EXPECT_CALL(*listener_foo_different_address, onDestroy());
  EXPECT_THROW_WITH_MESSAGE(
      manager_->addOrUpdateListener(parseListenerFromV2Yaml(listener_foo_different_address_yaml),
                                    "", true),
      EnvoyException,
      "error updating listener: 'foo' has a different address "
      "'127.0.0.1:1235' from existing listener");

  EXPECT_CALL(*listener_foo, onDestroy());
}

// Make sure that a listener creation does not fail on IPv4 only setups when FilterChainMatch is not
// specified and we try to create default CidrRange. See makeCidrListEntry function for
// more details.
TEST_F(ListenerManagerImplTest, AddListenerOnIpv4OnlySetups) {
  InSequence s;

  const std::string listener_foo_yaml = R"EOF(
name: foo
address:
  socket_address:
    address: 127.0.0.1
    port_value: 1234
filter_chains:
- filters: []
drain_type: default
  )EOF";

  ListenerHandle* listener_foo = expectListenerCreate(false, true);

  ON_CALL(os_sys_calls_, socket(AF_INET, _, 0))
      .WillByDefault(Return(Api::SysCallSocketResult{5, 0}));
  ON_CALL(os_sys_calls_, socket(AF_INET6, _, 0))
      .WillByDefault(Return(Api::SysCallSocketResult{INVALID_SOCKET, 0}));
  ON_CALL(os_sys_calls_, close(_)).WillByDefault(Return(Api::SysCallIntResult{0, 0}));

  EXPECT_CALL(listener_factory_, createListenSocket(_, _, _, {true}));

  EXPECT_TRUE(manager_->addOrUpdateListener(parseListenerFromV2Yaml(listener_foo_yaml), "", true));
  CHECKSTATS(1, 0, 0, 0, 1, 0, 0);
  EXPECT_CALL(*listener_foo, onDestroy());
}

// Make sure that a listener creation does not fail on IPv6 only setups when FilterChainMatch is not
// specified and we try to create default CidrRange. See makeCidrListEntry function for
// more details.
TEST_F(ListenerManagerImplTest, AddListenerOnIpv6OnlySetups) {
  InSequence s;

  const std::string listener_foo_yaml = R"EOF(
name: foo
address:
  socket_address:
    address: "::0001"
    port_value: 1234
filter_chains:
- filters: []
drain_type: default
  )EOF";

  ListenerHandle* listener_foo = expectListenerCreate(false, true);

  ON_CALL(os_sys_calls_, socket(AF_INET, _, 0))
      .WillByDefault(Return(Api::SysCallSocketResult{INVALID_SOCKET, 0}));
  ON_CALL(os_sys_calls_, socket(AF_INET6, _, 0))
      .WillByDefault(Return(Api::SysCallSocketResult{5, 0}));
  ON_CALL(os_sys_calls_, close(_)).WillByDefault(Return(Api::SysCallIntResult{0, 0}));

  EXPECT_CALL(listener_factory_, createListenSocket(_, _, _, {true}));

  EXPECT_TRUE(manager_->addOrUpdateListener(parseListenerFromV2Yaml(listener_foo_yaml), "", true));
  CHECKSTATS(1, 0, 0, 0, 1, 0, 0);
  EXPECT_CALL(*listener_foo, onDestroy());
}

// Make sure that a listener that is not added_via_api cannot be updated or removed.
TEST_F(ListenerManagerImplTest, UpdateRemoveNotModifiableListener) {
  time_system_.setSystemTime(std::chrono::milliseconds(1001001001001));

  InSequence s;

  // Add foo listener.
  const std::string listener_foo_yaml = R"EOF(
name: foo
address:
  socket_address:
    address: 127.0.0.1
    port_value: 1234
filter_chains:
- filters: []
  )EOF";

  ListenerHandle* listener_foo = expectListenerCreate(false, false);
  EXPECT_CALL(listener_factory_, createListenSocket(_, _, _, {true}));
  EXPECT_TRUE(manager_->addOrUpdateListener(parseListenerFromV2Yaml(listener_foo_yaml), "", false));
  CHECKSTATS(1, 0, 0, 0, 1, 0, 0);
  checkConfigDump(R"EOF(
static_listeners:
  listener:
    "@type": type.googleapis.com/envoy.api.v2.Listener
    name: "foo"
    address:
      socket_address:
        address: "127.0.0.1"
        port_value: 1234
    filter_chains: {}
  last_updated:
    seconds: 1001001001
    nanos: 1000000
)EOF");

  // Update foo listener. Should be blocked.
  const std::string listener_foo_update1_yaml = R"EOF(
name: foo
address:
  socket_address:
    address: 127.0.0.1
    port_value: 1234
filter_chains:
- filters:
  - name: fake
    config: {}
  )EOF";

  EXPECT_FALSE(
      manager_->addOrUpdateListener(parseListenerFromV2Yaml(listener_foo_update1_yaml), "", false));
  CHECKSTATS(1, 0, 0, 0, 1, 0, 0);

  // Remove foo listener. Should be blocked.
  EXPECT_FALSE(manager_->removeListener("foo"));
  CHECKSTATS(1, 0, 0, 0, 1, 0, 0);

  EXPECT_CALL(*listener_foo, onDestroy());
}

// Tests that when listener tears down, server's initManager is notified.
TEST_F(ListenerManagerImplTest, ListenerTeardownNotifiesServerInitManager) {
  time_system_.setSystemTime(std::chrono::milliseconds(1001001001001));

  InSequence s;

  auto* lds_api = new MockLdsApi();
  EXPECT_CALL(listener_factory_, createLdsApi_(_)).WillOnce(Return(lds_api));
  envoy::config::core::v3::ConfigSource lds_config;
  manager_->createLdsApi(lds_config);

  EXPECT_CALL(*lds_api, versionInfo()).WillOnce(Return(""));
  checkConfigDump(R"EOF(
static_listeners:
)EOF");

  const std::string listener_foo_yaml = R"EOF(
name: "foo"
address:
  socket_address:
    address: "127.0.0.1"
    port_value: 1234
filter_chains: {}
  )EOF";

  Init::ManagerImpl server_init_mgr("server-init-manager");
  Init::ExpectableWatcherImpl server_init_watcher("server-init-watcher");
  { // Add and remove a listener before starting workers.
    ListenerHandle* listener_foo = expectListenerCreate(true, true);
    EXPECT_CALL(server_, initManager()).WillOnce(ReturnRef(server_init_mgr));
    EXPECT_CALL(listener_factory_, createListenSocket(_, _, _, {true}));
    EXPECT_TRUE(manager_->addOrUpdateListener(parseListenerFromV2Yaml(listener_foo_yaml),
                                              "version1", true));
    checkStats(1, 0, 0, 0, 1, 0);

    EXPECT_CALL(*lds_api, versionInfo()).WillOnce(Return("version1"));
    checkConfigDump(R"EOF(
version_info: version1
static_listeners:
dynamic_listeners:
  - name: foo
    warming_state:
      version_info: version1
      listener:
        "@type": type.googleapis.com/envoy.api.v2.Listener
        name: foo
        address:
          socket_address:
            address: 127.0.0.1
            port_value: 1234
        filter_chains: {}
      last_updated:
        seconds: 1001001001
        nanos: 1000000
)EOF");
    EXPECT_CALL(listener_foo->target_, initialize()).Times(1);
    server_init_mgr.initialize(server_init_watcher);
    // Since listener_foo->target_ is not ready, the listener's listener_init_target will not be
    // ready until the destruction happens.
    server_init_watcher.expectReady().Times(1);
    EXPECT_CALL(*listener_foo, onDestroy());
    EXPECT_TRUE(manager_->removeListener("foo"));
  }
  // Listener foo's listener_init_target_ is the only target added to server_init_mgr.
  EXPECT_EQ(server_init_mgr.state(), Init::Manager::State::Initialized);

  EXPECT_CALL(*lds_api, versionInfo()).WillOnce(Return(""));
  checkConfigDump(R"EOF(
static_listeners:
)EOF");

  EXPECT_CALL(*worker_, start(_));
  manager_->startWorkers(guard_dog_);

  // Now add new version listener foo after workers start, note it's fine that server_init_mgr is
  // initialized, as no target will be added to it.
  time_system_.setSystemTime(std::chrono::milliseconds(2002002002002));
  EXPECT_CALL(server_, initManager()).Times(0); // No target added to server init manager.
  server_init_watcher.expectReady().Times(0);
  {
    ListenerHandle* listener_foo2 = expectListenerCreate(true, true);
    EXPECT_CALL(listener_factory_, createListenSocket(_, _, _, {true}));
    // Version 2 listener will be initialized by listener manager directly.
    EXPECT_CALL(listener_foo2->target_, initialize()).Times(1);
    EXPECT_TRUE(manager_->addOrUpdateListener(parseListenerFromV2Yaml(listener_foo_yaml),
                                              "version2", true));
    // Version2 is in warming list as listener_foo2->target_ is not ready yet.
    checkStats(/*added=*/2, 0, /*removed=*/1, /*warming=*/1, 0, 0);
    EXPECT_CALL(*lds_api, versionInfo()).WillOnce(Return("version2"));
    checkConfigDump(R"EOF(
  version_info: version2
  static_listeners:
  dynamic_listeners:
    - name: foo
      warming_state:
        version_info: version2
        listener:
          "@type": type.googleapis.com/envoy.api.v2.Listener
          name: foo
          address:
            socket_address:
              address: 127.0.0.1
              port_value: 1234
          filter_chains: {}
        last_updated:
          seconds: 2002002002
          nanos: 2000000
  )EOF");
    // Delete foo-listener again.
    EXPECT_CALL(*listener_foo2, onDestroy());
    EXPECT_TRUE(manager_->removeListener("foo"));
  }
}

TEST_F(ListenerManagerImplTest, AddOrUpdateListener) {
  time_system_.setSystemTime(std::chrono::milliseconds(1001001001001));

  InSequence s;

  auto* lds_api = new MockLdsApi();
  EXPECT_CALL(listener_factory_, createLdsApi_(_)).WillOnce(Return(lds_api));
  envoy::config::core::v3::ConfigSource lds_config;
  manager_->createLdsApi(lds_config);

  EXPECT_CALL(*lds_api, versionInfo()).WillOnce(Return(""));
  checkConfigDump(R"EOF(
static_listeners:
)EOF");

  // Add foo listener.
  const std::string listener_foo_yaml = R"EOF(
name: "foo"
address:
  socket_address:
    address: "127.0.0.1"
    port_value: 1234
filter_chains: {}
  )EOF";

  ListenerHandle* listener_foo = expectListenerCreate(false, true);
  EXPECT_CALL(listener_factory_, createListenSocket(_, _, _, {true}));
  EXPECT_TRUE(
      manager_->addOrUpdateListener(parseListenerFromV2Yaml(listener_foo_yaml), "version1", true));
  CHECKSTATS(1, 0, 0, 0, 1, 0, 0);
  EXPECT_CALL(*lds_api, versionInfo()).WillOnce(Return("version1"));
  checkConfigDump(R"EOF(
version_info: version1
static_listeners:
dynamic_listeners:
  - name: foo
    warming_state:
      version_info: version1
      listener:
        "@type": type.googleapis.com/envoy.api.v2.Listener
        name: foo
        address:
          socket_address:
            address: 127.0.0.1
            port_value: 1234
        filter_chains: {}
      last_updated:
        seconds: 1001001001
        nanos: 1000000
)EOF");

  // Update duplicate should be a NOP.
  EXPECT_FALSE(manager_->addOrUpdateListener(parseListenerFromV2Yaml(listener_foo_yaml), "", true));
  CHECKSTATS(1, 0, 0, 0, 1, 0, 0);

  // Update foo listener. Should share socket.
  const std::string listener_foo_update1_yaml = R"EOF(
name: "foo"
address:
  socket_address:
    address: "127.0.0.1"
    port_value: 1234
filter_chains: {}
per_connection_buffer_limit_bytes: 10
  )EOF";

  time_system_.setSystemTime(std::chrono::milliseconds(2002002002002));

  ListenerHandle* listener_foo_update1 = expectListenerCreate(false, true);
  EXPECT_CALL(*listener_foo, onDestroy());
  EXPECT_TRUE(manager_->addOrUpdateListener(parseListenerFromV2Yaml(listener_foo_update1_yaml),
                                            "version2", true));
  CHECKSTATS(1, 1, 0, 0, 1, 0, 0);
  EXPECT_CALL(*lds_api, versionInfo()).WillOnce(Return("version2"));
  checkConfigDump(R"EOF(
version_info: version2
static_listeners:
dynamic_listeners:
  - name: foo
    warming_state:
      version_info: version2
      listener:
        "@type": type.googleapis.com/envoy.api.v2.Listener
        name: foo
        address:
          socket_address:
            address: 127.0.0.1
            port_value: 1234
        filter_chains: {}
        per_connection_buffer_limit_bytes: 10
      last_updated:
        seconds: 2002002002
        nanos: 2000000
)EOF");

  // Validate that workers_started stat is zero before calling startWorkers.
  EXPECT_EQ(0, server_.stats_store_
                   .gauge("listener_manager.workers_started", Stats::Gauge::ImportMode::NeverImport)
                   .value());

  // Start workers.
  EXPECT_CALL(*worker_, addListener(_, _, _));
  EXPECT_CALL(*worker_, start(_));
  manager_->startWorkers(guard_dog_);
  // Validate that workers_started stat is still zero before workers set the status via
  // completion callback.
  EXPECT_EQ(0, server_.stats_store_
                   .gauge("listener_manager.workers_started", Stats::Gauge::ImportMode::NeverImport)
                   .value());
  worker_->callAddCompletion(true);

  // Validate that workers_started stat is set to 1 after workers have responded with initialization
  // status.
  EXPECT_EQ(1, server_.stats_store_
                   .gauge("listener_manager.workers_started", Stats::Gauge::ImportMode::NeverImport)
                   .value());

  // Update duplicate should be a NOP.
  EXPECT_FALSE(
      manager_->addOrUpdateListener(parseListenerFromV2Yaml(listener_foo_update1_yaml), "", true));
  CHECKSTATS(1, 1, 0, 0, 1, 0, 0);

  time_system_.setSystemTime(std::chrono::milliseconds(3003003003003));

  // Update foo. Should go into warming, have an immediate warming callback, and start immediate
  // removal.
  ListenerHandle* listener_foo_update2 = expectListenerCreate(false, true);
  EXPECT_CALL(*worker_, addListener(_, _, _));
  EXPECT_CALL(*worker_, stopListener(_, _));
  EXPECT_CALL(*listener_foo_update1->drain_manager_, startDrainSequence(_));
  EXPECT_TRUE(
      manager_->addOrUpdateListener(parseListenerFromV2Yaml(listener_foo_yaml), "version3", true));
  worker_->callAddCompletion(true);
  CHECKSTATS(1, 2, 0, 0, 1, 1, 0);
  EXPECT_CALL(*lds_api, versionInfo()).WillOnce(Return("version3"));
  checkConfigDump(R"EOF(
version_info: version3
static_listeners:
dynamic_listeners:
  - name: foo
    active_state:
      version_info: version3
      listener:
        "@type": type.googleapis.com/envoy.api.v2.Listener
        name: foo
        address:
          socket_address:
            address: 127.0.0.1
            port_value: 1234
        filter_chains: {}
      last_updated:
        seconds: 3003003003
        nanos: 3000000
    draining_state:
      version_info: version2
      listener:
        "@type": type.googleapis.com/envoy.api.v2.Listener
        name: foo
        address:
          socket_address:
            address: 127.0.0.1
            port_value: 1234
        filter_chains: {}
        per_connection_buffer_limit_bytes: 10
      last_updated:
        seconds: 2002002002
        nanos: 2000000
)EOF");

  EXPECT_CALL(*worker_, removeListener(_, _));
  listener_foo_update1->drain_manager_->drain_sequence_completion_();
  CHECKSTATS(1, 2, 0, 0, 1, 1, 0);
  EXPECT_CALL(*listener_foo_update1, onDestroy());
  worker_->callRemovalCompletion();
  CHECKSTATS(1, 2, 0, 0, 1, 0, 0);

  time_system_.setSystemTime(std::chrono::milliseconds(4004004004004));

  // Add bar listener.
  const std::string listener_bar_yaml = R"EOF(
name: "bar"
address:
  socket_address:
    address: "127.0.0.1"
    port_value: 1235
filter_chains: {}
  )EOF";

  ListenerHandle* listener_bar = expectListenerCreate(false, true);
  EXPECT_CALL(listener_factory_, createListenSocket(_, _, _, {true}));
  EXPECT_CALL(*worker_, addListener(_, _, _));
  EXPECT_TRUE(
      manager_->addOrUpdateListener(parseListenerFromV2Yaml(listener_bar_yaml), "version4", true));
  EXPECT_EQ(2UL, manager_->listeners().size());
  worker_->callAddCompletion(true);
  CHECKSTATS(2, 2, 0, 0, 2, 0, 0);

  time_system_.setSystemTime(std::chrono::milliseconds(5005005005005));

  // Add baz listener, this time requiring initializing.
  const std::string listener_baz_yaml = R"EOF(
name: "baz"
address:
  socket_address:
    address: "127.0.0.1"
    port_value: 1236
filter_chains: {}
  )EOF";

  ListenerHandle* listener_baz = expectListenerCreate(true, true);
  EXPECT_CALL(listener_factory_, createListenSocket(_, _, _, {true}));
  EXPECT_CALL(listener_baz->target_, initialize());
  EXPECT_TRUE(
      manager_->addOrUpdateListener(parseListenerFromV2Yaml(listener_baz_yaml), "version5", true));
  EXPECT_EQ(2UL, manager_->listeners().size());
  CHECKSTATS(3, 2, 0, 1, 2, 0, 0);
  EXPECT_CALL(*lds_api, versionInfo()).WillOnce(Return("version5"));
  checkConfigDump(R"EOF(
version_info: version5
dynamic_listeners:
  - name: foo
    active_state:
      version_info: version3
      listener:
        "@type": type.googleapis.com/envoy.api.v2.Listener
        name: foo
        address:
          socket_address:
            address: 127.0.0.1
            port_value: 1234
        filter_chains: {}
      last_updated:
        seconds: 3003003003
        nanos: 3000000
  - name: bar
    active_state:
      version_info: version4
      listener:
        "@type": type.googleapis.com/envoy.api.v2.Listener
        name: bar
        address:
          socket_address:
            address: 127.0.0.1
            port_value: 1235
        filter_chains: {}
      last_updated:
        seconds: 4004004004
        nanos: 4000000
  - name: baz
    warming_state:
      version_info: version5
      listener:
        "@type": type.googleapis.com/envoy.api.v2.Listener
        name: baz
        address:
          socket_address:
            address: 127.0.0.1
            port_value: 1236
        filter_chains: {}
      last_updated:
        seconds: 5005005005
        nanos: 5000000
)EOF");

  // Update a duplicate baz that is currently warming.
  EXPECT_FALSE(manager_->addOrUpdateListener(parseListenerFromV2Yaml(listener_baz_yaml), "", true));
  CHECKSTATS(3, 2, 0, 1, 2, 0, 0);

  // Update baz while it is warming.
  const std::string listener_baz_update1_yaml = R"EOF(
name: baz
address:
  socket_address:
    address: 127.0.0.1
    port_value: 1236
filter_chains:
- filters:
  - name: fake
    config: {}
  )EOF";

  ListenerHandle* listener_baz_update1 = expectListenerCreate(true, true);
  EXPECT_CALL(*listener_baz, onDestroy()).WillOnce(Invoke([listener_baz]() -> void {
    // Call the initialize callback during destruction like RDS will.
    listener_baz->target_.ready();
  }));
  EXPECT_CALL(listener_baz_update1->target_, initialize());
  EXPECT_TRUE(
      manager_->addOrUpdateListener(parseListenerFromV2Yaml(listener_baz_update1_yaml), "", true));
  EXPECT_EQ(2UL, manager_->listeners().size());
  CHECKSTATS(3, 3, 0, 1, 2, 0, 0);

  // Finish initialization for baz which should make it active.
  EXPECT_CALL(*worker_, addListener(_, _, _));
  listener_baz_update1->target_.ready();
  EXPECT_EQ(3UL, manager_->listeners().size());
  worker_->callAddCompletion(true);
  CHECKSTATS(3, 3, 0, 0, 3, 0, 0);

  EXPECT_CALL(*listener_foo_update2, onDestroy());
  EXPECT_CALL(*listener_bar, onDestroy());
  EXPECT_CALL(*listener_baz_update1, onDestroy());
}

TEST_F(ListenerManagerImplTest, AddReusableDrainingListener) {
  InSequence s;

  EXPECT_CALL(*worker_, start(_));
  manager_->startWorkers(guard_dog_);

  // Add foo listener directly into active.
  const std::string listener_foo_yaml = R"EOF(
name: foo
address:
  socket_address:
    address: 127.0.0.1
    port_value: 1234
filter_chains:
- filters: []
  )EOF";

  Network::Address::InstanceConstSharedPtr local_address(
      new Network::Address::Ipv4Instance("127.0.0.1", 1234));
  ON_CALL(*listener_factory_.socket_, localAddress()).WillByDefault(ReturnRef(local_address));

  ListenerHandle* listener_foo = expectListenerCreate(false, true);
  EXPECT_CALL(listener_factory_, createListenSocket(_, _, _, {true}));
  EXPECT_CALL(*worker_, addListener(_, _, _));
  EXPECT_TRUE(manager_->addOrUpdateListener(parseListenerFromV2Yaml(listener_foo_yaml), "", true));
  worker_->callAddCompletion(true);
  CHECKSTATS(1, 0, 0, 0, 1, 0, 0);

  // Remove foo into draining.
  std::function<void()> stop_completion;
  EXPECT_CALL(*worker_, stopListener(_, _))
      .WillOnce(Invoke(
          [&stop_completion](Network::ListenerConfig&, std::function<void()> completion) -> void {
            ASSERT_TRUE(completion != nullptr);
            stop_completion = std::move(completion);
          }));
  EXPECT_CALL(*listener_foo->drain_manager_, startDrainSequence(_));
  EXPECT_TRUE(manager_->removeListener("foo"));
  CHECKSTATS(1, 0, 1, 0, 0, 1, 0);
  EXPECT_CALL(*worker_, removeListener(_, _));
  listener_foo->drain_manager_->drain_sequence_completion_();
  CHECKSTATS(1, 0, 1, 0, 0, 1, 0);

  // Add foo again. We should use the socket from draining.
  ListenerHandle* listener_foo2 = expectListenerCreate(false, true);
  EXPECT_CALL(*worker_, addListener(_, _, _));
  EXPECT_TRUE(manager_->addOrUpdateListener(parseListenerFromV2Yaml(listener_foo_yaml), "", true));
  worker_->callAddCompletion(true);
  CHECKSTATS(2, 0, 1, 0, 1, 1, 0);

  EXPECT_CALL(*listener_factory_.socket_, close()).Times(0);
  stop_completion();

  EXPECT_CALL(*listener_foo, onDestroy());
  worker_->callRemovalCompletion();
  CHECKSTATS(2, 0, 1, 0, 1, 0, 0);

  EXPECT_CALL(*listener_foo2, onDestroy());
}

TEST_F(ListenerManagerImplTest, AddClosedDrainingListener) {
  InSequence s;

  EXPECT_CALL(*worker_, start(_));
  manager_->startWorkers(guard_dog_);

  // Add foo listener directly into active.
  const std::string listener_foo_yaml = R"EOF(
name: foo
address:
  socket_address:
    address: 127.0.0.1
    port_value: 1234
filter_chains:
- filters: []
  )EOF";

  Network::Address::InstanceConstSharedPtr local_address(
      new Network::Address::Ipv4Instance("127.0.0.1", 1234));
  ON_CALL(*listener_factory_.socket_, localAddress()).WillByDefault(ReturnRef(local_address));

  ListenerHandle* listener_foo = expectListenerCreate(false, true);
  EXPECT_CALL(listener_factory_, createListenSocket(_, _, _, {true}));
  EXPECT_CALL(*worker_, addListener(_, _, _));
  EXPECT_TRUE(manager_->addOrUpdateListener(parseListenerFromV2Yaml(listener_foo_yaml), "", true));
  worker_->callAddCompletion(true);
  CHECKSTATS(1, 0, 0, 0, 1, 0, 0);

  // Remove foo into draining.
  EXPECT_CALL(*worker_, stopListener(_, _));
  EXPECT_CALL(*listener_factory_.socket_, close());
  EXPECT_CALL(*listener_foo->drain_manager_, startDrainSequence(_));
  EXPECT_TRUE(manager_->removeListener("foo"));
  CHECKSTATS(1, 0, 1, 0, 0, 1, 0);
  EXPECT_CALL(*worker_, removeListener(_, _));
  listener_foo->drain_manager_->drain_sequence_completion_();
  CHECKSTATS(1, 0, 1, 0, 0, 1, 0);

  // Add foo again. We should use the socket from draining.
  ListenerHandle* listener_foo2 = expectListenerCreate(false, true);
  EXPECT_CALL(listener_factory_, createListenSocket(_, _, _, {true}));
  EXPECT_CALL(*worker_, addListener(_, _, _));
  EXPECT_TRUE(manager_->addOrUpdateListener(parseListenerFromV2Yaml(listener_foo_yaml), "", true));
  worker_->callAddCompletion(true);
  CHECKSTATS(2, 0, 1, 0, 1, 1, 0);

  EXPECT_CALL(*listener_foo, onDestroy());
  worker_->callRemovalCompletion();
  CHECKSTATS(2, 0, 1, 0, 1, 0, 0);

  EXPECT_CALL(*listener_foo2, onDestroy());
}

TEST_F(ListenerManagerImplTest, BindToPortEqualToFalse) {
  InSequence s;
  ProdListenerComponentFactory real_listener_factory(server_);
  EXPECT_CALL(*worker_, start(_));
  manager_->startWorkers(guard_dog_);
  const std::string listener_foo_yaml = R"EOF(
name: foo
address:
  socket_address:
    address: 127.0.0.1
    port_value: 1234
deprecated_v1:
    bind_to_port: false
filter_chains:
- filters: []
  )EOF";

  auto syscall_result = os_sys_calls_actual_.socket(AF_INET, SOCK_STREAM, 0);
  ASSERT_TRUE(SOCKET_VALID(syscall_result.rc_));

  ListenerHandle* listener_foo = expectListenerCreate(true, true);
  EXPECT_CALL(listener_factory_, createListenSocket(_, _, _, {false}))
      .WillOnce(Invoke([this, &syscall_result, &real_listener_factory](
                           const Network::Address::InstanceConstSharedPtr& address,
                           Network::Address::SocketType socket_type,
                           const Network::Socket::OptionsSharedPtr& options,
                           const ListenSocketCreationParams& params) -> Network::SocketSharedPtr {
        EXPECT_CALL(server_, hotRestart).Times(0);
        // When bind_to_port is equal to false, create socket fd directly, and do not get socket
        // fd through hot restart.
        ON_CALL(os_sys_calls_, socket(AF_INET, _, 0)).WillByDefault(Return(syscall_result));
        return real_listener_factory.createListenSocket(address, socket_type, options, params);
      }));
  EXPECT_CALL(listener_foo->target_, initialize());
  EXPECT_CALL(*listener_foo, onDestroy());
  EXPECT_TRUE(manager_->addOrUpdateListener(parseListenerFromV2Yaml(listener_foo_yaml), "", true));
}

TEST_F(ListenerManagerImplTest, ReusePortEqualToTrue) {
  InSequence s;
  ProdListenerComponentFactory real_listener_factory(server_);
  EXPECT_CALL(*worker_, start(_));
  manager_->startWorkers(guard_dog_);
  const std::string listener_foo_yaml = R"EOF(
name: foo
address:
  socket_address:
    address: 127.0.0.1
    port_value: 0
reuse_port: true
filter_chains:
- filters: []
  )EOF";

  auto syscall_result = os_sys_calls_actual_.socket(AF_INET, SOCK_STREAM, 0);
  ASSERT_TRUE(SOCKET_VALID(syscall_result.rc_));

  ListenerHandle* listener_foo = expectListenerCreate(true, true);
  EXPECT_CALL(listener_factory_, createListenSocket(_, _, _, {{true, false}}))
      .WillOnce(Invoke([this, &syscall_result, &real_listener_factory](
                           const Network::Address::InstanceConstSharedPtr& address,
                           Network::Address::SocketType socket_type,
                           const Network::Socket::OptionsSharedPtr& options,
                           const ListenSocketCreationParams& params) -> Network::SocketSharedPtr {
        EXPECT_CALL(server_, hotRestart).Times(0);
        ON_CALL(os_sys_calls_, socket(AF_INET, _, 0)).WillByDefault(Return(syscall_result));
        return real_listener_factory.createListenSocket(address, socket_type, options, params);
      }));
  EXPECT_CALL(listener_foo->target_, initialize());
  EXPECT_CALL(*listener_foo, onDestroy());
  EXPECT_TRUE(manager_->addOrUpdateListener(parseListenerFromV2Yaml(listener_foo_yaml), "", true));
}

TEST_F(ListenerManagerImplTest, NotSupportedDatagramUds) {
  ProdListenerComponentFactory real_listener_factory(server_);
  EXPECT_THROW_WITH_MESSAGE(real_listener_factory.createListenSocket(
                                std::make_shared<Network::Address::PipeInstance>("/foo"),
                                Network::Address::SocketType::Datagram, nullptr, {true}),
                            EnvoyException,
                            "socket type SocketType::Datagram not supported for pipes");
}

TEST_F(ListenerManagerImplTest, CantBindSocket) {
  time_system_.setSystemTime(std::chrono::milliseconds(1001001001001));
  InSequence s;

  EXPECT_CALL(*worker_, start(_));
  manager_->startWorkers(guard_dog_);

  const std::string listener_foo_yaml = R"EOF(
name: foo
address:
  socket_address:
    address: 127.0.0.1
    port_value: 1234
filter_chains:
- filters: []
  )EOF";

  ListenerHandle* listener_foo = expectListenerCreate(true, true);
  EXPECT_CALL(listener_factory_, createListenSocket(_, _, _, {true}))
      .WillOnce(Throw(EnvoyException("can't bind")));
  EXPECT_CALL(*listener_foo, onDestroy());
  EXPECT_THROW(manager_->addOrUpdateListener(parseListenerFromV2Yaml(listener_foo_yaml), "", true),
               EnvoyException);
  checkConfigDump(R"EOF(
dynamic_listeners:
  - name: foo
    error_state:
      failed_configuration:
        "@type": type.googleapis.com/envoy.api.v2.Listener
        name: foo
        address:
          socket_address:
            address: 127.0.0.1
            port_value: 1234
        filter_chains:
          - {}
      last_update_attempt:
        seconds: 1001001001
        nanos: 1000000
      details: can't bind
)EOF");

  ListenerManager::FailureStates empty_failure_state;
  // Fake a new update, just to sanity check the clearing code.
  manager_->beginListenerUpdate();
  manager_->endListenerUpdate(std::move(empty_failure_state));

  checkConfigDump(R"EOF(
dynamic_listeners:
)EOF");
}

// Verify that errors tracked on endListenerUpdate show up in the config dump/
TEST_F(ListenerManagerImplTest, ConfigDumpWithExternalError) {
  time_system_.setSystemTime(std::chrono::milliseconds(1001001001001));
  InSequence s;

  EXPECT_CALL(*worker_, start(_));
  manager_->startWorkers(guard_dog_);

  // Make sure the config dump is empty by default.
  ListenerManager::FailureStates empty_failure_state;
  manager_->beginListenerUpdate();
  manager_->endListenerUpdate(std::move(empty_failure_state));
  checkConfigDump(R"EOF(
dynamic_listeners:
)EOF");

  // Now have an external update with errors and make sure it gets dumped.
  ListenerManager::FailureStates non_empty_failure_state;
  non_empty_failure_state.push_back(std::make_unique<envoy::admin::v3::UpdateFailureState>());
  auto& state = non_empty_failure_state.back();
  state->set_details("foo");
  manager_->beginListenerUpdate();
  manager_->endListenerUpdate(std::move(non_empty_failure_state));
  checkConfigDump(R"EOF(
dynamic_listeners:
  error_state:
    details: "foo"
)EOF");

  // And clear again.
  ListenerManager::FailureStates empty_failure_state2;
  manager_->beginListenerUpdate();
  manager_->endListenerUpdate(std::move(empty_failure_state2));
  checkConfigDump(R"EOF(
dynamic_listeners:
)EOF");
}

TEST_F(ListenerManagerImplTest, ListenerDrainingOnTraditionalListenerUpdate) {
  InSequence s;

  EXPECT_CALL(*worker_, start(_));
  manager_->startWorkers(guard_dog_);

  const std::string listener_foo_yaml = R"EOF(
name: foo
address:
  socket_address:
    address: 127.0.0.1
    port_value: 1234
filter_chains:
- filters: []
  )EOF";

  ListenerHandle* listener_foo = expectListenerCreate(false, true);
  EXPECT_CALL(listener_factory_, createListenSocket(_, _, _, {true}));
  EXPECT_CALL(*worker_, addListener(_, _, _));
  EXPECT_TRUE(manager_->addOrUpdateListener(parseListenerFromV2Yaml(listener_foo_yaml), "", true));
  worker_->callAddCompletion(true);
  CHECKSTATS(1, 0, 0, 0, 1, 0, 0);

  EXPECT_CALL(*listener_foo->drain_manager_, drainClose()).WillOnce(Return(false));
  EXPECT_CALL(server_.drain_manager_, drainClose()).WillOnce(Return(false));
  EXPECT_FALSE(listener_foo->context_->drainDecision().drainClose());

  EXPECT_CALL(*worker_, stopListener(_, _));
  EXPECT_CALL(*listener_foo->drain_manager_, startDrainSequence(_));
  EXPECT_TRUE(manager_->removeListener("foo"));
  CHECKSTATS(1, 0, 1, 0, 0, 1, 0);

  // NOTE: || short circuit here prevents the server drain manager from getting called.
  EXPECT_CALL(*listener_foo->drain_manager_, drainClose()).WillOnce(Return(true));
  EXPECT_TRUE(listener_foo->context_->drainDecision().drainClose());

  EXPECT_CALL(*worker_, removeListener(_, _));
  listener_foo->drain_manager_->drain_sequence_completion_();
  CHECKSTATS(1, 0, 1, 0, 0, 1, 0);

  EXPECT_CALL(*listener_foo->drain_manager_, drainClose()).WillOnce(Return(false));
  EXPECT_CALL(server_.drain_manager_, drainClose()).WillOnce(Return(true));
  EXPECT_TRUE(listener_foo->context_->drainDecision().drainClose());

  EXPECT_CALL(*listener_foo, onDestroy());
  worker_->callRemovalCompletion();
  EXPECT_EQ(0UL, manager_->listeners().size());
  CHECKSTATS(1, 0, 1, 0, 0, 0, 0);
}

TEST_F(ListenerManagerImplTest, RemoveListener) {
  InSequence s;

  EXPECT_CALL(*worker_, start(_));
  manager_->startWorkers(guard_dog_);

  // Remove an unknown listener.
  EXPECT_FALSE(manager_->removeListener("unknown"));

  // Add foo listener into warming.
  const std::string listener_foo_yaml = R"EOF(
name: foo
address:
  socket_address:
    address: 127.0.0.1
    port_value: 1234
filter_chains:
- filters: []
  )EOF";

  ListenerHandle* listener_foo = expectListenerCreate(true, true);
  EXPECT_CALL(listener_factory_, createListenSocket(_, _, _, {true}));
  EXPECT_CALL(listener_foo->target_, initialize());
  EXPECT_TRUE(manager_->addOrUpdateListener(parseListenerFromV2Yaml(listener_foo_yaml), "", true));
  EXPECT_EQ(0UL, manager_->listeners().size());
  CHECKSTATS(1, 0, 0, 1, 0, 0, 0);

  // Remove foo.
  EXPECT_CALL(*listener_foo, onDestroy());
  EXPECT_TRUE(manager_->removeListener("foo"));
  EXPECT_EQ(0UL, manager_->listeners().size());
  CHECKSTATS(1, 0, 1, 0, 0, 0, 0);

  // Add foo again and initialize it.
  listener_foo = expectListenerCreate(true, true);
  EXPECT_CALL(listener_factory_, createListenSocket(_, _, _, {true}));
  EXPECT_CALL(listener_foo->target_, initialize());
  EXPECT_TRUE(manager_->addOrUpdateListener(parseListenerFromV2Yaml(listener_foo_yaml), "", true));
  CHECKSTATS(2, 0, 1, 1, 0, 0, 0);
  EXPECT_CALL(*worker_, addListener(_, _, _));
  listener_foo->target_.ready();
  worker_->callAddCompletion(true);
  EXPECT_EQ(1UL, manager_->listeners().size());
  CHECKSTATS(2, 0, 1, 0, 1, 0, 0);

  // Update foo into warming.
  const std::string listener_foo_update1_yaml = R"EOF(
name: foo
address:
  socket_address:
    address: 127.0.0.1
    port_value: 1234
per_connection_buffer_limit_bytes: 999    
filter_chains:
- filters:
  - name: fake
    config: {}
  )EOF";

  ListenerHandle* listener_foo_update1 = expectListenerCreate(true, true);
  EXPECT_CALL(listener_foo_update1->target_, initialize());
  EXPECT_TRUE(
      manager_->addOrUpdateListener(parseListenerFromV2Yaml(listener_foo_update1_yaml), "", true));
  EXPECT_EQ(1UL, manager_->listeners().size());
  CHECKSTATS(2, 1, 1, 1, 1, 0, 0);

  // Remove foo which should remove both warming and active.
  EXPECT_CALL(*listener_foo_update1, onDestroy());
  EXPECT_CALL(*worker_, stopListener(_, _));
  EXPECT_CALL(*listener_factory_.socket_, close());
  EXPECT_CALL(*listener_foo->drain_manager_, startDrainSequence(_));
  EXPECT_TRUE(manager_->removeListener("foo"));
  CHECKSTATS(2, 1, 2, 0, 0, 1, 0);
  EXPECT_CALL(*worker_, removeListener(_, _));
  listener_foo->drain_manager_->drain_sequence_completion_();
  CHECKSTATS(2, 1, 2, 0, 0, 1, 0);
  EXPECT_CALL(*listener_foo, onDestroy());
  worker_->callRemovalCompletion();
  EXPECT_EQ(0UL, manager_->listeners().size());
  CHECKSTATS(2, 1, 2, 0, 0, 0, 0);
}

// Validates that StopListener functionality works correctly when only inbound listeners are
// stopped.
TEST_F(ListenerManagerImplTest, StopListeners) {
  InSequence s;

  EXPECT_CALL(*worker_, start(_));
  manager_->startWorkers(guard_dog_);

  // Add foo listener in inbound direction.
  const std::string listener_foo_yaml = R"EOF(
name: foo
traffic_direction: INBOUND
address:
  socket_address:
    address: 127.0.0.1
    port_value: 1234
filter_chains:
- filters: []
  )EOF";

  ListenerHandle* listener_foo = expectListenerCreate(true, true);
  EXPECT_CALL(listener_factory_, createListenSocket(_, _, _, {true}));
  EXPECT_CALL(listener_foo->target_, initialize());
  EXPECT_TRUE(manager_->addOrUpdateListener(parseListenerFromV2Yaml(listener_foo_yaml), "", true));
  CHECKSTATS(1, 0, 0, 1, 0, 0, 0);
  EXPECT_CALL(*worker_, addListener(_, _, _));
  listener_foo->target_.ready();
  worker_->callAddCompletion(true);
  EXPECT_EQ(1UL, manager_->listeners().size());
  CHECKSTATS(1, 0, 0, 0, 1, 0, 0);

  // Add a listener in outbound direction.
  const std::string listener_foo_outbound_yaml = R"EOF(
name: foo_outbound
traffic_direction: OUTBOUND
address:
  socket_address:
    address: 127.0.0.1
    port_value: 1239
filter_chains:
- filters: []
  )EOF";

  ListenerHandle* listener_foo_outbound = expectListenerCreate(true, true);
  EXPECT_CALL(listener_factory_, createListenSocket(_, _, _, {true}));
  EXPECT_CALL(listener_foo_outbound->target_, initialize());
  EXPECT_TRUE(
      manager_->addOrUpdateListener(parseListenerFromV2Yaml(listener_foo_outbound_yaml), "", true));
  EXPECT_CALL(*worker_, addListener(_, _, _));
  listener_foo_outbound->target_.ready();
  worker_->callAddCompletion(true);
  EXPECT_EQ(2UL, manager_->listeners().size());

  // Validate that stop listener is only called once - for inbound listeners.
  EXPECT_CALL(*worker_, stopListener(_, _)).Times(1);
  EXPECT_CALL(*listener_factory_.socket_, close()).Times(1);
  manager_->stopListeners(ListenerManager::StopListenersType::InboundOnly);
  EXPECT_EQ(1, server_.stats_store_.counter("listener_manager.listener_stopped").value());

  // Validate that listener creation in outbound direction is allowed.
  const std::string listener_bar_outbound_yaml = R"EOF(
name: bar_outbound
traffic_direction: OUTBOUND
address:
  socket_address:
    address: 127.0.0.1
    port_value: 1237
filter_chains:
- filters: []
  )EOF";

  ListenerHandle* listener_bar_outbound = expectListenerCreate(false, true);
  EXPECT_CALL(listener_factory_, createListenSocket(_, _, _, {true}));
  EXPECT_CALL(*worker_, addListener(_, _, _));
  EXPECT_TRUE(
      manager_->addOrUpdateListener(parseListenerFromV2Yaml(listener_bar_outbound_yaml), "", true));
  EXPECT_EQ(3UL, manager_->listeners().size());
  worker_->callAddCompletion(true);

  // Validate that adding a listener in stopped listener's traffic direction is not allowed.
  const std::string listener_bar_yaml = R"EOF(
name: bar
traffic_direction: INBOUND
address:
  socket_address:
    address: 127.0.0.1
    port_value: 1235
filter_chains:
- filters: []
  )EOF";
  EXPECT_FALSE(manager_->addOrUpdateListener(parseListenerFromV2Yaml(listener_bar_yaml), "", true));
  EXPECT_CALL(*listener_foo, onDestroy());
  EXPECT_CALL(*listener_foo_outbound, onDestroy());
  EXPECT_CALL(*listener_bar_outbound, onDestroy());
}

// Validates that StopListener functionality works correctly when all listeners are stopped.
TEST_F(ListenerManagerImplTest, StopAllListeners) {
  InSequence s;

  EXPECT_CALL(*worker_, start(_));
  manager_->startWorkers(guard_dog_);

  // Add foo listener into warming.
  const std::string listener_foo_yaml = R"EOF(
name: foo
address:
  socket_address:
    address: 127.0.0.1
    port_value: 1234
filter_chains:
- filters: []
  )EOF";

  ListenerHandle* listener_foo = expectListenerCreate(true, true);
  EXPECT_CALL(listener_factory_, createListenSocket(_, _, _, {true}));
  EXPECT_CALL(listener_foo->target_, initialize());
  EXPECT_TRUE(manager_->addOrUpdateListener(parseListenerFromV2Yaml(listener_foo_yaml), "", true));
  CHECKSTATS(1, 0, 0, 1, 0, 0, 0);
  EXPECT_CALL(*worker_, addListener(_, _, _));
  listener_foo->target_.ready();
  worker_->callAddCompletion(true);
  EXPECT_EQ(1UL, manager_->listeners().size());
  CHECKSTATS(1, 0, 0, 0, 1, 0, 0);

  EXPECT_CALL(*worker_, stopListener(_, _));
  EXPECT_CALL(*listener_factory_.socket_, close());
  EXPECT_CALL(*listener_foo, onDestroy());
  manager_->stopListeners(ListenerManager::StopListenersType::All);
  EXPECT_EQ(1, server_.stats_store_.counter("listener_manager.listener_stopped").value());

  // Validate that adding a listener is not allowed after all listeners are stopped.
  const std::string listener_bar_yaml = R"EOF(
name: bar
address:
  socket_address:
    address: 127.0.0.1
    port_value: 1235
filter_chains:
- filters: []
  )EOF";
  EXPECT_FALSE(manager_->addOrUpdateListener(parseListenerFromV2Yaml(listener_bar_yaml), "", true));
}

// Validate that stopping a warming listener, removes directly from warming listener list.
TEST_F(ListenerManagerImplTest, StopWarmingListener) {
  InSequence s;

  EXPECT_CALL(*worker_, start(_));
  manager_->startWorkers(guard_dog_);

  // Add foo listener into warming.
  const std::string listener_foo_yaml = R"EOF(
name: foo
traffic_direction: INBOUND
address:
  socket_address:
    address: 127.0.0.1
    port_value: 1234
filter_chains:
- filters: []
  )EOF";

  ListenerHandle* listener_foo = expectListenerCreate(true, true);
  EXPECT_CALL(listener_factory_, createListenSocket(_, _, _, {true}));
  EXPECT_CALL(listener_foo->target_, initialize());
  EXPECT_TRUE(manager_->addOrUpdateListener(parseListenerFromV2Yaml(listener_foo_yaml), "", true));
  CHECKSTATS(1, 0, 0, 1, 0, 0, 0);
  EXPECT_CALL(*worker_, addListener(_, _, _));
  listener_foo->target_.ready();
  worker_->callAddCompletion(true);
  EXPECT_EQ(1UL, manager_->listeners().size());
  CHECKSTATS(1, 0, 0, 0, 1, 0, 0);

  // Update foo into warming.
  const std::string listener_foo_update1_yaml = R"EOF(
name: foo
traffic_direction: INBOUND
address:
  socket_address:
    address: 127.0.0.1
    port_value: 1234
per_connection_buffer_limit_bytes: 999
filter_chains:
- filters: []
  )EOF";

  ListenerHandle* listener_foo_update1 = expectListenerCreate(true, true);
  EXPECT_CALL(listener_foo_update1->target_, initialize());
  EXPECT_TRUE(
      manager_->addOrUpdateListener(parseListenerFromV2Yaml(listener_foo_update1_yaml), "", true));
  EXPECT_EQ(1UL, manager_->listeners().size());

  // Stop foo which should remove warming listener.
  EXPECT_CALL(*listener_foo_update1, onDestroy());
  EXPECT_CALL(*worker_, stopListener(_, _));
  EXPECT_CALL(*listener_factory_.socket_, close());
  EXPECT_CALL(*listener_foo, onDestroy());
  manager_->stopListeners(ListenerManager::StopListenersType::InboundOnly);
  EXPECT_EQ(1, server_.stats_store_.counter("listener_manager.listener_stopped").value());
}

TEST_F(ListenerManagerImplTest, AddListenerFailure) {
  InSequence s;

  EXPECT_CALL(*worker_, start(_));
  manager_->startWorkers(guard_dog_);

  // Add foo listener into active.
  const std::string listener_foo_yaml = R"EOF(
name: foo
address:
  socket_address:
    address: 0.0.0.0
    port_value: 1234
filter_chains:
- filters: []
  )EOF";

  ListenerHandle* listener_foo = expectListenerCreate(false, true);
  EXPECT_CALL(listener_factory_, createListenSocket(_, _, _, {true}));
  EXPECT_CALL(*worker_, addListener(_, _, _));
  EXPECT_TRUE(manager_->addOrUpdateListener(parseListenerFromV2Yaml(listener_foo_yaml), "", true));

  EXPECT_CALL(*worker_, stopListener(_, _));
  EXPECT_CALL(*listener_foo->drain_manager_, startDrainSequence(_));
  worker_->callAddCompletion(false);

  EXPECT_CALL(*worker_, removeListener(_, _));
  listener_foo->drain_manager_->drain_sequence_completion_();

  EXPECT_CALL(*listener_foo, onDestroy());
  worker_->callRemovalCompletion();

  EXPECT_EQ(1UL, server_.stats_store_.counter("listener_manager.listener_create_failure").value());
}

TEST_F(ListenerManagerImplTest, StatsNameValidCharacterTest) {
  const std::string yaml = R"EOF(
address:
  socket_address:
    address: "::1"
    port_value: 10000
filter_chains:
- filters: []
  )EOF";

  manager_->addOrUpdateListener(parseListenerFromV2Yaml(yaml), "", true);
  manager_->listeners().front().get().listenerScope().counter("foo").inc();

  EXPECT_EQ(1UL, server_.stats_store_.counter("listener.[__1]_10000.foo").value());
}

TEST_F(ListenerManagerImplTest, DuplicateAddressDontBind) {
  InSequence s;

  EXPECT_CALL(*worker_, start(_));
  manager_->startWorkers(guard_dog_);

  // Add foo listener into warming.
  const std::string listener_foo_yaml = R"EOF(
name: foo
address:
  socket_address:
    address: 0.0.0.0
    port_value: 1234
deprecated_v1:
  bind_to_port: false
filter_chains:
- filters: []
  )EOF";

  ListenerHandle* listener_foo = expectListenerCreate(true, true);
  EXPECT_CALL(listener_factory_, createListenSocket(_, _, _, {false}));
  EXPECT_CALL(listener_foo->target_, initialize());
  EXPECT_TRUE(manager_->addOrUpdateListener(parseListenerFromV2Yaml(listener_foo_yaml), "", true));

  // Add bar with same non-binding address. Should fail.
  const std::string listener_bar_yaml = R"EOF(
name: bar
address:
  socket_address:
    address: 0.0.0.0
    port_value: 1234
deprecated_v1:
  bind_to_port: false
filter_chains:
- filters: []
  )EOF";

  ListenerHandle* listener_bar = expectListenerCreate(true, true);
  EXPECT_CALL(*listener_bar, onDestroy());
  EXPECT_THROW_WITH_MESSAGE(
      manager_->addOrUpdateListener(parseListenerFromV2Yaml(listener_bar_yaml), "", true),
      EnvoyException,
      "error adding listener: 'bar' has duplicate address '0.0.0.0:1234' as existing listener");

  // Move foo to active and then try to add again. This should still fail.
  EXPECT_CALL(*worker_, addListener(_, _, _));
  listener_foo->target_.ready();
  worker_->callAddCompletion(true);

  listener_bar = expectListenerCreate(true, true);
  EXPECT_CALL(*listener_bar, onDestroy());
  EXPECT_THROW_WITH_MESSAGE(
      manager_->addOrUpdateListener(parseListenerFromV2Yaml(listener_bar_yaml), "", true),
      EnvoyException,
      "error adding listener: 'bar' has duplicate address '0.0.0.0:1234' as existing listener");

  EXPECT_CALL(*listener_foo, onDestroy());
}

TEST_F(ListenerManagerImplTest, EarlyShutdown) {
  // If stopWorkers is called before the workers are started, it should be a no-op: they should be
  // neither started nor stopped.
  EXPECT_CALL(*worker_, start(_)).Times(0);
  EXPECT_CALL(*worker_, stop()).Times(0);
  manager_->stopWorkers();
}

TEST_F(ListenerManagerImplTest, StopInplaceWarmingListener) {
  InSequence s;

  EXPECT_CALL(*worker_, start(_));
  manager_->startWorkers(guard_dog_);

  // Add foo listener into warming.
  const std::string listener_foo_yaml = R"EOF(
name: foo
traffic_direction: INBOUND
address:
  socket_address:
    address: 127.0.0.1
    port_value: 1234
filter_chains:
- filters: []
  )EOF";

  ListenerHandle* listener_foo = expectListenerCreate(true, true);
  EXPECT_CALL(listener_factory_, createListenSocket(_, _, _, {true}));
  EXPECT_CALL(listener_foo->target_, initialize());
  EXPECT_TRUE(manager_->addOrUpdateListener(parseListenerFromV2Yaml(listener_foo_yaml), "", true));
  CHECKSTATS(1, 0, 0, 1, 0, 0, 0);
  EXPECT_CALL(*worker_, addListener(_, _, _));
  listener_foo->target_.ready();
  worker_->callAddCompletion(true);
  EXPECT_EQ(1UL, manager_->listeners().size());
  CHECKSTATS(1, 0, 0, 0, 1, 0, 0);

  // Update foo into warming.
  const std::string listener_foo_update1_yaml = R"EOF(
name: foo
traffic_direction: INBOUND
address:
  socket_address:
    address: 127.0.0.1
    port_value: 1234
filter_chains:
- filters:
  filter_chain_match:
    destination_port: 1234
  )EOF";

  ListenerHandle* listener_foo_update1 = expectListenerOverridden(true);
  EXPECT_CALL(listener_foo_update1->target_, initialize());
  EXPECT_TRUE(
      manager_->addOrUpdateListener(parseListenerFromV2Yaml(listener_foo_update1_yaml), "", true));
  EXPECT_EQ(1UL, manager_->listeners().size());

  // Stop foo which should remove warming listener.
  EXPECT_CALL(*listener_foo_update1, onDestroy());
  EXPECT_CALL(*worker_, stopListener(_, _));
  EXPECT_CALL(*listener_factory_.socket_, close());
  EXPECT_CALL(*listener_foo, onDestroy());
  manager_->stopListeners(ListenerManager::StopListenersType::InboundOnly);
  EXPECT_EQ(1, server_.stats_store_.counter("listener_manager.listener_stopped").value());
}

TEST_F(ListenerManagerImplTest, RemoveInplaceUpdatingListener) {
  InSequence s;

  EXPECT_CALL(*worker_, start(_));
  manager_->startWorkers(guard_dog_);

  // Add foo listener into warming.
  const std::string listener_foo_yaml = R"EOF(
name: foo
traffic_direction: INBOUND
address:
  socket_address:
    address: 127.0.0.1
    port_value: 1234
filter_chains:
- filters: []
  )EOF";

  ListenerHandle* listener_foo = expectListenerCreate(true, true);
  EXPECT_CALL(listener_factory_, createListenSocket(_, _, _, {true}));
  EXPECT_CALL(listener_foo->target_, initialize());
  EXPECT_TRUE(manager_->addOrUpdateListener(parseListenerFromV2Yaml(listener_foo_yaml), "", true));
  CHECKSTATS(1, 0, 0, 1, 0, 0, 0);
  EXPECT_CALL(*worker_, addListener(_, _, _));
  listener_foo->target_.ready();
  worker_->callAddCompletion(true);
  EXPECT_EQ(1UL, manager_->listeners().size());

  // Update foo into warming.
  const std::string listener_foo_update1_yaml = R"EOF(
name: foo
traffic_direction: INBOUND
address:
  socket_address:
    address: 127.0.0.1
    port_value: 1234
filter_chains:
- filters:
  filter_chain_match:
    destination_port: 1234
  )EOF";

  ListenerHandle* listener_foo_update1 = expectListenerOverridden(true);
  EXPECT_CALL(listener_foo_update1->target_, initialize());
  EXPECT_TRUE(
      manager_->addOrUpdateListener(parseListenerFromV2Yaml(listener_foo_update1_yaml), "", true));
  EXPECT_EQ(1UL, manager_->listeners().size());
  CHECKSTATS(1, 1, 0, 1, 1, 0, 0);

  // Remove foo which should remove both warming and active.
  EXPECT_CALL(*listener_foo_update1, onDestroy());
  EXPECT_CALL(*worker_, stopListener(_, _));
  EXPECT_CALL(*listener_factory_.socket_, close());
  EXPECT_CALL(*listener_foo->drain_manager_, startDrainSequence(_));
  EXPECT_TRUE(manager_->removeListener("foo"));
  CHECKSTATS(1, 1, 1, 0, 0, 1, 0);
  EXPECT_CALL(*worker_, removeListener(_, _));
  listener_foo->drain_manager_->drain_sequence_completion_();
  CHECKSTATS(1, 1, 1, 0, 0, 1, 0);
  EXPECT_CALL(*listener_foo, onDestroy());
  worker_->callRemovalCompletion();
  EXPECT_EQ(0UL, manager_->listeners().size());
  CHECKSTATS(1, 1, 1, 0, 0, 0, 0);
}

TEST_F(ListenerManagerImplTest, UpdateInplaceWarmingListener) {
  InSequence s;

  EXPECT_CALL(*worker_, start(_));
  manager_->startWorkers(guard_dog_);

  // Add foo listener into warming.
  const std::string listener_foo_yaml = R"EOF(
name: foo
traffic_direction: INBOUND
address:
  socket_address:
    address: 127.0.0.1
    port_value: 1234
filter_chains:
- filters: []
  )EOF";

  ListenerHandle* listener_foo = expectListenerCreate(true, true);
  EXPECT_CALL(listener_factory_, createListenSocket(_, _, _, {true}));
  EXPECT_CALL(listener_foo->target_, initialize());
  EXPECT_TRUE(manager_->addOrUpdateListener(parseListenerFromV2Yaml(listener_foo_yaml), "", true));
  CHECKSTATS(1, 0, 0, 1, 0, 0, 0);
  EXPECT_CALL(*worker_, addListener(_, _, _));
  listener_foo->target_.ready();
  worker_->callAddCompletion(true);
  EXPECT_EQ(1UL, manager_->listeners().size());

  // Update foo into warming.
  const std::string listener_foo_update1_yaml = R"EOF(
name: foo
traffic_direction: INBOUND
address:
  socket_address:
    address: 127.0.0.1
    port_value: 1234
filter_chains:
- filters:
  filter_chain_match:
    destination_port: 1234
  )EOF";

  ListenerHandle* listener_foo_update1 = expectListenerOverridden(true);
  EXPECT_CALL(listener_foo_update1->target_, initialize());
  EXPECT_TRUE(
      manager_->addOrUpdateListener(parseListenerFromV2Yaml(listener_foo_update1_yaml), "", true));
  EXPECT_EQ(1UL, manager_->listeners().size());
  CHECKSTATS(1, 1, 0, 1, 1, 0, 0);

  // listener warmed up.
  EXPECT_CALL(*worker_, addListener(_, _, _));
  EXPECT_CALL(*listener_foo, onDestroy());
  listener_foo_update1->target_.ready();
  worker_->callAddCompletion(true);
  EXPECT_EQ(1UL, manager_->listeners().size());

  EXPECT_CALL(*listener_foo_update1, onDestroy());
}

TEST_F(ListenerManagerImplTest, DrainageDuringInplaceUpdate) {
  InSequence s;

  EXPECT_CALL(*worker_, start(_));
  manager_->startWorkers(guard_dog_);

  // Add foo listener into warming.
  const std::string listener_foo_yaml = R"EOF(
name: foo
traffic_direction: INBOUND
address:
  socket_address:
    address: 127.0.0.1
    port_value: 1234
filter_chains:
- filters: []
  )EOF";

  ListenerHandle* listener_foo = expectListenerCreate(true, true);
  EXPECT_CALL(listener_factory_, createListenSocket(_, _, _, {true}));
  EXPECT_CALL(listener_foo->target_, initialize());
  EXPECT_TRUE(manager_->addOrUpdateListener(parseListenerFromV2Yaml(listener_foo_yaml), "", true));
  CHECKSTATS(1, 0, 0, 1, 0, 0, 0);
  EXPECT_CALL(*worker_, addListener(_, _, _));
  listener_foo->target_.ready();
  worker_->callAddCompletion(true);
  EXPECT_EQ(1UL, manager_->listeners().size());

  // Update foo into warming.
  const std::string listener_foo_update1_yaml = R"EOF(
name: foo
traffic_direction: INBOUND
address:
  socket_address:
    address: 127.0.0.1
    port_value: 1234
filter_chains:
- filters:
  filter_chain_match:
    destination_port: 1234
  )EOF";

  ListenerHandle* listener_foo_update1 = expectListenerOverridden(true);
  EXPECT_CALL(listener_foo_update1->target_, initialize());
  EXPECT_TRUE(
      manager_->addOrUpdateListener(parseListenerFromV2Yaml(listener_foo_update1_yaml), "", true));
  EXPECT_EQ(1UL, manager_->listeners().size());
  CHECKSTATS(1, 1, 0, 1, 1, 0, 0);

  // The warmed up start the drain timer
  EXPECT_CALL(*worker_, addListener(_, _, _));
  EXPECT_CALL(server_.options_, drainTime()).WillOnce(Return(std::chrono::seconds(600)));
  Event::MockTimer* filter_chain_drain_timer = new Event::MockTimer(&server_.dispatcher_);
  EXPECT_CALL(*filter_chain_drain_timer, enableTimer(std::chrono::milliseconds(600000), _));
  listener_foo_update1->target_.ready();
  CHECKSTATS(1, 1, 0, 0, 1, 0, /* draining filter chains=*/1);

  // Timer expires, worker close connections if any.
  EXPECT_CALL(*worker_, removeFilterChains(_, _));
  filter_chain_drain_timer->invokeCallback();

  // Once worker clean up is done, master thread is safe to remove original listener.
  EXPECT_CALL(*listener_foo, onDestroy());
  worker_->callDrainFilterChainsComplete();
  CHECKSTATS(1, 1, 0, 0, 1, 0, /* draining filter chains=*/0);

  EXPECT_CALL(*listener_foo_update1, onDestroy());
}

TEST_F(ListenerManagerImplWithRealFiltersTest, SingleFilterChainWithDestinationPortMatch) {
  const std::string yaml = TestEnvironment::substitute(R"EOF(
    address:
      socket_address: { address: 127.0.0.1, port_value: 1234 }
    listener_filters:
    - name: "envoy.filters.listener.tls_inspector"
      config: {}
    filter_chains:
    - filter_chain_match:
        destination_port: 8080
      transport_socket:
        name: tls
        typed_config:
          "@type": type.googleapis.com/envoy.api.v2.auth.DownstreamTlsContext
          common_tls_context:
            tls_certificates:
              - certificate_chain: { filename: "{{ test_rundir }}/test/extensions/transport_sockets/tls/test_data/san_dns_cert.pem" }
                private_key: { filename: "{{ test_rundir }}/test/extensions/transport_sockets/tls/test_data/san_dns_key.pem" }
  )EOF",
                                                       Network::Address::IpVersion::v4);

  EXPECT_CALL(server_.random_, uuid());
  EXPECT_CALL(listener_factory_, createListenSocket(_, _, _, {true}));
  manager_->addOrUpdateListener(parseListenerFromV2Yaml(yaml), "", true);
  EXPECT_EQ(1U, manager_->listeners().size());

  // IPv4 client connects to unknown port - no match.
  auto filter_chain = findFilterChain(1234, "127.0.0.1", "", "tls", {}, "8.8.8.8", 111);
  EXPECT_EQ(filter_chain, nullptr);

  // IPv4 client connects to valid port - using 1st filter chain.
  filter_chain = findFilterChain(8080, "127.0.0.1", "", "tls", {}, "8.8.8.8", 111);
  ASSERT_NE(filter_chain, nullptr);
  EXPECT_TRUE(filter_chain->transportSocketFactory().implementsSecureTransport());
  auto transport_socket = filter_chain->transportSocketFactory().createTransportSocket(nullptr);
  auto ssl_socket =
      dynamic_cast<Extensions::TransportSockets::Tls::SslSocket*>(transport_socket.get());
  auto server_names = ssl_socket->ssl()->dnsSansLocalCertificate();
  EXPECT_EQ(server_names.size(), 1);
  EXPECT_EQ(server_names.front(), "server1.example.com");

  // UDS client - no match.
  filter_chain = findFilterChain(0, "/tmp/test.sock", "", "tls", {}, "/tmp/test.sock", 111);
  EXPECT_EQ(filter_chain, nullptr);
}

TEST_F(ListenerManagerImplWithRealFiltersTest, SingleFilterChainWithDestinationIPMatch) {
  const std::string yaml = TestEnvironment::substitute(R"EOF(
    address:
      socket_address: { address: 127.0.0.1, port_value: 1234 }
    listener_filters:
    - name: "envoy.filters.listener.tls_inspector"
      config: {}
    filter_chains:
    - filter_chain_match:
        prefix_ranges: { address_prefix: 127.0.0.0, prefix_len: 8 }
      transport_socket:
        name: tls
        typed_config:
          "@type": type.googleapis.com/envoy.api.v2.auth.DownstreamTlsContext
          common_tls_context:
            tls_certificates:
              - certificate_chain: { filename: "{{ test_rundir }}/test/extensions/transport_sockets/tls/test_data/san_dns_cert.pem" }
                private_key: { filename: "{{ test_rundir }}/test/extensions/transport_sockets/tls/test_data/san_dns_key.pem" }
  )EOF",
                                                       Network::Address::IpVersion::v4);

  EXPECT_CALL(server_.random_, uuid());
  EXPECT_CALL(listener_factory_, createListenSocket(_, _, _, {true}));
  manager_->addOrUpdateListener(parseListenerFromV2Yaml(yaml), "", true);
  EXPECT_EQ(1U, manager_->listeners().size());

  // IPv4 client connects to unknown IP - no match.
  auto filter_chain = findFilterChain(1234, "1.2.3.4", "", "tls", {}, "8.8.8.8", 111);
  EXPECT_EQ(filter_chain, nullptr);

  // IPv4 client connects to valid IP - using 1st filter chain.
  filter_chain = findFilterChain(1234, "127.0.0.1", "", "tls", {}, "8.8.8.8", 111);
  ASSERT_NE(filter_chain, nullptr);
  EXPECT_TRUE(filter_chain->transportSocketFactory().implementsSecureTransport());
  auto transport_socket = filter_chain->transportSocketFactory().createTransportSocket(nullptr);
  auto ssl_socket =
      dynamic_cast<Extensions::TransportSockets::Tls::SslSocket*>(transport_socket.get());
  auto server_names = ssl_socket->ssl()->dnsSansLocalCertificate();
  EXPECT_EQ(server_names.size(), 1);
  EXPECT_EQ(server_names.front(), "server1.example.com");

  // UDS client - no match.
  filter_chain = findFilterChain(0, "/tmp/test.sock", "", "tls", {}, "/tmp/test.sock", 111);
  EXPECT_EQ(filter_chain, nullptr);
}

TEST_F(ListenerManagerImplWithRealFiltersTest, SingleFilterChainWithServerNamesMatch) {
  const std::string yaml = TestEnvironment::substitute(R"EOF(
    address:
      socket_address: { address: 127.0.0.1, port_value: 1234 }
    listener_filters:
    - name: "envoy.filters.listener.tls_inspector"
      config: {}
    filter_chains:
    - filter_chain_match:
        server_names: "server1.example.com"
      transport_socket:
        name: tls
        typed_config:
          "@type": type.googleapis.com/envoy.api.v2.auth.DownstreamTlsContext
          common_tls_context:
            tls_certificates:
              - certificate_chain: { filename: "{{ test_rundir }}/test/extensions/transport_sockets/tls/test_data/san_dns_cert.pem" }
                private_key: { filename: "{{ test_rundir }}/test/extensions/transport_sockets/tls/test_data/san_dns_key.pem" }
  )EOF",
                                                       Network::Address::IpVersion::v4);

  EXPECT_CALL(server_.random_, uuid());
  EXPECT_CALL(listener_factory_, createListenSocket(_, _, _, {true}));
  manager_->addOrUpdateListener(parseListenerFromV2Yaml(yaml), "", true);
  EXPECT_EQ(1U, manager_->listeners().size());

  // TLS client without SNI - no match.
  auto filter_chain = findFilterChain(1234, "127.0.0.1", "", "tls", {}, "8.8.8.8", 111);
  EXPECT_EQ(filter_chain, nullptr);

  // TLS client without matching SNI - no match.
  filter_chain = findFilterChain(1234, "127.0.0.1", "www.example.com", "tls", {}, "8.8.8.8", 111);
  EXPECT_EQ(filter_chain, nullptr);

  // TLS client with matching SNI - using 1st filter chain.
  filter_chain =
      findFilterChain(1234, "127.0.0.1", "server1.example.com", "tls", {}, "8.8.8.8", 111);
  ASSERT_NE(filter_chain, nullptr);
  EXPECT_TRUE(filter_chain->transportSocketFactory().implementsSecureTransport());
  auto transport_socket = filter_chain->transportSocketFactory().createTransportSocket(nullptr);
  auto ssl_socket =
      dynamic_cast<Extensions::TransportSockets::Tls::SslSocket*>(transport_socket.get());
  auto server_names = ssl_socket->ssl()->dnsSansLocalCertificate();
  EXPECT_EQ(server_names.size(), 1);
  EXPECT_EQ(server_names.front(), "server1.example.com");
}

TEST_F(ListenerManagerImplWithRealFiltersTest, SingleFilterChainWithTransportProtocolMatch) {
  const std::string yaml = TestEnvironment::substitute(R"EOF(
    address:
      socket_address: { address: 127.0.0.1, port_value: 1234 }
    listener_filters:
    - name: "envoy.filters.listener.tls_inspector"
      config: {}
    filter_chains:
    - filter_chain_match:
        transport_protocol: "tls"
      transport_socket:
        name: tls
        typed_config:
          "@type": type.googleapis.com/envoy.api.v2.auth.DownstreamTlsContext
          common_tls_context:
            tls_certificates:
              - certificate_chain: { filename: "{{ test_rundir }}/test/extensions/transport_sockets/tls/test_data/san_dns_cert.pem" }
                private_key: { filename: "{{ test_rundir }}/test/extensions/transport_sockets/tls/test_data/san_dns_key.pem" }
  )EOF",
                                                       Network::Address::IpVersion::v4);

  EXPECT_CALL(server_.random_, uuid());
  EXPECT_CALL(listener_factory_, createListenSocket(_, _, _, {true}));
  manager_->addOrUpdateListener(parseListenerFromV2Yaml(yaml), "", true);
  EXPECT_EQ(1U, manager_->listeners().size());

  // TCP client - no match.
  auto filter_chain = findFilterChain(1234, "127.0.0.1", "", "raw_buffer", {}, "8.8.8.8", 111);
  EXPECT_EQ(filter_chain, nullptr);

  // TLS client - using 1st filter chain.
  filter_chain = findFilterChain(1234, "127.0.0.1", "", "tls", {}, "8.8.8.8", 111);
  ASSERT_NE(filter_chain, nullptr);
  EXPECT_TRUE(filter_chain->transportSocketFactory().implementsSecureTransport());
  auto transport_socket = filter_chain->transportSocketFactory().createTransportSocket(nullptr);
  auto ssl_socket =
      dynamic_cast<Extensions::TransportSockets::Tls::SslSocket*>(transport_socket.get());
  auto server_names = ssl_socket->ssl()->dnsSansLocalCertificate();
  EXPECT_EQ(server_names.size(), 1);
  EXPECT_EQ(server_names.front(), "server1.example.com");
}

TEST_F(ListenerManagerImplWithRealFiltersTest, SingleFilterChainWithApplicationProtocolMatch) {
  const std::string yaml = TestEnvironment::substitute(R"EOF(
    address:
      socket_address: { address: 127.0.0.1, port_value: 1234 }
    listener_filters:
    - name: "envoy.filters.listener.tls_inspector"
      config: {}
    filter_chains:
    - filter_chain_match:
        application_protocols: "http/1.1"
        source_type: ANY
      transport_socket:
        name: tls
        typed_config:
          "@type": type.googleapis.com/envoy.api.v2.auth.DownstreamTlsContext
          common_tls_context:
            tls_certificates:
              - certificate_chain: { filename: "{{ test_rundir }}/test/extensions/transport_sockets/tls/test_data/san_dns_cert.pem" }
                private_key: { filename: "{{ test_rundir }}/test/extensions/transport_sockets/tls/test_data/san_dns_key.pem" }
  )EOF",
                                                       Network::Address::IpVersion::v4);

  EXPECT_CALL(server_.random_, uuid());
  EXPECT_CALL(listener_factory_, createListenSocket(_, _, _, {true}));
  manager_->addOrUpdateListener(parseListenerFromV2Yaml(yaml), "", true);
  EXPECT_EQ(1U, manager_->listeners().size());

  // TLS client without ALPN - no match.
  auto filter_chain = findFilterChain(1234, "127.0.0.1", "", "tls", {}, "8.8.8.8", 111);
  EXPECT_EQ(filter_chain, nullptr);

  // TLS client with "http/1.1" ALPN - using 1st filter chain.
  filter_chain = findFilterChain(1234, "127.0.0.1", "", "tls", {"h2", "http/1.1"}, "8.8.8.8", 111);
  ASSERT_NE(filter_chain, nullptr);
  EXPECT_TRUE(filter_chain->transportSocketFactory().implementsSecureTransport());
  auto transport_socket = filter_chain->transportSocketFactory().createTransportSocket(nullptr);
  auto ssl_socket =
      dynamic_cast<Extensions::TransportSockets::Tls::SslSocket*>(transport_socket.get());
  auto server_names = ssl_socket->ssl()->dnsSansLocalCertificate();
  EXPECT_EQ(server_names.size(), 1);
  EXPECT_EQ(server_names.front(), "server1.example.com");
}

// Define a source_type filter chain match and test against it.
TEST_F(ListenerManagerImplWithRealFiltersTest, SingleFilterChainWithSourceTypeMatch) {
  const std::string yaml = TestEnvironment::substitute(R"EOF(
    address:
      socket_address: { address: 127.0.0.1, port_value: 1234 }
    listener_filters:
    - name: "envoy.filters.listener.tls_inspector"
      config: {}
    filter_chains:
    - filter_chain_match:
        source_type: LOCAL
      transport_socket:
        name: tls
        typed_config:
          "@type": type.googleapis.com/envoy.api.v2.auth.DownstreamTlsContext
          common_tls_context:
            tls_certificates:
              - certificate_chain: { filename: "{{ test_rundir }}/test/extensions/transport_sockets/tls/test_data/san_dns_cert.pem" }
                private_key: { filename: "{{ test_rundir }}/test/extensions/transport_sockets/tls/test_data/san_dns_key.pem" }
  )EOF",
                                                       Network::Address::IpVersion::v4);

  EXPECT_CALL(server_.random_, uuid());
  EXPECT_CALL(listener_factory_, createListenSocket(_, _, _, {true}));
  manager_->addOrUpdateListener(parseListenerFromV2Yaml(yaml), "", true);
  EXPECT_EQ(1U, manager_->listeners().size());

  // EXTERNAL IPv4 client without "http/1.1" ALPN - no match.
  auto filter_chain = findFilterChain(1234, "127.0.0.1", "", "tls", {}, "8.8.8.8", 111);
  EXPECT_EQ(filter_chain, nullptr);

  // LOCAL IPv4 client with "http/1.1" ALPN - using 1st filter chain.
  filter_chain =
      findFilterChain(1234, "127.0.0.1", "", "tls", {"h2", "http/1.1"}, "127.0.0.1", 111);
  ASSERT_NE(filter_chain, nullptr);
  EXPECT_TRUE(filter_chain->transportSocketFactory().implementsSecureTransport());
  auto transport_socket = filter_chain->transportSocketFactory().createTransportSocket(nullptr);
  auto ssl_socket =
      dynamic_cast<Extensions::TransportSockets::Tls::SslSocket*>(transport_socket.get());
  auto server_names = ssl_socket->ssl()->dnsSansLocalCertificate();
  EXPECT_EQ(server_names.size(), 1);
  EXPECT_EQ(server_names.front(), "server1.example.com");

  // LOCAL UDS client with "http/1.1" ALPN - using 1st filter chain.
  filter_chain =
      findFilterChain(0, "/tmp/test.sock", "", "tls", {"h2", "http/1.1"}, "/tmp/test.sock", 111);
  ASSERT_NE(filter_chain, nullptr);
  EXPECT_TRUE(filter_chain->transportSocketFactory().implementsSecureTransport());
  transport_socket = filter_chain->transportSocketFactory().createTransportSocket(nullptr);
  ssl_socket = dynamic_cast<Extensions::TransportSockets::Tls::SslSocket*>(transport_socket.get());
  server_names = ssl_socket->ssl()->dnsSansLocalCertificate();
  EXPECT_EQ(server_names.size(), 1);
  EXPECT_EQ(server_names.front(), "server1.example.com");
}

// Verify source IP matches.
TEST_F(ListenerManagerImplWithRealFiltersTest, SingleFilterChainWithSourceIpMatch) {
  const std::string yaml = TestEnvironment::substitute(R"EOF(
    address:
      socket_address: { address: 127.0.0.1, port_value: 1234 }
    listener_filters:
    - name: "envoy.filters.listener.tls_inspector"
      config: {}
    filter_chains:
    - filter_chain_match:
        source_prefix_ranges:
          - address_prefix: 10.0.0.1
            prefix_len: 24
      transport_socket:
        name: tls
        typed_config:
          "@type": type.googleapis.com/envoy.api.v2.auth.DownstreamTlsContext
          common_tls_context:
            tls_certificates:
              - certificate_chain: { filename: "{{ test_rundir }}/test/extensions/transport_sockets/tls/test_data/san_dns_cert.pem" }
                private_key: { filename: "{{ test_rundir }}/test/extensions/transport_sockets/tls/test_data/san_dns_key.pem" }
  )EOF",
                                                       Network::Address::IpVersion::v4);

  EXPECT_CALL(server_.random_, uuid());
  EXPECT_CALL(listener_factory_, createListenSocket(_, _, _, {true}));
  manager_->addOrUpdateListener(parseListenerFromV2Yaml(yaml), "", true);
  EXPECT_EQ(1U, manager_->listeners().size());

  // IPv4 client with source 10.0.1.1. No match.
  auto filter_chain = findFilterChain(1234, "127.0.0.1", "", "tls", {}, "10.0.1.1", 111);
  EXPECT_EQ(filter_chain, nullptr);

  // IPv4 client with source 10.0.0.10, Match.
  filter_chain =
      findFilterChain(1234, "127.0.0.1", "", "tls", {"h2", "http/1.1"}, "10.0.0.10", 111);
  ASSERT_NE(filter_chain, nullptr);
  EXPECT_TRUE(filter_chain->transportSocketFactory().implementsSecureTransport());
  auto transport_socket = filter_chain->transportSocketFactory().createTransportSocket(nullptr);
  auto ssl_socket =
      dynamic_cast<Extensions::TransportSockets::Tls::SslSocket*>(transport_socket.get());
  auto server_names = ssl_socket->ssl()->dnsSansLocalCertificate();
  EXPECT_EQ(server_names.size(), 1);
  EXPECT_EQ(server_names.front(), "server1.example.com");

  // IPv6 client. No match.
  filter_chain = findFilterChain(1234, "127.0.0.1", "", "tls", {},
                                 "2001:0db8:85a3:0000:0000:8a2e:0370:7334", 111);
  EXPECT_EQ(filter_chain, nullptr);

  // UDS client. No match.
  filter_chain =
      findFilterChain(0, "/tmp/test.sock", "", "tls", {"h2", "http/1.1"}, "/tmp/test.sock", 0);
  ASSERT_EQ(filter_chain, nullptr);
}

// Verify source IPv6 matches.
TEST_F(ListenerManagerImplWithRealFiltersTest, SingleFilterChainWithSourceIpv6Match) {
  const std::string yaml = TestEnvironment::substitute(R"EOF(
    address:
      socket_address: { address: 127.0.0.1, port_value: 1234 }
    listener_filters:
    - name: "envoy.filters.listener.tls_inspector"
      config: {}
    filter_chains:
    - filter_chain_match:
        source_prefix_ranges:
          - address_prefix: 2001:0db8:85a3:0000:0000:0000:0000:0000
            prefix_len: 64
      transport_socket:
        name: tls
        typed_config:
          "@type": type.googleapis.com/envoy.api.v2.auth.DownstreamTlsContext
          common_tls_context:
            tls_certificates:
              - certificate_chain: { filename: "{{ test_rundir }}/test/extensions/transport_sockets/tls/test_data/san_dns_cert.pem" }
                private_key: { filename: "{{ test_rundir }}/test/extensions/transport_sockets/tls/test_data/san_dns_key.pem" }
  )EOF",
                                                       Network::Address::IpVersion::v4);

  EXPECT_CALL(server_.random_, uuid());
  EXPECT_CALL(listener_factory_, createListenSocket(_, _, _, {true}));
  manager_->addOrUpdateListener(parseListenerFromV2Yaml(yaml), "", true);
  EXPECT_EQ(1U, manager_->listeners().size());

  // IPv6 client with matching subnet. Match.
  auto filter_chain = findFilterChain(1234, "127.0.0.1", "", "tls", {},
                                      "2001:0db8:85a3:0000:0000:8a2e:0370:7334", 111);
  EXPECT_NE(filter_chain, nullptr);

  // IPv6 client with non-matching subnet. No match.
  filter_chain = findFilterChain(1234, "127.0.0.1", "", "tls", {},
                                 "2001:0db8:85a3:0001:0000:8a2e:0370:7334", 111);
  EXPECT_EQ(filter_chain, nullptr);
}

// Verify source port matches.
TEST_F(ListenerManagerImplWithRealFiltersTest, SingleFilterChainWithSourcePortMatch) {
  const std::string yaml = TestEnvironment::substitute(R"EOF(
    address:
      socket_address: { address: 127.0.0.1, port_value: 1234 }
    listener_filters:
    - name: "envoy.filters.listener.tls_inspector"
      config: {}
    filter_chains:
    - filter_chain_match:
        source_ports:
          - 100
      transport_socket:
        name: tls
        typed_config:
          "@type": type.googleapis.com/envoy.api.v2.auth.DownstreamTlsContext
          common_tls_context:
            tls_certificates:
              - certificate_chain: { filename: "{{ test_rundir }}/test/extensions/transport_sockets/tls/test_data/san_dns_cert.pem" }
                private_key: { filename: "{{ test_rundir }}/test/extensions/transport_sockets/tls/test_data/san_dns_key.pem" }
  )EOF",
                                                       Network::Address::IpVersion::v4);

  EXPECT_CALL(server_.random_, uuid());
  EXPECT_CALL(listener_factory_, createListenSocket(_, _, _, {true}));
  manager_->addOrUpdateListener(parseListenerFromV2Yaml(yaml), "", true);
  EXPECT_EQ(1U, manager_->listeners().size());

  // Client with source port 100. Match.
  auto filter_chain = findFilterChain(1234, "127.0.0.1", "", "tls", {}, "127.0.0.1", 100);
  ASSERT_NE(filter_chain, nullptr);
  EXPECT_TRUE(filter_chain->transportSocketFactory().implementsSecureTransport());
  auto transport_socket = filter_chain->transportSocketFactory().createTransportSocket(nullptr);
  auto ssl_socket =
      dynamic_cast<Extensions::TransportSockets::Tls::SslSocket*>(transport_socket.get());
  auto server_names = ssl_socket->ssl()->dnsSansLocalCertificate();
  EXPECT_EQ(server_names.size(), 1);
  EXPECT_EQ(server_names.front(), "server1.example.com");

  // Client with source port 101. No match.
  filter_chain = findFilterChain(1234, "8.8.8.8", "", "tls", {"h2", "http/1.1"}, "4.4.4.4", 101);
  ASSERT_EQ(filter_chain, nullptr);
}

// Define multiple source_type filter chain matches and test against them.
TEST_F(ListenerManagerImplWithRealFiltersTest, MultipleFilterChainWithSourceTypeMatch) {
  const std::string yaml = TestEnvironment::substitute(R"EOF(
    address:
      socket_address: { address: 127.0.0.1, port_value: 1234 }
    listener_filters:
    - name: "envoy.filters.listener.tls_inspector"
      config: {}
    filter_chains:
    - filter_chain_match:
        source_type: LOCAL
      transport_socket:
        name: tls
        typed_config:
          "@type": type.googleapis.com/envoy.api.v2.auth.DownstreamTlsContext
          common_tls_context:
            tls_certificates:
              - certificate_chain: { filename: "{{ test_rundir }}/test/extensions/transport_sockets/tls/test_data/san_dns_cert.pem" }
                private_key: { filename: "{{ test_rundir }}/test/extensions/transport_sockets/tls/test_data/san_dns_key.pem" }
    - filter_chain_match:
        application_protocols: "http/1.1"
        source_type: EXTERNAL
      transport_socket:
        name: tls
        typed_config:
          "@type": type.googleapis.com/envoy.api.v2.auth.DownstreamTlsContext
          common_tls_context:
            tls_certificates:
              - certificate_chain: { filename: "{{ test_rundir }}/test/extensions/transport_sockets/tls/test_data/san_uri_cert.pem" }
                private_key: { filename: "{{ test_rundir }}/test/extensions/transport_sockets/tls/test_data/san_uri_key.pem" }
    - filter_chain_match:
        source_type: ANY
      transport_socket:
        name: tls
        typed_config:
          "@type": type.googleapis.com/envoy.api.v2.auth.DownstreamTlsContext
          common_tls_context:
            tls_certificates:
              - certificate_chain: { filename: "{{ test_rundir }}/test/extensions/transport_sockets/tls/test_data/san_multiple_dns_cert.pem" }
                private_key: { filename: "{{ test_rundir }}/test/extensions/transport_sockets/tls/test_data/san_multiple_dns_key.pem" }
  )EOF",
                                                       Network::Address::IpVersion::v4);

  EXPECT_CALL(server_.random_, uuid());
  EXPECT_CALL(listener_factory_, createListenSocket(_, _, _, {true}));
  manager_->addOrUpdateListener(parseListenerFromV2Yaml(yaml), "", true);
  EXPECT_EQ(1U, manager_->listeners().size());

  // LOCAL TLS client with "http/1.1" ALPN - no match.
  auto filter_chain =
      findFilterChain(1234, "127.0.0.1", "", "tls", {"h2", "http/1.1"}, "127.0.0.1", 111);
  EXPECT_EQ(filter_chain, nullptr);

  // LOCAL TLS client without "http/1.1" ALPN - using 1st filter chain.
  filter_chain = findFilterChain(1234, "127.0.0.1", "", "tls", {}, "127.0.0.1", 111);
  ASSERT_NE(filter_chain, nullptr);
  EXPECT_TRUE(filter_chain->transportSocketFactory().implementsSecureTransport());
  auto transport_socket = filter_chain->transportSocketFactory().createTransportSocket(nullptr);
  auto ssl_socket =
      dynamic_cast<Extensions::TransportSockets::Tls::SslSocket*>(transport_socket.get());
  auto server_names = ssl_socket->ssl()->dnsSansLocalCertificate();
  EXPECT_EQ(server_names.size(), 1);
  EXPECT_EQ(server_names.front(), "server1.example.com");

  // EXTERNAL TLS client with "http/1.1" ALPN - using 2nd filter chain.
  filter_chain = findFilterChain(1234, "8.8.8.8", "", "tls", {"h2", "http/1.1"}, "4.4.4.4", 111);
  ASSERT_NE(filter_chain, nullptr);
  EXPECT_TRUE(filter_chain->transportSocketFactory().implementsSecureTransport());
  transport_socket = filter_chain->transportSocketFactory().createTransportSocket(nullptr);
  ssl_socket = dynamic_cast<Extensions::TransportSockets::Tls::SslSocket*>(transport_socket.get());
  auto uri = ssl_socket->ssl()->uriSanLocalCertificate();
  EXPECT_EQ(uri[0], "spiffe://lyft.com/test-team");

  // EXTERNAL TLS client without "http/1.1" ALPN - using 3rd filter chain.
  filter_chain = findFilterChain(1234, "8.8.8.8", "", "tls", {}, "4.4.4.4", 111);
  ASSERT_NE(filter_chain, nullptr);
  EXPECT_TRUE(filter_chain->transportSocketFactory().implementsSecureTransport());
  transport_socket = filter_chain->transportSocketFactory().createTransportSocket(nullptr);
  ssl_socket = dynamic_cast<Extensions::TransportSockets::Tls::SslSocket*>(transport_socket.get());
  server_names = ssl_socket->ssl()->dnsSansLocalCertificate();
  EXPECT_EQ(server_names.size(), 2);
  EXPECT_EQ(server_names.front(), "*.example.com");
}

TEST_F(ListenerManagerImplWithRealFiltersTest, MultipleFilterChainsWithDestinationPortMatch) {
  const std::string yaml = TestEnvironment::substitute(R"EOF(
    address:
      socket_address: { address: 127.0.0.1, port_value: 1234 }
    listener_filters:
    - name: "envoy.filters.listener.tls_inspector"
      config: {}
    filter_chains:
    - filter_chain_match:
        # empty
      transport_socket:
        name: tls
        typed_config:
          "@type": type.googleapis.com/envoy.api.v2.auth.DownstreamTlsContext
          common_tls_context:
            tls_certificates:
              - certificate_chain: { filename: "{{ test_rundir }}/test/extensions/transport_sockets/tls/test_data/san_uri_cert.pem" }
                private_key: { filename: "{{ test_rundir }}/test/extensions/transport_sockets/tls/test_data/san_uri_key.pem" }
    - filter_chain_match:
        destination_port: 8080
      transport_socket:
        name: tls
        typed_config:
          "@type": type.googleapis.com/envoy.api.v2.auth.DownstreamTlsContext
          common_tls_context:
            tls_certificates:
              - certificate_chain: { filename: "{{ test_rundir }}/test/extensions/transport_sockets/tls/test_data/san_dns_cert.pem" }
                private_key: { filename: "{{ test_rundir }}/test/extensions/transport_sockets/tls/test_data/san_dns_key.pem" }
    - filter_chain_match:
        destination_port: 8081
      transport_socket:
        name: tls
        typed_config:
          "@type": type.googleapis.com/envoy.api.v2.auth.DownstreamTlsContext
          common_tls_context:
            tls_certificates:
              - certificate_chain: { filename: "{{ test_rundir }}/test/extensions/transport_sockets/tls/test_data/san_multiple_dns_cert.pem" }
                private_key: { filename: "{{ test_rundir }}/test/extensions/transport_sockets/tls/test_data/san_multiple_dns_key.pem" }
  )EOF",
                                                       Network::Address::IpVersion::v4);

  EXPECT_CALL(server_.random_, uuid());
  EXPECT_CALL(listener_factory_, createListenSocket(_, _, _, {true}));
  manager_->addOrUpdateListener(parseListenerFromV2Yaml(yaml), "", true);
  EXPECT_EQ(1U, manager_->listeners().size());

  // IPv4 client connects to default port - using 1st filter chain.
  auto filter_chain = findFilterChain(1234, "127.0.0.1", "", "tls", {}, "127.0.0.1", 111);
  ASSERT_NE(filter_chain, nullptr);
  EXPECT_TRUE(filter_chain->transportSocketFactory().implementsSecureTransport());
  auto transport_socket = filter_chain->transportSocketFactory().createTransportSocket(nullptr);
  auto ssl_socket =
      dynamic_cast<Extensions::TransportSockets::Tls::SslSocket*>(transport_socket.get());
  auto uri = ssl_socket->ssl()->uriSanLocalCertificate();
  EXPECT_EQ(uri[0], "spiffe://lyft.com/test-team");

  // IPv4 client connects to port 8080 - using 2nd filter chain.
  filter_chain = findFilterChain(8080, "127.0.0.1", "", "tls", {}, "127.0.0.1", 111);
  ASSERT_NE(filter_chain, nullptr);
  EXPECT_TRUE(filter_chain->transportSocketFactory().implementsSecureTransport());
  transport_socket = filter_chain->transportSocketFactory().createTransportSocket(nullptr);
  ssl_socket = dynamic_cast<Extensions::TransportSockets::Tls::SslSocket*>(transport_socket.get());
  auto server_names = ssl_socket->ssl()->dnsSansLocalCertificate();
  EXPECT_EQ(server_names.size(), 1);
  EXPECT_EQ(server_names.front(), "server1.example.com");

  // IPv4 client connects to port 8081 - using 3rd filter chain.
  filter_chain = findFilterChain(8081, "127.0.0.1", "", "tls", {}, "127.0.0.1", 111);
  ASSERT_NE(filter_chain, nullptr);
  EXPECT_TRUE(filter_chain->transportSocketFactory().implementsSecureTransport());
  transport_socket = filter_chain->transportSocketFactory().createTransportSocket(nullptr);
  ssl_socket = dynamic_cast<Extensions::TransportSockets::Tls::SslSocket*>(transport_socket.get());
  server_names = ssl_socket->ssl()->dnsSansLocalCertificate();
  EXPECT_EQ(server_names.size(), 2);
  EXPECT_EQ(server_names.front(), "*.example.com");

  // UDS client - using 1st filter chain.
  filter_chain = findFilterChain(0, "/tmp/test.sock", "", "tls", {}, "127.0.0.1", 111);
  ASSERT_NE(filter_chain, nullptr);
  EXPECT_TRUE(filter_chain->transportSocketFactory().implementsSecureTransport());
  transport_socket = filter_chain->transportSocketFactory().createTransportSocket(nullptr);
  ssl_socket = dynamic_cast<Extensions::TransportSockets::Tls::SslSocket*>(transport_socket.get());
  uri = ssl_socket->ssl()->uriSanLocalCertificate();
  EXPECT_EQ(uri[0], "spiffe://lyft.com/test-team");
}

TEST_F(ListenerManagerImplWithRealFiltersTest, MultipleFilterChainsWithDestinationIPMatch) {
  const std::string yaml = TestEnvironment::substitute(R"EOF(
    address:
      socket_address: { address: 127.0.0.1, port_value: 1234 }
    listener_filters:
    - name: "envoy.filters.listener.tls_inspector"
      config: {}
    filter_chains:
    - filter_chain_match:
        # empty
      transport_socket:
        name: tls
        typed_config:
          "@type": type.googleapis.com/envoy.api.v2.auth.DownstreamTlsContext
          common_tls_context:
            tls_certificates:
              - certificate_chain: { filename: "{{ test_rundir }}/test/extensions/transport_sockets/tls/test_data/san_uri_cert.pem" }
                private_key: { filename: "{{ test_rundir }}/test/extensions/transport_sockets/tls/test_data/san_uri_key.pem" }
    - filter_chain_match:
        prefix_ranges: { address_prefix: 192.168.0.1, prefix_len: 32 }
      transport_socket:
        name: tls
        typed_config:
          "@type": type.googleapis.com/envoy.api.v2.auth.DownstreamTlsContext
          common_tls_context:
            tls_certificates:
              - certificate_chain: { filename: "{{ test_rundir }}/test/extensions/transport_sockets/tls/test_data/san_dns_cert.pem" }
                private_key: { filename: "{{ test_rundir }}/test/extensions/transport_sockets/tls/test_data/san_dns_key.pem" }
    - filter_chain_match:
        prefix_ranges: { address_prefix: 192.168.0.0, prefix_len: 16 }
      transport_socket:
        name: tls
        typed_config:
          "@type": type.googleapis.com/envoy.api.v2.auth.DownstreamTlsContext
          common_tls_context:
            tls_certificates:
              - certificate_chain: { filename: "{{ test_rundir }}/test/extensions/transport_sockets/tls/test_data/san_multiple_dns_cert.pem" }
                private_key: { filename: "{{ test_rundir }}/test/extensions/transport_sockets/tls/test_data/san_multiple_dns_key.pem" }
  )EOF",
                                                       Network::Address::IpVersion::v4);

  EXPECT_CALL(server_.random_, uuid());
  EXPECT_CALL(listener_factory_, createListenSocket(_, _, _, {true}));
  manager_->addOrUpdateListener(parseListenerFromV2Yaml(yaml), "", true);
  EXPECT_EQ(1U, manager_->listeners().size());

  // IPv4 client connects to default IP - using 1st filter chain.
  auto filter_chain = findFilterChain(1234, "127.0.0.1", "", "tls", {}, "127.0.0.1", 111);
  ASSERT_NE(filter_chain, nullptr);
  EXPECT_TRUE(filter_chain->transportSocketFactory().implementsSecureTransport());
  auto transport_socket = filter_chain->transportSocketFactory().createTransportSocket(nullptr);
  auto ssl_socket =
      dynamic_cast<Extensions::TransportSockets::Tls::SslSocket*>(transport_socket.get());
  auto uri = ssl_socket->ssl()->uriSanLocalCertificate();
  EXPECT_EQ(uri[0], "spiffe://lyft.com/test-team");

  // IPv4 client connects to exact IP match - using 2nd filter chain.
  filter_chain = findFilterChain(1234, "192.168.0.1", "", "tls", {}, "127.0.0.1", 111);
  ASSERT_NE(filter_chain, nullptr);
  EXPECT_TRUE(filter_chain->transportSocketFactory().implementsSecureTransport());
  transport_socket = filter_chain->transportSocketFactory().createTransportSocket(nullptr);
  ssl_socket = dynamic_cast<Extensions::TransportSockets::Tls::SslSocket*>(transport_socket.get());
  auto server_names = ssl_socket->ssl()->dnsSansLocalCertificate();
  EXPECT_EQ(server_names.size(), 1);
  EXPECT_EQ(server_names.front(), "server1.example.com");

  // IPv4 client connects to wildcard IP match - using 3rd filter chain.
  filter_chain = findFilterChain(1234, "192.168.1.1", "", "tls", {}, "192.168.1.1", 111);
  ASSERT_NE(filter_chain, nullptr);
  EXPECT_TRUE(filter_chain->transportSocketFactory().implementsSecureTransport());
  transport_socket = filter_chain->transportSocketFactory().createTransportSocket(nullptr);
  ssl_socket = dynamic_cast<Extensions::TransportSockets::Tls::SslSocket*>(transport_socket.get());
  server_names = ssl_socket->ssl()->dnsSansLocalCertificate();
  EXPECT_EQ(server_names.size(), 2);
  EXPECT_EQ(server_names.front(), "*.example.com");

  // UDS client - using 1st filter chain.
  filter_chain = findFilterChain(0, "/tmp/test.sock", "", "tls", {}, "/tmp/test.sock", 111);
  ASSERT_NE(filter_chain, nullptr);
  EXPECT_TRUE(filter_chain->transportSocketFactory().implementsSecureTransport());
  transport_socket = filter_chain->transportSocketFactory().createTransportSocket(nullptr);
  ssl_socket = dynamic_cast<Extensions::TransportSockets::Tls::SslSocket*>(transport_socket.get());
  uri = ssl_socket->ssl()->uriSanLocalCertificate();
  EXPECT_EQ(uri[0], "spiffe://lyft.com/test-team");
}

TEST_F(ListenerManagerImplWithRealFiltersTest, MultipleFilterChainsWithServerNamesMatch) {
  const std::string yaml = TestEnvironment::substitute(R"EOF(
    address:
      socket_address: { address: 127.0.0.1, port_value: 1234 }
    listener_filters:
    - name: "envoy.filters.listener.tls_inspector"
      config: {}
    filter_chains:
    - filter_chain_match:
        # empty
      transport_socket:
        name: tls
        typed_config:
          "@type": type.googleapis.com/envoy.api.v2.auth.DownstreamTlsContext
          common_tls_context:
            tls_certificates:
              - certificate_chain: { filename: "{{ test_rundir }}/test/extensions/transport_sockets/tls/test_data/san_uri_cert.pem" }
                private_key: { filename: "{{ test_rundir }}/test/extensions/transport_sockets/tls/test_data/san_uri_key.pem" }
          session_ticket_keys:
            keys:
            - filename: "{{ test_rundir }}/test/extensions/transport_sockets/tls/test_data/ticket_key_a"
    - filter_chain_match:
        server_names: "server1.example.com"
      transport_socket:
        name: tls
        typed_config:
          "@type": type.googleapis.com/envoy.api.v2.auth.DownstreamTlsContext
          common_tls_context:
            tls_certificates:
              - certificate_chain: { filename: "{{ test_rundir }}/test/extensions/transport_sockets/tls/test_data/san_dns_cert.pem" }
                private_key: { filename: "{{ test_rundir }}/test/extensions/transport_sockets/tls/test_data/san_dns_key.pem" }
          session_ticket_keys:
            keys:
            - filename: "{{ test_rundir }}/test/extensions/transport_sockets/tls/test_data/ticket_key_a"
    - filter_chain_match:
        server_names: "*.com"
      transport_socket:
        name: tls
        typed_config:
          "@type": type.googleapis.com/envoy.api.v2.auth.DownstreamTlsContext
          common_tls_context:
            tls_certificates:
              - certificate_chain: { filename: "{{ test_rundir }}/test/extensions/transport_sockets/tls/test_data/san_multiple_dns_cert.pem" }
                private_key: { filename: "{{ test_rundir }}/test/extensions/transport_sockets/tls/test_data/san_multiple_dns_key.pem" }
          session_ticket_keys:
            keys:
            - filename: "{{ test_rundir }}/test/extensions/transport_sockets/tls/test_data/ticket_key_a"
  )EOF",
                                                       Network::Address::IpVersion::v4);

  EXPECT_CALL(server_.random_, uuid());
  EXPECT_CALL(listener_factory_, createListenSocket(_, _, _, {true}));
  manager_->addOrUpdateListener(parseListenerFromV2Yaml(yaml), "", true);
  EXPECT_EQ(1U, manager_->listeners().size());

  // TLS client without SNI - using 1st filter chain.
  auto filter_chain = findFilterChain(1234, "127.0.0.1", "", "tls", {}, "127.0.0.1", 111);
  ASSERT_NE(filter_chain, nullptr);
  EXPECT_TRUE(filter_chain->transportSocketFactory().implementsSecureTransport());
  auto transport_socket = filter_chain->transportSocketFactory().createTransportSocket(nullptr);
  auto ssl_socket =
      dynamic_cast<Extensions::TransportSockets::Tls::SslSocket*>(transport_socket.get());
  auto uri = ssl_socket->ssl()->uriSanLocalCertificate();
  EXPECT_EQ(uri[0], "spiffe://lyft.com/test-team");

  // TLS client with exact SNI match - using 2nd filter chain.
  filter_chain =
      findFilterChain(1234, "127.0.0.1", "server1.example.com", "tls", {}, "127.0.0.1", 111);
  ASSERT_NE(filter_chain, nullptr);
  EXPECT_TRUE(filter_chain->transportSocketFactory().implementsSecureTransport());
  transport_socket = filter_chain->transportSocketFactory().createTransportSocket(nullptr);
  ssl_socket = dynamic_cast<Extensions::TransportSockets::Tls::SslSocket*>(transport_socket.get());
  auto server_names = ssl_socket->ssl()->dnsSansLocalCertificate();
  EXPECT_EQ(server_names.size(), 1);
  EXPECT_EQ(server_names.front(), "server1.example.com");

  // TLS client with wildcard SNI match - using 3rd filter chain.
  filter_chain =
      findFilterChain(1234, "127.0.0.1", "server2.example.com", "tls", {}, "127.0.0.1", 111);
  ASSERT_NE(filter_chain, nullptr);
  EXPECT_TRUE(filter_chain->transportSocketFactory().implementsSecureTransport());
  transport_socket = filter_chain->transportSocketFactory().createTransportSocket(nullptr);
  ssl_socket = dynamic_cast<Extensions::TransportSockets::Tls::SslSocket*>(transport_socket.get());
  server_names = ssl_socket->ssl()->dnsSansLocalCertificate();
  EXPECT_EQ(server_names.size(), 2);
  EXPECT_EQ(server_names.front(), "*.example.com");

  // TLS client with wildcard SNI match - using 3rd filter chain.
  filter_chain =
      findFilterChain(1234, "127.0.0.1", "www.wildcard.com", "tls", {}, "127.0.0.1", 111);
  ASSERT_NE(filter_chain, nullptr);
  EXPECT_TRUE(filter_chain->transportSocketFactory().implementsSecureTransport());
  transport_socket = filter_chain->transportSocketFactory().createTransportSocket(nullptr);
  ssl_socket = dynamic_cast<Extensions::TransportSockets::Tls::SslSocket*>(transport_socket.get());
  server_names = ssl_socket->ssl()->dnsSansLocalCertificate();
  EXPECT_EQ(server_names.size(), 2);
  EXPECT_EQ(server_names.front(), "*.example.com");
}

TEST_F(ListenerManagerImplWithRealFiltersTest, MultipleFilterChainsWithTransportProtocolMatch) {
  const std::string yaml = TestEnvironment::substitute(R"EOF(
    address:
      socket_address: { address: 127.0.0.1, port_value: 1234 }
    listener_filters:
    - name: "envoy.filters.listener.tls_inspector"
      config: {}
    filter_chains:
    - filter_chain_match:
        # empty
    - filter_chain_match:
        transport_protocol: "tls"
      transport_socket:
        name: tls
        typed_config:
          "@type": type.googleapis.com/envoy.api.v2.auth.DownstreamTlsContext
          common_tls_context:
            tls_certificates:
              - certificate_chain: { filename: "{{ test_rundir }}/test/extensions/transport_sockets/tls/test_data/san_dns_cert.pem" }
                private_key: { filename: "{{ test_rundir }}/test/extensions/transport_sockets/tls/test_data/san_dns_key.pem" }
  )EOF",
                                                       Network::Address::IpVersion::v4);

  EXPECT_CALL(server_.random_, uuid());
  EXPECT_CALL(listener_factory_, createListenSocket(_, _, _, {true}));
  manager_->addOrUpdateListener(parseListenerFromV2Yaml(yaml), "", true);
  EXPECT_EQ(1U, manager_->listeners().size());

  // TCP client - using 1st filter chain.
  auto filter_chain = findFilterChain(1234, "127.0.0.1", "", "raw_buffer", {}, "127.0.0.1", 111);
  ASSERT_NE(filter_chain, nullptr);
  EXPECT_FALSE(filter_chain->transportSocketFactory().implementsSecureTransport());

  // TLS client - using 2nd filter chain.
  filter_chain = findFilterChain(1234, "127.0.0.1", "", "tls", {}, "127.0.0.1", 111);
  ASSERT_NE(filter_chain, nullptr);
  EXPECT_TRUE(filter_chain->transportSocketFactory().implementsSecureTransport());
  auto transport_socket = filter_chain->transportSocketFactory().createTransportSocket(nullptr);
  auto ssl_socket =
      dynamic_cast<Extensions::TransportSockets::Tls::SslSocket*>(transport_socket.get());
  auto server_names = ssl_socket->ssl()->dnsSansLocalCertificate();
  EXPECT_EQ(server_names.size(), 1);
  EXPECT_EQ(server_names.front(), "server1.example.com");
}

TEST_F(ListenerManagerImplWithRealFiltersTest, MultipleFilterChainsWithApplicationProtocolMatch) {
  const std::string yaml = TestEnvironment::substitute(R"EOF(
    address:
      socket_address: { address: 127.0.0.1, port_value: 1234 }
    listener_filters:
    - name: "envoy.filters.listener.tls_inspector"
      config: {}
    filter_chains:
    - filter_chain_match:
        # empty
    - filter_chain_match:
        application_protocols: ["dummy", "h2"]
      transport_socket:
        name: tls
        typed_config:
          "@type": type.googleapis.com/envoy.api.v2.auth.DownstreamTlsContext
          common_tls_context:
            tls_certificates:
              - certificate_chain: { filename: "{{ test_rundir }}/test/extensions/transport_sockets/tls/test_data/san_dns_cert.pem" }
                private_key: { filename: "{{ test_rundir }}/test/extensions/transport_sockets/tls/test_data/san_dns_key.pem" }
  )EOF",
                                                       Network::Address::IpVersion::v4);

  EXPECT_CALL(server_.random_, uuid());
  EXPECT_CALL(listener_factory_, createListenSocket(_, _, _, {true}));
  manager_->addOrUpdateListener(parseListenerFromV2Yaml(yaml), "", true);
  EXPECT_EQ(1U, manager_->listeners().size());

  // TLS client without ALPN - using 1st filter chain.
  auto filter_chain = findFilterChain(1234, "127.0.0.1", "", "tls", {}, "127.0.0.1", 111);
  ASSERT_NE(filter_chain, nullptr);
  EXPECT_FALSE(filter_chain->transportSocketFactory().implementsSecureTransport());

  // TLS client with "h2,http/1.1" ALPN - using 2nd filter chain.
  filter_chain =
      findFilterChain(1234, "127.0.0.1", "", "tls", {"h2", "http/1.1"}, "127.0.0.1", 111);
  ASSERT_NE(filter_chain, nullptr);
  EXPECT_TRUE(filter_chain->transportSocketFactory().implementsSecureTransport());
  auto transport_socket = filter_chain->transportSocketFactory().createTransportSocket(nullptr);
  auto ssl_socket =
      dynamic_cast<Extensions::TransportSockets::Tls::SslSocket*>(transport_socket.get());
  auto server_names = ssl_socket->ssl()->dnsSansLocalCertificate();
  EXPECT_EQ(server_names.size(), 1);
  EXPECT_EQ(server_names.front(), "server1.example.com");
}

TEST_F(ListenerManagerImplWithRealFiltersTest, MultipleFilterChainsWithMultipleRequirementsMatch) {
  const std::string yaml = TestEnvironment::substitute(R"EOF(
    address:
      socket_address: { address: 127.0.0.1, port_value: 1234 }
    listener_filters:
    - name: "envoy.filters.listener.tls_inspector"
      config: {}
    filter_chains:
    - filter_chain_match:
        # empty
    - filter_chain_match:
        server_names: ["www.example.com", "server1.example.com"]
        transport_protocol: "tls"
        application_protocols: ["dummy", "h2"]
      transport_socket:
        name: tls
        typed_config:
          "@type": type.googleapis.com/envoy.api.v2.auth.DownstreamTlsContext
          common_tls_context:
            tls_certificates:
              - certificate_chain: { filename: "{{ test_rundir }}/test/extensions/transport_sockets/tls/test_data/san_dns_cert.pem" }
                private_key: { filename: "{{ test_rundir }}/test/extensions/transport_sockets/tls/test_data/san_dns_key.pem" }
  )EOF",
                                                       Network::Address::IpVersion::v4);

  EXPECT_CALL(server_.random_, uuid());
  EXPECT_CALL(listener_factory_, createListenSocket(_, _, _, {true}));
  manager_->addOrUpdateListener(parseListenerFromV2Yaml(yaml), "", true);
  EXPECT_EQ(1U, manager_->listeners().size());

  // TLS client without SNI and ALPN - using 1st filter chain.
  auto filter_chain = findFilterChain(1234, "127.0.0.1", "", "tls", {}, "127.0.0.1", 111);
  ASSERT_NE(filter_chain, nullptr);
  EXPECT_FALSE(filter_chain->transportSocketFactory().implementsSecureTransport());

  // TLS client with exact SNI match but without ALPN - no match (SNI blackholed by configuration).
  filter_chain =
      findFilterChain(1234, "127.0.0.1", "server1.example.com", "tls", {}, "127.0.0.1", 111);
  EXPECT_EQ(filter_chain, nullptr);

  // TLS client with ALPN match but without SNI - using 1st filter chain.
  filter_chain =
      findFilterChain(1234, "127.0.0.1", "", "tls", {"h2", "http/1.1"}, "127.0.0.1", 111);
  ASSERT_NE(filter_chain, nullptr);
  EXPECT_FALSE(filter_chain->transportSocketFactory().implementsSecureTransport());

  // TLS client with exact SNI match and ALPN match - using 2nd filter chain.
  filter_chain = findFilterChain(1234, "127.0.0.1", "server1.example.com", "tls",
                                 {"h2", "http/1.1"}, "127.0.0.1", 111);
  ASSERT_NE(filter_chain, nullptr);
  EXPECT_TRUE(filter_chain->transportSocketFactory().implementsSecureTransport());
  auto transport_socket = filter_chain->transportSocketFactory().createTransportSocket(nullptr);
  auto ssl_socket =
      dynamic_cast<Extensions::TransportSockets::Tls::SslSocket*>(transport_socket.get());
  auto server_names = ssl_socket->ssl()->dnsSansLocalCertificate();
  EXPECT_EQ(server_names.size(), 1);
  EXPECT_EQ(server_names.front(), "server1.example.com");
}

TEST_F(ListenerManagerImplWithRealFiltersTest, MultipleFilterChainsWithDifferentSessionTicketKeys) {
  const std::string yaml = TestEnvironment::substitute(R"EOF(
    address:
      socket_address: { address: 127.0.0.1, port_value: 1234 }
    listener_filters:
    - name: "envoy.filters.listener.tls_inspector"
      config: {}
    filter_chains:
    - filter_chain_match:
        server_names: "example.com"
      transport_socket:
        name: tls
        typed_config:
          "@type": type.googleapis.com/envoy.api.v2.auth.DownstreamTlsContext
          common_tls_context:
            tls_certificates:
              - certificate_chain: { filename: "{{ test_rundir }}/test/extensions/transport_sockets/tls/test_data/san_dns_cert.pem" }
                private_key: { filename: "{{ test_rundir }}/test/extensions/transport_sockets/tls/test_data/san_dns_key.pem" }
          session_ticket_keys:
            keys:
            - filename: "{{ test_rundir }}/test/extensions/transport_sockets/tls/test_data/ticket_key_a"
    - filter_chain_match:
        server_names: "www.example.com"
      transport_socket:
        name: tls
        typed_config:
          "@type": type.googleapis.com/envoy.api.v2.auth.DownstreamTlsContext
          common_tls_context:
            tls_certificates:
              - certificate_chain: { filename: "{{ test_rundir }}/test/extensions/transport_sockets/tls/test_data/san_dns_cert.pem" }
                private_key: { filename: "{{ test_rundir }}/test/extensions/transport_sockets/tls/test_data/san_dns_key.pem" }
          session_ticket_keys:
            keys:
            - filename: "{{ test_rundir }}/test/extensions/transport_sockets/tls/test_data/ticket_key_b"
  )EOF",
                                                       Network::Address::IpVersion::v4);

  EXPECT_CALL(server_.random_, uuid());
  EXPECT_CALL(listener_factory_, createListenSocket(_, _, _, {true}));
  manager_->addOrUpdateListener(parseListenerFromV2Yaml(yaml), "", true);
  EXPECT_EQ(1U, manager_->listeners().size());
}

TEST_F(ListenerManagerImplWithRealFiltersTest,
       MultipleFilterChainsWithMixedUseOfSessionTicketKeys) {
  const std::string yaml = TestEnvironment::substitute(R"EOF(
    address:
      socket_address: { address: 127.0.0.1, port_value: 1234 }
    listener_filters:
    - name: "envoy.filters.listener.tls_inspector"
      config: {}
    filter_chains:
    - filter_chain_match:
        server_names: "example.com"
      transport_socket:
        name: tls
        typed_config:
          "@type": type.googleapis.com/envoy.api.v2.auth.DownstreamTlsContext
          common_tls_context:
            tls_certificates:
              - certificate_chain: { filename: "{{ test_rundir }}/test/extensions/transport_sockets/tls/test_data/san_dns_cert.pem" }
                private_key: { filename: "{{ test_rundir }}/test/extensions/transport_sockets/tls/test_data/san_dns_key.pem" }
          session_ticket_keys:
            keys:
            - filename: "{{ test_rundir }}/test/extensions/transport_sockets/tls/test_data/ticket_key_a"
    - filter_chain_match:
        server_names: "www.example.com"
      transport_socket:
        name: tls
        typed_config:
          "@type": type.googleapis.com/envoy.api.v2.auth.DownstreamTlsContext
          common_tls_context:
            tls_certificates:
              - certificate_chain: { filename: "{{ test_rundir }}/test/extensions/transport_sockets/tls/test_data/san_dns_cert.pem" }
                private_key: { filename: "{{ test_rundir }}/test/extensions/transport_sockets/tls/test_data/san_dns_key.pem" }
  )EOF",
                                                       Network::Address::IpVersion::v4);

  EXPECT_CALL(server_.random_, uuid());
  EXPECT_CALL(listener_factory_, createListenSocket(_, _, _, {true}));
  manager_->addOrUpdateListener(parseListenerFromV2Yaml(yaml), "", true);
  EXPECT_EQ(1U, manager_->listeners().size());
}

TEST_F(ListenerManagerImplWithRealFiltersTest, SingleFilterChainWithInvalidDestinationIPMatch) {
  const std::string yaml = TestEnvironment::substitute(R"EOF(
    address:
      socket_address: { address: 127.0.0.1, port_value: 1234 }
    listener_filters:
    - name: "envoy.filters.listener.tls_inspector"
      config: {}
    filter_chains:
    - filter_chain_match:
        prefix_ranges: { address_prefix: a.b.c.d, prefix_len: 32 }
  )EOF",
                                                       Network::Address::IpVersion::v4);

  EXPECT_THROW_WITH_MESSAGE(manager_->addOrUpdateListener(parseListenerFromV2Yaml(yaml), "", true),
                            EnvoyException, "malformed IP address: a.b.c.d");
}

TEST_F(ListenerManagerImplWithRealFiltersTest, SingleFilterChainWithInvalidServerNamesMatch) {
  const std::string yaml = TestEnvironment::substitute(R"EOF(
    address:
      socket_address: { address: 127.0.0.1, port_value: 1234 }
    listener_filters:
    - name: "envoy.filters.listener.tls_inspector"
      config: {}
    filter_chains:
    - filter_chain_match:
        server_names: "*w.example.com"
  )EOF",
                                                       Network::Address::IpVersion::v4);

  EXPECT_THROW_WITH_MESSAGE(manager_->addOrUpdateListener(parseListenerFromV2Yaml(yaml), "", true),
                            EnvoyException,
                            "error adding listener '127.0.0.1:1234': partial wildcards are not "
                            "supported in \"server_names\"");
}

TEST_F(ListenerManagerImplWithRealFiltersTest, MultipleFilterChainsWithSameMatch) {
  const std::string yaml = TestEnvironment::substitute(R"EOF(
    address:
      socket_address: { address: 127.0.0.1, port_value: 1234 }
    listener_filters:
    - name: "envoy.filters.listener.tls_inspector"
      config: {}
    filter_chains:
    - filter_chain_match:
        transport_protocol: "tls"
    - filter_chain_match:
        transport_protocol: "tls"
  )EOF",
                                                       Network::Address::IpVersion::v4);

  EXPECT_THROW_WITH_MESSAGE(manager_->addOrUpdateListener(parseListenerFromV2Yaml(yaml), "", true),
                            EnvoyException,
                            "error adding listener '127.0.0.1:1234': multiple filter chains with "
                            "the same matching rules are defined");
}

TEST_F(ListenerManagerImplWithRealFiltersTest,
       MultipleFilterChainsWithSameMatchPlusUnimplementedFields) {
  const std::string yaml = TestEnvironment::substitute(R"EOF(
    address:
      socket_address: { address: 127.0.0.1, port_value: 1234 }
    listener_filters:
    - name: "envoy.filters.listener.tls_inspector"
      config: {}
    filter_chains:
    - filter_chain_match:
        transport_protocol: "tls"
    - filter_chain_match:
        transport_protocol: "tls"
        address_suffix: 127.0.0.0
  )EOF",
                                                       Network::Address::IpVersion::v4);

  EXPECT_THROW_WITH_MESSAGE(manager_->addOrUpdateListener(parseListenerFromV2Yaml(yaml), "", true),
                            EnvoyException,
                            "error adding listener '127.0.0.1:1234': contains filter chains with "
                            "unimplemented fields");
}

TEST_F(ListenerManagerImplWithRealFiltersTest, MultipleFilterChainsWithOverlappingRules) {
  const std::string yaml = TestEnvironment::substitute(R"EOF(
    address:
      socket_address: { address: 127.0.0.1, port_value: 1234 }
    listener_filters:
    - name: "envoy.filters.listener.tls_inspector"
      config: {}
    filter_chains:
    - filter_chain_match:
        server_names: "example.com"
    - filter_chain_match:
        server_names: ["example.com", "www.example.com"]
  )EOF",
                                                       Network::Address::IpVersion::v4);

  EXPECT_THROW_WITH_MESSAGE(manager_->addOrUpdateListener(parseListenerFromV2Yaml(yaml), "", true),
                            EnvoyException,
                            "error adding listener '127.0.0.1:1234': multiple filter chains with "
                            "overlapping matching rules are defined");
}

TEST_F(ListenerManagerImplWithRealFiltersTest, TlsFilterChainWithoutTlsInspector) {
  const std::string yaml = TestEnvironment::substitute(R"EOF(
    address:
      socket_address: { address: 127.0.0.1, port_value: 1234 }
    filter_chains:
    - filter_chain_match:
        transport_protocol: "tls"
    - filter_chain_match:
        # empty
  )EOF",
                                                       Network::Address::IpVersion::v4);

  EXPECT_CALL(server_.random_, uuid());
  EXPECT_CALL(listener_factory_, createListenSocket(_, _, _, {true}));
  manager_->addOrUpdateListener(parseListenerFromV2Yaml(yaml), "", true);
  EXPECT_EQ(1U, manager_->listeners().size());

  // TLS Inspector is automatically injected for filter chains with TLS requirements,
  // so make sure there is exactly 1 listener filter (and assume it's TLS Inspector).
  Network::ListenerConfig& listener = manager_->listeners().back().get();
  Network::FilterChainFactory& filterChainFactory = listener.filterChainFactory();
  Network::MockListenerFilterManager manager;
  EXPECT_CALL(manager, addAcceptFilter_(_))
      .WillOnce(Invoke([&](Network::ListenerFilterPtr&) -> void {}));
  EXPECT_TRUE(filterChainFactory.createListenerFilterChain(manager));
}

// Test the tls inspector is not injected twice when the deprecated name is used.
TEST_F(ListenerManagerImplWithRealFiltersTest,
       DEPRECATED_FEATURE_TEST(TlsFilterChainWithDeprecatedTlsInspectorName)) {
  const std::string yaml = TestEnvironment::substitute(R"EOF(
    address:
      socket_address: { address: 127.0.0.1, port_value: 1234 }
    listener_filters:
    - name: "envoy.listener.tls_inspector"
      config: {}
    filter_chains:
    - filter_chain_match:
        transport_protocol: "tls"
    - filter_chain_match:
        # empty
  )EOF",
                                                       Network::Address::IpVersion::v4);

  EXPECT_CALL(server_.random_, uuid());
  EXPECT_CALL(listener_factory_, createListenSocket(_, _, _, {true}));
  manager_->addOrUpdateListener(parseListenerFromV2Yaml(yaml), "", true);
  EXPECT_EQ(1U, manager_->listeners().size());

  // Make sure there is exactly 1 listener filter (and assume it's TLS Inspector). 2 filters
  // would imply incorrect injection of a second filter.
  Network::ListenerConfig& listener = manager_->listeners().back().get();
  Network::FilterChainFactory& filterChainFactory = listener.filterChainFactory();
  Network::MockListenerFilterManager manager;
  EXPECT_CALL(manager, addAcceptFilter_(_))
      .WillOnce(Invoke([&](Network::ListenerFilterPtr&) -> void {}));
  EXPECT_TRUE(filterChainFactory.createListenerFilterChain(manager));
}

TEST_F(ListenerManagerImplWithRealFiltersTest, SniFilterChainWithoutTlsInspector) {
  const std::string yaml = TestEnvironment::substitute(R"EOF(
    address:
      socket_address: { address: 127.0.0.1, port_value: 1234 }
    filter_chains:
    - filter_chain_match:
        server_names: "example.com"
    - filter_chain_match:
        # empty
  )EOF",
                                                       Network::Address::IpVersion::v4);

  EXPECT_CALL(server_.random_, uuid());
  EXPECT_CALL(listener_factory_, createListenSocket(_, _, _, {true}));
  manager_->addOrUpdateListener(parseListenerFromV2Yaml(yaml), "", true);
  EXPECT_EQ(1U, manager_->listeners().size());

  // TLS Inspector is automatically injected for filter chains with SNI requirements,
  // so make sure there is exactly 1 listener filter (and assume it's TLS Inspector).
  Network::ListenerConfig& listener = manager_->listeners().back().get();
  Network::FilterChainFactory& filterChainFactory = listener.filterChainFactory();
  Network::MockListenerFilterManager manager;
  EXPECT_CALL(manager, addAcceptFilter_(_))
      .WillOnce(Invoke([&](Network::ListenerFilterPtr&) -> void {}));
  EXPECT_TRUE(filterChainFactory.createListenerFilterChain(manager));
}

TEST_F(ListenerManagerImplWithRealFiltersTest, AlpnFilterChainWithoutTlsInspector) {
  const std::string yaml = TestEnvironment::substitute(R"EOF(
    address:
      socket_address: { address: 127.0.0.1, port_value: 1234 }
    filter_chains:
    - filter_chain_match:
        application_protocols: ["h2", "http/1.1"]
    - filter_chain_match:
        # empty
  )EOF",
                                                       Network::Address::IpVersion::v4);

  EXPECT_CALL(server_.random_, uuid());
  EXPECT_CALL(listener_factory_, createListenSocket(_, _, _, {true}));
  manager_->addOrUpdateListener(parseListenerFromV2Yaml(yaml), "", true);
  EXPECT_EQ(1U, manager_->listeners().size());

  // TLS Inspector is automatically injected for filter chains with ALPN requirements,
  // so make sure there is exactly 1 listener filter (and assume it's TLS Inspector).
  Network::ListenerConfig& listener = manager_->listeners().back().get();
  Network::FilterChainFactory& filterChainFactory = listener.filterChainFactory();
  Network::MockListenerFilterManager manager;
  EXPECT_CALL(manager, addAcceptFilter_(_))
      .WillOnce(Invoke([&](Network::ListenerFilterPtr&) -> void {}));
  EXPECT_TRUE(filterChainFactory.createListenerFilterChain(manager));
}

TEST_F(ListenerManagerImplWithRealFiltersTest, CustomTransportProtocolWithSniWithoutTlsInspector) {
  const std::string yaml = TestEnvironment::substitute(R"EOF(
    address:
      socket_address: { address: 127.0.0.1, port_value: 1234 }
    filter_chains:
    - filter_chain_match:
        server_names: "example.com"
        transport_protocol: "custom"
    - filter_chain_match:
        # empty
  )EOF",
                                                       Network::Address::IpVersion::v4);

  EXPECT_CALL(server_.random_, uuid());
  EXPECT_CALL(listener_factory_, createListenSocket(_, _, _, {true}));
  manager_->addOrUpdateListener(parseListenerFromV2Yaml(yaml), "", true);
  EXPECT_EQ(1U, manager_->listeners().size());

  // Make sure there are no listener filters (i.e. no automatically injected TLS Inspector).
  Network::ListenerConfig& listener = manager_->listeners().back().get();
  Network::FilterChainFactory& filterChainFactory = listener.filterChainFactory();
  Network::MockListenerFilterManager manager;
  EXPECT_CALL(manager, addAcceptFilter_(_)).Times(0);
  EXPECT_TRUE(filterChainFactory.createListenerFilterChain(manager));
}

TEST_F(ListenerManagerImplWithRealFiltersTest, TlsCertificateInline) {
  const std::string cert = TestEnvironment::readFileToStringForTest(TestEnvironment::substitute(
      "{{ test_rundir }}/test/extensions/transport_sockets/tls/test_data/san_dns3_chain.pem"));
  const std::string pkey = TestEnvironment::readFileToStringForTest(TestEnvironment::substitute(
      "{{ test_rundir }}/test/extensions/transport_sockets/tls/test_data/san_dns3_key.pem"));
  const std::string ca = TestEnvironment::readFileToStringForTest(TestEnvironment::substitute(
      "{{ test_rundir }}/test/extensions/transport_sockets/tls/test_data/ca_cert.pem"));
  const std::string yaml = absl::StrCat(R"EOF(
    address:
      socket_address: { address: 127.0.0.1, port_value: 1234 }
    filter_chains:
    - transport_socket:
        name: tls
        typed_config:
          "@type": type.googleapis.com/envoy.api.v2.auth.DownstreamTlsContext
          common_tls_context:
            tls_certificates:
              - certificate_chain: { inline_string: ")EOF",
                                        absl::CEscape(cert), R"EOF(" }
                private_key: { inline_string: ")EOF",
                                        absl::CEscape(pkey), R"EOF(" }
            validation_context:
              trusted_ca: { inline_string: ")EOF",
                                        absl::CEscape(ca), R"EOF(" }
  )EOF");

  EXPECT_CALL(server_.random_, uuid());
  EXPECT_CALL(listener_factory_, createListenSocket(_, _, _, {true}));
  manager_->addOrUpdateListener(parseListenerFromV2Yaml(yaml), "", true);
  EXPECT_EQ(1U, manager_->listeners().size());
}

TEST_F(ListenerManagerImplWithRealFiltersTest, TlsCertificateChainInlinePrivateKeyFilename) {
  const std::string cert = TestEnvironment::readFileToStringForTest(TestEnvironment::substitute(
      "{{ test_rundir }}/test/extensions/transport_sockets/tls/test_data/san_dns3_chain.pem"));
  const std::string yaml = TestEnvironment::substitute(absl::StrCat(R"EOF(
    address:
      socket_address: { address: 127.0.0.1, port_value: 1234 }
    filter_chains:
    - transport_socket:
        name: tls
        typed_config:
          "@type": type.googleapis.com/envoy.api.v2.auth.DownstreamTlsContext
          common_tls_context:
            tls_certificates:
              - private_key: { filename: "{{ test_rundir }}/test/extensions/transport_sockets/tls/test_data/san_dns3_key.pem" }
                certificate_chain: { inline_string: ")EOF",
                                                                    absl::CEscape(cert), R"EOF(" }
  )EOF"),
                                                       Network::Address::IpVersion::v4);

  EXPECT_CALL(server_.random_, uuid());
  EXPECT_CALL(listener_factory_, createListenSocket(_, _, _, {true}));
  manager_->addOrUpdateListener(parseListenerFromV2Yaml(yaml), "", true);
  EXPECT_EQ(1U, manager_->listeners().size());
}

TEST_F(ListenerManagerImplWithRealFiltersTest, TlsCertificateIncomplete) {
  const std::string yaml = TestEnvironment::substitute(R"EOF(
    address:
      socket_address: { address: 127.0.0.1, port_value: 1234 }
    filter_chains:
    - transport_socket:
        name: tls
        typed_config:
          "@type": type.googleapis.com/envoy.api.v2.auth.DownstreamTlsContext
          common_tls_context:
            tls_certificates:
              - certificate_chain: { filename: "{{ test_rundir }}/test/extensions/transport_sockets/tls/test_data/san_dns3_chain.pem" }
  )EOF",
                                                       Network::Address::IpVersion::v4);

  EXPECT_THROW_WITH_MESSAGE(
      manager_->addOrUpdateListener(parseListenerFromV2Yaml(yaml), "", true), EnvoyException,
      TestEnvironment::substitute(
          "Failed to load incomplete certificate from {{ test_rundir }}"
          "/test/extensions/transport_sockets/tls/test_data/san_dns3_chain.pem, ",
          Network::Address::IpVersion::v4));
}

TEST_F(ListenerManagerImplWithRealFiltersTest, TlsCertificateInvalidCertificateChain) {
  const std::string yaml = TestEnvironment::substitute(R"EOF(
    address:
      socket_address: { address: 127.0.0.1, port_value: 1234 }
    filter_chains:
    - transport_socket:
        name: tls
        typed_config:
          "@type": type.googleapis.com/envoy.api.v2.auth.DownstreamTlsContext
          common_tls_context:
            tls_certificates:
              - certificate_chain: { inline_string: "invalid" }
                private_key: { filename: "{{ test_rundir }}/test/extensions/transport_sockets/tls/test_data/san_dns3_key.pem" }
  )EOF",
                                                       Network::Address::IpVersion::v4);

  EXPECT_THROW_WITH_MESSAGE(manager_->addOrUpdateListener(parseListenerFromV2Yaml(yaml), "", true),
                            EnvoyException, "Failed to load certificate chain from <inline>");
}

TEST_F(ListenerManagerImplWithRealFiltersTest, TlsCertificateInvalidIntermediateCA) {
  const std::string leaf = TestEnvironment::readFileToStringForTest(TestEnvironment::substitute(
      "{{ test_rundir }}/test/extensions/transport_sockets/tls/test_data/san_dns3_cert.pem"));
  const std::string yaml = TestEnvironment::substitute(
      absl::StrCat(
          R"EOF(
    address:
      socket_address: { address: 127.0.0.1, port_value: 1234 }
    filter_chains:
    - transport_socket:
        name: tls
        typed_config:
          "@type": type.googleapis.com/envoy.api.v2.auth.DownstreamTlsContext
          common_tls_context:
            tls_certificates:
              - certificate_chain: { inline_string: ")EOF",
          absl::CEscape(leaf),
          R"EOF(\n-----BEGIN CERTIFICATE-----\nDEFINITELY_INVALID_CERTIFICATE\n-----END CERTIFICATE-----" }
                private_key: { filename: "{{ test_rundir }}/test/extensions/transport_sockets/tls/test_data/san_dns3_key.pem" }
  )EOF"),
      Network::Address::IpVersion::v4);

  EXPECT_THROW_WITH_MESSAGE(manager_->addOrUpdateListener(parseListenerFromV2Yaml(yaml), "", true),
                            EnvoyException, "Failed to load certificate chain from <inline>");
}

TEST_F(ListenerManagerImplWithRealFiltersTest, TlsCertificateInvalidPrivateKey) {
  const std::string yaml = TestEnvironment::substitute(R"EOF(
    address:
      socket_address: { address: 127.0.0.1, port_value: 1234 }
    filter_chains:
    - transport_socket:
        name: tls
        typed_config:
          "@type": type.googleapis.com/envoy.api.v2.auth.DownstreamTlsContext
          common_tls_context:
            tls_certificates:
              - certificate_chain: { filename: "{{ test_rundir }}/test/extensions/transport_sockets/tls/test_data/san_dns3_chain.pem" }
                private_key: { inline_string: "invalid" }
  )EOF",
                                                       Network::Address::IpVersion::v4);

  EXPECT_THROW_WITH_MESSAGE(manager_->addOrUpdateListener(parseListenerFromV2Yaml(yaml), "", true),
                            EnvoyException, "Failed to load private key from <inline>");
}

TEST_F(ListenerManagerImplWithRealFiltersTest, TlsCertificateInvalidTrustedCA) {
  const std::string yaml = TestEnvironment::substitute(R"EOF(
    address:
      socket_address: { address: 127.0.0.1, port_value: 1234 }
    filter_chains:
    - transport_socket:
        name: tls
        typed_config:
          "@type": type.googleapis.com/envoy.api.v2.auth.DownstreamTlsContext
          common_tls_context:
            tls_certificates:
              - certificate_chain: { filename: "{{ test_rundir }}/test/extensions/transport_sockets/tls/test_data/san_dns3_chain.pem" }
                private_key: { filename: "{{ test_rundir }}/test/extensions/transport_sockets/tls/test_data/san_dns3_key.pem" }
            validation_context:
              trusted_ca: { inline_string: "invalid" }
  )EOF",
                                                       Network::Address::IpVersion::v4);

  EXPECT_THROW_WITH_MESSAGE(manager_->addOrUpdateListener(parseListenerFromV2Yaml(yaml), "", true),
                            EnvoyException, "Failed to load trusted CA certificates from <inline>");
}

TEST_F(ListenerManagerImplWithRealFiltersTest, Metadata) {
  const std::string yaml = TestEnvironment::substitute(R"EOF(
    address:
      socket_address: { address: 127.0.0.1, port_value: 1234 }
    metadata: { filter_metadata: { com.bar.foo: { baz: test_value } } }
    traffic_direction: INBOUND
    filter_chains:
    - filter_chain_match:
      filters:
      - name: http
        typed_config:
          "@type": type.googleapis.com/envoy.config.filter.network.http_connection_manager.v2.HttpConnectionManager
          stat_prefix: metadata_test
          route_config:
            virtual_hosts:
            - name: "some_virtual_host"
              domains: ["some.domain"]
              routes:
              - match: { prefix: "/" }
                route: { cluster: service_foo }
  )EOF",
                                                       Network::Address::IpVersion::v4);
  manager_->addOrUpdateListener(parseListenerFromV2Yaml(yaml), "", true);
  auto& listener_config = manager_->listeners().front().get();
  EXPECT_EQ(envoy::config::core::v3::INBOUND, listener_config.direction());
}

TEST_F(ListenerManagerImplWithRealFiltersTest, OriginalDstFilter) {
  const std::string yaml = TestEnvironment::substitute(R"EOF(
    address:
      socket_address: { address: 127.0.0.1, port_value: 1111 }
    filter_chains: {}
    listener_filters:
    - name: "envoy.filters.listener.original_dst"
      config: {}
  )EOF",
                                                       Network::Address::IpVersion::v4);

  EXPECT_CALL(server_.random_, uuid());
  EXPECT_CALL(listener_factory_, createListenSocket(_, _, _, {true}));
  manager_->addOrUpdateListener(parseListenerFromV2Yaml(yaml), "", true);
  EXPECT_EQ(1U, manager_->listeners().size());

  Network::ListenerConfig& listener = manager_->listeners().back().get();

  Network::FilterChainFactory& filterChainFactory = listener.filterChainFactory();
  Network::MockListenerFilterManager manager;

  NiceMock<Network::MockListenerFilterCallbacks> callbacks;
  Network::AcceptedSocketImpl socket(std::make_unique<Network::IoSocketHandleImpl>(),
                                     Network::Address::InstanceConstSharedPtr{
                                         new Network::Address::Ipv4Instance("127.0.0.1", 1234)},
                                     Network::Address::InstanceConstSharedPtr{
                                         new Network::Address::Ipv4Instance("127.0.0.1", 5678)});

  EXPECT_CALL(callbacks, socket()).WillOnce(Invoke([&]() -> Network::ConnectionSocket& {
    return socket;
  }));

  EXPECT_CALL(manager, addAcceptFilter_(_))
      .WillOnce(Invoke([&](Network::ListenerFilterPtr& filter) -> void {
        EXPECT_EQ(Network::FilterStatus::Continue, filter->onAccept(callbacks));
      }));

  EXPECT_TRUE(filterChainFactory.createListenerFilterChain(manager));
}

class OriginalDstTestFilter : public Extensions::ListenerFilters::OriginalDst::OriginalDstFilter {
  Network::Address::InstanceConstSharedPtr getOriginalDst(int) override {
    return Network::Address::InstanceConstSharedPtr{
        new Network::Address::Ipv4Instance("127.0.0.2", 2345)};
  }
};

TEST_F(ListenerManagerImplWithRealFiltersTest, OriginalDstTestFilter) {
  class OriginalDstTestConfigFactory : public Configuration::NamedListenerFilterConfigFactory {
  public:
    // NamedListenerFilterConfigFactory
    Network::ListenerFilterFactoryCb
    createFilterFactoryFromProto(const Protobuf::Message&,
                                 Configuration::ListenerFactoryContext&) override {
      return [](Network::ListenerFilterManager& filter_manager) -> void {
        filter_manager.addAcceptFilter(std::make_unique<OriginalDstTestFilter>());
      };
    }

    ProtobufTypes::MessagePtr createEmptyConfigProto() override {
      // Using Struct instead of a custom per-filter empty config proto
      // This is only allowed in tests.
      return std::make_unique<Envoy::ProtobufWkt::Struct>();
    }

    std::string name() const override { return "test.listener.original_dst"; }
  };

  /**
   * Static registration for the original dst filter. @see RegisterFactory.
   */
  static Registry::RegisterFactory<OriginalDstTestConfigFactory,
                                   Configuration::NamedListenerFilterConfigFactory>
      registered_;

  const std::string yaml = TestEnvironment::substitute(R"EOF(
    address:
      socket_address: { address: 127.0.0.1, port_value: 1111 }
    filter_chains: {}
    listener_filters:
    - name: "test.listener.original_dst"
      config: {}
  )EOF",
                                                       Network::Address::IpVersion::v4);

  EXPECT_CALL(server_.random_, uuid());
  EXPECT_CALL(listener_factory_, createListenSocket(_, _, _, {true}));
  manager_->addOrUpdateListener(parseListenerFromV2Yaml(yaml), "", true);
  EXPECT_EQ(1U, manager_->listeners().size());

  Network::ListenerConfig& listener = manager_->listeners().back().get();

  Network::FilterChainFactory& filterChainFactory = listener.filterChainFactory();
  Network::MockListenerFilterManager manager;

  NiceMock<Network::MockListenerFilterCallbacks> callbacks;
  Network::AcceptedSocketImpl socket(
      std::make_unique<Network::IoSocketHandleImpl>(),
      std::make_unique<Network::Address::Ipv4Instance>("127.0.0.1", 1234),
      std::make_unique<Network::Address::Ipv4Instance>("127.0.0.1", 5678));

  EXPECT_CALL(callbacks, socket()).WillOnce(Invoke([&]() -> Network::ConnectionSocket& {
    return socket;
  }));

  EXPECT_CALL(manager, addAcceptFilter_(_))
      .WillOnce(Invoke([&](Network::ListenerFilterPtr& filter) -> void {
        EXPECT_EQ(Network::FilterStatus::Continue, filter->onAccept(callbacks));
      }));

  EXPECT_TRUE(filterChainFactory.createListenerFilterChain(manager));
  EXPECT_TRUE(socket.localAddressRestored());
  EXPECT_EQ("127.0.0.2:2345", socket.localAddress()->asString());
}

class OriginalDstTestFilterIPv6
    : public Extensions::ListenerFilters::OriginalDst::OriginalDstFilter {
  Network::Address::InstanceConstSharedPtr getOriginalDst(int) override {
    return Network::Address::InstanceConstSharedPtr{
        new Network::Address::Ipv6Instance("1::2", 2345)};
  }
};

TEST_F(ListenerManagerImplWithRealFiltersTest, OriginalDstTestFilterIPv6) {
  class OriginalDstTestConfigFactory : public Configuration::NamedListenerFilterConfigFactory {
  public:
    // NamedListenerFilterConfigFactory
    Network::ListenerFilterFactoryCb
    createFilterFactoryFromProto(const Protobuf::Message&,
                                 Configuration::ListenerFactoryContext&) override {
      return [](Network::ListenerFilterManager& filter_manager) -> void {
        filter_manager.addAcceptFilter(std::make_unique<OriginalDstTestFilterIPv6>());
      };
    }

    ProtobufTypes::MessagePtr createEmptyConfigProto() override {
      // Using Struct instead of a custom per-filter empty config proto
      // This is only allowed in tests.
      return std::make_unique<Envoy::ProtobufWkt::Struct>();
    }

    std::string name() const override { return "test.listener.original_dstipv6"; }
  };

  /**
   * Static registration for the original dst filter. @see RegisterFactory.
   */
  static Registry::RegisterFactory<OriginalDstTestConfigFactory,
                                   Configuration::NamedListenerFilterConfigFactory>
      registered_;

  const std::string yaml = TestEnvironment::substitute(R"EOF(
    address:
      socket_address: { address: ::0001, port_value: 1111 }
    filter_chains: {}
    listener_filters:
    - name: "test.listener.original_dstipv6"
      config: {}
  )EOF",
                                                       Network::Address::IpVersion::v6);

  EXPECT_CALL(server_.random_, uuid());
  EXPECT_CALL(listener_factory_, createListenSocket(_, _, _, {true}));
  manager_->addOrUpdateListener(parseListenerFromV2Yaml(yaml), "", true);
  EXPECT_EQ(1U, manager_->listeners().size());

  Network::ListenerConfig& listener = manager_->listeners().back().get();

  Network::FilterChainFactory& filterChainFactory = listener.filterChainFactory();
  Network::MockListenerFilterManager manager;

  NiceMock<Network::MockListenerFilterCallbacks> callbacks;
  Network::AcceptedSocketImpl socket(
      std::make_unique<Network::IoSocketHandleImpl>(),
      std::make_unique<Network::Address::Ipv6Instance>("::0001", 1234),
      std::make_unique<Network::Address::Ipv6Instance>("::0001", 5678));

  EXPECT_CALL(callbacks, socket()).WillOnce(Invoke([&]() -> Network::ConnectionSocket& {
    return socket;
  }));

  EXPECT_CALL(manager, addAcceptFilter_(_))
      .WillOnce(Invoke([&](Network::ListenerFilterPtr& filter) -> void {
        EXPECT_EQ(Network::FilterStatus::Continue, filter->onAccept(callbacks));
      }));

  EXPECT_TRUE(filterChainFactory.createListenerFilterChain(manager));
  EXPECT_TRUE(socket.localAddressRestored());
  EXPECT_EQ("[1::2]:2345", socket.localAddress()->asString());
}

// Validate that when neither transparent nor freebind is not set in the
// Listener, we see no socket option set.
TEST_F(ListenerManagerImplWithRealFiltersTest, TransparentFreebindListenerDisabled) {
  const std::string yaml = TestEnvironment::substitute(R"EOF(
    name: "TestListener"
    address:
      socket_address: { address: 127.0.0.1, port_value: 1111 }
    transparent: false
    freebind: false
    filter_chains:
    - filters:
  )EOF",
                                                       Network::Address::IpVersion::v4);
  EXPECT_CALL(listener_factory_, createListenSocket(_, _, _, {true}))
      .WillOnce(Invoke([&](Network::Address::InstanceConstSharedPtr, Network::Address::SocketType,
                           const Network::Socket::OptionsSharedPtr& options,
                           const ListenSocketCreationParams&) -> Network::SocketSharedPtr {
        EXPECT_EQ(options, nullptr);
        return listener_factory_.socket_;
      }));
  manager_->addOrUpdateListener(parseListenerFromV2Yaml(yaml), "", true);
  EXPECT_EQ(1U, manager_->listeners().size());
}

// Validate that when transparent is set in the Listener, we see the socket option
// propagated to setsockopt(). This is as close to an end-to-end test as we have
// for this feature, due to the complexity of creating an integration test
// involving the network stack. We only test the IPv4 case here, as the logic
// around IPv4/IPv6 handling is tested generically in
// socket_option_impl_test.cc.
TEST_F(ListenerManagerImplWithRealFiltersTest, TransparentListenerEnabled) {
  auto listener = createIPv4Listener("TransparentListener");
  listener.mutable_transparent()->set_value(true);
  testSocketOption(listener, envoy::config::core::v3::SocketOption::STATE_PREBIND,
                   ENVOY_SOCKET_IP_TRANSPARENT, /* expected_value */ 1,
                   /* expected_num_options */ 2);
}

// Validate that when freebind is set in the Listener, we see the socket option
// propagated to setsockopt(). This is as close to an end-to-end test as we have
// for this feature, due to the complexity of creating an integration test
// involving the network stack. We only test the IPv4 case here, as the logic
// around IPv4/IPv6 handling is tested generically in
// socket_option_impl_test.cc.
TEST_F(ListenerManagerImplWithRealFiltersTest, FreebindListenerEnabled) {
  auto listener = createIPv4Listener("FreebindListener");
  listener.mutable_freebind()->set_value(true);

  testSocketOption(listener, envoy::config::core::v3::SocketOption::STATE_PREBIND,
                   ENVOY_SOCKET_IP_FREEBIND, /* expected_value */ 1);
}

// Validate that when tcp_fast_open_queue_length is set in the Listener, we see the socket option
// propagated to setsockopt(). This is as close to an end-to-end test as we have
// for this feature, due to the complexity of creating an integration test
// involving the network stack. We only test the IPv4 case here, as the logic
// around IPv4/IPv6 handling is tested generically in
// socket_option_impl_test.cc.
TEST_F(ListenerManagerImplWithRealFiltersTest, FastOpenListenerEnabled) {
  auto listener = createIPv4Listener("FastOpenListener");
  listener.mutable_tcp_fast_open_queue_length()->set_value(1);

  testSocketOption(listener, envoy::config::core::v3::SocketOption::STATE_LISTENING,
                   ENVOY_SOCKET_TCP_FASTOPEN, /* expected_value */ 1);
}

// Validate that when reuse_port is set in the Listener, we see the socket option
// propagated to setsockopt().
TEST_F(ListenerManagerImplWithRealFiltersTest, ReusePortListenerEnabledForTcp) {
  auto listener = createIPv4Listener("ReusePortListener");
  listener.set_reuse_port(true);
  // when reuse_port is true, port should be 0 for creating the shared socket,
  // otherwise socket creation will be done on worker thread.
  listener.mutable_address()->mutable_socket_address()->set_port_value(0);
  testSocketOption(listener, envoy::config::core::v3::SocketOption::STATE_PREBIND,
                   ENVOY_SOCKET_SO_REUSEPORT, /* expected_value */ 1,
                   /* expected_num_options */ 1,
                   /* expected_creation_params */ {true, false});
}

TEST_F(ListenerManagerImplWithRealFiltersTest, ReusePortListenerDisabled) {

  auto listener = createIPv4Listener("UdpListener");
  listener.mutable_address()->mutable_socket_address()->set_protocol(
      envoy::config::core::v3::SocketAddress::UDP);
  // For UDP, reuse_port is set to true forcibly, even it's set to false explicitly in config
  listener.set_reuse_port(false);

  // Port should be 0 for creating the shared socket, otherwise socket
  // creation will happen worker thread.
  listener.mutable_address()->mutable_socket_address()->set_port_value(0);

  // IpPacketInfo and RxQueueOverFlow are always set if supported
  expectCreateListenSocket(envoy::config::core::v3::SocketOption::STATE_PREBIND,
#ifdef SO_RXQ_OVFL
                           /* expected_num_options */ 2,
#else
                           /* expected_num_options */ 1,
#endif
                           /* expected_creation_params */ {true, false});

  expectSetsockopt(os_sys_calls_,
                   /* expected_sockopt_level */ IPPROTO_IP,
                   /* expected_sockopt_name */ ENVOY_IP_PKTINFO,
                   /* expected_value */ 1,
                   /* expected_num_calls */ 1);
#ifdef SO_RXQ_OVFL
  expectSetsockopt(os_sys_calls_,
                   /* expected_sockopt_level */ SOL_SOCKET,
                   /* expected_sockopt_name */ SO_RXQ_OVFL,
                   /* expected_value */ 1,
                   /* expected_num_calls */ 1);
#endif

  server_.options_.concurrency_ = 2;
  manager_->addOrUpdateListener(listener, "", true);
  EXPECT_EQ(1U, manager_->listeners().size());
}

TEST_F(ListenerManagerImplWithRealFiltersTest, LiteralSockoptListenerEnabled) {
  const envoy::config::listener::v3::Listener listener = parseListenerFromV2Yaml(R"EOF(
    name: SockoptsListener
    address:
      socket_address: { address: 127.0.0.1, port_value: 1111 }
    filter_chains:
    - filters:
    socket_options: [
      # The socket goes through socket() and bind() but never listen(), so if we
      # ever saw (7, 8, 9) being applied it would cause a EXPECT_CALL failure.
      { level: 1, name: 2, int_value: 3, state: STATE_PREBIND },
      { level: 4, name: 5, int_value: 6, state: STATE_BOUND },
      { level: 7, name: 8, int_value: 9, state: STATE_LISTENING },
    ]
  )EOF");

  expectCreateListenSocket(envoy::config::core::v3::SocketOption::STATE_PREBIND,
                           /* expected_num_options */ 3);
  expectSetsockopt(os_sys_calls_,
                   /* expected_sockopt_level */ 1,
                   /* expected_sockopt_name */ 2,
                   /* expected_value */ 3);
  expectSetsockopt(os_sys_calls_,
                   /* expected_sockopt_level */ 4,
                   /* expected_sockopt_name */ 5,
                   /* expected_value */ 6);
  manager_->addOrUpdateListener(listener, "", true);
  EXPECT_EQ(1U, manager_->listeners().size());
}

// Set the resolver to the default IP resolver. The address resolver logic is unit tested in
// resolver_impl_test.cc.
TEST_F(ListenerManagerImplWithRealFiltersTest, AddressResolver) {
  const std::string yaml = TestEnvironment::substitute(R"EOF(
    name: AddressResolverdListener
    address:
      socket_address: { address: 127.0.0.1, port_value: 1111, resolver_name: envoy.mock.resolver }
    filter_chains:
    - filters:
  )EOF",
                                                       Network::Address::IpVersion::v4);

  NiceMock<Network::MockAddressResolver> mock_resolver;
  EXPECT_CALL(mock_resolver, resolve(_))
      .Times(2)
      .WillRepeatedly(Return(Network::Utility::parseInternetAddress("127.0.0.1", 1111, false)));

  Registry::InjectFactory<Network::Address::Resolver> register_resolver(mock_resolver);

  EXPECT_CALL(listener_factory_, createListenSocket(_, _, _, {true}));
  manager_->addOrUpdateListener(parseListenerFromV2Yaml(yaml), "", true);
  EXPECT_EQ(1U, manager_->listeners().size());
}

TEST_F(ListenerManagerImplWithRealFiltersTest, CRLFilename) {
  const std::string yaml = TestEnvironment::substitute(R"EOF(
    address:
      socket_address: { address: 127.0.0.1, port_value: 1234 }
    filter_chains:
    - transport_socket:
        name: tls
        typed_config:
          "@type": type.googleapis.com/envoy.api.v2.auth.DownstreamTlsContext
          common_tls_context:
            tls_certificates:
              - certificate_chain: { filename: "{{ test_rundir }}/test/extensions/transport_sockets/tls/test_data/san_dns_cert.pem" }
                private_key: { filename: "{{ test_rundir }}/test/extensions/transport_sockets/tls/test_data/san_dns_key.pem" }
            validation_context:
              trusted_ca: { filename: "{{ test_rundir }}/test/extensions/transport_sockets/tls/test_data/ca_cert.pem" }
              crl: { filename: "{{ test_rundir }}/test/extensions/transport_sockets/tls/test_data/ca_cert.crl" }
  )EOF",
                                                       Network::Address::IpVersion::v4);

  EXPECT_CALL(server_.random_, uuid());
  EXPECT_CALL(listener_factory_, createListenSocket(_, _, _, {true}));
  manager_->addOrUpdateListener(parseListenerFromV2Yaml(yaml), "", true);
  EXPECT_EQ(1U, manager_->listeners().size());
}

TEST_F(ListenerManagerImplWithRealFiltersTest, CRLInline) {
  const std::string crl = TestEnvironment::readFileToStringForTest(TestEnvironment::substitute(
      "{{ test_rundir }}/test/extensions/transport_sockets/tls/test_data/ca_cert.crl"));
  const std::string yaml = TestEnvironment::substitute(absl::StrCat(R"EOF(
    address:
      socket_address: { address: 127.0.0.1, port_value: 1234 }
    filter_chains:
    - transport_socket:
        name: tls
        typed_config:
          "@type": type.googleapis.com/envoy.api.v2.auth.DownstreamTlsContext
          common_tls_context:
            tls_certificates:
              - certificate_chain: { filename: "{{ test_rundir }}/test/extensions/transport_sockets/tls/test_data/san_dns_cert.pem" }
                private_key: { filename: "{{ test_rundir }}/test/extensions/transport_sockets/tls/test_data/san_dns_key.pem" }
            validation_context:
              trusted_ca: { filename: "{{ test_rundir }}/test/extensions/transport_sockets/tls/test_data/ca_cert.pem" }
              crl: { inline_string: ")EOF",
                                                                    absl::CEscape(crl), R"EOF(" }
  )EOF"),
                                                       Network::Address::IpVersion::v4);

  EXPECT_CALL(server_.random_, uuid());
  EXPECT_CALL(listener_factory_, createListenSocket(_, _, _, {true}));
  manager_->addOrUpdateListener(parseListenerFromV2Yaml(yaml), "", true);
  EXPECT_EQ(1U, manager_->listeners().size());
}

TEST_F(ListenerManagerImplWithRealFiltersTest, InvalidCRLInline) {
  const std::string yaml = TestEnvironment::substitute(R"EOF(
    address:
      socket_address: { address: 127.0.0.1, port_value: 1234 }
    filter_chains:
    - transport_socket:
        name: tls
        typed_config:
          "@type": type.googleapis.com/envoy.api.v2.auth.DownstreamTlsContext
          common_tls_context:
            tls_certificates:
              - certificate_chain: { filename: "{{ test_rundir }}/test/extensions/transport_sockets/tls/test_data/san_dns_cert.pem" }
                private_key: { filename: "{{ test_rundir }}/test/extensions/transport_sockets/tls/test_data/san_dns_key.pem" }
            validation_context:
              trusted_ca: { filename: "{{ test_rundir }}/test/extensions/transport_sockets/tls/test_data/ca_cert.pem" }
              crl: { inline_string: "-----BEGIN X509 CRL-----\nTOTALLY_NOT_A_CRL_HERE\n-----END X509 CRL-----\n" }
  )EOF",
                                                       Network::Address::IpVersion::v4);

  EXPECT_THROW_WITH_MESSAGE(manager_->addOrUpdateListener(parseListenerFromV2Yaml(yaml), "", true),
                            EnvoyException, "Failed to load CRL from <inline>");
}

TEST_F(ListenerManagerImplWithRealFiltersTest, CRLWithNoCA) {
  const std::string yaml = TestEnvironment::substitute(R"EOF(
    address:
      socket_address: { address: 127.0.0.1, port_value: 1234 }
    filter_chains:
    - transport_socket:
        name: tls
        typed_config:
          "@type": type.googleapis.com/envoy.api.v2.auth.DownstreamTlsContext
          common_tls_context:
            tls_certificates:
              - certificate_chain: { filename: "{{ test_rundir }}/test/extensions/transport_sockets/tls/test_data/san_dns_cert.pem" }
                private_key: { filename: "{{ test_rundir }}/test/extensions/transport_sockets/tls/test_data/san_dns_key.pem" }
            validation_context:
              crl: { filename: "{{ test_rundir }}/test/extensions/transport_sockets/tls/test_data/ca_cert.crl" }
  )EOF",
                                                       Network::Address::IpVersion::v4);

  EXPECT_THROW_WITH_REGEX(manager_->addOrUpdateListener(parseListenerFromV2Yaml(yaml), "", true),
                          EnvoyException, "^Failed to load CRL from .* without trusted CA$");
}

TEST_F(ListenerManagerImplWithRealFiltersTest, VerifySanWithNoCA) {
  const std::string yaml = TestEnvironment::substitute(R"EOF(
    address:
      socket_address: { address: 127.0.0.1, port_value: 1234 }
    filter_chains:
    - transport_socket:
        name: tls
        typed_config:
          "@type": type.googleapis.com/envoy.api.v2.auth.DownstreamTlsContext
          common_tls_context:
            tls_certificates:
              - certificate_chain: { filename: "{{ test_rundir }}/test/extensions/transport_sockets/tls/test_data/san_dns_cert.pem" }
                private_key: { filename: "{{ test_rundir }}/test/extensions/transport_sockets/tls/test_data/san_dns_key.pem" }
            validation_context:
              match_subject_alt_names:
                 exact: "spiffe://lyft.com/testclient"
  )EOF",
                                                       Network::Address::IpVersion::v4);

  EXPECT_THROW_WITH_MESSAGE(manager_->addOrUpdateListener(parseListenerFromV2Yaml(yaml), "", true),
                            EnvoyException,
                            "SAN-based verification of peer certificates without trusted CA "
                            "is insecure and not allowed");
}

// Disabling certificate expiration checks only makes sense with a trusted CA.
TEST_F(ListenerManagerImplWithRealFiltersTest, VerifyIgnoreExpirationWithNoCA) {
  const std::string yaml = TestEnvironment::substitute(R"EOF(
    address:
      socket_address: { address: 127.0.0.1, port_value: 1234 }
    filter_chains:
    - transport_socket:
        name: tls
        typed_config:
          "@type": type.googleapis.com/envoy.api.v2.auth.DownstreamTlsContext
          common_tls_context:
            tls_certificates:
              - certificate_chain: { filename: "{{ test_rundir }}/test/extensions/transport_sockets/tls/test_data/san_dns_cert.pem" }
                private_key: { filename: "{{ test_rundir }}/test/extensions/transport_sockets/tls/test_data/san_dns_key.pem" }
            validation_context:
              allow_expired_certificate: true
  )EOF",
                                                       Network::Address::IpVersion::v4);

  EXPECT_THROW_WITH_MESSAGE(manager_->addOrUpdateListener(parseListenerFromV2Yaml(yaml), "", true),
                            EnvoyException,
                            "Certificate validity period is always ignored without trusted CA");
}

// Verify that with a CA, expired certificates are allowed.
TEST_F(ListenerManagerImplWithRealFiltersTest, VerifyIgnoreExpirationWithCA) {
  const std::string yaml = TestEnvironment::substitute(R"EOF(
    address:
      socket_address: { address: 127.0.0.1, port_value: 1234 }
    filter_chains:
    - transport_socket:
        name: tls
        typed_config:
          "@type": type.googleapis.com/envoy.api.v2.auth.DownstreamTlsContext
          common_tls_context:
            tls_certificates:
              - certificate_chain: { filename: "{{ test_rundir }}/test/extensions/transport_sockets/tls/test_data/san_dns_cert.pem" }
                private_key: { filename: "{{ test_rundir }}/test/extensions/transport_sockets/tls/test_data/san_dns_key.pem" }

            validation_context:
              trusted_ca: { filename: "{{ test_rundir }}/test/extensions/transport_sockets/tls/test_data/ca_cert.pem" }
              allow_expired_certificate: true
  )EOF",
                                                       Network::Address::IpVersion::v4);

  EXPECT_NO_THROW(manager_->addOrUpdateListener(parseListenerFromV2Yaml(yaml), "", true));
}

TEST(ListenerMessageUtilTest, ListenerMessageSameAreEquivalent) {
  envoy::config::listener::v3::Listener listener1;
  envoy::config::listener::v3::Listener listener2;
  EXPECT_TRUE(Server::ListenerMessageUtil::equivalent(listener1, listener2));
}

TEST(ListenerMessageUtilTest, ListenerMessageHaveDifferentNameNotEquivalent) {
  envoy::config::listener::v3::Listener listener1;
  listener1.set_name("listener1");
  envoy::config::listener::v3::Listener listener2;
  listener2.set_name("listener2");
  EXPECT_FALSE(Server::ListenerMessageUtil::equivalent(listener1, listener2));
}

TEST(ListenerMessageUtilTest, ListenerMessageHaveDifferentFilterChainsAreEquivalent) {
  envoy::config::listener::v3::Listener listener1;
  listener1.set_name("common");
  auto add_filter_chain_1 = listener1.add_filter_chains();
  add_filter_chain_1->set_name("127.0.0.1");

  envoy::config::listener::v3::Listener listener2;
  listener2.set_name("common");
  auto add_filter_chain_2 = listener2.add_filter_chains();
  add_filter_chain_2->set_name("127.0.0.2");

  EXPECT_TRUE(Server::ListenerMessageUtil::equivalent(listener1, listener2));
}

// Validate that dispatcher stats prefix is set correctly when enabled.
TEST_F(ListenerManagerImplWithDispatcherStatsTest, DispatherStatsWithCorrectPrefix) {
  EXPECT_CALL(*worker_, start(_));
  EXPECT_CALL(*worker_, initializeStats(_, "worker_0."));
  manager_->startWorkers(guard_dog_);
}

TEST_F(ListenerManagerImplWithRealFiltersTest, ApiListener) {
  const std::string yaml = R"EOF(
name: test_api_listener
address:
  socket_address:
    address: 127.0.0.1
    port_value: 1234
api_listener:
  api_listener:
    "@type": type.googleapis.com/envoy.config.filter.network.http_connection_manager.v2.HttpConnectionManager
    stat_prefix: hcm
    route_config:
      name: api_router
      virtual_hosts:
        - name: api
          domains:
            - "*"
          routes:
            - match:
                prefix: "/"
              route:
                cluster: dynamic_forward_proxy_cluster
  )EOF";

  ASSERT_TRUE(manager_->addOrUpdateListener(parseListenerFromV2Yaml(yaml), "", false));
  EXPECT_EQ(0U, manager_->listeners().size());
  ASSERT_TRUE(manager_->apiListener().has_value());
}

TEST_F(ListenerManagerImplWithRealFiltersTest, ApiListenerNotAllowedAddedViaApi) {
  const std::string yaml = R"EOF(
name: test_api_listener
address:
  socket_address:
    address: 127.0.0.1
    port_value: 1234
api_listener:
  api_listener:
    "@type": type.googleapis.com/envoy.config.filter.network.http_connection_manager.v2.HttpConnectionManager
    stat_prefix: hcm
    route_config:
      name: api_router
      virtual_hosts:
        - name: api
          domains:
            - "*"
          routes:
            - match:
                prefix: "/"
              route:
                cluster: dynamic_forward_proxy_cluster
  )EOF";

  ASSERT_FALSE(manager_->addOrUpdateListener(parseListenerFromV2Yaml(yaml), "", true));
  EXPECT_EQ(0U, manager_->listeners().size());
  ASSERT_FALSE(manager_->apiListener().has_value());
}

TEST_F(ListenerManagerImplWithRealFiltersTest, ApiListenerOnlyOneApiListener) {
  const std::string yaml = R"EOF(
name: test_api_listener
address:
  socket_address:
    address: 127.0.0.1
    port_value: 1234
api_listener:
  api_listener:
    "@type": type.googleapis.com/envoy.config.filter.network.http_connection_manager.v2.HttpConnectionManager
    stat_prefix: hcm
    route_config:
      name: api_router
      virtual_hosts:
        - name: api
          domains:
            - "*"
          routes:
            - match:
                prefix: "/"
              route:
                cluster: dynamic_forward_proxy_cluster
  )EOF";

  const std::string yaml2 = R"EOF(
name: test_api_listener_2
address:
  socket_address:
    address: 127.0.0.1
    port_value: 1234
api_listener:
  api_listener:
    "@type": type.googleapis.com/envoy.config.filter.network.http_connection_manager.v2.HttpConnectionManager
    stat_prefix: hcm
    route_config:
      name: api_router
      virtual_hosts:
        - name: api
          domains:
            - "*"
          routes:
            - match:
                prefix: "/"
              route:
                cluster: dynamic_forward_proxy_cluster
  )EOF";

  ASSERT_TRUE(manager_->addOrUpdateListener(parseListenerFromV2Yaml(yaml), "", false));
  EXPECT_EQ(0U, manager_->listeners().size());
  ASSERT_TRUE(manager_->apiListener().has_value());
  EXPECT_EQ("test_api_listener", manager_->apiListener()->get().name());

  // Only one ApiListener is added.
  ASSERT_FALSE(manager_->addOrUpdateListener(parseListenerFromV2Yaml(yaml), "", false));
  EXPECT_EQ(0U, manager_->listeners().size());
  // The original ApiListener is there.
  ASSERT_TRUE(manager_->apiListener().has_value());
  EXPECT_EQ("test_api_listener", manager_->apiListener()->get().name());
}

} // namespace
} // namespace Server
} // namespace Envoy<|MERGE_RESOLUTION|>--- conflicted
+++ resolved
@@ -39,20 +39,18 @@
 namespace Server {
 namespace {
 
-<<<<<<< HEAD
 using testing::AtLeast;
 using testing::InSequence;
 using testing::Return;
 using testing::ReturnRef;
 using testing::Throw;
 
-=======
 #define CHECKSTATS(...)                                                                            \
   {                                                                                                \
     SCOPED_TRACE(__LINE__);                                                                        \
     checkStats(__VA_ARGS__);                                                                       \
   }
->>>>>>> 7caa11fc
+
 class ListenerManagerImplWithDispatcherStatsTest : public ListenerManagerImplTest {
 protected:
   ListenerManagerImplWithDispatcherStatsTest() { enable_dispatcher_stats_ = true; }
@@ -719,7 +717,7 @@
     EXPECT_CALL(listener_factory_, createListenSocket(_, _, _, {true}));
     EXPECT_TRUE(manager_->addOrUpdateListener(parseListenerFromV2Yaml(listener_foo_yaml),
                                               "version1", true));
-    checkStats(1, 0, 0, 0, 1, 0);
+    CHECKSTATS(1, 0, 0, 0, 1, 0, 0);
 
     EXPECT_CALL(*lds_api, versionInfo()).WillOnce(Return("version1"));
     checkConfigDump(R"EOF(
@@ -773,7 +771,7 @@
     EXPECT_TRUE(manager_->addOrUpdateListener(parseListenerFromV2Yaml(listener_foo_yaml),
                                               "version2", true));
     // Version2 is in warming list as listener_foo2->target_ is not ready yet.
-    checkStats(/*added=*/2, 0, /*removed=*/1, /*warming=*/1, 0, 0);
+    CHECKSTATS(/*added=*/2, 0, /*removed=*/1, /*warming=*/1, 0, 0, 0);
     EXPECT_CALL(*lds_api, versionInfo()).WillOnce(Return("version2"));
     checkConfigDump(R"EOF(
   version_info: version2
