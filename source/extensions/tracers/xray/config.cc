#include "extensions/tracers/xray/config.h"

#include <string>

#include "envoy/api/v2/core/address.pb.h"
#include "envoy/config/trace/v2alpha/xray.pb.h"
#include "envoy/config/trace/v2alpha/xray.pb.validate.h"
#include "envoy/registry/registry.h"

#include "common/common/utility.h"
#include "common/config/datasource.h"
#include "common/tracing/http_tracer_impl.h"

#include "extensions/tracers/well_known_names.h"
#include "extensions/tracers/xray/xray_tracer_impl.h"

namespace Envoy {
namespace Extensions {
namespace Tracers {
namespace XRay {

XRayTracerFactory::XRayTracerFactory() : FactoryBase(TracerNames::get().XRay) {}

Tracing::HttpTracerPtr XRayTracerFactory::createHttpTracerTyped(
    const envoy::config::trace::v2alpha::XRayConfig& proto_config, Server::Instance& server) {
  std::string sampling_rules_json;
  try {
    sampling_rules_json =
        Config::DataSource::read(proto_config.sampling_rule_manifest(), true, server.api());
  } catch (EnvoyException& e) {
    ENVOY_LOG(error, "Failed to read sampling rules manifest because of {}.", e.what());
  }

<<<<<<< HEAD
  if (proto_config.daemon_endpoint().protocol() !=
      envoy::api::v2::core::SocketAddress::Protocol::SocketAddress_Protocol_UDP) {
=======
  if (proto_config.daemon_endpoint().protocol() != api::core::SocketAddress::UDP) {
>>>>>>> e3716d6b
    throw EnvoyException("X-Ray daemon endpoint must be a UDP socket address");
  }

  if (proto_config.daemon_endpoint().port_specifier_case() !=
      envoy::api::v2::core::SocketAddress::PortSpecifierCase::kPortValue) {
    throw EnvoyException("X-Ray daemon port must be specified as number. Not a named port.");
  }

  const std::string endpoint = fmt::format("{}:{}", proto_config.daemon_endpoint().address(),
                                           proto_config.daemon_endpoint().port_value());

  XRayConfiguration xconfig{endpoint, proto_config.segment_name(), sampling_rules_json};
  auto xray_driver = std::make_unique<XRay::Driver>(xconfig, server);

  return std::make_unique<Tracing::HttpTracerImpl>(std::move(xray_driver), server.localInfo());
}

/**
 * Static registration for the XRay tracer. @see RegisterFactory.
 */
REGISTER_FACTORY(XRayTracerFactory, Server::Configuration::TracerFactory);

} // namespace XRay
} // namespace Tracers
} // namespace Extensions
} // namespace Envoy<|MERGE_RESOLUTION|>--- conflicted
+++ resolved
@@ -31,12 +31,7 @@
     ENVOY_LOG(error, "Failed to read sampling rules manifest because of {}.", e.what());
   }
 
-<<<<<<< HEAD
-  if (proto_config.daemon_endpoint().protocol() !=
-      envoy::api::v2::core::SocketAddress::Protocol::SocketAddress_Protocol_UDP) {
-=======
-  if (proto_config.daemon_endpoint().protocol() != api::core::SocketAddress::UDP) {
->>>>>>> e3716d6b
+  if (proto_config.daemon_endpoint().protocol() != envoy::api::v2::core::SocketAddress::UDP) {
     throw EnvoyException("X-Ray daemon endpoint must be a UDP socket address");
   }
 
