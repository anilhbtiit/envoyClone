#include <memory>

#include "envoy/config/bootstrap/v2/bootstrap.pb.h"
#include "envoy/config/metrics/v2/stats.pb.h"
#include "envoy/stats/scope.h"
#include "envoy/stats/stats.h"

#include "common/config/well_known_names.h"
#include "common/memory/stats.h"

#include "test/common/stats/stat_test_utility.h"
#include "test/config/utility.h"
#include "test/integration/integration.h"
#include "test/test_common/network_utility.h"
#include "test/test_common/utility.h"

#include "gtest/gtest.h"

namespace Envoy {
namespace {

class StatsIntegrationTest : public testing::TestWithParam<Network::Address::IpVersion>,
                             public BaseIntegrationTest {
public:
  StatsIntegrationTest() : BaseIntegrationTest(GetParam()) {}

  void TearDown() override {
    test_server_.reset();
    fake_upstreams_.clear();
  }

  void initialize() override { BaseIntegrationTest::initialize(); }
};

INSTANTIATE_TEST_SUITE_P(IpVersions, StatsIntegrationTest,
                         testing::ValuesIn(TestEnvironment::getIpVersionsForTest()),
                         TestUtility::ipTestParamsToString);

TEST_P(StatsIntegrationTest, WithDefaultConfig) {
  initialize();

  auto live = test_server_->gauge("server.live");
  EXPECT_EQ(live->value(), 1);
  EXPECT_EQ(live->tags().size(), 0);

  auto counter = test_server_->counter("http.config_test.rq_total");
  EXPECT_EQ(counter->tags().size(), 1);
  EXPECT_EQ(counter->tags()[0].name_, "envoy.http_conn_manager_prefix");
  EXPECT_EQ(counter->tags()[0].value_, "config_test");
}

TEST_P(StatsIntegrationTest, WithoutDefaultTagExtractors) {
  config_helper_.addConfigModifier([&](envoy::config::bootstrap::v2::Bootstrap& bootstrap) -> void {
    bootstrap.mutable_stats_config()->mutable_use_all_default_tags()->set_value(false);
  });
  initialize();

  auto counter = test_server_->counter("http.config_test.rq_total");
  EXPECT_EQ(counter->tags().size(), 0);
}

TEST_P(StatsIntegrationTest, WithDefaultTagExtractors) {
  config_helper_.addConfigModifier([&](envoy::config::bootstrap::v2::Bootstrap& bootstrap) -> void {
    bootstrap.mutable_stats_config()->mutable_use_all_default_tags()->set_value(true);
  });
  initialize();

  auto counter = test_server_->counter("http.config_test.rq_total");
  EXPECT_EQ(counter->tags().size(), 1);
  EXPECT_EQ(counter->tags()[0].name_, "envoy.http_conn_manager_prefix");
  EXPECT_EQ(counter->tags()[0].value_, "config_test");
}

// Given: a. use_all_default_tags = false, b. a tag specifier has the same name
// as a default tag extractor name but also has use defined regex.
// In this case we don't use default tag extractors (since use_all_default_tags
// is set to false explicitly) and just treat the tag specifier as a normal tag
// specifier having use defined regex.
TEST_P(StatsIntegrationTest, WithDefaultTagExtractorNameWithUserDefinedRegex) {
  std::string tag_name = Config::TagNames::get().HTTP_CONN_MANAGER_PREFIX;
  config_helper_.addConfigModifier([&](envoy::config::bootstrap::v2::Bootstrap& bootstrap) -> void {
    bootstrap.mutable_stats_config()->mutable_use_all_default_tags()->set_value(false);
    auto tag_specifier = bootstrap.mutable_stats_config()->mutable_stats_tags()->Add();
    tag_specifier->set_tag_name(tag_name);
    tag_specifier->set_regex("((.*))");
  });
  initialize();

  auto counter = test_server_->counter("http.config_test.rq_total");
  EXPECT_EQ(counter->tags().size(), 1);
  EXPECT_EQ(counter->tags()[0].name_, tag_name);
  EXPECT_EQ(counter->tags()[0].value_, "http.config_test.rq_total");
}

TEST_P(StatsIntegrationTest, WithTagSpecifierMissingTagValue) {
  config_helper_.addConfigModifier([&](envoy::config::bootstrap::v2::Bootstrap& bootstrap) -> void {
    bootstrap.mutable_stats_config()->mutable_use_all_default_tags()->set_value(false);
    auto tag_specifier = bootstrap.mutable_stats_config()->mutable_stats_tags()->Add();
    tag_specifier->set_tag_name("envoy.http_conn_manager_prefix");
  });
  initialize();

  auto counter = test_server_->counter("http.config_test.rq_total");
  EXPECT_EQ(counter->tags().size(), 1);
  EXPECT_EQ(counter->tags()[0].name_, "envoy.http_conn_manager_prefix");
  EXPECT_EQ(counter->tags()[0].value_, "config_test");
}

TEST_P(StatsIntegrationTest, WithTagSpecifierWithRegex) {
  config_helper_.addConfigModifier([&](envoy::config::bootstrap::v2::Bootstrap& bootstrap) -> void {
    bootstrap.mutable_stats_config()->mutable_use_all_default_tags()->set_value(false);
    auto tag_specifier = bootstrap.mutable_stats_config()->mutable_stats_tags()->Add();
    tag_specifier->set_tag_name("my.http_conn_manager_prefix");
    tag_specifier->set_regex("^(?:|listener(?=\\.).*?\\.)http\\.((.*?)\\.)");
  });
  initialize();

  auto counter = test_server_->counter("http.config_test.rq_total");
  EXPECT_EQ(counter->tags().size(), 1);
  EXPECT_EQ(counter->tags()[0].name_, "my.http_conn_manager_prefix");
  EXPECT_EQ(counter->tags()[0].value_, "config_test");
}

TEST_P(StatsIntegrationTest, WithTagSpecifierWithFixedValue) {
  config_helper_.addConfigModifier([&](envoy::config::bootstrap::v2::Bootstrap& bootstrap) -> void {
    auto tag_specifier = bootstrap.mutable_stats_config()->mutable_stats_tags()->Add();
    tag_specifier->set_tag_name("test.x");
    tag_specifier->set_fixed_value("xxx");
  });
  initialize();

  auto live = test_server_->gauge("server.live");
  EXPECT_EQ(live->value(), 1);
  EXPECT_EQ(live->tags().size(), 1);
  EXPECT_EQ(live->tags()[0].name_, "test.x");
  EXPECT_EQ(live->tags()[0].value_, "xxx");
}

// TODO(cmluciano) Refactor once https://github.com/envoyproxy/envoy/issues/5624 is solved
// TODO(cmluciano) Add options to measure multiple workers & without stats
// This class itself does not add additional tests. It is a helper for use in other tests measuring
// cluster overhead.
class ClusterMemoryTestHelper : public BaseIntegrationTest {
public:
  ClusterMemoryTestHelper()
      : BaseIntegrationTest(testing::TestWithParam<Network::Address::IpVersion>::GetParam()) {}

  /**
   *
   * @param num_clusters number of clusters appended to bootstrap_config
   * @param allow_stats if false, enable set_reject_all in stats_config
   * @return size_t the total memory allocated
   */
  size_t ClusterMemoryHelper(int num_clusters, bool allow_stats) {
    config_helper_.addConfigModifier([&](envoy::config::bootstrap::v2::Bootstrap& bootstrap) {
      if (!allow_stats) {
        bootstrap.mutable_stats_config()->mutable_stats_matcher()->set_reject_all(true);
      }
      for (int i = 1; i < num_clusters; i++) {
        auto* c = bootstrap.mutable_static_resources()->add_clusters();
        c->set_name(fmt::format("cluster_{}", i));
      }
    });
    initialize();

    return Memory::Stats::totalCurrentlyAllocated();
  }

  static size_t computeMemory(int num_clusters) {
    const size_t start_mem = Memory::Stats::totalCurrentlyAllocated();
    ClusterMemoryTestHelper helper;
    size_t memory = helper.ClusterMemoryHelper(num_clusters, true);
    EXPECT_LT(start_mem, memory);
    return memory;
  }
};
class ClusterMemoryTestRunner : public testing::TestWithParam<Network::Address::IpVersion> {};

INSTANTIATE_TEST_SUITE_P(IpVersions, ClusterMemoryTestRunner,
                         testing::ValuesIn(TestEnvironment::getIpVersionsForTest()),
                         TestUtility::ipTestParamsToString);

TEST_P(ClusterMemoryTestRunner, MemoryLargeClusterSizeWithStats) {
  // Skip test if we cannot measure memory with TCMALLOC
  if (!Stats::TestUtil::hasDeterministicMallocStats()) {
    return;
  }
  const size_t start_mem = Memory::Stats::totalCurrentlyAllocated();
  // A unique instance of ClusterMemoryTest allows for multiple runs of Envoy with
  // differing configuration. This is necessary for measuring the memory consumption
  // between the different instances within the same test.
  const size_t m1 = ClusterMemoryTestHelper::computeMemory(1);
  const size_t m1001 = ClusterMemoryTestHelper::computeMemory(1001);
  const size_t m_per_cluster = (m1001 - m1) / 1000;

  EXPECT_LT(start_mem, m1);
  EXPECT_LT(start_mem, m1001);

  // Note: if you are increasing this golden value because you are adding a
  // stat, please confirm that this will be generally useful to most Envoy
  // users. Otherwise you are adding to the per-cluster memory overhead, which
  // will be significant for Envoy installations that are massively
  // multi-tenant.
  //
  // History of golden values:
  //
  // Date        PR       Bytes Per Cluster   Notes
  // ----------  -----    -----------------   -----
  // 2019/03/20  6329     59015               Initial version
  // 2019/04/12  6477     59576               Implementing Endpoint lease...
  // 2019/04/23  6659     59512               Reintroduce dispatcher stats...
  // 2019/04/24  6161     49415               Pack tags and tag extracted names
<<<<<<< HEAD
  // 2019/04/27  6733     49431               Use SymbolTable API for HTTP codes

  EXPECT_EQ(m_per_cluster, 49431);
=======
  // 2019/05/07  6794     49957               Stats for excluded hosts in cluster

  EXPECT_EQ(m_per_cluster, 49957);
>>>>>>> 5a92867a
}

} // namespace
} // namespace Envoy<|MERGE_RESOLUTION|>--- conflicted
+++ resolved
@@ -210,15 +210,10 @@
   // 2019/04/12  6477     59576               Implementing Endpoint lease...
   // 2019/04/23  6659     59512               Reintroduce dispatcher stats...
   // 2019/04/24  6161     49415               Pack tags and tag extracted names
-<<<<<<< HEAD
+  // 2019/05/07  6794     49957               Stats for excluded hosts in cluster
   // 2019/04/27  6733     49431               Use SymbolTable API for HTTP codes
 
   EXPECT_EQ(m_per_cluster, 49431);
-=======
-  // 2019/05/07  6794     49957               Stats for excluded hosts in cluster
-
-  EXPECT_EQ(m_per_cluster, 49957);
->>>>>>> 5a92867a
 }
 
 } // namespace
