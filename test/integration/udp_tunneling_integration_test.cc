#include <memory>

#include "envoy/config/bootstrap/v3/bootstrap.pb.h"
#include "envoy/config/core/v3/proxy_protocol.pb.h"
#include "envoy/extensions/access_loggers/file/v3/file.pb.h"
#include "envoy/extensions/filters/udp/udp_proxy/v3/udp_proxy.pb.h"
#include "envoy/extensions/upstreams/http/udp/v3/udp_connection_pool.pb.h"

#include "test/integration/http_integration.h"
#include "test/integration/http_protocol_integration.h"

#include "gtest/gtest.h"

namespace Envoy {
namespace {

// Terminates CONNECT-UDP and sends raw UDP datagrams upstream.
class ConnectUdpTerminationIntegrationTest : public HttpProtocolIntegrationTest {
public:
  ConnectUdpTerminationIntegrationTest() = default;

  ~ConnectUdpTerminationIntegrationTest() override {
    // Since the upstream is a UDP server, there is nothing to check on the upstream side. Simply
    // make sure that the connection is closed to avoid TSAN error.
    if (codec_client_) {
      codec_client_->close();
    }
  }

  void initialize() override {
    config_helper_.addConfigModifier(
        [&](envoy::extensions::filters::network::http_connection_manager::v3::HttpConnectionManager&
                hcm) {
          hcm.mutable_delayed_close_timeout()->set_seconds(1);
          if (enable_timeout_) {
            hcm.mutable_stream_idle_timeout()->set_seconds(0);
            hcm.mutable_stream_idle_timeout()->set_nanos(200 * 1000 * 1000);
          }
          if (!host_to_match_.empty()) {
            auto* route_config = hcm.mutable_route_config();
            ASSERT_EQ(1, route_config->virtual_hosts_size());
            route_config->mutable_virtual_hosts(0)->clear_domains();
            route_config->mutable_virtual_hosts(0)->add_domains(host_to_match_);
          }
          ConfigHelper::setConnectUdpConfig(hcm, true,
                                            downstream_protocol_ == Http::CodecType::HTTP3);
        });
    setUdpFakeUpstream(FakeUpstreamConfig::UdpConfig());
    HttpIntegrationTest::initialize();
  }

  void setUpConnection() {
    codec_client_ = makeHttpConnection(lookupPort("http"));
    auto encoder_decoder = codec_client_->startRequest(connect_udp_headers_);
    request_encoder_ = &encoder_decoder.first;
    response_ = std::move(encoder_decoder.second);
    response_->waitForHeaders();
  }

  void sendBidirectionalData(const std::string downstream_send_data = "hello",
                             const std::string upstream_received_data = "hello",
                             const std::string upstream_send_data = "there!",
                             const std::string downstream_received_data = "there!") {
    // Send some data upstream.
    codec_client_->sendData(*request_encoder_, downstream_send_data, false);
    Network::UdpRecvData request_datagram;
    ASSERT_TRUE(fake_upstreams_[0]->waitForUdpDatagram(request_datagram));
    EXPECT_EQ(upstream_received_data, request_datagram.buffer_->toString());

    // Send some data downstream.
    fake_upstreams_[0]->sendUdpDatagram(upstream_send_data, request_datagram.addresses_.peer_);
    response_->waitForBodyData(downstream_received_data.length());
    EXPECT_EQ(downstream_received_data, response_->body());
  }

  void exchangeValidCapsules() {
    const std::string sent_capsule_fragment =
        absl::HexStringToBytes("00"             // DATAGRAM Capsule Type
                               "08"             // Capsule Length
                               "00"             // Context ID
                               "a1a2a3a4a5a6a7" // UDP Proxying Payload
        );
    const std::string received_capsule_fragment =
        absl::HexStringToBytes("00"             // DATAGRAM Capsule Type
                               "08"             // Capsule Length
                               "00"             // Context ID
                               "b1b2b3b4b5b6b7" // UDP Proxying Payload
        );

    sendBidirectionalData(sent_capsule_fragment, absl::HexStringToBytes("a1a2a3a4a5a6a7"),
                          absl::HexStringToBytes("b1b2b3b4b5b6b7"), received_capsule_fragment);
  }

  // The Envoy HTTP/2 and HTTP/3 clients expect the request header map to be in the form of HTTP/1
  // upgrade to issue an extended CONNECT request.
  Http::TestRequestHeaderMapImpl connect_udp_headers_{
      {":method", "GET"},         {":path", "/.well-known/masque/udp/foo.lyft.com/80/"},
      {"upgrade", "connect-udp"}, {"connection", "upgrade"},
      {":scheme", "https"},       {":authority", "example.org"},
      {"capsule-protocol", "?1"}};

  IntegrationStreamDecoderPtr response_;
  bool enable_timeout_{};
  std::string host_to_match_{};
};

TEST_P(ConnectUdpTerminationIntegrationTest, ExchangeCapsules) {
  initialize();
  setUpConnection();
  exchangeValidCapsules();
}

TEST_P(ConnectUdpTerminationIntegrationTest, ExchangeCapsulesWithHostMatch) {
  host_to_match_ = "foo.lyft.com:80";
  initialize();
  setUpConnection();
  exchangeValidCapsules();
}

TEST_P(ConnectUdpTerminationIntegrationTest, IncorrectHostMatch) {
  host_to_match_ = "foo.lyft.com:80";
  connect_udp_headers_.setPath("/.well-known/masque/udp/bar.lyft.com/80/");
  initialize();
  setUpConnection();
  EXPECT_EQ("404", response_->headers().getStatusValue());
}

TEST_P(ConnectUdpTerminationIntegrationTest, IncorrectPortMatch) {
  host_to_match_ = "foo.lyft.com:80";
  connect_udp_headers_.setPath("/.well-known/masque/udp/foo.lyft.com/8080/");
  initialize();
  setUpConnection();
  EXPECT_EQ("404", response_->headers().getStatusValue());
}

TEST_P(ConnectUdpTerminationIntegrationTest, IPv4HostMatch) {
  host_to_match_ = "179.0.112.43:80";
  connect_udp_headers_.setPath("/.well-known/masque/udp/179.0.112.43/80/");
  initialize();
  setUpConnection();
}

TEST_P(ConnectUdpTerminationIntegrationTest, IPv6HostMatch) {
  host_to_match_ = "[2001:0db8:85a3::8a2e:0370:7334]:80";
  connect_udp_headers_.setPath("/.well-known/masque/udp/2001:0db8:85a3::8a2e:0370:7334/80/");
  initialize();
  setUpConnection();
}

TEST_P(ConnectUdpTerminationIntegrationTest, IPv6WithZoneIdHostMatch) {
  host_to_match_ = "[fe80::a%ee1]:80";
  connect_udp_headers_.setPath("/.well-known/masque/udp/fe80::a%25ee1/80/");
  initialize();
  setUpConnection();
  EXPECT_EQ("404", response_->headers().getStatusValue());
}

TEST_P(ConnectUdpTerminationIntegrationTest, ExchangeCapsulesWithoutCapsuleProtocolHeader) {
  initialize();
  connect_udp_headers_.remove(Envoy::Http::Headers::get().CapsuleProtocol);
  setUpConnection();
  exchangeValidCapsules();
}

TEST_P(ConnectUdpTerminationIntegrationTest, StreamIdleTimeout) {
  enable_timeout_ = true;
  initialize();
  setUpConnection();

  // Wait for the timeout to close the connection.
  ASSERT_TRUE(response_->waitForReset());
}

TEST_P(ConnectUdpTerminationIntegrationTest, MaxStreamDuration) {
  setUpstreamProtocol(upstreamProtocol());
  config_helper_.addConfigModifier([](envoy::config::bootstrap::v3::Bootstrap& bootstrap) {
    ConfigHelper::HttpProtocolOptions protocol_options;
    protocol_options.mutable_common_http_protocol_options()
        ->mutable_max_stream_duration()
        ->MergeFrom(ProtobufUtil::TimeUtil::MillisecondsToDuration(1000));
    ConfigHelper::setProtocolOptions(*bootstrap.mutable_static_resources()->mutable_clusters(0),
                                     protocol_options);
  });

  initialize();
  setUpConnection();
  exchangeValidCapsules();

  test_server_->waitForCounterGe("cluster.cluster_0.upstream_rq_max_duration_reached", 1);

  if (downstream_protocol_ == Http::CodecType::HTTP1) {
    ASSERT_TRUE(codec_client_->waitForDisconnect());
  } else {
    ASSERT_TRUE(response_->waitForReset());
  }
}

TEST_P(ConnectUdpTerminationIntegrationTest, PathWithInvalidUriTemplate) {
  initialize();
  connect_udp_headers_.setPath("/masque/udp/foo.lyft.com/80/");
  setUpConnection();
  EXPECT_EQ("404", response_->headers().getStatusValue());
}

TEST_P(ConnectUdpTerminationIntegrationTest, PathWithEmptyHost) {
  initialize();
  connect_udp_headers_.setPath("/.well-known/masque/udp//80/");
  setUpConnection();
  EXPECT_EQ("404", response_->headers().getStatusValue());
}

TEST_P(ConnectUdpTerminationIntegrationTest, PathWithEmptyPort) {
  initialize();
  connect_udp_headers_.setPath("/.well-known/masque/udp/foo.lyft.com//");
  setUpConnection();
  EXPECT_EQ("404", response_->headers().getStatusValue());
}

TEST_P(ConnectUdpTerminationIntegrationTest, DropUnknownCapsules) {
  initialize();
  setUpConnection();
  Network::UdpRecvData request_datagram;
  const std::string unknown_capsule_fragment =
      absl::HexStringToBytes("01"             // DATAGRAM Capsule Type
                             "08"             // Capsule Length
                             "00"             // Context ID
                             "a1a2a3a4a5a6a7" // UDP Proxying Payload
      );
  codec_client_->sendData(*request_encoder_, unknown_capsule_fragment, false);
  ASSERT_FALSE(
      fake_upstreams_[0]->waitForUdpDatagram(request_datagram, std::chrono::milliseconds(1)));

  const std::string unknown_context_id =
      absl::HexStringToBytes("00"             // DATAGRAM Capsule Type
                             "08"             // Capsule Length
                             "01"             // Context ID
                             "a1a2a3a4a5a6a7" // UDP Proxying Payload
      );
  codec_client_->sendData(*request_encoder_, unknown_context_id, false);
  ASSERT_FALSE(
      fake_upstreams_[0]->waitForUdpDatagram(request_datagram, std::chrono::milliseconds(1)));
}

INSTANTIATE_TEST_SUITE_P(Protocols, ConnectUdpTerminationIntegrationTest,
                         testing::ValuesIn(HttpProtocolIntegrationTest::getProtocolTestParams(
                             {Http::CodecType::HTTP1, Http::CodecType::HTTP2,
                              Http::CodecType::HTTP3},
                             {Http::CodecType::HTTP1})),
                         HttpProtocolIntegrationTest::protocolTestParamsToString);

// Forwards the CONNECT-UDP request upstream.
class ForwardingConnectUdpIntegrationTest : public HttpProtocolIntegrationTest {
public:
  void initialize() override {
    config_helper_.addConfigModifier(
        [&](envoy::extensions::filters::network::http_connection_manager::v3::HttpConnectionManager&
                hcm) -> void {
          ConfigHelper::setConnectUdpConfig(hcm, false,
                                            downstream_protocol_ == Http::CodecType::HTTP3);
        });

    HttpProtocolIntegrationTest::initialize();
  }

  // The Envoy HTTP/2 and HTTP/3 clients expect the request header map to be in the form of HTTP/1
  // upgrade to issue an extended CONNECT request.
  Http::TestRequestHeaderMapImpl connect_udp_headers_{
      {":method", "GET"},         {":path", "/.well-known/masque/udp/foo.lyft.com/80/"},
      {"upgrade", "connect-udp"}, {"connection", "upgrade"},
      {":scheme", "https"},       {":authority", "example.org"},
      {"capsule-protocol", "?1"}};

  IntegrationStreamDecoderPtr response_;
};

INSTANTIATE_TEST_SUITE_P(
    Protocols, ForwardingConnectUdpIntegrationTest,
    testing::ValuesIn(HttpProtocolIntegrationTest::getProtocolTestParams(
        {Http::CodecType::HTTP1, Http::CodecType::HTTP2, Http::CodecType::HTTP3},
        {Http::CodecType::HTTP1, Http::CodecType::HTTP2, Http::CodecType::HTTP3})),
    HttpProtocolIntegrationTest::protocolTestParamsToString);

TEST_P(ForwardingConnectUdpIntegrationTest, ForwardConnectUdp) {
  initialize();

  // Send request headers.
  codec_client_ = makeHttpConnection(lookupPort("http"));
  auto encoder_decoder = codec_client_->startRequest(connect_udp_headers_);
  request_encoder_ = &encoder_decoder.first;
  response_ = std::move(encoder_decoder.second);

  // Wait for them to arrive upstream.
  AssertionResult result =
      fake_upstreams_[0]->waitForHttpConnection(*dispatcher_, fake_upstream_connection_);
  RELEASE_ASSERT(result, result.message());
  result = fake_upstream_connection_->waitForNewStream(*dispatcher_, upstream_request_);
  RELEASE_ASSERT(result, result.message());
  ASSERT_TRUE(upstream_request_->waitForHeadersComplete());

  // Check the request header contains correct field values (Normalized to HTTP/1).
  EXPECT_EQ(upstream_request_->headers().getMethodValue(), "GET");
  EXPECT_EQ(upstream_request_->headers().getConnectionValue(), "upgrade");
  EXPECT_EQ(upstream_request_->headers().getUpgradeValue(), "connect-udp");
  EXPECT_EQ(upstream_request_->headers().getHostValue(), "foo.lyft.com:80");

  // Send response headers
  upstream_request_->encodeHeaders(default_response_headers_, false);
  // Wait for them to arrive downstream.
  response_->waitForHeaders();
  cleanupUpstreamAndDownstream();
}

TEST_P(ForwardingConnectUdpIntegrationTest, DoNotForwardNonConnectUdp) {
  initialize();

  Http::TestRequestHeaderMapImpl websocket_headers_{
      {":method", "GET"},        {":path", "/"},       {"upgrade", "websocket"},
      {"connection", "upgrade"}, {":scheme", "https"}, {":authority", "foo.lyft.com:80"}};

  // Send WebSocket request headers.
  codec_client_ = makeHttpConnection(lookupPort("http"));
  auto encoder_decoder = codec_client_->startRequest(websocket_headers_);
  request_encoder_ = &encoder_decoder.first;
  response_ = std::move(encoder_decoder.second);
  response_->waitForHeaders();

  // Envoy should return a 404 error response.
  EXPECT_EQ("404", response_->headers().getStatusValue());

  cleanupUpstreamAndDownstream();
}

// Tunneling downstream UDP over an upstream HTTP CONNECT tunnel.
class UdpTunnelingIntegrationTest : public HttpProtocolIntegrationTest {
public:
  UdpTunnelingIntegrationTest()
      : HttpProtocolIntegrationTest(ConfigHelper::baseUdpListenerConfig()) {}

  struct BufferOptions {
    uint32_t max_buffered_datagrams_;
    uint32_t max_buffered_bytes_;
  };

  struct TestConfig {
    std::string proxy_host_;
    std::string target_host_;
    uint32_t max_connect_attempts_;
    uint32_t default_target_port_;
    bool use_post_;
    std::string post_path_;
    absl::optional<BufferOptions> buffer_options_;
    absl::optional<std::string> idle_timeout_;
    std::string session_access_log_config_ = "";
<<<<<<< HEAD
    bool propagate_response_headers_ = false;
    bool propagate_response_trailers_ = false;
=======
>>>>>>> 795f5144
  };

  void setup(const TestConfig& config) {
    config_ = config;

    std::string filter_config =
        fmt::format(R"EOF(
name: udp_proxy
typed_config:
  '@type': type.googleapis.com/envoy.extensions.filters.udp.udp_proxy.v3.UdpProxyConfig
  stat_prefix: foo
  matcher:
    on_no_match:
      action:
        name: route
        typed_config:
          '@type': type.googleapis.com/envoy.extensions.filters.udp.udp_proxy.v3.Route
          cluster: cluster_0
  session_filters:
  - name: http_capsule
    typed_config:
      '@type': type.googleapis.com/envoy.extensions.filters.udp.udp_proxy.session.http_capsule.v3.FilterConfig
  tunneling_config:
    proxy_host: {}
    target_host: {}
    default_target_port: {}
    retry_options:
      max_connect_attempts: {}
    propagate_response_headers: {}
    propagate_response_trailers: {}
)EOF",
                    config.proxy_host_, config.target_host_, config.default_target_port_,
                    config.max_connect_attempts_, config.propagate_response_headers_,
                    config.propagate_response_trailers_);

    if (config.buffer_options_.has_value()) {
      filter_config += fmt::format(R"EOF(
    buffer_options:
      max_buffered_datagrams: {}
      max_buffered_bytes: {}
)EOF",
                                   config.buffer_options_.value().max_buffered_datagrams_,
                                   config.buffer_options_.value().max_buffered_bytes_);
    }

    if (config.use_post_) {
      filter_config += fmt::format(R"EOF(
    use_post: true
    post_path: {}
)EOF",
                                   config.post_path_);
    }

    if (config.idle_timeout_.has_value()) {
      filter_config += fmt::format(R"EOF(
  idle_timeout: {}
)EOF",
                                   config.idle_timeout_.value());
    }

    filter_config += config.session_access_log_config_;

    config_helper_.renameListener("udp_proxy");
    config_helper_.addConfigModifier(
        [filter_config](envoy::config::bootstrap::v3::Bootstrap& bootstrap) {
          auto* listener = bootstrap.mutable_static_resources()->mutable_listeners(0);
          auto* filter = listener->add_listener_filters();
          TestUtility::loadFromYaml(filter_config, *filter);
        });

    HttpIntegrationTest::initialize();

    const uint32_t port = lookupPort("udp_proxy");
    listener_address_ = Network::Utility::resolveUrl(
        fmt::format("tcp://{}:{}", Network::Test::getLoopbackAddressUrlString(version_), port));

    client_ = std::make_unique<Network::Test::UdpSyncPeer>(version_);
  };

  const std::string encapsulate(std::string datagram) {
    uint8_t capsule_length = datagram.length() + 1;
    return absl::HexStringToBytes(absl::StrCat("00", Hex::encode(&capsule_length, 1), "00")) +
           datagram;
  }

  const std::string expectedCapsules(std::vector<std::string> raw_datagrams) {
    std::string expected_capsules = "";
    for (std::string datagram : raw_datagrams) {
      expected_capsules += encapsulate(datagram);
    }

    return expected_capsules;
  }

  void expectPostRequestHeaders(const Http::RequestHeaderMap& headers) {
    EXPECT_EQ(headers.getMethodValue(), "POST");
    EXPECT_EQ(headers.getPathValue(), config_.post_path_);
  }

  void expectConnectRequestHeaders(const Http::RequestHeaderMap& original_headers) {
    Http::TestRequestHeaderMapImpl headers(original_headers);

    // For connect-udp case, the server codec will transform the H2 headers to H1. For test
    // convenience, transforming the H1 headers back to H2.
    Http::Utility::transformUpgradeRequestFromH1toH2(headers);
    std::string expected_path = absl::StrCat("/.well-known/masque/udp/", config_.target_host_, "/",
                                             config_.default_target_port_, "/");

    EXPECT_EQ(headers.getMethodValue(), "CONNECT");
    EXPECT_EQ(headers.getPathValue(), expected_path);
  }

  void expectRequestHeaders(const Http::RequestHeaderMap& headers) {
    if (config_.use_post_) {
      expectPostRequestHeaders(headers);
    } else {
      expectConnectRequestHeaders(headers);
    }
  }

  void establishConnection(const std::string initial_datagram, int tunnels_count = 1) {
    // Initial datagram will create a session and a tunnel request.
    client_->write(initial_datagram, *listener_address_);

    if (!fake_upstream_connection_) {
      ASSERT_TRUE(
          fake_upstreams_[0]->waitForHttpConnection(*dispatcher_, fake_upstream_connection_));
    }

    ASSERT_TRUE(fake_upstream_connection_->waitForNewStream(*dispatcher_, upstream_request_));
    ASSERT_TRUE(upstream_request_->waitForHeadersComplete());
    expectRequestHeaders(upstream_request_->headers());

    // Send upgrade headers downstream, fully establishing the connection.
    Http::TestResponseHeaderMapImpl response_headers{{":status", "200"},
                                                     {"capsule-protocol", "?1"}};
    upstream_request_->encodeHeaders(response_headers, false);

    test_server_->waitForCounterEq("cluster.cluster_0.udp.sess_tunnel_success", tunnels_count);
    test_server_->waitForGaugeEq("udp.foo.downstream_sess_active", 1);
  }

  void sendCapsuleDownstream(const std::string datagram, bool end_stream = false) {
    // Send data from upstream to downstream.
    upstream_request_->encodeData(encapsulate(datagram), end_stream);
    Network::UdpRecvData response_datagram;
    client_->recv(response_datagram);
    EXPECT_EQ(datagram, response_datagram.buffer_->toString());
  }

  TestConfig config_;
  Network::Address::InstanceConstSharedPtr listener_address_;
  std::unique_ptr<Network::Test::UdpSyncPeer> client_;
};

TEST_P(UdpTunnelingIntegrationTest, BasicFlowWithBuffering) {
  TestConfig config{"host.com",           "target.com", 1, 30, false, "",
                    BufferOptions{1, 30}, absl::nullopt};
  setup(config);

  const std::string datagram1 = "hello";
  establishConnection(datagram1);
  // Wait for buffered datagram.
  ASSERT_TRUE(upstream_request_->waitForData(*dispatcher_, expectedCapsules({datagram1})));

  const std::string datagram2 = "hello2";
  client_->write(datagram2, *listener_address_);
  ASSERT_TRUE(
      upstream_request_->waitForData(*dispatcher_, expectedCapsules({datagram1, datagram2})));

  sendCapsuleDownstream("response1", false);
  sendCapsuleDownstream("response2", true);
  test_server_->waitForGaugeEq("udp.foo.downstream_sess_active", 0);
}

TEST_P(UdpTunnelingIntegrationTest, BasicFlowNoBuffering) {
  TestConfig config{"host.com", "target.com", 1, 30, false, "", absl::nullopt, absl::nullopt};
  setup(config);

  establishConnection("hello");
  // Since there's no buffering, the first datagram is dropped. Send another datagram and expect
  // that it's the only datagram received upstream.
  const std::string datagram2 = "hello2";
  client_->write(datagram2, *listener_address_);
  ASSERT_TRUE(upstream_request_->waitForData(*dispatcher_, expectedCapsules({datagram2})));

  sendCapsuleDownstream("response", true);
  test_server_->waitForGaugeEq("udp.foo.downstream_sess_active", 0);
}

TEST_P(UdpTunnelingIntegrationTest, BasicFlowWithPost) {
  TestConfig config{"host.com",           "target.com", 1, 30, true, "/post/path",
                    BufferOptions{1, 30}, absl::nullopt};
  setup(config);

  const std::string datagram1 = "hello";
  establishConnection(datagram1);
  // Wait for buffered datagram.
  ASSERT_TRUE(upstream_request_->waitForData(*dispatcher_, expectedCapsules({datagram1})));
  sendCapsuleDownstream("response", true);
  test_server_->waitForGaugeEq("udp.foo.downstream_sess_active", 0);
}

TEST_P(UdpTunnelingIntegrationTest, TwoConsecutiveDownstreamSessions) {
  TestConfig config{"host.com",           "target.com", 1, 30, false, "",
                    BufferOptions{1, 30}, absl::nullopt};
  setup(config);

  establishConnection("hello1");
  sendCapsuleDownstream("response2", true); // Will end first session.
  test_server_->waitForGaugeEq("udp.foo.downstream_sess_active", 0);
  establishConnection("hello2", 2); // Will create another session.
  sendCapsuleDownstream("response2", true);
  test_server_->waitForGaugeEq("udp.foo.downstream_sess_active", 0);
}

TEST_P(UdpTunnelingIntegrationTest, IdleTimeout) {
  TestConfig config{"host.com", "target.com", 1, 30, false, "", BufferOptions{1, 30}, "0.5s"};
  setup(config);

  const std::string datagram = "hello";
  establishConnection(datagram);
  // Wait for buffered datagram.
  ASSERT_TRUE(upstream_request_->waitForData(*dispatcher_, expectedCapsules({datagram})));

  sendCapsuleDownstream("response1", false);
  test_server_->waitForCounterEq("udp.foo.idle_timeout", 1);
  ASSERT_TRUE(upstream_request_->waitForReset());
  test_server_->waitForGaugeEq("udp.foo.downstream_sess_active", 0);
}

TEST_P(UdpTunnelingIntegrationTest, BufferOverflowDueToCapacity) {
  TestConfig config{"host.com",           "target.com", 1, 30, false, "",
                    BufferOptions{1, 30}, absl::nullopt};
  setup(config);

  // Send two datagrams before the upstream is established. Since the buffer capacity is 1 datagram,
  // we expect the second one to be dropped.
  client_->write("hello1", *listener_address_);
  client_->write("hello2", *listener_address_);
  test_server_->waitForCounterEq("cluster.cluster_0.udp.sess_tunnel_buffer_overflow", 1);

  // "hello3" will drop because it's sent before the tunnel is established, and the buffer is full.
  establishConnection("hello3");
  // Wait for the buffered datagram.
  ASSERT_TRUE(upstream_request_->waitForData(*dispatcher_, expectedCapsules({"hello1"})));
  test_server_->waitForCounterEq("cluster.cluster_0.udp.sess_tunnel_buffer_overflow", 2);

  sendCapsuleDownstream("response", true);
  test_server_->waitForGaugeEq("udp.foo.downstream_sess_active", 0);
}

TEST_P(UdpTunnelingIntegrationTest, BufferOverflowDueToSize) {
  TestConfig config{"host.com",   "target.com", 1, 30, false, "", BufferOptions{100, 15},
                    absl::nullopt};
  setup(config);

  // Send two datagrams before the upstream is established. Since the buffer capacity is 6 bytes,
  // we expect the second one to be dropped.
  client_->write("hello1", *listener_address_);
  client_->write("hello2", *listener_address_);
  test_server_->waitForCounterEq("cluster.cluster_0.udp.sess_tunnel_buffer_overflow", 1);

  // "hello3" will drop because it's sent before the tunnel is established, and the buffer is full.
  establishConnection("hello3");
  // Wait for the buffered datagram.
  ASSERT_TRUE(upstream_request_->waitForData(*dispatcher_, expectedCapsules({"hello1"})));
  test_server_->waitForCounterEq("cluster.cluster_0.udp.sess_tunnel_buffer_overflow", 2);

  sendCapsuleDownstream("response", true);
  test_server_->waitForGaugeEq("udp.foo.downstream_sess_active", 0);
}

TEST_P(UdpTunnelingIntegrationTest, ConnectionReuse) {
  TestConfig config{"host.com",   "target.com", 1, 30, false, "", BufferOptions{100, 300},
                    absl::nullopt};
  setup(config);

  // Establish connection for first session.
  establishConnection("hello_1");

  // Establish connection for second session.
  Network::Test::UdpSyncPeer client2(version_);
  client2.write("hello_2", *listener_address_);

  FakeStreamPtr upstream_request2;
  ASSERT_TRUE(fake_upstream_connection_->waitForNewStream(*dispatcher_, upstream_request2));
  ASSERT_TRUE(upstream_request2->waitForHeadersComplete());
  expectRequestHeaders(upstream_request2->headers());

  // Send upgrade headers downstream, fully establishing the connection.
  Http::TestResponseHeaderMapImpl response_headers{{":status", "200"}, {"capsule-protocol", "?1"}};
  upstream_request2->encodeHeaders(response_headers, false);

  test_server_->waitForCounterEq("cluster.cluster_0.udp.sess_tunnel_success", 2);
  test_server_->waitForGaugeEq("udp.foo.downstream_sess_active", 2);

  // Wait for buffered datagram for each stream.
  ASSERT_TRUE(upstream_request_->waitForData(*dispatcher_, expectedCapsules({"hello_1"})));
  ASSERT_TRUE(upstream_request2->waitForData(*dispatcher_, expectedCapsules({"hello_2"})));

  // Send capsule from upstream over the first stream, and close it.
  sendCapsuleDownstream("response_1", true);
  // First stream is closed so we expect active sessions to decrease to 1.
  test_server_->waitForGaugeEq("udp.foo.downstream_sess_active", 1);

  // Send capsule from upstream over the second stream, and close it.
  upstream_request2->encodeData(encapsulate("response_2"), true);
  Network::UdpRecvData response_datagram;
  client2.recv(response_datagram);
  EXPECT_EQ("response_2", response_datagram.buffer_->toString());
  test_server_->waitForGaugeEq("udp.foo.downstream_sess_active", 0);
}

TEST_P(UdpTunnelingIntegrationTest, FailureOnBadResponseHeaders) {
  TestConfig config{"host.com",           "target.com", 1, 30, false, "",
                    BufferOptions{1, 30}, absl::nullopt};
  setup(config);

  // Initial datagram will create a session and a tunnel request.
  client_->write("hello", *listener_address_);
  ASSERT_TRUE(fake_upstreams_[0]->waitForHttpConnection(*dispatcher_, fake_upstream_connection_));
  ASSERT_TRUE(fake_upstream_connection_->waitForNewStream(*dispatcher_, upstream_request_));
  ASSERT_TRUE(upstream_request_->waitForHeadersComplete());
  expectRequestHeaders(upstream_request_->headers());

  Http::TestResponseHeaderMapImpl response_headers{{":status", "404"}};
  upstream_request_->encodeHeaders(response_headers, true);

  test_server_->waitForCounterEq("cluster.cluster_0.upstream_cx_connect_attempts_exceeded", 1);
  test_server_->waitForCounterEq("cluster.cluster_0.udp.sess_tunnel_failure", 1);
  test_server_->waitForCounterEq("cluster.cluster_0.udp.sess_tunnel_success", 0);
  test_server_->waitForGaugeEq("udp.foo.downstream_sess_active", 0);
}

TEST_P(UdpTunnelingIntegrationTest, ConnectionAttemptRetry) {
  const std::string access_log_filename =
      TestEnvironment::temporaryPath(TestUtility::uniqueFilename());

  const std::string session_access_log_config = fmt::format(R"EOF(
  access_log:
  - name: envoy.access_loggers.file
    typed_config:
      '@type': type.googleapis.com/envoy.extensions.access_loggers.file.v3.FileAccessLog
      path: {}
      log_format:
        text_format_source:
          inline_string: "%UPSTREAM_REQUEST_ATTEMPT_COUNT%\n"
)EOF",
                                                            access_log_filename);

  const TestConfig config{"host.com",
                          "target.com",
                          2,
                          30,
                          false,
                          "",
                          BufferOptions{1, 30},
                          absl::nullopt,
                          session_access_log_config};
  setup(config);

  // Initial datagram will create a session and a tunnel request.
  client_->write("hello", *listener_address_);
  ASSERT_TRUE(fake_upstreams_[0]->waitForHttpConnection(*dispatcher_, fake_upstream_connection_));
  ASSERT_TRUE(fake_upstream_connection_->waitForNewStream(*dispatcher_, upstream_request_));
  ASSERT_TRUE(upstream_request_->waitForHeadersComplete());
  expectRequestHeaders(upstream_request_->headers());

  Http::TestResponseHeaderMapImpl fail_response_headers{{":status", "404"}};
  upstream_request_->encodeHeaders(fail_response_headers, true);

  test_server_->waitForCounterEq("cluster.cluster_0.upstream_rq_retry", 1);
  test_server_->waitForGaugeEq("udp.foo.downstream_sess_active", 1);

  // The request is retried, expect new downstream headers
  ASSERT_TRUE(fake_upstream_connection_->waitForNewStream(*dispatcher_, upstream_request_));
  ASSERT_TRUE(upstream_request_->waitForHeadersComplete());
  expectRequestHeaders(upstream_request_->headers());

  // Send upgrade headers downstream, fully establishing the connection.
  Http::TestResponseHeaderMapImpl response_headers{{":status", "200"}, {"capsule-protocol", "?1"}};
  upstream_request_->encodeHeaders(response_headers, false);

  test_server_->waitForCounterEq("cluster.cluster_0.udp.sess_tunnel_success", 1);
  sendCapsuleDownstream("response", true);
  test_server_->waitForGaugeEq("udp.foo.downstream_sess_active", 0);

  EXPECT_THAT(waitForAccessLog(access_log_filename), testing::HasSubstr("2"));
}

TEST_P(UdpTunnelingIntegrationTest, PropagateValidResponseHeaders) {
  const std::string access_log_filename =
      TestEnvironment::temporaryPath(TestUtility::uniqueFilename());

  const std::string session_access_log_config = fmt::format(R"EOF(
  access_log:
  - name: envoy.access_loggers.file
    typed_config:
      '@type': type.googleapis.com/envoy.extensions.access_loggers.file.v3.FileAccessLog
      path: {}
      log_format:
        text_format_source:
          inline_string: "%FILTER_STATE(envoy.udp_proxy.propagate_response_headers:TYPED)%\n"
)EOF",
                                                            access_log_filename);

  const TestConfig config{"host.com",
                          "target.com",
                          1,
                          30,
                          false,
                          "",
                          BufferOptions{1, 30},
                          absl::nullopt,
                          session_access_log_config,
                          true,
                          false};
  setup(config);

  const std::string datagram = "hello";
  establishConnection(datagram);

  // Wait for buffered datagram.
  ASSERT_TRUE(upstream_request_->waitForData(*dispatcher_, expectedCapsules({datagram})));

  sendCapsuleDownstream("response", true);
  test_server_->waitForGaugeEq("udp.foo.downstream_sess_active", 0);

  // Verify response header value is in the access log.
  EXPECT_THAT(waitForAccessLog(access_log_filename), testing::HasSubstr("capsule-protocol"));
}

TEST_P(UdpTunnelingIntegrationTest, PropagateInvalidResponseHeaders) {
  const std::string access_log_filename =
      TestEnvironment::temporaryPath(TestUtility::uniqueFilename());

  const std::string session_access_log_config = fmt::format(R"EOF(
  access_log:
  - name: envoy.access_loggers.file
    typed_config:
      '@type': type.googleapis.com/envoy.extensions.access_loggers.file.v3.FileAccessLog
      path: {}
      log_format:
        text_format_source:
          inline_string: "%FILTER_STATE(envoy.udp_proxy.propagate_response_headers:TYPED)%\n"
)EOF",
                                                            access_log_filename);

  const TestConfig config{"host.com",
                          "target.com",
                          1,
                          30,
                          false,
                          "",
                          BufferOptions{1, 30},
                          absl::nullopt,
                          session_access_log_config,
                          true,
                          false};
  setup(config);

  client_->write("hello", *listener_address_);
  ASSERT_TRUE(fake_upstreams_[0]->waitForHttpConnection(*dispatcher_, fake_upstream_connection_));
  ASSERT_TRUE(fake_upstream_connection_->waitForNewStream(*dispatcher_, upstream_request_));
  ASSERT_TRUE(upstream_request_->waitForHeadersComplete());
  expectRequestHeaders(upstream_request_->headers());

  Http::TestResponseHeaderMapImpl response_headers{{":status", "404"}};
  upstream_request_->encodeHeaders(response_headers, true);

  test_server_->waitForCounterEq("cluster.cluster_0.upstream_cx_connect_attempts_exceeded", 1);
  test_server_->waitForCounterEq("cluster.cluster_0.udp.sess_tunnel_failure", 1);
  test_server_->waitForCounterEq("cluster.cluster_0.udp.sess_tunnel_success", 0);
  test_server_->waitForGaugeEq("udp.foo.downstream_sess_active", 0);

  // Verify response header value is in the access log.
  EXPECT_THAT(waitForAccessLog(access_log_filename), testing::HasSubstr("404"));
}

TEST_P(UdpTunnelingIntegrationTest, PropagateResponseTrailers) {
  const std::string access_log_filename =
      TestEnvironment::temporaryPath(TestUtility::uniqueFilename());

  const std::string session_access_log_config = fmt::format(R"EOF(
  access_log:
  - name: envoy.access_loggers.file
    typed_config:
      '@type': type.googleapis.com/envoy.extensions.access_loggers.file.v3.FileAccessLog
      path: {}
      log_format:
        text_format_source:
          inline_string: "%FILTER_STATE(envoy.udp_proxy.propagate_response_trailers:TYPED)%\n"
)EOF",
                                                            access_log_filename);

  const TestConfig config{"host.com",
                          "target.com",
                          1,
                          30,
                          false,
                          "",
                          BufferOptions{1, 30},
                          absl::nullopt,
                          session_access_log_config,
                          false,
                          true};
  setup(config);

  const std::string datagram = "hello";
  establishConnection(datagram);

  // Wait for buffered datagram.
  ASSERT_TRUE(upstream_request_->waitForData(*dispatcher_, expectedCapsules({datagram})));
  sendCapsuleDownstream("response", false);

  const std::string trailer_value = "test-trailer-value";
  Http::TestResponseTrailerMapImpl response_trailers{{"test-trailer-name", trailer_value}};
  upstream_request_->encodeTrailers(response_trailers);

  test_server_->waitForGaugeEq("udp.foo.downstream_sess_active", 0);

  // Verify response trailer value is in the access log.
  EXPECT_THAT(waitForAccessLog(access_log_filename), testing::HasSubstr(trailer_value));
}

INSTANTIATE_TEST_SUITE_P(IpAndHttpVersions, UdpTunnelingIntegrationTest,
                         testing::ValuesIn(HttpProtocolIntegrationTest::getProtocolTestParams(
                             {Http::CodecType::HTTP2}, {Http::CodecType::HTTP2})),
                         HttpProtocolIntegrationTest::protocolTestParamsToString);

} // namespace
} // namespace Envoy<|MERGE_RESOLUTION|>--- conflicted
+++ resolved
@@ -351,11 +351,8 @@
     absl::optional<BufferOptions> buffer_options_;
     absl::optional<std::string> idle_timeout_;
     std::string session_access_log_config_ = "";
-<<<<<<< HEAD
     bool propagate_response_headers_ = false;
     bool propagate_response_trailers_ = false;
-=======
->>>>>>> 795f5144
   };
 
   void setup(const TestConfig& config) {
