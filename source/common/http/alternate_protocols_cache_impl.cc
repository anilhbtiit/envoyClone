--- conflicted
+++ resolved
@@ -103,23 +103,14 @@
 }
 
 AlternateProtocolsCacheImpl::AlternateProtocolsCacheImpl(
-<<<<<<< HEAD
     Event::Dispatcher& dispatcher, std::unique_ptr<KeyValueStore>&& key_value_store,
     size_t max_entries)
-    : dispatcher_(dispatcher), key_value_store_(std::move(key_value_store)),
-      max_entries_(max_entries > 0 ? max_entries : 1024) {
-  if (key_value_store_) {
-    KeyValueStore::ConstIterateCb load = [this](const std::string& key, const std::string& value) {
-      absl::optional<OriginData> origin_data =
-          originDataFromString(value, dispatcher_.timeSource(), true);
-=======
-    TimeSource& time_source, std::unique_ptr<KeyValueStore>&& key_value_store, size_t max_entries)
-    : time_source_(time_source), max_entries_(max_entries > 0 ? max_entries : 1024) {
+    : dispatcher_(dispatcher), max_entries_(max_entries > 0 ? max_entries : 1024) {
   if (key_value_store) {
     KeyValueStore::ConstIterateCb load_protocols = [this](const std::string& key,
                                                           const std::string& value) {
-      absl::optional<OriginData> origin_data = originDataFromString(value, time_source_, true);
->>>>>>> bdd2f63f
+      absl::optional<OriginData> origin_data =
+          originDataFromString(value, dispatcher_.timeSource(), true);
       absl::optional<Origin> origin = stringToOrigin(key);
       if (origin_data.has_value() && origin.has_value()) {
         // We deferred transfering ownership into key_value_store_ prior, so
