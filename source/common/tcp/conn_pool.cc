--- conflicted
+++ resolved
@@ -58,17 +58,15 @@
 }
 
 void ActiveTcpClient::onEvent(Network::ConnectionEvent event) {
-<<<<<<< HEAD
-  if (event == Network::ConnectionEvent::Connected) {
-    connection_->streamInfo().setDownstreamSslConnection(connection_->ssl());
-=======
   // If this is a newly established TCP connection, readDisable. This is to handle a race condition
   // for TCP for protocols like MySQL where the upstream writes first, and the data needs to be
   // preserved until a downstream connection is associated.
   // This is also necessary for prefetch to be used with such protocols.
   if (event == Network::ConnectionEvent::Connected) {
     connection_->readDisable(true);
->>>>>>> 5567f779
+  }
+  if (event == Network::ConnectionEvent::Connected) {
+    connection_->streamInfo().setDownstreamSslConnection(connection_->ssl());
   }
   Envoy::ConnectionPool::ActiveClient::onEvent(event);
   if (callbacks_) {
