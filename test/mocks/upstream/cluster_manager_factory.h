--- conflicted
+++ resolved
@@ -32,11 +32,7 @@
                const Network::ConnectionSocket::OptionsSharedPtr& options,
                const Network::TransportSocketOptionsConstSharedPtr& transport_socket_options,
                TimeSource& source, ClusterConnectivityState& state,
-<<<<<<< HEAD
-               Http::PersistentQuicInfo& quic_info));
-=======
                Http::PersistentQuicInfoPtr& quic_info));
->>>>>>> ef941bb8
 
   MOCK_METHOD(Tcp::ConnectionPool::InstancePtr, allocateTcpConnPool,
               (Event::Dispatcher & dispatcher, HostConstSharedPtr host, ResourcePriority priority,
