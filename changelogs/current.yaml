--- conflicted
+++ resolved
@@ -90,7 +90,10 @@
   change: |
     Filter metadata containing ext proc stats has been moved from ext-proc-logging-info to a namespace corresponding
     to the name of the ext_proc filter.
-<<<<<<< HEAD
+- area: stats
+  change: |
+    Added new type of gauge with type hidden. These stats are hidden from admin/stats-sinks but can shown with a
+    query-parameter of ``/stats?hidden=include`` or ``/stats?hidden=showonly``.
 - area: ext_authz
   change: |
     forward :ref:`typed_filter_metadata <envoy_v3_api_field_config.core.v3.Metadata.typed_filter_metadata>` selected by
@@ -99,12 +102,6 @@
     :ref:`metadata_context_namespaces <envoy_v3_api_field_extensions.filters.http.ext_authz.v3.ExtAuthz.metadata_context_namespaces>`
     from connection metadata to external auth service. This is addition to the current behavior of forwarding request metadata.
     In the event of both connection and request metadata containing the requested metadata the request value will be provided.
-=======
-- area: stats
-  change: |
-    Added new type of gauge with type hidden. These stats are hidden from admin/stats-sinks but can shown with a
-    query-parameter of ``/stats?hidden=include`` or ``/stats?hidden=showonly``.
->>>>>>> 158b7264
 
 bug_fixes:
 # *Changes expected to improve the state of the world and are unlikely to have negative effects*
