--- conflicted
+++ resolved
@@ -17,16 +17,10 @@
     "envoy.clusters.redis":                             "//source/extensions/clusters/redis:redis_cluster",
 
     #
-<<<<<<< HEAD
-    # Compression libraries
-    #
-
-=======
     # Compression
     #
 
     "envoy.compression.gzip.compressor":                "//source/extensions/compression/gzip/compressor:config",
->>>>>>> a80dcc07
     "envoy.compression.gzip.decompressor":              "//source/extensions/compression/gzip/decompressor:config",
 
     #
