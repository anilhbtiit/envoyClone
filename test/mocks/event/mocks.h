#pragma once

#include <chrono>
#include <cstdint>
#include <functional>
#include <list>

#include "envoy/event/deferred_deletable.h"
#include "envoy/event/dispatcher.h"
#include "envoy/event/file_event.h"
#include "envoy/event/signal.h"
#include "envoy/event/timer.h"
#include "envoy/network/connection.h"
#include "envoy/network/connection_handler.h"
#include "envoy/network/dns.h"
#include "envoy/network/listener.h"
#include "envoy/network/transport_socket.h"
#include "envoy/ssl/context.h"

#include "test/mocks/buffer/mocks.h"

#include "gmock/gmock.h"

namespace Envoy {
namespace Event {

class MockDispatcher : public Dispatcher {
public:
  MockDispatcher();
  ~MockDispatcher();

  Network::ConnectionPtr
  createServerConnection(Network::ConnectionSocketPtr&& socket,
                         Network::TransportSocketPtr&& transport_socket) override {
    return Network::ConnectionPtr{createServerConnection_(socket.get(), transport_socket.get())};
  }

  Network::ClientConnectionPtr
  createClientConnection(Network::Address::InstanceConstSharedPtr address,
                         Network::Address::InstanceConstSharedPtr source_address,
                         Network::TransportSocketPtr&& transport_socket,
                         const Network::ConnectionSocket::OptionsSharedPtr& options) override {
    return Network::ClientConnectionPtr{
        createClientConnection_(address, source_address, transport_socket, options)};
  }

  FileEventPtr createFileEvent(int fd, FileReadyCb cb, FileTriggerType trigger,
                               uint32_t events) override {
    return FileEventPtr{createFileEvent_(fd, cb, trigger, events)};
  }

  Filesystem::WatcherPtr createFilesystemWatcher() override {
    return Filesystem::WatcherPtr{createFilesystemWatcher_()};
  }

  Network::ListenerPtr createListener(Network::ListenSocket& socket, Network::ListenerCallbacks& cb,
                                      bool bind_to_port,
                                      bool hand_off_restored_destination_connections) override {
    return Network::ListenerPtr{
        createListener_(socket, cb, bind_to_port, hand_off_restored_destination_connections)};
  }

  TimerPtr createTimer(TimerCb cb) override { return TimerPtr{createTimer_(cb)}; }

  void deferredDelete(DeferredDeletablePtr&& to_delete) override {
    deferredDelete_(to_delete);
    if (to_delete) {
      to_delete_.push_back(std::move(to_delete));
    }
  }

  SignalEventPtr listenForSignal(int signal_num, SignalCb cb) override {
    return SignalEventPtr{listenForSignal_(signal_num, cb)};
  }

  // Event::Dispatcher
  MOCK_METHOD0(clearDeferredDeleteList, void());
  MOCK_METHOD2(createServerConnection_,
<<<<<<< HEAD
               Network::Connection*(Network::ConnectionSocket* socket,
                                    Network::TransportSocket* transport_socket));
  MOCK_METHOD3(createClientConnection_,
               Network::ClientConnection*(Network::Address::InstanceConstSharedPtr address,
                                          Network::Address::InstanceConstSharedPtr source_address,
                                          Network::TransportSocketPtr& transport_socket));
=======
               Network::Connection*(Network::ConnectionSocket* socket, Ssl::Context* ssl_ctx));
  MOCK_METHOD4(
      createClientConnection_,
      Network::ClientConnection*(Network::Address::InstanceConstSharedPtr address,
                                 Network::Address::InstanceConstSharedPtr source_address,
                                 Network::TransportSocketPtr& transport_socket,
                                 const Network::ConnectionSocket::OptionsSharedPtr& options));
>>>>>>> d67729bb
  MOCK_METHOD1(createDnsResolver,
               Network::DnsResolverSharedPtr(
                   const std::vector<Network::Address::InstanceConstSharedPtr>& resolvers));
  MOCK_METHOD4(createFileEvent_,
               FileEvent*(int fd, FileReadyCb cb, FileTriggerType trigger, uint32_t events));
  MOCK_METHOD0(createFilesystemWatcher_, Filesystem::Watcher*());
  MOCK_METHOD4(createListener_,
               Network::Listener*(Network::ListenSocket& socket, Network::ListenerCallbacks& cb,
                                  bool bind_to_port,
                                  bool hand_off_restored_destination_connections));
  MOCK_METHOD1(createTimer_, Timer*(TimerCb cb));
  MOCK_METHOD1(deferredDelete_, void(DeferredDeletablePtr& to_delete));
  MOCK_METHOD0(exit, void());
  MOCK_METHOD2(listenForSignal_, SignalEvent*(int signal_num, SignalCb cb));
  MOCK_METHOD1(post, void(std::function<void()> callback));
  MOCK_METHOD1(run, void(RunType type));
  Buffer::WatermarkFactory& getWatermarkFactory() override { return buffer_factory_; }

  std::list<DeferredDeletablePtr> to_delete_;
  MockBufferFactory buffer_factory_;
};

class MockTimer : public Timer {
public:
  MockTimer();
  MockTimer(MockDispatcher* dispatcher);
  ~MockTimer();

  // Event::Timer
  MOCK_METHOD0(disableTimer, void());
  MOCK_METHOD1(enableTimer, void(const std::chrono::milliseconds&));

  TimerCb callback_;
};

class MockSignalEvent : public SignalEvent {
public:
  MockSignalEvent(MockDispatcher* dispatcher);
  ~MockSignalEvent();

  SignalCb callback_;
};

class MockFileEvent : public FileEvent {
public:
  MockFileEvent();
  ~MockFileEvent();

  MOCK_METHOD1(activate, void(uint32_t events));
  MOCK_METHOD1(setEnabled, void(uint32_t events));
};

} // namespace Event
} // namespace Envoy<|MERGE_RESOLUTION|>--- conflicted
+++ resolved
@@ -76,22 +76,14 @@
   // Event::Dispatcher
   MOCK_METHOD0(clearDeferredDeleteList, void());
   MOCK_METHOD2(createServerConnection_,
-<<<<<<< HEAD
                Network::Connection*(Network::ConnectionSocket* socket,
                                     Network::TransportSocket* transport_socket));
-  MOCK_METHOD3(createClientConnection_,
-               Network::ClientConnection*(Network::Address::InstanceConstSharedPtr address,
-                                          Network::Address::InstanceConstSharedPtr source_address,
-                                          Network::TransportSocketPtr& transport_socket));
-=======
-               Network::Connection*(Network::ConnectionSocket* socket, Ssl::Context* ssl_ctx));
   MOCK_METHOD4(
       createClientConnection_,
       Network::ClientConnection*(Network::Address::InstanceConstSharedPtr address,
                                  Network::Address::InstanceConstSharedPtr source_address,
                                  Network::TransportSocketPtr& transport_socket,
                                  const Network::ConnectionSocket::OptionsSharedPtr& options));
->>>>>>> d67729bb
   MOCK_METHOD1(createDnsResolver,
                Network::DnsResolverSharedPtr(
                    const std::vector<Network::Address::InstanceConstSharedPtr>& resolvers));
