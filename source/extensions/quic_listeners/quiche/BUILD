--- conflicted
+++ resolved
@@ -367,10 +367,7 @@
 
 envoy_cc_library(
     name = "envoy_quic_crypto_server_stream_lib",
-<<<<<<< HEAD
-=======
     srcs = ["envoy_quic_crypto_server_stream.cc"],
->>>>>>> 58fc9d2c
     hdrs = ["envoy_quic_crypto_server_stream.h"],
     tags = ["nofips"],
     deps = [
