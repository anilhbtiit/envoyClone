--- conflicted
+++ resolved
@@ -385,18 +385,14 @@
   change: |
     Added support for emitting per opcode decoder error metrics via :ref:`enable_per_opcode_decoder_error_metrics
     <envoy_v3_api_field_extensions.filters.network.zookeeper_proxy.v3.ZooKeeperProxy.enable_per_opcode_decoder_error_metrics>`.
-<<<<<<< HEAD
+- area: rbac filter
+  change: |
+    allow listed ``HttpAttributesCelMatchInput`` to be used with the xDS matcher in the RBAC filter.
 - area: tls
   change: |
     Added new metric for emitting seconds since UNIX epoch of expirations of TLS and CA certificates.
     They are rooted at cluster.<cluster_name>.ssl.certificate.<cert_name>.
     and at listener.<address>.ssl.certificate.<cert_name>. namespace.
-
-=======
-- area: rbac filter
-  change: |
-    allow listed ``HttpAttributesCelMatchInput`` to be used with the xDS matcher in the RBAC filter.
->>>>>>> edc366e6
 
 deprecated:
 - area: wasm
