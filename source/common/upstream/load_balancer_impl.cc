#include "common/upstream/load_balancer_impl.h"

#include <cstdint>
#include <memory>
#include <string>
#include <vector>

#include "envoy/runtime/runtime.h"
#include "envoy/upstream/upstream.h"

#include "common/common/assert.h"
#include "common/common/stack_array.h"
#include "common/protobuf/utility.h"

namespace Envoy {
namespace Upstream {

namespace {
static const std::string RuntimeZoneEnabled = "upstream.zone_routing.enabled";
static const std::string RuntimeMinClusterSize = "upstream.zone_routing.min_cluster_size";
static const std::string RuntimePanicThreshold = "upstream.healthy_panic_threshold";

// Distributes load between priorities based on the per priority availability and the normalized
// total availability. Load is assigned to each priority according to how available each priority is
// adjusted for the normalized total availability.
//
// @param per_priority_load vector of loads that should be populated.
// @param per_priority_availability the percentage availability of each priority, used to determine
// how much load each priority can handle.
// @param total_load the amount of load that may be distributed. Will be updated with the amount of
// load reminaining after distribution.
// @param normalized_total_availability the total availability, up to a max of 100. Used to
// scale the load when the total availability is less than 100%.
// @return the first available priority and the remaining load
std::pair<int32_t, size_t> distributeLoad(PriorityLoad& per_priority_load,
                                          const PriorityAvailability& per_priority_availability,
                                          size_t total_load, size_t normalized_total_availability) {
  int32_t first_available_priority = -1;
  for (size_t i = 0; i < per_priority_availability.get().size(); ++i) {
    if (first_available_priority < 0 && per_priority_availability.get()[i] > 0) {
      first_available_priority = i;
    }
    // Now assign as much load as possible to the high priority levels and cease assigning load
    // when total_load runs out.
    per_priority_load.get()[i] = std::min<uint32_t>(
        total_load, per_priority_availability.get()[i] * 100 / normalized_total_availability);
    total_load -= per_priority_load.get()[i];
  }

  return {first_available_priority, total_load};
}

} // namespace

<<<<<<< HEAD
std::pair<uint32_t, LoadBalancerBase::HostAvailability>
LoadBalancerBase::choosePriority(uint64_t hash, const std::vector<uint32_t>& per_priority_load,
                                 const std::vector<uint32_t>& degraded_per_priority_load) {
=======
uint32_t LoadBalancerBase::choosePriority(uint64_t hash, const PriorityLoad& per_priority_load) {
>>>>>>> 8ab0a09d
  hash = hash % 100 + 1; // 1-100
  uint32_t aggregate_percentage_load = 0;
  // As with tryChooseLocalLocalityHosts, this can be refactored for efficiency
  // but O(N) is good enough for now given the expected number of priorities is
  // small.
<<<<<<< HEAD

  // We first attempt to select a priority based on healthy availability.
  for (size_t priority = 0; priority < per_priority_load.size(); ++priority) {
    aggregate_percentage_load += per_priority_load[priority];
=======
  for (size_t priority = 0; priority < per_priority_load.get().size(); ++priority) {
    aggregate_percentage_load += per_priority_load.get()[priority];
>>>>>>> 8ab0a09d
    if (hash <= aggregate_percentage_load) {
      return {priority, HostAvailability::Healthy};
    }
  }

  // If no priorities were selected due to health, we'll select a priority based degraded
  // availability.
  for (size_t priority = 0; priority < degraded_per_priority_load.size(); ++priority) {
    aggregate_percentage_load += degraded_per_priority_load[priority];
    if (hash <= aggregate_percentage_load) {
      return {priority, HostAvailability::Degraded};
    }
  }

  // The percentages should always add up to 100 but we have to have a return for the compiler.
  NOT_REACHED_GCOVR_EXCL_LINE;
}

LoadBalancerBase::LoadBalancerBase(const PrioritySet& priority_set, ClusterStats& stats,
                                   Runtime::Loader& runtime, Runtime::RandomGenerator& random,
                                   const envoy::api::v2::Cluster::CommonLbConfig& common_config)
    : stats_(stats), runtime_(runtime), random_(random),
      default_healthy_panic_percent_(PROTOBUF_PERCENT_TO_ROUNDED_INTEGER_OR_DEFAULT(
          common_config, healthy_panic_threshold, 100, 50)),
      priority_set_(priority_set) {
  for (auto& host_set : priority_set_.hostSetsPerPriority()) {
    recalculatePerPriorityState(host_set->priority(), priority_set_, per_priority_load_,
                                degraded_per_priority_load_, per_priority_health_,
                                per_priority_degraded_);
  }
  // Reclaculate panic mode for all levels.
  recalculatePerPriorityPanic();

  priority_set_.addMemberUpdateCb(
      [this](uint32_t priority, const HostVector&, const HostVector&) -> void {
        recalculatePerPriorityState(priority, priority_set_, per_priority_load_,
                                    degraded_per_priority_load_, per_priority_health_,
                                    per_priority_degraded_);
      });
  priority_set_.addMemberUpdateCb(
      [this](uint32_t priority, const HostVector&, const HostVector&) -> void {
        UNREFERENCED_PARAMETER(priority);
        recalculatePerPriorityPanic();
      });
}

// The following cases are handled by
// recalculatePerPriorityState and recalculatePerPriorityPanic methods (normalized total health is
// sum of all priorities' health values and capped at 100).
// - normalized total health is = 100%. It means there are enough healthy hosts to handle the load.
//   Do not enter panic mode, even if a specific priority has low number of healthy hosts.
// - normalized total health is < 100%. There are not enough healthy hosts to handle the load.
// Continue
//   distibuting the load among priority sets, but turn on panic mode for a given priority
//   if # of healthy hosts in priority set is low.
// - normalized total health is 0%. All hosts are down. Redirect 100% of traffic to P=0 and enable
// panic mode.

void LoadBalancerBase::recalculatePerPriorityState(uint32_t priority,
                                                   const PrioritySet& priority_set,
                                                   PriorityLoad& per_priority_load,
<<<<<<< HEAD
                                                   PriorityLoad& degraded_per_priority_load,
                                                   std::vector<uint32_t>& per_priority_health,
                                                   std::vector<uint32_t>& per_priority_degraded) {
  per_priority_load.resize(priority_set.hostSetsPerPriority().size());
  degraded_per_priority_load.resize(priority_set.hostSetsPerPriority().size());
  per_priority_health.resize(priority_set.hostSetsPerPriority().size());
  per_priority_degraded.resize(priority_set.hostSetsPerPriority().size());
=======
                                                   PriorityAvailability& per_priority_health) {
  per_priority_load.get().resize(priority_set.hostSetsPerPriority().size());
  per_priority_health.get().resize(priority_set.hostSetsPerPriority().size());
>>>>>>> 8ab0a09d

  // Determine the health of the newly modified priority level.
  // Health ranges from 0-100, and is the ratio of healthy/degraded hosts to total hosts, modified
  // by the overprovisioning factor.
  HostSet& host_set = *priority_set.hostSetsPerPriority()[priority];
  per_priority_health.get()[priority] = 0;
  if (host_set.hosts().size() > 0) {
    // Each priority level's health is ratio of healthy hosts to total number of hosts in a priority
    // multiplied by overprovisioning factor of 1.4 and capped at 100%. It means that if all
    // hosts are healthy that priority's health is 100%*1.4=140% and is capped at 100% which results
    // in 100%. If 80% of hosts are healty, that priority's health is still 100% (80%*1.4=112% and
    // capped at 100%).
    per_priority_health.get()[priority] =
        std::min<uint32_t>(100, (host_set.overprovisioningFactor() *
                                 host_set.healthyHosts().size() / host_set.hosts().size()));

    // We perform the same computation for degraded hosts.
    per_priority_degraded[priority] =
        std::min<uint32_t>(100, (host_set.overprovisioningFactor() *
                                 host_set.degradedHosts().size() / host_set.hosts().size()));
  }

  // Now that we've updated health for the changed priority level, we need to calculate percentage
  // load for all priority levels.

  // First, determine if the load needs to be scaled relative to availability (healthy + degraded).
  // For example if there are 3 host sets with 10% / 20% / 10% health and 20% / 10% / 0% degraded
  // they will get 16% / 28% / 14% load to healthy hosts and 28% / 14% / 0% load to degraded hosts
  // to ensure total load adds up to 100. Note the first healthy priority is receiving 2% additional
  // load due to rounding.
  //
  // Sum of priority levels' health and degraded values may exceed 100, so it is capped at 100 and
  // referred as normalized total availability.
  const uint32_t normalized_total_availability =
      calculateNormalizedTotalAvailability(per_priority_health, per_priority_degraded);
  if (normalized_total_availability == 0) {
    // Everything is terrible. Send all load to P=0.
    // In this one case sumEntries(per_priority_load) != 100 since we sinkhole all traffic in P=0.
    per_priority_load.get()[0] = 100;
    return;
  }

  // We start of with a total load of 100 and distribute it between priorities based on
  // availability. We first attempt to distribute this load to healthy priorities based on healthy
  // availability.
  const auto first_healthy_and_remaining =
      distributeLoad(per_priority_load, per_priority_health, 100, normalized_total_availability);

  // Using the remaining load after allocating load to healthy priorities, distribute it based on
  // degraded availability.
  const auto remaining_load_for_degraded = first_healthy_and_remaining.second;
  const auto first_degraded_and_remaining =
      distributeLoad(degraded_per_priority_load, per_priority_degraded, remaining_load_for_degraded,
                     normalized_total_availability);

  // Anything that remains should just be rounding errors, so allocate that to the first available
  // priority, either as healthy or degraded.
  const auto remaining_load = first_degraded_and_remaining.second;
  if (remaining_load != 0) {
<<<<<<< HEAD
    const auto first_healthy = first_healthy_and_remaining.first;
    const auto first_degraded = first_degraded_and_remaining.first;
    ASSERT(first_healthy != -1 || first_degraded != -1);

    // Attempt to allocate the remainder to the first healthy priority first. If no such priority
    // exist, allocate to the first degraded priority.
    ASSERT(remaining_load < per_priority_load.size() + per_priority_degraded.size());
    if (first_healthy != -1) {
      per_priority_load[first_healthy] += remaining_load;
    } else {
      degraded_per_priority_load[first_degraded] += remaining_load;
    }
=======
    ASSERT(first_available_and_remaining.first != -1);
    // Account for rounding errors by assigning it to the first available priority.
    ASSERT(remaining_load < per_priority_load.get().size());
    per_priority_load.get()[first_available_and_remaining.first] += remaining_load;
>>>>>>> 8ab0a09d
  }

  // The allocated load between healthy and degraded should be exactly 100.
  ASSERT(100 == std::accumulate(per_priority_load.begin(), per_priority_load.end(), 0) +
                    std::accumulate(degraded_per_priority_load.begin(),
                                    degraded_per_priority_load.end(), 0));
}

// Method iterates through priority levels and turns on/off panic mode.
void LoadBalancerBase::recalculatePerPriorityPanic() {
  per_priority_panic_.resize(priority_set_.hostSetsPerPriority().size());

  // TODO(snowp): Right now panic thresholds doesn't work well with degraded.
  // The normalized_total_health takes degraded hosts into account, while
  // the subsequent panic calculation only looks at healthy hosts. Ideally
  // they should both take degraded into account.
  const uint32_t normalized_total_availability =
      calculateNormalizedTotalAvailability(per_priority_health_, per_priority_degraded_);

  if (normalized_total_availability == 0) {
    // Everything is terrible. All load should be to P=0. Turn on panic mode.
    ASSERT(per_priority_load_.get()[0] == 100);
    per_priority_panic_[0] = true;
    return;
  }

  for (size_t i = 0; i < per_priority_health_.get().size(); ++i) {
    // For each level check if it should run in panic mode. Never set panic mode if
    // normalized total health is 100%, even when individual priority level has very low # of
    // healthy hosts.
    const HostSet& priority_host_set = *priority_set_.hostSetsPerPriority()[i];
    per_priority_panic_[i] =
        (normalized_total_availability == 100 ? false : isGlobalPanic(priority_host_set));
  }
}

std::pair<HostSet&, LoadBalancerBase::HostAvailability>
LoadBalancerBase::chooseHostSet(LoadBalancerContext* context) {
  if (context) {
    const auto& per_priority_load =
        context->determinePriorityLoad(priority_set_, per_priority_load_);

    // TODO(snowp): pass degraded priority load to plugin.
    const auto priorityAndSource =
        choosePriority(random_.random(), per_priority_load, degraded_per_priority_load_);
    return {*priority_set_.hostSetsPerPriority()[priorityAndSource.first],
            priorityAndSource.second};
  }

  const auto priorityAndSource =
      choosePriority(random_.random(), per_priority_load_, degraded_per_priority_load_);
  return {*priority_set_.hostSetsPerPriority()[priorityAndSource.first], priorityAndSource.second};
}

ZoneAwareLoadBalancerBase::ZoneAwareLoadBalancerBase(
    const PrioritySet& priority_set, const PrioritySet* local_priority_set, ClusterStats& stats,
    Runtime::Loader& runtime, Runtime::RandomGenerator& random,
    const envoy::api::v2::Cluster::CommonLbConfig& common_config)
    : LoadBalancerBase(priority_set, stats, runtime, random, common_config),
      local_priority_set_(local_priority_set),
      routing_enabled_(PROTOBUF_PERCENT_TO_ROUNDED_INTEGER_OR_DEFAULT(
          common_config.zone_aware_lb_config(), routing_enabled, 100, 100)),
      min_cluster_size_(PROTOBUF_GET_WRAPPED_OR_DEFAULT(common_config.zone_aware_lb_config(),
                                                        min_cluster_size, 6U)) {
  ASSERT(!priority_set.hostSetsPerPriority().empty());
  resizePerPriorityState();
  priority_set_.addMemberUpdateCb(
      [this](uint32_t priority, const HostVector&, const HostVector&) -> void {
        // Make sure per_priority_state_ is as large as priority_set_.hostSetsPerPriority()
        resizePerPriorityState();
        // If P=0 changes, regenerate locality routing structures. Locality based routing is
        // disabled at all other levels.
        if (local_priority_set_ && priority == 0) {
          regenerateLocalityRoutingStructures();
        }
      });
  if (local_priority_set_) {
    // Multiple priorities are unsupported for local priority sets.
    // In order to support priorities correctly, one would have to make some assumptions about
    // routing (all local Envoys fail over at the same time) and use all priorities when computing
    // the locality routing structure.
    ASSERT(local_priority_set_->hostSetsPerPriority().size() == 1);
    local_priority_set_member_update_cb_handle_ = local_priority_set_->addMemberUpdateCb(
        [this](uint32_t priority, const HostVector&, const HostVector&) -> void {
          ASSERT(priority == 0);
          // If the set of local Envoys changes, regenerate routing for P=0 as it does priority
          // based routing.
          regenerateLocalityRoutingStructures();
        });
  }
}

ZoneAwareLoadBalancerBase::~ZoneAwareLoadBalancerBase() {
  if (local_priority_set_member_update_cb_handle_ != nullptr) {
    local_priority_set_member_update_cb_handle_->remove();
  }
}

void ZoneAwareLoadBalancerBase::regenerateLocalityRoutingStructures() {
  ASSERT(local_priority_set_);
  stats_.lb_recalculate_zone_structures_.inc();
  // resizePerPriorityState should ensure these stay in sync.
  ASSERT(per_priority_state_.size() == priority_set_.hostSetsPerPriority().size());

  // We only do locality routing for P=0
  uint32_t priority = 0;
  PerPriorityState& state = *per_priority_state_[priority];
  // Do not perform any calculations if we cannot perform locality routing based on non runtime
  // params.
  if (earlyExitNonLocalityRouting()) {
    state.locality_routing_state_ = LocalityRoutingState::NoLocalityRouting;
    return;
  }
  HostSet& host_set = *priority_set_.hostSetsPerPriority()[priority];
  ASSERT(host_set.healthyHostsPerLocality().hasLocalLocality());
  const size_t num_localities = host_set.healthyHostsPerLocality().get().size();
  ASSERT(num_localities > 0);

  // It is worth noting that all of the percentages calculated are orthogonal from
  // how much load this priority level receives, percentageLoad(priority).
  //
  // If the host sets are such that 20% of load is handled locally and 80% is residual, and then
  // half the hosts in all host sets go unhealthy, this priority set will
  // still send half of the incoming load to the local locality and 80% to residual.
  //
  // Basically, fariness across localities within a priority is guaranteed. Fairness across
  // localities across priorities is not.
  STACK_ARRAY(local_percentage, uint64_t, num_localities);
  calculateLocalityPercentage(localHostSet().healthyHostsPerLocality(), local_percentage.begin());
  STACK_ARRAY(upstream_percentage, uint64_t, num_localities);
  calculateLocalityPercentage(host_set.healthyHostsPerLocality(), upstream_percentage.begin());

  // If we have lower percent of hosts in the local cluster in the same locality,
  // we can push all of the requests directly to upstream cluster in the same locality.
  if (upstream_percentage[0] >= local_percentage[0]) {
    state.locality_routing_state_ = LocalityRoutingState::LocalityDirect;
    return;
  }

  state.locality_routing_state_ = LocalityRoutingState::LocalityResidual;

  // If we cannot route all requests to the same locality, calculate what percentage can be routed.
  // For example, if local percentage is 20% and upstream is 10%
  // we can route only 50% of requests directly.
  state.local_percent_to_route_ = upstream_percentage[0] * 10000 / local_percentage[0];

  // Local locality does not have additional capacity (we have already routed what we could).
  // Now we need to figure out how much traffic we can route cross locality and to which exact
  // locality we should route. Percentage of requests routed cross locality to a specific locality
  // needed be proportional to the residual capacity upstream locality has.
  //
  // residual_capacity contains capacity left in a given locality, we keep accumulating residual
  // capacity to make search for sampled value easier.
  // For example, if we have the following upstream and local percentage:
  // local_percentage: 40000 40000 20000
  // upstream_percentage: 25000 50000 25000
  // Residual capacity would look like: 0 10000 5000. Now we need to sample proportionally to
  // bucket sizes (residual capacity). For simplicity of finding where specific
  // sampled value is, we accumulate values in residual capacity. This is what it will look like:
  // residual_capacity: 0 10000 15000
  // Now to find a locality to route (bucket) we could simply iterate over residual_capacity
  // searching where sampled value is placed.
  state.residual_capacity_.resize(num_localities);

  // Local locality (index 0) does not have residual capacity as we have routed all we could.
  state.residual_capacity_[0] = 0;
  for (size_t i = 1; i < num_localities; ++i) {
    // Only route to the localities that have additional capacity.
    if (upstream_percentage[i] > local_percentage[i]) {
      state.residual_capacity_[i] =
          state.residual_capacity_[i - 1] + upstream_percentage[i] - local_percentage[i];
    } else {
      // Locality with index "i" does not have residual capacity, but we keep accumulating previous
      // values to make search easier on the next step.
      state.residual_capacity_[i] = state.residual_capacity_[i - 1];
    }
  }
}

void ZoneAwareLoadBalancerBase::resizePerPriorityState() {
  const uint32_t size = priority_set_.hostSetsPerPriority().size();
  while (per_priority_state_.size() < size) {
    // Note for P!=0, PerPriorityState is created with NoLocalityRouting and never changed.
    per_priority_state_.push_back(std::make_unique<PerPriorityState>());
  }
}

bool ZoneAwareLoadBalancerBase::earlyExitNonLocalityRouting() {
  // We only do locality routing for P=0.
  HostSet& host_set = *priority_set_.hostSetsPerPriority()[0];
  if (host_set.healthyHostsPerLocality().get().size() < 2) {
    return true;
  }

  // lb_local_cluster_not_ok is bumped for "Local host set is not set or it is
  // panic mode for local cluster".
  if (!host_set.healthyHostsPerLocality().hasLocalLocality() ||
      host_set.healthyHostsPerLocality().get()[0].empty()) {
    stats_.lb_local_cluster_not_ok_.inc();
    return true;
  }

  // Same number of localities should be for local and upstream cluster.
  if (host_set.healthyHostsPerLocality().get().size() !=
      localHostSet().healthyHostsPerLocality().get().size()) {
    stats_.lb_zone_number_differs_.inc();
    return true;
  }

  // Do not perform locality routing for small clusters.
  const uint64_t min_cluster_size =
      runtime_.snapshot().getInteger(RuntimeMinClusterSize, min_cluster_size_);
  if (host_set.healthyHosts().size() < min_cluster_size) {
    stats_.lb_zone_cluster_too_small_.inc();
    return true;
  }

  return false;
}

HostConstSharedPtr LoadBalancerBase::chooseHost(LoadBalancerContext* context) {
  HostConstSharedPtr host;
  const size_t max_attempts = context ? context->hostSelectionRetryCount() + 1 : 1;
  for (size_t i = 0; i < max_attempts; ++i) {
    host = chooseHostOnce(context);

    // If host selection failed or the host is accepted by the filter, return.
    // Otherwise, try again.
    // Note: in the future we might want to allow retrying when chooseHostOnce returns nullptr.
    if (!host || !context || !context->shouldSelectAnotherHost(*host)) {
      return host;
    }
  }

  // If we didnt find anything, return the last host.
  return host;
}

bool LoadBalancerBase::isGlobalPanic(const HostSet& host_set) {
  // TODO(snowp): This should also account for degraded hosts.
  uint64_t global_panic_threshold = std::min<uint64_t>(
      100, runtime_.snapshot().getInteger(RuntimePanicThreshold, default_healthy_panic_percent_));
  double healthy_percent = host_set.hosts().size() == 0
                               ? 0
                               : 100.0 * host_set.healthyHosts().size() / host_set.hosts().size();

  // If the % of healthy hosts in the cluster is less than our panic threshold, we use all hosts.
  if (healthy_percent < global_panic_threshold) {
    return true;
  }

  return false;
}

void ZoneAwareLoadBalancerBase::calculateLocalityPercentage(
    const HostsPerLocality& hosts_per_locality, uint64_t* ret) {
  uint64_t total_hosts = 0;
  for (const auto& locality_hosts : hosts_per_locality.get()) {
    total_hosts += locality_hosts.size();
  }

  size_t i = 0;
  for (const auto& locality_hosts : hosts_per_locality.get()) {
    ret[i++] = total_hosts > 0 ? 10000ULL * locality_hosts.size() / total_hosts : 0;
  }
}

uint32_t ZoneAwareLoadBalancerBase::tryChooseLocalLocalityHosts(const HostSet& host_set) {
  PerPriorityState& state = *per_priority_state_[host_set.priority()];
  ASSERT(state.locality_routing_state_ != LocalityRoutingState::NoLocalityRouting);

  // At this point it's guaranteed to be at least 2 localities & local exists.
  const size_t number_of_localities = host_set.healthyHostsPerLocality().get().size();
  ASSERT(number_of_localities >= 2U);
  ASSERT(host_set.healthyHostsPerLocality().hasLocalLocality());

  // Try to push all of the requests to the same locality first.
  if (state.locality_routing_state_ == LocalityRoutingState::LocalityDirect) {
    stats_.lb_zone_routing_all_directly_.inc();
    return 0;
  }

  ASSERT(state.locality_routing_state_ == LocalityRoutingState::LocalityResidual);

  // If we cannot route all requests to the same locality, we already calculated how much we can
  // push to the local locality, check if we can push to local locality on current iteration.
  if (random_.random() % 10000 < state.local_percent_to_route_) {
    stats_.lb_zone_routing_sampled_.inc();
    return 0;
  }

  // At this point we must route cross locality as we cannot route to the local locality.
  stats_.lb_zone_routing_cross_zone_.inc();

  // This is *extremely* unlikely but possible due to rounding errors when calculating
  // locality percentages. In this case just select random locality.
  if (state.residual_capacity_[number_of_localities - 1] == 0) {
    stats_.lb_zone_no_capacity_left_.inc();
    return random_.random() % number_of_localities;
  }

  // Random sampling to select specific locality for cross locality traffic based on the additional
  // capacity in localities.
  uint64_t threshold = random_.random() % state.residual_capacity_[number_of_localities - 1];

  // This potentially can be optimized to be O(log(N)) where N is the number of localities.
  // Linear scan should be faster for smaller N, in most of the scenarios N will be small.
  // TODO(htuch): is there a bug here when threshold == 0? Seems like we pick
  // local locality in that situation. Probably should start iterating at 1.
  int i = 0;
  while (threshold > state.residual_capacity_[i]) {
    i++;
  }

  return i;
}

ZoneAwareLoadBalancerBase::HostsSource
ZoneAwareLoadBalancerBase::hostSourceToUse(LoadBalancerContext* context) {
  auto host_set_and_source = chooseHostSet(context);

  // The second argument tells us which availability we should target from the selected host set.
  const auto host_availability = host_set_and_source.second;
  auto& host_set = host_set_and_source.first;
  HostsSource hosts_source;
  hosts_source.priority_ = host_set.priority();

  // If the selected host set has insufficient healthy hosts, return all hosts.
  if (per_priority_panic_[hosts_source.priority_]) {
    stats_.lb_healthy_panic_.inc();
    hosts_source.source_type_ = HostsSource::SourceType::AllHosts;
    return hosts_source;
  }

  // If we're doing locality weighted balancing, pick locality.
  const absl::optional<uint32_t> locality = host_set.chooseLocality();
  if (locality.has_value()) {
    hosts_source.source_type_ = localitySourceType(host_availability);
    hosts_source.locality_index_ = locality.value();
    return hosts_source;
  }

  // If we've latched that we can't do priority-based routing, return healthy or degraded hosts
  // for the selected host set.
  if (per_priority_state_[host_set.priority()]->locality_routing_state_ ==
      LocalityRoutingState::NoLocalityRouting) {
    hosts_source.source_type_ = sourceType(host_availability);
    return hosts_source;
  }

  // Determine if the load balancer should do zone based routing for this pick.
  if (!runtime_.snapshot().featureEnabled(RuntimeZoneEnabled, routing_enabled_)) {
    hosts_source.source_type_ = sourceType(host_availability);
    return hosts_source;
  }

  if (isGlobalPanic(localHostSet())) {
    stats_.lb_local_cluster_not_ok_.inc();
    // If the local Envoy instances are in global panic, do not do locality
    // based routing.
    hosts_source.source_type_ = sourceType(host_availability);
    return hosts_source;
  }

  hosts_source.source_type_ = localitySourceType(host_availability);
  hosts_source.locality_index_ = tryChooseLocalLocalityHosts(host_set);
  return hosts_source;
}

const HostVector& ZoneAwareLoadBalancerBase::hostSourceToHosts(HostsSource hosts_source) {
  const HostSet& host_set = *priority_set_.hostSetsPerPriority()[hosts_source.priority_];
  switch (hosts_source.source_type_) {
  case HostsSource::SourceType::AllHosts:
    return host_set.hosts();
  case HostsSource::SourceType::HealthyHosts:
    return host_set.healthyHosts();
  case HostsSource::SourceType::DegradedHosts:
    return host_set.degradedHosts();
  case HostsSource::SourceType::LocalityHealthyHosts:
    return host_set.healthyHostsPerLocality().get()[hosts_source.locality_index_];
  case HostsSource::SourceType::LocalityDegradedHosts:
    return host_set.degradedHostsPerLocality().get()[hosts_source.locality_index_];
  default:
    NOT_REACHED_GCOVR_EXCL_LINE;
  }
}

EdfLoadBalancerBase::EdfLoadBalancerBase(
    const PrioritySet& priority_set, const PrioritySet* local_priority_set, ClusterStats& stats,
    Runtime::Loader& runtime, Runtime::RandomGenerator& random,
    const envoy::api::v2::Cluster::CommonLbConfig& common_config)
    : ZoneAwareLoadBalancerBase(priority_set, local_priority_set, stats, runtime, random,
                                common_config),
      seed_(random_.random()) {
  // We fully recompute the schedulers for a given host set here on membership change, which is
  // consistent with what other LB implementations do (e.g. thread aware).
  // The downside of a full recompute is that time complexity is O(n * log n),
  // so we will need to do better at delta tracking to scale (see
  // https://github.com/envoyproxy/envoy/issues/2874).
  priority_set.addMemberUpdateCb(
      [this](uint32_t priority, const HostVector&, const HostVector&) { refresh(priority); });
}

void EdfLoadBalancerBase::initialize() {
  for (uint32_t priority = 0; priority < priority_set_.hostSetsPerPriority().size(); ++priority) {
    refresh(priority);
  }
}

void EdfLoadBalancerBase::refresh(uint32_t priority) {
  const auto add_hosts_source = [this](HostsSource source, const HostVector& hosts) {
    // Nuke existing scheduler if it exists.
    auto& scheduler = scheduler_[source] = Scheduler{};
    refreshHostSource(source);

    // Populate scheduler with host list.
    // TODO(mattklein123): We must build the EDF schedule even if all of the hosts are currently
    // weighted 1. This is because currently we don't refresh host sets if only weights change.
    // We should probably change this to refresh at all times. See the comment in
    // BaseDynamicClusterImpl::updateDynamicHostList about this.
    for (const auto& host : hosts) {
      // We use a fixed weight here. While the weight may change without
      // notification, this will only be stale until this host is next picked,
      // at which point it is reinserted into the EdfScheduler with its new
      // weight in chooseHost().
      scheduler.edf_.add(hostWeight(*host), host);
    }

    // Cycle through hosts to achieve the intended offset behavior.
    // TODO(htuch): Consider how we can avoid biasing towards earlier hosts in the schedule across
    // refreshes for the weighted case.
    if (!hosts.empty()) {
      for (uint32_t i = 0; i < seed_ % hosts.size(); ++i) {
        auto host = scheduler.edf_.pick();
        scheduler.edf_.add(hostWeight(*host), host);
      }
    }
  };

  // Populate EdfSchedulers for each valid HostsSource value for the host set at this priority.
  const auto& host_set = priority_set_.hostSetsPerPriority()[priority];
  add_hosts_source(HostsSource(priority, HostsSource::SourceType::AllHosts), host_set->hosts());
  add_hosts_source(HostsSource(priority, HostsSource::SourceType::HealthyHosts),
                   host_set->healthyHosts());
  add_hosts_source(HostsSource(priority, HostsSource::SourceType::DegradedHosts),
                   host_set->degradedHosts());
  for (uint32_t locality_index = 0;
       locality_index < host_set->healthyHostsPerLocality().get().size(); ++locality_index) {
    add_hosts_source(
        HostsSource(priority, HostsSource::SourceType::LocalityHealthyHosts, locality_index),
        host_set->healthyHostsPerLocality().get()[locality_index]);
  }
  for (uint32_t locality_index = 0;
       locality_index < host_set->degradedHostsPerLocality().get().size(); ++locality_index) {
    add_hosts_source(
        HostsSource(priority, HostsSource::SourceType::LocalityDegradedHosts, locality_index),
        host_set->degradedHostsPerLocality().get()[locality_index]);
  }
}

HostConstSharedPtr EdfLoadBalancerBase::chooseHostOnce(LoadBalancerContext* context) {
  const HostsSource hosts_source = hostSourceToUse(context);
  auto scheduler_it = scheduler_.find(hosts_source);
  // We should always have a scheduler for any return value from
  // hostSourceToUse() via the construction in refresh();
  ASSERT(scheduler_it != scheduler_.end());
  auto& scheduler = scheduler_it->second;

  // As has been commented in both EdfLoadBalancerBase::refresh and
  // BaseDynamicClusterImpl::updateDynamicHostList, we must do a runtime pivot here to determine
  // whether to use EDF or do unweighted (fast) selection.
  // TODO(mattklein123): As commented elsewhere, this is wasteful, and we should just refresh the
  // host set if any weights change. Additionally, it has the property that if all weights are
  // the same but not 1 (like 42), we will use the EDF schedule not the unweighted pick. This is
  // not optimal. If this is fixed, remove the note in the arch overview docs for the LR LB.
  if (stats_.max_host_weight_.value() != 1) {
    auto host = scheduler.edf_.pick();
    if (host != nullptr) {
      scheduler.edf_.add(hostWeight(*host), host);
    }
    return host;
  } else {
    const HostVector& hosts_to_use = hostSourceToHosts(hosts_source);
    if (hosts_to_use.size() == 0) {
      return nullptr;
    }
    return unweightedHostPick(hosts_to_use, hosts_source);
  }
}

HostConstSharedPtr LeastRequestLoadBalancer::unweightedHostPick(const HostVector& hosts_to_use,
                                                                const HostsSource&) {
  HostSharedPtr candidate_host = nullptr;
  for (uint32_t choice_idx = 0; choice_idx < choice_count_; ++choice_idx) {
    const int rand_idx = random_.random() % hosts_to_use.size();
    HostSharedPtr sampled_host = hosts_to_use[rand_idx];

    if (candidate_host == nullptr) {
      // Make a first choice to start the comparisons.
      candidate_host = sampled_host;
      continue;
    }

    const auto candidate_active_rq = candidate_host->stats().rq_active_.value();
    const auto sampled_active_rq = sampled_host->stats().rq_active_.value();
    if (sampled_active_rq < candidate_active_rq) {
      candidate_host = sampled_host;
    }
  }

  return candidate_host;
}

HostConstSharedPtr RandomLoadBalancer::chooseHostOnce(LoadBalancerContext* context) {
  const HostVector& hosts_to_use = hostSourceToHosts(hostSourceToUse(context));
  if (hosts_to_use.empty()) {
    return nullptr;
  }

  return hosts_to_use[random_.random() % hosts_to_use.size()];
}

} // namespace Upstream
} // namespace Envoy<|MERGE_RESOLUTION|>--- conflicted
+++ resolved
@@ -52,27 +52,18 @@
 
 } // namespace
 
-<<<<<<< HEAD
 std::pair<uint32_t, LoadBalancerBase::HostAvailability>
-LoadBalancerBase::choosePriority(uint64_t hash, const std::vector<uint32_t>& per_priority_load,
+LoadBalancerBase::choosePriority(uint64_t hash, const PriorityLoad& per_priority_load,
                                  const std::vector<uint32_t>& degraded_per_priority_load) {
-=======
-uint32_t LoadBalancerBase::choosePriority(uint64_t hash, const PriorityLoad& per_priority_load) {
->>>>>>> 8ab0a09d
   hash = hash % 100 + 1; // 1-100
   uint32_t aggregate_percentage_load = 0;
   // As with tryChooseLocalLocalityHosts, this can be refactored for efficiency
   // but O(N) is good enough for now given the expected number of priorities is
   // small.
-<<<<<<< HEAD
 
   // We first attempt to select a priority based on healthy availability.
-  for (size_t priority = 0; priority < per_priority_load.size(); ++priority) {
-    aggregate_percentage_load += per_priority_load[priority];
-=======
   for (size_t priority = 0; priority < per_priority_load.get().size(); ++priority) {
     aggregate_percentage_load += per_priority_load.get()[priority];
->>>>>>> 8ab0a09d
     if (hash <= aggregate_percentage_load) {
       return {priority, HostAvailability::Healthy};
     }
@@ -134,19 +125,13 @@
 void LoadBalancerBase::recalculatePerPriorityState(uint32_t priority,
                                                    const PrioritySet& priority_set,
                                                    PriorityLoad& per_priority_load,
-<<<<<<< HEAD
                                                    PriorityLoad& degraded_per_priority_load,
-                                                   std::vector<uint32_t>& per_priority_health,
+                                                   PriorityAvailability& per_priority_health,
                                                    std::vector<uint32_t>& per_priority_degraded) {
-  per_priority_load.resize(priority_set.hostSetsPerPriority().size());
+  per_priority_load.get().resize(priority_set.hostSetsPerPriority().size());
   degraded_per_priority_load.resize(priority_set.hostSetsPerPriority().size());
-  per_priority_health.resize(priority_set.hostSetsPerPriority().size());
+  per_priority_health.get().resize(priority_set.hostSetsPerPriority().size());
   per_priority_degraded.resize(priority_set.hostSetsPerPriority().size());
-=======
-                                                   PriorityAvailability& per_priority_health) {
-  per_priority_load.get().resize(priority_set.hostSetsPerPriority().size());
-  per_priority_health.get().resize(priority_set.hostSetsPerPriority().size());
->>>>>>> 8ab0a09d
 
   // Determine the health of the newly modified priority level.
   // Health ranges from 0-100, and is the ratio of healthy/degraded hosts to total hosts, modified
@@ -206,25 +191,18 @@
   // priority, either as healthy or degraded.
   const auto remaining_load = first_degraded_and_remaining.second;
   if (remaining_load != 0) {
-<<<<<<< HEAD
     const auto first_healthy = first_healthy_and_remaining.first;
     const auto first_degraded = first_degraded_and_remaining.first;
     ASSERT(first_healthy != -1 || first_degraded != -1);
 
     // Attempt to allocate the remainder to the first healthy priority first. If no such priority
     // exist, allocate to the first degraded priority.
-    ASSERT(remaining_load < per_priority_load.size() + per_priority_degraded.size());
+    ASSERT(remaining_load < per_priority_load.get().size() + per_priority_degraded.size());
     if (first_healthy != -1) {
-      per_priority_load[first_healthy] += remaining_load;
+      per_priority_load.get()[first_healthy] += remaining_load;
     } else {
       degraded_per_priority_load[first_degraded] += remaining_load;
     }
-=======
-    ASSERT(first_available_and_remaining.first != -1);
-    // Account for rounding errors by assigning it to the first available priority.
-    ASSERT(remaining_load < per_priority_load.get().size());
-    per_priority_load.get()[first_available_and_remaining.first] += remaining_load;
->>>>>>> 8ab0a09d
   }
 
   // The allocated load between healthy and degraded should be exactly 100.
