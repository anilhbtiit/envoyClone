--- conflicted
+++ resolved
@@ -197,22 +197,19 @@
     <envoy_v3_api_field_extensions.filters.network.http_connection_manager.v3.HttpConnectionManager.HcmAccessLogOptions.flush_log_on_tunnel_successfully_established>`.
     Enabling this option will write a log to all access loggers when HTTP tunnels (e.g. Websocket and CONNECT)
     are successfully established.
-<<<<<<< HEAD
+- area: admin
+  change: |
+    Adds a new admin stats html bucket-mode ``detailed`` to generate all recorded buckets and summary percentiles.
 - area: fault
   change: |
-    added new field :ref:`filter_metadata
-    <envoy_v3_api_field_extensions.filters.http.fault.v3.HTTPFault.filter_metadata>` to aid in logging. Metadata will be stored in StreamInfo's dynamic metadata
-    under a namespace corresponding to the name of the fault filter.
-- area: ext_proc
-  change: |
-    added new field :ref:`filter_metadata
-    <envoy_v3_api_field_extensions.filters.http.ext_proc.v3.ExtProc.filter_metadata>` to aid in logging. Metadata will be stored in StreamInfo's filter metadata
-    under a namespace corresponding to the name of the ext_proc filter.
-=======
-- area: admin
-  change: |
-    Adds a new admin stats html bucket-mode ``detailed`` to generate all recorded buckets and summary percentiles.
->>>>>>> f4e2a260
+    added new field
+    :ref:`filter_metadata <envoy_v3_api_field_extensions.filters.http.fault.v3.HTTPFault.filter_metadata>` to aid in logging.
+    Metadata will be stored in StreamInfo's dynamic metadata under a namespace corresponding to the name of the fault filter.
+- area: ext_proc
+  change: |
+    added new field
+    :ref:`filter_metadata <envoy_v3_api_field_extensions.filters.http.ext_proc.v3.ExtProc.filter_metadata>` to aid in logging.
+    Metadata will be stored in StreamInfo's filter metadata under a namespace corresponding to the name of the ext_proc filter.
 
 deprecated:
 - area: access_log
