#include "envoy/registry/registry.h"
#include "envoy/server/filter_config.h"

#include "common/filter/listener/original_dst.h"
#include "common/network/address_impl.h"
#include "common/network/listen_socket_impl.h"

#include "server/configuration_impl.h"
#include "server/listener_manager_impl.h"

#include "test/mocks/server/mocks.h"
#include "test/server/utility.h"
#include "test/test_common/environment.h"
#include "test/test_common/utility.h"

#include "gtest/gtest.h"

using testing::InSequence;
using testing::Invoke;
using testing::NiceMock;
using testing::Return;
using testing::Throw;
using testing::_;

namespace Envoy {
namespace Server {

class ListenerHandle {
public:
  ListenerHandle() { EXPECT_CALL(*drain_manager_, startParentShutdownSequence()).Times(0); }
  ~ListenerHandle() { onDestroy(); }

  MOCK_METHOD0(onDestroy, void());

  Init::MockTarget target_;
  MockDrainManager* drain_manager_ = new MockDrainManager();
  Configuration::FactoryContext* context_{};
};

class ListenerManagerImplTest : public testing::Test {
public:
  ListenerManagerImplTest() {
    EXPECT_CALL(worker_factory_, createWorker_()).WillOnce(Return(worker_));
    manager_.reset(new ListenerManagerImpl(server_, listener_factory_, worker_factory_));
  }

  /**
   * This routing sets up an expectation that does various things:
   * 1) Allows us to track listener destruction via filter factory destruction.
   * 2) Allows us to register for init manager handling much like RDS, etc. would do.
   * 3) Stores the factory context for later use.
   * 4) Creates a mock local drain manager for the listener.
   */
  ListenerHandle* expectListenerCreate(
      bool need_init,
      envoy::api::v2::Listener::DrainType drain_type = envoy::api::v2::Listener_DrainType_DEFAULT) {
    ListenerHandle* raw_listener = new ListenerHandle();
    EXPECT_CALL(listener_factory_, createDrainManager_(drain_type))
        .WillOnce(Return(raw_listener->drain_manager_));
    EXPECT_CALL(listener_factory_, createNetworkFilterFactoryList(_, _))
        .WillOnce(Invoke(
            [raw_listener, need_init](const Protobuf::RepeatedPtrField<envoy::api::v2::Filter>&,
                                      Configuration::FactoryContext& context)
                -> std::vector<Configuration::NetworkFilterFactoryCb> {
              std::shared_ptr<ListenerHandle> notifier(raw_listener);
              raw_listener->context_ = &context;
              if (need_init) {
                context.initManager().registerTarget(notifier->target_);
              }
              return {[notifier](Network::FilterManager&) -> void {}};
            }));

    return raw_listener;
  }

  void checkStats(uint64_t added, uint64_t modified, uint64_t removed, uint64_t warming,
                  uint64_t active, uint64_t draining) {
    EXPECT_EQ(added, server_.stats_store_.counter("listener_manager.listener_added").value());
    EXPECT_EQ(modified, server_.stats_store_.counter("listener_manager.listener_modified").value());
    EXPECT_EQ(removed, server_.stats_store_.counter("listener_manager.listener_removed").value());
    EXPECT_EQ(warming,
              server_.stats_store_.gauge("listener_manager.total_listeners_warming").value());
    EXPECT_EQ(active,
              server_.stats_store_.gauge("listener_manager.total_listeners_active").value());
    EXPECT_EQ(draining,
              server_.stats_store_.gauge("listener_manager.total_listeners_draining").value());
  }

  NiceMock<MockInstance> server_;
  NiceMock<MockListenerComponentFactory> listener_factory_;
  MockWorker* worker_ = new MockWorker();
  NiceMock<MockWorkerFactory> worker_factory_;
  std::unique_ptr<ListenerManagerImpl> manager_;
  NiceMock<MockGuardDog> guard_dog_;
};

class ListenerManagerImplWithRealFiltersTest : public ListenerManagerImplTest {
public:
  ListenerManagerImplWithRealFiltersTest() {
    // Use real filter loading by default.
    ON_CALL(listener_factory_, createNetworkFilterFactoryList(_, _))
        .WillByDefault(Invoke([](const Protobuf::RepeatedPtrField<envoy::api::v2::Filter>& filters,
                                 Configuration::FactoryContext& context)
                                  -> std::vector<Configuration::NetworkFilterFactoryCb> {
          return ProdListenerComponentFactory::createNetworkFilterFactoryList_(filters, context);
        }));
    ON_CALL(listener_factory_, createListenerFilterFactoryList(_, _))
        .WillByDefault(
            Invoke([](const Protobuf::RepeatedPtrField<envoy::api::v2::ListenerFilter>& filters,
                      Configuration::FactoryContext& context)
                       -> std::vector<Configuration::ListenerFilterFactoryCb> {
              return ProdListenerComponentFactory::createListenerFilterFactoryList_(filters,
                                                                                    context);
            }));
  }
};

TEST_F(ListenerManagerImplWithRealFiltersTest, EmptyFilter) {
  const std::string json = R"EOF(
  {
    "address": "tcp://127.0.0.1:1234",
    "filters": []
  }
  )EOF";

  EXPECT_CALL(server_.random_, uuid());
  EXPECT_CALL(listener_factory_, createListenSocket(_, true));
  manager_->addOrUpdateListener(parseListenerFromJson(json), true);
  EXPECT_EQ(1U, manager_->listeners().size());
}

TEST_F(ListenerManagerImplWithRealFiltersTest, DefaultListenerPerConnectionBufferLimit) {
  const std::string json = R"EOF(
  {
    "address": "tcp://127.0.0.1:1234",
    "filters": []
  }
  )EOF";

  EXPECT_CALL(listener_factory_, createListenSocket(_, true));
  manager_->addOrUpdateListener(parseListenerFromJson(json), true);
  EXPECT_EQ(1024 * 1024U, manager_->listeners().back().get().perConnectionBufferLimitBytes());
}

TEST_F(ListenerManagerImplWithRealFiltersTest, SetListenerPerConnectionBufferLimit) {
  const std::string json = R"EOF(
  {
    "address": "tcp://127.0.0.1:1234",
    "filters": [],
    "per_connection_buffer_limit_bytes": 8192
  }
  )EOF";

  EXPECT_CALL(listener_factory_, createListenSocket(_, true));
  manager_->addOrUpdateListener(parseListenerFromJson(json), true);
  EXPECT_EQ(8192U, manager_->listeners().back().get().perConnectionBufferLimitBytes());
}

TEST_F(ListenerManagerImplWithRealFiltersTest, SslContext) {
  const std::string json = TestEnvironment::substitute(R"EOF(
  {
    "address": "tcp://127.0.0.1:1234",
    "filters" : [],
    "ssl_context" : {
      "cert_chain_file" : "{{ test_rundir }}/test/common/ssl/test_data/san_uri_cert.pem",
      "private_key_file" : "{{ test_rundir }}/test/common/ssl/test_data/san_uri_key.pem",
      "verify_subject_alt_name" : [
        "localhost",
        "127.0.0.1"
      ]
    }
  }
  )EOF",
                                                       Network::Address::IpVersion::v4);

  EXPECT_CALL(listener_factory_, createListenSocket(_, true));
  manager_->addOrUpdateListener(parseListenerFromJson(json), true);
  EXPECT_NE(nullptr, manager_->listeners().back().get().defaultSslContext());
}

TEST_F(ListenerManagerImplWithRealFiltersTest, BadListenerConfig) {
  const std::string json = R"EOF(
  {
    "address": "tcp://127.0.0.1:1234",
    "filters": [],
    "test": "a"
  }
  )EOF";

  EXPECT_THROW(manager_->addOrUpdateListener(parseListenerFromJson(json), true), Json::Exception);
}

TEST_F(ListenerManagerImplWithRealFiltersTest, BadFilterConfig) {
  const std::string json = R"EOF(
  {
    "address": "tcp://127.0.0.1:1234",
    "filters": [
      {
        "type" : "type",
        "name" : "name",
        "config" : {}
      }
    ]
  }
  )EOF";

  EXPECT_THROW(manager_->addOrUpdateListener(parseListenerFromJson(json), true), Json::Exception);
}

TEST_F(ListenerManagerImplWithRealFiltersTest, BadFilterName) {
  const std::string json = R"EOF(
  {
    "address": "tcp://127.0.0.1:1234",
    "filters": [
      {
        "type" : "write",
        "name" : "invalid",
        "config" : {}
      }
    ]
  }
  )EOF";

  EXPECT_THROW_WITH_MESSAGE(manager_->addOrUpdateListener(parseListenerFromJson(json), true),
                            EnvoyException,
                            "Didn't find a registered implementation for name: 'invalid'");
}

class TestStatsConfigFactory : public Configuration::NamedNetworkFilterConfigFactory {
public:
  // Configuration::NamedNetworkFilterConfigFactory
  Configuration::NetworkFilterFactoryCb
  createFilterFactory(const Json::Object&, Configuration::FactoryContext& context) override {
    context.scope().counter("bar").inc();
    return [](Network::FilterManager&) -> void {};
  }
  std::string name() override { return "stats_test"; }
};

TEST_F(ListenerManagerImplWithRealFiltersTest, StatsScopeTest) {
  Registry::RegisterFactory<TestStatsConfigFactory, Configuration::NamedNetworkFilterConfigFactory>
      registered;

  const std::string json = R"EOF(
  {
    "address": "tcp://127.0.0.1:1234",
    "bind_to_port": false,
    "filters": [
      {
        "type" : "read",
        "name" : "stats_test",
        "config" : {}
      }
    ]
  }
  )EOF";

  EXPECT_CALL(listener_factory_, createListenSocket(_, false));
  manager_->addOrUpdateListener(parseListenerFromJson(json), true);
  manager_->listeners().front().get().listenerScope().counter("foo").inc();

  EXPECT_EQ(1UL, server_.stats_store_.counter("bar").value());
  EXPECT_EQ(1UL, server_.stats_store_.counter("listener.127.0.0.1_1234.foo").value());
}

TEST_F(ListenerManagerImplTest, ModifyOnlyDrainType) {
  InSequence s;

  // Add foo listener.
  const std::string listener_foo_yaml = R"EOF(
    name: "foo"
    address:
      socket_address: { address: 127.0.0.1, port_value: 10000 }
    filter_chains:
    - filters:
    drain_type: MODIFY_ONLY
  )EOF";

  ListenerHandle* listener_foo =
      expectListenerCreate(false, envoy::api::v2::Listener_DrainType_MODIFY_ONLY);
  EXPECT_CALL(listener_factory_, createListenSocket(_, true));
  EXPECT_TRUE(manager_->addOrUpdateListener(parseListenerFromV2Yaml(listener_foo_yaml), true));
  checkStats(1, 0, 0, 0, 1, 0);

  EXPECT_CALL(*listener_foo, onDestroy());
}

TEST_F(ListenerManagerImplTest, AddListenerAddressNotMatching) {
  InSequence s;

  // Add foo listener.
  const std::string listener_foo_json = R"EOF(
  {
    "name": "foo",
    "address": "tcp://127.0.0.1:1234",
    "filters": [],
    "drain_type": "default"
  }
  )EOF";

  ListenerHandle* listener_foo = expectListenerCreate(false);
  EXPECT_CALL(listener_factory_, createListenSocket(_, true));
  EXPECT_TRUE(manager_->addOrUpdateListener(parseListenerFromJson(listener_foo_json), true));
  checkStats(1, 0, 0, 0, 1, 0);

  // Update foo listener, but with a different address. Should throw.
  const std::string listener_foo_different_address_json = R"EOF(
  {
    "name": "foo",
    "address": "tcp://127.0.0.1:1235",
    "filters": [],
    "drain_type": "modify_only"
  }
  )EOF";

  ListenerHandle* listener_foo_different_address =
      expectListenerCreate(false, envoy::api::v2::Listener_DrainType_MODIFY_ONLY);
  EXPECT_CALL(*listener_foo_different_address, onDestroy());
  EXPECT_THROW_WITH_MESSAGE(manager_->addOrUpdateListener(
                                parseListenerFromJson(listener_foo_different_address_json), true),
                            EnvoyException,
                            "error updating listener: 'foo' has a different address "
                            "'127.0.0.1:1235' from existing listener");

  EXPECT_CALL(*listener_foo, onDestroy());
}

// Make sure that a listener that is not modifiable cannot be updated or removed.
TEST_F(ListenerManagerImplTest, UpdateRemoveNotModifiableListener) {
  InSequence s;

  // Add foo listener.
  const std::string listener_foo_json = R"EOF(
  {
    "name": "foo",
    "address": "tcp://127.0.0.1:1234",
    "filters": []
  }
  )EOF";

  ListenerHandle* listener_foo = expectListenerCreate(false);
  EXPECT_CALL(listener_factory_, createListenSocket(_, true));
  EXPECT_TRUE(manager_->addOrUpdateListener(parseListenerFromJson(listener_foo_json), false));
  checkStats(1, 0, 0, 0, 1, 0);

  // Update foo listener. Should be blocked.
  const std::string listener_foo_update1_json = R"EOF(
  {
    "name": "foo",
    "address": "tcp://127.0.0.1:1234",
    "filters": [
      { "type" : "read", "name" : "fake", "config" : {} }
    ]
  }
  )EOF";

  EXPECT_FALSE(
      manager_->addOrUpdateListener(parseListenerFromJson(listener_foo_update1_json), false));
  checkStats(1, 0, 0, 0, 1, 0);

  // Remove foo listener. Should be blocked.
  EXPECT_FALSE(manager_->removeListener("foo"));
  checkStats(1, 0, 0, 0, 1, 0);

  EXPECT_CALL(*listener_foo, onDestroy());
}

TEST_F(ListenerManagerImplTest, AddOrUpdateListener) {
  InSequence s;

  // Add foo listener.
  const std::string listener_foo_json = R"EOF(
  {
    "name": "foo",
    "address": "tcp://127.0.0.1:1234",
    "filters": []
  }
  )EOF";

  ListenerHandle* listener_foo = expectListenerCreate(false);
  EXPECT_CALL(listener_factory_, createListenSocket(_, true));
  EXPECT_TRUE(manager_->addOrUpdateListener(parseListenerFromJson(listener_foo_json), true));
  checkStats(1, 0, 0, 0, 1, 0);

  // Update duplicate should be a NOP.
  EXPECT_FALSE(manager_->addOrUpdateListener(parseListenerFromJson(listener_foo_json), true));
  checkStats(1, 0, 0, 0, 1, 0);

  // Update foo listener. Should share socket.
  const std::string listener_foo_update1_json = R"EOF(
  {
    "name": "foo",
    "address": "tcp://127.0.0.1:1234",
    "filters": [
      { "type" : "read", "name" : "fake", "config" : {} }
    ]
  }
  )EOF";

  ListenerHandle* listener_foo_update1 = expectListenerCreate(false);
  EXPECT_CALL(*listener_foo, onDestroy());
  EXPECT_TRUE(
      manager_->addOrUpdateListener(parseListenerFromJson(listener_foo_update1_json), true));
  checkStats(1, 1, 0, 0, 1, 0);

  // Start workers.
  EXPECT_CALL(*worker_, addListener(_, _));
  EXPECT_CALL(*worker_, start(_));
  manager_->startWorkers(guard_dog_);
  worker_->callAddCompletion(true);

  // Update duplicate should be a NOP.
  EXPECT_FALSE(
      manager_->addOrUpdateListener(parseListenerFromJson(listener_foo_update1_json), true));
  checkStats(1, 1, 0, 0, 1, 0);

  // Update foo. Should go into warming, have an immediate warming callback, and start immediate
  // removal.
  ListenerHandle* listener_foo_update2 = expectListenerCreate(false);
  EXPECT_CALL(*worker_, addListener(_, _));
  EXPECT_CALL(*worker_, stopListener(_));
  EXPECT_CALL(*listener_foo_update1->drain_manager_, startDrainSequence(_));
  EXPECT_TRUE(manager_->addOrUpdateListener(parseListenerFromJson(listener_foo_json), true));
  worker_->callAddCompletion(true);
  checkStats(1, 2, 0, 0, 1, 1);

  EXPECT_CALL(*worker_, removeListener(_, _));
  listener_foo_update1->drain_manager_->drain_sequence_completion_();
  checkStats(1, 2, 0, 0, 1, 1);
  EXPECT_CALL(*listener_foo_update1, onDestroy());
  worker_->callRemovalCompletion();
  checkStats(1, 2, 0, 0, 1, 0);

  // Add bar listener.
  const std::string listener_bar_json = R"EOF(
  {
    "name": "bar",
    "address": "tcp://127.0.0.1:1235",
    "filters": []
  }
  )EOF";

  ListenerHandle* listener_bar = expectListenerCreate(false);
  EXPECT_CALL(listener_factory_, createListenSocket(_, true));
  EXPECT_CALL(*worker_, addListener(_, _));
  EXPECT_TRUE(manager_->addOrUpdateListener(parseListenerFromJson(listener_bar_json), true));
  EXPECT_EQ(2UL, manager_->listeners().size());
  worker_->callAddCompletion(true);
  checkStats(2, 2, 0, 0, 2, 0);

  // Add baz listener, this time requiring initializing.
  const std::string listener_baz_json = R"EOF(
  {
    "name": "baz",
    "address": "tcp://127.0.0.1:1236",
    "filters": []
  }
  )EOF";

  ListenerHandle* listener_baz = expectListenerCreate(true);
  EXPECT_CALL(listener_factory_, createListenSocket(_, true));
  EXPECT_CALL(listener_baz->target_, initialize(_));
  EXPECT_TRUE(manager_->addOrUpdateListener(parseListenerFromJson(listener_baz_json), true));
  EXPECT_EQ(2UL, manager_->listeners().size());
  checkStats(3, 2, 0, 1, 2, 0);

  // Update a duplicate baz that is currently warming.
  EXPECT_FALSE(manager_->addOrUpdateListener(parseListenerFromJson(listener_baz_json), true));
  checkStats(3, 2, 0, 1, 2, 0);

  // Update baz while it is warming.
  const std::string listener_baz_update1_json = R"EOF(
  {
    "name": "baz",
    "address": "tcp://127.0.0.1:1236",
    "filters": [
      { "type" : "read", "name" : "fake", "config" : {} }
    ]
  }
  )EOF";

  ListenerHandle* listener_baz_update1 = expectListenerCreate(true);
  EXPECT_CALL(*listener_baz, onDestroy()).WillOnce(Invoke([listener_baz]() -> void {
    // Call the initialize callback during destruction like RDS will.
    listener_baz->target_.callback_();
  }));
  EXPECT_CALL(listener_baz_update1->target_, initialize(_));
  EXPECT_TRUE(
      manager_->addOrUpdateListener(parseListenerFromJson(listener_baz_update1_json), true));
  EXPECT_EQ(2UL, manager_->listeners().size());
  checkStats(3, 3, 0, 1, 2, 0);

  // Finish initialization for baz which should make it active.
  EXPECT_CALL(*worker_, addListener(_, _));
  listener_baz_update1->target_.callback_();
  EXPECT_EQ(3UL, manager_->listeners().size());
  worker_->callAddCompletion(true);
  checkStats(3, 3, 0, 0, 3, 0);

  EXPECT_CALL(*listener_foo_update2, onDestroy());
  EXPECT_CALL(*listener_bar, onDestroy());
  EXPECT_CALL(*listener_baz_update1, onDestroy());
}

TEST_F(ListenerManagerImplTest, AddDrainingListener) {
  InSequence s;

  EXPECT_CALL(*worker_, start(_));
  manager_->startWorkers(guard_dog_);

  // Add foo listener directly into active.
  const std::string listener_foo_json = R"EOF(
  {
    "name": "foo",
    "address": "tcp://127.0.0.1:1234",
    "filters": []
  }
  )EOF";

  Network::Address::InstanceConstSharedPtr local_address(
      new Network::Address::Ipv4Instance("127.0.0.1", 1234));
  ON_CALL(*listener_factory_.socket_, localAddress()).WillByDefault(Return(local_address));

  ListenerHandle* listener_foo = expectListenerCreate(false);
  EXPECT_CALL(listener_factory_, createListenSocket(_, true));
  EXPECT_CALL(*worker_, addListener(_, _));
  EXPECT_TRUE(manager_->addOrUpdateListener(parseListenerFromJson(listener_foo_json), true));
  worker_->callAddCompletion(true);
  checkStats(1, 0, 0, 0, 1, 0);

  // Remove foo into draining.
  EXPECT_CALL(*worker_, stopListener(_));
  EXPECT_CALL(*listener_foo->drain_manager_, startDrainSequence(_));
  EXPECT_TRUE(manager_->removeListener("foo"));
  checkStats(1, 0, 1, 0, 0, 1);
  EXPECT_CALL(*worker_, removeListener(_, _));
  listener_foo->drain_manager_->drain_sequence_completion_();
  checkStats(1, 0, 1, 0, 0, 1);

  // Add foo again. We should use the socket from draining.
  ListenerHandle* listener_foo2 = expectListenerCreate(false);
  EXPECT_CALL(*worker_, addListener(_, _));
  EXPECT_TRUE(manager_->addOrUpdateListener(parseListenerFromJson(listener_foo_json), true));
  worker_->callAddCompletion(true);
  checkStats(2, 0, 1, 0, 1, 1);

  EXPECT_CALL(*listener_foo, onDestroy());
  worker_->callRemovalCompletion();
  checkStats(2, 0, 1, 0, 1, 0);

  EXPECT_CALL(*listener_foo2, onDestroy());
}

TEST_F(ListenerManagerImplTest, CantBindSocket) {
  InSequence s;

  EXPECT_CALL(*worker_, start(_));
  manager_->startWorkers(guard_dog_);

  const std::string listener_foo_json = R"EOF(
  {
    "name": "foo",
    "address": "tcp://127.0.0.1:1234",
    "filters": []
  }
  )EOF";

  ListenerHandle* listener_foo = expectListenerCreate(true);
  EXPECT_CALL(listener_factory_, createListenSocket(_, true))
      .WillOnce(Throw(EnvoyException("can't bind")));
  EXPECT_CALL(*listener_foo, onDestroy());
  EXPECT_THROW(manager_->addOrUpdateListener(parseListenerFromJson(listener_foo_json), true),
               EnvoyException);
}

TEST_F(ListenerManagerImplTest, ListenerDraining) {
  InSequence s;

  EXPECT_CALL(*worker_, start(_));
  manager_->startWorkers(guard_dog_);

  const std::string listener_foo_json = R"EOF(
  {
    "name": "foo",
    "address": "tcp://127.0.0.1:1234",
    "filters": []
  }
  )EOF";

  ListenerHandle* listener_foo = expectListenerCreate(false);
  EXPECT_CALL(listener_factory_, createListenSocket(_, true));
  EXPECT_CALL(*worker_, addListener(_, _));
  EXPECT_TRUE(manager_->addOrUpdateListener(parseListenerFromJson(listener_foo_json), true));
  worker_->callAddCompletion(true);
  checkStats(1, 0, 0, 0, 1, 0);

  EXPECT_CALL(*listener_foo->drain_manager_, drainClose()).WillOnce(Return(false));
  EXPECT_CALL(server_.drain_manager_, drainClose()).WillOnce(Return(false));
  EXPECT_FALSE(listener_foo->context_->drainDecision().drainClose());

  EXPECT_CALL(*worker_, stopListener(_));
  EXPECT_CALL(*listener_foo->drain_manager_, startDrainSequence(_));
  EXPECT_TRUE(manager_->removeListener("foo"));
  checkStats(1, 0, 1, 0, 0, 1);

  // NOTE: || short circuit here prevents the server drain manager from getting called.
  EXPECT_CALL(*listener_foo->drain_manager_, drainClose()).WillOnce(Return(true));
  EXPECT_TRUE(listener_foo->context_->drainDecision().drainClose());

  EXPECT_CALL(*worker_, removeListener(_, _));
  listener_foo->drain_manager_->drain_sequence_completion_();
  checkStats(1, 0, 1, 0, 0, 1);

  EXPECT_CALL(*listener_foo->drain_manager_, drainClose()).WillOnce(Return(false));
  EXPECT_CALL(server_.drain_manager_, drainClose()).WillOnce(Return(true));
  EXPECT_TRUE(listener_foo->context_->drainDecision().drainClose());

  EXPECT_CALL(*listener_foo, onDestroy());
  worker_->callRemovalCompletion();
  EXPECT_EQ(0UL, manager_->listeners().size());
  checkStats(1, 0, 1, 0, 0, 0);
}

TEST_F(ListenerManagerImplTest, RemoveListener) {
  InSequence s;

  EXPECT_CALL(*worker_, start(_));
  manager_->startWorkers(guard_dog_);

  // Remove an unknown listener.
  EXPECT_FALSE(manager_->removeListener("unknown"));

  // Add foo listener into warming.
  const std::string listener_foo_json = R"EOF(
  {
    "name": "foo",
    "address": "tcp://127.0.0.1:1234",
    "filters": []
  }
  )EOF";

  ListenerHandle* listener_foo = expectListenerCreate(true);
  EXPECT_CALL(listener_factory_, createListenSocket(_, true));
  EXPECT_CALL(listener_foo->target_, initialize(_));
  EXPECT_TRUE(manager_->addOrUpdateListener(parseListenerFromJson(listener_foo_json), true));
  EXPECT_EQ(0UL, manager_->listeners().size());
  checkStats(1, 0, 0, 1, 0, 0);

  // Remove foo.
  EXPECT_CALL(*listener_foo, onDestroy());
  EXPECT_TRUE(manager_->removeListener("foo"));
  EXPECT_EQ(0UL, manager_->listeners().size());
  checkStats(1, 0, 1, 0, 0, 0);

  // Add foo again and initialize it.
  listener_foo = expectListenerCreate(true);
  EXPECT_CALL(listener_factory_, createListenSocket(_, true));
  EXPECT_CALL(listener_foo->target_, initialize(_));
  EXPECT_TRUE(manager_->addOrUpdateListener(parseListenerFromJson(listener_foo_json), true));
  checkStats(2, 0, 1, 1, 0, 0);
  EXPECT_CALL(*worker_, addListener(_, _));
  listener_foo->target_.callback_();
  worker_->callAddCompletion(true);
  EXPECT_EQ(1UL, manager_->listeners().size());
  checkStats(2, 0, 1, 0, 1, 0);

  // Update foo into warming.
  const std::string listener_foo_update1_json = R"EOF(
  {
    "name": "foo",
    "address": "tcp://127.0.0.1:1234",
    "filters": [
      { "type" : "read", "name" : "fake", "config" : {} }
    ]
  }
  )EOF";

  ListenerHandle* listener_foo_update1 = expectListenerCreate(true);
  EXPECT_CALL(listener_foo_update1->target_, initialize(_));
  EXPECT_TRUE(
      manager_->addOrUpdateListener(parseListenerFromJson(listener_foo_update1_json), true));
  EXPECT_EQ(1UL, manager_->listeners().size());
  checkStats(2, 1, 1, 1, 1, 0);

  // Remove foo which should remove both warming and active.
  EXPECT_CALL(*listener_foo_update1, onDestroy());
  EXPECT_CALL(*worker_, stopListener(_));
  EXPECT_CALL(*listener_foo->drain_manager_, startDrainSequence(_));
  EXPECT_TRUE(manager_->removeListener("foo"));
  checkStats(2, 1, 2, 0, 0, 1);
  EXPECT_CALL(*worker_, removeListener(_, _));
  listener_foo->drain_manager_->drain_sequence_completion_();
  checkStats(2, 1, 2, 0, 0, 1);
  EXPECT_CALL(*listener_foo, onDestroy());
  worker_->callRemovalCompletion();
  EXPECT_EQ(0UL, manager_->listeners().size());
  checkStats(2, 1, 2, 0, 0, 0);
}

TEST_F(ListenerManagerImplTest, AddListenerFailure) {
  InSequence s;

  EXPECT_CALL(*worker_, start(_));
  manager_->startWorkers(guard_dog_);

  // Add foo listener into active.
  const std::string listener_foo_json = R"EOF(
  {
    "name": "foo",
    "address": "tcp://0.0.0.0:1234",
    "filters": []
  }
  )EOF";

  ListenerHandle* listener_foo = expectListenerCreate(false);
  EXPECT_CALL(listener_factory_, createListenSocket(_, true));
  EXPECT_CALL(*worker_, addListener(_, _));
  EXPECT_TRUE(manager_->addOrUpdateListener(parseListenerFromJson(listener_foo_json), true));

  EXPECT_CALL(*worker_, stopListener(_));
  EXPECT_CALL(*listener_foo->drain_manager_, startDrainSequence(_));
  worker_->callAddCompletion(false);

  EXPECT_CALL(*worker_, removeListener(_, _));
  listener_foo->drain_manager_->drain_sequence_completion_();

  EXPECT_CALL(*listener_foo, onDestroy());
  worker_->callRemovalCompletion();

  EXPECT_EQ(1UL, server_.stats_store_.counter("listener_manager.listener_create_failure").value());
}

TEST_F(ListenerManagerImplTest, StatsNameValidCharacterTest) {
  const std::string json = R"EOF(
  {
    "address": "tcp://[::1]:10000",
    "filters": [],
    "bind_to_port": false
  }
  )EOF";

  manager_->addOrUpdateListener(parseListenerFromJson(json), true);
  manager_->listeners().front().get().listenerScope().counter("foo").inc();

  EXPECT_EQ(1UL, server_.stats_store_.counter("listener.[__1]_10000.foo").value());
}

TEST_F(ListenerManagerImplTest, DuplicateAddressDontBind) {
  InSequence s;

  EXPECT_CALL(*worker_, start(_));
  manager_->startWorkers(guard_dog_);

  // Add foo listener into warming.
  const std::string listener_foo_json = R"EOF(
  {
    "name": "foo",
    "address": "tcp://0.0.0.0:1234",
    "filters": [],
    "bind_to_port": false
  }
  )EOF";

  ListenerHandle* listener_foo = expectListenerCreate(true);
  EXPECT_CALL(listener_factory_, createListenSocket(_, false));
  EXPECT_CALL(listener_foo->target_, initialize(_));
  EXPECT_TRUE(manager_->addOrUpdateListener(parseListenerFromJson(listener_foo_json), true));

  // Add bar with same non-binding address. Should fail.
  const std::string listener_bar_json = R"EOF(
  {
    "name": "bar",
    "address": "tcp://0.0.0.0:1234",
    "filters": [],
    "bind_to_port": false
  }
  )EOF";

  ListenerHandle* listener_bar = expectListenerCreate(true);
  EXPECT_CALL(*listener_bar, onDestroy());
  EXPECT_THROW_WITH_MESSAGE(
      manager_->addOrUpdateListener(parseListenerFromJson(listener_bar_json), true), EnvoyException,
      "error adding listener: 'bar' has duplicate address '0.0.0.0:1234' as existing listener");

  // Move foo to active and then try to add again. This should still fail.
  EXPECT_CALL(*worker_, addListener(_, _));
  listener_foo->target_.callback_();
  worker_->callAddCompletion(true);

  listener_bar = expectListenerCreate(true);
  EXPECT_CALL(*listener_bar, onDestroy());
  EXPECT_THROW_WITH_MESSAGE(
      manager_->addOrUpdateListener(parseListenerFromJson(listener_bar_json), true), EnvoyException,
      "error adding listener: 'bar' has duplicate address '0.0.0.0:1234' as existing listener");

  EXPECT_CALL(*listener_foo, onDestroy());
}

TEST_F(ListenerManagerImplTest, EarlyShutdown) {
  // If stopWorkers is called before the workers are started, it should be a no-op: they should be
  // neither started nor stopped.
  EXPECT_CALL(*worker_, start(_)).Times(0);
  EXPECT_CALL(*worker_, stop()).Times(0);
  manager_->stopWorkers();
}

TEST_F(ListenerManagerImplWithRealFiltersTest, SniWithSingleFilterChain) {
  const std::string yaml = TestEnvironment::substitute(R"EOF(
    address:
      socket_address: { address: 127.0.0.1, port_value: 1234 }
    filter_chains:
    - filter_chain_match:
        sni_domains: "example.com"
      tls_context:
        common_tls_context:
          tls_certificates:
            - certificate_chain: { filename: "{{ test_rundir }}/test/common/ssl/test_data/san_dns_cert.pem" }
              private_key: { filename: "{{ test_rundir }}/test/common/ssl/test_data/san_dns_key.pem" }
      filters:
      - name: envoy.http_connection_manager
        config:
          stat_prefix: sni_test
          route_config:
            virtual_hosts:
            - name: "some_virtual_host"
              domains: ["some.domain"]
              routes:
              - match: { prefix: "/" }
                route: { cluster: service_foo }
  )EOF",
                                                       Network::Address::IpVersion::v4);

  EXPECT_CALL(server_.random_, uuid());
  EXPECT_CALL(listener_factory_, createListenSocket(_, true));
  manager_->addOrUpdateListener(parseListenerFromV2Yaml(yaml), true);
  EXPECT_EQ(1U, manager_->listeners().size());
}

TEST_F(ListenerManagerImplWithRealFiltersTest, SniWithTwoEqualFilterChains) {
  const std::string yaml = TestEnvironment::substitute(R"EOF(
    address:
      socket_address: { address: 127.0.0.1, port_value: 1234 }
    filter_chains:
    - filter_chain_match:
        sni_domains: "example.com"
      tls_context:
        common_tls_context:
          tls_certificates:
            - certificate_chain: { filename: "{{ test_rundir }}/test/common/ssl/test_data/san_dns_cert.pem" }
              private_key: { filename: "{{ test_rundir }}/test/common/ssl/test_data/san_dns_key.pem" }
        session_ticket_keys:
          keys:
          - filename: "{{ test_rundir }}/test/common/ssl/test_data/ticket_key_a"
      filters:
      - name: envoy.http_connection_manager
        config:
          stat_prefix: sni_test
          route_config:
            virtual_hosts:
            - name: "some_virtual_host"
              domains: ["some.domain"]
              routes:
              - match: { prefix: "/" }
                route: { cluster: service_foo }
    - filter_chain_match:
        sni_domains: "www.example.com"
      tls_context:
        common_tls_context:
          tls_certificates:
            - certificate_chain: { filename: "{{ test_rundir }}/test/common/ssl/test_data/san_dns_cert.pem" }
              private_key: { filename: "{{ test_rundir }}/test/common/ssl/test_data/san_dns_key.pem" }
        session_ticket_keys:
          keys:
          - filename: "{{ test_rundir }}/test/common/ssl/test_data/ticket_key_a"
      filters:
      - name: envoy.http_connection_manager
        config:
          stat_prefix: sni_test
          route_config:
            virtual_hosts:
            - name: "some_virtual_host"
              domains: ["some.domain"]
              routes:
              - match: { prefix: "/" }
                route: { cluster: service_foo }
  )EOF",
                                                       Network::Address::IpVersion::v4);

  EXPECT_CALL(server_.random_, uuid());
  EXPECT_CALL(listener_factory_, createListenSocket(_, true));
  manager_->addOrUpdateListener(parseListenerFromV2Yaml(yaml), true);
  EXPECT_EQ(1U, manager_->listeners().size());
}

TEST_F(ListenerManagerImplWithRealFiltersTest,
       SniWithTwoEqualFilterChainsWithDifferentSessionTicketKeys) {
  const std::string yaml = TestEnvironment::substitute(R"EOF(
    address:
      socket_address: { address: 127.0.0.1, port_value: 1234 }
    filter_chains:
    - filter_chain_match:
        sni_domains: "example.com"
      tls_context:
        common_tls_context:
          tls_certificates:
            - certificate_chain: { filename: "{{ test_rundir }}/test/common/ssl/test_data/san_dns_cert.pem" }
              private_key: { filename: "{{ test_rundir }}/test/common/ssl/test_data/san_dns_key.pem" }
        session_ticket_keys:
          keys:
          - filename: "{{ test_rundir }}/test/common/ssl/test_data/ticket_key_a"
      filters:
      - name: envoy.http_connection_manager
        config:
          stat_prefix: sni_test
          route_config:
            virtual_hosts:
            - name: "some_virtual_host"
              domains: ["some.domain"]
              routes:
              - match: { prefix: "/" }
                route: { cluster: service_foo }
    - filter_chain_match:
        sni_domains: "www.example.com"
      tls_context:
        common_tls_context:
          tls_certificates:
            - certificate_chain: { filename: "{{ test_rundir }}/test/common/ssl/test_data/san_dns_cert.pem" }
              private_key: { filename: "{{ test_rundir }}/test/common/ssl/test_data/san_dns_key.pem" }
        session_ticket_keys:
          keys:
          - filename: "{{ test_rundir }}/test/common/ssl/test_data/ticket_key_b"
      filters:
      - name: envoy.http_connection_manager
        config:
          stat_prefix: sni_test
          route_config:
            virtual_hosts:
            - name: "some_virtual_host"
              domains: ["some.domain"]
              routes:
              - match: { prefix: "/" }
                route: { cluster: service_foo }
  )EOF",
                                                       Network::Address::IpVersion::v4);

  EXPECT_CALL(server_.random_, uuid());
  EXPECT_CALL(listener_factory_, createListenSocket(_, true));
  manager_->addOrUpdateListener(parseListenerFromV2Yaml(yaml), true);
  EXPECT_EQ(1U, manager_->listeners().size());
}

TEST_F(ListenerManagerImplWithRealFiltersTest,
       SniWithTwoEqualFilterChainsWithMixedUseOfSessionTicketKeys) {
  const std::string yaml = TestEnvironment::substitute(R"EOF(
    address:
      socket_address: { address: 127.0.0.1, port_value: 1234 }
    filter_chains:
    - filter_chain_match:
        sni_domains: "example.com"
      tls_context:
        common_tls_context:
          tls_certificates:
            - certificate_chain: { filename: "{{ test_rundir }}/test/common/ssl/test_data/san_dns_cert.pem" }
              private_key: { filename: "{{ test_rundir }}/test/common/ssl/test_data/san_dns_key.pem" }
        session_ticket_keys:
          keys:
          - filename: "{{ test_rundir }}/test/common/ssl/test_data/ticket_key_a"
      filters:
      - name: envoy.http_connection_manager
        config:
          stat_prefix: sni_test
          route_config:
            virtual_hosts:
            - name: "some_virtual_host"
              domains: ["some.domain"]
              routes:
              - match: { prefix: "/" }
                route: { cluster: service_foo }
    - filter_chain_match:
        sni_domains: "www.example.com"
      tls_context:
        common_tls_context:
          tls_certificates:
            - certificate_chain: { filename: "{{ test_rundir }}/test/common/ssl/test_data/san_dns_cert.pem" }
              private_key: { filename: "{{ test_rundir }}/test/common/ssl/test_data/san_dns_key.pem" }
      filters:
      - name: envoy.http_connection_manager
        config:
          stat_prefix: sni_test
          route_config:
            virtual_hosts:
            - name: "some_virtual_host"
              domains: ["some.domain"]
              routes:
              - match: { prefix: "/" }
                route: { cluster: service_foo }
  )EOF",
                                                       Network::Address::IpVersion::v4);

  EXPECT_THROW_WITH_MESSAGE(manager_->addOrUpdateListener(parseListenerFromV2Yaml(yaml), true),
                            EnvoyException,
                            "error adding listener '127.0.0.1:1234': filter chains with mixed use "
                            "of Session Ticket Keys are currently not supported");
}

TEST_F(ListenerManagerImplWithRealFiltersTest, SniWithTwoDifferentFilterChains) {
  const std::string yaml = TestEnvironment::substitute(R"EOF(
    address:
      socket_address: { address: 127.0.0.1, port_value: 1234 }
    filter_chains:
    - filter_chain_match:
        sni_domains: "example.com"
      tls_context:
        common_tls_context:
          tls_certificates:
            - certificate_chain: { filename: "{{ test_rundir }}/test/common/ssl/test_data/san_dns_cert.pem" }
              private_key: { filename: "{{ test_rundir }}/test/common/ssl/test_data/san_dns_key.pem" }
      filters:
      - name: envoy.http_connection_manager
        config:
          stat_prefix: sni_test
          route_config:
            virtual_hosts:
            - name: "some_virtual_host"
              domains: ["some.domain"]
              routes:
              - match: { prefix: "/" }
                route: { cluster: service_foo }
    - filter_chain_match:
        sni_domains: "www.example.com"
      tls_context:
        common_tls_context:
          tls_certificates:
            - certificate_chain: { filename: "{{ test_rundir }}/test/common/ssl/test_data/san_dns_cert.pem" }
              private_key: { filename: "{{ test_rundir }}/test/common/ssl/test_data/san_dns_key.pem" }
      filters:
      - name: envoy.http_connection_manager
        config:
          stat_prefix: sni_test
          route_config:
            virtual_hosts:
            - name: "some_virtual_host"
              domains: ["some.domain"]
              routes:
              - match: { prefix: "/" }
                route: { cluster: service_bar }
  )EOF",
                                                       Network::Address::IpVersion::v4);

  EXPECT_THROW_WITH_MESSAGE(manager_->addOrUpdateListener(parseListenerFromV2Yaml(yaml), true),
                            EnvoyException,
                            "error adding listener '127.0.0.1:1234': use of different filter "
                            "chains is currently not supported");
}

<<<<<<< HEAD
TEST_F(ListenerManagerImplWithRealFiltersTest, OriginalDstFilter) {
  const std::string yaml = TestEnvironment::substitute(R"EOF(
    address:
      socket_address: { address: 127.0.0.1, port_value: 1111 }
    filter_chains: {}
    listener_filters:
    - name: "envoy.listener.original_dst"
      config: {}
  )EOF", // "
                                                       Network::Address::IpVersion::v4);
=======
TEST_F(ListenerManagerImplWithRealFiltersTest, TlsCertificateInline) {
  const std::string yaml = R"EOF(
    address:
      socket_address: { address: 127.0.0.1, port_value: 1234 }
    filter_chains:
    - tls_context:
        common_tls_context:
          tls_certificates:
            - certificate_chain: { inline_string: "-----BEGIN CERTIFICATE-----\nMIIDGjCCAoOgAwIBAgIJALE/9j8tvBGNMA0GCSqGSIb3DQEBCwUAMIGDMQswCQYD\nVQQGEwJVUzETMBEGA1UECAwKQ2FsaWZvcm5pYTEWMBQGA1UEBwwNU2FuIEZyYW5j\naXNjbzENMAsGA1UECgwETHlmdDEZMBcGA1UECwwQTHlmdCBFbmdpbmVlcmluZzEd\nMBsGA1UEAwwUVGVzdCBJbnRlcm1lZGlhdGUgQ0EwHhcNMTgwMTE1MjI0MDI3WhcN\nMjAwMTE1MjI0MDI3WjB6MQswCQYDVQQGEwJVUzETMBEGA1UECAwKQ2FsaWZvcm5p\nYTEWMBQGA1UEBwwNU2FuIEZyYW5jaXNjbzENMAsGA1UECgwETHlmdDEZMBcGA1UE\nCwwQTHlmdCBFbmdpbmVlcmluZzEUMBIGA1UEAwwLVGVzdCBTZXJ2ZXIwgZ8wDQYJ\nKoZIhvcNAQEBBQADgY0AMIGJAoGBALGG70n/nfIB64LH6jraqxpJ3EUO+gL/KkHG\n4+/hQMMZpehPdcHa7vj1efBgaaddtjRZ3GLSSF968O19EbMwjQl1Azwn3Ql8SddQ\nhyW30/Q/jgY54MnDBGgb5xhb7tdfjGvZ+lKapu9FypTcrre/wXSwBSsmm2me0CCN\nAZKddyMzAgMBAAGjgZ0wgZowDAYDVR0TAQH/BAIwADALBgNVHQ8EBAMCBeAwHQYD\nVR0lBBYwFAYIKwYBBQUHAwIGCCsGAQUFBwMBMB4GA1UdEQQXMBWCE3NlcnZlcjEu\nZXhhbXBsZS5jb20wHQYDVR0OBBYEFBZcRXhGXlFghYQ9/R6yF7XTHzkxMB8GA1Ud\nIwQYMBaAFIuDOLnI5iZPpH230VFAuWeNYuWdMA0GCSqGSIb3DQEBCwUAA4GBAFZg\n6ZznS3KuEus6ZJsLJH7J0BMKmpdj5hM0M++TBnP8LVy73ETc95Y2sxvB/B2c7f2v\nwjz4nGd5O3kkiVlMrQ44GPUKrO3/Ltix+MT3ixuF7Z7vLFKwkIG2d0RXJVVb1MOM\nw1bmtABHf8sVAFF6RZtjshWSaZYvIhiG1FedV4Vw\n-----END CERTIFICATE-----\n-----BEGIN CERTIFICATE-----\nMIIC3jCCAkegAwIBAgIJAJvUixVO/5pTMA0GCSqGSIb3DQEBCwUAMHYxCzAJBgNV\nBAYTAlVTMRMwEQYDVQQIEwpDYWxpZm9ybmlhMRYwFAYDVQQHEw1TYW4gRnJhbmNp\nc2NvMQ0wCwYDVQQKEwRMeWZ0MRkwFwYDVQQLExBMeWZ0IEVuZ2luZWVyaW5nMRAw\nDgYDVQQDEwdUZXN0IENBMB4XDTE4MDExNTIyNDAyN1oXDTI4MDExMzIyNDAyN1ow\ngYMxCzAJBgNVBAYTAlVTMRMwEQYDVQQIDApDYWxpZm9ybmlhMRYwFAYDVQQHDA1T\nYW4gRnJhbmNpc2NvMQ0wCwYDVQQKDARMeWZ0MRkwFwYDVQQLDBBMeWZ0IEVuZ2lu\nZWVyaW5nMR0wGwYDVQQDDBRUZXN0IEludGVybWVkaWF0ZSBDQTCBnzANBgkqhkiG\n9w0BAQEFAAOBjQAwgYkCgYEAxd1kOhV+/2n+rJWKvrtkyyqkWgBXXhH15G9cusaR\nzJtwxsvtPRYZ9nTc+A6GDFgZ0TS1sq/WJXfs3guMpFObXU+tSlezxHVRpWPTXKff\nhblqtZMPKW5q5LmOHxKi8GUxwDnEeAiZmzstGCYkRKn+GmLYe26vFGBw4MvM89Vm\necMCAwEAAaNmMGQwEgYDVR0TAQH/BAgwBgEB/wIBADAOBgNVHQ8BAf8EBAMCAQYw\nHQYDVR0OBBYEFIuDOLnI5iZPpH230VFAuWeNYuWdMB8GA1UdIwQYMBaAFDt4pFFP\nFoSTHEgoegytK5ZByn15MA0GCSqGSIb3DQEBCwUAA4GBAGO77sBFzn63pM2Oy4XS\n+FEcFj/lB4vBh4r8jtzdf5EMaKUeXY9i57MTryPTJZRFXW6BuQ/B3hiOW2fwkCdL\neHd0MwGv95cn1PCWZh1IidVrtrDeu0oLxhRk5mcflaaLBuGADUD3Y1ms2sl90Ean\n6C+0EHH2O6Emesx9IhPZRx4H\n-----END CERTIFICATE-----" }
              private_key: { inline_string: "-----BEGIN RSA PRIVATE KEY-----\nMIICXgIBAAKBgQCxhu9J/53yAeuCx+o62qsaSdxFDvoC/ypBxuPv4UDDGaXoT3XB\n2u749XnwYGmnXbY0Wdxi0khfevDtfRGzMI0JdQM8J90JfEnXUIclt9P0P44GOeDJ\nwwRoG+cYW+7XX4xr2fpSmqbvRcqU3K63v8F0sAUrJptpntAgjQGSnXcjMwIDAQAB\nAoGAJk4kQcZLEVYCuDRkwRA/zStUwP3rSkw+lPTSaAcljzNwjgDfOtX/rG5jQk+7\nXGanEwK0wAn5nciMReIvuIdoVt7zEtFygZ7D3yKh+Ywu0AYC8TaiszAaL0efMnAW\nMtpgyrAoMB4bFON3oyNVZM161+cdrU0PrEDqh+GHl8abpokCQQDfn2jE3WmS/a36\n2Dt/e3yjNE/4xDshAcHkNmF+jpcB66bls5ZU5Yv07RUVExQ30fw3v+ADMxmNYg2f\nqpAF2getAkEAyzr9GwgdKeruErwlLhMOG327zTcZlHZXU5Q378/S3bKi3c/voGCb\nexKjxRBZTzSw5hfrOzbCEpMLcwZaoBiyXwJBAJAH2XAq98vQDpXpXfEPNUjc8cFV\niowI2LxHdmYQKxz2jemW0PXfX1Siuxh20GffnOa/c+Y7rHKOvB2hut+5/YUCQQCF\nnBx2vxjdTBSEwKj455IoxLrJKeZpUnwK+LDluo35Ls4gYeo6WAkgGpsMnbj5d7yt\nKSB/Z3qj14R5dL3z7wilAkEAp78JPrvWP5zc3YOmmr9s8IQ3almspwnlh1mdcgoX\n4rHe3U4jRZwE6fw8W9G4QsFRlez1Re6g8T7yoFXiZETGqQ==\n-----END RSA PRIVATE KEY-----" }
          validation_context:
              trusted_ca: { inline_string: "-----BEGIN CERTIFICATE-----\nMIICzTCCAjagAwIBAgIJAOrzsOodDleaMA0GCSqGSIb3DQEBCwUAMHYxCzAJBgNV\nBAYTAlVTMRMwEQYDVQQIEwpDYWxpZm9ybmlhMRYwFAYDVQQHEw1TYW4gRnJhbmNp\nc2NvMQ0wCwYDVQQKEwRMeWZ0MRkwFwYDVQQLExBMeWZ0IEVuZ2luZWVyaW5nMRAw\nDgYDVQQDEwdUZXN0IENBMB4XDTE3MDcwOTAxMzkzMloXDTI3MDcwNzAxMzkzMlow\ndjELMAkGA1UEBhMCVVMxEzARBgNVBAgTCkNhbGlmb3JuaWExFjAUBgNVBAcTDVNh\nbiBGcmFuY2lzY28xDTALBgNVBAoTBEx5ZnQxGTAXBgNVBAsTEEx5ZnQgRW5naW5l\nZXJpbmcxEDAOBgNVBAMTB1Rlc3QgQ0EwgZ8wDQYJKoZIhvcNAQEBBQADgY0AMIGJ\nAoGBAJuJh8N5TheTHLKOxsLSAfiIu9VDeKPsV98KRJJaYCMoaof3j9wBs65HzIat\nAunuV4DVZZ2c/x7/v741oWadYd3yqL7XSzQaeBvhXi+wv3g17FYrdxaowG7cfmsh\ngCp7/9TRW0bRGL6Qp6od/u62L8dprdHXxnck/+sZMupam9YrAgMBAAGjYzBhMA8G\nA1UdEwEB/wQFMAMBAf8wDgYDVR0PAQH/BAQDAgEGMB0GA1UdDgQWBBQ7eKRRTxaE\nkxxIKHoMrSuWQcp9eTAfBgNVHSMEGDAWgBQ7eKRRTxaEkxxIKHoMrSuWQcp9eTAN\nBgkqhkiG9w0BAQsFAAOBgQCN00/2k9k8HNeJ8eYuFH10jnc+td7+OaYWpRSEKCS7\nux3KAu0UFt90mojEMClt4Y6uP4oXTWbRzMzAgQHldHU8Gkj8tYnv7mToX7Bh/xdc\n19epzjCmo/4Q6+16GZZvltiFjkkHSZEVI5ggljy1QdMIPRegsKKmX9mjZSCSSXD6\nSA==\n-----END CERTIFICATE-----" }
  )EOF";
>>>>>>> 01ee7254

  EXPECT_CALL(server_.random_, uuid());
  EXPECT_CALL(listener_factory_, createListenSocket(_, true));
  manager_->addOrUpdateListener(parseListenerFromV2Yaml(yaml), true);
  EXPECT_EQ(1U, manager_->listeners().size());
<<<<<<< HEAD

  Network::ListenerConfig& listener = manager_->listeners().back().get();

  Network::FilterChainFactory& filterChainFactory = listener.filterChainFactory();
  Network::MockListenerFilterManager manager;

  NiceMock<Network::MockListenerFilterCallbacks> callbacks;
  Network::AcceptedSocketImpl socket(-1,
                                     Network::Address::InstanceConstSharedPtr{
                                         new Network::Address::Ipv4Instance("127.0.0.1", 1234)},
                                     Network::Address::InstanceConstSharedPtr{
                                         new Network::Address::Ipv4Instance("127.0.0.1", 5678)});

  EXPECT_CALL(callbacks, socket()).WillOnce(Invoke([&]() -> Network::ConnectionSocket& {
    return socket;
  }));

  EXPECT_CALL(manager, addAcceptFilter_(_))
      .WillOnce(Invoke([&](Network::ListenerFilterPtr& filter) -> void {
        EXPECT_EQ(Network::FilterStatus::Continue, filter->onAccept(callbacks));
      }));

  EXPECT_TRUE(filterChainFactory.createListenerFilterChain(manager));
}

class OriginalDstTest : public Filter::Listener::OriginalDst {
  Network::Address::InstanceConstSharedPtr getOriginalDst(int) override {
    return Network::Address::InstanceConstSharedPtr{
        new Network::Address::Ipv4Instance("127.0.0.2", 2345)};
  }
};

namespace Configuration {

class OriginalDstTestConfigFactory : public NamedListenerFilterConfigFactory {
public:
  // NamedListenerFilterConfigFactory
  ListenerFilterFactoryCb createFilterFactoryFromProto(const Protobuf::Message&,
                                                       FactoryContext&) override {
    return [](Network::ListenerFilterManager& filter_manager) -> void {
      filter_manager.addAcceptFilter(std::make_unique<OriginalDstTest>());
    };
  }

  ProtobufTypes::MessagePtr createEmptyConfigProto() override {
    return std::make_unique<Envoy::ProtobufWkt::Empty>();
  }

  std::string name() override { return "test.listener.original_dst"; }
};

/**
 * Static registration for the original dst filter. @see RegisterFactory.
 */
static Registry::RegisterFactory<OriginalDstTestConfigFactory, NamedListenerFilterConfigFactory>
    registered_;

} // namespace Configuration

TEST_F(ListenerManagerImplWithRealFiltersTest, OriginalDstTestFilter) {
  const std::string yaml = TestEnvironment::substitute(R"EOF(
    address:
      socket_address: { address: 127.0.0.1, port_value: 1111 }
    filter_chains: {}
    listener_filters:
    - name: "test.listener.original_dst"
      config: {}
  )EOF", // "
=======
}

TEST_F(ListenerManagerImplWithRealFiltersTest, TlsCertificateChainInlinePrivateKeyFilename) {
  const std::string yaml = TestEnvironment::substitute(R"EOF(
    address:
      socket_address: { address: 127.0.0.1, port_value: 1234 }
    filter_chains:
    - tls_context:
        common_tls_context:
          tls_certificates:
            - certificate_chain: { inline_string: "-----BEGIN CERTIFICATE-----\nMIIDGjCCAoOgAwIBAgIJALE/9j8tvBGNMA0GCSqGSIb3DQEBCwUAMIGDMQswCQYD\nVQQGEwJVUzETMBEGA1UECAwKQ2FsaWZvcm5pYTEWMBQGA1UEBwwNU2FuIEZyYW5j\naXNjbzENMAsGA1UECgwETHlmdDEZMBcGA1UECwwQTHlmdCBFbmdpbmVlcmluZzEd\nMBsGA1UEAwwUVGVzdCBJbnRlcm1lZGlhdGUgQ0EwHhcNMTgwMTE1MjI0MDI3WhcN\nMjAwMTE1MjI0MDI3WjB6MQswCQYDVQQGEwJVUzETMBEGA1UECAwKQ2FsaWZvcm5p\nYTEWMBQGA1UEBwwNU2FuIEZyYW5jaXNjbzENMAsGA1UECgwETHlmdDEZMBcGA1UE\nCwwQTHlmdCBFbmdpbmVlcmluZzEUMBIGA1UEAwwLVGVzdCBTZXJ2ZXIwgZ8wDQYJ\nKoZIhvcNAQEBBQADgY0AMIGJAoGBALGG70n/nfIB64LH6jraqxpJ3EUO+gL/KkHG\n4+/hQMMZpehPdcHa7vj1efBgaaddtjRZ3GLSSF968O19EbMwjQl1Azwn3Ql8SddQ\nhyW30/Q/jgY54MnDBGgb5xhb7tdfjGvZ+lKapu9FypTcrre/wXSwBSsmm2me0CCN\nAZKddyMzAgMBAAGjgZ0wgZowDAYDVR0TAQH/BAIwADALBgNVHQ8EBAMCBeAwHQYD\nVR0lBBYwFAYIKwYBBQUHAwIGCCsGAQUFBwMBMB4GA1UdEQQXMBWCE3NlcnZlcjEu\nZXhhbXBsZS5jb20wHQYDVR0OBBYEFBZcRXhGXlFghYQ9/R6yF7XTHzkxMB8GA1Ud\nIwQYMBaAFIuDOLnI5iZPpH230VFAuWeNYuWdMA0GCSqGSIb3DQEBCwUAA4GBAFZg\n6ZznS3KuEus6ZJsLJH7J0BMKmpdj5hM0M++TBnP8LVy73ETc95Y2sxvB/B2c7f2v\nwjz4nGd5O3kkiVlMrQ44GPUKrO3/Ltix+MT3ixuF7Z7vLFKwkIG2d0RXJVVb1MOM\nw1bmtABHf8sVAFF6RZtjshWSaZYvIhiG1FedV4Vw\n-----END CERTIFICATE-----\n-----BEGIN CERTIFICATE-----\nMIIC3jCCAkegAwIBAgIJAJvUixVO/5pTMA0GCSqGSIb3DQEBCwUAMHYxCzAJBgNV\nBAYTAlVTMRMwEQYDVQQIEwpDYWxpZm9ybmlhMRYwFAYDVQQHEw1TYW4gRnJhbmNp\nc2NvMQ0wCwYDVQQKEwRMeWZ0MRkwFwYDVQQLExBMeWZ0IEVuZ2luZWVyaW5nMRAw\nDgYDVQQDEwdUZXN0IENBMB4XDTE4MDExNTIyNDAyN1oXDTI4MDExMzIyNDAyN1ow\ngYMxCzAJBgNVBAYTAlVTMRMwEQYDVQQIDApDYWxpZm9ybmlhMRYwFAYDVQQHDA1T\nYW4gRnJhbmNpc2NvMQ0wCwYDVQQKDARMeWZ0MRkwFwYDVQQLDBBMeWZ0IEVuZ2lu\nZWVyaW5nMR0wGwYDVQQDDBRUZXN0IEludGVybWVkaWF0ZSBDQTCBnzANBgkqhkiG\n9w0BAQEFAAOBjQAwgYkCgYEAxd1kOhV+/2n+rJWKvrtkyyqkWgBXXhH15G9cusaR\nzJtwxsvtPRYZ9nTc+A6GDFgZ0TS1sq/WJXfs3guMpFObXU+tSlezxHVRpWPTXKff\nhblqtZMPKW5q5LmOHxKi8GUxwDnEeAiZmzstGCYkRKn+GmLYe26vFGBw4MvM89Vm\necMCAwEAAaNmMGQwEgYDVR0TAQH/BAgwBgEB/wIBADAOBgNVHQ8BAf8EBAMCAQYw\nHQYDVR0OBBYEFIuDOLnI5iZPpH230VFAuWeNYuWdMB8GA1UdIwQYMBaAFDt4pFFP\nFoSTHEgoegytK5ZByn15MA0GCSqGSIb3DQEBCwUAA4GBAGO77sBFzn63pM2Oy4XS\n+FEcFj/lB4vBh4r8jtzdf5EMaKUeXY9i57MTryPTJZRFXW6BuQ/B3hiOW2fwkCdL\neHd0MwGv95cn1PCWZh1IidVrtrDeu0oLxhRk5mcflaaLBuGADUD3Y1ms2sl90Ean\n6C+0EHH2O6Emesx9IhPZRx4H\n-----END CERTIFICATE-----" }
              private_key: { filename: "{{ test_rundir }}/test/common/ssl/test_data/san_dns_key3.pem" }
  )EOF",
>>>>>>> 01ee7254
                                                       Network::Address::IpVersion::v4);

  EXPECT_CALL(server_.random_, uuid());
  EXPECT_CALL(listener_factory_, createListenSocket(_, true));
  manager_->addOrUpdateListener(parseListenerFromV2Yaml(yaml), true);
  EXPECT_EQ(1U, manager_->listeners().size());
<<<<<<< HEAD

  Network::ListenerConfig& listener = manager_->listeners().back().get();

  Network::FilterChainFactory& filterChainFactory = listener.filterChainFactory();
  Network::MockListenerFilterManager manager;

  NiceMock<Network::MockListenerFilterCallbacks> callbacks;
  Network::AcceptedSocketImpl socket(
      -1, std::make_unique<Network::Address::Ipv4Instance>("127.0.0.1", 1234),
      std::make_unique<Network::Address::Ipv4Instance>("127.0.0.1", 5678));

  EXPECT_CALL(callbacks, socket()).WillOnce(Invoke([&]() -> Network::ConnectionSocket& {
    return socket;
  }));

  EXPECT_CALL(manager, addAcceptFilter_(_))
      .WillOnce(Invoke([&](Network::ListenerFilterPtr& filter) -> void {
        EXPECT_EQ(Network::FilterStatus::Continue, filter->onAccept(callbacks));
      }));

  EXPECT_TRUE(filterChainFactory.createListenerFilterChain(manager));
  EXPECT_TRUE(socket.localAddressRestored());
  EXPECT_EQ("127.0.0.2:2345", socket.localAddress()->asString());
=======
}

TEST_F(ListenerManagerImplWithRealFiltersTest, TlsCertificateIncomplete) {
  const std::string yaml = TestEnvironment::substitute(R"EOF(
    address:
      socket_address: { address: 127.0.0.1, port_value: 1234 }
    filter_chains:
    - tls_context:
        common_tls_context:
          tls_certificates:
            - certificate_chain: { filename: "{{ test_rundir }}/test/common/ssl/test_data/san_dns_chain3.pem" }
  )EOF",
                                                       Network::Address::IpVersion::v4);

  EXPECT_THROW_WITH_MESSAGE(
      manager_->addOrUpdateListener(parseListenerFromV2Yaml(yaml), true), EnvoyException,
      TestEnvironment::substitute("Failed to load incomplete certificate from {{ test_rundir }}"
                                  "/test/common/ssl/test_data/san_dns_chain3.pem, ",
                                  Network::Address::IpVersion::v4));
}

TEST_F(ListenerManagerImplWithRealFiltersTest, TlsCertificateInvalidCertificateChain) {
  const std::string yaml = TestEnvironment::substitute(R"EOF(
    address:
      socket_address: { address: 127.0.0.1, port_value: 1234 }
    filter_chains:
    - tls_context:
        common_tls_context:
          tls_certificates:
            - certificate_chain: { inline_string: "invalid" }
              private_key: { filename: "{{ test_rundir }}/test/common/ssl/test_data/san_dns_key3.pem" }
  )EOF",
                                                       Network::Address::IpVersion::v4);

  EXPECT_THROW_WITH_MESSAGE(manager_->addOrUpdateListener(parseListenerFromV2Yaml(yaml), true),
                            EnvoyException, "Failed to load certificate chain from <inline>");
}

TEST_F(ListenerManagerImplWithRealFiltersTest, TlsCertificateInvalidIntermediateCA) {
  const std::string yaml = TestEnvironment::substitute(R"EOF(
    address:
      socket_address: { address: 127.0.0.1, port_value: 1234 }
    filter_chains:
    - tls_context:
        common_tls_context:
          tls_certificates:
            - certificate_chain: { inline_string: "-----BEGIN CERTIFICATE-----\nMIIDGjCCAoOgAwIBAgIJALE/9j8tvBGNMA0GCSqGSIb3DQEBCwUAMIGDMQswCQYD\nVQQGEwJVUzETMBEGA1UECAwKQ2FsaWZvcm5pYTEWMBQGA1UEBwwNU2FuIEZyYW5j\naXNjbzENMAsGA1UECgwETHlmdDEZMBcGA1UECwwQTHlmdCBFbmdpbmVlcmluZzEd\nMBsGA1UEAwwUVGVzdCBJbnRlcm1lZGlhdGUgQ0EwHhcNMTgwMTE1MjI0MDI3WhcN\nMjAwMTE1MjI0MDI3WjB6MQswCQYDVQQGEwJVUzETMBEGA1UECAwKQ2FsaWZvcm5p\nYTEWMBQGA1UEBwwNU2FuIEZyYW5jaXNjbzENMAsGA1UECgwETHlmdDEZMBcGA1UE\nCwwQTHlmdCBFbmdpbmVlcmluZzEUMBIGA1UEAwwLVGVzdCBTZXJ2ZXIwgZ8wDQYJ\nKoZIhvcNAQEBBQADgY0AMIGJAoGBALGG70n/nfIB64LH6jraqxpJ3EUO+gL/KkHG\n4+/hQMMZpehPdcHa7vj1efBgaaddtjRZ3GLSSF968O19EbMwjQl1Azwn3Ql8SddQ\nhyW30/Q/jgY54MnDBGgb5xhb7tdfjGvZ+lKapu9FypTcrre/wXSwBSsmm2me0CCN\nAZKddyMzAgMBAAGjgZ0wgZowDAYDVR0TAQH/BAIwADALBgNVHQ8EBAMCBeAwHQYD\nVR0lBBYwFAYIKwYBBQUHAwIGCCsGAQUFBwMBMB4GA1UdEQQXMBWCE3NlcnZlcjEu\nZXhhbXBsZS5jb20wHQYDVR0OBBYEFBZcRXhGXlFghYQ9/R6yF7XTHzkxMB8GA1Ud\nIwQYMBaAFIuDOLnI5iZPpH230VFAuWeNYuWdMA0GCSqGSIb3DQEBCwUAA4GBAFZg\n6ZznS3KuEus6ZJsLJH7J0BMKmpdj5hM0M++TBnP8LVy73ETc95Y2sxvB/B2c7f2v\nwjz4nGd5O3kkiVlMrQ44GPUKrO3/Ltix+MT3ixuF7Z7vLFKwkIG2d0RXJVVb1MOM\nw1bmtABHf8sVAFF6RZtjshWSaZYvIhiG1FedV4Vw\n-----END CERTIFICATE-----\n-----BEGIN CERTIFICATE-----\ninvalid" }
              private_key: { filename: "{{ test_rundir }}/test/common/ssl/test_data/san_dns_key3.pem" }
  )EOF",
                                                       Network::Address::IpVersion::v4);

  EXPECT_THROW_WITH_MESSAGE(manager_->addOrUpdateListener(parseListenerFromV2Yaml(yaml), true),
                            EnvoyException, "Failed to load certificate chain from <inline>");
}

TEST_F(ListenerManagerImplWithRealFiltersTest, TlsCertificateInvalidPrivateKey) {
  const std::string yaml = TestEnvironment::substitute(R"EOF(
    address:
      socket_address: { address: 127.0.0.1, port_value: 1234 }
    filter_chains:
    - tls_context:
        common_tls_context:
          tls_certificates:
            - certificate_chain: { filename: "{{ test_rundir }}/test/common/ssl/test_data/san_dns_chain3.pem" }
              private_key: { inline_string: "invalid" }
  )EOF",
                                                       Network::Address::IpVersion::v4);

  EXPECT_THROW_WITH_MESSAGE(manager_->addOrUpdateListener(parseListenerFromV2Yaml(yaml), true),
                            EnvoyException, "Failed to load private key from <inline>");
}

TEST_F(ListenerManagerImplWithRealFiltersTest, TlsCertificateInvalidTrustedCA) {
  const std::string yaml = TestEnvironment::substitute(R"EOF(
    address:
      socket_address: { address: 127.0.0.1, port_value: 1234 }
    filter_chains:
    - tls_context:
        common_tls_context:
          tls_certificates:
            - certificate_chain: { filename: "{{ test_rundir }}/test/common/ssl/test_data/san_dns_chain3.pem" }
              private_key: { filename: "{{ test_rundir }}/test/common/ssl/test_data/san_dns_key3.pem" }
          validation_context:
              trusted_ca: { inline_string: "invalid" }
  )EOF",
                                                       Network::Address::IpVersion::v4);

  EXPECT_THROW_WITH_MESSAGE(manager_->addOrUpdateListener(parseListenerFromV2Yaml(yaml), true),
                            EnvoyException, "Failed to load trusted CA certificates from <inline>");
>>>>>>> 01ee7254
}

} // namespace Server
} // namespace Envoy<|MERGE_RESOLUTION|>--- conflicted
+++ resolved
@@ -1053,7 +1053,134 @@
                             "chains is currently not supported");
 }
 
-<<<<<<< HEAD
+TEST_F(ListenerManagerImplWithRealFiltersTest, TlsCertificateInline) {
+  const std::string yaml = R"EOF(
+    address:
+      socket_address: { address: 127.0.0.1, port_value: 1234 }
+    filter_chains:
+    - tls_context:
+        common_tls_context:
+          tls_certificates:
+            - certificate_chain: { inline_string: "-----BEGIN CERTIFICATE-----\nMIIDGjCCAoOgAwIBAgIJALE/9j8tvBGNMA0GCSqGSIb3DQEBCwUAMIGDMQswCQYD\nVQQGEwJVUzETMBEGA1UECAwKQ2FsaWZvcm5pYTEWMBQGA1UEBwwNU2FuIEZyYW5j\naXNjbzENMAsGA1UECgwETHlmdDEZMBcGA1UECwwQTHlmdCBFbmdpbmVlcmluZzEd\nMBsGA1UEAwwUVGVzdCBJbnRlcm1lZGlhdGUgQ0EwHhcNMTgwMTE1MjI0MDI3WhcN\nMjAwMTE1MjI0MDI3WjB6MQswCQYDVQQGEwJVUzETMBEGA1UECAwKQ2FsaWZvcm5p\nYTEWMBQGA1UEBwwNU2FuIEZyYW5jaXNjbzENMAsGA1UECgwETHlmdDEZMBcGA1UE\nCwwQTHlmdCBFbmdpbmVlcmluZzEUMBIGA1UEAwwLVGVzdCBTZXJ2ZXIwgZ8wDQYJ\nKoZIhvcNAQEBBQADgY0AMIGJAoGBALGG70n/nfIB64LH6jraqxpJ3EUO+gL/KkHG\n4+/hQMMZpehPdcHa7vj1efBgaaddtjRZ3GLSSF968O19EbMwjQl1Azwn3Ql8SddQ\nhyW30/Q/jgY54MnDBGgb5xhb7tdfjGvZ+lKapu9FypTcrre/wXSwBSsmm2me0CCN\nAZKddyMzAgMBAAGjgZ0wgZowDAYDVR0TAQH/BAIwADALBgNVHQ8EBAMCBeAwHQYD\nVR0lBBYwFAYIKwYBBQUHAwIGCCsGAQUFBwMBMB4GA1UdEQQXMBWCE3NlcnZlcjEu\nZXhhbXBsZS5jb20wHQYDVR0OBBYEFBZcRXhGXlFghYQ9/R6yF7XTHzkxMB8GA1Ud\nIwQYMBaAFIuDOLnI5iZPpH230VFAuWeNYuWdMA0GCSqGSIb3DQEBCwUAA4GBAFZg\n6ZznS3KuEus6ZJsLJH7J0BMKmpdj5hM0M++TBnP8LVy73ETc95Y2sxvB/B2c7f2v\nwjz4nGd5O3kkiVlMrQ44GPUKrO3/Ltix+MT3ixuF7Z7vLFKwkIG2d0RXJVVb1MOM\nw1bmtABHf8sVAFF6RZtjshWSaZYvIhiG1FedV4Vw\n-----END CERTIFICATE-----\n-----BEGIN CERTIFICATE-----\nMIIC3jCCAkegAwIBAgIJAJvUixVO/5pTMA0GCSqGSIb3DQEBCwUAMHYxCzAJBgNV\nBAYTAlVTMRMwEQYDVQQIEwpDYWxpZm9ybmlhMRYwFAYDVQQHEw1TYW4gRnJhbmNp\nc2NvMQ0wCwYDVQQKEwRMeWZ0MRkwFwYDVQQLExBMeWZ0IEVuZ2luZWVyaW5nMRAw\nDgYDVQQDEwdUZXN0IENBMB4XDTE4MDExNTIyNDAyN1oXDTI4MDExMzIyNDAyN1ow\ngYMxCzAJBgNVBAYTAlVTMRMwEQYDVQQIDApDYWxpZm9ybmlhMRYwFAYDVQQHDA1T\nYW4gRnJhbmNpc2NvMQ0wCwYDVQQKDARMeWZ0MRkwFwYDVQQLDBBMeWZ0IEVuZ2lu\nZWVyaW5nMR0wGwYDVQQDDBRUZXN0IEludGVybWVkaWF0ZSBDQTCBnzANBgkqhkiG\n9w0BAQEFAAOBjQAwgYkCgYEAxd1kOhV+/2n+rJWKvrtkyyqkWgBXXhH15G9cusaR\nzJtwxsvtPRYZ9nTc+A6GDFgZ0TS1sq/WJXfs3guMpFObXU+tSlezxHVRpWPTXKff\nhblqtZMPKW5q5LmOHxKi8GUxwDnEeAiZmzstGCYkRKn+GmLYe26vFGBw4MvM89Vm\necMCAwEAAaNmMGQwEgYDVR0TAQH/BAgwBgEB/wIBADAOBgNVHQ8BAf8EBAMCAQYw\nHQYDVR0OBBYEFIuDOLnI5iZPpH230VFAuWeNYuWdMB8GA1UdIwQYMBaAFDt4pFFP\nFoSTHEgoegytK5ZByn15MA0GCSqGSIb3DQEBCwUAA4GBAGO77sBFzn63pM2Oy4XS\n+FEcFj/lB4vBh4r8jtzdf5EMaKUeXY9i57MTryPTJZRFXW6BuQ/B3hiOW2fwkCdL\neHd0MwGv95cn1PCWZh1IidVrtrDeu0oLxhRk5mcflaaLBuGADUD3Y1ms2sl90Ean\n6C+0EHH2O6Emesx9IhPZRx4H\n-----END CERTIFICATE-----" }
+              private_key: { inline_string: "-----BEGIN RSA PRIVATE KEY-----\nMIICXgIBAAKBgQCxhu9J/53yAeuCx+o62qsaSdxFDvoC/ypBxuPv4UDDGaXoT3XB\n2u749XnwYGmnXbY0Wdxi0khfevDtfRGzMI0JdQM8J90JfEnXUIclt9P0P44GOeDJ\nwwRoG+cYW+7XX4xr2fpSmqbvRcqU3K63v8F0sAUrJptpntAgjQGSnXcjMwIDAQAB\nAoGAJk4kQcZLEVYCuDRkwRA/zStUwP3rSkw+lPTSaAcljzNwjgDfOtX/rG5jQk+7\nXGanEwK0wAn5nciMReIvuIdoVt7zEtFygZ7D3yKh+Ywu0AYC8TaiszAaL0efMnAW\nMtpgyrAoMB4bFON3oyNVZM161+cdrU0PrEDqh+GHl8abpokCQQDfn2jE3WmS/a36\n2Dt/e3yjNE/4xDshAcHkNmF+jpcB66bls5ZU5Yv07RUVExQ30fw3v+ADMxmNYg2f\nqpAF2getAkEAyzr9GwgdKeruErwlLhMOG327zTcZlHZXU5Q378/S3bKi3c/voGCb\nexKjxRBZTzSw5hfrOzbCEpMLcwZaoBiyXwJBAJAH2XAq98vQDpXpXfEPNUjc8cFV\niowI2LxHdmYQKxz2jemW0PXfX1Siuxh20GffnOa/c+Y7rHKOvB2hut+5/YUCQQCF\nnBx2vxjdTBSEwKj455IoxLrJKeZpUnwK+LDluo35Ls4gYeo6WAkgGpsMnbj5d7yt\nKSB/Z3qj14R5dL3z7wilAkEAp78JPrvWP5zc3YOmmr9s8IQ3almspwnlh1mdcgoX\n4rHe3U4jRZwE6fw8W9G4QsFRlez1Re6g8T7yoFXiZETGqQ==\n-----END RSA PRIVATE KEY-----" }
+          validation_context:
+              trusted_ca: { inline_string: "-----BEGIN CERTIFICATE-----\nMIICzTCCAjagAwIBAgIJAOrzsOodDleaMA0GCSqGSIb3DQEBCwUAMHYxCzAJBgNV\nBAYTAlVTMRMwEQYDVQQIEwpDYWxpZm9ybmlhMRYwFAYDVQQHEw1TYW4gRnJhbmNp\nc2NvMQ0wCwYDVQQKEwRMeWZ0MRkwFwYDVQQLExBMeWZ0IEVuZ2luZWVyaW5nMRAw\nDgYDVQQDEwdUZXN0IENBMB4XDTE3MDcwOTAxMzkzMloXDTI3MDcwNzAxMzkzMlow\ndjELMAkGA1UEBhMCVVMxEzARBgNVBAgTCkNhbGlmb3JuaWExFjAUBgNVBAcTDVNh\nbiBGcmFuY2lzY28xDTALBgNVBAoTBEx5ZnQxGTAXBgNVBAsTEEx5ZnQgRW5naW5l\nZXJpbmcxEDAOBgNVBAMTB1Rlc3QgQ0EwgZ8wDQYJKoZIhvcNAQEBBQADgY0AMIGJ\nAoGBAJuJh8N5TheTHLKOxsLSAfiIu9VDeKPsV98KRJJaYCMoaof3j9wBs65HzIat\nAunuV4DVZZ2c/x7/v741oWadYd3yqL7XSzQaeBvhXi+wv3g17FYrdxaowG7cfmsh\ngCp7/9TRW0bRGL6Qp6od/u62L8dprdHXxnck/+sZMupam9YrAgMBAAGjYzBhMA8G\nA1UdEwEB/wQFMAMBAf8wDgYDVR0PAQH/BAQDAgEGMB0GA1UdDgQWBBQ7eKRRTxaE\nkxxIKHoMrSuWQcp9eTAfBgNVHSMEGDAWgBQ7eKRRTxaEkxxIKHoMrSuWQcp9eTAN\nBgkqhkiG9w0BAQsFAAOBgQCN00/2k9k8HNeJ8eYuFH10jnc+td7+OaYWpRSEKCS7\nux3KAu0UFt90mojEMClt4Y6uP4oXTWbRzMzAgQHldHU8Gkj8tYnv7mToX7Bh/xdc\n19epzjCmo/4Q6+16GZZvltiFjkkHSZEVI5ggljy1QdMIPRegsKKmX9mjZSCSSXD6\nSA==\n-----END CERTIFICATE-----" }
+  )EOF";
+
+  EXPECT_CALL(server_.random_, uuid());
+  EXPECT_CALL(listener_factory_, createListenSocket(_, true));
+  manager_->addOrUpdateListener(parseListenerFromV2Yaml(yaml), true);
+  EXPECT_EQ(1U, manager_->listeners().size());
+}
+
+TEST_F(ListenerManagerImplWithRealFiltersTest, TlsCertificateChainInlinePrivateKeyFilename) {
+  const std::string yaml = TestEnvironment::substitute(R"EOF(
+    address:
+      socket_address: { address: 127.0.0.1, port_value: 1234 }
+    filter_chains:
+    - tls_context:
+        common_tls_context:
+          tls_certificates:
+            - certificate_chain: { inline_string: "-----BEGIN CERTIFICATE-----\nMIIDGjCCAoOgAwIBAgIJALE/9j8tvBGNMA0GCSqGSIb3DQEBCwUAMIGDMQswCQYD\nVQQGEwJVUzETMBEGA1UECAwKQ2FsaWZvcm5pYTEWMBQGA1UEBwwNU2FuIEZyYW5j\naXNjbzENMAsGA1UECgwETHlmdDEZMBcGA1UECwwQTHlmdCBFbmdpbmVlcmluZzEd\nMBsGA1UEAwwUVGVzdCBJbnRlcm1lZGlhdGUgQ0EwHhcNMTgwMTE1MjI0MDI3WhcN\nMjAwMTE1MjI0MDI3WjB6MQswCQYDVQQGEwJVUzETMBEGA1UECAwKQ2FsaWZvcm5p\nYTEWMBQGA1UEBwwNU2FuIEZyYW5jaXNjbzENMAsGA1UECgwETHlmdDEZMBcGA1UE\nCwwQTHlmdCBFbmdpbmVlcmluZzEUMBIGA1UEAwwLVGVzdCBTZXJ2ZXIwgZ8wDQYJ\nKoZIhvcNAQEBBQADgY0AMIGJAoGBALGG70n/nfIB64LH6jraqxpJ3EUO+gL/KkHG\n4+/hQMMZpehPdcHa7vj1efBgaaddtjRZ3GLSSF968O19EbMwjQl1Azwn3Ql8SddQ\nhyW30/Q/jgY54MnDBGgb5xhb7tdfjGvZ+lKapu9FypTcrre/wXSwBSsmm2me0CCN\nAZKddyMzAgMBAAGjgZ0wgZowDAYDVR0TAQH/BAIwADALBgNVHQ8EBAMCBeAwHQYD\nVR0lBBYwFAYIKwYBBQUHAwIGCCsGAQUFBwMBMB4GA1UdEQQXMBWCE3NlcnZlcjEu\nZXhhbXBsZS5jb20wHQYDVR0OBBYEFBZcRXhGXlFghYQ9/R6yF7XTHzkxMB8GA1Ud\nIwQYMBaAFIuDOLnI5iZPpH230VFAuWeNYuWdMA0GCSqGSIb3DQEBCwUAA4GBAFZg\n6ZznS3KuEus6ZJsLJH7J0BMKmpdj5hM0M++TBnP8LVy73ETc95Y2sxvB/B2c7f2v\nwjz4nGd5O3kkiVlMrQ44GPUKrO3/Ltix+MT3ixuF7Z7vLFKwkIG2d0RXJVVb1MOM\nw1bmtABHf8sVAFF6RZtjshWSaZYvIhiG1FedV4Vw\n-----END CERTIFICATE-----\n-----BEGIN CERTIFICATE-----\nMIIC3jCCAkegAwIBAgIJAJvUixVO/5pTMA0GCSqGSIb3DQEBCwUAMHYxCzAJBgNV\nBAYTAlVTMRMwEQYDVQQIEwpDYWxpZm9ybmlhMRYwFAYDVQQHEw1TYW4gRnJhbmNp\nc2NvMQ0wCwYDVQQKEwRMeWZ0MRkwFwYDVQQLExBMeWZ0IEVuZ2luZWVyaW5nMRAw\nDgYDVQQDEwdUZXN0IENBMB4XDTE4MDExNTIyNDAyN1oXDTI4MDExMzIyNDAyN1ow\ngYMxCzAJBgNVBAYTAlVTMRMwEQYDVQQIDApDYWxpZm9ybmlhMRYwFAYDVQQHDA1T\nYW4gRnJhbmNpc2NvMQ0wCwYDVQQKDARMeWZ0MRkwFwYDVQQLDBBMeWZ0IEVuZ2lu\nZWVyaW5nMR0wGwYDVQQDDBRUZXN0IEludGVybWVkaWF0ZSBDQTCBnzANBgkqhkiG\n9w0BAQEFAAOBjQAwgYkCgYEAxd1kOhV+/2n+rJWKvrtkyyqkWgBXXhH15G9cusaR\nzJtwxsvtPRYZ9nTc+A6GDFgZ0TS1sq/WJXfs3guMpFObXU+tSlezxHVRpWPTXKff\nhblqtZMPKW5q5LmOHxKi8GUxwDnEeAiZmzstGCYkRKn+GmLYe26vFGBw4MvM89Vm\necMCAwEAAaNmMGQwEgYDVR0TAQH/BAgwBgEB/wIBADAOBgNVHQ8BAf8EBAMCAQYw\nHQYDVR0OBBYEFIuDOLnI5iZPpH230VFAuWeNYuWdMB8GA1UdIwQYMBaAFDt4pFFP\nFoSTHEgoegytK5ZByn15MA0GCSqGSIb3DQEBCwUAA4GBAGO77sBFzn63pM2Oy4XS\n+FEcFj/lB4vBh4r8jtzdf5EMaKUeXY9i57MTryPTJZRFXW6BuQ/B3hiOW2fwkCdL\neHd0MwGv95cn1PCWZh1IidVrtrDeu0oLxhRk5mcflaaLBuGADUD3Y1ms2sl90Ean\n6C+0EHH2O6Emesx9IhPZRx4H\n-----END CERTIFICATE-----" }
+              private_key: { filename: "{{ test_rundir }}/test/common/ssl/test_data/san_dns_key3.pem" }
+  )EOF",
+                                                       Network::Address::IpVersion::v4);
+
+  EXPECT_CALL(server_.random_, uuid());
+  EXPECT_CALL(listener_factory_, createListenSocket(_, true));
+  manager_->addOrUpdateListener(parseListenerFromV2Yaml(yaml), true);
+  EXPECT_EQ(1U, manager_->listeners().size());
+}
+
+TEST_F(ListenerManagerImplWithRealFiltersTest, TlsCertificateIncomplete) {
+  const std::string yaml = TestEnvironment::substitute(R"EOF(
+    address:
+      socket_address: { address: 127.0.0.1, port_value: 1234 }
+    filter_chains:
+    - tls_context:
+        common_tls_context:
+          tls_certificates:
+            - certificate_chain: { filename: "{{ test_rundir }}/test/common/ssl/test_data/san_dns_chain3.pem" }
+  )EOF",
+                                                       Network::Address::IpVersion::v4);
+
+  EXPECT_THROW_WITH_MESSAGE(
+      manager_->addOrUpdateListener(parseListenerFromV2Yaml(yaml), true), EnvoyException,
+      TestEnvironment::substitute("Failed to load incomplete certificate from {{ test_rundir }}"
+                                  "/test/common/ssl/test_data/san_dns_chain3.pem, ",
+                                  Network::Address::IpVersion::v4));
+}
+
+TEST_F(ListenerManagerImplWithRealFiltersTest, TlsCertificateInvalidCertificateChain) {
+  const std::string yaml = TestEnvironment::substitute(R"EOF(
+    address:
+      socket_address: { address: 127.0.0.1, port_value: 1234 }
+    filter_chains:
+    - tls_context:
+        common_tls_context:
+          tls_certificates:
+            - certificate_chain: { inline_string: "invalid" }
+              private_key: { filename: "{{ test_rundir }}/test/common/ssl/test_data/san_dns_key3.pem" }
+  )EOF",
+                                                       Network::Address::IpVersion::v4);
+
+  EXPECT_THROW_WITH_MESSAGE(manager_->addOrUpdateListener(parseListenerFromV2Yaml(yaml), true),
+                            EnvoyException, "Failed to load certificate chain from <inline>");
+}
+
+TEST_F(ListenerManagerImplWithRealFiltersTest, TlsCertificateInvalidIntermediateCA) {
+  const std::string yaml = TestEnvironment::substitute(R"EOF(
+    address:
+      socket_address: { address: 127.0.0.1, port_value: 1234 }
+    filter_chains:
+    - tls_context:
+        common_tls_context:
+          tls_certificates:
+            - certificate_chain: { inline_string: "-----BEGIN CERTIFICATE-----\nMIIDGjCCAoOgAwIBAgIJALE/9j8tvBGNMA0GCSqGSIb3DQEBCwUAMIGDMQswCQYD\nVQQGEwJVUzETMBEGA1UECAwKQ2FsaWZvcm5pYTEWMBQGA1UEBwwNU2FuIEZyYW5j\naXNjbzENMAsGA1UECgwETHlmdDEZMBcGA1UECwwQTHlmdCBFbmdpbmVlcmluZzEd\nMBsGA1UEAwwUVGVzdCBJbnRlcm1lZGlhdGUgQ0EwHhcNMTgwMTE1MjI0MDI3WhcN\nMjAwMTE1MjI0MDI3WjB6MQswCQYDVQQGEwJVUzETMBEGA1UECAwKQ2FsaWZvcm5p\nYTEWMBQGA1UEBwwNU2FuIEZyYW5jaXNjbzENMAsGA1UECgwETHlmdDEZMBcGA1UE\nCwwQTHlmdCBFbmdpbmVlcmluZzEUMBIGA1UEAwwLVGVzdCBTZXJ2ZXIwgZ8wDQYJ\nKoZIhvcNAQEBBQADgY0AMIGJAoGBALGG70n/nfIB64LH6jraqxpJ3EUO+gL/KkHG\n4+/hQMMZpehPdcHa7vj1efBgaaddtjRZ3GLSSF968O19EbMwjQl1Azwn3Ql8SddQ\nhyW30/Q/jgY54MnDBGgb5xhb7tdfjGvZ+lKapu9FypTcrre/wXSwBSsmm2me0CCN\nAZKddyMzAgMBAAGjgZ0wgZowDAYDVR0TAQH/BAIwADALBgNVHQ8EBAMCBeAwHQYD\nVR0lBBYwFAYIKwYBBQUHAwIGCCsGAQUFBwMBMB4GA1UdEQQXMBWCE3NlcnZlcjEu\nZXhhbXBsZS5jb20wHQYDVR0OBBYEFBZcRXhGXlFghYQ9/R6yF7XTHzkxMB8GA1Ud\nIwQYMBaAFIuDOLnI5iZPpH230VFAuWeNYuWdMA0GCSqGSIb3DQEBCwUAA4GBAFZg\n6ZznS3KuEus6ZJsLJH7J0BMKmpdj5hM0M++TBnP8LVy73ETc95Y2sxvB/B2c7f2v\nwjz4nGd5O3kkiVlMrQ44GPUKrO3/Ltix+MT3ixuF7Z7vLFKwkIG2d0RXJVVb1MOM\nw1bmtABHf8sVAFF6RZtjshWSaZYvIhiG1FedV4Vw\n-----END CERTIFICATE-----\n-----BEGIN CERTIFICATE-----\ninvalid" }
+              private_key: { filename: "{{ test_rundir }}/test/common/ssl/test_data/san_dns_key3.pem" }
+  )EOF",
+                                                       Network::Address::IpVersion::v4);
+
+  EXPECT_THROW_WITH_MESSAGE(manager_->addOrUpdateListener(parseListenerFromV2Yaml(yaml), true),
+                            EnvoyException, "Failed to load certificate chain from <inline>");
+}
+
+TEST_F(ListenerManagerImplWithRealFiltersTest, TlsCertificateInvalidPrivateKey) {
+  const std::string yaml = TestEnvironment::substitute(R"EOF(
+    address:
+      socket_address: { address: 127.0.0.1, port_value: 1234 }
+    filter_chains:
+    - tls_context:
+        common_tls_context:
+          tls_certificates:
+            - certificate_chain: { filename: "{{ test_rundir }}/test/common/ssl/test_data/san_dns_chain3.pem" }
+              private_key: { inline_string: "invalid" }
+  )EOF",
+                                                       Network::Address::IpVersion::v4);
+
+  EXPECT_THROW_WITH_MESSAGE(manager_->addOrUpdateListener(parseListenerFromV2Yaml(yaml), true),
+                            EnvoyException, "Failed to load private key from <inline>");
+}
+
+TEST_F(ListenerManagerImplWithRealFiltersTest, TlsCertificateInvalidTrustedCA) {
+  const std::string yaml = TestEnvironment::substitute(R"EOF(
+    address:
+      socket_address: { address: 127.0.0.1, port_value: 1234 }
+    filter_chains:
+    - tls_context:
+        common_tls_context:
+          tls_certificates:
+            - certificate_chain: { filename: "{{ test_rundir }}/test/common/ssl/test_data/san_dns_chain3.pem" }
+              private_key: { filename: "{{ test_rundir }}/test/common/ssl/test_data/san_dns_key3.pem" }
+          validation_context:
+              trusted_ca: { inline_string: "invalid" }
+  )EOF",
+                                                       Network::Address::IpVersion::v4);
+
+  EXPECT_THROW_WITH_MESSAGE(manager_->addOrUpdateListener(parseListenerFromV2Yaml(yaml), true),
+                            EnvoyException, "Failed to load trusted CA certificates from <inline>");
+}
+
 TEST_F(ListenerManagerImplWithRealFiltersTest, OriginalDstFilter) {
   const std::string yaml = TestEnvironment::substitute(R"EOF(
     address:
@@ -1064,27 +1191,11 @@
       config: {}
   )EOF", // "
                                                        Network::Address::IpVersion::v4);
-=======
-TEST_F(ListenerManagerImplWithRealFiltersTest, TlsCertificateInline) {
-  const std::string yaml = R"EOF(
-    address:
-      socket_address: { address: 127.0.0.1, port_value: 1234 }
-    filter_chains:
-    - tls_context:
-        common_tls_context:
-          tls_certificates:
-            - certificate_chain: { inline_string: "-----BEGIN CERTIFICATE-----\nMIIDGjCCAoOgAwIBAgIJALE/9j8tvBGNMA0GCSqGSIb3DQEBCwUAMIGDMQswCQYD\nVQQGEwJVUzETMBEGA1UECAwKQ2FsaWZvcm5pYTEWMBQGA1UEBwwNU2FuIEZyYW5j\naXNjbzENMAsGA1UECgwETHlmdDEZMBcGA1UECwwQTHlmdCBFbmdpbmVlcmluZzEd\nMBsGA1UEAwwUVGVzdCBJbnRlcm1lZGlhdGUgQ0EwHhcNMTgwMTE1MjI0MDI3WhcN\nMjAwMTE1MjI0MDI3WjB6MQswCQYDVQQGEwJVUzETMBEGA1UECAwKQ2FsaWZvcm5p\nYTEWMBQGA1UEBwwNU2FuIEZyYW5jaXNjbzENMAsGA1UECgwETHlmdDEZMBcGA1UE\nCwwQTHlmdCBFbmdpbmVlcmluZzEUMBIGA1UEAwwLVGVzdCBTZXJ2ZXIwgZ8wDQYJ\nKoZIhvcNAQEBBQADgY0AMIGJAoGBALGG70n/nfIB64LH6jraqxpJ3EUO+gL/KkHG\n4+/hQMMZpehPdcHa7vj1efBgaaddtjRZ3GLSSF968O19EbMwjQl1Azwn3Ql8SddQ\nhyW30/Q/jgY54MnDBGgb5xhb7tdfjGvZ+lKapu9FypTcrre/wXSwBSsmm2me0CCN\nAZKddyMzAgMBAAGjgZ0wgZowDAYDVR0TAQH/BAIwADALBgNVHQ8EBAMCBeAwHQYD\nVR0lBBYwFAYIKwYBBQUHAwIGCCsGAQUFBwMBMB4GA1UdEQQXMBWCE3NlcnZlcjEu\nZXhhbXBsZS5jb20wHQYDVR0OBBYEFBZcRXhGXlFghYQ9/R6yF7XTHzkxMB8GA1Ud\nIwQYMBaAFIuDOLnI5iZPpH230VFAuWeNYuWdMA0GCSqGSIb3DQEBCwUAA4GBAFZg\n6ZznS3KuEus6ZJsLJH7J0BMKmpdj5hM0M++TBnP8LVy73ETc95Y2sxvB/B2c7f2v\nwjz4nGd5O3kkiVlMrQ44GPUKrO3/Ltix+MT3ixuF7Z7vLFKwkIG2d0RXJVVb1MOM\nw1bmtABHf8sVAFF6RZtjshWSaZYvIhiG1FedV4Vw\n-----END CERTIFICATE-----\n-----BEGIN CERTIFICATE-----\nMIIC3jCCAkegAwIBAgIJAJvUixVO/5pTMA0GCSqGSIb3DQEBCwUAMHYxCzAJBgNV\nBAYTAlVTMRMwEQYDVQQIEwpDYWxpZm9ybmlhMRYwFAYDVQQHEw1TYW4gRnJhbmNp\nc2NvMQ0wCwYDVQQKEwRMeWZ0MRkwFwYDVQQLExBMeWZ0IEVuZ2luZWVyaW5nMRAw\nDgYDVQQDEwdUZXN0IENBMB4XDTE4MDExNTIyNDAyN1oXDTI4MDExMzIyNDAyN1ow\ngYMxCzAJBgNVBAYTAlVTMRMwEQYDVQQIDApDYWxpZm9ybmlhMRYwFAYDVQQHDA1T\nYW4gRnJhbmNpc2NvMQ0wCwYDVQQKDARMeWZ0MRkwFwYDVQQLDBBMeWZ0IEVuZ2lu\nZWVyaW5nMR0wGwYDVQQDDBRUZXN0IEludGVybWVkaWF0ZSBDQTCBnzANBgkqhkiG\n9w0BAQEFAAOBjQAwgYkCgYEAxd1kOhV+/2n+rJWKvrtkyyqkWgBXXhH15G9cusaR\nzJtwxsvtPRYZ9nTc+A6GDFgZ0TS1sq/WJXfs3guMpFObXU+tSlezxHVRpWPTXKff\nhblqtZMPKW5q5LmOHxKi8GUxwDnEeAiZmzstGCYkRKn+GmLYe26vFGBw4MvM89Vm\necMCAwEAAaNmMGQwEgYDVR0TAQH/BAgwBgEB/wIBADAOBgNVHQ8BAf8EBAMCAQYw\nHQYDVR0OBBYEFIuDOLnI5iZPpH230VFAuWeNYuWdMB8GA1UdIwQYMBaAFDt4pFFP\nFoSTHEgoegytK5ZByn15MA0GCSqGSIb3DQEBCwUAA4GBAGO77sBFzn63pM2Oy4XS\n+FEcFj/lB4vBh4r8jtzdf5EMaKUeXY9i57MTryPTJZRFXW6BuQ/B3hiOW2fwkCdL\neHd0MwGv95cn1PCWZh1IidVrtrDeu0oLxhRk5mcflaaLBuGADUD3Y1ms2sl90Ean\n6C+0EHH2O6Emesx9IhPZRx4H\n-----END CERTIFICATE-----" }
-              private_key: { inline_string: "-----BEGIN RSA PRIVATE KEY-----\nMIICXgIBAAKBgQCxhu9J/53yAeuCx+o62qsaSdxFDvoC/ypBxuPv4UDDGaXoT3XB\n2u749XnwYGmnXbY0Wdxi0khfevDtfRGzMI0JdQM8J90JfEnXUIclt9P0P44GOeDJ\nwwRoG+cYW+7XX4xr2fpSmqbvRcqU3K63v8F0sAUrJptpntAgjQGSnXcjMwIDAQAB\nAoGAJk4kQcZLEVYCuDRkwRA/zStUwP3rSkw+lPTSaAcljzNwjgDfOtX/rG5jQk+7\nXGanEwK0wAn5nciMReIvuIdoVt7zEtFygZ7D3yKh+Ywu0AYC8TaiszAaL0efMnAW\nMtpgyrAoMB4bFON3oyNVZM161+cdrU0PrEDqh+GHl8abpokCQQDfn2jE3WmS/a36\n2Dt/e3yjNE/4xDshAcHkNmF+jpcB66bls5ZU5Yv07RUVExQ30fw3v+ADMxmNYg2f\nqpAF2getAkEAyzr9GwgdKeruErwlLhMOG327zTcZlHZXU5Q378/S3bKi3c/voGCb\nexKjxRBZTzSw5hfrOzbCEpMLcwZaoBiyXwJBAJAH2XAq98vQDpXpXfEPNUjc8cFV\niowI2LxHdmYQKxz2jemW0PXfX1Siuxh20GffnOa/c+Y7rHKOvB2hut+5/YUCQQCF\nnBx2vxjdTBSEwKj455IoxLrJKeZpUnwK+LDluo35Ls4gYeo6WAkgGpsMnbj5d7yt\nKSB/Z3qj14R5dL3z7wilAkEAp78JPrvWP5zc3YOmmr9s8IQ3almspwnlh1mdcgoX\n4rHe3U4jRZwE6fw8W9G4QsFRlez1Re6g8T7yoFXiZETGqQ==\n-----END RSA PRIVATE KEY-----" }
-          validation_context:
-              trusted_ca: { inline_string: "-----BEGIN CERTIFICATE-----\nMIICzTCCAjagAwIBAgIJAOrzsOodDleaMA0GCSqGSIb3DQEBCwUAMHYxCzAJBgNV\nBAYTAlVTMRMwEQYDVQQIEwpDYWxpZm9ybmlhMRYwFAYDVQQHEw1TYW4gRnJhbmNp\nc2NvMQ0wCwYDVQQKEwRMeWZ0MRkwFwYDVQQLExBMeWZ0IEVuZ2luZWVyaW5nMRAw\nDgYDVQQDEwdUZXN0IENBMB4XDTE3MDcwOTAxMzkzMloXDTI3MDcwNzAxMzkzMlow\ndjELMAkGA1UEBhMCVVMxEzARBgNVBAgTCkNhbGlmb3JuaWExFjAUBgNVBAcTDVNh\nbiBGcmFuY2lzY28xDTALBgNVBAoTBEx5ZnQxGTAXBgNVBAsTEEx5ZnQgRW5naW5l\nZXJpbmcxEDAOBgNVBAMTB1Rlc3QgQ0EwgZ8wDQYJKoZIhvcNAQEBBQADgY0AMIGJ\nAoGBAJuJh8N5TheTHLKOxsLSAfiIu9VDeKPsV98KRJJaYCMoaof3j9wBs65HzIat\nAunuV4DVZZ2c/x7/v741oWadYd3yqL7XSzQaeBvhXi+wv3g17FYrdxaowG7cfmsh\ngCp7/9TRW0bRGL6Qp6od/u62L8dprdHXxnck/+sZMupam9YrAgMBAAGjYzBhMA8G\nA1UdEwEB/wQFMAMBAf8wDgYDVR0PAQH/BAQDAgEGMB0GA1UdDgQWBBQ7eKRRTxaE\nkxxIKHoMrSuWQcp9eTAfBgNVHSMEGDAWgBQ7eKRRTxaEkxxIKHoMrSuWQcp9eTAN\nBgkqhkiG9w0BAQsFAAOBgQCN00/2k9k8HNeJ8eYuFH10jnc+td7+OaYWpRSEKCS7\nux3KAu0UFt90mojEMClt4Y6uP4oXTWbRzMzAgQHldHU8Gkj8tYnv7mToX7Bh/xdc\n19epzjCmo/4Q6+16GZZvltiFjkkHSZEVI5ggljy1QdMIPRegsKKmX9mjZSCSSXD6\nSA==\n-----END CERTIFICATE-----" }
-  )EOF";
->>>>>>> 01ee7254
 
   EXPECT_CALL(server_.random_, uuid());
   EXPECT_CALL(listener_factory_, createListenSocket(_, true));
   manager_->addOrUpdateListener(parseListenerFromV2Yaml(yaml), true);
   EXPECT_EQ(1U, manager_->listeners().size());
-<<<<<<< HEAD
 
   Network::ListenerConfig& listener = manager_->listeners().back().get();
 
@@ -1153,28 +1264,12 @@
     - name: "test.listener.original_dst"
       config: {}
   )EOF", // "
-=======
-}
-
-TEST_F(ListenerManagerImplWithRealFiltersTest, TlsCertificateChainInlinePrivateKeyFilename) {
-  const std::string yaml = TestEnvironment::substitute(R"EOF(
-    address:
-      socket_address: { address: 127.0.0.1, port_value: 1234 }
-    filter_chains:
-    - tls_context:
-        common_tls_context:
-          tls_certificates:
-            - certificate_chain: { inline_string: "-----BEGIN CERTIFICATE-----\nMIIDGjCCAoOgAwIBAgIJALE/9j8tvBGNMA0GCSqGSIb3DQEBCwUAMIGDMQswCQYD\nVQQGEwJVUzETMBEGA1UECAwKQ2FsaWZvcm5pYTEWMBQGA1UEBwwNU2FuIEZyYW5j\naXNjbzENMAsGA1UECgwETHlmdDEZMBcGA1UECwwQTHlmdCBFbmdpbmVlcmluZzEd\nMBsGA1UEAwwUVGVzdCBJbnRlcm1lZGlhdGUgQ0EwHhcNMTgwMTE1MjI0MDI3WhcN\nMjAwMTE1MjI0MDI3WjB6MQswCQYDVQQGEwJVUzETMBEGA1UECAwKQ2FsaWZvcm5p\nYTEWMBQGA1UEBwwNU2FuIEZyYW5jaXNjbzENMAsGA1UECgwETHlmdDEZMBcGA1UE\nCwwQTHlmdCBFbmdpbmVlcmluZzEUMBIGA1UEAwwLVGVzdCBTZXJ2ZXIwgZ8wDQYJ\nKoZIhvcNAQEBBQADgY0AMIGJAoGBALGG70n/nfIB64LH6jraqxpJ3EUO+gL/KkHG\n4+/hQMMZpehPdcHa7vj1efBgaaddtjRZ3GLSSF968O19EbMwjQl1Azwn3Ql8SddQ\nhyW30/Q/jgY54MnDBGgb5xhb7tdfjGvZ+lKapu9FypTcrre/wXSwBSsmm2me0CCN\nAZKddyMzAgMBAAGjgZ0wgZowDAYDVR0TAQH/BAIwADALBgNVHQ8EBAMCBeAwHQYD\nVR0lBBYwFAYIKwYBBQUHAwIGCCsGAQUFBwMBMB4GA1UdEQQXMBWCE3NlcnZlcjEu\nZXhhbXBsZS5jb20wHQYDVR0OBBYEFBZcRXhGXlFghYQ9/R6yF7XTHzkxMB8GA1Ud\nIwQYMBaAFIuDOLnI5iZPpH230VFAuWeNYuWdMA0GCSqGSIb3DQEBCwUAA4GBAFZg\n6ZznS3KuEus6ZJsLJH7J0BMKmpdj5hM0M++TBnP8LVy73ETc95Y2sxvB/B2c7f2v\nwjz4nGd5O3kkiVlMrQ44GPUKrO3/Ltix+MT3ixuF7Z7vLFKwkIG2d0RXJVVb1MOM\nw1bmtABHf8sVAFF6RZtjshWSaZYvIhiG1FedV4Vw\n-----END CERTIFICATE-----\n-----BEGIN CERTIFICATE-----\nMIIC3jCCAkegAwIBAgIJAJvUixVO/5pTMA0GCSqGSIb3DQEBCwUAMHYxCzAJBgNV\nBAYTAlVTMRMwEQYDVQQIEwpDYWxpZm9ybmlhMRYwFAYDVQQHEw1TYW4gRnJhbmNp\nc2NvMQ0wCwYDVQQKEwRMeWZ0MRkwFwYDVQQLExBMeWZ0IEVuZ2luZWVyaW5nMRAw\nDgYDVQQDEwdUZXN0IENBMB4XDTE4MDExNTIyNDAyN1oXDTI4MDExMzIyNDAyN1ow\ngYMxCzAJBgNVBAYTAlVTMRMwEQYDVQQIDApDYWxpZm9ybmlhMRYwFAYDVQQHDA1T\nYW4gRnJhbmNpc2NvMQ0wCwYDVQQKDARMeWZ0MRkwFwYDVQQLDBBMeWZ0IEVuZ2lu\nZWVyaW5nMR0wGwYDVQQDDBRUZXN0IEludGVybWVkaWF0ZSBDQTCBnzANBgkqhkiG\n9w0BAQEFAAOBjQAwgYkCgYEAxd1kOhV+/2n+rJWKvrtkyyqkWgBXXhH15G9cusaR\nzJtwxsvtPRYZ9nTc+A6GDFgZ0TS1sq/WJXfs3guMpFObXU+tSlezxHVRpWPTXKff\nhblqtZMPKW5q5LmOHxKi8GUxwDnEeAiZmzstGCYkRKn+GmLYe26vFGBw4MvM89Vm\necMCAwEAAaNmMGQwEgYDVR0TAQH/BAgwBgEB/wIBADAOBgNVHQ8BAf8EBAMCAQYw\nHQYDVR0OBBYEFIuDOLnI5iZPpH230VFAuWeNYuWdMB8GA1UdIwQYMBaAFDt4pFFP\nFoSTHEgoegytK5ZByn15MA0GCSqGSIb3DQEBCwUAA4GBAGO77sBFzn63pM2Oy4XS\n+FEcFj/lB4vBh4r8jtzdf5EMaKUeXY9i57MTryPTJZRFXW6BuQ/B3hiOW2fwkCdL\neHd0MwGv95cn1PCWZh1IidVrtrDeu0oLxhRk5mcflaaLBuGADUD3Y1ms2sl90Ean\n6C+0EHH2O6Emesx9IhPZRx4H\n-----END CERTIFICATE-----" }
-              private_key: { filename: "{{ test_rundir }}/test/common/ssl/test_data/san_dns_key3.pem" }
-  )EOF",
->>>>>>> 01ee7254
                                                        Network::Address::IpVersion::v4);
 
   EXPECT_CALL(server_.random_, uuid());
   EXPECT_CALL(listener_factory_, createListenSocket(_, true));
   manager_->addOrUpdateListener(parseListenerFromV2Yaml(yaml), true);
   EXPECT_EQ(1U, manager_->listeners().size());
-<<<<<<< HEAD
 
   Network::ListenerConfig& listener = manager_->listeners().back().get();
 
@@ -1198,97 +1293,6 @@
   EXPECT_TRUE(filterChainFactory.createListenerFilterChain(manager));
   EXPECT_TRUE(socket.localAddressRestored());
   EXPECT_EQ("127.0.0.2:2345", socket.localAddress()->asString());
-=======
-}
-
-TEST_F(ListenerManagerImplWithRealFiltersTest, TlsCertificateIncomplete) {
-  const std::string yaml = TestEnvironment::substitute(R"EOF(
-    address:
-      socket_address: { address: 127.0.0.1, port_value: 1234 }
-    filter_chains:
-    - tls_context:
-        common_tls_context:
-          tls_certificates:
-            - certificate_chain: { filename: "{{ test_rundir }}/test/common/ssl/test_data/san_dns_chain3.pem" }
-  )EOF",
-                                                       Network::Address::IpVersion::v4);
-
-  EXPECT_THROW_WITH_MESSAGE(
-      manager_->addOrUpdateListener(parseListenerFromV2Yaml(yaml), true), EnvoyException,
-      TestEnvironment::substitute("Failed to load incomplete certificate from {{ test_rundir }}"
-                                  "/test/common/ssl/test_data/san_dns_chain3.pem, ",
-                                  Network::Address::IpVersion::v4));
-}
-
-TEST_F(ListenerManagerImplWithRealFiltersTest, TlsCertificateInvalidCertificateChain) {
-  const std::string yaml = TestEnvironment::substitute(R"EOF(
-    address:
-      socket_address: { address: 127.0.0.1, port_value: 1234 }
-    filter_chains:
-    - tls_context:
-        common_tls_context:
-          tls_certificates:
-            - certificate_chain: { inline_string: "invalid" }
-              private_key: { filename: "{{ test_rundir }}/test/common/ssl/test_data/san_dns_key3.pem" }
-  )EOF",
-                                                       Network::Address::IpVersion::v4);
-
-  EXPECT_THROW_WITH_MESSAGE(manager_->addOrUpdateListener(parseListenerFromV2Yaml(yaml), true),
-                            EnvoyException, "Failed to load certificate chain from <inline>");
-}
-
-TEST_F(ListenerManagerImplWithRealFiltersTest, TlsCertificateInvalidIntermediateCA) {
-  const std::string yaml = TestEnvironment::substitute(R"EOF(
-    address:
-      socket_address: { address: 127.0.0.1, port_value: 1234 }
-    filter_chains:
-    - tls_context:
-        common_tls_context:
-          tls_certificates:
-            - certificate_chain: { inline_string: "-----BEGIN CERTIFICATE-----\nMIIDGjCCAoOgAwIBAgIJALE/9j8tvBGNMA0GCSqGSIb3DQEBCwUAMIGDMQswCQYD\nVQQGEwJVUzETMBEGA1UECAwKQ2FsaWZvcm5pYTEWMBQGA1UEBwwNU2FuIEZyYW5j\naXNjbzENMAsGA1UECgwETHlmdDEZMBcGA1UECwwQTHlmdCBFbmdpbmVlcmluZzEd\nMBsGA1UEAwwUVGVzdCBJbnRlcm1lZGlhdGUgQ0EwHhcNMTgwMTE1MjI0MDI3WhcN\nMjAwMTE1MjI0MDI3WjB6MQswCQYDVQQGEwJVUzETMBEGA1UECAwKQ2FsaWZvcm5p\nYTEWMBQGA1UEBwwNU2FuIEZyYW5jaXNjbzENMAsGA1UECgwETHlmdDEZMBcGA1UE\nCwwQTHlmdCBFbmdpbmVlcmluZzEUMBIGA1UEAwwLVGVzdCBTZXJ2ZXIwgZ8wDQYJ\nKoZIhvcNAQEBBQADgY0AMIGJAoGBALGG70n/nfIB64LH6jraqxpJ3EUO+gL/KkHG\n4+/hQMMZpehPdcHa7vj1efBgaaddtjRZ3GLSSF968O19EbMwjQl1Azwn3Ql8SddQ\nhyW30/Q/jgY54MnDBGgb5xhb7tdfjGvZ+lKapu9FypTcrre/wXSwBSsmm2me0CCN\nAZKddyMzAgMBAAGjgZ0wgZowDAYDVR0TAQH/BAIwADALBgNVHQ8EBAMCBeAwHQYD\nVR0lBBYwFAYIKwYBBQUHAwIGCCsGAQUFBwMBMB4GA1UdEQQXMBWCE3NlcnZlcjEu\nZXhhbXBsZS5jb20wHQYDVR0OBBYEFBZcRXhGXlFghYQ9/R6yF7XTHzkxMB8GA1Ud\nIwQYMBaAFIuDOLnI5iZPpH230VFAuWeNYuWdMA0GCSqGSIb3DQEBCwUAA4GBAFZg\n6ZznS3KuEus6ZJsLJH7J0BMKmpdj5hM0M++TBnP8LVy73ETc95Y2sxvB/B2c7f2v\nwjz4nGd5O3kkiVlMrQ44GPUKrO3/Ltix+MT3ixuF7Z7vLFKwkIG2d0RXJVVb1MOM\nw1bmtABHf8sVAFF6RZtjshWSaZYvIhiG1FedV4Vw\n-----END CERTIFICATE-----\n-----BEGIN CERTIFICATE-----\ninvalid" }
-              private_key: { filename: "{{ test_rundir }}/test/common/ssl/test_data/san_dns_key3.pem" }
-  )EOF",
-                                                       Network::Address::IpVersion::v4);
-
-  EXPECT_THROW_WITH_MESSAGE(manager_->addOrUpdateListener(parseListenerFromV2Yaml(yaml), true),
-                            EnvoyException, "Failed to load certificate chain from <inline>");
-}
-
-TEST_F(ListenerManagerImplWithRealFiltersTest, TlsCertificateInvalidPrivateKey) {
-  const std::string yaml = TestEnvironment::substitute(R"EOF(
-    address:
-      socket_address: { address: 127.0.0.1, port_value: 1234 }
-    filter_chains:
-    - tls_context:
-        common_tls_context:
-          tls_certificates:
-            - certificate_chain: { filename: "{{ test_rundir }}/test/common/ssl/test_data/san_dns_chain3.pem" }
-              private_key: { inline_string: "invalid" }
-  )EOF",
-                                                       Network::Address::IpVersion::v4);
-
-  EXPECT_THROW_WITH_MESSAGE(manager_->addOrUpdateListener(parseListenerFromV2Yaml(yaml), true),
-                            EnvoyException, "Failed to load private key from <inline>");
-}
-
-TEST_F(ListenerManagerImplWithRealFiltersTest, TlsCertificateInvalidTrustedCA) {
-  const std::string yaml = TestEnvironment::substitute(R"EOF(
-    address:
-      socket_address: { address: 127.0.0.1, port_value: 1234 }
-    filter_chains:
-    - tls_context:
-        common_tls_context:
-          tls_certificates:
-            - certificate_chain: { filename: "{{ test_rundir }}/test/common/ssl/test_data/san_dns_chain3.pem" }
-              private_key: { filename: "{{ test_rundir }}/test/common/ssl/test_data/san_dns_key3.pem" }
-          validation_context:
-              trusted_ca: { inline_string: "invalid" }
-  )EOF",
-                                                       Network::Address::IpVersion::v4);
-
-  EXPECT_THROW_WITH_MESSAGE(manager_->addOrUpdateListener(parseListenerFromV2Yaml(yaml), true),
-                            EnvoyException, "Failed to load trusted CA certificates from <inline>");
->>>>>>> 01ee7254
 }
 
 } // namespace Server
