--- conflicted
+++ resolved
@@ -41,14 +41,9 @@
   log_debug("starting async DNS resolution for {}", dns_address);
   info_->stats().update_attempt_.inc();
 
-<<<<<<< HEAD
   active_dns_query_ = dns_resolver_.resolve(
-      dns_address, [this, dns_address](std::list<std::string>&& address_list) -> void {
-=======
-  active_dns_query_ = &dns_resolver_.resolve(
       dns_address,
       [this, dns_address](std::list<Network::Address::InstancePtr>&& address_list) -> void {
->>>>>>> c9b0621b
         active_dns_query_ = nullptr;
         log_debug("async DNS resolution complete for {}", dns_address);
         info_->stats().update_success_.inc();
