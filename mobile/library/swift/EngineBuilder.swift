--- conflicted
+++ resolved
@@ -660,86 +660,6 @@
     }
   }
 
-  // MARK: - Internal
-
-  /// Add a specific implementation of `EnvoyEngine` to use for starting Envoy.
-  /// A new instance of this engine will be created when `build()` is called.
-  /// Used for testing, as initializing with `EnvoyEngine.Type` results in a
-  /// segfault: https://github.com/envoyproxy/envoy-mobile/issues/334
-  ///
-  /// - parameter engineType: The specific implementation of `EnvoyEngine` to use for starting
-  ///                         Envoy.
-  ///
-  /// - returns: This builder.
-  @discardableResult
-  func addEngineType(_ engineType: EnvoyEngine.Type) -> Self {
-    self.engineType = engineType
-    return self
-  }
-
-  /// Add a direct response to be used when configuring the engine.
-  /// This function is internal so it is not publicly exposed to production builders,
-  /// but is available for use by the `TestEngineBuilder`.
-  ///
-  /// - parameter directResponse: The response configuration to add.
-  func addDirectResponseInternal(_ directResponse: DirectResponse) {
-    self.directResponses.append(directResponse)
-  }
-
-  func makeConfig() -> EnvoyConfiguration {
-    EnvoyConfiguration(
-      adminInterfaceEnabled: self.adminInterfaceEnabled,
-      grpcStatsDomain: self.grpcStatsDomain,
-      connectTimeoutSeconds: self.connectTimeoutSeconds,
-      dnsRefreshSeconds: self.dnsRefreshSeconds,
-      dnsFailureRefreshSecondsBase: self.dnsFailureRefreshSecondsBase,
-      dnsFailureRefreshSecondsMax: self.dnsFailureRefreshSecondsMax,
-      dnsQueryTimeoutSeconds: self.dnsQueryTimeoutSeconds,
-      dnsMinRefreshSeconds: self.dnsMinRefreshSeconds,
-      dnsPreresolveHostnames: self.dnsPreresolveHostnames,
-      enableDNSCache: self.enableDNSCache,
-      dnsCacheSaveIntervalSeconds: self.dnsCacheSaveIntervalSeconds,
-      enableHappyEyeballs: self.enableHappyEyeballs,
-      enableHttp3: self.enableHttp3,
-      enableGzipDecompression: self.enableGzipDecompression,
-      enableBrotliDecompression: self.enableBrotliDecompression,
-      enableInterfaceBinding: self.enableInterfaceBinding,
-      enableDrainPostDnsRefresh: self.enableDrainPostDnsRefresh,
-      enforceTrustChainVerification: self.enforceTrustChainVerification,
-      forceIPv6: self.forceIPv6,
-      enablePlatformCertificateValidation: self.enablePlatformCertificateValidation,
-      h2ConnectionKeepaliveIdleIntervalMilliseconds:
-        self.h2ConnectionKeepaliveIdleIntervalMilliseconds,
-      h2ConnectionKeepaliveTimeoutSeconds: self.h2ConnectionKeepaliveTimeoutSeconds,
-      maxConnectionsPerHost: self.maxConnectionsPerHost,
-      statsFlushSeconds: self.statsFlushSeconds,
-      streamIdleTimeoutSeconds: self.streamIdleTimeoutSeconds,
-      perTryIdleTimeoutSeconds: self.perTryIdleTimeoutSeconds,
-      appVersion: self.appVersion,
-      appId: self.appId,
-      virtualClusters: self.virtualClusters,
-      runtimeGuards: self.runtimeGuards.mapValues({ "\($0)" }),
-      typedDirectResponses: self.directResponses.map({ $0.toObjC() }),
-      nativeFilterChain: self.nativeFilterChain,
-      platformFilterChain: self.platformFilterChain,
-      stringAccessors: self.stringAccessors,
-      keyValueStores: self.keyValueStores,
-      statsSinks: self.statsSinks,
-      rtdsLayerName: self.rtdsLayerName,
-      rtdsTimeoutSeconds: self.rtdsTimeoutSeconds,
-      adsAddress: self.adsAddress,
-      adsPort: self.adsPort,
-      adsJwtToken: self.adsJwtToken,
-      adsJwtTokenLifetimeSeconds: self.adsJwtTokenLifetimeSeconds,
-      adsSslRootCerts: self.adsSslRootCerts,
-      nodeId: self.nodeId,
-      nodeRegion: self.nodeRegion,
-      nodeZone: self.nodeZone,
-      nodeSubZone: self.nodeSubZone
-    )
-  }
-
-<<<<<<< HEAD
   // For test purposes only
   public func generateYamlString() -> String {
     let config = EnvoyConfiguration(
@@ -819,9 +739,51 @@
   /// - parameter directResponse: The response configuration to add.
   func addDirectResponseInternal(_ directResponse: DirectResponse) {
     self.directResponses.append(directResponse)
-=======
+  }
+
+  func makeConfig() -> EnvoyConfiguration {
+    EnvoyConfiguration(
+      adminInterfaceEnabled: self.adminInterfaceEnabled,
+      grpcStatsDomain: self.grpcStatsDomain,
+      connectTimeoutSeconds: self.connectTimeoutSeconds,
+      dnsRefreshSeconds: self.dnsRefreshSeconds,
+      dnsFailureRefreshSecondsBase: self.dnsFailureRefreshSecondsBase,
+      dnsFailureRefreshSecondsMax: self.dnsFailureRefreshSecondsMax,
+      dnsQueryTimeoutSeconds: self.dnsQueryTimeoutSeconds,
+      dnsMinRefreshSeconds: self.dnsMinRefreshSeconds,
+      dnsPreresolveHostnames: self.dnsPreresolveHostnames,
+      enableDNSCache: self.enableDNSCache,
+      dnsCacheSaveIntervalSeconds: self.dnsCacheSaveIntervalSeconds,
+      enableHappyEyeballs: self.enableHappyEyeballs,
+      enableHttp3: self.enableHttp3,
+      enableGzipDecompression: self.enableGzipDecompression,
+      enableBrotliDecompression: self.enableBrotliDecompression,
+      enableInterfaceBinding: self.enableInterfaceBinding,
+      enableDrainPostDnsRefresh: self.enableDrainPostDnsRefresh,
+      enforceTrustChainVerification: self.enforceTrustChainVerification,
+      forceIPv6: self.forceIPv6,
+      enablePlatformCertificateValidation: self.enablePlatformCertificateValidation,
+      h2ConnectionKeepaliveIdleIntervalMilliseconds:
+        self.h2ConnectionKeepaliveIdleIntervalMilliseconds,
+      h2ConnectionKeepaliveTimeoutSeconds: self.h2ConnectionKeepaliveTimeoutSeconds,
+      maxConnectionsPerHost: self.maxConnectionsPerHost,
+      statsFlushSeconds: self.statsFlushSeconds,
+      streamIdleTimeoutSeconds: self.streamIdleTimeoutSeconds,
+      perTryIdleTimeoutSeconds: self.perTryIdleTimeoutSeconds,
+      appVersion: self.appVersion,
+      appId: self.appId,
+      virtualClusters: self.virtualClusters,
+      runtimeGuards: self.runtimeGuards.mapValues({ "\($0)" }),
+      typedDirectResponses: self.directResponses.map({ $0.toObjC() }),
+      nativeFilterChain: self.nativeFilterChain,
+      platformFilterChain: self.platformFilterChain,
+      stringAccessors: self.stringAccessors,
+      keyValueStores: self.keyValueStores,
+      statsSinks: self.statsSinks
+    )
+  }
+
   func bootstrapDebugDescription() -> String {
     self.makeConfig().bootstrapDebugDescription()
->>>>>>> 20a83f51
   }
 }