#include "common/config/grpc_mux_impl.h"

#include "envoy/service/discovery/v3/discovery.pb.h"

#include "common/config/decoded_resource_impl.h"
#include "common/config/utility.h"
#include "common/config/version_converter.h"
#include "common/memory/utils.h"
#include "common/protobuf/protobuf.h"

#include "absl/container/btree_map.h"
#include "absl/container/node_hash_set.h"

namespace Envoy {
namespace Config {

GrpcMuxImpl::GrpcMuxImpl(const LocalInfo::LocalInfo& local_info,
                         Grpc::RawAsyncClientPtr async_client, Event::Dispatcher& dispatcher,
                         const Protobuf::MethodDescriptor& service_method,
                         envoy::config::core::v3::ApiVersion transport_api_version,
                         Random::RandomGenerator& random, Stats::Scope& scope,
                         const RateLimitSettings& rate_limit_settings, bool skip_subsequent_node)
    : grpc_stream_(this, std::move(async_client), service_method, random, dispatcher, scope,
                   rate_limit_settings),
      local_info_(local_info), skip_subsequent_node_(skip_subsequent_node),
      first_stream_request_(true), transport_api_version_(transport_api_version) {
  Config::Utility::checkLocalInfo("ads", local_info);
}

void GrpcMuxImpl::start() { grpc_stream_.establishNewStream(); }

void GrpcMuxImpl::sendDiscoveryRequest(const std::string& type_url) {
  ApiState& api_state = api_state_[type_url];
  auto& request = api_state.request_;
  request.mutable_resource_names()->Clear();

  // Maintain a set to avoid dupes.
  absl::node_hash_set<std::string> resources;
  for (const auto* watch : api_state.watches_) {
    for (const std::string& resource : watch->resources_) {
      if (resources.count(resource) == 0) {
        resources.emplace(resource);
        request.add_resource_names(resource);
      }
    }
  }

  if (skip_subsequent_node_ && !first_stream_request_) {
    request.clear_node();
  }
  VersionConverter::prepareMessageForGrpcWire(request, transport_api_version_);
  ENVOY_LOG(trace, "Sending DiscoveryRequest for {}: {}", type_url, request.DebugString());
  grpc_stream_.sendMessage(request);
  first_stream_request_ = false;

  // clear error_detail after the request is sent if it exists.
  if (api_state_[type_url].request_.has_error_detail()) {
    api_state_[type_url].request_.clear_error_detail();
  }
}

GrpcMuxWatchPtr GrpcMuxImpl::addWatch(const std::string& type_url,
                                      const std::set<std::string>& resources,
                                      SubscriptionCallbacks& callbacks,
                                      OpaqueResourceDecoder& resource_decoder, const bool) {
  auto watch =
      std::make_unique<GrpcMuxWatchImpl>(resources, callbacks, resource_decoder, type_url, *this);
  ENVOY_LOG(debug, "gRPC mux addWatch for " + type_url);

  // Lazily kick off the requests based on first subscription. This has the
  // convenient side-effect that we order messages on the channel based on
  // Envoy's internal dependency ordering.
  // TODO(gsagula): move TokenBucketImpl params to a config.
  if (!api_state_[type_url].subscribed_) {
    api_state_[type_url].request_.set_type_url(type_url);
    api_state_[type_url].request_.mutable_node()->MergeFrom(local_info_.node());
    api_state_[type_url].subscribed_ = true;
    subscriptions_.emplace_back(type_url);
  }

  // This will send an updated request on each subscription.
  // TODO(htuch): For RDS/EDS, this will generate a new DiscoveryRequest on each resource we added.
  // Consider in the future adding some kind of collation/batching during CDS/LDS updates so that we
  // only send a single RDS/EDS update after the CDS/LDS update.
  queueDiscoveryRequest(type_url);

  return watch;
}

ScopedResume GrpcMuxImpl::pause(const std::string& type_url) {
  return pause(std::vector<std::string>{type_url});
}

ScopedResume GrpcMuxImpl::pause(const std::vector<std::string> type_urls) {
  for (const auto& type_url : type_urls) {
    ApiState& api_state = api_state_[type_url];
    ENVOY_LOG(debug, "Pausing discovery requests for {} (previous count {})", type_url,
              api_state.pauses_);
    ++api_state.pauses_;
  }
  return std::make_unique<Cleanup>([this, type_urls]() {
    for (const auto& type_url : type_urls) {
      ApiState& api_state = api_state_[type_url];
      ENVOY_LOG(debug, "Resuming discovery requests for {} (previous count {})", type_url,
                api_state.pauses_);
      ASSERT(api_state.paused());

      if (--api_state.pauses_ == 0 && api_state.pending_ && api_state.subscribed_) {
        queueDiscoveryRequest(type_url);
        api_state.pending_ = false;
      }
    }
  });
}

// TODO(bgallagher) move to class?
const ProtobufWkt::Any& updateTTL(const std::string& resource_name,
                                  const ProtobufWkt::Any& resource) {
  if (resource.Is<envoy::service::discovery::v3::Resource>()) {
    std::cerr << "updateTTL: " << resource_name << " : " << resource.type_url() << std::endl;
    return resource;
  }
  return resource;
}

void GrpcMuxImpl::onDiscoveryResponse(
    std::unique_ptr<envoy::service::discovery::v3::DiscoveryResponse>&& message,
    ControlPlaneStats& control_plane_stats) {
  const std::string& type_url = message->type_url();
  ENVOY_LOG(debug, "Received gRPC message for {} at version {}", type_url, message->version_info());
  if (message->has_control_plane()) {
    control_plane_stats.identifier_.set(message->control_plane().identifier());
  }
  if (api_state_.count(type_url) == 0) {
    ENVOY_LOG(warn, "Ignoring the message for type URL {} as it has no current subscribers.",
              type_url);
    // TODO(yuval-k): This should never happen. consider dropping the stream as this is a
    // protocol violation
    return;
  }
  if (api_state_[type_url].watches_.empty()) {
    // update the nonce as we are processing this response.
    api_state_[type_url].request_.set_response_nonce(message->nonce());
    if (message->resources().empty()) {
      // No watches and no resources. This can happen when envoy unregisters from a
      // resource that's removed from the server as well. For example, a deleted cluster
      // triggers un-watching the ClusterLoadAssignment watch, and at the same time the
      // xDS server sends an empty list of ClusterLoadAssignment resources. we'll accept
      // this update. no need to send a discovery request, as we don't watch for anything.
      api_state_[type_url].request_.set_version_info(message->version_info());
    } else {
      // No watches and we have resources - this should not happen. send a NACK (by not
      // updating the version).
      ENVOY_LOG(warn, "Ignoring unwatched type URL {}", type_url);
      queueDiscoveryRequest(type_url);
    }
    return;
  }
<<<<<<< HEAD

=======
  ScopedResume same_type_resume;
  // We pause updates of the same type. This is necessary for SotW and GrpcMuxImpl, since unlike
  // delta and NewGRpcMuxImpl, independent watch additions/removals trigger updates regardless of
  // the delta state. The proper fix for this is to converge these implementations,
  // see https://github.com/envoyproxy/envoy/issues/11477.
  same_type_resume = pause(type_url);
>>>>>>> 3f9fbe67
  try {
    // To avoid O(n^2) explosion (e.g. when we have 1000s of EDS watches), we
    // build a map here from resource name to resource and then walk watches_.
    // We have to walk all watches (and need an efficient map as a result) to
<<<<<<< HEAD
    // ensure we deliver empty config updates when a resource is dropped.
    std::unordered_map<std::string, ProtobufWkt::Any> resources;
    SubscriptionCallbacks& callbacks = api_state_[type_url].watches_.front()->callbacks_;
    for (ProtobufWkt::Any resource : message->resources()) {

      if (resource.Is<envoy::service::discovery::v3::Resource>()) {
        envoy::service::discovery::v3::Resource unpacked_resource;
        MessageUtil::unpackTo(resource, unpacked_resource);
        resource = unpacked_resource.resource();
      }

=======
    // ensure we deliver empty config updates when a resource is dropped. We make the map ordered
    // for test determinism.
    std::vector<DecodedResourceImplPtr> resources;
    absl::btree_map<std::string, DecodedResourceRef> resource_ref_map;
    std::vector<DecodedResourceRef> all_resource_refs;
    OpaqueResourceDecoder& resource_decoder =
        api_state_[type_url].watches_.front()->resource_decoder_;
    for (const auto& resource : message->resources()) {
>>>>>>> 3f9fbe67
      if (type_url != resource.type_url()) {
        throw EnvoyException(
            fmt::format("{} does not match the message-wide type URL {} in DiscoveryResponse {}",
                        resource.type_url(), type_url, message->DebugString()));
      }
      resources.emplace_back(
          new DecodedResourceImpl(resource_decoder, resource, message->version_info()));
      all_resource_refs.emplace_back(*resources.back());
      resource_ref_map.emplace(resources.back()->name(), *resources.back());
    }

    for (auto watch : api_state_[type_url].watches_) {
      // onConfigUpdate should be called in all cases for single watch xDS (Cluster and
      // Listener) even if the message does not have resources so that update_empty stat
      // is properly incremented and state-of-the-world semantics are maintained.
      if (watch->resources_.empty()) {
        watch->callbacks_.onConfigUpdate(all_resource_refs, message->version_info());
        continue;
      }
<<<<<<< HEAD
      Protobuf::RepeatedPtrField<ProtobufWkt::Any> found_resources;
      for (const auto& resource_name : watch->resources_) {
        auto it = resources.find(resource_name);
        if (it != resources.end()) {
          found_resources.Add()->MergeFrom(it->second);
          // TODO: update the TTL
          updateTTL(resource_name, it->second);
=======
      std::vector<DecodedResourceRef> found_resources;
      for (const auto& watched_resource_name : watch->resources_) {
        auto it = resource_ref_map.find(watched_resource_name);
        if (it != resource_ref_map.end()) {
          found_resources.emplace_back(it->second);
>>>>>>> 3f9fbe67
        }
      }
      // onConfigUpdate should be called only on watches(clusters/routes) that have
      // updates in the message for EDS/RDS.
      if (!found_resources.empty()) {
        watch->callbacks_.onConfigUpdate(found_resources, message->version_info());
      }
    }
    // TODO(mattklein123): In the future if we start tracking per-resource versions, we
    // would do that tracking here.
    api_state_[type_url].request_.set_version_info(message->version_info());
    Memory::Utils::tryShrinkHeap();
  } catch (const EnvoyException& e) {
    for (auto watch : api_state_[type_url].watches_) {
      watch->callbacks_.onConfigUpdateFailed(
          Envoy::Config::ConfigUpdateFailureReason::UpdateRejected, &e);
    }
    ::google::rpc::Status* error_detail = api_state_[type_url].request_.mutable_error_detail();
    error_detail->set_code(Grpc::Status::WellKnownGrpcStatus::Internal);
    error_detail->set_message(Config::Utility::truncateGrpcStatusMessage(e.what()));
  }
  api_state_[type_url].request_.set_response_nonce(message->nonce());
  ASSERT(api_state_[type_url].paused());
  queueDiscoveryRequest(type_url);
}

void GrpcMuxImpl::onWriteable() { drainRequests(); }

void GrpcMuxImpl::onStreamEstablished() {
  first_stream_request_ = true;
  grpc_stream_.maybeUpdateQueueSizeStat(0);
  request_queue_ = std::make_unique<std::queue<std::string>>();
  for (const auto& type_url : subscriptions_) {
    queueDiscoveryRequest(type_url);
  }
}

void GrpcMuxImpl::onEstablishmentFailure() {
  for (const auto& api_state : api_state_) {
    for (auto watch : api_state.second.watches_) {
      watch->callbacks_.onConfigUpdateFailed(
          Envoy::Config::ConfigUpdateFailureReason::ConnectionFailure, nullptr);
    }
  }
}

void GrpcMuxImpl::queueDiscoveryRequest(const std::string& queue_item) {
  if (!grpc_stream_.grpcStreamAvailable()) {
    ENVOY_LOG(debug, "No stream available to queueDiscoveryRequest for {}", queue_item);
    return; // Drop this request; the reconnect will enqueue a new one.
  }
  ApiState& api_state = api_state_[queue_item];
  if (api_state.paused()) {
    ENVOY_LOG(trace, "API {} paused during queueDiscoveryRequest(), setting pending.", queue_item);
    api_state.pending_ = true;
    return; // Drop this request; the unpause will enqueue a new one.
  }
  request_queue_->push(queue_item);
  drainRequests();
}

void GrpcMuxImpl::drainRequests() {
  while (!request_queue_->empty() && grpc_stream_.checkRateLimitAllowsDrain()) {
    // Process the request, if rate limiting is not enabled at all or if it is under rate limit.
    sendDiscoveryRequest(request_queue_->front());
    request_queue_->pop();
  }
  grpc_stream_.maybeUpdateQueueSizeStat(request_queue_->size());
}

} // namespace Config
} // namespace Envoy<|MERGE_RESOLUTION|>--- conflicted
+++ resolved
@@ -156,33 +156,16 @@
     }
     return;
   }
-<<<<<<< HEAD
-
-=======
   ScopedResume same_type_resume;
   // We pause updates of the same type. This is necessary for SotW and GrpcMuxImpl, since unlike
   // delta and NewGRpcMuxImpl, independent watch additions/removals trigger updates regardless of
   // the delta state. The proper fix for this is to converge these implementations,
   // see https://github.com/envoyproxy/envoy/issues/11477.
   same_type_resume = pause(type_url);
->>>>>>> 3f9fbe67
   try {
     // To avoid O(n^2) explosion (e.g. when we have 1000s of EDS watches), we
     // build a map here from resource name to resource and then walk watches_.
     // We have to walk all watches (and need an efficient map as a result) to
-<<<<<<< HEAD
-    // ensure we deliver empty config updates when a resource is dropped.
-    std::unordered_map<std::string, ProtobufWkt::Any> resources;
-    SubscriptionCallbacks& callbacks = api_state_[type_url].watches_.front()->callbacks_;
-    for (ProtobufWkt::Any resource : message->resources()) {
-
-      if (resource.Is<envoy::service::discovery::v3::Resource>()) {
-        envoy::service::discovery::v3::Resource unpacked_resource;
-        MessageUtil::unpackTo(resource, unpacked_resource);
-        resource = unpacked_resource.resource();
-      }
-
-=======
     // ensure we deliver empty config updates when a resource is dropped. We make the map ordered
     // for test determinism.
     std::vector<DecodedResourceImplPtr> resources;
@@ -191,7 +174,6 @@
     OpaqueResourceDecoder& resource_decoder =
         api_state_[type_url].watches_.front()->resource_decoder_;
     for (const auto& resource : message->resources()) {
->>>>>>> 3f9fbe67
       if (type_url != resource.type_url()) {
         throw EnvoyException(
             fmt::format("{} does not match the message-wide type URL {} in DiscoveryResponse {}",
@@ -211,21 +193,12 @@
         watch->callbacks_.onConfigUpdate(all_resource_refs, message->version_info());
         continue;
       }
-<<<<<<< HEAD
-      Protobuf::RepeatedPtrField<ProtobufWkt::Any> found_resources;
-      for (const auto& resource_name : watch->resources_) {
-        auto it = resources.find(resource_name);
-        if (it != resources.end()) {
-          found_resources.Add()->MergeFrom(it->second);
-          // TODO: update the TTL
-          updateTTL(resource_name, it->second);
-=======
       std::vector<DecodedResourceRef> found_resources;
       for (const auto& watched_resource_name : watch->resources_) {
         auto it = resource_ref_map.find(watched_resource_name);
         if (it != resource_ref_map.end()) {
           found_resources.emplace_back(it->second);
->>>>>>> 3f9fbe67
+          updateTTL(resource_name, it->second);
         }
       }
       // onConfigUpdate should be called only on watches(clusters/routes) that have
