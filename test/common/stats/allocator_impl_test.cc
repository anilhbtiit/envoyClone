--- conflicted
+++ resolved
@@ -117,46 +117,6 @@
   Thread::ThreadFactory& thread_factory = Thread::threadFactoryForTest();
   alloc_.sync().enable();
   alloc_.sync().waitOn(AllocatorImpl::DecrementToZeroSyncPoint);
-<<<<<<< HEAD
-  absl::Notification alloc_done;
-  Thread::ThreadPtr thread1 = thread_factory.createThread([&]() {
-    CounterSharedPtr counter1 = alloc_.makeCounter(counter_name, "", std::vector<Tag>());
-    alloc_done.Notify();
-    counter1->inc();
-    counter1->reset(); // Blocks in thread synchronizer waiting on DecrementToZeroSyncPoint
-  });
-
-  alloc_done.WaitForNotification();
-
-  absl::Mutex counter2_created_mutex;
-  bool counter2_created = false;
-
-  // counter1 has now been allocated in the thread, and is now in the middle of
-  // destructing it.
-  Thread::ThreadPtr thread2 = thread_factory.createThread([&]() {
-    CounterSharedPtr counter2 = alloc_.makeCounter(counter_name, "", std::vector<Tag>());
-    {
-      absl::MutexLock lock(&counter2_created_mutex);
-      counter2_created = true;
-    }
-    counter2->inc();
-
-    // We test for a value of 1 here to show that the first instance of the
-    // counter was destructed prior to the second instance being created, and
-    // thus starts again from zero.
-    EXPECT_EQ(1, counter2->value());
-  });
-
-  {
-    absl::MutexLock lock(&counter2_created_mutex);
-    counter2_created_mutex.AwaitWithTimeout(absl::Condition(&counter2_created), absl::Seconds(5));
-    EXPECT_FALSE(counter2_created);
-  }
-  alloc_.sync().signal(AllocatorImpl::DecrementToZeroSyncPoint);
-
-  thread1->join();
-  thread2->join();
-=======
   Thread::ThreadPtr thread = thread_factory.createThread([&]() {
     CounterSharedPtr counter = alloc_.makeCounter(counter_name, "", std::vector<Tag>());
     counter->inc();
@@ -168,7 +128,6 @@
   alloc_.sync().signal(AllocatorImpl::DecrementToZeroSyncPoint);
   thread->join();
   EXPECT_FALSE(alloc_.isMutexLocked());
->>>>>>> 325ee947
 }
 
 } // namespace
