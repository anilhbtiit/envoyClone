--- conflicted
+++ resolved
@@ -28,12 +28,8 @@
       ::Envoy::Http::Protocol protocol, ::Envoy::Http::HeaderValidatorStats& stats);
   virtual ~HeaderValidator() = default;
 
-<<<<<<< HEAD
-  using HeaderValueValidationResult = ::Envoy::Http::HeaderValidatorBase::RejectResult;
-=======
-  using HeaderEntryValidationResult = RejectResult;
-  using HeaderValueValidationResult = RejectResult;
->>>>>>> 51e30981
+  using HeaderEntryValidationResult = ::Envoy::Http::HeaderValidator::RejectResult;
+  using HeaderValueValidationResult = ::Envoy::Http::HeaderValidator::RejectResult;
   /*
    * Validate the :method pseudo header, honoring the restrict_http_methods configuration option.
    */
@@ -47,7 +43,7 @@
   /*
    * Validate any request or response header name.
    */
-  virtual ::Envoy::Http::HeaderValidatorBase::HeaderEntryValidationResult
+  virtual HeaderEntryValidationResult
   validateGenericHeaderName(const ::Envoy::Http::HeaderString& name);
 
   /*
@@ -148,11 +144,7 @@
   using HeaderValidatorFunction = std::function<HeaderValidator::HeaderValueValidationResult(
       const ::Envoy::Http::HeaderString&)>;
   using HeaderValidatorMap = absl::node_hash_map<absl::string_view, HeaderValidatorFunction>;
-<<<<<<< HEAD
-  ::Envoy::Http::HeaderValidatorBase::HeaderEntryValidationResult
-=======
   HeaderEntryValidationResult
->>>>>>> 51e30981
   validateGenericRequestHeaderEntry(const ::Envoy::Http::HeaderString& key,
                                     const ::Envoy::Http::HeaderString& value,
                                     const HeaderValidatorMap& protocol_specific_header_validators);
@@ -160,11 +152,8 @@
   /*
    * Common method for validating request or response trailers.
    */
-<<<<<<< HEAD
-  ::Envoy::Http::HeaderValidatorBase::TrailerValidationResult
-  validateTrailers(::Envoy::Http::HeaderMap& trailers);
-=======
-  ValidationResult validateTrailers(const ::Envoy::Http::HeaderMap& trailers);
+  ::Envoy::Http::HeaderValidator::ValidationResult
+  validateTrailers(const ::Envoy::Http::HeaderMap& trailers);
 
   /**
    * Removes headers with underscores in their names iff the headers_with_underscores_action
@@ -173,7 +162,6 @@
    * validateRequestHeaders or validateRequestTrailers methods.
    */
   void sanitizeHeadersWithUnderscores(::Envoy::Http::HeaderMap& header_map);
->>>>>>> 51e30981
 
   const envoy::extensions::http::header_validators::envoy_default::v3::HeaderValidatorConfig
       config_;
