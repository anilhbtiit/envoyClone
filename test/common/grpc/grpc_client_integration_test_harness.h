--- conflicted
+++ resolved
@@ -275,11 +275,7 @@
         .WillRepeatedly(Return(http_conn_pool_.get()));
     http_async_client_ = std::make_unique<Http::AsyncClientImpl>(
         cluster_info_ptr_, *stats_store_, dispatcher_, local_info_, cm_, runtime_, random_,
-<<<<<<< HEAD
-        std::move(shadow_writer_ptr_), code_stats_);
-=======
         std::move(shadow_writer_ptr_), http_context_);
->>>>>>> b8fc8da3
     EXPECT_CALL(cm_, httpAsyncClientForCluster(fake_cluster_name_))
         .WillRepeatedly(ReturnRef(*http_async_client_));
     EXPECT_CALL(cm_, get(fake_cluster_name_)).WillRepeatedly(Return(&thread_local_cluster_));
@@ -432,11 +428,7 @@
   NiceMock<Runtime::MockRandomGenerator> random_;
   Http::AsyncClientPtr http_async_client_;
   Http::ConnectionPool::InstancePtr http_conn_pool_;
-<<<<<<< HEAD
-  Http::CodeStatsImpl code_stats_;
-=======
   Http::ContextImpl http_context_;
->>>>>>> b8fc8da3
   envoy::api::v2::core::Locality host_locality_;
   Upstream::MockHost* mock_host_ = new NiceMock<Upstream::MockHost>();
   Upstream::MockHostDescription* mock_host_description_ =
