#include <string>

#include "common/stats/fake_symbol_table_impl.h"
#include "common/stats/heap_stat_data.h"

#include "test/test_common/logging.h"

#include "gtest/gtest.h"

namespace Envoy {
namespace Stats {
namespace {

class HeapStatDataTest : public testing::Test {
protected:
  HeapStatDataTest() : alloc_(symbol_table_) {}
  ~HeapStatDataTest() { clearStorage(); }

  StatNameStorage makeStatStorage(absl::string_view name) {
    return StatNameStorage(name, symbol_table_);
  }

  StatName makeStat(absl::string_view name) {
    stat_name_storage_.emplace_back(makeStatStorage(name));
    return stat_name_storage_.back().statName();
  }

  void clearStorage() {
    for (auto& stat_name_storage : stat_name_storage_) {
      stat_name_storage.free(symbol_table_);
    }
    stat_name_storage_.clear();
    EXPECT_EQ(0, symbol_table_.numSymbols());
  }

  FakeSymbolTableImpl symbol_table_;
  HeapStatDataAllocator alloc_;
  std::vector<StatNameStorage> stat_name_storage_;
};

// No truncation occurs in the implementation of HeapStatData.
TEST_F(HeapStatDataTest, HeapNoTruncate) {
<<<<<<< HEAD
  const std::string long_string(128, 'A');
=======
  StatsOptionsImpl stats_options;
  const std::string long_string(stats_options.maxNameLength() + 1, 'A');
  StatName stat_name = makeStat(long_string);
>>>>>>> 304ec569
  HeapStatData* stat{};
  EXPECT_NO_LOGS(stat = &alloc_.alloc(stat_name));
  EXPECT_EQ(stat->statName(), stat_name);
  alloc_.free(*stat);
};

TEST_F(HeapStatDataTest, HeapAlloc) {
  HeapStatData* stat_1 = &alloc_.alloc(makeStat("ref_name"));
  ASSERT_NE(stat_1, nullptr);
  HeapStatData* stat_2 = &alloc_.alloc(makeStat("ref_name"));
  ASSERT_NE(stat_2, nullptr);
  HeapStatData* stat_3 = &alloc_.alloc(makeStat("not_ref_name"));
  ASSERT_NE(stat_3, nullptr);
  EXPECT_EQ(stat_1, stat_2);
  EXPECT_NE(stat_1, stat_3);
  EXPECT_NE(stat_2, stat_3);
  alloc_.free(*stat_1);
  alloc_.free(*stat_2);
  alloc_.free(*stat_3);
}

} // namespace
} // namespace Stats
} // namespace Envoy<|MERGE_RESOLUTION|>--- conflicted
+++ resolved
@@ -40,13 +40,8 @@
 
 // No truncation occurs in the implementation of HeapStatData.
 TEST_F(HeapStatDataTest, HeapNoTruncate) {
-<<<<<<< HEAD
   const std::string long_string(128, 'A');
-=======
-  StatsOptionsImpl stats_options;
-  const std::string long_string(stats_options.maxNameLength() + 1, 'A');
   StatName stat_name = makeStat(long_string);
->>>>>>> 304ec569
   HeapStatData* stat{};
   EXPECT_NO_LOGS(stat = &alloc_.alloc(stat_name));
   EXPECT_EQ(stat->statName(), stat_name);
