--- conflicted
+++ resolved
@@ -326,14 +326,11 @@
   change: |
     added an api configuration :ref:`xds_config_tracker_extension <envoy_v3_api_field_config.bootstrap.v3.Bootstrap.xds_config_tracker_extension>` in the bootstrap
     to allow tracking xDS responses in external components, and provided the extension interface.
-<<<<<<< HEAD
 - area: router
   change: |
     support route info in upstream access log.
-=======
 - area: build
   change: |
     added compile-time option ``--define=static_extension_registration=disabled`` to disable the automatic static registration of extension factories.
->>>>>>> 93b76c70
 
 deprecated: