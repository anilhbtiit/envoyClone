--- conflicted
+++ resolved
@@ -20,26 +20,18 @@
 namespace Router {
 
 // Implements callbacks to handle DeltaDiscovery protocol for VirtualHostDiscoveryService
-<<<<<<< HEAD
-VhdsSubscription::VhdsSubscription(RouteConfigUpdatePtr& config_update_info,
-                                   Server::Configuration::ServerFactoryContext& factory_context,
-                                   const std::string& stat_prefix,
-                                   std::unordered_set<RouteConfigProvider*>& route_config_providers,
-                                   envoy::api::v2::core::ApiVersion resource_api_version)
-=======
 VhdsSubscription::VhdsSubscription(
     RouteConfigUpdatePtr& config_update_info,
     Server::Configuration::ServerFactoryContext& factory_context, const std::string& stat_prefix,
     std::unordered_set<RouteConfigProvider*>& route_config_providers,
-    envoy::config::core::v3alpha::ConfigSource::XdsApiVersion xds_api_version)
->>>>>>> cceab393
+    envoy::config::core::v3alpha::ConfigSource::ApiVersion resource_api_version)
     : config_update_info_(config_update_info),
       scope_(factory_context.scope().createScope(stat_prefix + "vhds." +
                                                  config_update_info_->routeConfigName() + ".")),
       stats_({ALL_VHDS_STATS(POOL_COUNTER(*scope_))}),
       init_target_(fmt::format("VhdsConfigSubscription {}", config_update_info_->routeConfigName()),
                    [this]() { subscription_->start({}); }),
-      route_config_providers_(route_config_providers), resource_api_version_(resource_api_version) {
+      route_config_providers_(route_config_providers) {
   const auto& config_source = config_update_info_->routeConfiguration()
                                   .vhds()
                                   .config_source()
@@ -52,7 +44,7 @@
   subscription_ =
       factory_context.clusterManager().subscriptionFactory().subscriptionFromConfigSource(
           config_update_info_->routeConfiguration().vhds().config_source(),
-          loadTypeUrl(resource_api_version_), *scope_, *this);
+          loadTypeUrl(resource_api_version), *scope_, *this);
 }
 
 void VhdsSubscription::onConfigUpdateFailed(Envoy::Config::ConfigUpdateFailureReason reason,
@@ -82,19 +74,11 @@
 std::string VhdsSubscription::loadTypeUrl(envoy::api::v2::core::ApiVersion resource_api_version) {
   switch (resource_api_version) {
   // automatically set api version as V2
-<<<<<<< HEAD
-  case envoy::api::v2::core::ApiVersion::AUTO:
-  case envoy::api::v2::core::ApiVersion::V2:
+  case envoy::config::core::v3alpha::ApiVersion::AUTO:
+  case envoy::config::core::v3alpha::ApiVersion::V2:
     return Grpc::Common::typeUrl(
         API_NO_BOOST(envoy::api::v2::route::VirtualHost().GetDescriptor()->full_name()));
-  case envoy::api::v2::core::ApiVersion::V3ALPHA:
-=======
-  case envoy::config::core::v3alpha::ConfigSource::AUTO:
-  case envoy::config::core::v3alpha::ConfigSource::V2:
-    return Grpc::Common::typeUrl(
-        API_NO_BOOST(envoy::api::v2::route::VirtualHost().GetDescriptor()->full_name()));
-  case envoy::config::core::v3alpha::ConfigSource::V3ALPHA:
->>>>>>> cceab393
+  case envoy::config::core::v3alpha::ApiVersion::V3ALPHA:
     return Grpc::Common::typeUrl(
         API_NO_BOOST(envoy::api::v2::route::VirtualHost().GetDescriptor()->full_name()));
   default:
