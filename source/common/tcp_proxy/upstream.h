#pragma once

#include <memory>

#include "envoy/http/conn_pool.h"
#include "envoy/http/header_map.h"
#include "envoy/network/connection.h"
#include "envoy/router/router_ratelimit.h"
#include "envoy/tcp/conn_pool.h"
#include "envoy/tcp/upstream.h"
#include "envoy/upstream/load_balancer.h"
#include "envoy/upstream/thread_local_cluster.h"
#include "envoy/upstream/upstream.h"

#include "source/common/common/dump_state_utils.h"
#include "source/common/http/codec_client.h"
#include "source/common/http/hash_policy.h"
#include "source/common/network/utility.h"
#include "source/common/router/config_impl.h"
#include "source/common/router/header_parser.h"
#include "source/common/router/router.h"
#include "source/extensions/early_data/default_early_data_policy.h"

namespace Envoy {
namespace TcpProxy {

constexpr absl::string_view DisableTunnelingFilterStateKey = "envoy.tcp_proxy.disable_tunneling";

class TcpConnPool : public GenericConnPool, public Tcp::ConnectionPool::Callbacks {
public:
  TcpConnPool(Upstream::ThreadLocalCluster& thread_local_cluster,
              Upstream::LoadBalancerContext* context,
              Tcp::ConnectionPool::UpstreamCallbacks& upstream_callbacks,
              StreamInfo::StreamInfo& downstream_info);
  ~TcpConnPool() override;

  bool valid() const { return conn_pool_data_.has_value(); }

  // GenericConnPool
  void newStream(GenericConnectionPoolCallbacks& callbacks) override;

  // Tcp::ConnectionPool::Callbacks
  void onPoolFailure(ConnectionPool::PoolFailureReason reason,
                     absl::string_view transport_failure_reason,
                     Upstream::HostDescriptionConstSharedPtr host) override;
  void onPoolReady(Tcp::ConnectionPool::ConnectionDataPtr&& conn_data,
                   Upstream::HostDescriptionConstSharedPtr host) override;

private:
  absl::optional<Upstream::TcpPoolData> conn_pool_data_{};
  Tcp::ConnectionPool::Cancellable* upstream_handle_{};
  GenericConnectionPoolCallbacks* callbacks_{};
  Tcp::ConnectionPool::UpstreamCallbacks& upstream_callbacks_;
  StreamInfo::StreamInfo& downstream_info_;
};

class HttpUpstream;

class HttpConnPool : public GenericConnPool, public Http::ConnectionPool::Callbacks {
public:
  HttpConnPool(Upstream::ThreadLocalCluster& thread_local_cluster,
               Upstream::LoadBalancerContext* context, const TunnelingConfigHelper& config,
               Tcp::ConnectionPool::UpstreamCallbacks& upstream_callbacks,
               Http::StreamDecoderFilterCallbacks&, Http::CodecType type,
               StreamInfo::StreamInfo& downstream_info);

  using RouterUpstreamRequest = Router::UpstreamRequest;
  using RouterUpstreamRequestPtr = std::unique_ptr<RouterUpstreamRequest>;
  ~HttpConnPool() override;

  bool valid() const { return conn_pool_data_.has_value() || generic_conn_pool_; }
  Http::CodecType codecType() const { return type_; }
  std::unique_ptr<Router::GenericConnPool> createConnPool(Upstream::ThreadLocalCluster&,
                                                          Upstream::LoadBalancerContext* context,
                                                          absl::optional<Http::Protocol> protocol);

  // GenericConnPool
  void newStream(GenericConnectionPoolCallbacks& callbacks) override;

  // Http::ConnectionPool::Callbacks,
  void onPoolFailure(ConnectionPool::PoolFailureReason reason,
                     absl::string_view transport_failure_reason,
                     Upstream::HostDescriptionConstSharedPtr host) override;
  void onPoolReady(Http::RequestEncoder& request_encoder,
                   Upstream::HostDescriptionConstSharedPtr host, StreamInfo::StreamInfo& info,
                   absl::optional<Http::Protocol>) override;

  void onUpstreamHostSelected(Upstream::HostDescriptionConstSharedPtr);
  void onHttpPoolReady(Upstream::HostDescriptionConstSharedPtr& host,
                       Ssl::ConnectionInfoConstSharedPtr ssl_info);

  struct NullHedgePolicy : public Router::HedgePolicy {
    // Router::HedgePolicy
    uint32_t initialRequests() const override { return 1; }
    const envoy::type::v3::FractionalPercent& additionalRequestChance() const override {
      return additional_request_chance_;
    }
    bool hedgeOnPerTryTimeout() const override { return false; }

    const envoy::type::v3::FractionalPercent additional_request_chance_;
  };

  struct NullRateLimitPolicy : public Router::RateLimitPolicy {
    // Router::RateLimitPolicy
    const std::vector<std::reference_wrapper<const Router::RateLimitPolicyEntry>>&
    getApplicableRateLimit(uint64_t) const override {
      return rate_limit_policy_entry_;
    }
    bool empty() const override { return true; }

    static const std::vector<std::reference_wrapper<const Router::RateLimitPolicyEntry>>
        rate_limit_policy_entry_;
  };

  struct NullConfig : public Router::Config {
    Router::RouteConstSharedPtr route(const Http::RequestHeaderMap&, const StreamInfo::StreamInfo&,
                                      uint64_t) const override {
      return nullptr;
    }

    Router::RouteConstSharedPtr route(const Router::RouteCallback&, const Http::RequestHeaderMap&,
                                      const StreamInfo::StreamInfo&, uint64_t) const override {
      return nullptr;
    }

    const std::list<Http::LowerCaseString>& internalOnlyHeaders() const override {
      return internal_only_headers_;
    }

    const std::string& name() const override { return EMPTY_STRING; }
    bool usesVhds() const override { return false; }
    bool mostSpecificHeaderMutationsWins() const override { return false; }
    uint32_t maxDirectResponseBodySizeBytes() const override { return 0; }

    static const std::list<Http::LowerCaseString> internal_only_headers_;
  };

  struct NullVirtualHost : public Router::VirtualHost {
    // Router::VirtualHost
    Stats::StatName statName() const override { return {}; }
    const Router::RateLimitPolicy& rateLimitPolicy() const override { return rate_limit_policy_; }
    const Router::CorsPolicy* corsPolicy() const override { return nullptr; }
    const Router::Config& routeConfig() const override { return route_configuration_; }
    bool includeAttemptCountInRequest() const override { return false; }
    bool includeAttemptCountInResponse() const override { return false; }
    bool includeIsTimeoutRetryHeader() const override { return false; }
    uint32_t retryShadowBufferLimit() const override {
      return std::numeric_limits<uint32_t>::max();
    }
    const Router::RouteSpecificFilterConfig*
    mostSpecificPerFilterConfig(const std::string&) const override {
      return nullptr;
    }
    void traversePerFilterConfig(
        const std::string&,
        std::function<void(const Router::RouteSpecificFilterConfig&)>) const override {}
    static const NullRateLimitPolicy rate_limit_policy_;
    static const NullConfig route_configuration_;
  };

  struct NullPathMatchCriterion : public Router::PathMatchCriterion {
    Router::PathMatchType matchType() const override { return Router::PathMatchType::None; }
    const std::string& matcher() const override { return EMPTY_STRING; }
  };

  struct RouteEntryImpl : public Router::RouteEntry {
    RouteEntryImpl(Upstream::ThreadLocalCluster& thread_local_cluster)
        : cluster_name_(thread_local_cluster.info()->name()) {
      retry_policy_ = std::make_unique<Router::RetryPolicyImpl>();
    }

    // Router::RouteEntry
    const std::string& clusterName() const override { return cluster_name_; }
    const Router::RouteStatsContextOptRef routeStatsContext() const override {
      return Router::RouteStatsContextOptRef();
    }
    Http::Code clusterNotFoundResponseCode() const override {
      return Http::Code::InternalServerError;
    }
    const Router::CorsPolicy* corsPolicy() const override { return nullptr; }
    absl::optional<std::string>
    currentUrlPathAfterRewrite(const Http::RequestHeaderMap&) const override {
      return {};
    }
    void finalizeRequestHeaders(Http::RequestHeaderMap&, const StreamInfo::StreamInfo&,
                                bool) const override {}
    Http::HeaderTransforms requestHeaderTransforms(const StreamInfo::StreamInfo&,
                                                   bool) const override {
      return {};
    }
    void finalizeResponseHeaders(Http::ResponseHeaderMap&,
                                 const StreamInfo::StreamInfo&) const override {}
    Http::HeaderTransforms responseHeaderTransforms(const StreamInfo::StreamInfo&,
                                                    bool) const override {
      return {};
    }
    const Http::HashPolicy* hashPolicy() const override { return hash_policy_.get(); }
    const Router::HedgePolicy& hedgePolicy() const override { return hedge_policy_; }
    const Router::MetadataMatchCriteria* metadataMatchCriteria() const override { return nullptr; }
    Upstream::ResourcePriority priority() const override {
      return Upstream::ResourcePriority::Default;
    }
    const Router::RateLimitPolicy& rateLimitPolicy() const override { return rate_limit_policy_; }
    const Router::RetryPolicy& retryPolicy() const override { return *retry_policy_; }
    const Router::InternalRedirectPolicy& internalRedirectPolicy() const override {
      return internal_redirect_policy_;
    }
    const Router::PathMatcherSharedPtr& pathMatcher() const override { return path_matcher_; }
    const Router::PathRewriterSharedPtr& pathRewriter() const override { return path_rewriter_; }
    uint32_t retryShadowBufferLimit() const override {
      return std::numeric_limits<uint32_t>::max();
    }
    const std::vector<Router::ShadowPolicyPtr>& shadowPolicies() const override {
      return shadow_policies_;
    }
    std::chrono::milliseconds timeout() const override {
      if (timeout_) {
        return timeout_.value();
      } else {
        return std::chrono::milliseconds(0);
      }
    }
    bool usingNewTimeouts() const override { return false; }
    absl::optional<std::chrono::milliseconds> idleTimeout() const override { return absl::nullopt; }
    absl::optional<std::chrono::milliseconds> maxStreamDuration() const override {
      return absl::nullopt;
    }
    absl::optional<std::chrono::milliseconds> grpcTimeoutHeaderMax() const override {
      return absl::nullopt;
    }
    absl::optional<std::chrono::milliseconds> grpcTimeoutHeaderOffset() const override {
      return absl::nullopt;
    }
    absl::optional<std::chrono::milliseconds> maxGrpcTimeout() const override {
      return absl::nullopt;
    }
    absl::optional<std::chrono::milliseconds> grpcTimeoutOffset() const override {
      return absl::nullopt;
    }
    const Router::VirtualCluster* virtualCluster(const Http::HeaderMap&) const override {
      return nullptr;
    }
    const Router::TlsContextMatchCriteria* tlsContextMatchCriteria() const override {
      return nullptr;
    }
    const std::multimap<std::string, std::string>& opaqueConfig() const override {
      return opaque_config_;
    }
    const Router::VirtualHost& virtualHost() const override { return virtual_host_; }
    bool autoHostRewrite() const override { return false; }
    bool appendXfh() const override { return false; }
    bool includeVirtualHostRateLimits() const override { return true; }
    const Router::PathMatchCriterion& pathMatchCriterion() const override {
      return path_match_criterion_;
    }

    const ConnectConfigOptRef connectConfig() const override { return connect_config_nullopt_; }

    bool includeAttemptCountInRequest() const override { return false; }
    bool includeAttemptCountInResponse() const override { return false; }
    const Router::RouteEntry::UpgradeMap& upgradeMap() const override { return upgrade_map_; }
    const std::string& routeName() const override { return route_name_; }
    const Router::EarlyDataPolicy& earlyDataPolicy() const override { return *early_data_policy_; }

    std::unique_ptr<const Envoy::Http::HashPolicyImpl> hash_policy_;
    std::unique_ptr<Router::RetryPolicy> retry_policy_;

    static const NullHedgePolicy hedge_policy_;
    static const NullRateLimitPolicy rate_limit_policy_;
    static const Router::InternalRedirectPolicyImpl internal_redirect_policy_;
    static const Router::PathMatcherSharedPtr path_matcher_;
    static const Router::PathRewriterSharedPtr path_rewriter_;
    static const std::vector<Router::ShadowPolicyPtr> shadow_policies_;
    static const NullVirtualHost virtual_host_;
    static const std::multimap<std::string, std::string> opaque_config_;
    static const NullPathMatchCriterion path_match_criterion_;
    static const ConnectConfigOptRef connect_config_nullopt_;

    Router::RouteEntry::UpgradeMap upgrade_map_;
    const std::string& cluster_name_;

    absl::optional<std::chrono::milliseconds> timeout_;
    const std::string route_name_;
    // Pass early data option config through StreamOptions.
    std::unique_ptr<Router::EarlyDataPolicy> early_data_policy_{
        new Router::DefaultEarlyDataPolicy(true)};
  };
  struct RouteImpl : public Router::Route {
    RouteImpl(Upstream::ThreadLocalCluster& thread_local_cluster, Upstream::LoadBalancerContext*)
        : route_entry_(thread_local_cluster), typed_metadata_({}) {}

    // Router::Route
    const Router::DirectResponseEntry* directResponseEntry() const override { return nullptr; }
    const Router::RouteEntry* routeEntry() const override { return &route_entry_; }
    const Router::Decorator* decorator() const override { return nullptr; }
    const Router::RouteTracing* tracingConfig() const override { return nullptr; }
    const Router::RouteSpecificFilterConfig*
    mostSpecificPerFilterConfig(const std::string&) const override {
      return nullptr;
    }
    void traversePerFilterConfig(
        const std::string&,
        std::function<void(const Router::RouteSpecificFilterConfig&)>) const override {}
    const envoy::config::core::v3::Metadata& metadata() const override { return metadata_; }
    const Envoy::Config::TypedMetadata& typedMetadata() const override { return typed_metadata_; }

    RouteEntryImpl route_entry_;
    const envoy::config::core::v3::Metadata metadata_;
    const Envoy::Config::TypedMetadataImpl<Envoy::Config::TypedMetadataFactory> typed_metadata_;
  };

  class Callbacks {
  public:
    Callbacks(HttpConnPool& conn_pool, Upstream::HostDescriptionConstSharedPtr host,
              Ssl::ConnectionInfoConstSharedPtr ssl_info)
        : conn_pool_(&conn_pool), host_(host), ssl_info_(ssl_info) {}
    virtual ~Callbacks() = default;
    virtual void onSuccess(Http::RequestEncoder* request_encoder) {
      ASSERT(conn_pool_ != nullptr);
      if (!Runtime::runtimeFeatureEnabled(
              "envoy.reloadable_features.upstream_http_filters_with_tcp_proxy")) {
        ASSERT(request_encoder != nullptr);
        conn_pool_->onGenericPoolReady(host_, request_encoder->getStream().connectionInfoProvider(),
                                       ssl_info_);
        return;
      }

      Network::ConnectionInfoProviderSharedPtr local_connection_info_provider(
          std::make_shared<Network::ConnectionInfoSetterImpl>(
              Network::Utility::getCanonicalIpv4LoopbackAddress(),
              Network::Utility::getCanonicalIpv4LoopbackAddress()));

      conn_pool_->onGenericPoolReady(host_, *local_connection_info_provider.get(), ssl_info_);
    }
    virtual void onFailure() {
      ASSERT(conn_pool_ != nullptr);
      conn_pool_->callbacks_->onGenericPoolFailure(
          ConnectionPool::PoolFailureReason::RemoteConnectionFailure, "", host_);
    }

  protected:
    Callbacks() = default;

  private:
    HttpConnPool* conn_pool_{};
    Upstream::HostDescriptionConstSharedPtr host_;
    Ssl::ConnectionInfoConstSharedPtr ssl_info_;
  };

private:
  void onGenericPoolReady(Upstream::HostDescriptionConstSharedPtr& host,
                          const Network::ConnectionInfoProvider& address_provider,
                          Ssl::ConnectionInfoConstSharedPtr ssl_info);
  const TunnelingConfigHelper& config_;
  Http::CodecType type_;
  absl::optional<Upstream::HttpPoolData> conn_pool_data_{};
  Http::ConnectionPool::Cancellable* upstream_handle_{};
  GenericConnectionPoolCallbacks* callbacks_{};
  Http::StreamDecoderFilterCallbacks* decoder_filter_callbacks_;
  Tcp::ConnectionPool::UpstreamCallbacks& upstream_callbacks_;
  std::unique_ptr<HttpUpstream> upstream_;
  StreamInfo::StreamInfo& downstream_info_;
  std::unique_ptr<Router::GenericConnPool> generic_conn_pool_;
  std::shared_ptr<RouteImpl> route_;
};

class TcpUpstream : public GenericUpstream {
public:
  TcpUpstream(Tcp::ConnectionPool::ConnectionDataPtr&& data,
              Tcp::ConnectionPool::UpstreamCallbacks& callbacks);

  // GenericUpstream
  bool readDisable(bool disable) override;
  void encodeData(Buffer::Instance& data, bool end_stream) override;
  void addBytesSentCallback(Network::Connection::BytesSentCb cb) override;
  Tcp::ConnectionPool::ConnectionData* onDownstreamEvent(Network::ConnectionEvent event) override;
  bool startUpstreamSecureTransport() override;
  Ssl::ConnectionInfoConstSharedPtr getUpstreamConnectionSslInfo() override;

private:
  Tcp::ConnectionPool::ConnectionDataPtr upstream_conn_data_;
};

class HttpUpstream : public GenericUpstream,
                     public Envoy::Router::RouterFilterInterface,
                     protected Http::StreamCallbacks {
public:
  using TunnelingConfig =
      envoy::extensions::filters::network::tcp_proxy::v3::TcpProxy_TunnelingConfig;
<<<<<<< HEAD

  using UpstreamRequest = Router::UpstreamRequest;
  using UpstreamRequestPtr = std::unique_ptr<UpstreamRequest>;

  ~HttpUpstream() override;
  virtual void setRouterUpstreamRequest(UpstreamRequestPtr) PURE;
  virtual void newStream(GenericConnectionPoolCallbacks& callbacks) PURE;
  virtual bool isValidResponse(const Http::ResponseHeaderMap&) PURE;
=======
  HttpUpstream(Tcp::ConnectionPool::UpstreamCallbacks& callbacks,
               const TunnelingConfigHelper& config, StreamInfo::StreamInfo& downstream_info,
               Http::CodecType type);
  ~HttpUpstream() override;
  bool isValidResponse(const Http::ResponseHeaderMap&);
>>>>>>> 12e928ce

  void doneReading();
  void doneWriting();
  void cleanUp();
  Http::ResponseDecoder& responseDecoder() { return response_decoder_; }

  // GenericUpstream
  bool readDisable(bool disable) override;
  void encodeData(Buffer::Instance& data, bool end_stream) override;
  void addBytesSentCallback(Network::Connection::BytesSentCb cb) override;
  Tcp::ConnectionPool::ConnectionData* onDownstreamEvent(Network::ConnectionEvent event) override;
  // HTTP upstream must not implement converting upstream transport
  // socket from non-secure to secure mode.
  bool startUpstreamSecureTransport() override { return false; }

  // Http::StreamCallbacks
  void onResetStream(Http::StreamResetReason reason,
                     absl::string_view transport_failure_reason) override;
  void onAboveWriteBufferHighWatermark() override;
  void onBelowWriteBufferLowWatermark() override;

  void setRequestEncoder(Http::RequestEncoder& request_encoder, bool is_ssl);
  void setConnPoolCallbacks(std::unique_ptr<HttpConnPool::Callbacks>&& callbacks) {
    conn_pool_callbacks_ = std::move(callbacks);
  }
  Ssl::ConnectionInfoConstSharedPtr getUpstreamConnectionSslInfo() override { return nullptr; }

protected:
<<<<<<< HEAD
  HttpUpstream(HttpConnPool& http_conn_pool, Http::StreamDecoderFilterCallbacks& decoder_callbacks,
               Router::Route& route, Tcp::ConnectionPool::UpstreamCallbacks& callbacks,
               const TunnelingConfigHelper& config, StreamInfo::StreamInfo& downstream_info);
  void virtual resetEncoder(Network::ConnectionEvent event, bool inform_downstream = true);
  void onResetEncoder(Network::ConnectionEvent event, bool inform_downstream = true);
=======
  void resetEncoder(Network::ConnectionEvent event, bool inform_downstream = true);
>>>>>>> 12e928ce

  // The encoder offered by the upstream http client.
  Http::RequestEncoder* request_encoder_{};
  // The config object that is owned by the downstream network filter chain factory.
  const TunnelingConfigHelper& config_;
  // The downstream info that is owned by the downstream connection.
  StreamInfo::StreamInfo& downstream_info_;
  std::list<UpstreamRequestPtr> upstream_requests_;
  std::unique_ptr<Http::RequestHeaderMapImpl> downstream_headers_;
  HttpConnPool& parent_;

private:
  // Router::RouterFilterInterface
  void onUpstreamHeaders(uint64_t response_code, Http::ResponseHeaderMapPtr&& headers,
                         UpstreamRequest& upstream_request, bool end_stream) override;
  void onUpstreamData(Buffer::Instance& data, UpstreamRequest& upstream_request,
                      bool end_stream) override;
  void onUpstream1xxHeaders(Http::ResponseHeaderMapPtr&&, UpstreamRequest&) override {}
  void onUpstreamTrailers(Http::ResponseTrailerMapPtr&&, UpstreamRequest&) override;
  void onUpstreamMetadata(Http::MetadataMapPtr&&) override {}
  void onUpstreamReset(Http::StreamResetReason stream_reset_reason,
                       absl::string_view transport_failure_reason, UpstreamRequest&) override;
  void onUpstreamHostSelected(Upstream::HostDescriptionConstSharedPtr host) override {
    parent_.onUpstreamHostSelected(host);
  }
  void onPerTryTimeout(UpstreamRequest&) override {}
  void onPerTryIdleTimeout(UpstreamRequest&) override {}
  void onStreamMaxDurationReached(UpstreamRequest&) override {}
  Http::StreamDecoderFilterCallbacks* callbacks() override { return &decoder_filter_callbacks_; }
  Upstream::ClusterInfoConstSharedPtr cluster() override {
    return decoder_filter_callbacks_.clusterInfo();
  }
  Router::FilterConfig& config() override {
    return const_cast<Router::FilterConfig&>(config_.routerFilterConfig());
  }
  Router::FilterUtility::TimeoutData timeout() override { return {}; }
  absl::optional<std::chrono::milliseconds> dynamicMaxStreamDuration() const override {
    return absl::nullopt;
  }
  Http::RequestHeaderMap* downstreamHeaders() override;
  Http::RequestTrailerMap* downstreamTrailers() override { return nullptr; }
  bool downstreamResponseStarted() const override { return false; }
  bool downstreamEndStream() const override { return false; }
  uint32_t attemptCount() const override { return 0; }
  const Router::VirtualCluster* requestVcluster() const override { return nullptr; }
  const Router::RouteStatsContextOptRef routeStatsContext() const override {
    return Router::RouteStatsContextOptRef();
  }
  const Router::Route* route() const override { return route_; }
  const std::list<UpstreamRequestPtr>& upstreamRequests() const override {
    // static const std::list<UpstreamRequestPtr> requests;
    return upstream_requests_;
  }
  const UpstreamRequest* finalUpstreamRequest() const override { return nullptr; }
  TimeSource& timeSource() override { return config().timeSource(); }

  Upstream::ClusterInfoConstSharedPtr cluster_;
  Http::StreamDecoderFilterCallbacks& decoder_filter_callbacks_;
  Router::Route* route_;
  class DecoderShim : public Http::ResponseDecoder {
  public:
    DecoderShim(HttpUpstream& parent) : parent_(parent) {}
    // Http::ResponseDecoder
    void decode1xxHeaders(Http::ResponseHeaderMapPtr&&) override {}
    void decodeHeaders(Http::ResponseHeaderMapPtr&& headers, bool end_stream) override {
      bool is_valid_response = parent_.isValidResponse(*headers);
      parent_.config_.propagateResponseHeaders(std::move(headers),
                                               parent_.downstream_info_.filterState());
      if (!is_valid_response || end_stream) {
        parent_.resetEncoder(Network::ConnectionEvent::LocalClose);
      } else if (parent_.conn_pool_callbacks_ != nullptr) {
        parent_.conn_pool_callbacks_->onSuccess(parent_.request_encoder_);
        parent_.conn_pool_callbacks_.reset();
      }
    }
    void decodeData(Buffer::Instance& data, bool end_stream) override {
      parent_.upstream_callbacks_.onUpstreamData(data, end_stream);
      if (end_stream) {
        parent_.doneReading();
      }
    }
    void decodeTrailers(Http::ResponseTrailerMapPtr&& trailers) override {
      parent_.config_.propagateResponseTrailers(std::move(trailers),
                                                parent_.downstream_info_.filterState());
      parent_.doneReading();
    }
    void decodeMetadata(Http::MetadataMapPtr&&) override {}
    void dumpState(std::ostream& os, int indent_level) const override {
      DUMP_STATE_UNIMPLEMENTED(DecoderShim);
    }

  private:
    HttpUpstream& parent_;
  };
  DecoderShim response_decoder_;
  Tcp::ConnectionPool::UpstreamCallbacks& upstream_callbacks_;
  const Http::CodecType type_;
  bool read_half_closed_{};
  bool write_half_closed_{};

  // Used to defer onGenericPoolReady and onGenericPoolFailure to the reception
  // of the CONNECT response or the resetEncoder.
  std::unique_ptr<HttpConnPool::Callbacks> conn_pool_callbacks_;
};

<<<<<<< HEAD
class Http1Upstream : public HttpUpstream {
public:
  Http1Upstream(HttpConnPool& http_conn_pool, Tcp::ConnectionPool::UpstreamCallbacks& callbacks,
                Http::StreamDecoderFilterCallbacks& decoder_callbacks, Router::Route& route,
                const TunnelingConfigHelper& config, StreamInfo::StreamInfo& downstream_info);
  ~Http1Upstream() override;
  void encodeData(Buffer::Instance& data, bool end_stream) override;
  void setRequestEncoder(Http::RequestEncoder& request_encoder, bool is_ssl) override;
  bool isValidResponse(const Http::ResponseHeaderMap& headers) override;
  void newStream(GenericConnectionPoolCallbacks&) override {}
  void setRouterUpstreamRequest(UpstreamRequestPtr) override {}
};

class Http2Upstream : public HttpUpstream {
public:
  Http2Upstream(HttpConnPool& http_conn_pool, Tcp::ConnectionPool::UpstreamCallbacks& callbacks,
                Http::StreamDecoderFilterCallbacks& decoder_callbacks, Router::Route& route,
                const TunnelingConfigHelper& config, StreamInfo::StreamInfo& downstream_info);
  ~Http2Upstream() override;
  void setRequestEncoder(Http::RequestEncoder& request_encoder, bool is_ssl) override;
  bool isValidResponse(const Http::ResponseHeaderMap& headers) override;
  void newStream(GenericConnectionPoolCallbacks&) override {}
  void setRouterUpstreamRequest(UpstreamRequestPtr) override {}
};

class CombinedUpstream : public HttpUpstream {
public:
  CombinedUpstream(HttpConnPool& http_conn_pool, Tcp::ConnectionPool::UpstreamCallbacks& callbacks,
                   Http::StreamDecoderFilterCallbacks& decoder_callbacks, Router::Route& route,
                   const TunnelingConfigHelper& config, StreamInfo::StreamInfo& downstream_info);
  ~CombinedUpstream() override;
  void setRouterUpstreamRequest(UpstreamRequestPtr) override;
  void newStream(GenericConnectionPoolCallbacks& callbacks) override;
  void encodeData(Buffer::Instance& data, bool end_stream) override;
  Tcp::ConnectionPool::ConnectionData* onDownstreamEvent(Network::ConnectionEvent event) override;
  void setRequestEncoder(Http::RequestEncoder&, bool) override {}
  bool isValidResponse(const Http::ResponseHeaderMap&) override;
  void resetEncoder(Network::ConnectionEvent event, bool inform_downstream = true) override;
  bool readDisable(bool disable) override;
};

=======
>>>>>>> 12e928ce
} // namespace TcpProxy
} // namespace Envoy<|MERGE_RESOLUTION|>--- conflicted
+++ resolved
@@ -16,6 +16,7 @@
 #include "source/common/http/codec_client.h"
 #include "source/common/http/hash_policy.h"
 #include "source/common/network/utility.h"
+#include "source/common/http/null_route_impl.h"
 #include "source/common/router/config_impl.h"
 #include "source/common/router/header_parser.h"
 #include "source/common/router/router.h"
@@ -55,6 +56,7 @@
 };
 
 class HttpUpstream;
+class CombinedUpstream;
 
 class HttpConnPool : public GenericConnPool, public Http::ConnectionPool::Callbacks {
 public:
@@ -85,229 +87,9 @@
                    Upstream::HostDescriptionConstSharedPtr host, StreamInfo::StreamInfo& info,
                    absl::optional<Http::Protocol>) override;
 
-  void onUpstreamHostSelected(Upstream::HostDescriptionConstSharedPtr);
+  void onUpstreamHostSelected(Upstream::HostDescriptionConstSharedPtr, bool);
   void onHttpPoolReady(Upstream::HostDescriptionConstSharedPtr& host,
                        Ssl::ConnectionInfoConstSharedPtr ssl_info);
-
-  struct NullHedgePolicy : public Router::HedgePolicy {
-    // Router::HedgePolicy
-    uint32_t initialRequests() const override { return 1; }
-    const envoy::type::v3::FractionalPercent& additionalRequestChance() const override {
-      return additional_request_chance_;
-    }
-    bool hedgeOnPerTryTimeout() const override { return false; }
-
-    const envoy::type::v3::FractionalPercent additional_request_chance_;
-  };
-
-  struct NullRateLimitPolicy : public Router::RateLimitPolicy {
-    // Router::RateLimitPolicy
-    const std::vector<std::reference_wrapper<const Router::RateLimitPolicyEntry>>&
-    getApplicableRateLimit(uint64_t) const override {
-      return rate_limit_policy_entry_;
-    }
-    bool empty() const override { return true; }
-
-    static const std::vector<std::reference_wrapper<const Router::RateLimitPolicyEntry>>
-        rate_limit_policy_entry_;
-  };
-
-  struct NullConfig : public Router::Config {
-    Router::RouteConstSharedPtr route(const Http::RequestHeaderMap&, const StreamInfo::StreamInfo&,
-                                      uint64_t) const override {
-      return nullptr;
-    }
-
-    Router::RouteConstSharedPtr route(const Router::RouteCallback&, const Http::RequestHeaderMap&,
-                                      const StreamInfo::StreamInfo&, uint64_t) const override {
-      return nullptr;
-    }
-
-    const std::list<Http::LowerCaseString>& internalOnlyHeaders() const override {
-      return internal_only_headers_;
-    }
-
-    const std::string& name() const override { return EMPTY_STRING; }
-    bool usesVhds() const override { return false; }
-    bool mostSpecificHeaderMutationsWins() const override { return false; }
-    uint32_t maxDirectResponseBodySizeBytes() const override { return 0; }
-
-    static const std::list<Http::LowerCaseString> internal_only_headers_;
-  };
-
-  struct NullVirtualHost : public Router::VirtualHost {
-    // Router::VirtualHost
-    Stats::StatName statName() const override { return {}; }
-    const Router::RateLimitPolicy& rateLimitPolicy() const override { return rate_limit_policy_; }
-    const Router::CorsPolicy* corsPolicy() const override { return nullptr; }
-    const Router::Config& routeConfig() const override { return route_configuration_; }
-    bool includeAttemptCountInRequest() const override { return false; }
-    bool includeAttemptCountInResponse() const override { return false; }
-    bool includeIsTimeoutRetryHeader() const override { return false; }
-    uint32_t retryShadowBufferLimit() const override {
-      return std::numeric_limits<uint32_t>::max();
-    }
-    const Router::RouteSpecificFilterConfig*
-    mostSpecificPerFilterConfig(const std::string&) const override {
-      return nullptr;
-    }
-    void traversePerFilterConfig(
-        const std::string&,
-        std::function<void(const Router::RouteSpecificFilterConfig&)>) const override {}
-    static const NullRateLimitPolicy rate_limit_policy_;
-    static const NullConfig route_configuration_;
-  };
-
-  struct NullPathMatchCriterion : public Router::PathMatchCriterion {
-    Router::PathMatchType matchType() const override { return Router::PathMatchType::None; }
-    const std::string& matcher() const override { return EMPTY_STRING; }
-  };
-
-  struct RouteEntryImpl : public Router::RouteEntry {
-    RouteEntryImpl(Upstream::ThreadLocalCluster& thread_local_cluster)
-        : cluster_name_(thread_local_cluster.info()->name()) {
-      retry_policy_ = std::make_unique<Router::RetryPolicyImpl>();
-    }
-
-    // Router::RouteEntry
-    const std::string& clusterName() const override { return cluster_name_; }
-    const Router::RouteStatsContextOptRef routeStatsContext() const override {
-      return Router::RouteStatsContextOptRef();
-    }
-    Http::Code clusterNotFoundResponseCode() const override {
-      return Http::Code::InternalServerError;
-    }
-    const Router::CorsPolicy* corsPolicy() const override { return nullptr; }
-    absl::optional<std::string>
-    currentUrlPathAfterRewrite(const Http::RequestHeaderMap&) const override {
-      return {};
-    }
-    void finalizeRequestHeaders(Http::RequestHeaderMap&, const StreamInfo::StreamInfo&,
-                                bool) const override {}
-    Http::HeaderTransforms requestHeaderTransforms(const StreamInfo::StreamInfo&,
-                                                   bool) const override {
-      return {};
-    }
-    void finalizeResponseHeaders(Http::ResponseHeaderMap&,
-                                 const StreamInfo::StreamInfo&) const override {}
-    Http::HeaderTransforms responseHeaderTransforms(const StreamInfo::StreamInfo&,
-                                                    bool) const override {
-      return {};
-    }
-    const Http::HashPolicy* hashPolicy() const override { return hash_policy_.get(); }
-    const Router::HedgePolicy& hedgePolicy() const override { return hedge_policy_; }
-    const Router::MetadataMatchCriteria* metadataMatchCriteria() const override { return nullptr; }
-    Upstream::ResourcePriority priority() const override {
-      return Upstream::ResourcePriority::Default;
-    }
-    const Router::RateLimitPolicy& rateLimitPolicy() const override { return rate_limit_policy_; }
-    const Router::RetryPolicy& retryPolicy() const override { return *retry_policy_; }
-    const Router::InternalRedirectPolicy& internalRedirectPolicy() const override {
-      return internal_redirect_policy_;
-    }
-    const Router::PathMatcherSharedPtr& pathMatcher() const override { return path_matcher_; }
-    const Router::PathRewriterSharedPtr& pathRewriter() const override { return path_rewriter_; }
-    uint32_t retryShadowBufferLimit() const override {
-      return std::numeric_limits<uint32_t>::max();
-    }
-    const std::vector<Router::ShadowPolicyPtr>& shadowPolicies() const override {
-      return shadow_policies_;
-    }
-    std::chrono::milliseconds timeout() const override {
-      if (timeout_) {
-        return timeout_.value();
-      } else {
-        return std::chrono::milliseconds(0);
-      }
-    }
-    bool usingNewTimeouts() const override { return false; }
-    absl::optional<std::chrono::milliseconds> idleTimeout() const override { return absl::nullopt; }
-    absl::optional<std::chrono::milliseconds> maxStreamDuration() const override {
-      return absl::nullopt;
-    }
-    absl::optional<std::chrono::milliseconds> grpcTimeoutHeaderMax() const override {
-      return absl::nullopt;
-    }
-    absl::optional<std::chrono::milliseconds> grpcTimeoutHeaderOffset() const override {
-      return absl::nullopt;
-    }
-    absl::optional<std::chrono::milliseconds> maxGrpcTimeout() const override {
-      return absl::nullopt;
-    }
-    absl::optional<std::chrono::milliseconds> grpcTimeoutOffset() const override {
-      return absl::nullopt;
-    }
-    const Router::VirtualCluster* virtualCluster(const Http::HeaderMap&) const override {
-      return nullptr;
-    }
-    const Router::TlsContextMatchCriteria* tlsContextMatchCriteria() const override {
-      return nullptr;
-    }
-    const std::multimap<std::string, std::string>& opaqueConfig() const override {
-      return opaque_config_;
-    }
-    const Router::VirtualHost& virtualHost() const override { return virtual_host_; }
-    bool autoHostRewrite() const override { return false; }
-    bool appendXfh() const override { return false; }
-    bool includeVirtualHostRateLimits() const override { return true; }
-    const Router::PathMatchCriterion& pathMatchCriterion() const override {
-      return path_match_criterion_;
-    }
-
-    const ConnectConfigOptRef connectConfig() const override { return connect_config_nullopt_; }
-
-    bool includeAttemptCountInRequest() const override { return false; }
-    bool includeAttemptCountInResponse() const override { return false; }
-    const Router::RouteEntry::UpgradeMap& upgradeMap() const override { return upgrade_map_; }
-    const std::string& routeName() const override { return route_name_; }
-    const Router::EarlyDataPolicy& earlyDataPolicy() const override { return *early_data_policy_; }
-
-    std::unique_ptr<const Envoy::Http::HashPolicyImpl> hash_policy_;
-    std::unique_ptr<Router::RetryPolicy> retry_policy_;
-
-    static const NullHedgePolicy hedge_policy_;
-    static const NullRateLimitPolicy rate_limit_policy_;
-    static const Router::InternalRedirectPolicyImpl internal_redirect_policy_;
-    static const Router::PathMatcherSharedPtr path_matcher_;
-    static const Router::PathRewriterSharedPtr path_rewriter_;
-    static const std::vector<Router::ShadowPolicyPtr> shadow_policies_;
-    static const NullVirtualHost virtual_host_;
-    static const std::multimap<std::string, std::string> opaque_config_;
-    static const NullPathMatchCriterion path_match_criterion_;
-    static const ConnectConfigOptRef connect_config_nullopt_;
-
-    Router::RouteEntry::UpgradeMap upgrade_map_;
-    const std::string& cluster_name_;
-
-    absl::optional<std::chrono::milliseconds> timeout_;
-    const std::string route_name_;
-    // Pass early data option config through StreamOptions.
-    std::unique_ptr<Router::EarlyDataPolicy> early_data_policy_{
-        new Router::DefaultEarlyDataPolicy(true)};
-  };
-  struct RouteImpl : public Router::Route {
-    RouteImpl(Upstream::ThreadLocalCluster& thread_local_cluster, Upstream::LoadBalancerContext*)
-        : route_entry_(thread_local_cluster), typed_metadata_({}) {}
-
-    // Router::Route
-    const Router::DirectResponseEntry* directResponseEntry() const override { return nullptr; }
-    const Router::RouteEntry* routeEntry() const override { return &route_entry_; }
-    const Router::Decorator* decorator() const override { return nullptr; }
-    const Router::RouteTracing* tracingConfig() const override { return nullptr; }
-    const Router::RouteSpecificFilterConfig*
-    mostSpecificPerFilterConfig(const std::string&) const override {
-      return nullptr;
-    }
-    void traversePerFilterConfig(
-        const std::string&,
-        std::function<void(const Router::RouteSpecificFilterConfig&)>) const override {}
-    const envoy::config::core::v3::Metadata& metadata() const override { return metadata_; }
-    const Envoy::Config::TypedMetadata& typedMetadata() const override { return typed_metadata_; }
-
-    RouteEntryImpl route_entry_;
-    const envoy::config::core::v3::Metadata metadata_;
-    const Envoy::Config::TypedMetadataImpl<Envoy::Config::TypedMetadataFactory> typed_metadata_;
-  };
 
   class Callbacks {
   public:
@@ -359,9 +141,10 @@
   Http::StreamDecoderFilterCallbacks* decoder_filter_callbacks_;
   Tcp::ConnectionPool::UpstreamCallbacks& upstream_callbacks_;
   std::unique_ptr<HttpUpstream> upstream_;
+  std::unique_ptr<CombinedUpstream> combined_upstream_;
   StreamInfo::StreamInfo& downstream_info_;
   std::unique_ptr<Router::GenericConnPool> generic_conn_pool_;
-  std::shared_ptr<RouteImpl> route_;
+  std::shared_ptr<Http::NullRouteImpl> route_;
 };
 
 class TcpUpstream : public GenericUpstream {
@@ -381,32 +164,19 @@
   Tcp::ConnectionPool::ConnectionDataPtr upstream_conn_data_;
 };
 
-class HttpUpstream : public GenericUpstream,
-                     public Envoy::Router::RouterFilterInterface,
-                     protected Http::StreamCallbacks {
+class HttpUpstream : public GenericUpstream, protected Http::StreamCallbacks {
 public:
   using TunnelingConfig =
       envoy::extensions::filters::network::tcp_proxy::v3::TcpProxy_TunnelingConfig;
-<<<<<<< HEAD
-
-  using UpstreamRequest = Router::UpstreamRequest;
-  using UpstreamRequestPtr = std::unique_ptr<UpstreamRequest>;
-
-  ~HttpUpstream() override;
-  virtual void setRouterUpstreamRequest(UpstreamRequestPtr) PURE;
-  virtual void newStream(GenericConnectionPoolCallbacks& callbacks) PURE;
-  virtual bool isValidResponse(const Http::ResponseHeaderMap&) PURE;
-=======
+
   HttpUpstream(Tcp::ConnectionPool::UpstreamCallbacks& callbacks,
                const TunnelingConfigHelper& config, StreamInfo::StreamInfo& downstream_info,
                Http::CodecType type);
   ~HttpUpstream() override;
   bool isValidResponse(const Http::ResponseHeaderMap&);
->>>>>>> 12e928ce
 
   void doneReading();
   void doneWriting();
-  void cleanUp();
   Http::ResponseDecoder& responseDecoder() { return response_decoder_; }
 
   // GenericUpstream
@@ -424,22 +194,14 @@
   void onAboveWriteBufferHighWatermark() override;
   void onBelowWriteBufferLowWatermark() override;
 
-  void setRequestEncoder(Http::RequestEncoder& request_encoder, bool is_ssl);
+  virtual void setRequestEncoder(Http::RequestEncoder& request_encoder, bool is_ssl);
   void setConnPoolCallbacks(std::unique_ptr<HttpConnPool::Callbacks>&& callbacks) {
     conn_pool_callbacks_ = std::move(callbacks);
   }
   Ssl::ConnectionInfoConstSharedPtr getUpstreamConnectionSslInfo() override { return nullptr; }
 
 protected:
-<<<<<<< HEAD
-  HttpUpstream(HttpConnPool& http_conn_pool, Http::StreamDecoderFilterCallbacks& decoder_callbacks,
-               Router::Route& route, Tcp::ConnectionPool::UpstreamCallbacks& callbacks,
-               const TunnelingConfigHelper& config, StreamInfo::StreamInfo& downstream_info);
-  void virtual resetEncoder(Network::ConnectionEvent event, bool inform_downstream = true);
-  void onResetEncoder(Network::ConnectionEvent event, bool inform_downstream = true);
-=======
   void resetEncoder(Network::ConnectionEvent event, bool inform_downstream = true);
->>>>>>> 12e928ce
 
   // The encoder offered by the upstream http client.
   Http::RequestEncoder* request_encoder_{};
@@ -447,58 +209,22 @@
   const TunnelingConfigHelper& config_;
   // The downstream info that is owned by the downstream connection.
   StreamInfo::StreamInfo& downstream_info_;
-  std::list<UpstreamRequestPtr> upstream_requests_;
   std::unique_ptr<Http::RequestHeaderMapImpl> downstream_headers_;
-  HttpConnPool& parent_;
 
 private:
-  // Router::RouterFilterInterface
-  void onUpstreamHeaders(uint64_t response_code, Http::ResponseHeaderMapPtr&& headers,
-                         UpstreamRequest& upstream_request, bool end_stream) override;
-  void onUpstreamData(Buffer::Instance& data, UpstreamRequest& upstream_request,
-                      bool end_stream) override;
-  void onUpstream1xxHeaders(Http::ResponseHeaderMapPtr&&, UpstreamRequest&) override {}
-  void onUpstreamTrailers(Http::ResponseTrailerMapPtr&&, UpstreamRequest&) override;
-  void onUpstreamMetadata(Http::MetadataMapPtr&&) override {}
-  void onUpstreamReset(Http::StreamResetReason stream_reset_reason,
-                       absl::string_view transport_failure_reason, UpstreamRequest&) override;
-  void onUpstreamHostSelected(Upstream::HostDescriptionConstSharedPtr host) override {
-    parent_.onUpstreamHostSelected(host);
-  }
-  void onPerTryTimeout(UpstreamRequest&) override {}
-  void onPerTryIdleTimeout(UpstreamRequest&) override {}
-  void onStreamMaxDurationReached(UpstreamRequest&) override {}
-  Http::StreamDecoderFilterCallbacks* callbacks() override { return &decoder_filter_callbacks_; }
-  Upstream::ClusterInfoConstSharedPtr cluster() override {
-    return decoder_filter_callbacks_.clusterInfo();
-  }
-  Router::FilterConfig& config() override {
-    return const_cast<Router::FilterConfig&>(config_.routerFilterConfig());
-  }
-  Router::FilterUtility::TimeoutData timeout() override { return {}; }
-  absl::optional<std::chrono::milliseconds> dynamicMaxStreamDuration() const override {
-    return absl::nullopt;
-  }
-  Http::RequestHeaderMap* downstreamHeaders() override;
-  Http::RequestTrailerMap* downstreamTrailers() override { return nullptr; }
-  bool downstreamResponseStarted() const override { return false; }
-  bool downstreamEndStream() const override { return false; }
-  uint32_t attemptCount() const override { return 0; }
-  const Router::VirtualCluster* requestVcluster() const override { return nullptr; }
-  const Router::RouteStatsContextOptRef routeStatsContext() const override {
-    return Router::RouteStatsContextOptRef();
-  }
-  const Router::Route* route() const override { return route_; }
-  const std::list<UpstreamRequestPtr>& upstreamRequests() const override {
-    // static const std::list<UpstreamRequestPtr> requests;
-    return upstream_requests_;
-  }
-  const UpstreamRequest* finalUpstreamRequest() const override { return nullptr; }
-  TimeSource& timeSource() override { return config().timeSource(); }
+  // const Router::VirtualCluster* requestVcluster() const override { return nullptr; }
+  // const Router::RouteStatsContextOptRef routeStatsContext() const override {
+  //   return Router::RouteStatsContextOptRef();
+  // }
+  // const Router::Route* route() const override { return route_; }
+  // const std::list<UpstreamRequestPtr>& upstreamRequests() const override {
+  //   // static const std::list<UpstreamRequestPtr> requests;
+  //   return upstream_requests_;
+  // }
+  // const UpstreamRequest* finalUpstreamRequest() const override { return nullptr; }
+  // TimeSource& timeSource() override { return config().timeSource(); }
 
   Upstream::ClusterInfoConstSharedPtr cluster_;
-  Http::StreamDecoderFilterCallbacks& decoder_filter_callbacks_;
-  Router::Route* route_;
   class DecoderShim : public Http::ResponseDecoder {
   public:
     DecoderShim(HttpUpstream& parent) : parent_(parent) {}
@@ -545,49 +271,131 @@
   std::unique_ptr<HttpConnPool::Callbacks> conn_pool_callbacks_;
 };
 
-<<<<<<< HEAD
-class Http1Upstream : public HttpUpstream {
-public:
-  Http1Upstream(HttpConnPool& http_conn_pool, Tcp::ConnectionPool::UpstreamCallbacks& callbacks,
-                Http::StreamDecoderFilterCallbacks& decoder_callbacks, Router::Route& route,
-                const TunnelingConfigHelper& config, StreamInfo::StreamInfo& downstream_info);
-  ~Http1Upstream() override;
-  void encodeData(Buffer::Instance& data, bool end_stream) override;
-  void setRequestEncoder(Http::RequestEncoder& request_encoder, bool is_ssl) override;
-  bool isValidResponse(const Http::ResponseHeaderMap& headers) override;
-  void newStream(GenericConnectionPoolCallbacks&) override {}
-  void setRouterUpstreamRequest(UpstreamRequestPtr) override {}
-};
-
-class Http2Upstream : public HttpUpstream {
-public:
-  Http2Upstream(HttpConnPool& http_conn_pool, Tcp::ConnectionPool::UpstreamCallbacks& callbacks,
-                Http::StreamDecoderFilterCallbacks& decoder_callbacks, Router::Route& route,
-                const TunnelingConfigHelper& config, StreamInfo::StreamInfo& downstream_info);
-  ~Http2Upstream() override;
-  void setRequestEncoder(Http::RequestEncoder& request_encoder, bool is_ssl) override;
-  bool isValidResponse(const Http::ResponseHeaderMap& headers) override;
-  void newStream(GenericConnectionPoolCallbacks&) override {}
-  void setRouterUpstreamRequest(UpstreamRequestPtr) override {}
-};
-
-class CombinedUpstream : public HttpUpstream {
+class CombinedUpstream : public GenericUpstream,
+                         protected Http::StreamCallbacks,
+                         public Envoy::Router::RouterFilterInterface {
 public:
   CombinedUpstream(HttpConnPool& http_conn_pool, Tcp::ConnectionPool::UpstreamCallbacks& callbacks,
                    Http::StreamDecoderFilterCallbacks& decoder_callbacks, Router::Route& route,
                    const TunnelingConfigHelper& config, StreamInfo::StreamInfo& downstream_info);
-  ~CombinedUpstream() override;
-  void setRouterUpstreamRequest(UpstreamRequestPtr) override;
-  void newStream(GenericConnectionPoolCallbacks& callbacks) override;
+  ~CombinedUpstream() override = default;
+  using UpstreamRequest = Router::UpstreamRequest;
+  Http::ResponseDecoder& responseDecoder() { return response_decoder_; }
+  void doneReading();
+  void doneWriting();
+  using UpstreamRequestPtr = std::unique_ptr<UpstreamRequest>;
+  void setRouterUpstreamRequest(UpstreamRequestPtr);
+  void newStream(GenericConnectionPoolCallbacks& callbacks);
   void encodeData(Buffer::Instance& data, bool end_stream) override;
   Tcp::ConnectionPool::ConnectionData* onDownstreamEvent(Network::ConnectionEvent event) override;
-  void setRequestEncoder(Http::RequestEncoder&, bool) override {}
-  bool isValidResponse(const Http::ResponseHeaderMap&) override;
-  void resetEncoder(Network::ConnectionEvent event, bool inform_downstream = true) override;
+  void setRequestEncoder(Http::RequestEncoder&, bool);
+  bool isValidResponse(const Http::ResponseHeaderMap&);
   bool readDisable(bool disable) override;
+  void setConnPoolCallbacks(std::unique_ptr<HttpConnPool::Callbacks>&& callbacks) {
+    conn_pool_callbacks_ = std::move(callbacks);
+  }
+  void addBytesSentCallback(Network::Connection::BytesSentCb) override{};
+  // HTTP upstream must not implement converting upstream transport
+  // socket from non-secure to secure mode.
+  bool startUpstreamSecureTransport() override { return false; }
+  Ssl::ConnectionInfoConstSharedPtr getUpstreamConnectionSslInfo() override { return nullptr; }
+
+  // Http::StreamCallbacks
+  void onResetStream(Http::StreamResetReason reason,
+                     absl::string_view transport_failure_reason) override;
+  void onAboveWriteBufferHighWatermark() override;
+  void onBelowWriteBufferLowWatermark() override;
+
+protected:
+  void onResetEncoder(Network::ConnectionEvent event, bool inform_downstream = true);
+
+  // The encoder offered by the upstream http client.
+  Http::RequestEncoder* request_encoder_{};
+  // The config object that is owned by the downstream network filter chain factory.
+  const TunnelingConfigHelper& config_;
+  // The downstream info that is owned by the downstream connection.
+  StreamInfo::StreamInfo& downstream_info_;
+  std::list<UpstreamRequestPtr> upstream_requests_;
+  std::unique_ptr<Http::RequestHeaderMapImpl> downstream_headers_;
+  HttpConnPool& parent_;
+
+private:
+  // Router::RouterFilterInterface
+  void onUpstreamHeaders(uint64_t response_code, Http::ResponseHeaderMapPtr&& headers,
+                         UpstreamRequest& upstream_request, bool end_stream) override;
+  void onUpstreamData(Buffer::Instance& data, UpstreamRequest& upstream_request,
+                      bool end_stream) override;
+  void onUpstream1xxHeaders(Http::ResponseHeaderMapPtr&&, UpstreamRequest&) override {}
+  void onUpstreamTrailers(Http::ResponseTrailerMapPtr&&, UpstreamRequest&) override;
+  void onUpstreamMetadata(Http::MetadataMapPtr&&) override {}
+  void onUpstreamReset(Http::StreamResetReason stream_reset_reason,
+                       absl::string_view transport_failure_reason, UpstreamRequest&) override;
+  void onUpstreamHostSelected(Upstream::HostDescriptionConstSharedPtr host,
+                              bool pool_success) override {
+    parent_.onUpstreamHostSelected(host, pool_success);
+  }
+  void onPerTryTimeout(UpstreamRequest&) override {}
+  void onPerTryIdleTimeout(UpstreamRequest&) override {}
+  void onStreamMaxDurationReached(UpstreamRequest&) override {}
+  Http::StreamDecoderFilterCallbacks* callbacks() override { return &decoder_filter_callbacks_; }
+  Upstream::ClusterInfoConstSharedPtr cluster() override {
+    return decoder_filter_callbacks_.clusterInfo();
+  }
+  Router::FilterConfig& config() override {
+    return const_cast<Router::FilterConfig&>(config_.routerFilterConfig());
+  }
+  Router::TimeoutData timeout() override { return {}; }
+  absl::optional<std::chrono::milliseconds> dynamicMaxStreamDuration() const override {
+    return absl::nullopt;
+  }
+  Http::RequestHeaderMap* downstreamHeaders() override;
+  Http::RequestTrailerMap* downstreamTrailers() override { return nullptr; }
+  bool downstreamResponseStarted() const override { return false; }
+  bool downstreamEndStream() const override { return false; }
+  uint32_t attemptCount() const override { return 0; }
+  Http::StreamDecoderFilterCallbacks& decoder_filter_callbacks_;
+  class DecoderShim : public Http::ResponseDecoder {
+  public:
+    DecoderShim(CombinedUpstream& parent) : parent_(parent) {}
+    // Http::ResponseDecoder
+    void decode1xxHeaders(Http::ResponseHeaderMapPtr&&) override {}
+    void decodeHeaders(Http::ResponseHeaderMapPtr&& headers, bool end_stream) override {
+      bool is_valid_response = parent_.isValidResponse(*headers);
+      parent_.config_.propagateResponseHeaders(std::move(headers),
+                                               parent_.downstream_info_.filterState());
+      if (!is_valid_response || end_stream) {
+        parent_.onResetEncoder(Network::ConnectionEvent::LocalClose);
+      } else if (parent_.conn_pool_callbacks_ != nullptr) {
+        parent_.conn_pool_callbacks_->onSuccess(parent_.request_encoder_);
+        parent_.conn_pool_callbacks_.reset();
+      }
+    }
+    void decodeData(Buffer::Instance& data, bool end_stream) override {
+      parent_.upstream_callbacks_.onUpstreamData(data, end_stream);
+      if (end_stream) {
+        parent_.doneReading();
+      }
+    }
+    void decodeTrailers(Http::ResponseTrailerMapPtr&& trailers) override {
+      parent_.config_.propagateResponseTrailers(std::move(trailers),
+                                                parent_.downstream_info_.filterState());
+      parent_.doneReading();
+    }
+    void decodeMetadata(Http::MetadataMapPtr&&) override {}
+    void dumpState(std::ostream& os, int indent_level) const override {
+      DUMP_STATE_UNIMPLEMENTED(DecoderShim);
+    }
+
+  private:
+    CombinedUpstream& parent_;
+  };
+  Router::Route* route_;
+  DecoderShim response_decoder_;
+  Tcp::ConnectionPool::UpstreamCallbacks& upstream_callbacks_;
+  std::unique_ptr<HttpConnPool::Callbacks> conn_pool_callbacks_;
+  bool read_half_closed_{};
+  bool write_half_closed_{};
 };
 
-=======
->>>>>>> 12e928ce
 } // namespace TcpProxy
 } // namespace Envoy