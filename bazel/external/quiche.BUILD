licenses(["notice"])  # Apache 2

# QUICHE is Google's implementation of QUIC and related protocols. It is the
# same code used in Chromium and Google's servers, but packaged in a form that
# is intended to be easier to incorporate into third-party projects.
#
# QUICHE code falls into three groups:
# 1. Platform-independent code. Most QUICHE code is in this category.
# 2. APIs and type aliases to platform-dependent code/types, referenced by code
#    in group 1. This group is called the "Platform API".
# 3. Definitions of types declared in group 2. This group is called the
#    "Platform impl", and must be provided by the codebase that embeds QUICHE.
#
# Concretely, header files in group 2 (the Platform API) #include header and
# source files in group 3 (the Platform impl). Unfortunately, QUICHE does not
# yet provide a built-in way to customize this dependency, e.g. to override the
# directory or namespace in which Platform impl types are defined. Hence the
# gross hacks in quiche.genrule_cmd, invoked from here to tweak QUICHE source
# files into a form usable by Envoy.
#
# The mechanics of this will change as QUICHE evolves, supplies its own Bazel
# buildfiles, and provides a built-in way to override platform impl directory
# location. However, the end result (QUICHE files placed under
# quiche/{http2,quic,spdy}/, with the Envoy-specific implementation of the
# QUICHE platform APIs in //source/extensions/quic_listeners/quiche/platform/,
# should remain largely the same.

load(":genrule_cmd.bzl", "genrule_cmd")
load(
    "@envoy//bazel:envoy_build_system.bzl",
    "envoy_cc_library",
    "envoy_cc_test",
    "envoy_cc_test_library",
    "envoy_select_quiche",
)

src_files = glob([
    "**/*.h",
    "**/*.c",
    "**/*.cc",
    "**/*.inc",
    "**/*.proto",
])

genrule(
    name = "quiche_files",
    srcs = src_files,
    outs = ["quiche/" + f for f in src_files],
    cmd = genrule_cmd("@envoy//bazel/external:quiche.genrule_cmd"),
    visibility = ["//visibility:private"],
)

quiche_copt = ["-Wno-unused-parameter"]

envoy_cc_test_library(
    name = "http2_platform_reconstruct_object",
    hdrs = ["quiche/http2/platform/api/http2_reconstruct_object.h"],
    repository = "@envoy",
    deps = ["@envoy//test/extensions/quic_listeners/quiche/platform:http2_platform_reconstruct_object_impl_lib"],
)

envoy_cc_test_library(
    name = "http2_test_tools_random",
    srcs = ["quiche/http2/test_tools/http2_random.cc"],
    hdrs = ["quiche/http2/test_tools/http2_random.h"],
    external_deps = ["ssl"],
    repository = "@envoy",
    deps = [":http2_platform"],
)

envoy_cc_library(
    name = "http2_platform",
    hdrs = [
        "quiche/http2/platform/api/http2_arraysize.h",
        "quiche/http2/platform/api/http2_containers.h",
        "quiche/http2/platform/api/http2_estimate_memory_usage.h",
        "quiche/http2/platform/api/http2_export.h",
        "quiche/http2/platform/api/http2_flag_utils.h",
        "quiche/http2/platform/api/http2_flags.h",
        "quiche/http2/platform/api/http2_macros.h",
        "quiche/http2/platform/api/http2_optional.h",
        "quiche/http2/platform/api/http2_ptr_util.h",
        "quiche/http2/platform/api/http2_string.h",
        "quiche/http2/platform/api/http2_string_piece.h",
        # TODO: uncomment the following files as implementations are added.
<<<<<<< HEAD
        # "quiche/http2/platform/api/http2_reconstruct_object.h",
=======
        # "quiche/http2/platform/api/http2_flags.h",
>>>>>>> cdddf54e
        # "quiche/http2/platform/api/http2_test_helpers.h",
    ] + envoy_select_quiche(
        [
            "quiche/http2/platform/api/http2_bug_tracker.h",
            "quiche/http2/platform/api/http2_logging.h",
            "quiche/http2/platform/api/http2_string_utils.h",
        ],
        "@envoy",
    ),
    repository = "@envoy",
    visibility = ["//visibility:public"],
    deps = ["@envoy//source/extensions/quic_listeners/quiche/platform:http2_platform_impl_lib"],
)

envoy_cc_library(
    name = "spdy_platform",
    hdrs = [
        "quiche/spdy/platform/api/spdy_arraysize.h",
        "quiche/spdy/platform/api/spdy_containers.h",
        "quiche/spdy/platform/api/spdy_endianness_util.h",
        "quiche/spdy/platform/api/spdy_estimate_memory_usage.h",
        "quiche/spdy/platform/api/spdy_export.h",
        "quiche/spdy/platform/api/spdy_flags.h",
        "quiche/spdy/platform/api/spdy_mem_slice.h",
        "quiche/spdy/platform/api/spdy_ptr_util.h",
        "quiche/spdy/platform/api/spdy_string.h",
        "quiche/spdy/platform/api/spdy_string_piece.h",
    ] + envoy_select_quiche(
        [
            "quiche/spdy/platform/api/spdy_bug_tracker.h",
            "quiche/spdy/platform/api/spdy_logging.h",
            "quiche/spdy/platform/api/spdy_string_utils.h",
        ],
        "@envoy",
    ),
    repository = "@envoy",
    visibility = ["//visibility:public"],
    deps = ["@envoy//source/extensions/quic_listeners/quiche/platform:spdy_platform_impl_lib"],
)

envoy_cc_library(
    name = "spdy_simple_arena_lib",
    srcs = ["quiche/spdy/core/spdy_simple_arena.cc"],
    hdrs = ["quiche/spdy/core/spdy_simple_arena.h"],
    repository = "@envoy",
    visibility = ["//visibility:public"],
    deps = [":spdy_platform"],
)

envoy_cc_library(
    name = "spdy_platform_unsafe_arena_lib",
    hdrs = ["quiche/spdy/platform/api/spdy_unsafe_arena.h"],
    repository = "@envoy",
    visibility = ["//visibility:public"],
    deps = ["@envoy//source/extensions/quic_listeners/quiche/platform:spdy_platform_unsafe_arena_impl_lib"],
)

envoy_cc_library(
    name = "quic_platform",
    srcs = ["quiche/quic/platform/api/quic_mutex.cc"] + envoy_select_quiche(
        [
            "quiche/quic/platform/api/quic_file_utils.cc",
            "quiche/quic/platform/api/quic_hostname_utils.cc",
        ],
        "@envoy",
    ),
    hdrs = [
        "quiche/quic/platform/api/quic_cert_utils.h",
        "quiche/quic/platform/api/quic_mutex.h",
        "quiche/quic/platform/api/quic_str_cat.h",
    ] + envoy_select_quiche(
        [
            "quiche/quic/platform/api/quic_file_utils.h",
            "quiche/quic/platform/api/quic_hostname_utils.h",
        ],
        "@envoy",
    ),
    repository = "@envoy",
    visibility = ["//visibility:public"],
    deps = [
        ":quic_platform_base",
        "@envoy//source/extensions/quic_listeners/quiche/platform:quic_platform_impl_lib",
    ],
)

envoy_cc_test_library(
    name = "quic_platform_expect_bug",
    hdrs = ["quiche/quic/platform/api/quic_expect_bug.h"],
    repository = "@envoy",
    deps = ["@envoy//test/extensions/quic_listeners/quiche/platform:quic_platform_expect_bug_impl_lib"],
)

envoy_cc_library(
    name = "quic_platform_export",
    hdrs = ["quiche/quic/platform/api/quic_export.h"],
    repository = "@envoy",
    visibility = ["//visibility:public"],
    deps = ["@envoy//source/extensions/quic_listeners/quiche/platform:quic_platform_export_impl_lib"],
)

envoy_cc_test_library(
    name = "quic_platform_mock_log",
    hdrs = ["quiche/quic/platform/api/quic_mock_log.h"],
    repository = "@envoy",
    deps = ["@envoy//test/extensions/quic_listeners/quiche/platform:quic_platform_mock_log_impl_lib"],
)

envoy_cc_test_library(
    name = "quic_platform_port_utils",
    hdrs = ["quiche/quic/platform/api/quic_port_utils.h"],
    repository = "@envoy",
    deps = ["@envoy//test/extensions/quic_listeners/quiche/platform:quic_platform_port_utils_impl_lib"],
)

envoy_cc_test_library(
    name = "quic_platform_test",
    hdrs = ["quiche/quic/platform/api/quic_test.h"],
    repository = "@envoy",
    deps = ["@envoy//test/extensions/quic_listeners/quiche/platform:quic_platform_test_impl_lib"],
)

envoy_cc_test_library(
    name = "quic_platform_test_output",
    hdrs = ["quiche/quic/platform/api/quic_test_output.h"],
    repository = "@envoy",
    deps = ["@envoy//test/extensions/quic_listeners/quiche/platform:quic_platform_test_output_impl_lib"],
)

envoy_cc_test_library(
    name = "quic_platform_thread",
    hdrs = ["quiche/quic/platform/api/quic_thread.h"],
    repository = "@envoy",
    deps = ["@envoy//test/extensions/quic_listeners/quiche/platform:quic_platform_thread_impl_lib"],
)

envoy_cc_library(
    name = "quic_platform_base",
    hdrs = [
        "quiche/quic/platform/api/quic_aligned.h",
        "quiche/quic/platform/api/quic_arraysize.h",
        "quiche/quic/platform/api/quic_client_stats.h",
        "quiche/quic/platform/api/quic_containers.h",
        "quiche/quic/platform/api/quic_endian.h",
        "quiche/quic/platform/api/quic_estimate_memory_usage.h",
        "quiche/quic/platform/api/quic_exported_stats.h",
        "quiche/quic/platform/api/quic_fallthrough.h",
        "quiche/quic/platform/api/quic_flag_utils.h",
        "quiche/quic/platform/api/quic_flags.h",
        "quiche/quic/platform/api/quic_iovec.h",
        "quiche/quic/platform/api/quic_map_util.h",
        "quiche/quic/platform/api/quic_prefetch.h",
        "quiche/quic/platform/api/quic_ptr_util.h",
        "quiche/quic/platform/api/quic_reference_counted.h",
        "quiche/quic/platform/api/quic_server_stats.h",
        "quiche/quic/platform/api/quic_stream_buffer_allocator.h",
        "quiche/quic/platform/api/quic_string_piece.h",
        "quiche/quic/platform/api/quic_uint128.h",
        # TODO: uncomment the following files as implementations are added.
        # "quiche/quic/platform/api/quic_clock.h",
        # "quiche/quic/platform/api/quic_fuzzed_data_provider.h",
        # "quiche/quic/platform/api/quic_goog_cc_sender.h",
        # "quiche/quic/platform/api/quic_ip_address_family.h",
        # "quiche/quic/platform/api/quic_ip_address.h",
        # "quiche/quic/platform/api/quic_lru_cache.h",
        # "quiche/quic/platform/api/quic_mem_slice.h",
        # "quiche/quic/platform/api/quic_mem_slice_span.h",
        # "quiche/quic/platform/api/quic_mem_slice_storage.h",
        # "quiche/quic/platform/api/quic_pcc_sender.h",
        # "quiche/quic/platform/api/quic_socket_address.h",
        # "quiche/quic/platform/api/quic_test_loopback.h",
        # "quiche/quic/platform/api/quic_test_mem_slice_vector.h",
    ] + envoy_select_quiche(
        [
            "quiche/quic/platform/api/quic_bug_tracker.h",
            "quiche/quic/platform/api/quic_logging.h",
            "quiche/quic/platform/api/quic_stack_trace.h",
            "quiche/quic/platform/api/quic_string_utils.h",
            "quiche/quic/platform/api/quic_text_utils.h",
        ],
        "@envoy",
    ),
    repository = "@envoy",
    visibility = ["//visibility:public"],
    deps = [
        ":quic_platform_export",
        "@envoy//source/extensions/quic_listeners/quiche/platform:quic_platform_base_impl_lib",
    ],
)

envoy_cc_library(
    name = "quic_platform_sleep",
    hdrs = ["quiche/quic/platform/api/quic_sleep.h"],
    repository = "@envoy",
    visibility = ["//visibility:public"],
    deps = ["@envoy//source/extensions/quic_listeners/quiche/platform:quic_platform_sleep_impl_lib"],
)

envoy_cc_library(
    name = "quic_time_lib",
    srcs = ["quiche/quic/core/quic_time.cc"],
    hdrs = ["quiche/quic/core/quic_time.h"],
    repository = "@envoy",
    visibility = ["//visibility:public"],
    deps = [":quic_platform"],
)

envoy_cc_library(
    name = "quic_buffer_allocator_lib",
    srcs = [
        "quiche/quic/core/quic_buffer_allocator.cc",
        "quiche/quic/core/quic_simple_buffer_allocator.cc",
    ],
    hdrs = [
        "quiche/quic/core/quic_buffer_allocator.h",
        "quiche/quic/core/quic_simple_buffer_allocator.h",
    ],
    repository = "@envoy",
    visibility = ["//visibility:public"],
    deps = [":quic_platform_export"],
)

envoy_cc_test_library(
    name = "epoll_server_platform",
    hdrs = [
        "quiche/epoll_server/platform/api/epoll_address_test_utils.h",
        "quiche/epoll_server/platform/api/epoll_bug.h",
        "quiche/epoll_server/platform/api/epoll_expect_bug.h",
        "quiche/epoll_server/platform/api/epoll_export.h",
        "quiche/epoll_server/platform/api/epoll_logging.h",
        "quiche/epoll_server/platform/api/epoll_ptr_util.h",
        "quiche/epoll_server/platform/api/epoll_test.h",
        "quiche/epoll_server/platform/api/epoll_thread.h",
        "quiche/epoll_server/platform/api/epoll_time.h",
    ],
    repository = "@envoy",
    deps = ["@envoy//test/extensions/quic_listeners/quiche/platform:epoll_server_platform_impl_lib"],
)

envoy_cc_test_library(
    name = "epoll_server_lib",
    srcs = [
        "quiche/epoll_server/fake_simple_epoll_server.cc",
        "quiche/epoll_server/simple_epoll_server.cc",
    ],
    hdrs = [
        "quiche/epoll_server/fake_simple_epoll_server.h",
        "quiche/epoll_server/simple_epoll_server.h",
    ],
    copts = quiche_copt,
    repository = "@envoy",
    deps = [":epoll_server_platform"],
)

envoy_cc_test(
    name = "epoll_server_test",
    srcs = ["quiche/epoll_server/simple_epoll_server_test.cc"],
    copts = quiche_copt,
    repository = "@envoy",
    deps = [":epoll_server_lib"],
)

envoy_cc_test(
    name = "http2_platform_api_test",
    srcs = [
        "quiche/http2/platform/api/http2_string_utils_test.cc",
        "quiche/http2/test_tools/http2_random_test.cc",
    ],
    repository = "@envoy",
    deps = [
        ":http2_platform",
        ":http2_test_tools_random",
    ],
)

envoy_cc_test(
    name = "spdy_platform_api_test",
    srcs = envoy_select_quiche(
        ["quiche/spdy/platform/api/spdy_string_utils_test.cc"],
        "@envoy",
    ),
    repository = "@envoy",
    deps = [":spdy_platform"],
)

envoy_cc_test(
    name = "quic_platform_api_test",
    srcs = envoy_select_quiche(
        [
            "quiche/quic/platform/api/quic_endian_test.cc",
            "quiche/quic/platform/api/quic_reference_counted_test.cc",
            "quiche/quic/platform/api/quic_string_utils_test.cc",
            "quiche/quic/platform/api/quic_text_utils_test.cc",
        ],
        "@envoy",
    ),
    repository = "@envoy",
    deps = [
        ":quic_platform",
        ":quic_platform_test",
    ],
)<|MERGE_RESOLUTION|>--- conflicted
+++ resolved
@@ -83,11 +83,6 @@
         "quiche/http2/platform/api/http2_string.h",
         "quiche/http2/platform/api/http2_string_piece.h",
         # TODO: uncomment the following files as implementations are added.
-<<<<<<< HEAD
-        # "quiche/http2/platform/api/http2_reconstruct_object.h",
-=======
-        # "quiche/http2/platform/api/http2_flags.h",
->>>>>>> cdddf54e
         # "quiche/http2/platform/api/http2_test_helpers.h",
     ] + envoy_select_quiche(
         [
