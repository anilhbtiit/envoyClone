--- conflicted
+++ resolved
@@ -125,17 +125,14 @@
 - area: redis
   change: |
     extended :ref:`cluster support <arch_overview_redis_cluster_support>` by adding a :ref:`dns_cache_config <envoy_v3_api_field_extensions.filters.network.redis_proxy.v3.RedisProxy.ConnPoolSettings.dns_cache_config>` option that can be used to resolve hostnames returned by MOVED/ASK responses.
-<<<<<<< HEAD
 - area: gcp_authn
   change: |
     added support for configuring header that holds token fetched from GCE metadata server.
-=======
 - area: tracing
   change: |
     added support for setting the hostname used when sending spans to a Datadog collector using the :ref:`collector_hostname <envoy_v3_api_field_config.trace.v3.DatadogConfig.collector_hostname>` field.
 - area: jwt_authn
   change: |
     added support for copying jwt claims to http headers.
->>>>>>> 94de67f1
 
 deprecated: