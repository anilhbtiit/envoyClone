#pragma once

#include "envoy/common/exception.h"
#include "envoy/common/pure.h"
#include "envoy/config/subscription.h"
#include "envoy/stats/stats_macros.h"

#include "common/protobuf/protobuf.h"

namespace Envoy {
namespace Config {

/**
 * All control plane related stats. @see stats_macros.h
 */
#define ALL_CONTROL_PLANE_STATS(COUNTER, GAUGE)                                                    \
  COUNTER(rate_limit_enforced)                                                                     \
  GAUGE(connected_state, NeverImport)                                                              \
  GAUGE(pending_requests, Accumulate)

/**
 * Struct definition for all control plane stats. @see stats_macros.h
 */
struct ControlPlaneStats {
  ALL_CONTROL_PLANE_STATS(GENERATE_COUNTER_STRUCT, GENERATE_GAUGE_STRUCT)
};

// TODO(fredlas) redundant to SubscriptionCallbacks; remove this one.
class GrpcMuxCallbacks {
public:
  virtual ~GrpcMuxCallbacks() = default;

  /**
   * Called when a configuration update is received.
   * @param resources vector of fetched resources corresponding to the configuration update.
   * @param version_info update version.
   * @throw EnvoyException with reason if the configuration is rejected. Otherwise the configuration
   *        is accepted. Accepted configurations have their version_info reflected in subsequent
   *        requests.
   */
  virtual void onConfigUpdate(const Protobuf::RepeatedPtrField<ProtobufWkt::Any>& resources,
                              const std::string& version_info) PURE;

  /**
   * Called when either the subscription is unable to fetch a config update or when onConfigUpdate
   * invokes an exception.
   * @param reason supplies the update failure reason.
   * @param e supplies any exception data on why the fetch failed. May be nullptr.
   */
  virtual void onConfigUpdateFailed(Envoy::Config::ConfigUpdateFailureReason reason,
                                    const EnvoyException* e) PURE;

  /**
   * Obtain the "name" of a v2 API resource in a google.protobuf.Any, e.g. the route config name for
   * a RouteConfiguration, based on the underlying resource type.
   */
  virtual std::string resourceName(const ProtobufWkt::Any& resource) PURE;
};

/**
 * Handle on an muxed gRPC subscription. The subscription is canceled on destruction.
 */
class GrpcMuxWatch {
public:
  virtual ~GrpcMuxWatch() = default;
};

using GrpcMuxWatchPtr = std::unique_ptr<GrpcMuxWatch>;

struct Watch;

/**
 * Manage one or more gRPC subscriptions on a single stream to management server. This can be used
 * for a single xDS API, e.g. EDS, or to combined multiple xDS APIs for ADS.
 */
class GrpcMux {
public:
  virtual ~GrpcMux() = default;

  /**
   * Initiate stream with management server.
   */
  virtual void start() PURE;

  /**
   * Start a configuration subscription asynchronously for some API type and resources.
   * @param type_url type URL corresponding to xDS API, e.g.
   * type.googleapis.com/envoy.api.v2.Cluster.
   * @param resources set of resource names to watch for. If this is empty, then all
   *                  resources for type_url will result in callbacks.
   * @param callbacks the callbacks to be notified of configuration updates. These must be valid
   *                  until GrpcMuxWatch is destroyed.
   * @return GrpcMuxWatchPtr a handle to cancel the subscription with. E.g. when a cluster goes
   * away, its EDS updates should be cancelled by destroying the GrpcMuxWatchPtr.
   */
  virtual GrpcMuxWatchPtr subscribe(const std::string& type_url,
                                    const std::set<std::string>& resources,
                                    GrpcMuxCallbacks& callbacks) PURE;

  /**
   * Pause discovery requests for a given API type. This is useful when we're processing an update
   * for LDS or CDS and don't want a flood of updates for RDS or EDS respectively. Discovery
   * requests may later be resumed with resume().
   * @param type_url type URL corresponding to xDS API, e.g.
   * type.googleapis.com/envoy.api.v2.Cluster.
   */
  virtual void pause(const std::string& type_url) PURE;

  /**
   * Resume discovery requests for a given API type. This will send a discovery request if one would
   * have been sent during the pause.
   * @param type_url type URL corresponding to xDS API e.g. type.googleapis.com/envoy.api.v2.Cluster
   */
  virtual void resume(const std::string& type_url) PURE;

  // TODO(fredlas) PR #8478 will remove this.
  /**
   * Whether this GrpcMux is delta.
   * @return bool whether this GrpcMux is delta.
   */
  virtual bool isDelta() const PURE;

  // For delta
  virtual Watch* addOrUpdateWatch(const std::string& type_url, Watch* watch,
                                  const std::set<std::string>& resources,
                                  SubscriptionCallbacks& callbacks,
                                  std::chrono::milliseconds init_fetch_timeout) PURE;
  virtual void removeWatch(const std::string& type_url, Watch* watch) PURE;

  /**
   * Retrieves the current pause state as set by pause()/resume().
   * @param type_url type URL corresponding to xDS API, e.g.
   * type.googleapis.com/envoy.api.v2.Cluster
   * @return bool whether the API is paused.
   */
  virtual bool paused(const std::string& type_url) const PURE;
<<<<<<< HEAD

  /**
   * Passes through to all multiplexed SubscriptionStates. To be called when something
   * definitive happens with the initial fetch: either an update is successfully received,
   * or some sort of error happened.*/
  virtual void disableInitFetchTimeoutTimer() PURE;

  /**
   * Initiates an on-demand xDS resource resolution. Currently supports
   * resolution of VirtualHosts using their associated domain name(s).
   * @param type_url type URL corresponding to xDS API, currently
   * only type.googleapis.com/envoy.api.v2.VirtualHost is supported
   * @param aliases domains or hostname to resolve
   */
  virtual void requestAliasesResolution(const std::string& type_url,
                                        const std::set<std::string>& aliases) PURE;
=======
>>>>>>> 4787e0a9
};

using GrpcMuxPtr = std::unique_ptr<GrpcMux>;
using GrpcMuxSharedPtr = std::shared_ptr<GrpcMux>;

/**
 * A grouping of callbacks that a GrpcMux should provide to its GrpcStream.
 */
template <class ResponseProto> class GrpcStreamCallbacks {
public:
  virtual ~GrpcStreamCallbacks() = default;

  /**
   * For the GrpcStream to prompt the context to take appropriate action in response to the
   * gRPC stream having been successfully established.
   */
  virtual void onStreamEstablished() PURE;

  /**
   * For the GrpcStream to prompt the context to take appropriate action in response to
   * failure to establish the gRPC stream.
   */
  virtual void onEstablishmentFailure() PURE;

  /**
   * For the GrpcStream to pass received protos to the context.
   */
  virtual void onDiscoveryResponse(std::unique_ptr<ResponseProto>&& message) PURE;

  /**
   * For the GrpcStream to call when its rate limiting logic allows more requests to be sent.
   */
  virtual void onWriteable() PURE;
};

} // namespace Config
} // namespace Envoy<|MERGE_RESOLUTION|>--- conflicted
+++ resolved
@@ -134,13 +134,6 @@
    * @return bool whether the API is paused.
    */
   virtual bool paused(const std::string& type_url) const PURE;
-<<<<<<< HEAD
-
-  /**
-   * Passes through to all multiplexed SubscriptionStates. To be called when something
-   * definitive happens with the initial fetch: either an update is successfully received,
-   * or some sort of error happened.*/
-  virtual void disableInitFetchTimeoutTimer() PURE;
 
   /**
    * Initiates an on-demand xDS resource resolution. Currently supports
@@ -151,8 +144,6 @@
    */
   virtual void requestAliasesResolution(const std::string& type_url,
                                         const std::set<std::string>& aliases) PURE;
-=======
->>>>>>> 4787e0a9
 };
 
 using GrpcMuxPtr = std::unique_ptr<GrpcMux>;
