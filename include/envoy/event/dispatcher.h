#pragma once

#include <cstdint>
#include <functional>
#include <memory>
#include <string>
#include <vector>

#include "envoy/event/file_event.h"
#include "envoy/event/signal.h"
#include "envoy/event/timer.h"
#include "envoy/filesystem/filesystem.h"
#include "envoy/network/connection.h"
#include "envoy/network/connection_handler.h"
#include "envoy/network/dns.h"
#include "envoy/network/listen_socket.h"
#include "envoy/network/listener.h"
#include "envoy/network/transport_socket.h"
#include "envoy/stats/stats.h"

namespace Envoy {
namespace Event {

/**
 * Callback invoked when a dispatcher post() runs.
 */
typedef std::function<void()> PostCb;

/**
 * Abstract event dispatching loop.
 */
class Dispatcher {
public:
  virtual ~Dispatcher() {}

  /**
   * Clear any items in the deferred deletion queue.
   */
  virtual void clearDeferredDeleteList() PURE;

  /**
   * Create a server connection.
   * @param socket supplies an open file descriptor and connection metadata to use for the
   *        connection. Takes ownership of the socket.
   * @param transport_socket supplies a transport socket to be used by the connection.
   * @return Network::ConnectionPtr a server connection that is owned by the caller.
   */
  virtual Network::ConnectionPtr
  createServerConnection(Network::ConnectionSocketPtr&& socket,
                         Network::TransportSocketPtr&& transport_socket) PURE;

  /**
   * Create a client connection.
   * @param address supplies the address to connect to.
   * @param source_address supplies an address to bind to or nullptr if no bind is necessary.
<<<<<<< HEAD
   * @param transport_socket supplies a transport socket to be used by the connection.
=======
   * @param options the socket options to be set on the underlying socket before anything is sent
   *        on the socket.
>>>>>>> d67729bb
   * @return Network::ClientConnectionPtr a client connection that is owned by the caller.
   */
  virtual Network::ClientConnectionPtr
  createClientConnection(Network::Address::InstanceConstSharedPtr address,
                         Network::Address::InstanceConstSharedPtr source_address,
                         Network::TransportSocketPtr&& transport_socket,
                         const Network::ConnectionSocket::OptionsSharedPtr& options) PURE;

  /**
   * Create an async DNS resolver. The resolver should only be used on the thread that runs this
   * dispatcher.
   * @param resolvers supplies the addresses of DNS resolvers that this resolver should use. If left
   * empty, it will not use any specific resolvers, but use defaults (/etc/resolv.conf)
   * @return Network::DnsResolverSharedPtr that is owned by the caller.
   */
  virtual Network::DnsResolverSharedPtr
  createDnsResolver(const std::vector<Network::Address::InstanceConstSharedPtr>& resolvers) PURE;

  /**
   * Create a file event that will signal when a file is readable or writable. On UNIX systems this
   * can be used for any file like interface (files, sockets, etc.).
   * @param fd supplies the fd to watch.
   * @param cb supplies the callback to fire when the file is ready.
   * @param trigger specifies whether to edge or level trigger.
   * @param events supplies a logical OR of FileReadyType events that the file event should
   *               initially listen on.
   */
  virtual FileEventPtr createFileEvent(int fd, FileReadyCb cb, FileTriggerType trigger,
                                       uint32_t events) PURE;

  /**
   * @return Filesystem::WatcherPtr a filesystem watcher owned by the caller.
   */
  virtual Filesystem::WatcherPtr createFilesystemWatcher() PURE;

  /**
   * Create a listener on a specific port.
   * @param socket supplies the socket to listen on.
   * @param cb supplies the callbacks to invoke for listener events.
   * @param bind_to_port controls whether the listener binds to a transport port or not.
   * @param hand_off_restored_destination_connections controls whether the listener searches for
   *        another listener after restoring the destination address of a new connection.
   * @return Network::ListenerPtr a new listener that is owned by the caller.
   */
  virtual Network::ListenerPtr createListener(Network::ListenSocket& socket,
                                              Network::ListenerCallbacks& cb, bool bind_to_port,
                                              bool hand_off_restored_destination_connections) PURE;

  /**
   * Allocate a timer. @see Event::Timer for docs on how to use the timer.
   * @param cb supplies the callback to invoke when the timer fires.
   */
  virtual TimerPtr createTimer(TimerCb cb) PURE;

  /**
   * Submit an item for deferred delete. @see DeferredDeletable.
   */
  virtual void deferredDelete(DeferredDeletablePtr&& to_delete) PURE;

  /**
   * Exit the event loop.
   */
  virtual void exit() PURE;

  /**
   * Listen for a signal event. Only a single dispatcher in the process can listen for signals.
   * If more than one dispatcher calls this routine in the process the behavior is undefined.
   *
   * @param signal_num supplies the signal to listen on.
   * @param cb supplies the callback to invoke when the signal fires.
   * @return SignalEventPtr a signal event that is owned by the caller.
   */
  virtual SignalEventPtr listenForSignal(int signal_num, SignalCb cb) PURE;

  /**
   * Post a functor to the dispatcher. This is safe cross thread. The functor runs in the context
   * of the dispatcher event loop which may be on a different thread than the caller.
   */
  virtual void post(PostCb callback) PURE;

  /**
   * Run the event loop. This will not return until exit() is called either from within a callback
   * or from a different thread.
   * @param type specifies whether to run in blocking mode (run() will not return until exit() is
   *              called) or non-blocking mode where only active events will be executed and then
   *              run() will return.
   */
  enum class RunType { Block, NonBlock };
  virtual void run(RunType type) PURE;

  /**
   * Returns a factory which connections may use for watermark buffer creation.
   * @return the watermark buffer factory for this dispatcher.
   */
  virtual Buffer::WatermarkFactory& getWatermarkFactory() PURE;
};

typedef std::unique_ptr<Dispatcher> DispatcherPtr;

} // namespace Event
} // namespace Envoy<|MERGE_RESOLUTION|>--- conflicted
+++ resolved
@@ -53,12 +53,9 @@
    * Create a client connection.
    * @param address supplies the address to connect to.
    * @param source_address supplies an address to bind to or nullptr if no bind is necessary.
-<<<<<<< HEAD
    * @param transport_socket supplies a transport socket to be used by the connection.
-=======
    * @param options the socket options to be set on the underlying socket before anything is sent
    *        on the socket.
->>>>>>> d67729bb
    * @return Network::ClientConnectionPtr a client connection that is owned by the caller.
    */
   virtual Network::ClientConnectionPtr
