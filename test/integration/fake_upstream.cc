--- conflicted
+++ resolved
@@ -247,6 +247,29 @@
   }
 };
 
+namespace Legacy {
+class TestHttp1ServerConnectionImpl : public Http::Http1::ServerConnectionImpl {
+public:
+  using Http::Legacy::Http1::ServerConnectionImpl::ServerConnectionImpl;
+
+  void onMessageComplete() override {
+    ServerConnectionImpl::onMessageComplete();
+
+    if (activeRequest().has_value() && activeRequest().value().request_decoder_) {
+      // Undo the read disable from the base class - we have many tests which
+      // waitForDisconnect after a full request has been read which will not
+      // receive the disconnect if reading is disabled.
+      activeRequest().value().response_encoder_.readDisable(false);
+    }
+  }
+  ~TestHttp1ServerConnectionImpl() override {
+    if (activeRequest().has_value()) {
+      activeRequest().value().response_encoder_.clearReadDisableCallsForTests();
+    }
+  }
+};
+} // namespace Legacy
+
 FakeHttpConnection::FakeHttpConnection(
     FakeUpstream& fake_upstream, SharedConnectionWrapper& shared_connection, Type type,
     Event::TestTimeSystem& time_system, uint32_t max_request_headers_kb,
@@ -258,44 +281,32 @@
     Http::Http1Settings http1_settings;
     // For the purpose of testing, we always have the upstream encode the trailers if any
     http1_settings.enable_trailers_ = true;
-<<<<<<< HEAD
+    Http::Http1::CodecStats& stats = fake_upstream.http1CodecStats();
     if (Runtime::runtimeFeatureEnabled("envoy.reloadable_features.new_codec_behavior")) {
-      codec_ = std::make_unique<Http::Http1::ServerConnectionImpl>(
-          shared_connection_.connection(), store, *this, http1_settings, max_request_headers_kb,
+      codec_ = std::make_unique<TestHttp1ServerConnectionImpl>(
+          shared_connection_.connection(), stats, *this, http1_settings, max_request_headers_kb,
           max_request_headers_count, headers_with_underscores_action);
     } else {
-      codec_ = std::make_unique<Http::Legacy::Http1::ServerConnectionImpl>(
-          shared_connection_.connection(), store, *this, http1_settings, max_request_headers_kb,
+      codec_ = std::make_unique<Legacy::TestHttp1ServerConnectionImpl>(
+          shared_connection_.connection(), stats, *this, http1_settings, max_request_headers_kb,
           max_request_headers_count, headers_with_underscores_action);
     }
-=======
-    Http::Http1::CodecStats& stats = fake_upstream.http1CodecStats();
-    codec_ = std::make_unique<TestHttp1ServerConnectionImpl>(
-        shared_connection_.connection(), stats, *this, http1_settings, max_request_headers_kb,
-        max_request_headers_count, headers_with_underscores_action);
->>>>>>> 7b8b3fda
   } else {
     envoy::config::core::v3::Http2ProtocolOptions http2_options =
         ::Envoy::Http2::Utility::initializeAndValidateOptions(
             envoy::config::core::v3::Http2ProtocolOptions());
     http2_options.set_allow_connect(true);
     http2_options.set_allow_metadata(true);
-<<<<<<< HEAD
+    Http::Http2::CodecStats& stats = fake_upstream.http2CodecStats();
     if (Runtime::runtimeFeatureEnabled("envoy.reloadable_features.new_codec_behavior")) {
       codec_ = std::make_unique<Http::Http2::ServerConnectionImpl>(
-          shared_connection_.connection(), *this, store, http2_options, max_request_headers_kb,
+          shared_connection_.connection(), *this, stats, http2_options, max_request_headers_kb,
           max_request_headers_count, headers_with_underscores_action);
     } else {
       codec_ = std::make_unique<Http::Legacy::Http2::ServerConnectionImpl>(
-          shared_connection_.connection(), *this, store, http2_options, max_request_headers_kb,
+          shared_connection_.connection(), *this, stats, http2_options, max_request_headers_kb,
           max_request_headers_count, headers_with_underscores_action);
     }
-=======
-    Http::Http2::CodecStats& stats = fake_upstream.http2CodecStats();
-    codec_ = std::make_unique<Http::Http2::ServerConnectionImpl>(
-        shared_connection_.connection(), *this, stats, http2_options, max_request_headers_kb,
-        max_request_headers_count, headers_with_underscores_action);
->>>>>>> 7b8b3fda
     ASSERT(type == Type::HTTP2);
   }
 
