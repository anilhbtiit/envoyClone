#include <string>

#include "envoy/registry/registry.h"
#include "envoy/server/filter_config.h"

#include "extensions/filters/listener/original_dst/original_dst.h"
#include "extensions/filters/listener/well_known_names.h"

namespace Envoy {
namespace Extensions {
namespace ListenerFilters {
namespace OriginalDst {

/**
 * Config registration for the original dst filter. @see NamedNetworkFilterConfigFactory.
 */
class OriginalDstConfigFactory : public Server::Configuration::NamedListenerFilterConfigFactory {
public:
  // NamedListenerFilterConfigFactory
  Network::ListenerFilterFactoryCb
  createFilterFactoryFromProto(const Protobuf::Message&,
                               Server::Configuration::ListenerFactoryContext&) override {
    return [](Network::ListenerFilterManager& filter_manager) -> void {
      filter_manager.addAcceptFilter(std::make_unique<OriginalDstFilter>());
    };
  }

  ProtobufTypes::MessagePtr createEmptyConfigProto() override {
    return std::make_unique<Envoy::ProtobufWkt::Empty>();
  }

  std::string name() override { return ListenerFilterNames::get().OriginalDst; }
};

/**
 * Static registration for the original dst filter. @see RegisterFactory.
 */
<<<<<<< HEAD
// NOLINTNEXTLINE(fuchsia-statically-constructed-objects)
static Registry::RegisterFactory<OriginalDstConfigFactory,
                                 Server::Configuration::NamedListenerFilterConfigFactory>
    registered_;
=======
REGISTER_FACTORY(OriginalDstConfigFactory, Server::Configuration::NamedListenerFilterConfigFactory);
>>>>>>> 7725a97a

} // namespace OriginalDst
} // namespace ListenerFilters
} // namespace Extensions
} // namespace Envoy<|MERGE_RESOLUTION|>--- conflicted
+++ resolved
@@ -35,14 +35,7 @@
 /**
  * Static registration for the original dst filter. @see RegisterFactory.
  */
-<<<<<<< HEAD
-// NOLINTNEXTLINE(fuchsia-statically-constructed-objects)
-static Registry::RegisterFactory<OriginalDstConfigFactory,
-                                 Server::Configuration::NamedListenerFilterConfigFactory>
-    registered_;
-=======
 REGISTER_FACTORY(OriginalDstConfigFactory, Server::Configuration::NamedListenerFilterConfigFactory);
->>>>>>> 7725a97a
 
 } // namespace OriginalDst
 } // namespace ListenerFilters
