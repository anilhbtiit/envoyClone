#pragma once

#include <memory>

#include "envoy/api/v2/eds.pb.h"
#include "envoy/http/async_client.h"

#include "common/common/utility.h"
#include "common/config/http_subscription_impl.h"
#include "common/config/utility.h"
#include "common/http/message_impl.h"
#include "common/protobuf/protobuf.h"
#include "common/protobuf/utility.h"

#include "test/common/config/subscription_test_harness.h"
#include "test/mocks/config/mocks.h"
#include "test/mocks/event/mocks.h"
#include "test/mocks/local_info/mocks.h"
#include "test/mocks/protobuf/mocks.h"
#include "test/mocks/runtime/mocks.h"
#include "test/mocks/upstream/mocks.h"
#include "test/test_common/utility.h"

#include "gmock/gmock.h"
#include "gtest/gtest.h"

using testing::_;
using testing::Invoke;
using testing::Return;

namespace Envoy {
namespace Config {

class HttpSubscriptionTestHarness : public SubscriptionTestHarness {
public:
  HttpSubscriptionTestHarness() : HttpSubscriptionTestHarness(std::chrono::milliseconds(0)) {}

  HttpSubscriptionTestHarness(std::chrono::milliseconds init_fetch_timeout)
      : method_descriptor_(Protobuf::DescriptorPool::generated_pool()->FindMethodByName(
            "envoy.api.v2.EndpointDiscoveryService.FetchEndpoints")),
        timer_(new Event::MockTimer()), http_request_(&cm_.async_client_) {
    node_.set_id("fo0");
    EXPECT_CALL(local_info_, node()).WillOnce(testing::ReturnRef(node_));
    EXPECT_CALL(dispatcher_, createTimer_(_)).WillOnce(Invoke([this](Event::TimerCb timer_cb) {
      timer_cb_ = timer_cb;
      return timer_;
    }));
    subscription_ = std::make_unique<HttpSubscriptionImpl>(
        local_info_, cm_, "eds_cluster", dispatcher_, random_gen_, std::chrono::milliseconds(1),
        std::chrono::milliseconds(1000), *method_descriptor_, stats_, init_fetch_timeout,
        validation_visitor_);
  }

  ~HttpSubscriptionTestHarness() {
    // Stop subscribing on the way out.
    if (request_in_progress_) {
      EXPECT_CALL(http_request_, cancel());
    }
  }

  void expectSendMessage(const std::set<std::string>& cluster_names,
                         const std::string& version) override {
    EXPECT_CALL(cm_, httpAsyncClientForCluster("eds_cluster"));
    EXPECT_CALL(cm_.async_client_, send_(_, _, _))
        .WillOnce(Invoke([this, cluster_names, version](Http::MessagePtr& request,
                                                        Http::AsyncClient::Callbacks& callbacks,
                                                        const Http::AsyncClient::RequestOptions&) {
          http_callbacks_ = &callbacks;
          EXPECT_EQ("POST", std::string(request->headers().Method()->value().getStringView()));
          EXPECT_EQ(Http::Headers::get().ContentTypeValues.Json,
                    std::string(request->headers().ContentType()->value().getStringView()));
          EXPECT_EQ("eds_cluster", std::string(request->headers().Host()->value().getStringView()));
          EXPECT_EQ("/v2/discovery:endpoints",
                    std::string(request->headers().Path()->value().getStringView()));
          std::string expected_request = "{";
          if (!version_.empty()) {
            expected_request += "\"version_info\":\"" + version + "\",";
          }
          expected_request += "\"node\":{\"id\":\"fo0\"},";
          if (!cluster_names.empty()) {
            std::string joined_cluster_names;
            {
              std::string delimiter = "\",\"";
              std::ostringstream buf;
              std::copy(cluster_names.begin(), cluster_names.end(),
                        std::ostream_iterator<std::string>(buf, delimiter.c_str()));
              std::string with_comma = buf.str();
              joined_cluster_names = with_comma.substr(0, with_comma.length() - delimiter.length());
            }
            expected_request += "\"resource_names\":[\"" + joined_cluster_names + "\"]";
          }
          expected_request += "}";
          EXPECT_EQ(expected_request, request->bodyAsString());
          EXPECT_EQ(fmt::format_int(expected_request.size()).str(),
                    std::string(request->headers().ContentLength()->value().getStringView()));
          request_in_progress_ = true;
          return &http_request_;
        }));
  }

  void startSubscription(const std::set<std::string>& cluster_names) override {
    version_ = "";
    cluster_names_ = cluster_names;
    expectSendMessage(cluster_names, "");
    subscription_->start(cluster_names, callbacks_);
  }

  void updateResources(const std::set<std::string>& cluster_names) override {
    cluster_names_ = cluster_names;
    expectSendMessage(cluster_names, version_);
    subscription_->updateResources(cluster_names);
    timer_cb_();
  }

  void deliverConfigUpdate(const std::vector<std::string>& cluster_names,
                           const std::string& version, bool accept) override {
    deliverConfigUpdate(cluster_names, version, accept, true, "200");
  }

  void deliverConfigUpdate(const std::vector<std::string>& cluster_names,
                           const std::string& version, bool accept, bool modify,
                           const std::string& response_code) {
    std::string response_json = "{\"version_info\":\"" + version + "\",\"resources\":[";
    for (const auto& cluster : cluster_names) {
      response_json += "{\"@type\":\"type.googleapis.com/"
                       "envoy.api.v2.ClusterLoadAssignment\",\"cluster_name\":\"" +
                       cluster + "\"},";
    }
    response_json.pop_back();
    response_json += "]}";
    envoy::api::v2::DiscoveryResponse response_pb;
<<<<<<< HEAD
    MessageUtil::loadFromJson(response_json, response_pb);
    Http::HeaderMapPtr response_headers{new Http::TestHeaderMapImpl{{":status", response_code}}};
=======
    TestUtility::loadFromJson(response_json, response_pb);
    Http::HeaderMapPtr response_headers{new Http::TestHeaderMapImpl{{":status", "200"}}};
>>>>>>> 8d1ad35a
    Http::MessagePtr message{new Http::ResponseMessageImpl(std::move(response_headers))};
    message->body() = std::make_unique<Buffer::OwnedImpl>(response_json);

    if (modify) {
      EXPECT_CALL(callbacks_, onConfigUpdate(RepeatedProtoEq(response_pb.resources()), version))
          .WillOnce(ThrowOnRejectedConfig(accept));
    }
    if (!accept) {
      EXPECT_CALL(callbacks_, onConfigUpdateFailed(_));
    }
    EXPECT_CALL(random_gen_, random()).WillOnce(Return(0));
    EXPECT_CALL(*timer_, enableTimer(_));
    http_callbacks_->onSuccess(std::move(message));
    if (accept) {
      version_ = version;
    }
    request_in_progress_ = false;
    timerTick();
  }

  void expectConfigUpdateFailed() override {
    EXPECT_CALL(callbacks_, onConfigUpdateFailed(nullptr));
  }

  void expectEnableInitFetchTimeoutTimer(std::chrono::milliseconds timeout) override {
    init_timeout_timer_ = new Event::MockTimer(&dispatcher_);
    EXPECT_CALL(*init_timeout_timer_, enableTimer(std::chrono::milliseconds(timeout)));
  }

  void expectDisableInitFetchTimeoutTimer() override {
    EXPECT_CALL(*init_timeout_timer_, disableTimer());
  }

  void callInitFetchTimeoutCb() override { init_timeout_timer_->callback_(); }

  void timerTick() {
    expectSendMessage(cluster_names_, version_);
    timer_cb_();
  }

  bool request_in_progress_{};
  std::string version_;
  std::set<std::string> cluster_names_;
  const Protobuf::MethodDescriptor* method_descriptor_;
  Upstream::MockClusterManager cm_;
  Event::MockDispatcher dispatcher_;
  Event::MockTimer* timer_;
  Event::TimerCb timer_cb_;
  envoy::api::v2::core::Node node_;
  Runtime::MockRandomGenerator random_gen_;
  Http::MockAsyncClientRequest http_request_;
  Http::AsyncClient::Callbacks* http_callbacks_;
  Config::MockSubscriptionCallbacks<envoy::api::v2::ClusterLoadAssignment> callbacks_;
  std::unique_ptr<HttpSubscriptionImpl> subscription_;
  NiceMock<LocalInfo::MockLocalInfo> local_info_;
  Event::MockTimer* init_timeout_timer_;
  NiceMock<ProtobufMessage::MockValidationVisitor> validation_visitor_;
};

} // namespace Config
} // namespace Envoy<|MERGE_RESOLUTION|>--- conflicted
+++ resolved
@@ -129,13 +129,8 @@
     response_json.pop_back();
     response_json += "]}";
     envoy::api::v2::DiscoveryResponse response_pb;
-<<<<<<< HEAD
-    MessageUtil::loadFromJson(response_json, response_pb);
+    TestUtility::loadFromJson(response_json, response_pb);
     Http::HeaderMapPtr response_headers{new Http::TestHeaderMapImpl{{":status", response_code}}};
-=======
-    TestUtility::loadFromJson(response_json, response_pb);
-    Http::HeaderMapPtr response_headers{new Http::TestHeaderMapImpl{{":status", "200"}}};
->>>>>>> 8d1ad35a
     Http::MessagePtr message{new Http::ResponseMessageImpl(std::move(response_headers))};
     message->body() = std::make_unique<Buffer::OwnedImpl>(response_json);
 
