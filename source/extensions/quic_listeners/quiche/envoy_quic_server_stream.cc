#include "extensions/quic_listeners/quiche/envoy_quic_server_stream.h"

#include <openssl/bio.h>
#include <openssl/evp.h>

#include <memory>

#pragma GCC diagnostic push
// QUICHE allows unused parameters.
#pragma GCC diagnostic ignored "-Wunused-parameter"
// QUICHE uses offsetof().
#pragma GCC diagnostic ignored "-Winvalid-offsetof"

#include "quiche/quic/core/http/quic_header_list.h"
#include "quiche/quic/core/quic_session.h"
#include "quiche/spdy/core/spdy_header_block.h"
#include "extensions/quic_listeners/quiche/platform/quic_mem_slice_span_impl.h"
#pragma GCC diagnostic pop

#include "extensions/quic_listeners/quiche/envoy_quic_utils.h"
#include "extensions/quic_listeners/quiche/envoy_quic_server_session.h"

#include "common/buffer/buffer_impl.h"
#include "common/http/header_map_impl.h"
#include "common/common/assert.h"

namespace Envoy {
namespace Quic {

EnvoyQuicServerStream::EnvoyQuicServerStream(quic::QuicStreamId id, quic::QuicSpdySession* session,
                                             quic::StreamType type)
    : quic::QuicSpdyServerStreamBase(id, session, type),
      EnvoyQuicStream(
          // This should be larger than 8k to fully utilize congestion control
          // window. And no larger than the max stream flow control window for
          // the stream to buffer all the data.
          // Ideally this limit should also correlate to peer's receive window
          // but not fully depends on that.
          16 * 1024, [this]() { runLowWatermarkCallbacks(); },
          [this]() { runHighWatermarkCallbacks(); }) {}

EnvoyQuicServerStream::EnvoyQuicServerStream(quic::PendingStream* pending,
                                             quic::QuicSpdySession* session, quic::StreamType type)
    : quic::QuicSpdyServerStreamBase(pending, session, type),
      EnvoyQuicStream(
          // This should be larger than 8k to fully utilize congestion control
          // window. And no larger than the max stream flow control window for
          // the stream to buffer all the data.
          16 * 1024, [this]() { runLowWatermarkCallbacks(); },
          [this]() { runHighWatermarkCallbacks(); }) {}

void EnvoyQuicServerStream::encode100ContinueHeaders(const Http::HeaderMap& headers) {
  ASSERT(headers.Status()->value() == "100");
  encodeHeaders(headers, false);
}

void EnvoyQuicServerStream::encodeHeaders(const Http::HeaderMap& headers, bool end_stream) {
  ENVOY_STREAM_LOG(debug, "encodeHeaders (end_stream={}) {}.", *this, end_stream, headers);
  // QUICHE guarantees to take all the headers. This could cause infinite data to
  // be buffered on headers stream in Google QUIC implementation because
  // headers stream doesn't have upper bound for its send buffer. But in IETF
  // QUIC implementation this is safe as headers are sent on data stream which
  // is bounded by max concurrent streams limited.
  // Same vulnerability exists in crypto stream which can infinitely buffer data
  // if handshake implementation goes wrong.
  // TODO(#8826) Modify QUICHE to have an upper bound for header stream send buffer.
  WriteHeaders(envoyHeadersToSpdyHeaderBlock(headers), end_stream, nullptr);
  local_end_stream_ = end_stream;
}

void EnvoyQuicServerStream::encodeData(Buffer::Instance& data, bool end_stream) {
  ENVOY_STREAM_LOG(debug, "encodeData (end_stream={}) of {} bytes.", *this, end_stream,
                   data.length());
  local_end_stream_ = end_stream;
  // This is counting not serialized bytes in the send buffer.
  uint64_t bytes_to_send_old = BufferedDataBytes();
  // QUIC stream must take all.
  WriteBodySlices(quic::QuicMemSliceSpan(quic::QuicMemSliceSpanImpl(data)), end_stream);
  if (data.length() > 0) {
    // Send buffer didn't take all the data, threshold needs to be adjusted.
    Reset(quic::QUIC_BAD_APPLICATION_PAYLOAD);
    return;
  }

  uint64_t bytes_to_send_new = BufferedDataBytes();
  ASSERT(bytes_to_send_old <= bytes_to_send_new);
  maybeCheckWatermark(bytes_to_send_old, bytes_to_send_new, *filterManagerConnection());
}

void EnvoyQuicServerStream::encodeTrailers(const Http::HeaderMap& trailers) {
  ASSERT(!local_end_stream_);
  local_end_stream_ = true;
  ENVOY_STREAM_LOG(debug, "encodeTrailers: {}.", *this, trailers);
  WriteTrailers(envoyHeadersToSpdyHeaderBlock(trailers), nullptr);
}

void EnvoyQuicServerStream::encodeMetadata(const Http::MetadataMapVector& /*metadata_map_vector*/) {
  // Metadata Frame is not supported in QUIC.
  NOT_IMPLEMENTED_GCOVR_EXCL_LINE;
}

void EnvoyQuicServerStream::resetStream(Http::StreamResetReason reason) {
  // Upper layers expect calling resetStream() to immediately raise reset callbacks.
  runResetCallbacks(reason);
  if (local_end_stream_ && !reading_stopped()) {
    // This is after 200 early response. Reset with QUIC_STREAM_NO_ERROR instead
    // of propagating original reset reason. In QUICHE if a stream stops reading
    // before FIN or RESET received, it resets the steam with QUIC_STREAM_NO_ERROR.
    StopReading();
  } else {
    Reset(envoyResetReasonToQuicRstError(reason));
  }
}

void EnvoyQuicServerStream::switchStreamBlockState(bool should_block) {
  ASSERT(FinishedReadingHeaders(),
         "Upperstream buffer limit is reached before request body is delivered.");
  if (should_block) {
    sequencer()->SetBlockedUntilFlush();
  } else {
    ASSERT(read_disable_counter_ == 0, "readDisable called in between.");
    sequencer()->SetUnblocked();
  }
}

void EnvoyQuicServerStream::OnInitialHeadersComplete(bool fin, size_t frame_len,
                                                     const quic::QuicHeaderList& header_list) {
  quic::QuicSpdyServerStreamBase::OnInitialHeadersComplete(fin, frame_len, header_list);
  ASSERT(decoder() != nullptr);
  ASSERT(headers_decompressed());
  decoder()->decodeHeaders(quicHeadersToEnvoyHeaders(header_list), /*end_stream=*/fin);
  if (fin) {
    end_stream_decoded_ = true;
  }
  ConsumeHeaderList();
}

void EnvoyQuicServerStream::OnBodyAvailable() {
  ASSERT(FinishedReadingHeaders());
  ASSERT(read_disable_counter_ == 0);
  ASSERT(!in_decode_data_callstack_);
  in_decode_data_callstack_ = true;

  Buffer::InstancePtr buffer = std::make_unique<Buffer::OwnedImpl>();
  // TODO(danzh): check Envoy per stream buffer limit.
  // Currently read out all the data.
  while (HasBytesToRead()) {
    struct iovec iov;
    int num_regions = GetReadableRegions(&iov, 1);
    ASSERT(num_regions > 0);
    size_t bytes_read = iov.iov_len;
    Buffer::RawSlice slice;
    buffer->reserve(bytes_read, &slice, 1);
    ASSERT(slice.len_ >= bytes_read);
    slice.len_ = bytes_read;
    memcpy(slice.mem_, iov.iov_base, iov.iov_len);
    buffer->commit(&slice, 1);
    MarkConsumed(bytes_read);
  }

  // True if no trailer and FIN read.
  bool finished_reading = IsDoneReading();
<<<<<<< HEAD
  // If this is the last stream data, set end_stream if there is no
  // trailers.
  ASSERT(decoder() != nullptr);
  decoder()->decodeData(*buffer, finished_reading);
  if (!quic::VersionUsesHttp3(transport_version()) && sequencer()->IsClosed() &&
      !FinishedReadingTrailers()) {
=======
  bool empty_payload_with_fin = buffer->length() == 0 && fin_received();
  // If this call is triggered by an empty frame with FIN which is not from peer
  // but synthesized by stream itself upon receiving HEADERS with FIN or
  // TRAILERS, do not deliver end of stream here. Because either decodeHeaders
  // already delivered it or decodeTrailers will be called.
  bool skip_decoding = empty_payload_with_fin && (end_stream_decoded_ || !finished_reading);
  if (!skip_decoding) {
    ASSERT(decoder() != nullptr);
    decoder()->decodeData(*buffer, finished_reading);
    if (finished_reading) {
      end_stream_decoded_ = true;
    }
  }

  if (!sequencer()->IsClosed()) {
    in_decode_data_callstack_ = false;
    if (read_disable_counter_ > 0) {
      // If readDisable() was ever called during decodeData() and it meant to disable
      // reading from downstream, the call must have been deferred. Call it now.
      switchStreamBlockState(true);
    }
    return;
  }

  if (!quic::VersionUsesQpack(transport_version()) && !FinishedReadingTrailers()) {
>>>>>>> be5e7a56
    // For Google QUIC implementation, trailers may arrived earlier and wait to
    // be consumed after reading all the body. Consume it here.
    // IETF QUIC shouldn't reach here because trailers are sent on same stream.
    decoder()->decodeTrailers(spdyHeaderBlockToEnvoyHeaders(received_trailers()));
    MarkTrailersConsumed();
  }
  OnFinRead();
  in_decode_data_callstack_ = false;
}

void EnvoyQuicServerStream::OnTrailingHeadersComplete(bool fin, size_t frame_len,
                                                      const quic::QuicHeaderList& header_list) {
  quic::QuicSpdyServerStreamBase::OnTrailingHeadersComplete(fin, frame_len, header_list);
  if (session()->connection()->connected() &&
      (quic::VersionUsesHttp3(transport_version()) || sequencer()->IsClosed()) &&
      !FinishedReadingTrailers()) {
    // Before QPack trailers can arrive before body. Only decode trailers after finishing decoding
    // body.
    ASSERT(decoder() != nullptr);
    decoder()->decodeTrailers(spdyHeaderBlockToEnvoyHeaders(received_trailers()));
    MarkTrailersConsumed();
  }
}

void EnvoyQuicServerStream::OnStreamReset(const quic::QuicRstStreamFrame& frame) {
  quic::QuicSpdyServerStreamBase::OnStreamReset(frame);
  runResetCallbacks(quicRstErrorToEnvoyResetReason(frame.error_code));
}

void EnvoyQuicServerStream::OnConnectionClosed(quic::QuicErrorCode error,
                                               quic::ConnectionCloseSource source) {
  quic::QuicSpdyServerStreamBase::OnConnectionClosed(error, source);
  runResetCallbacks(quicErrorCodeToEnvoyResetReason(error));
}

void EnvoyQuicServerStream::OnClose() {
  quic::QuicSpdyServerStreamBase::OnClose();
  if (BufferedDataBytes() > 0) {
    // If the stream is closed without sending out all buffered data, regard
    // them as sent now and adjust connection buffer book keeping.
    filterManagerConnection()->adjustBytesToSend(0 - BufferedDataBytes());
  }
}

void EnvoyQuicServerStream::OnCanWrite() {
  uint64_t buffered_data_old = BufferedDataBytes();
  quic::QuicSpdyServerStreamBase::OnCanWrite();
  uint64_t buffered_data_new = BufferedDataBytes();
  // As long as OnCanWriteNewData() is no-op, data to sent in buffer shouldn't
  // increase.
  ASSERT(buffered_data_new <= buffered_data_old);
  maybeCheckWatermark(buffered_data_old, buffered_data_new, *filterManagerConnection());
}

uint32_t EnvoyQuicServerStream::streamId() { return id(); }

Network::Connection* EnvoyQuicServerStream::connection() { return filterManagerConnection(); }

QuicFilterManagerConnectionImpl* EnvoyQuicServerStream::filterManagerConnection() {
  return dynamic_cast<QuicFilterManagerConnectionImpl*>(session());
}

} // namespace Quic
} // namespace Envoy<|MERGE_RESOLUTION|>--- conflicted
+++ resolved
@@ -160,14 +160,6 @@
 
   // True if no trailer and FIN read.
   bool finished_reading = IsDoneReading();
-<<<<<<< HEAD
-  // If this is the last stream data, set end_stream if there is no
-  // trailers.
-  ASSERT(decoder() != nullptr);
-  decoder()->decodeData(*buffer, finished_reading);
-  if (!quic::VersionUsesHttp3(transport_version()) && sequencer()->IsClosed() &&
-      !FinishedReadingTrailers()) {
-=======
   bool empty_payload_with_fin = buffer->length() == 0 && fin_received();
   // If this call is triggered by an empty frame with FIN which is not from peer
   // but synthesized by stream itself upon receiving HEADERS with FIN or
@@ -192,8 +184,7 @@
     return;
   }
 
-  if (!quic::VersionUsesQpack(transport_version()) && !FinishedReadingTrailers()) {
->>>>>>> be5e7a56
+  if (!quic::VersionUsesHttp3(transport_version()) && !FinishedReadingTrailers()) {
     // For Google QUIC implementation, trailers may arrived earlier and wait to
     // be consumed after reading all the body. Consume it here.
     // IETF QUIC shouldn't reach here because trailers are sent on same stream.
