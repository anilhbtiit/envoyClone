--- conflicted
+++ resolved
@@ -1,6 +1,4 @@
 #pragma once
-
-#include <ostream>
 
 #include "envoy/common/pure.h"
 #include "envoy/event/scaled_timer_minimum.h"
@@ -10,76 +8,6 @@
 namespace Event {
 
 /**
-<<<<<<< HEAD
- * Describes a minimum timer value that is equal to a scale factor applied to the maximum.
- */
-struct ScaledMinimum {
-  explicit constexpr ScaledMinimum(double scale_factor) : scale_factor_(scale_factor) {}
-  inline bool operator==(const ScaledMinimum& other) const {
-    return other.scale_factor_ == scale_factor_;
-  }
-  inline friend std::ostream& operator<<(std::ostream& output, const ScaledMinimum& minimum) {
-    return output << "ScaledMinimum { scale_factor_ = " << minimum.scale_factor_ << " }";
-  }
-
-  const double scale_factor_;
-};
-
-/**
- * Describes a minimum timer value that is an absolute duration.
- */
-struct AbsoluteMinimum {
-  explicit constexpr AbsoluteMinimum(std::chrono::milliseconds value) : value_(value) {}
-  inline bool operator==(const AbsoluteMinimum& other) const { return other.value_ == value_; }
-  inline friend std::ostream& operator<<(std::ostream& output, const AbsoluteMinimum& minimum) {
-    return output << "AbsoluteMinimum { value = " << minimum.value_.count() << "ms }";
-  }
-  const std::chrono::milliseconds value_;
-};
-
-/**
- * Class that describes how to compute a minimum timeout given a maximum timeout value. It wraps
- * ScaledMinimum and AbsoluteMinimum and provides a single computeMinimum() method.
- */
-class ScaledTimerMinimum {
-public:
-  // Forward arguments to impl_'s constructor.
-  template <typename T> constexpr ScaledTimerMinimum(T arg) : impl_(arg) {}
-
-  // Computes the minimum value for a given maximum timeout. If this object was constructed with a
-  // - ScaledMinimum value:
-  //   the return value is the scale factor applied to the provided maximum.
-  // - AbsoluteMinimum:
-  //   the return value is that minimum, and the provided maximum is ignored.
-  std::chrono::milliseconds computeMinimum(std::chrono::milliseconds maximum) const {
-    struct Visitor {
-      explicit Visitor(std::chrono::milliseconds value) : value_(value) {}
-      std::chrono::milliseconds operator()(ScaledMinimum scale_factor) {
-        return std::chrono::duration_cast<std::chrono::milliseconds>(scale_factor.scale_factor_ *
-                                                                     value_);
-      }
-      std::chrono::milliseconds operator()(AbsoluteMinimum absolute_value) {
-        return absolute_value.value_;
-      }
-      const std::chrono::milliseconds value_;
-    };
-    return absl::visit(Visitor(maximum), impl_);
-  }
-
-  inline bool operator==(const ScaledTimerMinimum& other) const { return impl_ == other.impl_; }
-
-  inline friend std::ostream& operator<<(std::ostream& output, const ScaledTimerMinimum& minimum) {
-    return absl::visit([&](const auto& minimum) -> std::ostream& { return output << minimum; },
-                       minimum.impl_);
-  }
-
-private:
-  absl::variant<ScaledMinimum, AbsoluteMinimum> impl_;
-};
-
-/**
-=======
->>>>>>> c41850ce
  * Class for creating Timer objects that can be adjusted towards either the minimum or maximum
  * of their range by the owner of the manager object. Users of this class can call createTimer() to
  * receive a new Timer object that they can then enable or disable at will (but only on the same
