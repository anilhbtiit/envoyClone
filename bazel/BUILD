package(default_visibility = ["//visibility:public"])

exports_files(["gen_sh_test_runner.sh"])

config_setting(
<<<<<<< HEAD
    name = "disable_tcmalloc",
    values = {"define": "tcmalloc=disabled"},
=======
    name = "opt_build",
    values = {"compilation_mode": "opt"},
)

config_setting(
    name = "fastbuild_build",
    values = {"compilation_mode": "fastbuild"},
)

config_setting(
    name = "dbg_build",
    values = {"compilation_mode": "dbg"},
)

config_setting(
    name = "debug_symbols",
    values = {"define": "debug_symbols=yes"},
>>>>>>> 7bce1ebd
)<|MERGE_RESOLUTION|>--- conflicted
+++ resolved
@@ -3,10 +3,6 @@
 exports_files(["gen_sh_test_runner.sh"])
 
 config_setting(
-<<<<<<< HEAD
-    name = "disable_tcmalloc",
-    values = {"define": "tcmalloc=disabled"},
-=======
     name = "opt_build",
     values = {"compilation_mode": "opt"},
 )
@@ -24,5 +20,9 @@
 config_setting(
     name = "debug_symbols",
     values = {"define": "debug_symbols=yes"},
->>>>>>> 7bce1ebd
+)
+
+config_setting(
+    name = "disable_tcmalloc",
+    values = {"define": "tcmalloc=disabled"},
 )