#include <cstdint>
#include <list>
#include <string>
#include <vector>

#include "common/common/fmt.h"
#include "common/stats/isolated_store_impl.h"

#include "extensions/filters/network/common/redis/supported_commands.h"
#include "extensions/filters/network/redis_proxy/command_splitter_impl.h"

#include "test/extensions/filters/network/common/redis/mocks.h"
#include "test/extensions/filters/network/redis_proxy/mocks.h"
#include "test/mocks/common.h"
#include "test/mocks/stats/mocks.h"
#include "test/test_common/simulated_time_system.h"

using testing::_;
using testing::DoAll;
using testing::InSequence;
using testing::NiceMock;
using testing::Property;
using testing::Return;
using testing::WithArg;

namespace Envoy {
namespace Extensions {
namespace NetworkFilters {
namespace RedisProxy {
namespace CommandSplitter {

class PassthruRouter : public Router {
public:
  PassthruRouter(ConnPool::InstanceSharedPtr conn_pool)
      : route_(std::make_shared<testing::NiceMock<MockRoute>>(conn_pool)) {}

  RouteSharedPtr upstreamPool(std::string&) override { return route_; }

private:
  RouteSharedPtr route_;
};

class RedisCommandSplitterImplTest : public testing::Test {
public:
  void makeBulkStringArray(Common::Redis::RespValue& value,
                           const std::vector<std::string>& strings) {
    std::vector<Common::Redis::RespValue> values(strings.size());
    for (uint64_t i = 0; i < strings.size(); i++) {
      values[i].type(Common::Redis::RespType::BulkString);
      values[i].asString() = strings[i];
    }

    value.type(Common::Redis::RespType::Array);
    value.asArray().swap(values);
  }

  ConnPool::MockInstance* conn_pool_{new ConnPool::MockInstance()};
  NiceMock<Stats::MockIsolatedStatsStore> store_;
  Event::SimulatedTimeSystem time_system_;
  InstanceImpl splitter_{std::make_unique<PassthruRouter>(ConnPool::InstanceSharedPtr{conn_pool_}),
                         store_, "redis.foo.", time_system_, false};
  MockSplitCallbacks callbacks_;
  SplitRequestPtr handle_;
};

TEST_F(RedisCommandSplitterImplTest, AuthWithNoPassword) {
  Common::Redis::RespValue response;
  response.type(Common::Redis::RespType::Error);
  response.asString() = Response::get().InvalidRequest;
  EXPECT_CALL(callbacks_, onResponse_(PointeesEq(&response)));
  Common::Redis::RespValuePtr request{new Common::Redis::RespValue()};
  makeBulkStringArray(*request, {"auth"});
  EXPECT_EQ(nullptr, splitter_.makeRequest(std::move(request), callbacks_));

  EXPECT_EQ(1UL, store_.counter("redis.foo.splitter.invalid_request").value());
}

TEST_F(RedisCommandSplitterImplTest, CommandWhenAuthStillNeeded) {
  Common::Redis::RespValue response;
  response.type(Common::Redis::RespType::Error);
  response.asString() = "NOAUTH Authentication required.";
  EXPECT_CALL(callbacks_, connectionAllowed()).WillOnce(Return(false));
  EXPECT_CALL(callbacks_, onResponse_(PointeesEq(&response)));
  Common::Redis::RespValuePtr request{new Common::Redis::RespValue()};
  makeBulkStringArray(*request, {"get", "foo"});
  EXPECT_EQ(nullptr, splitter_.makeRequest(std::move(request), callbacks_));
}

TEST_F(RedisCommandSplitterImplTest, InvalidRequestNotArray) {
  Common::Redis::RespValue response;
  response.type(Common::Redis::RespType::Error);
  response.asString() = Response::get().InvalidRequest;
  EXPECT_CALL(callbacks_, onResponse_(PointeesEq(&response)));
  Common::Redis::RespValuePtr request{new Common::Redis::RespValue()};
  EXPECT_EQ(nullptr, splitter_.makeRequest(std::move(request), callbacks_));

  EXPECT_EQ(1UL, store_.counter("redis.foo.splitter.invalid_request").value());
}

TEST_F(RedisCommandSplitterImplTest, InvalidRequestEmptyArray) {
  Common::Redis::RespValue response;
  response.type(Common::Redis::RespType::Error);
  response.asString() = Response::get().InvalidRequest;
  EXPECT_CALL(callbacks_, onResponse_(PointeesEq(&response)));
  Common::Redis::RespValuePtr request{new Common::Redis::RespValue()};
  request->type(Common::Redis::RespType::Array);
  EXPECT_EQ(nullptr, splitter_.makeRequest(std::move(request), callbacks_));

  EXPECT_EQ(1UL, store_.counter("redis.foo.splitter.invalid_request").value());
}

TEST_F(RedisCommandSplitterImplTest, InvalidRequestArrayTooSmall) {
  Common::Redis::RespValue response;
  response.type(Common::Redis::RespType::Error);
  response.asString() = Response::get().InvalidRequest;
  EXPECT_CALL(callbacks_, connectionAllowed()).WillOnce(Return(true));
  EXPECT_CALL(callbacks_, onResponse_(PointeesEq(&response)));
  Common::Redis::RespValuePtr request{new Common::Redis::RespValue()};
  makeBulkStringArray(*request, {"incr"});
  EXPECT_EQ(nullptr, splitter_.makeRequest(std::move(request), callbacks_));

  EXPECT_EQ(1UL, store_.counter("redis.foo.splitter.invalid_request").value());
}

TEST_F(RedisCommandSplitterImplTest, InvalidRequestArrayNotStrings) {
  Common::Redis::RespValue response;
  response.type(Common::Redis::RespType::Error);
  response.asString() = Response::get().InvalidRequest;
  EXPECT_CALL(callbacks_, onResponse_(PointeesEq(&response)));
  Common::Redis::RespValuePtr request{new Common::Redis::RespValue()};
  makeBulkStringArray(*request, {"incr", ""});
  request->asArray()[1].type(Common::Redis::RespType::Null);
  EXPECT_EQ(nullptr, splitter_.makeRequest(std::move(request), callbacks_));

  EXPECT_EQ(1UL, store_.counter("redis.foo.splitter.invalid_request").value());
}

TEST_F(RedisCommandSplitterImplTest, UnsupportedCommand) {
  Common::Redis::RespValue response;
  response.type(Common::Redis::RespType::Error);
  response.asString() = "unsupported command 'newcommand'";
  EXPECT_CALL(callbacks_, connectionAllowed()).WillOnce(Return(true));
  EXPECT_CALL(callbacks_, onResponse_(PointeesEq(&response)));
  Common::Redis::RespValuePtr request{new Common::Redis::RespValue()};
  makeBulkStringArray(*request, {"newcommand", "hello"});
  EXPECT_EQ(nullptr, splitter_.makeRequest(std::move(request), callbacks_));

  EXPECT_EQ(1UL, store_.counter("redis.foo.splitter.unsupported_command").value());
}

MATCHER_P(RespVariantEq, rhs, "RespVariant should be equal") {
  const ConnPool::RespVariant& obj = arg;
  EXPECT_EQ(obj.index(), 1);
  EXPECT_EQ(*(absl::get<Common::Redis::RespValueSharedPtr>(obj)), rhs);
  return true;
}

class RedisSingleServerRequestTest : public RedisCommandSplitterImplTest,
                                     public testing::WithParamInterface<std::string> {
public:
  void makeRequest(const std::string& hash_key, Common::Redis::RespValuePtr&& request) {
    EXPECT_CALL(callbacks_, connectionAllowed()).WillOnce(Return(true));
    EXPECT_CALL(*conn_pool_, makeRequest_(hash_key, RespVariantEq(*request), _))
        .WillOnce(DoAll(WithArg<2>(SaveArgAddress(&pool_callbacks_)), Return(&pool_request_)));
    handle_ = splitter_.makeRequest(std::move(request), callbacks_);
  }

  void fail() {
    Common::Redis::RespValue response;
    response.type(Common::Redis::RespType::Error);
    response.asString() = Response::get().UpstreamFailure;
    EXPECT_CALL(callbacks_, onResponse_(PointeesEq(&response)));
    pool_callbacks_->onFailure();
  }

  void respond() {
    Common::Redis::RespValuePtr response1(new Common::Redis::RespValue());
    Common::Redis::RespValue* response1_ptr = response1.get();
    EXPECT_CALL(callbacks_, onResponse_(PointeesEq(response1_ptr)));
    pool_callbacks_->onResponse(std::move(response1));
  }

  ConnPool::PoolCallbacks* pool_callbacks_;
  Common::Redis::Client::MockPoolRequest pool_request_;
};

TEST_P(RedisSingleServerRequestTest, Success) {
  InSequence s;

  ToLowerTable table;
  std::string lower_command(GetParam());
  table.toLowerCase(lower_command);

  Common::Redis::RespValuePtr request{new Common::Redis::RespValue()};
  makeBulkStringArray(*request, {GetParam(), "hello"});
  makeRequest("hello", std::move(request));
  EXPECT_NE(nullptr, handle_);

  time_system_.setMonotonicTime(std::chrono::milliseconds(10));
  EXPECT_CALL(store_, deliverHistogramToSinks(
                          Property(&Stats::Metric::name,
                                   fmt::format("redis.foo.command.{}.latency", lower_command)),
                          10));
  respond();

  EXPECT_EQ(1UL, store_.counter(fmt::format("redis.foo.command.{}.total", lower_command)).value());
  EXPECT_EQ(1UL,
            store_.counter(fmt::format("redis.foo.command.{}.success", lower_command)).value());
};

TEST_P(RedisSingleServerRequestTest, SuccessMultipleArgs) {
  InSequence s;

  Common::Redis::RespValuePtr request{new Common::Redis::RespValue()};
  makeBulkStringArray(*request, {GetParam(), "hello", "123", "world"});
  makeRequest("hello", std::move(request));
  EXPECT_NE(nullptr, handle_);

  ToLowerTable table;
  std::string lower_command(GetParam());
  table.toLowerCase(lower_command);

  time_system_.setMonotonicTime(std::chrono::milliseconds(10));
  EXPECT_CALL(store_, deliverHistogramToSinks(
                          Property(&Stats::Metric::name,
                                   fmt::format("redis.foo.command.{}.latency", lower_command)),
                          10));
  respond();

  EXPECT_EQ(1UL, store_.counter(fmt::format("redis.foo.command.{}.total", lower_command)).value());
  EXPECT_EQ(1UL,
            store_.counter(fmt::format("redis.foo.command.{}.success", lower_command)).value());
};

TEST_P(RedisSingleServerRequestTest, Fail) {
  InSequence s;

  Common::Redis::RespValuePtr request{new Common::Redis::RespValue()};
  makeBulkStringArray(*request, {GetParam(), "hello"});
  makeRequest("hello", std::move(request));
  EXPECT_NE(nullptr, handle_);

  ToLowerTable table;
  std::string lower_command(GetParam());
  table.toLowerCase(lower_command);

  time_system_.setMonotonicTime(std::chrono::milliseconds(5));
  EXPECT_CALL(store_, deliverHistogramToSinks(
                          Property(&Stats::Metric::name,
                                   fmt::format("redis.foo.command.{}.latency", lower_command)),
                          5));
  fail();

  EXPECT_EQ(1UL, store_.counter(fmt::format("redis.foo.command.{}.total", lower_command)).value());
  EXPECT_EQ(1UL, store_.counter(fmt::format("redis.foo.command.{}.error", lower_command)).value());
};

TEST_P(RedisSingleServerRequestTest, Cancel) {
  InSequence s;

  Common::Redis::RespValuePtr request{new Common::Redis::RespValue()};
  makeBulkStringArray(*request, {GetParam(), "hello"});
  makeRequest("hello", std::move(request));
  EXPECT_NE(nullptr, handle_);

  EXPECT_CALL(pool_request_, cancel());
  handle_->cancel();
};

TEST_P(RedisSingleServerRequestTest, NoUpstream) {
  InSequence s;

  EXPECT_CALL(callbacks_, connectionAllowed()).WillOnce(Return(true));
  Common::Redis::RespValuePtr request{new Common::Redis::RespValue()};
  makeBulkStringArray(*request, {GetParam(), "hello"});
  EXPECT_CALL(*conn_pool_, makeRequest_("hello", RespVariantEq(*request), _))
      .WillOnce(Return(nullptr));

  Common::Redis::RespValue response;
  response.type(Common::Redis::RespType::Error);
  response.asString() = Response::get().NoUpstreamHost;
  EXPECT_CALL(callbacks_, onResponse_(PointeesEq(&response)));
  handle_ = splitter_.makeRequest(std::move(request), callbacks_);
  EXPECT_EQ(nullptr, handle_);
};

INSTANTIATE_TEST_SUITE_P(RedisSingleServerRequestTest, RedisSingleServerRequestTest,
                         testing::ValuesIn(Common::Redis::SupportedCommands::simpleCommands()));

INSTANTIATE_TEST_SUITE_P(RedisSimpleRequestCommandHandlerMixedCaseTests,
                         RedisSingleServerRequestTest, testing::Values("INCR", "inCrBY"));

TEST_F(RedisSingleServerRequestTest, PingSuccess) {
  InSequence s;

  Common::Redis::RespValuePtr request{new Common::Redis::RespValue()};
  makeBulkStringArray(*request, {"ping"});

  Common::Redis::RespValue response;
  response.type(Common::Redis::RespType::SimpleString);
  response.asString() = "PONG";

  EXPECT_CALL(callbacks_, connectionAllowed()).WillOnce(Return(true));
  EXPECT_CALL(callbacks_, onResponse_(PointeesEq(&response)));
  handle_ = splitter_.makeRequest(std::move(request), callbacks_);
  EXPECT_EQ(nullptr, handle_);
};

TEST_F(RedisSingleServerRequestTest, EvalSuccess) {
  InSequence s;

  Common::Redis::RespValuePtr request{new Common::Redis::RespValue()};
  makeBulkStringArray(*request, {"eval", "return {ARGV[1]}", "1", "key", "arg"});
  makeRequest("key", std::move(request));
  EXPECT_NE(nullptr, handle_);

  ToLowerTable table;
  std::string lower_command("eval");
  table.toLowerCase(lower_command);

  time_system_.setMonotonicTime(std::chrono::milliseconds(10));
  EXPECT_CALL(store_, deliverHistogramToSinks(
                          Property(&Stats::Metric::name,
                                   fmt::format("redis.foo.command.{}.latency", lower_command)),
                          10));
  respond();

  EXPECT_EQ(1UL, store_.counter(fmt::format("redis.foo.command.{}.total", lower_command)).value());
  EXPECT_EQ(1UL,
            store_.counter(fmt::format("redis.foo.command.{}.success", lower_command)).value());
};

TEST_F(RedisSingleServerRequestTest, EvalShaSuccess) {
  InSequence s;

  Common::Redis::RespValuePtr request{new Common::Redis::RespValue()};
  makeBulkStringArray(*request, {"EVALSHA", "return {ARGV[1]}", "1", "keykey", "arg"});
  makeRequest("keykey", std::move(request));
  EXPECT_NE(nullptr, handle_);

  ToLowerTable table;
  std::string lower_command("evalsha");
  table.toLowerCase(lower_command);

  time_system_.setMonotonicTime(std::chrono::milliseconds(10));
  EXPECT_CALL(store_, deliverHistogramToSinks(
                          Property(&Stats::Metric::name,
                                   fmt::format("redis.foo.command.{}.latency", lower_command)),
                          10));
  respond();

  EXPECT_EQ(1UL, store_.counter(fmt::format("redis.foo.command.{}.total", lower_command)).value());
  EXPECT_EQ(1UL,
            store_.counter(fmt::format("redis.foo.command.{}.success", lower_command)).value());
};

TEST_F(RedisSingleServerRequestTest, EvalWrongNumberOfArgs) {
  InSequence s;

  Common::Redis::RespValuePtr request1{new Common::Redis::RespValue()};
  Common::Redis::RespValuePtr request2{new Common::Redis::RespValue()};
  Common::Redis::RespValue response;
  response.type(Common::Redis::RespType::Error);

  response.asString() = "wrong number of arguments for 'eval' command";
  EXPECT_CALL(callbacks_, connectionAllowed()).WillOnce(Return(true));
  EXPECT_CALL(callbacks_, onResponse_(PointeesEq(&response)));
  makeBulkStringArray(*request1, {"eval", "return {ARGV[1]}"});
  EXPECT_EQ(nullptr, splitter_.makeRequest(std::move(request1), callbacks_));

  response.asString() = "wrong number of arguments for 'evalsha' command";
  EXPECT_CALL(callbacks_, connectionAllowed()).WillOnce(Return(true));
  EXPECT_CALL(callbacks_, onResponse_(PointeesEq(&response)));
  makeBulkStringArray(*request2, {"evalsha", "return {ARGV[1]}", "1"});
  EXPECT_EQ(nullptr, splitter_.makeRequest(std::move(request2), callbacks_));
};

TEST_F(RedisSingleServerRequestTest, EvalNoUpstream) {
  InSequence s;

  EXPECT_CALL(callbacks_, connectionAllowed()).WillOnce(Return(true));
  Common::Redis::RespValuePtr request{new Common::Redis::RespValue()};
  makeBulkStringArray(*request, {"eval", "return {ARGV[1]}", "1", "key", "arg"});
  EXPECT_CALL(*conn_pool_, makeRequest_("key", RespVariantEq(*request), _))
      .WillOnce(Return(nullptr));

  Common::Redis::RespValue response;
  response.type(Common::Redis::RespType::Error);
  response.asString() = Response::get().NoUpstreamHost;
  EXPECT_CALL(callbacks_, onResponse_(PointeesEq(&response)));
  handle_ = splitter_.makeRequest(std::move(request), callbacks_);
  EXPECT_EQ(nullptr, handle_);

  EXPECT_EQ(1UL, store_.counter("redis.foo.command.eval.total").value());
  EXPECT_EQ(1UL, store_.counter("redis.foo.command.eval.error").value());
};

<<<<<<< HEAD
MATCHER_P(CompositeArrayEq, rhs, "CompositeArray should be equal") {
  const ConnPool::RespVariant& obj = arg;
  const auto& lhs = absl::get<Common::Redis::RespValue>(obj);
  EXPECT_TRUE(lhs.type() == Common::Redis::RespType::CompositeArray);
  EXPECT_EQ(lhs.asCompositeArray().size(), rhs.size());
  std::vector<std::string> array;
  for (auto const& entry : lhs.asCompositeArray()) {
    array.emplace_back(entry.asString());
  }
  EXPECT_EQ(array, rhs);
  return true;
}
=======
TEST_F(RedisSingleServerRequestTest, MovedRedirectionSuccess) {
  InSequence s;

  Common::Redis::Client::MockPoolRequest pool_request2;
  Common::Redis::RespValuePtr request{new Common::Redis::RespValue()};
  makeBulkStringArray(*request, {"get", "foo"});
  makeRequest("foo", std::move(request));
  EXPECT_NE(nullptr, handle_);

  Common::Redis::RespValue moved_response;
  moved_response.type(Common::Redis::RespType::Error);
  moved_response.asString() = "MOVED 1111 10.1.2.3:4000";
  std::string host_address;
  Common::Redis::RespValue request_copy;
  EXPECT_CALL(*conn_pool_, makeRequestToHost(_, _, Ref(*pool_callbacks_)))
      .WillOnce(
          DoAll(SaveArg<0>(&host_address), SaveArg<1>(&request_copy), Return(&pool_request2)));
  EXPECT_CALL(*conn_pool_, onRedirection());
  EXPECT_TRUE(pool_callbacks_->onRedirection(moved_response));
  EXPECT_EQ(host_address, "10.1.2.3:4000");
  EXPECT_EQ(request_copy.type(), Common::Redis::RespType::Array);
  EXPECT_EQ(request_copy.asArray().size(), 2);
  EXPECT_EQ(request_copy.asArray()[0].type(), Common::Redis::RespType::BulkString);
  EXPECT_EQ(request_copy.asArray()[0].asString(), "get");
  EXPECT_EQ(request_copy.asArray()[1].type(), Common::Redis::RespType::BulkString);
  EXPECT_EQ(request_copy.asArray()[1].asString(), "foo");

  respond();
};

TEST_F(RedisSingleServerRequestTest, MovedRedirectionFailure) {
  InSequence s;

  Common::Redis::RespValuePtr request{new Common::Redis::RespValue()};
  makeBulkStringArray(*request, {"get", "foo"});
  makeRequest("foo", std::move(request));
  EXPECT_NE(nullptr, handle_);

  // Test a truncated MOVED error response that cannot be parsed properly.
  Common::Redis::RespValue moved_response;
  moved_response.type(Common::Redis::RespType::Error);
  moved_response.asString() = "MOVED 1111";
  EXPECT_FALSE(pool_callbacks_->onRedirection(moved_response));
  moved_response.type(Common::Redis::RespType::Integer);
  moved_response.asInteger() = 1;
  EXPECT_FALSE(pool_callbacks_->onRedirection(moved_response));

  // Test an upstream error preventing the request from being sent.
  moved_response.type(Common::Redis::RespType::Error);
  moved_response.asString() = "MOVED 1111 10.1.2.3:4000";
  std::string host_address;
  Common::Redis::RespValue request_copy;
  EXPECT_CALL(*conn_pool_, makeRequestToHost(_, _, _)).WillOnce(Return(nullptr));
  EXPECT_FALSE(pool_callbacks_->onRedirection(moved_response));

  respond();
};

TEST_F(RedisSingleServerRequestTest, RedirectionFailure) {
  InSequence s;

  Common::Redis::RespValuePtr request{new Common::Redis::RespValue()};
  makeBulkStringArray(*request, {"get", "foo"});
  makeRequest("foo", std::move(request));
  EXPECT_NE(nullptr, handle_);

  // Test an error that looks like it might be a MOVED or ASK redirection error except for the first
  // non-whitespace substring.
  Common::Redis::RespValue moved_response;
  moved_response.type(Common::Redis::RespType::Error);
  moved_response.asString() = "NOTMOVEDORASK 1111 1.1.1.1:1";
  EXPECT_FALSE(pool_callbacks_->onRedirection(moved_response));
  moved_response.type(Common::Redis::RespType::Integer);
  moved_response.asInteger() = 1;
  EXPECT_FALSE(pool_callbacks_->onRedirection(moved_response));

  respond();
};

TEST_F(RedisSingleServerRequestTest, AskRedirectionSuccess) {
  InSequence s;

  Common::Redis::Client::MockPoolRequest pool_request2, pool_request3;
  Common::Redis::RespValuePtr request{new Common::Redis::RespValue()};
  makeBulkStringArray(*request, {"get", "foo"});
  makeRequest("foo", std::move(request));
  EXPECT_NE(nullptr, handle_);

  Common::Redis::RespValue ask_response;
  ask_response.type(Common::Redis::RespType::Error);
  ask_response.asString() = "ASK 1111 10.1.2.3:4000";
  EXPECT_CALL(*conn_pool_, makeRequestToHost(_, _, _))
      .WillOnce(
          Invoke([&](const std::string& host_address, const Common::Redis::RespValue& request,
                     Common::Redis::Client::PoolCallbacks&) -> Common::Redis::Client::PoolRequest* {
            // Verify that the request has been properly prepended with an "asking" command.
            std::vector<std::string> commands = {"asking"};
            EXPECT_EQ(host_address, "10.1.2.3:4000");
            EXPECT_TRUE(request.type() == Common::Redis::RespType::Array);
            EXPECT_EQ(request.asArray().size(), commands.size());
            for (unsigned int i = 0; i < commands.size(); i++) {
              EXPECT_TRUE(request.asArray()[i].type() == Common::Redis::RespType::BulkString);
              EXPECT_EQ(request.asArray()[i].asString(), commands[i]);
            }
            return &pool_request2;
          }));
  EXPECT_CALL(*conn_pool_, makeRequestToHost(_, _, Ref(*pool_callbacks_)))
      .WillOnce(
          Invoke([&](const std::string& host_address, const Common::Redis::RespValue& request,
                     Common::Redis::Client::PoolCallbacks&) -> Common::Redis::Client::PoolRequest* {
            std::vector<std::string> commands = {"get", "foo"};
            EXPECT_EQ(host_address, "10.1.2.3:4000");
            EXPECT_TRUE(request.type() == Common::Redis::RespType::Array);
            EXPECT_EQ(request.asArray().size(), commands.size());
            for (unsigned int i = 0; i < commands.size(); i++) {
              EXPECT_TRUE(request.asArray()[i].type() == Common::Redis::RespType::BulkString);
              EXPECT_EQ(request.asArray()[i].asString(), commands[i]);
            }
            return &pool_request3;
          }));
  EXPECT_CALL(*conn_pool_, onRedirection());
  EXPECT_TRUE(pool_callbacks_->onRedirection(ask_response));
  respond();
};

TEST_F(RedisSingleServerRequestTest, AskRedirectionFailure) {
  InSequence s;

  Common::Redis::RespValuePtr request{new Common::Redis::RespValue()};
  makeBulkStringArray(*request, {"get", "foo"});
  makeRequest("foo", std::move(request));
  EXPECT_NE(nullptr, handle_);

  Common::Redis::RespValue ask_response;

  // Test a truncated ASK error response that cannot be parsed properly.
  ask_response.type(Common::Redis::RespType::Error);
  ask_response.asString() = "ASK 1111";
  EXPECT_FALSE(pool_callbacks_->onRedirection(ask_response));
  ask_response.type(Common::Redis::RespType::Integer);
  ask_response.asInteger() = 1;
  EXPECT_FALSE(pool_callbacks_->onRedirection(ask_response));

  // Test an upstream error from trying to send an "asking" command upstream.
  ask_response.type(Common::Redis::RespType::Error);
  ask_response.asString() = "ASK 1111 10.1.2.3:4000";
  EXPECT_CALL(*conn_pool_, makeRequestToHost(_, _, _))
      .WillOnce(
          Invoke([&](const std::string& host_address, const Common::Redis::RespValue& request,
                     Common::Redis::Client::PoolCallbacks&) -> Common::Redis::Client::PoolRequest* {
            // Verify that the request has been properly prepended with an "asking" command.
            std::vector<std::string> commands = {"asking"};
            EXPECT_EQ(host_address, "10.1.2.3:4000");
            EXPECT_TRUE(request.type() == Common::Redis::RespType::Array);
            EXPECT_EQ(request.asArray().size(), commands.size());
            for (unsigned int i = 0; i < commands.size(); i++) {
              EXPECT_TRUE(request.asArray()[i].type() == Common::Redis::RespType::BulkString);
              EXPECT_EQ(request.asArray()[i].asString(), commands[i]);
            }
            return nullptr;
          }));
  EXPECT_FALSE(pool_callbacks_->onRedirection(ask_response));

  // Test an upstream error from trying to send the original request after the "asking" command is
  // sent successfully.
  Common::Redis::Client::MockPoolRequest pool_request;
  EXPECT_CALL(*conn_pool_, makeRequestToHost(_, _, _))
      .WillOnce(
          Invoke([&](const std::string& host_address, const Common::Redis::RespValue& request,
                     Common::Redis::Client::PoolCallbacks&) -> Common::Redis::Client::PoolRequest* {
            // Verify that the request has been properly prepended with an "asking" command.
            std::vector<std::string> commands = {"asking"};
            EXPECT_EQ(host_address, "10.1.2.3:4000");
            EXPECT_TRUE(request.type() == Common::Redis::RespType::Array);
            EXPECT_EQ(request.asArray().size(), commands.size());
            for (unsigned int i = 0; i < commands.size(); i++) {
              EXPECT_TRUE(request.asArray()[i].type() == Common::Redis::RespType::BulkString);
              EXPECT_EQ(request.asArray()[i].asString(), commands[i]);
            }
            return &pool_request;
          }));
  EXPECT_CALL(*conn_pool_, makeRequestToHost(_, _, Ref(*pool_callbacks_)))
      .WillOnce(
          Invoke([&](const std::string& host_address, const Common::Redis::RespValue& request,
                     Common::Redis::Client::PoolCallbacks&) -> Common::Redis::Client::PoolRequest* {
            std::vector<std::string> commands = {"get", "foo"};
            EXPECT_EQ(host_address, "10.1.2.3:4000");
            EXPECT_TRUE(request.type() == Common::Redis::RespType::Array);
            EXPECT_EQ(request.asArray().size(), commands.size());
            for (unsigned int i = 0; i < commands.size(); i++) {
              EXPECT_TRUE(request.asArray()[i].type() == Common::Redis::RespType::BulkString);
              EXPECT_EQ(request.asArray()[i].asString(), commands[i]);
            }
            return nullptr;
          }));
  EXPECT_FALSE(pool_callbacks_->onRedirection(ask_response));

  respond();
};
>>>>>>> 8c4afa6f

class RedisMGETCommandHandlerTest : public RedisCommandSplitterImplTest {
public:
  void setup(uint32_t num_gets, const std::list<uint64_t>& null_handle_indexes) {
    std::vector<std::string> request_strings = {"mget"};
    for (uint32_t i = 0; i < num_gets; i++) {
      request_strings.push_back(std::to_string(i));
    }

    Common::Redis::RespValuePtr request{new Common::Redis::RespValue()};
    makeBulkStringArray(*request, request_strings);

    expected_requests_.reserve(num_gets);
    pool_callbacks_.resize(num_gets);
    std::vector<Common::Redis::Client::MockPoolRequest> tmp_pool_requests(num_gets);
    pool_requests_.swap(tmp_pool_requests);

    EXPECT_CALL(callbacks_, connectionAllowed()).WillOnce(Return(true));

    for (uint32_t i = 0; i < num_gets; i++) {
      expected_requests_.push_back({"get", std::to_string(i)});
      Common::Redis::Client::PoolRequest* request_to_use = nullptr;
      if (std::find(null_handle_indexes.begin(), null_handle_indexes.end(), i) ==
          null_handle_indexes.end()) {
        request_to_use = &pool_requests_[i];
      }
      EXPECT_CALL(*conn_pool_,
                  makeRequest_(std::to_string(i), CompositeArrayEq(expected_requests_[i]), _))
          .WillOnce(DoAll(WithArg<2>(SaveArgAddress(&pool_callbacks_[i])), Return(request_to_use)));
    }

    handle_ = splitter_.makeRequest(std::move(request), callbacks_);
  }

  std::vector<std::vector<std::string>> expected_requests_;
  std::vector<ConnPool::PoolCallbacks*> pool_callbacks_;
  std::vector<Common::Redis::Client::MockPoolRequest> pool_requests_;
};

TEST_F(RedisMGETCommandHandlerTest, Normal) {
  InSequence s;

  setup(2, {});
  EXPECT_NE(nullptr, handle_);

  Common::Redis::RespValue expected_response;
  expected_response.type(Common::Redis::RespType::Array);
  std::vector<Common::Redis::RespValue> elements(2);
  elements[0].type(Common::Redis::RespType::BulkString);
  elements[0].asString() = "response";
  elements[1].type(Common::Redis::RespType::BulkString);
  elements[1].asString() = "5";
  expected_response.asArray().swap(elements);

  Common::Redis::RespValuePtr response2(new Common::Redis::RespValue());
  response2->type(Common::Redis::RespType::BulkString);
  response2->asString() = "5";
  pool_callbacks_[1]->onResponse(std::move(response2));

  Common::Redis::RespValuePtr response1(new Common::Redis::RespValue());
  response1->type(Common::Redis::RespType::BulkString);
  response1->asString() = "response";
  time_system_.setMonotonicTime(std::chrono::milliseconds(10));
  EXPECT_CALL(store_, deliverHistogramToSinks(
                          Property(&Stats::Metric::name, "redis.foo.command.mget.latency"), 10));
  EXPECT_CALL(callbacks_, onResponse_(PointeesEq(&expected_response)));
  pool_callbacks_[0]->onResponse(std::move(response1));

  EXPECT_EQ(1UL, store_.counter("redis.foo.command.mget.total").value());
  EXPECT_EQ(1UL, store_.counter("redis.foo.command.mget.success").value());
};

TEST_F(RedisMGETCommandHandlerTest, NormalWithNull) {
  InSequence s;

  setup(2, {});
  EXPECT_NE(nullptr, handle_);

  Common::Redis::RespValue expected_response;
  expected_response.type(Common::Redis::RespType::Array);
  std::vector<Common::Redis::RespValue> elements(2);
  elements[0].type(Common::Redis::RespType::BulkString);
  elements[0].asString() = "response";
  expected_response.asArray().swap(elements);

  Common::Redis::RespValuePtr response2(new Common::Redis::RespValue());
  pool_callbacks_[1]->onResponse(std::move(response2));

  Common::Redis::RespValuePtr response1(new Common::Redis::RespValue());
  response1->type(Common::Redis::RespType::BulkString);
  response1->asString() = "response";
  EXPECT_CALL(callbacks_, onResponse_(PointeesEq(&expected_response)));
  pool_callbacks_[0]->onResponse(std::move(response1));
};

TEST_F(RedisMGETCommandHandlerTest, NoUpstreamHostForAll) {
  // No InSequence to avoid making setup() more complicated.

  Common::Redis::RespValue expected_response;
  expected_response.type(Common::Redis::RespType::Array);
  std::vector<Common::Redis::RespValue> elements(2);
  elements[0].type(Common::Redis::RespType::Error);
  elements[0].asString() = Response::get().NoUpstreamHost;
  elements[1].type(Common::Redis::RespType::Error);
  elements[1].asString() = Response::get().NoUpstreamHost;
  expected_response.asArray().swap(elements);

  EXPECT_CALL(callbacks_, onResponse_(PointeesEq(&expected_response)));
  setup(2, {0, 1});
  EXPECT_EQ(nullptr, handle_);
  EXPECT_EQ(1UL, store_.counter("redis.foo.command.mget.total").value());
  EXPECT_EQ(1UL, store_.counter("redis.foo.command.mget.error").value());
};

TEST_F(RedisMGETCommandHandlerTest, NoUpstreamHostForOne) {
  InSequence s;

  setup(2, {0});
  EXPECT_NE(nullptr, handle_);

  Common::Redis::RespValue expected_response;
  expected_response.type(Common::Redis::RespType::Array);
  std::vector<Common::Redis::RespValue> elements(2);
  elements[0].type(Common::Redis::RespType::Error);
  elements[0].asString() = Response::get().NoUpstreamHost;
  elements[1].type(Common::Redis::RespType::Error);
  elements[1].asString() = Response::get().UpstreamFailure;
  expected_response.asArray().swap(elements);

  EXPECT_CALL(callbacks_, onResponse_(PointeesEq(&expected_response)));
  pool_callbacks_[1]->onFailure();
  EXPECT_EQ(1UL, store_.counter("redis.foo.command.mget.total").value());
  EXPECT_EQ(1UL, store_.counter("redis.foo.command.mget.error").value());
};

TEST_F(RedisMGETCommandHandlerTest, Failure) {
  InSequence s;

  setup(2, {});
  EXPECT_NE(nullptr, handle_);

  Common::Redis::RespValue expected_response;
  expected_response.type(Common::Redis::RespType::Array);
  std::vector<Common::Redis::RespValue> elements(2);
  elements[0].type(Common::Redis::RespType::BulkString);
  elements[0].asString() = "response";
  elements[1].type(Common::Redis::RespType::Error);
  elements[1].asString() = Response::get().UpstreamFailure;
  expected_response.asArray().swap(elements);

  pool_callbacks_[1]->onFailure();

  Common::Redis::RespValuePtr response1(new Common::Redis::RespValue());
  response1->type(Common::Redis::RespType::BulkString);
  response1->asString() = "response";
  time_system_.setMonotonicTime(std::chrono::milliseconds(5));
  EXPECT_CALL(store_, deliverHistogramToSinks(
                          Property(&Stats::Metric::name, "redis.foo.command.mget.latency"), 5));
  EXPECT_CALL(callbacks_, onResponse_(PointeesEq(&expected_response)));
  pool_callbacks_[0]->onResponse(std::move(response1));
  EXPECT_EQ(1UL, store_.counter("redis.foo.command.mget.total").value());
  EXPECT_EQ(1UL, store_.counter("redis.foo.command.mget.error").value());
};

TEST_F(RedisMGETCommandHandlerTest, InvalidUpstreamResponse) {
  InSequence s;

  setup(2, {});
  EXPECT_NE(nullptr, handle_);

  Common::Redis::RespValue expected_response;
  expected_response.type(Common::Redis::RespType::Array);
  std::vector<Common::Redis::RespValue> elements(2);
  elements[0].type(Common::Redis::RespType::Error);
  elements[0].asString() = Response::get().UpstreamProtocolError;
  elements[1].type(Common::Redis::RespType::Error);
  elements[1].asString() = Response::get().UpstreamFailure;
  expected_response.asArray().swap(elements);

  pool_callbacks_[1]->onFailure();

  Common::Redis::RespValuePtr response1(new Common::Redis::RespValue());
  response1->type(Common::Redis::RespType::Integer);
  response1->asInteger() = 5;
  time_system_.setMonotonicTime(std::chrono::milliseconds(10));
  EXPECT_CALL(store_, deliverHistogramToSinks(
                          Property(&Stats::Metric::name, "redis.foo.command.mget.latency"), 10));
  EXPECT_CALL(callbacks_, onResponse_(PointeesEq(&expected_response)));
  pool_callbacks_[0]->onResponse(std::move(response1));
  EXPECT_EQ(1UL, store_.counter("redis.foo.command.mget.total").value());
  EXPECT_EQ(1UL, store_.counter("redis.foo.command.mget.error").value());
};

TEST_F(RedisMGETCommandHandlerTest, Cancel) {
  InSequence s;

  setup(2, {});
  EXPECT_NE(nullptr, handle_);

  EXPECT_CALL(pool_requests_[0], cancel());
  EXPECT_CALL(pool_requests_[1], cancel());
  handle_->cancel();
};

<<<<<<< HEAD
=======
TEST_F(RedisMGETCommandHandlerTest, NormalWithMovedRedirection) {
  InSequence s;

  setup(2, {});
  EXPECT_NE(nullptr, handle_);

  // Test with a non-error response.
  Common::Redis::RespValue bad_moved_response;
  bad_moved_response.type(Common::Redis::RespType::Integer);
  bad_moved_response.asInteger() = 1;
  EXPECT_FALSE(pool_callbacks_[0]->onRedirection(bad_moved_response));

  // Test with a valid MOVED response.
  Common::Redis::RespValue moved_response;
  moved_response.type(Common::Redis::RespType::Error);
  moved_response.asString() = "MOVED 1234 192.168.0.1:5000"; // Exact values are not important.

  // Test with simulated upstream failures. This exercises code in
  // FragmentedRequest::onChildRedirection() common to MGET, MSET, and SplitKeysSumResult commands.
  for (unsigned int i = 0; i < 2; i++) {
    EXPECT_CALL(*conn_pool_, makeRequestToHost(_, _, Ref(*pool_callbacks_[i])))
        .WillOnce(Invoke(
            [&](const std::string& host_address, const Common::Redis::RespValue& request,
                Common::Redis::Client::PoolCallbacks&) -> Common::Redis::Client::PoolRequest* {
              EXPECT_EQ(host_address, "192.168.0.1:5000");
              EXPECT_TRUE(request.type() == Common::Redis::RespType::Array);
              EXPECT_EQ(request.asArray().size(), 2);
              EXPECT_TRUE(request.asArray()[0].type() == Common::Redis::RespType::BulkString);
              EXPECT_EQ(request.asArray()[0].asString(), "get");
              EXPECT_TRUE(request.asArray()[1].type() == Common::Redis::RespType::BulkString);
              EXPECT_EQ(request.asArray()[1].asString(), std::to_string(i));
              EXPECT_NE(&pool_requests_[i], nullptr);
              return nullptr;
            }));
    EXPECT_FALSE(pool_callbacks_[i]->onRedirection(moved_response));
  }

  // Test "successful" redirection.
  for (unsigned int i = 0; i < 2; i++) {
    EXPECT_CALL(*conn_pool_, makeRequestToHost(_, _, Ref(*pool_callbacks_[i])))
        .WillOnce(Invoke(
            [&](const std::string& host_address, const Common::Redis::RespValue& request,
                Common::Redis::Client::PoolCallbacks&) -> Common::Redis::Client::PoolRequest* {
              EXPECT_EQ(host_address, "192.168.0.1:5000");
              EXPECT_TRUE(request.type() == Common::Redis::RespType::Array);
              EXPECT_EQ(request.asArray().size(), 2);
              EXPECT_TRUE(request.asArray()[0].type() == Common::Redis::RespType::BulkString);
              EXPECT_EQ(request.asArray()[0].asString(), "get");
              EXPECT_TRUE(request.asArray()[1].type() == Common::Redis::RespType::BulkString);
              EXPECT_EQ(request.asArray()[1].asString(), std::to_string(i));
              EXPECT_NE(&pool_requests_[i], nullptr);
              return &pool_requests_[i];
            }));
    EXPECT_CALL(*conn_pool_, onRedirection());
    EXPECT_TRUE(pool_callbacks_[i]->onRedirection(moved_response));
  }

  Common::Redis::RespValue expected_response;
  expected_response.type(Common::Redis::RespType::Array);
  std::vector<Common::Redis::RespValue> elements(2);
  elements[0].type(Common::Redis::RespType::BulkString);
  elements[0].asString() = "response";
  elements[1].type(Common::Redis::RespType::BulkString);
  elements[1].asString() = "5";
  expected_response.asArray().swap(elements);

  Common::Redis::RespValuePtr response2(new Common::Redis::RespValue());
  response2->type(Common::Redis::RespType::BulkString);
  response2->asString() = "5";
  pool_callbacks_[1]->onResponse(std::move(response2));

  Common::Redis::RespValuePtr response1(new Common::Redis::RespValue());
  response1->type(Common::Redis::RespType::BulkString);
  response1->asString() = "response";
  time_system_.setMonotonicTime(std::chrono::milliseconds(10));
  EXPECT_CALL(store_, deliverHistogramToSinks(
                          Property(&Stats::Metric::name, "redis.foo.command.mget.latency"), 10));
  EXPECT_CALL(callbacks_, onResponse_(PointeesEq(&expected_response)));
  pool_callbacks_[0]->onResponse(std::move(response1));

  EXPECT_EQ(1UL, store_.counter("redis.foo.command.mget.total").value());
  EXPECT_EQ(1UL, store_.counter("redis.foo.command.mget.success").value());
};

TEST_F(RedisMGETCommandHandlerTest, NormalWithAskRedirection) {
  InSequence s;

  setup(2, {});
  EXPECT_NE(nullptr, handle_);

  // Test with an non-error response.
  Common::Redis::RespValue bad_ask_response;
  bad_ask_response.type(Common::Redis::RespType::Integer);
  bad_ask_response.asInteger() = 1;
  EXPECT_FALSE(pool_callbacks_[0]->onRedirection(bad_ask_response));

  // Test with a valid ASK response.
  Common::Redis::RespValue ask_response;
  ask_response.type(Common::Redis::RespType::Error);
  ask_response.asString() = "ASK 1234 192.168.0.1:5000"; // Exact values are not important.
  Common::Redis::Client::MockPoolRequest dummy_poolrequest;

  // Test redirection with simulated upstream failures. This exercises code in
  // FragmentedRequest::onChildRedirection() common to MGET, MSET, and SplitKeysSumResult commands.
  for (unsigned int i = 0; i < 2; i++) {
    EXPECT_CALL(*conn_pool_, makeRequestToHost(_, _, _))
        .WillOnce(Invoke(
            [&](const std::string& host_address, const Common::Redis::RespValue& request,
                Common::Redis::Client::PoolCallbacks&) -> Common::Redis::Client::PoolRequest* {
              EXPECT_EQ(host_address, "192.168.0.1:5000");
              EXPECT_TRUE(request.type() == Common::Redis::RespType::Array);
              EXPECT_EQ(request.asArray().size(), 1);
              EXPECT_TRUE(request.asArray()[0].type() == Common::Redis::RespType::BulkString);
              EXPECT_EQ(request.asArray()[0].asString(), "asking");
              return (i == 0 ? nullptr : &dummy_poolrequest);
            }));
    if (i == 1) {
      EXPECT_CALL(*conn_pool_, makeRequestToHost(_, _, Ref(*pool_callbacks_[i])))
          .WillOnce(Invoke(
              [&](const std::string& host_address, const Common::Redis::RespValue& request,
                  Common::Redis::Client::PoolCallbacks&) -> Common::Redis::Client::PoolRequest* {
                EXPECT_EQ(host_address, "192.168.0.1:5000");
                EXPECT_TRUE(request.type() == Common::Redis::RespType::Array);
                EXPECT_EQ(request.asArray().size(), 2);
                EXPECT_TRUE(request.asArray()[0].type() == Common::Redis::RespType::BulkString);
                EXPECT_EQ(request.asArray()[0].asString(), "get");
                EXPECT_TRUE(request.asArray()[1].type() == Common::Redis::RespType::BulkString);
                EXPECT_EQ(request.asArray()[1].asString(), std::to_string(i));
                EXPECT_NE(&pool_requests_[i], nullptr);
                return (i == 1 ? nullptr : &pool_requests_[i]);
              }));
    }
    EXPECT_FALSE(pool_callbacks_[i]->onRedirection(ask_response));
  }

  // Test "successful" redirection.
  for (unsigned int i = 0; i < 2; i++) {
    EXPECT_CALL(*conn_pool_, makeRequestToHost(_, _, _))
        .WillOnce(Invoke(
            [&](const std::string& host_address, const Common::Redis::RespValue& request,
                Common::Redis::Client::PoolCallbacks&) -> Common::Redis::Client::PoolRequest* {
              EXPECT_EQ(host_address, "192.168.0.1:5000");
              EXPECT_TRUE(request.type() == Common::Redis::RespType::Array);
              EXPECT_EQ(request.asArray().size(), 1);
              EXPECT_TRUE(request.asArray()[0].type() == Common::Redis::RespType::BulkString);
              EXPECT_EQ(request.asArray()[0].asString(), "asking");
              return &dummy_poolrequest;
            }));
    EXPECT_CALL(*conn_pool_, makeRequestToHost(_, _, Ref(*pool_callbacks_[i])))
        .WillOnce(Invoke(
            [&](const std::string& host_address, const Common::Redis::RespValue& request,
                Common::Redis::Client::PoolCallbacks&) -> Common::Redis::Client::PoolRequest* {
              EXPECT_EQ(host_address, "192.168.0.1:5000");
              EXPECT_TRUE(request.type() == Common::Redis::RespType::Array);
              EXPECT_EQ(request.asArray().size(), 2);
              EXPECT_TRUE(request.asArray()[0].type() == Common::Redis::RespType::BulkString);
              EXPECT_EQ(request.asArray()[0].asString(), "get");
              EXPECT_TRUE(request.asArray()[1].type() == Common::Redis::RespType::BulkString);
              EXPECT_EQ(request.asArray()[1].asString(), std::to_string(i));
              EXPECT_NE(&pool_requests_[i], nullptr);
              return &pool_requests_[i];
            }));
    EXPECT_CALL(*conn_pool_, onRedirection());
    EXPECT_TRUE(pool_callbacks_[i]->onRedirection(ask_response));
  }

  Common::Redis::RespValue expected_response;
  expected_response.type(Common::Redis::RespType::Array);
  std::vector<Common::Redis::RespValue> elements(2);
  elements[0].type(Common::Redis::RespType::BulkString);
  elements[0].asString() = "response";
  elements[1].type(Common::Redis::RespType::BulkString);
  elements[1].asString() = "5";
  expected_response.asArray().swap(elements);

  Common::Redis::RespValuePtr response2(new Common::Redis::RespValue());
  response2->type(Common::Redis::RespType::BulkString);
  response2->asString() = "5";
  pool_callbacks_[1]->onResponse(std::move(response2));

  Common::Redis::RespValuePtr response1(new Common::Redis::RespValue());
  response1->type(Common::Redis::RespType::BulkString);
  response1->asString() = "response";
  time_system_.setMonotonicTime(std::chrono::milliseconds(10));
  EXPECT_CALL(store_, deliverHistogramToSinks(
                          Property(&Stats::Metric::name, "redis.foo.command.mget.latency"), 10));
  EXPECT_CALL(callbacks_, onResponse_(PointeesEq(&expected_response)));
  pool_callbacks_[0]->onResponse(std::move(response1));

  EXPECT_EQ(1UL, store_.counter("redis.foo.command.mget.total").value());
  EXPECT_EQ(1UL, store_.counter("redis.foo.command.mget.success").value());
};

>>>>>>> 8c4afa6f
class RedisMSETCommandHandlerTest : public RedisCommandSplitterImplTest {
public:
  void setup(uint32_t num_sets, const std::list<uint64_t>& null_handle_indexes) {
    std::vector<std::string> request_strings = {"mset"};
    for (uint32_t i = 0; i < num_sets; i++) {
      // key
      request_strings.push_back(std::to_string(i));
      // value
      request_strings.push_back(std::to_string(i));
    }

    Common::Redis::RespValuePtr request{new Common::Redis::RespValue()};
    makeBulkStringArray(*request, request_strings);

    expected_requests_.reserve(num_sets);
    pool_callbacks_.resize(num_sets);
    std::vector<Common::Redis::Client::MockPoolRequest> tmp_pool_requests(num_sets);
    pool_requests_.swap(tmp_pool_requests);

    EXPECT_CALL(callbacks_, connectionAllowed()).WillOnce(Return(true));

    for (uint32_t i = 0; i < num_sets; i++) {
      expected_requests_.push_back({"set", std::to_string(i), std::to_string(i)});
      Common::Redis::Client::PoolRequest* request_to_use = nullptr;
      if (std::find(null_handle_indexes.begin(), null_handle_indexes.end(), i) ==
          null_handle_indexes.end()) {
        request_to_use = &pool_requests_[i];
      }
      EXPECT_CALL(*conn_pool_,
                  makeRequest_(std::to_string(i), CompositeArrayEq(expected_requests_[i]), _))
          .WillOnce(DoAll(WithArg<2>(SaveArgAddress(&pool_callbacks_[i])), Return(request_to_use)));
    }

    handle_ = splitter_.makeRequest(std::move(request), callbacks_);
  }

  std::vector<std::vector<std::string>> expected_requests_;
  std::vector<ConnPool::PoolCallbacks*> pool_callbacks_;
  std::vector<Common::Redis::Client::MockPoolRequest> pool_requests_;
};

TEST_F(RedisMSETCommandHandlerTest, Normal) {
  InSequence s;

  setup(2, {});
  EXPECT_NE(nullptr, handle_);

  Common::Redis::RespValue expected_response;
  expected_response.type(Common::Redis::RespType::SimpleString);
  expected_response.asString() = Response::get().OK;

  Common::Redis::RespValuePtr response2(new Common::Redis::RespValue());
  response2->type(Common::Redis::RespType::SimpleString);
  response2->asString() = Response::get().OK;
  pool_callbacks_[1]->onResponse(std::move(response2));

  Common::Redis::RespValuePtr response1(new Common::Redis::RespValue());
  response1->type(Common::Redis::RespType::SimpleString);
  response1->asString() = Response::get().OK;

  time_system_.setMonotonicTime(std::chrono::milliseconds(10));
  EXPECT_CALL(store_, deliverHistogramToSinks(
                          Property(&Stats::Metric::name, "redis.foo.command.mset.latency"), 10));
  EXPECT_CALL(callbacks_, onResponse_(PointeesEq(&expected_response)));
  pool_callbacks_[0]->onResponse(std::move(response1));

  EXPECT_EQ(1UL, store_.counter("redis.foo.command.mset.total").value());
  EXPECT_EQ(1UL, store_.counter("redis.foo.command.mset.success").value());
};

TEST_F(RedisMSETCommandHandlerTest, NoUpstreamHostForAll) {
  // No InSequence to avoid making setup() more complicated.

  Common::Redis::RespValue expected_response;
  expected_response.type(Common::Redis::RespType::Error);
  expected_response.asString() = "finished with 2 error(s)";

  EXPECT_CALL(callbacks_, onResponse_(PointeesEq(&expected_response)));
  setup(2, {0, 1});
  EXPECT_EQ(nullptr, handle_);
  EXPECT_EQ(1UL, store_.counter("redis.foo.command.mset.total").value());
  EXPECT_EQ(1UL, store_.counter("redis.foo.command.mset.error").value());
};

TEST_F(RedisMSETCommandHandlerTest, NoUpstreamHostForOne) {
  InSequence s;

  setup(2, {0});
  EXPECT_NE(nullptr, handle_);

  Common::Redis::RespValue expected_response;
  expected_response.type(Common::Redis::RespType::Error);
  expected_response.asString() = "finished with 1 error(s)";

  Common::Redis::RespValuePtr response2(new Common::Redis::RespValue());
  response2->type(Common::Redis::RespType::SimpleString);
  response2->asString() = Response::get().OK;
  EXPECT_CALL(callbacks_, onResponse_(PointeesEq(&expected_response)));
  pool_callbacks_[1]->onResponse(std::move(response2));
  EXPECT_EQ(1UL, store_.counter("redis.foo.command.mset.total").value());
  EXPECT_EQ(1UL, store_.counter("redis.foo.command.mset.error").value());
};

TEST_F(RedisMSETCommandHandlerTest, Cancel) {
  InSequence s;

  setup(2, {});
  EXPECT_NE(nullptr, handle_);

  EXPECT_CALL(pool_requests_[0], cancel());
  EXPECT_CALL(pool_requests_[1], cancel());
  handle_->cancel();
};

TEST_F(RedisMSETCommandHandlerTest, WrongNumberOfArgs) {
  InSequence s;

  Common::Redis::RespValue response;
  response.type(Common::Redis::RespType::Error);
  response.asString() = "wrong number of arguments for 'mset' command";
  EXPECT_CALL(callbacks_, connectionAllowed()).WillOnce(Return(true));
  EXPECT_CALL(callbacks_, onResponse_(PointeesEq(&response)));
  Common::Redis::RespValuePtr request{new Common::Redis::RespValue()};
  makeBulkStringArray(*request, {"mset", "foo", "bar", "fizz"});
  EXPECT_EQ(nullptr, splitter_.makeRequest(std::move(request), callbacks_));
  EXPECT_EQ(1UL, store_.counter("redis.foo.command.mset.total").value());
  EXPECT_EQ(1UL, store_.counter("redis.foo.command.mset.error").value());
};

<<<<<<< HEAD
=======
TEST_F(RedisMSETCommandHandlerTest, NormalWithMovedRedirection) {
  InSequence s;

  setup(2, {});
  EXPECT_NE(nullptr, handle_);

  // Test with a non-error response.
  Common::Redis::RespValue bad_moved_response;
  bad_moved_response.type(Common::Redis::RespType::Integer);
  bad_moved_response.asInteger() = 1;
  EXPECT_FALSE(pool_callbacks_[0]->onRedirection(bad_moved_response));

  // Test with a valid MOVED response.
  Common::Redis::RespValue moved_response;
  moved_response.type(Common::Redis::RespType::Error);
  moved_response.asString() = "MOVED 1234 192.168.0.1:5000"; // Exact values are not important.
  for (unsigned int i = 0; i < 2; i++) {
    EXPECT_CALL(*conn_pool_, makeRequestToHost(_, _, Ref(*pool_callbacks_[i])))
        .WillOnce(Invoke(
            [&](const std::string& host_address, const Common::Redis::RespValue& request,
                Common::Redis::Client::PoolCallbacks&) -> Common::Redis::Client::PoolRequest* {
              EXPECT_EQ(host_address, "192.168.0.1:5000");
              EXPECT_TRUE(request.type() == Common::Redis::RespType::Array);
              EXPECT_EQ(request.asArray().size(), 3);
              EXPECT_TRUE(request.asArray()[0].type() == Common::Redis::RespType::BulkString);
              EXPECT_EQ(request.asArray()[0].asString(), "set");
              EXPECT_TRUE(request.asArray()[1].type() == Common::Redis::RespType::BulkString);
              EXPECT_EQ(request.asArray()[1].asString(), std::to_string(i));
              EXPECT_TRUE(request.asArray()[2].type() == Common::Redis::RespType::BulkString);
              EXPECT_EQ(request.asArray()[2].asString(), std::to_string(i));
              EXPECT_NE(&pool_requests_[i], nullptr);
              return &pool_requests_[i];
            }));
    EXPECT_CALL(*conn_pool_, onRedirection());
    EXPECT_TRUE(pool_callbacks_[i]->onRedirection(moved_response));
  }

  Common::Redis::RespValue expected_response;
  expected_response.type(Common::Redis::RespType::SimpleString);
  expected_response.asString() = Response::get().OK;

  Common::Redis::RespValuePtr response2(new Common::Redis::RespValue());
  response2->type(Common::Redis::RespType::SimpleString);
  response2->asString() = Response::get().OK;
  pool_callbacks_[1]->onResponse(std::move(response2));

  Common::Redis::RespValuePtr response1(new Common::Redis::RespValue());
  response1->type(Common::Redis::RespType::SimpleString);
  response1->asString() = Response::get().OK;

  time_system_.setMonotonicTime(std::chrono::milliseconds(10));
  EXPECT_CALL(store_, deliverHistogramToSinks(
                          Property(&Stats::Metric::name, "redis.foo.command.mset.latency"), 10));
  EXPECT_CALL(callbacks_, onResponse_(PointeesEq(&expected_response)));
  pool_callbacks_[0]->onResponse(std::move(response1));

  EXPECT_EQ(1UL, store_.counter("redis.foo.command.mset.total").value());
  EXPECT_EQ(1UL, store_.counter("redis.foo.command.mset.success").value());
};

TEST_F(RedisMSETCommandHandlerTest, NormalWithAskRedirection) {
  InSequence s;

  setup(2, {});
  EXPECT_NE(nullptr, handle_);

  // Test with a non-error response.
  Common::Redis::RespValue bad_ask_response;
  bad_ask_response.type(Common::Redis::RespType::Integer);
  bad_ask_response.asInteger() = 1;
  EXPECT_FALSE(pool_callbacks_[0]->onRedirection(bad_ask_response));

  // Test with a valid ASK response.
  Common::Redis::RespValue ask_response;
  ask_response.type(Common::Redis::RespType::Error);
  ask_response.asString() = "ASK 1234 192.168.0.1:5000"; // Exact values are not important.
  Common::Redis::Client::MockPoolRequest dummy_poolrequest;
  for (unsigned int i = 0; i < 2; i++) {
    EXPECT_CALL(*conn_pool_, makeRequestToHost(_, _, _))
        .WillOnce(Invoke(
            [&](const std::string& host_address, const Common::Redis::RespValue& request,
                Common::Redis::Client::PoolCallbacks&) -> Common::Redis::Client::PoolRequest* {
              EXPECT_EQ(host_address, "192.168.0.1:5000");
              EXPECT_TRUE(request.type() == Common::Redis::RespType::Array);
              EXPECT_EQ(request.asArray().size(), 1);
              EXPECT_TRUE(request.asArray()[0].type() == Common::Redis::RespType::BulkString);
              EXPECT_EQ(request.asArray()[0].asString(), "asking");
              return &dummy_poolrequest;
            }));
    EXPECT_CALL(*conn_pool_, makeRequestToHost(_, _, Ref(*pool_callbacks_[i])))
        .WillOnce(Invoke(
            [&](const std::string& host_address, const Common::Redis::RespValue& request,
                Common::Redis::Client::PoolCallbacks&) -> Common::Redis::Client::PoolRequest* {
              EXPECT_EQ(host_address, "192.168.0.1:5000");
              EXPECT_TRUE(request.type() == Common::Redis::RespType::Array);
              EXPECT_EQ(request.asArray().size(), 3);
              EXPECT_TRUE(request.asArray()[0].type() == Common::Redis::RespType::BulkString);
              EXPECT_EQ(request.asArray()[0].asString(), "set");
              EXPECT_TRUE(request.asArray()[1].type() == Common::Redis::RespType::BulkString);
              EXPECT_EQ(request.asArray()[1].asString(), std::to_string(i));
              EXPECT_TRUE(request.asArray()[2].type() == Common::Redis::RespType::BulkString);
              EXPECT_EQ(request.asArray()[2].asString(), std::to_string(i));
              EXPECT_NE(&pool_requests_[i], nullptr);
              return &pool_requests_[i];
            }));
    EXPECT_CALL(*conn_pool_, onRedirection());
    EXPECT_TRUE(pool_callbacks_[i]->onRedirection(ask_response));
  }

  Common::Redis::RespValue expected_response;
  expected_response.type(Common::Redis::RespType::SimpleString);
  expected_response.asString() = Response::get().OK;

  Common::Redis::RespValuePtr response2(new Common::Redis::RespValue());
  response2->type(Common::Redis::RespType::SimpleString);
  response2->asString() = Response::get().OK;
  pool_callbacks_[1]->onResponse(std::move(response2));

  Common::Redis::RespValuePtr response1(new Common::Redis::RespValue());
  response1->type(Common::Redis::RespType::SimpleString);
  response1->asString() = Response::get().OK;

  time_system_.setMonotonicTime(std::chrono::milliseconds(10));
  EXPECT_CALL(store_, deliverHistogramToSinks(
                          Property(&Stats::Metric::name, "redis.foo.command.mset.latency"), 10));
  EXPECT_CALL(callbacks_, onResponse_(PointeesEq(&expected_response)));
  pool_callbacks_[0]->onResponse(std::move(response1));

  EXPECT_EQ(1UL, store_.counter("redis.foo.command.mset.total").value());
  EXPECT_EQ(1UL, store_.counter("redis.foo.command.mset.success").value());
};

>>>>>>> 8c4afa6f
class RedisSplitKeysSumResultHandlerTest : public RedisCommandSplitterImplTest,
                                           public testing::WithParamInterface<std::string> {
public:
  void setup(uint32_t num_commands, const std::list<uint64_t>& null_handle_indexes) {
    std::vector<std::string> request_strings = {GetParam()};
    for (uint32_t i = 0; i < num_commands; i++) {
      request_strings.push_back(std::to_string(i));
    }

    Common::Redis::RespValuePtr request(new Common::Redis::RespValue());
    makeBulkStringArray(*request, request_strings);

    expected_requests_.reserve(num_commands);
    pool_callbacks_.resize(num_commands);
    std::vector<Common::Redis::Client::MockPoolRequest> tmp_pool_requests(num_commands);
    pool_requests_.swap(tmp_pool_requests);

    EXPECT_CALL(callbacks_, connectionAllowed()).WillOnce(Return(true));

    for (uint32_t i = 0; i < num_commands; i++) {
      expected_requests_.push_back({GetParam(), std::to_string(i)});
      Common::Redis::Client::PoolRequest* request_to_use = nullptr;
      if (std::find(null_handle_indexes.begin(), null_handle_indexes.end(), i) ==
          null_handle_indexes.end()) {
        request_to_use = &pool_requests_[i];
      }
      EXPECT_CALL(*conn_pool_,
                  makeRequest_(std::to_string(i), CompositeArrayEq(expected_requests_[i]), _))
          .WillOnce(DoAll(WithArg<2>(SaveArgAddress(&pool_callbacks_[i])), Return(request_to_use)));
    }

    handle_ = splitter_.makeRequest(std::move(request), callbacks_);
  }

  std::vector<std::vector<std::string>> expected_requests_;
  std::vector<ConnPool::PoolCallbacks*> pool_callbacks_;
  std::vector<Common::Redis::Client::MockPoolRequest> pool_requests_;
};

TEST_P(RedisSplitKeysSumResultHandlerTest, Normal) {
  InSequence s;

  setup(2, {});
  EXPECT_NE(nullptr, handle_);

  Common::Redis::RespValue expected_response;
  expected_response.type(Common::Redis::RespType::Integer);
  expected_response.asInteger() = 2;

  Common::Redis::RespValuePtr response2(new Common::Redis::RespValue());
  response2->type(Common::Redis::RespType::Integer);
  response2->asInteger() = 1;
  pool_callbacks_[1]->onResponse(std::move(response2));

  Common::Redis::RespValuePtr response1(new Common::Redis::RespValue());
  response1->type(Common::Redis::RespType::Integer);
  response1->asInteger() = 1;
  time_system_.setMonotonicTime(std::chrono::milliseconds(10));
  EXPECT_CALL(
      store_,
      deliverHistogramToSinks(
          Property(&Stats::Metric::name, "redis.foo.command." + GetParam() + ".latency"), 10));
  EXPECT_CALL(callbacks_, onResponse_(PointeesEq(&expected_response)));
  pool_callbacks_[0]->onResponse(std::move(response1));

  EXPECT_EQ(1UL, store_.counter("redis.foo.command." + GetParam() + ".total").value());
  EXPECT_EQ(1UL, store_.counter("redis.foo.command." + GetParam() + ".success").value());
};

TEST_P(RedisSplitKeysSumResultHandlerTest, NormalOneZero) {
  InSequence s;

  setup(2, {});
  EXPECT_NE(nullptr, handle_);

  Common::Redis::RespValue expected_response;
  expected_response.type(Common::Redis::RespType::Integer);
  expected_response.asInteger() = 1;

  Common::Redis::RespValuePtr response2(new Common::Redis::RespValue());
  response2->type(Common::Redis::RespType::Integer);
  response2->asInteger() = 0;
  pool_callbacks_[1]->onResponse(std::move(response2));

  Common::Redis::RespValuePtr response1(new Common::Redis::RespValue());
  response1->type(Common::Redis::RespType::Integer);
  response1->asInteger() = 1;
  EXPECT_CALL(callbacks_, onResponse_(PointeesEq(&expected_response)));
  pool_callbacks_[0]->onResponse(std::move(response1));

  EXPECT_EQ(1UL, store_.counter("redis.foo.command." + GetParam() + ".total").value());
  EXPECT_EQ(1UL, store_.counter("redis.foo.command." + GetParam() + ".success").value());
};

TEST_P(RedisSplitKeysSumResultHandlerTest, NoUpstreamHostForAll) {
  // No InSequence to avoid making setup() more complicated.

  Common::Redis::RespValue expected_response;
  expected_response.type(Common::Redis::RespType::Error);
  expected_response.asString() = "finished with 2 error(s)";

  EXPECT_CALL(callbacks_, onResponse_(PointeesEq(&expected_response)));
  setup(2, {0, 1});
  EXPECT_EQ(nullptr, handle_);
  EXPECT_EQ(1UL, store_.counter("redis.foo.command." + GetParam() + ".total").value());
  EXPECT_EQ(1UL, store_.counter("redis.foo.command." + GetParam() + ".error").value());
};

<<<<<<< HEAD
=======
TEST_P(RedisSplitKeysSumResultHandlerTest, NormalWithMovedRedirection) {
  InSequence s;

  setup(2, {});
  EXPECT_NE(nullptr, handle_);

  // Test with a non-error response.
  Common::Redis::RespValue bad_moved_response;
  bad_moved_response.type(Common::Redis::RespType::Integer);
  bad_moved_response.asInteger() = 1;
  EXPECT_FALSE(pool_callbacks_[0]->onRedirection(bad_moved_response));

  // Test with a valid MOVED response.
  Common::Redis::RespValue moved_response;
  moved_response.type(Common::Redis::RespType::Error);
  moved_response.asString() = "MOVED 1234 192.168.0.1:5000"; // Exact values are not important.
  for (unsigned int i = 0; i < 2; i++) {
    EXPECT_CALL(*conn_pool_, makeRequestToHost(_, _, Ref(*pool_callbacks_[i])))
        .WillOnce(Invoke(
            [&](const std::string& host_address, const Common::Redis::RespValue& request,
                Common::Redis::Client::PoolCallbacks&) -> Common::Redis::Client::PoolRequest* {
              EXPECT_EQ(host_address, "192.168.0.1:5000");
              EXPECT_TRUE(request.type() == Common::Redis::RespType::Array);
              EXPECT_EQ(request.asArray().size(), 2);
              EXPECT_TRUE(request.asArray()[0].type() == Common::Redis::RespType::BulkString);
              EXPECT_EQ(request.asArray()[0].asString(), GetParam());
              EXPECT_TRUE(request.asArray()[1].type() == Common::Redis::RespType::BulkString);
              EXPECT_EQ(request.asArray()[1].asString(), std::to_string(i));
              EXPECT_NE(&pool_requests_[i], nullptr);
              return &pool_requests_[i];
            }));
    EXPECT_CALL(*conn_pool_, onRedirection());
    EXPECT_TRUE(pool_callbacks_[i]->onRedirection(moved_response));
  }

  Common::Redis::RespValue expected_response;
  expected_response.type(Common::Redis::RespType::Integer);
  expected_response.asInteger() = 2;

  Common::Redis::RespValuePtr response2(new Common::Redis::RespValue());
  response2->type(Common::Redis::RespType::Integer);
  response2->asInteger() = 1;
  pool_callbacks_[1]->onResponse(std::move(response2));

  Common::Redis::RespValuePtr response1(new Common::Redis::RespValue());
  response1->type(Common::Redis::RespType::Integer);
  response1->asInteger() = 1;
  time_system_.setMonotonicTime(std::chrono::milliseconds(10));
  EXPECT_CALL(
      store_,
      deliverHistogramToSinks(
          Property(&Stats::Metric::name, "redis.foo.command." + GetParam() + ".latency"), 10));
  EXPECT_CALL(callbacks_, onResponse_(PointeesEq(&expected_response)));
  pool_callbacks_[0]->onResponse(std::move(response1));

  EXPECT_EQ(1UL, store_.counter("redis.foo.command." + GetParam() + ".total").value());
  EXPECT_EQ(1UL, store_.counter("redis.foo.command." + GetParam() + ".success").value());
};

TEST_P(RedisSplitKeysSumResultHandlerTest, NormalWithAskRedirection) {
  InSequence s;

  setup(2, {});
  EXPECT_NE(nullptr, handle_);

  // Test with a non-error response.
  Common::Redis::RespValue bad_ask_response;
  bad_ask_response.type(Common::Redis::RespType::Integer);
  bad_ask_response.asInteger() = 1;
  EXPECT_FALSE(pool_callbacks_[0]->onRedirection(bad_ask_response));

  // Test with a valid ASK response.
  Common::Redis::RespValue ask_response;
  ask_response.type(Common::Redis::RespType::Error);
  ask_response.asString() = "ASK 1234 192.168.0.1:5000"; // Exact values are not important.
  Common::Redis::Client::MockPoolRequest dummy_poolrequest;
  for (unsigned int i = 0; i < 2; i++) {
    EXPECT_CALL(*conn_pool_, makeRequestToHost(_, _, _))
        .WillOnce(Invoke(
            [&](const std::string& host_address, const Common::Redis::RespValue& request,
                Common::Redis::Client::PoolCallbacks&) -> Common::Redis::Client::PoolRequest* {
              EXPECT_EQ(host_address, "192.168.0.1:5000");
              EXPECT_TRUE(request.type() == Common::Redis::RespType::Array);
              EXPECT_EQ(request.asArray().size(), 1);
              EXPECT_TRUE(request.asArray()[0].type() == Common::Redis::RespType::BulkString);
              EXPECT_EQ(request.asArray()[0].asString(), "asking");
              return &dummy_poolrequest;
            }));
    EXPECT_CALL(*conn_pool_, makeRequestToHost(_, _, Ref(*pool_callbacks_[i])))
        .WillOnce(Invoke(
            [&](const std::string& host_address, const Common::Redis::RespValue& request,
                Common::Redis::Client::PoolCallbacks&) -> Common::Redis::Client::PoolRequest* {
              EXPECT_EQ(host_address, "192.168.0.1:5000");
              EXPECT_TRUE(request.type() == Common::Redis::RespType::Array);
              EXPECT_EQ(request.asArray().size(), 2);
              EXPECT_TRUE(request.asArray()[0].type() == Common::Redis::RespType::BulkString);
              EXPECT_EQ(request.asArray()[0].asString(), GetParam());
              EXPECT_TRUE(request.asArray()[1].type() == Common::Redis::RespType::BulkString);
              EXPECT_EQ(request.asArray()[1].asString(), std::to_string(i));
              EXPECT_NE(&pool_requests_[i], nullptr);
              return &pool_requests_[i];
            }));
    EXPECT_CALL(*conn_pool_, onRedirection());
    EXPECT_TRUE(pool_callbacks_[i]->onRedirection(ask_response));
  }

  Common::Redis::RespValue expected_response;
  expected_response.type(Common::Redis::RespType::Integer);
  expected_response.asInteger() = 2;

  Common::Redis::RespValuePtr response2(new Common::Redis::RespValue());
  response2->type(Common::Redis::RespType::Integer);
  response2->asInteger() = 1;
  pool_callbacks_[1]->onResponse(std::move(response2));

  Common::Redis::RespValuePtr response1(new Common::Redis::RespValue());
  response1->type(Common::Redis::RespType::Integer);
  response1->asInteger() = 1;
  time_system_.setMonotonicTime(std::chrono::milliseconds(10));
  EXPECT_CALL(
      store_,
      deliverHistogramToSinks(
          Property(&Stats::Metric::name, "redis.foo.command." + GetParam() + ".latency"), 10));
  EXPECT_CALL(callbacks_, onResponse_(PointeesEq(&expected_response)));
  pool_callbacks_[0]->onResponse(std::move(response1));

  EXPECT_EQ(1UL, store_.counter("redis.foo.command." + GetParam() + ".total").value());
  EXPECT_EQ(1UL, store_.counter("redis.foo.command." + GetParam() + ".success").value());
};

>>>>>>> 8c4afa6f
INSTANTIATE_TEST_SUITE_P(
    RedisSplitKeysSumResultHandlerTest, RedisSplitKeysSumResultHandlerTest,
    testing::ValuesIn(Common::Redis::SupportedCommands::hashMultipleSumResultCommands()));

class RedisSingleServerRequestWithLatencyMicrosTest : public RedisSingleServerRequestTest {
public:
  void makeRequest(const std::string& hash_key, Common::Redis::RespValuePtr&& request) {
    EXPECT_CALL(callbacks_, connectionAllowed()).WillOnce(Return(true));
    EXPECT_CALL(*conn_pool_, makeRequest_(hash_key, RespVariantEq(*request), _))
        .WillOnce(DoAll(WithArg<2>(SaveArgAddress(&pool_callbacks_)), Return(&pool_request_)));
    handle_ = splitter_.makeRequest(std::move(request), callbacks_);
  }

  ConnPool::MockInstance* conn_pool_{new ConnPool::MockInstance()};
  NiceMock<Stats::MockIsolatedStatsStore> store_;
  InstanceImpl splitter_{std::make_unique<PassthruRouter>(ConnPool::InstanceSharedPtr{conn_pool_}),
                         store_, "redis.foo.", time_system_, true};
};

TEST_P(RedisSingleServerRequestWithLatencyMicrosTest, Success) {
  InSequence s;

  ToLowerTable table;
  std::string lower_command(GetParam());
  table.toLowerCase(lower_command);

  Common::Redis::RespValuePtr request{new Common::Redis::RespValue()};
  makeBulkStringArray(*request, {GetParam(), "hello"});
  makeRequest("hello", std::move(request));
  EXPECT_NE(nullptr, handle_);

  time_system_.setMonotonicTime(std::chrono::milliseconds(10));
  EXPECT_CALL(store_, deliverHistogramToSinks(
                          Property(&Stats::Metric::name,
                                   fmt::format("redis.foo.command.{}.latency", lower_command)),
                          10000));
  respond();

  EXPECT_EQ(1UL, store_.counter(fmt::format("redis.foo.command.{}.total", lower_command)).value());
  EXPECT_EQ(1UL,
            store_.counter(fmt::format("redis.foo.command.{}.success", lower_command)).value());
};

INSTANTIATE_TEST_SUITE_P(RedisSingleServerRequestWithLatencyMicrosTest,
                         RedisSingleServerRequestWithLatencyMicrosTest,
                         testing::ValuesIn(Common::Redis::SupportedCommands::simpleCommands()));

} // namespace CommandSplitter
} // namespace RedisProxy
} // namespace NetworkFilters
} // namespace Extensions
} // namespace Envoy<|MERGE_RESOLUTION|>--- conflicted
+++ resolved
@@ -395,7 +395,6 @@
   EXPECT_EQ(1UL, store_.counter("redis.foo.command.eval.error").value());
 };
 
-<<<<<<< HEAD
 MATCHER_P(CompositeArrayEq, rhs, "CompositeArray should be equal") {
   const ConnPool::RespVariant& obj = arg;
   const auto& lhs = absl::get<Common::Redis::RespValue>(obj);
@@ -408,207 +407,6 @@
   EXPECT_EQ(array, rhs);
   return true;
 }
-=======
-TEST_F(RedisSingleServerRequestTest, MovedRedirectionSuccess) {
-  InSequence s;
-
-  Common::Redis::Client::MockPoolRequest pool_request2;
-  Common::Redis::RespValuePtr request{new Common::Redis::RespValue()};
-  makeBulkStringArray(*request, {"get", "foo"});
-  makeRequest("foo", std::move(request));
-  EXPECT_NE(nullptr, handle_);
-
-  Common::Redis::RespValue moved_response;
-  moved_response.type(Common::Redis::RespType::Error);
-  moved_response.asString() = "MOVED 1111 10.1.2.3:4000";
-  std::string host_address;
-  Common::Redis::RespValue request_copy;
-  EXPECT_CALL(*conn_pool_, makeRequestToHost(_, _, Ref(*pool_callbacks_)))
-      .WillOnce(
-          DoAll(SaveArg<0>(&host_address), SaveArg<1>(&request_copy), Return(&pool_request2)));
-  EXPECT_CALL(*conn_pool_, onRedirection());
-  EXPECT_TRUE(pool_callbacks_->onRedirection(moved_response));
-  EXPECT_EQ(host_address, "10.1.2.3:4000");
-  EXPECT_EQ(request_copy.type(), Common::Redis::RespType::Array);
-  EXPECT_EQ(request_copy.asArray().size(), 2);
-  EXPECT_EQ(request_copy.asArray()[0].type(), Common::Redis::RespType::BulkString);
-  EXPECT_EQ(request_copy.asArray()[0].asString(), "get");
-  EXPECT_EQ(request_copy.asArray()[1].type(), Common::Redis::RespType::BulkString);
-  EXPECT_EQ(request_copy.asArray()[1].asString(), "foo");
-
-  respond();
-};
-
-TEST_F(RedisSingleServerRequestTest, MovedRedirectionFailure) {
-  InSequence s;
-
-  Common::Redis::RespValuePtr request{new Common::Redis::RespValue()};
-  makeBulkStringArray(*request, {"get", "foo"});
-  makeRequest("foo", std::move(request));
-  EXPECT_NE(nullptr, handle_);
-
-  // Test a truncated MOVED error response that cannot be parsed properly.
-  Common::Redis::RespValue moved_response;
-  moved_response.type(Common::Redis::RespType::Error);
-  moved_response.asString() = "MOVED 1111";
-  EXPECT_FALSE(pool_callbacks_->onRedirection(moved_response));
-  moved_response.type(Common::Redis::RespType::Integer);
-  moved_response.asInteger() = 1;
-  EXPECT_FALSE(pool_callbacks_->onRedirection(moved_response));
-
-  // Test an upstream error preventing the request from being sent.
-  moved_response.type(Common::Redis::RespType::Error);
-  moved_response.asString() = "MOVED 1111 10.1.2.3:4000";
-  std::string host_address;
-  Common::Redis::RespValue request_copy;
-  EXPECT_CALL(*conn_pool_, makeRequestToHost(_, _, _)).WillOnce(Return(nullptr));
-  EXPECT_FALSE(pool_callbacks_->onRedirection(moved_response));
-
-  respond();
-};
-
-TEST_F(RedisSingleServerRequestTest, RedirectionFailure) {
-  InSequence s;
-
-  Common::Redis::RespValuePtr request{new Common::Redis::RespValue()};
-  makeBulkStringArray(*request, {"get", "foo"});
-  makeRequest("foo", std::move(request));
-  EXPECT_NE(nullptr, handle_);
-
-  // Test an error that looks like it might be a MOVED or ASK redirection error except for the first
-  // non-whitespace substring.
-  Common::Redis::RespValue moved_response;
-  moved_response.type(Common::Redis::RespType::Error);
-  moved_response.asString() = "NOTMOVEDORASK 1111 1.1.1.1:1";
-  EXPECT_FALSE(pool_callbacks_->onRedirection(moved_response));
-  moved_response.type(Common::Redis::RespType::Integer);
-  moved_response.asInteger() = 1;
-  EXPECT_FALSE(pool_callbacks_->onRedirection(moved_response));
-
-  respond();
-};
-
-TEST_F(RedisSingleServerRequestTest, AskRedirectionSuccess) {
-  InSequence s;
-
-  Common::Redis::Client::MockPoolRequest pool_request2, pool_request3;
-  Common::Redis::RespValuePtr request{new Common::Redis::RespValue()};
-  makeBulkStringArray(*request, {"get", "foo"});
-  makeRequest("foo", std::move(request));
-  EXPECT_NE(nullptr, handle_);
-
-  Common::Redis::RespValue ask_response;
-  ask_response.type(Common::Redis::RespType::Error);
-  ask_response.asString() = "ASK 1111 10.1.2.3:4000";
-  EXPECT_CALL(*conn_pool_, makeRequestToHost(_, _, _))
-      .WillOnce(
-          Invoke([&](const std::string& host_address, const Common::Redis::RespValue& request,
-                     Common::Redis::Client::PoolCallbacks&) -> Common::Redis::Client::PoolRequest* {
-            // Verify that the request has been properly prepended with an "asking" command.
-            std::vector<std::string> commands = {"asking"};
-            EXPECT_EQ(host_address, "10.1.2.3:4000");
-            EXPECT_TRUE(request.type() == Common::Redis::RespType::Array);
-            EXPECT_EQ(request.asArray().size(), commands.size());
-            for (unsigned int i = 0; i < commands.size(); i++) {
-              EXPECT_TRUE(request.asArray()[i].type() == Common::Redis::RespType::BulkString);
-              EXPECT_EQ(request.asArray()[i].asString(), commands[i]);
-            }
-            return &pool_request2;
-          }));
-  EXPECT_CALL(*conn_pool_, makeRequestToHost(_, _, Ref(*pool_callbacks_)))
-      .WillOnce(
-          Invoke([&](const std::string& host_address, const Common::Redis::RespValue& request,
-                     Common::Redis::Client::PoolCallbacks&) -> Common::Redis::Client::PoolRequest* {
-            std::vector<std::string> commands = {"get", "foo"};
-            EXPECT_EQ(host_address, "10.1.2.3:4000");
-            EXPECT_TRUE(request.type() == Common::Redis::RespType::Array);
-            EXPECT_EQ(request.asArray().size(), commands.size());
-            for (unsigned int i = 0; i < commands.size(); i++) {
-              EXPECT_TRUE(request.asArray()[i].type() == Common::Redis::RespType::BulkString);
-              EXPECT_EQ(request.asArray()[i].asString(), commands[i]);
-            }
-            return &pool_request3;
-          }));
-  EXPECT_CALL(*conn_pool_, onRedirection());
-  EXPECT_TRUE(pool_callbacks_->onRedirection(ask_response));
-  respond();
-};
-
-TEST_F(RedisSingleServerRequestTest, AskRedirectionFailure) {
-  InSequence s;
-
-  Common::Redis::RespValuePtr request{new Common::Redis::RespValue()};
-  makeBulkStringArray(*request, {"get", "foo"});
-  makeRequest("foo", std::move(request));
-  EXPECT_NE(nullptr, handle_);
-
-  Common::Redis::RespValue ask_response;
-
-  // Test a truncated ASK error response that cannot be parsed properly.
-  ask_response.type(Common::Redis::RespType::Error);
-  ask_response.asString() = "ASK 1111";
-  EXPECT_FALSE(pool_callbacks_->onRedirection(ask_response));
-  ask_response.type(Common::Redis::RespType::Integer);
-  ask_response.asInteger() = 1;
-  EXPECT_FALSE(pool_callbacks_->onRedirection(ask_response));
-
-  // Test an upstream error from trying to send an "asking" command upstream.
-  ask_response.type(Common::Redis::RespType::Error);
-  ask_response.asString() = "ASK 1111 10.1.2.3:4000";
-  EXPECT_CALL(*conn_pool_, makeRequestToHost(_, _, _))
-      .WillOnce(
-          Invoke([&](const std::string& host_address, const Common::Redis::RespValue& request,
-                     Common::Redis::Client::PoolCallbacks&) -> Common::Redis::Client::PoolRequest* {
-            // Verify that the request has been properly prepended with an "asking" command.
-            std::vector<std::string> commands = {"asking"};
-            EXPECT_EQ(host_address, "10.1.2.3:4000");
-            EXPECT_TRUE(request.type() == Common::Redis::RespType::Array);
-            EXPECT_EQ(request.asArray().size(), commands.size());
-            for (unsigned int i = 0; i < commands.size(); i++) {
-              EXPECT_TRUE(request.asArray()[i].type() == Common::Redis::RespType::BulkString);
-              EXPECT_EQ(request.asArray()[i].asString(), commands[i]);
-            }
-            return nullptr;
-          }));
-  EXPECT_FALSE(pool_callbacks_->onRedirection(ask_response));
-
-  // Test an upstream error from trying to send the original request after the "asking" command is
-  // sent successfully.
-  Common::Redis::Client::MockPoolRequest pool_request;
-  EXPECT_CALL(*conn_pool_, makeRequestToHost(_, _, _))
-      .WillOnce(
-          Invoke([&](const std::string& host_address, const Common::Redis::RespValue& request,
-                     Common::Redis::Client::PoolCallbacks&) -> Common::Redis::Client::PoolRequest* {
-            // Verify that the request has been properly prepended with an "asking" command.
-            std::vector<std::string> commands = {"asking"};
-            EXPECT_EQ(host_address, "10.1.2.3:4000");
-            EXPECT_TRUE(request.type() == Common::Redis::RespType::Array);
-            EXPECT_EQ(request.asArray().size(), commands.size());
-            for (unsigned int i = 0; i < commands.size(); i++) {
-              EXPECT_TRUE(request.asArray()[i].type() == Common::Redis::RespType::BulkString);
-              EXPECT_EQ(request.asArray()[i].asString(), commands[i]);
-            }
-            return &pool_request;
-          }));
-  EXPECT_CALL(*conn_pool_, makeRequestToHost(_, _, Ref(*pool_callbacks_)))
-      .WillOnce(
-          Invoke([&](const std::string& host_address, const Common::Redis::RespValue& request,
-                     Common::Redis::Client::PoolCallbacks&) -> Common::Redis::Client::PoolRequest* {
-            std::vector<std::string> commands = {"get", "foo"};
-            EXPECT_EQ(host_address, "10.1.2.3:4000");
-            EXPECT_TRUE(request.type() == Common::Redis::RespType::Array);
-            EXPECT_EQ(request.asArray().size(), commands.size());
-            for (unsigned int i = 0; i < commands.size(); i++) {
-              EXPECT_TRUE(request.asArray()[i].type() == Common::Redis::RespType::BulkString);
-              EXPECT_EQ(request.asArray()[i].asString(), commands[i]);
-            }
-            return nullptr;
-          }));
-  EXPECT_FALSE(pool_callbacks_->onRedirection(ask_response));
-
-  respond();
-};
->>>>>>> 8c4afa6f
 
 class RedisMGETCommandHandlerTest : public RedisCommandSplitterImplTest {
 public:
@@ -813,202 +611,6 @@
   handle_->cancel();
 };
 
-<<<<<<< HEAD
-=======
-TEST_F(RedisMGETCommandHandlerTest, NormalWithMovedRedirection) {
-  InSequence s;
-
-  setup(2, {});
-  EXPECT_NE(nullptr, handle_);
-
-  // Test with a non-error response.
-  Common::Redis::RespValue bad_moved_response;
-  bad_moved_response.type(Common::Redis::RespType::Integer);
-  bad_moved_response.asInteger() = 1;
-  EXPECT_FALSE(pool_callbacks_[0]->onRedirection(bad_moved_response));
-
-  // Test with a valid MOVED response.
-  Common::Redis::RespValue moved_response;
-  moved_response.type(Common::Redis::RespType::Error);
-  moved_response.asString() = "MOVED 1234 192.168.0.1:5000"; // Exact values are not important.
-
-  // Test with simulated upstream failures. This exercises code in
-  // FragmentedRequest::onChildRedirection() common to MGET, MSET, and SplitKeysSumResult commands.
-  for (unsigned int i = 0; i < 2; i++) {
-    EXPECT_CALL(*conn_pool_, makeRequestToHost(_, _, Ref(*pool_callbacks_[i])))
-        .WillOnce(Invoke(
-            [&](const std::string& host_address, const Common::Redis::RespValue& request,
-                Common::Redis::Client::PoolCallbacks&) -> Common::Redis::Client::PoolRequest* {
-              EXPECT_EQ(host_address, "192.168.0.1:5000");
-              EXPECT_TRUE(request.type() == Common::Redis::RespType::Array);
-              EXPECT_EQ(request.asArray().size(), 2);
-              EXPECT_TRUE(request.asArray()[0].type() == Common::Redis::RespType::BulkString);
-              EXPECT_EQ(request.asArray()[0].asString(), "get");
-              EXPECT_TRUE(request.asArray()[1].type() == Common::Redis::RespType::BulkString);
-              EXPECT_EQ(request.asArray()[1].asString(), std::to_string(i));
-              EXPECT_NE(&pool_requests_[i], nullptr);
-              return nullptr;
-            }));
-    EXPECT_FALSE(pool_callbacks_[i]->onRedirection(moved_response));
-  }
-
-  // Test "successful" redirection.
-  for (unsigned int i = 0; i < 2; i++) {
-    EXPECT_CALL(*conn_pool_, makeRequestToHost(_, _, Ref(*pool_callbacks_[i])))
-        .WillOnce(Invoke(
-            [&](const std::string& host_address, const Common::Redis::RespValue& request,
-                Common::Redis::Client::PoolCallbacks&) -> Common::Redis::Client::PoolRequest* {
-              EXPECT_EQ(host_address, "192.168.0.1:5000");
-              EXPECT_TRUE(request.type() == Common::Redis::RespType::Array);
-              EXPECT_EQ(request.asArray().size(), 2);
-              EXPECT_TRUE(request.asArray()[0].type() == Common::Redis::RespType::BulkString);
-              EXPECT_EQ(request.asArray()[0].asString(), "get");
-              EXPECT_TRUE(request.asArray()[1].type() == Common::Redis::RespType::BulkString);
-              EXPECT_EQ(request.asArray()[1].asString(), std::to_string(i));
-              EXPECT_NE(&pool_requests_[i], nullptr);
-              return &pool_requests_[i];
-            }));
-    EXPECT_CALL(*conn_pool_, onRedirection());
-    EXPECT_TRUE(pool_callbacks_[i]->onRedirection(moved_response));
-  }
-
-  Common::Redis::RespValue expected_response;
-  expected_response.type(Common::Redis::RespType::Array);
-  std::vector<Common::Redis::RespValue> elements(2);
-  elements[0].type(Common::Redis::RespType::BulkString);
-  elements[0].asString() = "response";
-  elements[1].type(Common::Redis::RespType::BulkString);
-  elements[1].asString() = "5";
-  expected_response.asArray().swap(elements);
-
-  Common::Redis::RespValuePtr response2(new Common::Redis::RespValue());
-  response2->type(Common::Redis::RespType::BulkString);
-  response2->asString() = "5";
-  pool_callbacks_[1]->onResponse(std::move(response2));
-
-  Common::Redis::RespValuePtr response1(new Common::Redis::RespValue());
-  response1->type(Common::Redis::RespType::BulkString);
-  response1->asString() = "response";
-  time_system_.setMonotonicTime(std::chrono::milliseconds(10));
-  EXPECT_CALL(store_, deliverHistogramToSinks(
-                          Property(&Stats::Metric::name, "redis.foo.command.mget.latency"), 10));
-  EXPECT_CALL(callbacks_, onResponse_(PointeesEq(&expected_response)));
-  pool_callbacks_[0]->onResponse(std::move(response1));
-
-  EXPECT_EQ(1UL, store_.counter("redis.foo.command.mget.total").value());
-  EXPECT_EQ(1UL, store_.counter("redis.foo.command.mget.success").value());
-};
-
-TEST_F(RedisMGETCommandHandlerTest, NormalWithAskRedirection) {
-  InSequence s;
-
-  setup(2, {});
-  EXPECT_NE(nullptr, handle_);
-
-  // Test with an non-error response.
-  Common::Redis::RespValue bad_ask_response;
-  bad_ask_response.type(Common::Redis::RespType::Integer);
-  bad_ask_response.asInteger() = 1;
-  EXPECT_FALSE(pool_callbacks_[0]->onRedirection(bad_ask_response));
-
-  // Test with a valid ASK response.
-  Common::Redis::RespValue ask_response;
-  ask_response.type(Common::Redis::RespType::Error);
-  ask_response.asString() = "ASK 1234 192.168.0.1:5000"; // Exact values are not important.
-  Common::Redis::Client::MockPoolRequest dummy_poolrequest;
-
-  // Test redirection with simulated upstream failures. This exercises code in
-  // FragmentedRequest::onChildRedirection() common to MGET, MSET, and SplitKeysSumResult commands.
-  for (unsigned int i = 0; i < 2; i++) {
-    EXPECT_CALL(*conn_pool_, makeRequestToHost(_, _, _))
-        .WillOnce(Invoke(
-            [&](const std::string& host_address, const Common::Redis::RespValue& request,
-                Common::Redis::Client::PoolCallbacks&) -> Common::Redis::Client::PoolRequest* {
-              EXPECT_EQ(host_address, "192.168.0.1:5000");
-              EXPECT_TRUE(request.type() == Common::Redis::RespType::Array);
-              EXPECT_EQ(request.asArray().size(), 1);
-              EXPECT_TRUE(request.asArray()[0].type() == Common::Redis::RespType::BulkString);
-              EXPECT_EQ(request.asArray()[0].asString(), "asking");
-              return (i == 0 ? nullptr : &dummy_poolrequest);
-            }));
-    if (i == 1) {
-      EXPECT_CALL(*conn_pool_, makeRequestToHost(_, _, Ref(*pool_callbacks_[i])))
-          .WillOnce(Invoke(
-              [&](const std::string& host_address, const Common::Redis::RespValue& request,
-                  Common::Redis::Client::PoolCallbacks&) -> Common::Redis::Client::PoolRequest* {
-                EXPECT_EQ(host_address, "192.168.0.1:5000");
-                EXPECT_TRUE(request.type() == Common::Redis::RespType::Array);
-                EXPECT_EQ(request.asArray().size(), 2);
-                EXPECT_TRUE(request.asArray()[0].type() == Common::Redis::RespType::BulkString);
-                EXPECT_EQ(request.asArray()[0].asString(), "get");
-                EXPECT_TRUE(request.asArray()[1].type() == Common::Redis::RespType::BulkString);
-                EXPECT_EQ(request.asArray()[1].asString(), std::to_string(i));
-                EXPECT_NE(&pool_requests_[i], nullptr);
-                return (i == 1 ? nullptr : &pool_requests_[i]);
-              }));
-    }
-    EXPECT_FALSE(pool_callbacks_[i]->onRedirection(ask_response));
-  }
-
-  // Test "successful" redirection.
-  for (unsigned int i = 0; i < 2; i++) {
-    EXPECT_CALL(*conn_pool_, makeRequestToHost(_, _, _))
-        .WillOnce(Invoke(
-            [&](const std::string& host_address, const Common::Redis::RespValue& request,
-                Common::Redis::Client::PoolCallbacks&) -> Common::Redis::Client::PoolRequest* {
-              EXPECT_EQ(host_address, "192.168.0.1:5000");
-              EXPECT_TRUE(request.type() == Common::Redis::RespType::Array);
-              EXPECT_EQ(request.asArray().size(), 1);
-              EXPECT_TRUE(request.asArray()[0].type() == Common::Redis::RespType::BulkString);
-              EXPECT_EQ(request.asArray()[0].asString(), "asking");
-              return &dummy_poolrequest;
-            }));
-    EXPECT_CALL(*conn_pool_, makeRequestToHost(_, _, Ref(*pool_callbacks_[i])))
-        .WillOnce(Invoke(
-            [&](const std::string& host_address, const Common::Redis::RespValue& request,
-                Common::Redis::Client::PoolCallbacks&) -> Common::Redis::Client::PoolRequest* {
-              EXPECT_EQ(host_address, "192.168.0.1:5000");
-              EXPECT_TRUE(request.type() == Common::Redis::RespType::Array);
-              EXPECT_EQ(request.asArray().size(), 2);
-              EXPECT_TRUE(request.asArray()[0].type() == Common::Redis::RespType::BulkString);
-              EXPECT_EQ(request.asArray()[0].asString(), "get");
-              EXPECT_TRUE(request.asArray()[1].type() == Common::Redis::RespType::BulkString);
-              EXPECT_EQ(request.asArray()[1].asString(), std::to_string(i));
-              EXPECT_NE(&pool_requests_[i], nullptr);
-              return &pool_requests_[i];
-            }));
-    EXPECT_CALL(*conn_pool_, onRedirection());
-    EXPECT_TRUE(pool_callbacks_[i]->onRedirection(ask_response));
-  }
-
-  Common::Redis::RespValue expected_response;
-  expected_response.type(Common::Redis::RespType::Array);
-  std::vector<Common::Redis::RespValue> elements(2);
-  elements[0].type(Common::Redis::RespType::BulkString);
-  elements[0].asString() = "response";
-  elements[1].type(Common::Redis::RespType::BulkString);
-  elements[1].asString() = "5";
-  expected_response.asArray().swap(elements);
-
-  Common::Redis::RespValuePtr response2(new Common::Redis::RespValue());
-  response2->type(Common::Redis::RespType::BulkString);
-  response2->asString() = "5";
-  pool_callbacks_[1]->onResponse(std::move(response2));
-
-  Common::Redis::RespValuePtr response1(new Common::Redis::RespValue());
-  response1->type(Common::Redis::RespType::BulkString);
-  response1->asString() = "response";
-  time_system_.setMonotonicTime(std::chrono::milliseconds(10));
-  EXPECT_CALL(store_, deliverHistogramToSinks(
-                          Property(&Stats::Metric::name, "redis.foo.command.mget.latency"), 10));
-  EXPECT_CALL(callbacks_, onResponse_(PointeesEq(&expected_response)));
-  pool_callbacks_[0]->onResponse(std::move(response1));
-
-  EXPECT_EQ(1UL, store_.counter("redis.foo.command.mget.total").value());
-  EXPECT_EQ(1UL, store_.counter("redis.foo.command.mget.success").value());
-};
-
->>>>>>> 8c4afa6f
 class RedisMSETCommandHandlerTest : public RedisCommandSplitterImplTest {
 public:
   void setup(uint32_t num_sets, const std::list<uint64_t>& null_handle_indexes) {
@@ -1138,141 +740,6 @@
   EXPECT_EQ(1UL, store_.counter("redis.foo.command.mset.error").value());
 };
 
-<<<<<<< HEAD
-=======
-TEST_F(RedisMSETCommandHandlerTest, NormalWithMovedRedirection) {
-  InSequence s;
-
-  setup(2, {});
-  EXPECT_NE(nullptr, handle_);
-
-  // Test with a non-error response.
-  Common::Redis::RespValue bad_moved_response;
-  bad_moved_response.type(Common::Redis::RespType::Integer);
-  bad_moved_response.asInteger() = 1;
-  EXPECT_FALSE(pool_callbacks_[0]->onRedirection(bad_moved_response));
-
-  // Test with a valid MOVED response.
-  Common::Redis::RespValue moved_response;
-  moved_response.type(Common::Redis::RespType::Error);
-  moved_response.asString() = "MOVED 1234 192.168.0.1:5000"; // Exact values are not important.
-  for (unsigned int i = 0; i < 2; i++) {
-    EXPECT_CALL(*conn_pool_, makeRequestToHost(_, _, Ref(*pool_callbacks_[i])))
-        .WillOnce(Invoke(
-            [&](const std::string& host_address, const Common::Redis::RespValue& request,
-                Common::Redis::Client::PoolCallbacks&) -> Common::Redis::Client::PoolRequest* {
-              EXPECT_EQ(host_address, "192.168.0.1:5000");
-              EXPECT_TRUE(request.type() == Common::Redis::RespType::Array);
-              EXPECT_EQ(request.asArray().size(), 3);
-              EXPECT_TRUE(request.asArray()[0].type() == Common::Redis::RespType::BulkString);
-              EXPECT_EQ(request.asArray()[0].asString(), "set");
-              EXPECT_TRUE(request.asArray()[1].type() == Common::Redis::RespType::BulkString);
-              EXPECT_EQ(request.asArray()[1].asString(), std::to_string(i));
-              EXPECT_TRUE(request.asArray()[2].type() == Common::Redis::RespType::BulkString);
-              EXPECT_EQ(request.asArray()[2].asString(), std::to_string(i));
-              EXPECT_NE(&pool_requests_[i], nullptr);
-              return &pool_requests_[i];
-            }));
-    EXPECT_CALL(*conn_pool_, onRedirection());
-    EXPECT_TRUE(pool_callbacks_[i]->onRedirection(moved_response));
-  }
-
-  Common::Redis::RespValue expected_response;
-  expected_response.type(Common::Redis::RespType::SimpleString);
-  expected_response.asString() = Response::get().OK;
-
-  Common::Redis::RespValuePtr response2(new Common::Redis::RespValue());
-  response2->type(Common::Redis::RespType::SimpleString);
-  response2->asString() = Response::get().OK;
-  pool_callbacks_[1]->onResponse(std::move(response2));
-
-  Common::Redis::RespValuePtr response1(new Common::Redis::RespValue());
-  response1->type(Common::Redis::RespType::SimpleString);
-  response1->asString() = Response::get().OK;
-
-  time_system_.setMonotonicTime(std::chrono::milliseconds(10));
-  EXPECT_CALL(store_, deliverHistogramToSinks(
-                          Property(&Stats::Metric::name, "redis.foo.command.mset.latency"), 10));
-  EXPECT_CALL(callbacks_, onResponse_(PointeesEq(&expected_response)));
-  pool_callbacks_[0]->onResponse(std::move(response1));
-
-  EXPECT_EQ(1UL, store_.counter("redis.foo.command.mset.total").value());
-  EXPECT_EQ(1UL, store_.counter("redis.foo.command.mset.success").value());
-};
-
-TEST_F(RedisMSETCommandHandlerTest, NormalWithAskRedirection) {
-  InSequence s;
-
-  setup(2, {});
-  EXPECT_NE(nullptr, handle_);
-
-  // Test with a non-error response.
-  Common::Redis::RespValue bad_ask_response;
-  bad_ask_response.type(Common::Redis::RespType::Integer);
-  bad_ask_response.asInteger() = 1;
-  EXPECT_FALSE(pool_callbacks_[0]->onRedirection(bad_ask_response));
-
-  // Test with a valid ASK response.
-  Common::Redis::RespValue ask_response;
-  ask_response.type(Common::Redis::RespType::Error);
-  ask_response.asString() = "ASK 1234 192.168.0.1:5000"; // Exact values are not important.
-  Common::Redis::Client::MockPoolRequest dummy_poolrequest;
-  for (unsigned int i = 0; i < 2; i++) {
-    EXPECT_CALL(*conn_pool_, makeRequestToHost(_, _, _))
-        .WillOnce(Invoke(
-            [&](const std::string& host_address, const Common::Redis::RespValue& request,
-                Common::Redis::Client::PoolCallbacks&) -> Common::Redis::Client::PoolRequest* {
-              EXPECT_EQ(host_address, "192.168.0.1:5000");
-              EXPECT_TRUE(request.type() == Common::Redis::RespType::Array);
-              EXPECT_EQ(request.asArray().size(), 1);
-              EXPECT_TRUE(request.asArray()[0].type() == Common::Redis::RespType::BulkString);
-              EXPECT_EQ(request.asArray()[0].asString(), "asking");
-              return &dummy_poolrequest;
-            }));
-    EXPECT_CALL(*conn_pool_, makeRequestToHost(_, _, Ref(*pool_callbacks_[i])))
-        .WillOnce(Invoke(
-            [&](const std::string& host_address, const Common::Redis::RespValue& request,
-                Common::Redis::Client::PoolCallbacks&) -> Common::Redis::Client::PoolRequest* {
-              EXPECT_EQ(host_address, "192.168.0.1:5000");
-              EXPECT_TRUE(request.type() == Common::Redis::RespType::Array);
-              EXPECT_EQ(request.asArray().size(), 3);
-              EXPECT_TRUE(request.asArray()[0].type() == Common::Redis::RespType::BulkString);
-              EXPECT_EQ(request.asArray()[0].asString(), "set");
-              EXPECT_TRUE(request.asArray()[1].type() == Common::Redis::RespType::BulkString);
-              EXPECT_EQ(request.asArray()[1].asString(), std::to_string(i));
-              EXPECT_TRUE(request.asArray()[2].type() == Common::Redis::RespType::BulkString);
-              EXPECT_EQ(request.asArray()[2].asString(), std::to_string(i));
-              EXPECT_NE(&pool_requests_[i], nullptr);
-              return &pool_requests_[i];
-            }));
-    EXPECT_CALL(*conn_pool_, onRedirection());
-    EXPECT_TRUE(pool_callbacks_[i]->onRedirection(ask_response));
-  }
-
-  Common::Redis::RespValue expected_response;
-  expected_response.type(Common::Redis::RespType::SimpleString);
-  expected_response.asString() = Response::get().OK;
-
-  Common::Redis::RespValuePtr response2(new Common::Redis::RespValue());
-  response2->type(Common::Redis::RespType::SimpleString);
-  response2->asString() = Response::get().OK;
-  pool_callbacks_[1]->onResponse(std::move(response2));
-
-  Common::Redis::RespValuePtr response1(new Common::Redis::RespValue());
-  response1->type(Common::Redis::RespType::SimpleString);
-  response1->asString() = Response::get().OK;
-
-  time_system_.setMonotonicTime(std::chrono::milliseconds(10));
-  EXPECT_CALL(store_, deliverHistogramToSinks(
-                          Property(&Stats::Metric::name, "redis.foo.command.mset.latency"), 10));
-  EXPECT_CALL(callbacks_, onResponse_(PointeesEq(&expected_response)));
-  pool_callbacks_[0]->onResponse(std::move(response1));
-
-  EXPECT_EQ(1UL, store_.counter("redis.foo.command.mset.total").value());
-  EXPECT_EQ(1UL, store_.counter("redis.foo.command.mset.success").value());
-};
-
->>>>>>> 8c4afa6f
 class RedisSplitKeysSumResultHandlerTest : public RedisCommandSplitterImplTest,
                                            public testing::WithParamInterface<std::string> {
 public:
@@ -1381,139 +848,6 @@
   EXPECT_EQ(1UL, store_.counter("redis.foo.command." + GetParam() + ".error").value());
 };
 
-<<<<<<< HEAD
-=======
-TEST_P(RedisSplitKeysSumResultHandlerTest, NormalWithMovedRedirection) {
-  InSequence s;
-
-  setup(2, {});
-  EXPECT_NE(nullptr, handle_);
-
-  // Test with a non-error response.
-  Common::Redis::RespValue bad_moved_response;
-  bad_moved_response.type(Common::Redis::RespType::Integer);
-  bad_moved_response.asInteger() = 1;
-  EXPECT_FALSE(pool_callbacks_[0]->onRedirection(bad_moved_response));
-
-  // Test with a valid MOVED response.
-  Common::Redis::RespValue moved_response;
-  moved_response.type(Common::Redis::RespType::Error);
-  moved_response.asString() = "MOVED 1234 192.168.0.1:5000"; // Exact values are not important.
-  for (unsigned int i = 0; i < 2; i++) {
-    EXPECT_CALL(*conn_pool_, makeRequestToHost(_, _, Ref(*pool_callbacks_[i])))
-        .WillOnce(Invoke(
-            [&](const std::string& host_address, const Common::Redis::RespValue& request,
-                Common::Redis::Client::PoolCallbacks&) -> Common::Redis::Client::PoolRequest* {
-              EXPECT_EQ(host_address, "192.168.0.1:5000");
-              EXPECT_TRUE(request.type() == Common::Redis::RespType::Array);
-              EXPECT_EQ(request.asArray().size(), 2);
-              EXPECT_TRUE(request.asArray()[0].type() == Common::Redis::RespType::BulkString);
-              EXPECT_EQ(request.asArray()[0].asString(), GetParam());
-              EXPECT_TRUE(request.asArray()[1].type() == Common::Redis::RespType::BulkString);
-              EXPECT_EQ(request.asArray()[1].asString(), std::to_string(i));
-              EXPECT_NE(&pool_requests_[i], nullptr);
-              return &pool_requests_[i];
-            }));
-    EXPECT_CALL(*conn_pool_, onRedirection());
-    EXPECT_TRUE(pool_callbacks_[i]->onRedirection(moved_response));
-  }
-
-  Common::Redis::RespValue expected_response;
-  expected_response.type(Common::Redis::RespType::Integer);
-  expected_response.asInteger() = 2;
-
-  Common::Redis::RespValuePtr response2(new Common::Redis::RespValue());
-  response2->type(Common::Redis::RespType::Integer);
-  response2->asInteger() = 1;
-  pool_callbacks_[1]->onResponse(std::move(response2));
-
-  Common::Redis::RespValuePtr response1(new Common::Redis::RespValue());
-  response1->type(Common::Redis::RespType::Integer);
-  response1->asInteger() = 1;
-  time_system_.setMonotonicTime(std::chrono::milliseconds(10));
-  EXPECT_CALL(
-      store_,
-      deliverHistogramToSinks(
-          Property(&Stats::Metric::name, "redis.foo.command." + GetParam() + ".latency"), 10));
-  EXPECT_CALL(callbacks_, onResponse_(PointeesEq(&expected_response)));
-  pool_callbacks_[0]->onResponse(std::move(response1));
-
-  EXPECT_EQ(1UL, store_.counter("redis.foo.command." + GetParam() + ".total").value());
-  EXPECT_EQ(1UL, store_.counter("redis.foo.command." + GetParam() + ".success").value());
-};
-
-TEST_P(RedisSplitKeysSumResultHandlerTest, NormalWithAskRedirection) {
-  InSequence s;
-
-  setup(2, {});
-  EXPECT_NE(nullptr, handle_);
-
-  // Test with a non-error response.
-  Common::Redis::RespValue bad_ask_response;
-  bad_ask_response.type(Common::Redis::RespType::Integer);
-  bad_ask_response.asInteger() = 1;
-  EXPECT_FALSE(pool_callbacks_[0]->onRedirection(bad_ask_response));
-
-  // Test with a valid ASK response.
-  Common::Redis::RespValue ask_response;
-  ask_response.type(Common::Redis::RespType::Error);
-  ask_response.asString() = "ASK 1234 192.168.0.1:5000"; // Exact values are not important.
-  Common::Redis::Client::MockPoolRequest dummy_poolrequest;
-  for (unsigned int i = 0; i < 2; i++) {
-    EXPECT_CALL(*conn_pool_, makeRequestToHost(_, _, _))
-        .WillOnce(Invoke(
-            [&](const std::string& host_address, const Common::Redis::RespValue& request,
-                Common::Redis::Client::PoolCallbacks&) -> Common::Redis::Client::PoolRequest* {
-              EXPECT_EQ(host_address, "192.168.0.1:5000");
-              EXPECT_TRUE(request.type() == Common::Redis::RespType::Array);
-              EXPECT_EQ(request.asArray().size(), 1);
-              EXPECT_TRUE(request.asArray()[0].type() == Common::Redis::RespType::BulkString);
-              EXPECT_EQ(request.asArray()[0].asString(), "asking");
-              return &dummy_poolrequest;
-            }));
-    EXPECT_CALL(*conn_pool_, makeRequestToHost(_, _, Ref(*pool_callbacks_[i])))
-        .WillOnce(Invoke(
-            [&](const std::string& host_address, const Common::Redis::RespValue& request,
-                Common::Redis::Client::PoolCallbacks&) -> Common::Redis::Client::PoolRequest* {
-              EXPECT_EQ(host_address, "192.168.0.1:5000");
-              EXPECT_TRUE(request.type() == Common::Redis::RespType::Array);
-              EXPECT_EQ(request.asArray().size(), 2);
-              EXPECT_TRUE(request.asArray()[0].type() == Common::Redis::RespType::BulkString);
-              EXPECT_EQ(request.asArray()[0].asString(), GetParam());
-              EXPECT_TRUE(request.asArray()[1].type() == Common::Redis::RespType::BulkString);
-              EXPECT_EQ(request.asArray()[1].asString(), std::to_string(i));
-              EXPECT_NE(&pool_requests_[i], nullptr);
-              return &pool_requests_[i];
-            }));
-    EXPECT_CALL(*conn_pool_, onRedirection());
-    EXPECT_TRUE(pool_callbacks_[i]->onRedirection(ask_response));
-  }
-
-  Common::Redis::RespValue expected_response;
-  expected_response.type(Common::Redis::RespType::Integer);
-  expected_response.asInteger() = 2;
-
-  Common::Redis::RespValuePtr response2(new Common::Redis::RespValue());
-  response2->type(Common::Redis::RespType::Integer);
-  response2->asInteger() = 1;
-  pool_callbacks_[1]->onResponse(std::move(response2));
-
-  Common::Redis::RespValuePtr response1(new Common::Redis::RespValue());
-  response1->type(Common::Redis::RespType::Integer);
-  response1->asInteger() = 1;
-  time_system_.setMonotonicTime(std::chrono::milliseconds(10));
-  EXPECT_CALL(
-      store_,
-      deliverHistogramToSinks(
-          Property(&Stats::Metric::name, "redis.foo.command." + GetParam() + ".latency"), 10));
-  EXPECT_CALL(callbacks_, onResponse_(PointeesEq(&expected_response)));
-  pool_callbacks_[0]->onResponse(std::move(response1));
-
-  EXPECT_EQ(1UL, store_.counter("redis.foo.command." + GetParam() + ".total").value());
-  EXPECT_EQ(1UL, store_.counter("redis.foo.command." + GetParam() + ".success").value());
-};
-
->>>>>>> 8c4afa6f
 INSTANTIATE_TEST_SUITE_P(
     RedisSplitKeysSumResultHandlerTest, RedisSplitKeysSumResultHandlerTest,
     testing::ValuesIn(Common::Redis::SupportedCommands::hashMultipleSumResultCommands()));
