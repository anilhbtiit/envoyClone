--- conflicted
+++ resolved
@@ -475,34 +475,12 @@
   exit 0
 elif [[ "$CI_TARGET" == "format" ]]; then
   BAZEL_BUILD_OPTIONS="${BAZEL_BUILD_OPTIONS[*]}" "${ENVOY_SRCDIR}"/ci/format_pre.sh
-<<<<<<< HEAD
-elif [[ "$CI_TARGET" == "fix_format" ]]; then
+elif [[ "$CI_TARGET" == "fix_proto_format" ]]; then
+  BAZEL_BUILD_OPTIONS="${BAZEL_BUILD_OPTIONS[*]}" "${ENVOY_SRCDIR}"/tools/proto_format/proto_format.sh fix
+  exit 0
+elif [[ "$CI_TARGET" == "check_proto_format" ]]; then
   echo "Run protoxform test"
   BAZEL_BUILD_OPTIONS="${BAZEL_BUILD_OPTIONS[*]}" ./tools/protoxform/protoxform_test.sh
-
-  # TODO(phlax): move this to a bazel rule
-  echo "check_format_test..."
-  "${ENVOY_SRCDIR}"/tools/code_format/check_format_test_helper.sh --log=WARN
-
-  echo "fix_format..."
-  "${ENVOY_SRCDIR}"/tools/code_format/check_format.py fix
-  BAZEL_BUILD_OPTIONS="${BAZEL_BUILD_OPTIONS[*]}" "${ENVOY_SRCDIR}"/tools/proto_format/proto_format.sh fix
-  exit 0
-elif [[ "$CI_TARGET" == "check_format" ]]; then
-  echo "check_format..."
-  "${ENVOY_SRCDIR}"/tools/code_format/check_format.py check
-=======
-elif [[ "$CI_TARGET" == "fix_proto_format" ]]; then
-  # proto_format.sh needs to build protobuf.
-  setup_clang_toolchain
-  BAZEL_BUILD_OPTIONS="${BAZEL_BUILD_OPTIONS[*]}" "${ENVOY_SRCDIR}"/tools/proto_format/proto_format.sh fix
-  exit 0
-elif [[ "$CI_TARGET" == "check_proto_format" ]]; then
-  # proto_format.sh needs to build protobuf.
-  setup_clang_toolchain
-  echo "Run protoxform test"
-  BAZEL_BUILD_OPTIONS="${BAZEL_BUILD_OPTIONS[*]}" ./tools/protoxform/protoxform_test.sh
->>>>>>> 98a5ad5f
   BAZEL_BUILD_OPTIONS="${BAZEL_BUILD_OPTIONS[*]}" "${ENVOY_SRCDIR}"/tools/proto_format/proto_format.sh check
   exit 0
 elif [[ "$CI_TARGET" == "docs" ]]; then
