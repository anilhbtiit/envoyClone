#pragma once

#include <memory>
#include <variant>
#include <functional>

#include "envoy/config/common/matcher/v3/matcher.pb.h"
#include "envoy/config/core/v3/extension.pb.h"
#include "envoy/config/typed_config.h"
#include "envoy/matcher/matcher.h"

#include "source/common/common/assert.h"
#include "source/common/config/utility.h"
#include "source/common/matcher/exact_map_matcher.h"
#include "source/common/matcher/field_matcher.h"
#include "source/common/matcher/list_matcher.h"
#include "source/common/matcher/validation_visitor.h"
#include "source/common/matcher/value_input_matcher.h"

#include "absl/strings/string_view.h"
#include "absl/types/optional.h"

namespace Envoy {
namespace Matcher {

template <class ProtoType> class ActionBase : public Action {
public:
  ActionBase() : type_name_(ProtoType().GetTypeName()) {}

  absl::string_view typeUrl() const override { return type_name_; }

private:
  const std::string type_name_;
};

struct MaybeMatchResult {
  const ActionPtr result_;
  const MatchState match_state_;
};

// TODO(snowp): Make this a class that tracks the progress to speed up subsequent traversals.
template <class DataType>
static inline MaybeMatchResult evaluateMatch(MatchTree<DataType>& match_tree,
                                             const DataType& data) {
  const auto result = match_tree.match(data);
  if (result.match_state_ == MatchState::UnableToMatch) {
    return MaybeMatchResult{nullptr, MatchState::UnableToMatch};
  }

  if (!result.on_match_) {
    return {nullptr, MatchState::MatchComplete};
  }

  if (result.on_match_->matcher_) {
    return evaluateMatch(*result.on_match_->matcher_, data);
  }

  return MaybeMatchResult{result.on_match_->action_cb_(), MatchState::MatchComplete};
}

template <class DataType> using FieldMatcherFactoryCb = std::function<FieldMatcherPtr<DataType>()>;
template <class DataType>
using MatchTreeFactoryCb = std::function<std::unique_ptr<MatchTree<DataType>>()>;
template <class DataType> using OnMatchFactoryCb = std::function<OnMatch<DataType>()>;
template <class DataType> using DataInputFactoryCb = std::function<DataInputPtr<DataType>()>;

/**
 * Recursively constructs a MatchTree from a protobuf configuration.
 */
template <class DataType> class MatchTreeFactory {
public:
  MatchTreeFactory(const std::string& stats_prefix,
                   Server::Configuration::FactoryContext& factory_context,
                   MatchTreeValidationVisitor<DataType>& validation_visitor)
      : stats_prefix_(stats_prefix), factory_context_(factory_context),
        validation_visitor_(validation_visitor) {}

  MatchTreeFactoryCb<DataType> create(const envoy::config::common::matcher::v3::Matcher& config) {
    switch (config.matcher_type_case()) {
    case envoy::config::common::matcher::v3::Matcher::kMatcherTree:
      return createTreeMatcher(config);
    case envoy::config::common::matcher::v3::Matcher::kMatcherList:
      return createListMatcher(config);
    default:
      NOT_REACHED_GCOVR_EXCL_LINE;
      return nullptr;
    }
  }

private:
  MatchTreeFactoryCb<DataType>
  createListMatcher(const envoy::config::common::matcher::v3::Matcher& config) {
    std::vector<std::pair<FieldMatcherFactoryCb<DataType>, OnMatchFactoryCb<DataType>>>
        matcher_factories;
    matcher_factories.reserve(config.matcher_list().matchers().size());
    for (const auto& matcher : config.matcher_list().matchers()) {
      matcher_factories.push_back(std::make_pair(createFieldMatcher(matcher.predicate()),
                                                 *createOnMatch(matcher.on_match())));
    }

    auto on_no_match = createOnMatch(config.on_no_match());

    return [matcher_factories, on_no_match]() {
      auto list_matcher = std::make_unique<ListMatcher<DataType>>(
          on_no_match ? absl::make_optional((*on_no_match)()) : absl::nullopt);

      for (const auto& matcher : matcher_factories) {
        list_matcher->addMatcher(matcher.first(), matcher.second());
      }

      return list_matcher;
    };
  }

  template <class MatcherT>
  FieldMatcherFactoryCb<DataType> createAggregateFieldMatcherFactoryCb(
      const Protobuf::RepeatedPtrField<
          envoy::config::common::matcher::v3::Matcher::MatcherList::Predicate>& predicates) {
    std::vector<FieldMatcherFactoryCb<DataType>> sub_matchers;
    for (const auto& predicate : predicates) {
      sub_matchers.emplace_back(createFieldMatcher(predicate));
    }

    return [sub_matchers]() {
      std::vector<FieldMatcherPtr<DataType>> matchers;
      matchers.reserve(sub_matchers.size());
      for (const auto& factory_cb : sub_matchers) {
        matchers.emplace_back(factory_cb());
      }

      return std::make_unique<MatcherT>(std::move(matchers));
    };
  }
  FieldMatcherFactoryCb<DataType> createFieldMatcher(
      const envoy::config::common::matcher::v3::Matcher::MatcherList::Predicate& field_predicate) {
    switch (field_predicate.match_type_case()) {
    case (envoy::config::common::matcher::v3::Matcher::MatcherList::Predicate::kSinglePredicate): {
      auto data_input = createDataInput(field_predicate.single_predicate().input());
      auto input_matcher = createInputMatcher(field_predicate.single_predicate());

      return [data_input, input_matcher]() {
        return std::make_unique<SingleFieldMatcher<DataType>>(data_input(), input_matcher());
      };
    }
<<<<<<< HEAD
    case (envoy::config::common::matcher::v3::Matcher::MatcherList::Predicate::kOrMatcher):
      return createAggregateFieldMatcherFactoryCb<AnyFieldMatcher<DataType>>(
          field_predicate.or_matcher().predicate());
    case (envoy::config::common::matcher::v3::Matcher::MatcherList::Predicate::kAndMatcher):
      return createAggregateFieldMatcherFactoryCb<AllFieldMatcher<DataType>>(
          field_predicate.and_matcher().predicate());
=======
    case (envoy::config::common::matcher::v3::Matcher::MatcherList::Predicate::kNotMatcher): {
      return std::make_unique<NotFieldMatcher<DataType>>(
          createFieldMatcher(field_predicate.not_matcher()));
    }
>>>>>>> e32c9e3c
    default:
      NOT_REACHED_GCOVR_EXCL_LINE;
    }
  }

  MatchTreeFactoryCb<DataType>
  createTreeMatcher(const envoy::config::common::matcher::v3::Matcher& matcher) {
    switch (matcher.matcher_tree().tree_type_case()) {
    case envoy::config::common::matcher::v3::Matcher_MatcherTree::kExactMatchMap: {
      std::vector<std::pair<std::string, OnMatchFactoryCb<DataType>>> match_children;
      match_children.reserve(matcher.matcher_tree().exact_match_map().map().size());

      for (const auto& children : matcher.matcher_tree().exact_match_map().map()) {
        match_children.push_back(
            std::make_pair(children.first, *MatchTreeFactory::createOnMatch(children.second)));
      }

      auto data_input = createDataInput(matcher.matcher_tree().input());
      auto on_no_match = createOnMatch(matcher.on_no_match());

      return [match_children, data_input, on_no_match]() {
        auto multimap_matcher = std::make_unique<ExactMapMatcher<DataType>>(
            data_input(), on_no_match ? absl::make_optional((*on_no_match)()) : absl::nullopt);
        for (const auto& children : match_children) {
          multimap_matcher->addChild(children.first, children.second());
        }
        return multimap_matcher;
      };
    }
    case envoy::config::common::matcher::v3::Matcher_MatcherTree::kPrefixMatchMap:
      NOT_IMPLEMENTED_GCOVR_EXCL_LINE;
    case envoy::config::common::matcher::v3::Matcher_MatcherTree::kCustomMatch:
      NOT_IMPLEMENTED_GCOVR_EXCL_LINE;
    default:
      NOT_REACHED_GCOVR_EXCL_LINE;
    }
  }
  absl::optional<OnMatchFactoryCb<DataType>>
  createOnMatch(const envoy::config::common::matcher::v3::Matcher::OnMatch& on_match) {
    if (on_match.has_matcher()) {
      return [matcher_factory = create(on_match.matcher())]() {
        return OnMatch<DataType>{{}, matcher_factory()};
      };
    } else if (on_match.has_action()) {
      auto& factory = Config::Utility::getAndCheckFactory<ActionFactory>(on_match.action());
      ProtobufTypes::MessagePtr message = Config::Utility::translateAnyToFactoryConfig(
          on_match.action().typed_config(), factory_context_.messageValidationVisitor(), factory);

      auto action_factory =
          factory.createActionFactoryCb(*message, stats_prefix_, factory_context_);
      return [action_factory] { return OnMatch<DataType>{action_factory, {}}; };
    }

    return absl::nullopt;
  }

  // Wrapper around a CommonProtocolInput that allows it to be used as a DataInput<DataType>.
  class CommonProtocolInputWrapper : public DataInput<DataType> {
  public:
    explicit CommonProtocolInputWrapper(CommonProtocolInputPtr&& common_protocol_input)
        : common_protocol_input_(std::move(common_protocol_input)) {}

    DataInputGetResult get(const DataType&) const override {
      return DataInputGetResult{DataInputGetResult::DataAvailability::AllDataAvailable,
                                common_protocol_input_->get()};
    }

  private:
    const CommonProtocolInputPtr common_protocol_input_;
  };

  DataInputFactoryCb<DataType>
  createDataInput(const envoy::config::core::v3::TypedExtensionConfig& config) {
    auto* factory = Config::Utility::getFactory<DataInputFactory<DataType>>(config);
    if (factory != nullptr) {
      validation_visitor_.validateDataInput(*factory, config.typed_config().type_url());

      ProtobufTypes::MessagePtr message = Config::Utility::translateAnyToFactoryConfig(
          config.typed_config(), factory_context_.messageValidationVisitor(), *factory);
      auto data_input = factory->createDataInputFactoryCb(*message, factory_context_);
      return data_input;
    }

    // If the provided config doesn't match a typed input, assume that this is one of the common
    // inputs.
    auto& common_input_factory =
        Config::Utility::getAndCheckFactory<CommonProtocolInputFactory>(config);
    ProtobufTypes::MessagePtr message = Config::Utility::translateAnyToFactoryConfig(
        config.typed_config(), factory_context_.messageValidationVisitor(), common_input_factory);
    auto common_input =
        common_input_factory.createCommonProtocolInputFactoryCb(*message, factory_context_);
    return
        [common_input]() { return std::make_unique<CommonProtocolInputWrapper>(common_input()); };
  }

  InputMatcherFactoryCb createInputMatcher(
      const envoy::config::common::matcher::v3::Matcher::MatcherList::Predicate::SinglePredicate&
          predicate) {
    switch (predicate.matcher_case()) {
    case envoy::config::common::matcher::v3::Matcher::MatcherList::Predicate::SinglePredicate::
        kValueMatch:
      return [value_match = predicate.value_match()]() {
        return std::make_unique<StringInputMatcher>(value_match);
      };
    case envoy::config::common::matcher::v3::Matcher::MatcherList::Predicate::SinglePredicate::
        kCustomMatch: {
      auto& factory =
          Config::Utility::getAndCheckFactory<InputMatcherFactory>(predicate.custom_match());
      ProtobufTypes::MessagePtr message = Config::Utility::translateAnyToFactoryConfig(
          predicate.custom_match().typed_config(), factory_context_.messageValidationVisitor(),
          factory);
      return factory.createInputMatcherFactoryCb(*message, factory_context_);
    }
    default:
      NOT_REACHED_GCOVR_EXCL_LINE;
    }
  }

  const std::string stats_prefix_;
  Server::Configuration::FactoryContext& factory_context_;
  MatchTreeValidationVisitor<DataType>& validation_visitor_;
};
} // namespace Matcher
} // namespace Envoy<|MERGE_RESOLUTION|>--- conflicted
+++ resolved
@@ -142,19 +142,16 @@
         return std::make_unique<SingleFieldMatcher<DataType>>(data_input(), input_matcher());
       };
     }
-<<<<<<< HEAD
     case (envoy::config::common::matcher::v3::Matcher::MatcherList::Predicate::kOrMatcher):
       return createAggregateFieldMatcherFactoryCb<AnyFieldMatcher<DataType>>(
           field_predicate.or_matcher().predicate());
     case (envoy::config::common::matcher::v3::Matcher::MatcherList::Predicate::kAndMatcher):
       return createAggregateFieldMatcherFactoryCb<AllFieldMatcher<DataType>>(
           field_predicate.and_matcher().predicate());
-=======
     case (envoy::config::common::matcher::v3::Matcher::MatcherList::Predicate::kNotMatcher): {
       return std::make_unique<NotFieldMatcher<DataType>>(
           createFieldMatcher(field_predicate.not_matcher()));
     }
->>>>>>> e32c9e3c
     default:
       NOT_REACHED_GCOVR_EXCL_LINE;
     }
