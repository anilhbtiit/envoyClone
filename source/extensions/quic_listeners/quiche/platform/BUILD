--- conflicted
+++ resolved
@@ -84,11 +84,8 @@
 envoy_cc_library(
     name = "quic_platform_impl_lib",
     srcs = [
-<<<<<<< HEAD
         "quic_cert_utils_impl.cc",
-=======
         "quic_text_utils_impl.cc",
->>>>>>> ab65c4fe
     ],
     hdrs = [
         "quic_cert_utils_impl.h",
