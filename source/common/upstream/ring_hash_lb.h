#pragma once

#include <cstdint>
#include <shared_mutex>
#include <vector>

#include "envoy/runtime/runtime.h"
#include "envoy/upstream/load_balancer.h"

#include "common/common/logger.h"
#include "common/upstream/load_balancer_impl.h"

#include "absl/base/thread_annotations.h"

namespace Envoy {
namespace Upstream {

/**
 * A load balancer that implements consistent modulo hashing ("ketama"). Currently, zone aware
 * routing is not supported. A ring is kept for all hosts as well as a ring for healthy hosts.
 * Unless we are in panic mode, the healthy host ring is used.
 * In the future it would be nice to support:
 * 1) Weighting.
 * 2) Per-zone rings and optional zone aware routing (not all applications will want this).
 * 3) Max request fallback to support hot shards (not all applications will want this).
 */
class RingHashLoadBalancer : public LoadBalancerBase,
                             public ThreadAwareLoadBalancer,
                             Logger::Loggable<Logger::Id::upstream> {
public:
  RingHashLoadBalancer(PrioritySet& priority_set, ClusterStats& stats, Runtime::Loader& runtime,
                       Runtime::RandomGenerator& random,
                       const Optional<envoy::api::v2::Cluster::RingHashLbConfig>& config);

  // Upstream::ThreadAwareLoadBalancer
  LoadBalancerFactorySharedPtr factory() override { return factory_; }
  void initialize() override;

private:
  struct RingEntry {
    uint64_t hash_;
    HostConstSharedPtr host_;
  };

  struct Ring {
<<<<<<< HEAD
    HostConstSharedPtr chooseHost(uint64_t hash);
    void create(const Optional<envoy::api::v2::Cluster::RingHashLbConfig>& config,
                const std::vector<HostSharedPtr>& hosts);
=======
    Ring(const Optional<envoy::api::v2::Cluster::RingHashLbConfig>& config,
         const std::vector<HostSharedPtr>& hosts);
    HostConstSharedPtr chooseHost(LoadBalancerContext* context,
                                  Runtime::RandomGenerator& random) const;
>>>>>>> ea0ed39f

    std::vector<RingEntry> ring_;
  };

  typedef std::shared_ptr<const Ring> RingConstSharedPtr;

  struct LoadBalancerImpl : public LoadBalancer {
    LoadBalancerImpl(ClusterStats& stats, Runtime::RandomGenerator& random,
                     const RingConstSharedPtr& ring, bool global_panic)
        : stats_(stats), random_(random), ring_(ring), global_panic_(global_panic) {}

    // Upstream::LoadBalancer
    HostConstSharedPtr chooseHost(LoadBalancerContext* context) override;

    ClusterStats& stats_;
    Runtime::RandomGenerator& random_;
    const RingConstSharedPtr ring_;
    const bool global_panic_;
  };

  struct LoadBalancerFactoryImpl : public LoadBalancerFactory {
    LoadBalancerFactoryImpl(ClusterStats& stats, Runtime::RandomGenerator& random)
        : stats_(stats), random_(random) {}

    // Upstream::LoadBalancerFactory
    LoadBalancerPtr create() override;

    ClusterStats& stats_;
    Runtime::RandomGenerator& random_;
    std::shared_timed_mutex mutex_;
    // TOOD(mattklein123): Added GUARDED_BY(mutex_) to to the following variables. OSX clang
    // seems to not like them with shared mutexes so we need to ifdef them out on OSX. I don't
    // have time to do this right now.
    RingConstSharedPtr current_ring_;
    bool global_panic_{};
  };

  void refresh();

  const Optional<envoy::api::v2::Cluster::RingHashLbConfig>& config_;
  std::shared_ptr<LoadBalancerFactoryImpl> factory_;
};

} // namespace Upstream
} // namespace Envoy<|MERGE_RESOLUTION|>--- conflicted
+++ resolved
@@ -43,16 +43,9 @@
   };
 
   struct Ring {
-<<<<<<< HEAD
-    HostConstSharedPtr chooseHost(uint64_t hash);
-    void create(const Optional<envoy::api::v2::Cluster::RingHashLbConfig>& config,
-                const std::vector<HostSharedPtr>& hosts);
-=======
     Ring(const Optional<envoy::api::v2::Cluster::RingHashLbConfig>& config,
          const std::vector<HostSharedPtr>& hosts);
-    HostConstSharedPtr chooseHost(LoadBalancerContext* context,
-                                  Runtime::RandomGenerator& random) const;
->>>>>>> ea0ed39f
+    HostConstSharedPtr chooseHost(uint64_t hash) const;
 
     std::vector<RingEntry> ring_;
   };
