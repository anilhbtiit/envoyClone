--- conflicted
+++ resolved
@@ -13,17 +13,12 @@
     name = "header_validator_common",
     srcs = [
         "header_validator.cc",
-<<<<<<< HEAD
-        "header_validator_factory.cc",
-        "http1_header_validator.cc",
-        "http2_header_validator.cc",
         "path_normalizer.cc",
-=======
->>>>>>> 3557d719
     ],
     hdrs = [
         "character_tables.h",
         "header_validator.h",
+        "path_normalizer.h",
     ],
     visibility = [
         "//test/common/http/http1:__subpackages__",
@@ -32,6 +27,7 @@
         "//envoy/http:header_validator_interface",
         "//external:abseil_node_hash_set",
         "//source/common/http:headers_lib",
+        "//source/common/http:utility_lib",
         "@envoy_api//envoy/extensions/http/header_validators/envoy_default/v3:pkg_cc_proto",
     ],
 )
@@ -62,7 +58,6 @@
     ],
     hdrs = [
         "http2_header_validator.h",
-        "path_normalizer.h",
     ],
     visibility = [
         "//test/common/http/http1:__subpackages__",
@@ -73,9 +68,6 @@
         "//external:abseil_node_hash_map",
         "//external:abseil_node_hash_set",
         "//source/common/http:headers_lib",
-<<<<<<< HEAD
-        "//source/common/http:utility_lib",
-=======
     ],
 )
 
@@ -91,7 +83,6 @@
         ":http1_header_validator",
         ":http2_header_validator",
         "//envoy/http:header_validator_interface",
->>>>>>> 3557d719
         "@envoy_api//envoy/extensions/http/header_validators/envoy_default/v3:pkg_cc_proto",
     ],
 )
