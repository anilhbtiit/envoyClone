--- conflicted
+++ resolved
@@ -936,12 +936,7 @@
   if (config_id_ != 0) {
     return config_id_;
   }
-<<<<<<< HEAD
-  auto dlib = Dso::DsoInstanceManager<Dso::HttpFilterDsoInstance>::getDsoInstanceByID(so_id_);
-  ASSERT(dlib != nullptr, "load at the config parse phase, so it should not be null");
-
-=======
->>>>>>> 57ab5b21
+
   std::string str;
   auto res = plugin_config_.SerializeToString(&str);
   ASSERT(res, "SerializeToString is always successful");
@@ -986,11 +981,7 @@
     return merged_config_id_;
   }
 
-<<<<<<< HEAD
-  auto dlib = Dso::DsoInstanceManager<Dso::HttpFilterDsoInstance>::getDsoInstanceByID(so_id);
-=======
-  auto dlib = Dso::DsoManager::getDsoByID(so_id);
->>>>>>> 57ab5b21
+  auto dlib = Dso::DsoManager<Dso::HttpFilterDsoInstance>::getDsoByID(so_id);
   ASSERT(dlib != nullptr, "load at the config parse phase, so it should not be null");
 
   if (config_id_ == 0) {
