#pragma once

#include <cstdint>
#include <list>
#include <string>

#include "envoy/network/connection.h"
#include "envoy/network/drain_decision.h"
#include "envoy/network/filter.h"
#include "envoy/network/transport_socket.h"

#include "common/stats/stats_impl.h"

#include "test/mocks/event/mocks.h"
#include "test/test_common/printers.h"

#include "gmock/gmock.h"

namespace Envoy {
namespace Network {

class MockConnectionCallbacks : public ConnectionCallbacks {
public:
  MockConnectionCallbacks();
  ~MockConnectionCallbacks();

  // Network::ConnectionCallbacks
  MOCK_METHOD1(onEvent, void(Network::ConnectionEvent event));
  MOCK_METHOD0(onAboveWriteBufferHighWatermark, void());
  MOCK_METHOD0(onBelowWriteBufferLowWatermark, void());
};

class MockConnectionBase {
public:
  void raiseEvent(Network::ConnectionEvent event);
  void raiseBytesSentCallbacks(uint64_t num_bytes);
  void runHighWatermarkCallbacks();
  void runLowWatermarkCallbacks();

  static uint64_t next_id_;

  testing::NiceMock<Event::MockDispatcher> dispatcher_;
  std::list<Network::ConnectionCallbacks*> callbacks_;
  std::list<Network::Connection::BytesSentCb> bytes_sent_callbacks_;
  uint64_t id_{next_id_++};
  Address::InstanceConstSharedPtr remote_address_;
  Address::InstanceConstSharedPtr local_address_;
  bool read_enabled_{true};
  Connection::State state_{Connection::State::Open};
};

class MockConnection : public Connection, public MockConnectionBase {
public:
  MockConnection();
  ~MockConnection();

  // Network::Connection
  MOCK_METHOD1(addConnectionCallbacks, void(ConnectionCallbacks& cb));
  MOCK_METHOD1(addBytesSentCallback, void(BytesSentCb cb));
  MOCK_METHOD1(addWriteFilter, void(WriteFilterSharedPtr filter));
  MOCK_METHOD1(addFilter, void(FilterSharedPtr filter));
  MOCK_METHOD1(addReadFilter, void(ReadFilterSharedPtr filter));
  MOCK_METHOD1(close, void(ConnectionCloseType type));
  MOCK_METHOD0(dispatcher, Event::Dispatcher&());
  MOCK_CONST_METHOD0(id, uint64_t());
  MOCK_METHOD0(initializeReadFilters, bool());
  MOCK_CONST_METHOD0(nextProtocol, std::string());
  MOCK_METHOD1(noDelay, void(bool enable));
  MOCK_METHOD1(readDisable, void(bool disable));
  MOCK_METHOD1(detectEarlyCloseWhenReadDisabled, void(bool));
  MOCK_CONST_METHOD0(readEnabled, bool());
  MOCK_CONST_METHOD0(remoteAddress, const Address::InstanceConstSharedPtr&());
  MOCK_CONST_METHOD0(localAddress, const Address::InstanceConstSharedPtr&());
  MOCK_METHOD1(setConnectionStats, void(const ConnectionStats& stats));
  MOCK_METHOD0(ssl, Ssl::Connection*());
  MOCK_CONST_METHOD0(ssl, const Ssl::Connection*());
  MOCK_CONST_METHOD0(state, State());
  MOCK_METHOD1(write, void(Buffer::Instance& data));
  MOCK_METHOD1(setBufferLimits, void(uint32_t limit));
  MOCK_CONST_METHOD0(bufferLimit, uint32_t());
  MOCK_CONST_METHOD0(usingOriginalDst, bool());
  MOCK_CONST_METHOD0(aboveHighWatermark, bool());
};

/**
 * NOTE: MockClientConnection duplicated most of MockConnection due to the fact that NiceMock
 *       cannot be reliably used on base class methods.
 */
class MockClientConnection : public ClientConnection, public MockConnectionBase {
public:
  MockClientConnection();
  ~MockClientConnection();

  // Network::Connection
  MOCK_METHOD1(addConnectionCallbacks, void(ConnectionCallbacks& cb));
  MOCK_METHOD1(addBytesSentCallback, void(BytesSentCb cb));
  MOCK_METHOD1(addWriteFilter, void(WriteFilterSharedPtr filter));
  MOCK_METHOD1(addFilter, void(FilterSharedPtr filter));
  MOCK_METHOD1(addReadFilter, void(ReadFilterSharedPtr filter));
  MOCK_METHOD1(close, void(ConnectionCloseType type));
  MOCK_METHOD0(dispatcher, Event::Dispatcher&());
  MOCK_CONST_METHOD0(id, uint64_t());
  MOCK_METHOD0(initializeReadFilters, bool());
  MOCK_CONST_METHOD0(nextProtocol, std::string());
  MOCK_METHOD1(noDelay, void(bool enable));
  MOCK_METHOD1(readDisable, void(bool disable));
  MOCK_METHOD1(detectEarlyCloseWhenReadDisabled, void(bool));
  MOCK_CONST_METHOD0(readEnabled, bool());
  MOCK_CONST_METHOD0(remoteAddress, const Address::InstanceConstSharedPtr&());
  MOCK_CONST_METHOD0(localAddress, const Address::InstanceConstSharedPtr&());
  MOCK_METHOD1(setConnectionStats, void(const ConnectionStats& stats));
  MOCK_METHOD0(ssl, Ssl::Connection*());
  MOCK_CONST_METHOD0(ssl, const Ssl::Connection*());
  MOCK_CONST_METHOD0(state, State());
  MOCK_METHOD1(write, void(Buffer::Instance& data));
  MOCK_METHOD1(setBufferLimits, void(uint32_t limit));
  MOCK_CONST_METHOD0(bufferLimit, uint32_t());
  MOCK_CONST_METHOD0(usingOriginalDst, bool());
  MOCK_CONST_METHOD0(aboveHighWatermark, bool());

  // Network::ClientConnection
  MOCK_METHOD0(connect, void());
};

class MockActiveDnsQuery : public ActiveDnsQuery {
public:
  MockActiveDnsQuery();
  ~MockActiveDnsQuery();

  // Network::ActiveDnsQuery
  MOCK_METHOD0(cancel, void());
};

class MockDnsResolver : public DnsResolver {
public:
  MockDnsResolver();
  ~MockDnsResolver();

  // Network::DnsResolver
  MOCK_METHOD3(resolve, ActiveDnsQuery*(const std::string& dns_name,
                                        DnsLookupFamily dns_lookup_family, ResolveCb callback));

  testing::NiceMock<MockActiveDnsQuery> active_query_;
};

class MockReadFilterCallbacks : public ReadFilterCallbacks {
public:
  MockReadFilterCallbacks();
  ~MockReadFilterCallbacks();

  MOCK_METHOD0(connection, Connection&());
  MOCK_METHOD0(continueReading, void());
  MOCK_METHOD0(upstreamHost, Upstream::HostDescriptionConstSharedPtr());
  MOCK_METHOD1(upstreamHost, void(Upstream::HostDescriptionConstSharedPtr host));

  testing::NiceMock<MockConnection> connection_;
  Upstream::HostDescriptionConstSharedPtr host_;
};

class MockReadFilter : public ReadFilter {
public:
  MockReadFilter();
  ~MockReadFilter();

  MOCK_METHOD1(onData, FilterStatus(Buffer::Instance& data));
  MOCK_METHOD0(onNewConnection, FilterStatus());
  MOCK_METHOD1(initializeReadFilterCallbacks, void(ReadFilterCallbacks& callbacks));

  ReadFilterCallbacks* callbacks_{};
};

class MockWriteFilter : public WriteFilter {
public:
  MockWriteFilter();
  ~MockWriteFilter();

  MOCK_METHOD1(onWrite, FilterStatus(Buffer::Instance& data));
};

class MockFilter : public Filter {
public:
  MockFilter();
  ~MockFilter();

  MOCK_METHOD1(onData, FilterStatus(Buffer::Instance& data));
  MOCK_METHOD0(onNewConnection, FilterStatus());
  MOCK_METHOD1(onWrite, FilterStatus(Buffer::Instance& data));
  MOCK_METHOD1(initializeReadFilterCallbacks, void(ReadFilterCallbacks& callbacks));

  ReadFilterCallbacks* callbacks_{};
};

class MockListenerCallbacks : public ListenerCallbacks {
public:
  MockListenerCallbacks();
  ~MockListenerCallbacks();

  void onAccept(AcceptedSocketPtr&& socket, bool redirected) override {
    onAccept_(socket, redirected);
  }
  void onNewConnection(ConnectionPtr&& conn) override { onNewConnection_(conn); }

  MOCK_METHOD2(onAccept_, void(AcceptedSocketPtr& socket, bool redirected));
  MOCK_METHOD1(onNewConnection_, void(ConnectionPtr& conn));
};

class MockDrainDecision : public DrainDecision {
public:
  MockDrainDecision();
  ~MockDrainDecision();

  MOCK_CONST_METHOD0(drainClose, bool());
};

class MockListenerFilter : public Network::ListenerFilter {
public:
  MockListenerFilter();
  ~MockListenerFilter();

  MOCK_METHOD1(onAccept, Network::FilterStatus(Network::ListenerFilterCallbacks&));
};

class MockListenerFilterCallbacks : public ListenerFilterCallbacks {
public:
  MockListenerFilterCallbacks();
  ~MockListenerFilterCallbacks();

  MOCK_METHOD0(socket, AcceptedSocket&());
  MOCK_METHOD0(dispatcher, Event::Dispatcher&());
  MOCK_METHOD1(continueFilterChain, void(bool));
};

class MockListenerFilterManager : public ListenerFilterManager {
public:
  MockListenerFilterManager();
  ~MockListenerFilterManager();

  MOCK_METHOD1(addAcceptFilter, void(Network::ListenerFilter*));
};

class MockFilterChainFactory : public FilterChainFactory {
public:
  MockFilterChainFactory();
  ~MockFilterChainFactory();

  MOCK_METHOD1(createNetworkFilterChain, bool(Connection& connection));
  MOCK_METHOD1(createListenerFilterChain, bool(ListenerFilterManager& listener));
};

class MockListenSocket : public ListenSocket {
public:
  MockListenSocket();
  ~MockListenSocket();

  MOCK_CONST_METHOD0(localAddress, Address::InstanceConstSharedPtr());
  MOCK_METHOD0(fd, int());
  MOCK_METHOD0(close, void());

  Address::InstanceConstSharedPtr local_address_;
};

<<<<<<< HEAD
class MockAcceptedSocket : public AcceptedSocket {
public:
  MockAcceptedSocket();
  ~MockAcceptedSocket();

  MOCK_CONST_METHOD0(localAddress, Address::InstanceConstSharedPtr());
  MOCK_METHOD1(resetLocalAddress, void(const Address::InstanceConstSharedPtr&));
  MOCK_CONST_METHOD0(localAddressReset, bool());
  MOCK_CONST_METHOD0(remoteAddress, Address::InstanceConstSharedPtr());
  MOCK_METHOD1(resetRemoteAddress, void(const Address::InstanceConstSharedPtr&));
  MOCK_CONST_METHOD0(fd, int());
  MOCK_METHOD0(takeFd, int());
  MOCK_METHOD0(clearReset, void());
  MOCK_METHOD0(close, void());

  Address::InstanceConstSharedPtr local_address_;
=======
class MockListenerConfig : public ListenerConfig {
public:
  MockListenerConfig();
  ~MockListenerConfig();

  MOCK_METHOD0(filterChainFactory, FilterChainFactory&());
  MOCK_METHOD0(socket, ListenSocket&());
  MOCK_METHOD0(defaultSslContext, Ssl::ServerContext*());
  MOCK_METHOD0(useProxyProto, bool());
  MOCK_METHOD0(bindToPort, bool());
  MOCK_METHOD0(useOriginalDst, bool());
  MOCK_METHOD0(perConnectionBufferLimitBytes, uint32_t());
  MOCK_METHOD0(listenerScope, Stats::Scope&());
  MOCK_METHOD0(listenerTag, uint64_t());
  MOCK_CONST_METHOD0(name, const std::string&());

  testing::NiceMock<MockFilterChainFactory> filter_chain_factory_;
  testing::NiceMock<MockListenSocket> socket_;
  Stats::IsolatedStoreImpl scope_;
  std::string name_;
>>>>>>> d20c8f9e
};

class MockListener : public Listener {
public:
  MockListener();
  ~MockListener();

  MOCK_METHOD0(onDestroy, void());
};

class MockConnectionHandler : public ConnectionHandler {
public:
  MockConnectionHandler();
  ~MockConnectionHandler();

  MOCK_METHOD0(numConnections, uint64_t());
  MOCK_METHOD1(addListener, void(Server::Listener& config));
  MOCK_METHOD1(findListenerByAddress,
               Network::Listener*(const Network::Address::Instance& address));
  MOCK_METHOD1(removeListeners, void(uint64_t listener_tag));
  MOCK_METHOD1(stopListeners, void(uint64_t listener_tag));
  MOCK_METHOD0(stopListeners, void());
};

class MockResolvedAddress : public Address::Instance {
public:
  MockResolvedAddress(const std::string& logical, const std::string& physical)
      : logical_(logical), physical_(physical) {}

  bool operator==(const Address::Instance& other) const override {
    return asString() == other.asString();
  }

  MOCK_CONST_METHOD1(bind, int(int));
  MOCK_CONST_METHOD1(connect, int(int));
  MOCK_CONST_METHOD0(ip, Address::Ip*());
  MOCK_CONST_METHOD1(socket, int(Address::SocketType));
  MOCK_CONST_METHOD0(type, Address::Type());

  const std::string& asString() const override { return physical_; }
  const std::string& logicalName() const override { return logical_; }

  const std::string logical_;
  const std::string physical_;
};

class MockTransportSocket : public TransportSocket {
public:
  MockTransportSocket();
  ~MockTransportSocket();

  MOCK_METHOD1(setTransportSocketCallbacks, void(TransportSocketCallbacks& callbacks));
  MOCK_CONST_METHOD0(protocol, std::string());
  MOCK_METHOD0(canFlushClose, bool());
  MOCK_METHOD1(closeSocket, void(Network::ConnectionEvent event));
  MOCK_METHOD1(doRead, IoResult(Buffer::Instance& buffer));
  MOCK_METHOD1(doWrite, IoResult(Buffer::Instance& buffer));
  MOCK_METHOD0(onConnected, void());
  MOCK_METHOD0(ssl, Ssl::Connection*());
  MOCK_CONST_METHOD0(ssl, const Ssl::Connection*());
};

class MockTransportSocketFactory : public TransportSocketFactory {
public:
  MockTransportSocketFactory();
  ~MockTransportSocketFactory();

  MOCK_CONST_METHOD0(implementsSecureTransport, bool());
  MOCK_CONST_METHOD0(createTransportSocket, TransportSocketPtr());
};

} // namespace Network
} // namespace Envoy<|MERGE_RESOLUTION|>--- conflicted
+++ resolved
@@ -259,7 +259,6 @@
   Address::InstanceConstSharedPtr local_address_;
 };
 
-<<<<<<< HEAD
 class MockAcceptedSocket : public AcceptedSocket {
 public:
   MockAcceptedSocket();
@@ -272,11 +271,10 @@
   MOCK_METHOD1(resetRemoteAddress, void(const Address::InstanceConstSharedPtr&));
   MOCK_CONST_METHOD0(fd, int());
   MOCK_METHOD0(takeFd, int());
-  MOCK_METHOD0(clearReset, void());
-  MOCK_METHOD0(close, void());
 
   Address::InstanceConstSharedPtr local_address_;
-=======
+};
+
 class MockListenerConfig : public ListenerConfig {
 public:
   MockListenerConfig();
@@ -290,14 +288,13 @@
   MOCK_METHOD0(useOriginalDst, bool());
   MOCK_METHOD0(perConnectionBufferLimitBytes, uint32_t());
   MOCK_METHOD0(listenerScope, Stats::Scope&());
-  MOCK_METHOD0(listenerTag, uint64_t());
+  MOCK_CONST_METHOD0(listenerTag, uint64_t());
   MOCK_CONST_METHOD0(name, const std::string&());
 
   testing::NiceMock<MockFilterChainFactory> filter_chain_factory_;
   testing::NiceMock<MockListenSocket> socket_;
   Stats::IsolatedStoreImpl scope_;
   std::string name_;
->>>>>>> d20c8f9e
 };
 
 class MockListener : public Listener {
@@ -314,7 +311,7 @@
   ~MockConnectionHandler();
 
   MOCK_METHOD0(numConnections, uint64_t());
-  MOCK_METHOD1(addListener, void(Server::Listener& config));
+  MOCK_METHOD1(addListener, void(ListenerConfig& config));
   MOCK_METHOD1(findListenerByAddress,
                Network::Listener*(const Network::Address::Instance& address));
   MOCK_METHOD1(removeListeners, void(uint64_t listener_tag));
