--- conflicted
+++ resolved
@@ -110,13 +110,8 @@
       const PrioritySet& priority_set, ClusterLbStats& lb_stats, Runtime::Loader& runtime,
       Random::RandomGenerator& random,
       const envoy::config::cluster::v3::Cluster::CommonLbConfig& common_config)
-<<<<<<< HEAD
       : LoadBalancerBase(priority_set, lb_stats, runtime, random, common_config),
         factory_(new LoadBalancerFactoryImpl(lb_stats, random, override_host_status_)) {}
-=======
-      : LoadBalancerBase(priority_set, stats, runtime, random, common_config),
-        factory_(new LoadBalancerFactoryImpl(stats, random)) {}
->>>>>>> b2204575
 
 private:
   struct PerPriorityState {
@@ -151,14 +146,8 @@
   };
 
   struct LoadBalancerFactoryImpl : public LoadBalancerFactory {
-<<<<<<< HEAD
-    LoadBalancerFactoryImpl(ClusterLbStats& lb_stats, Random::RandomGenerator& random,
-                            HostStatusSet status)
-        : stats_(lb_stats), random_(random), override_host_status_(status) {}
-=======
-    LoadBalancerFactoryImpl(ClusterStats& stats, Random::RandomGenerator& random)
-        : stats_(stats), random_(random) {}
->>>>>>> b2204575
+    LoadBalancerFactoryImpl(ClusterLbStats& lb_stats, Random::RandomGenerator& random)
+        : stats_(lb_stats), random_(random) {}
 
     // Upstream::LoadBalancerFactory
     LoadBalancerPtr create() override;
