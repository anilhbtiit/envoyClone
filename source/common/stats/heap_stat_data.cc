--- conflicted
+++ resolved
@@ -13,6 +13,7 @@
 HeapStatData* HeapStatData::alloc(StatName stat_name, SymbolTable& symbol_table) {
   void* memory = ::malloc(sizeof(HeapStatData) + stat_name.size());
   ASSERT(memory);
+  // TODO(fredlas) call StatMerger::verifyCombineLogicSpecified() here?
   symbol_table.incRefCount(stat_name);
   return new (memory) HeapStatData(stat_name);
 }
@@ -55,25 +56,12 @@
   data.free(symbolTable());
 }
 
-<<<<<<< HEAD
-HeapStatData* HeapStatData::alloc(absl::string_view name) {
-  void* memory = ::malloc(sizeof(HeapStatData) + name.size() + 1);
-  ASSERT(memory);
-  // TODO(fredlas) call StatMerger::verifyCombineLogicSpecified() here?
-  return new (memory) HeapStatData(name);
-}
-
-void HeapStatData::free() {
-  this->~HeapStatData();
-  ::free(this); // matches malloc() call above.
-=======
 #ifndef ENVOY_CONFIG_COVERAGE
 void HeapStatDataAllocator::debugPrint() {
   Thread::LockGuard lock(mutex_);
   for (HeapStatData* heap_stat_data : stats_) {
     ENVOY_LOG_MISC(info, "{}", symbolTable().toString(heap_stat_data->statName()));
   }
->>>>>>> 304ec569
 }
 #endif
 
