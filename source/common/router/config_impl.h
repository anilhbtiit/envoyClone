#pragma once

#include <chrono>
#include <cstdint>
#include <list>
#include <map>
#include <memory>
#include <regex>
#include <string>
#include <unordered_map>
#include <vector>

#include "envoy/api/v2/rds.pb.h"
#include "envoy/api/v2/route/route.pb.h"
#include "envoy/router/router.h"
#include "envoy/runtime/runtime.h"
#include "envoy/server/filter_config.h"
#include "envoy/upstream/cluster_manager.h"

#include "common/http/header_utility.h"
#include "common/router/config_utility.h"
#include "common/router/header_formatter.h"
#include "common/router/header_parser.h"
#include "common/router/metadatamatchcriteria_impl.h"
#include "common/router/router_ratelimit.h"
#include "common/tcp_proxy/tcp_proxy.h"

#include "absl/types/optional.h"

namespace Envoy {
namespace Router {

/**
 * Base interface for something that matches a header.
 */
class Matchable {
public:
  virtual ~Matchable() {}

  /**
   * See if this object matches the incoming headers.
   * @param headers supplies the headers to match.
   * @param random_value supplies the random seed to use if a runtime choice is required. This
   *        allows stable choices between calls if desired.
   * @return true if input headers match this object.
   */
  virtual RouteConstSharedPtr matches(const Http::HeaderMap& headers,
                                      uint64_t random_value) const PURE;
};

class PerFilterConfigs {
public:
  PerFilterConfigs(const Protobuf::Map<ProtobufTypes::String, ProtobufWkt::Struct>& configs,
                   Server::Configuration::FactoryContext& factory_context);

  const RouteSpecificFilterConfig* get(const std::string& name) const;

private:
  std::unordered_map<std::string, RouteSpecificFilterConfigConstSharedPtr> configs_;
};

class RouteEntryImplBase;
typedef std::shared_ptr<const RouteEntryImplBase> RouteEntryImplBaseConstSharedPtr;

/**
 * Direct response entry that does an SSL redirect.
 */
class SslRedirector : public DirectResponseEntry {
public:
  // Router::DirectResponseEntry
  void finalizeResponseHeaders(Http::HeaderMap&, const RequestInfo::RequestInfo&) const override {}
  std::string newPath(const Http::HeaderMap& headers) const override;
  void rewritePathHeader(Http::HeaderMap&, bool) const override {}
  Http::Code responseCode() const override { return Http::Code::MovedPermanently; }
  const std::string& responseBody() const override { return EMPTY_STRING; }
};

class SslRedirectRoute : public Route {
public:
  // Router::Route
  const DirectResponseEntry* directResponseEntry() const override { return &SSL_REDIRECTOR; }
  const RouteEntry* routeEntry() const override { return nullptr; }
  const Decorator* decorator() const override { return nullptr; }
  const RouteSpecificFilterConfig* perFilterConfig(const std::string&) const override {
    return nullptr;
  }

private:
  static const SslRedirector SSL_REDIRECTOR;
};

/**
 * Implementation of CorsPolicy that reads from the proto route and virtual host config.
 */
class CorsPolicyImpl : public CorsPolicy {
public:
  CorsPolicyImpl(const envoy::api::v2::route::CorsPolicy& config);

  // Router::CorsPolicy
  const std::list<std::string>& allowOrigins() const override { return allow_origin_; };
  const std::list<std::regex>& allowOriginRegexes() const override { return allow_origin_regex_; }
  const std::string& allowMethods() const override { return allow_methods_; };
  const std::string& allowHeaders() const override { return allow_headers_; };
  const std::string& exposeHeaders() const override { return expose_headers_; };
  const std::string& maxAge() const override { return max_age_; };
  const absl::optional<bool>& allowCredentials() const override { return allow_credentials_; };
  bool enabled() const override { return enabled_; };

private:
  std::list<std::string> allow_origin_;
  std::list<std::regex> allow_origin_regex_;
  std::string allow_methods_;
  std::string allow_headers_;
  std::string expose_headers_;
  std::string max_age_{};
  absl::optional<bool> allow_credentials_{};
  bool enabled_;
};

class ConfigImpl;
/**
 * Holds all routing configuration for an entire virtual host.
 */
class VirtualHostImpl : public VirtualHost {
public:
  VirtualHostImpl(const envoy::api::v2::route::VirtualHost& virtual_host,
                  const ConfigImpl& global_route_config,
                  Server::Configuration::FactoryContext& factory_context, bool validate_clusters);

  RouteConstSharedPtr getRouteFromEntries(const Http::HeaderMap& headers,
                                          uint64_t random_value) const;
  const VirtualCluster* virtualClusterFromEntries(const Http::HeaderMap& headers) const;
  const ConfigImpl& globalRouteConfig() const { return global_route_config_; }
  const HeaderParser& requestHeaderParser() const { return *request_headers_parser_; };
  const HeaderParser& responseHeaderParser() const { return *response_headers_parser_; };

  // Router::VirtualHost
  const CorsPolicy* corsPolicy() const override { return cors_policy_.get(); }
  const std::string& name() const override { return name_; }
  const RateLimitPolicy& rateLimitPolicy() const override { return rate_limit_policy_; }
  const Config& routeConfig() const override;
  const RouteSpecificFilterConfig* perFilterConfig(const std::string&) const override;

private:
  enum class SslRequirements { NONE, EXTERNAL_ONLY, ALL };

  struct VirtualClusterEntry : public VirtualCluster {
    VirtualClusterEntry(const envoy::api::v2::route::VirtualCluster& virtual_cluster);

    // Router::VirtualCluster
    const std::string& name() const override { return name_; }

    std::regex pattern_;
    absl::optional<std::string> method_;
    std::string name_;
  };

  struct CatchAllVirtualCluster : public VirtualCluster {
    // Router::VirtualCluster
    const std::string& name() const override { return name_; }

    std::string name_{"other"};
  };

  static const CatchAllVirtualCluster VIRTUAL_CLUSTER_CATCH_ALL;
  static const std::shared_ptr<const SslRedirectRoute> SSL_REDIRECT_ROUTE;

  const std::string name_;
  std::vector<RouteEntryImplBaseConstSharedPtr> routes_;
  std::vector<VirtualClusterEntry> virtual_clusters_;
  SslRequirements ssl_requirements_;
  const RateLimitPolicyImpl rate_limit_policy_;
  std::unique_ptr<const CorsPolicyImpl> cors_policy_;
  const ConfigImpl& global_route_config_; // See note in RouteEntryImplBase::clusterEntry() on why
                                          // raw ref to the top level config is currently safe.
  HeaderParserPtr request_headers_parser_;
  HeaderParserPtr response_headers_parser_;
  PerFilterConfigs per_filter_configs_;
};

typedef std::shared_ptr<VirtualHostImpl> VirtualHostSharedPtr;

/**
 * Implementation of RetryPolicy that reads from the proto route config.
 */
class RetryPolicyImpl : public RetryPolicy,
                        Upstream::RetryHostPredicateFactoryCallbacks,
                        Upstream::RetryPriorityFactoryCallbacks {
public:
  RetryPolicyImpl(const envoy::api::v2::route::RouteAction& config);

  // Router::RetryPolicy
  std::chrono::milliseconds perTryTimeout() const override { return per_try_timeout_; }
  uint32_t numRetries() const override { return num_retries_; }
  uint32_t retryOn() const override { return retry_on_; }
  std::vector<Upstream::RetryHostPredicateSharedPtr> retryHostPredicates() const override {
    return retry_host_predicates_;
  }
<<<<<<< HEAD
  Upstream::RetryPrioritySharedPtr retryPriority() const override { return retry_priority_; }
=======
  uint32_t hostSelectionMaxAttempts() const override { return host_selection_attempts_; }
>>>>>>> 445a6734

  // Upstream::RetryHostPredicateFactoryCallbacks
  void addHostPredicate(Upstream::RetryHostPredicateSharedPtr predicate) override {
    retry_host_predicates_.emplace_back(predicate);
  }

  // Upstream::RetryHostPredicateFactoryCallbacks
  void addRetryPriority(Upstream::RetryPrioritySharedPtr retry_priority) override {
    ASSERT(!retry_priority_);
    retry_priority_ = retry_priority;
  }

private:
  std::chrono::milliseconds per_try_timeout_{0};
  uint32_t num_retries_{};
  uint32_t retry_on_{};
  std::vector<Upstream::RetryHostPredicateSharedPtr> retry_host_predicates_;
<<<<<<< HEAD
  Upstream::RetryPrioritySharedPtr retry_priority_;
=======
  uint32_t host_selection_attempts_{1};
>>>>>>> 445a6734
};

/**
 * Implementation of ShadowPolicy that reads from the proto route config.
 */
class ShadowPolicyImpl : public ShadowPolicy {
public:
  ShadowPolicyImpl(const envoy::api::v2::route::RouteAction& config);

  // Router::ShadowPolicy
  const std::string& cluster() const override { return cluster_; }
  const std::string& runtimeKey() const override { return runtime_key_; }

private:
  std::string cluster_;
  std::string runtime_key_;
};

/**
 * Implementation of HashPolicy that reads from the proto route config and only currently supports
 * hashing on an HTTP header.
 */
class HashPolicyImpl : public HashPolicy {
public:
  HashPolicyImpl(const Protobuf::RepeatedPtrField<envoy::api::v2::route::RouteAction::HashPolicy>&
                     hash_policy);

  // Router::HashPolicy
  absl::optional<uint64_t> generateHash(const Network::Address::Instance* downstream_addr,
                                        const Http::HeaderMap& headers,
                                        const AddCookieCallback add_cookie) const override;

  class HashMethod {
  public:
    virtual ~HashMethod() {}
    virtual absl::optional<uint64_t> evaluate(const Network::Address::Instance* downstream_addr,
                                              const Http::HeaderMap& headers,
                                              const AddCookieCallback add_cookie) const PURE;

    // If the method is a terminal method, ignore rest of the hash policy chain.
    virtual bool terminal() const PURE;
  };

  typedef std::unique_ptr<HashMethod> HashMethodPtr;

private:
  std::vector<HashMethodPtr> hash_impls_;
};

/**
 * Implementation of Decorator that reads from the proto route decorator.
 */
class DecoratorImpl : public Decorator {
public:
  DecoratorImpl(const envoy::api::v2::route::Decorator& decorator);

  // Decorator::apply
  void apply(Tracing::Span& span) const override;

  // Decorator::getOperation
  const std::string& getOperation() const override;

private:
  const std::string operation_;
};

/**
 * Base implementation for all route entries.
 */
class RouteEntryImplBase : public RouteEntry,
                           public Matchable,
                           public DirectResponseEntry,
                           public Route,
                           public PathMatchCriterion,
                           public std::enable_shared_from_this<RouteEntryImplBase> {
public:
  /**
   * @throw EnvoyException with reason if the route configuration contains any errors
   */
  RouteEntryImplBase(const VirtualHostImpl& vhost, const envoy::api::v2::route::Route& route,
                     Server::Configuration::FactoryContext& factory_context);

  bool isDirectResponse() const { return direct_response_code_.has_value(); }

  bool isRedirect() const {
    if (!isDirectResponse()) {
      return false;
    }
    return !host_redirect_.empty() || !path_redirect_.empty() || !prefix_rewrite_redirect_.empty();
  }

  bool matchRoute(const Http::HeaderMap& headers, uint64_t random_value) const;
  void validateClusters(Upstream::ClusterManager& cm) const;

  // Router::RouteEntry
  const std::string& clusterName() const override;
  Http::Code clusterNotFoundResponseCode() const override {
    return cluster_not_found_response_code_;
  }
  const CorsPolicy* corsPolicy() const override { return cors_policy_.get(); }
  void finalizeRequestHeaders(Http::HeaderMap& headers,
                              const RequestInfo::RequestInfo& request_info,
                              bool insert_envoy_original_path) const override;
  void finalizeResponseHeaders(Http::HeaderMap& headers,
                               const RequestInfo::RequestInfo& request_info) const override;
  const HashPolicy* hashPolicy() const override { return hash_policy_.get(); }

  const MetadataMatchCriteria* metadataMatchCriteria() const override {
    return metadata_match_criteria_.get();
  }
  Upstream::ResourcePriority priority() const override { return priority_; }
  const RateLimitPolicy& rateLimitPolicy() const override { return rate_limit_policy_; }
  const RetryPolicy& retryPolicy() const override { return retry_policy_; }
  const ShadowPolicy& shadowPolicy() const override { return shadow_policy_; }
  const VirtualCluster* virtualCluster(const Http::HeaderMap& headers) const override {
    return vhost_.virtualClusterFromEntries(headers);
  }
  std::chrono::milliseconds timeout() const override { return timeout_; }
  absl::optional<std::chrono::milliseconds> idleTimeout() const override { return idle_timeout_; }
  absl::optional<std::chrono::milliseconds> maxGrpcTimeout() const override {
    return max_grpc_timeout_;
  }
  const VirtualHost& virtualHost() const override { return vhost_; }
  bool autoHostRewrite() const override { return auto_host_rewrite_; }
  bool useOldStyleWebSocket() const override { return websocket_config_ != nullptr; }
  Http::WebSocketProxyPtr
  createWebSocketProxy(Http::HeaderMap& request_headers, RequestInfo::RequestInfo& request_info,
                       Http::WebSocketProxyCallbacks& callbacks,
                       Upstream::ClusterManager& cluster_manager,
                       Network::ReadFilterCallbacks* read_callbacks) const override;
  const std::multimap<std::string, std::string>& opaqueConfig() const override {
    return opaque_config_;
  }
  bool includeVirtualHostRateLimits() const override { return include_vh_rate_limits_; }
  const envoy::api::v2::core::Metadata& metadata() const override { return metadata_; }
  const PathMatchCriterion& pathMatchCriterion() const override { return *this; }

  // Router::DirectResponseEntry
  std::string newPath(const Http::HeaderMap& headers) const override;
  void rewritePathHeader(Http::HeaderMap&, bool) const override {}
  Http::Code responseCode() const override { return direct_response_code_.value(); }
  const std::string& responseBody() const override { return direct_response_body_; }

  // Router::Route
  const DirectResponseEntry* directResponseEntry() const override;
  const RouteEntry* routeEntry() const override;
  const Decorator* decorator() const override { return decorator_.get(); }
  const RouteSpecificFilterConfig* perFilterConfig(const std::string&) const override;

protected:
  const bool case_sensitive_;
  const std::string prefix_rewrite_;
  const std::string host_rewrite_;
  bool include_vh_rate_limits_;

  RouteConstSharedPtr clusterEntry(const Http::HeaderMap& headers, uint64_t random_value) const;

  /**
   * returns the correct path rewrite string for this route.
   */
  const std::string& getPathRewrite() const {
    return (isRedirect()) ? prefix_rewrite_redirect_ : prefix_rewrite_;
  }

  void finalizePathHeader(Http::HeaderMap& headers, const std::string& matched_path,
                          bool insert_envoy_original_path) const;

private:
  struct RuntimeData {
    std::string key_{};
    uint64_t default_{};
  };

  class DynamicRouteEntry : public RouteEntry, public Route {
  public:
    DynamicRouteEntry(const RouteEntryImplBase* parent, const std::string& name)
        : parent_(parent), cluster_name_(name) {}

    // Router::RouteEntry
    const std::string& clusterName() const override { return cluster_name_; }
    Http::Code clusterNotFoundResponseCode() const override {
      return parent_->clusterNotFoundResponseCode();
    }

    void finalizeRequestHeaders(Http::HeaderMap& headers,
                                const RequestInfo::RequestInfo& request_info,
                                bool insert_envoy_original_path) const override {
      return parent_->finalizeRequestHeaders(headers, request_info, insert_envoy_original_path);
    }
    void finalizeResponseHeaders(Http::HeaderMap& headers,
                                 const RequestInfo::RequestInfo& request_info) const override {
      return parent_->finalizeResponseHeaders(headers, request_info);
    }

    const CorsPolicy* corsPolicy() const override { return parent_->corsPolicy(); }
    const HashPolicy* hashPolicy() const override { return parent_->hashPolicy(); }
    Upstream::ResourcePriority priority() const override { return parent_->priority(); }
    const RateLimitPolicy& rateLimitPolicy() const override { return parent_->rateLimitPolicy(); }
    const RetryPolicy& retryPolicy() const override { return parent_->retryPolicy(); }
    const ShadowPolicy& shadowPolicy() const override { return parent_->shadowPolicy(); }
    std::chrono::milliseconds timeout() const override { return parent_->timeout(); }
    absl::optional<std::chrono::milliseconds> idleTimeout() const override {
      return parent_->idleTimeout();
    }
    absl::optional<std::chrono::milliseconds> maxGrpcTimeout() const override {
      return parent_->maxGrpcTimeout();
    }
    const MetadataMatchCriteria* metadataMatchCriteria() const override {
      return parent_->metadataMatchCriteria();
    }

    const VirtualCluster* virtualCluster(const Http::HeaderMap& headers) const override {
      return parent_->virtualCluster(headers);
    }

    const std::multimap<std::string, std::string>& opaqueConfig() const override {
      return parent_->opaqueConfig();
    }

    const VirtualHost& virtualHost() const override { return parent_->virtualHost(); }
    bool autoHostRewrite() const override { return parent_->autoHostRewrite(); }
    bool useOldStyleWebSocket() const override { return parent_->useOldStyleWebSocket(); }
    Http::WebSocketProxyPtr
    createWebSocketProxy(Http::HeaderMap& request_headers, RequestInfo::RequestInfo& request_info,
                         Http::WebSocketProxyCallbacks& callbacks,
                         Upstream::ClusterManager& cluster_manager,
                         Network::ReadFilterCallbacks* read_callbacks) const override {
      return parent_->createWebSocketProxy(request_headers, request_info, callbacks,
                                           cluster_manager, read_callbacks);
    }
    bool includeVirtualHostRateLimits() const override {
      return parent_->includeVirtualHostRateLimits();
    }
    const envoy::api::v2::core::Metadata& metadata() const override { return parent_->metadata(); }
    const PathMatchCriterion& pathMatchCriterion() const override {
      return parent_->pathMatchCriterion();
    }

    // Router::Route
    const DirectResponseEntry* directResponseEntry() const override { return nullptr; }
    const RouteEntry* routeEntry() const override { return this; }
    const Decorator* decorator() const override { return parent_->decorator(); }

    const RouteSpecificFilterConfig* perFilterConfig(const std::string& name) const override {
      return parent_->perFilterConfig(name);
    };

  private:
    const RouteEntryImplBase* parent_;
    const std::string cluster_name_;
  };

  /**
   * Route entry implementation for weighted clusters. The RouteEntryImplBase object holds
   * one or more weighted cluster objects, where each object has a back pointer to the parent
   * RouteEntryImplBase object. Almost all functions in this class forward calls back to the
   * parent, with the exception of clusterName, routeEntry, and metadataMatchCriteria.
   */
  class WeightedClusterEntry : public DynamicRouteEntry {
  public:
    WeightedClusterEntry(const RouteEntryImplBase* parent, const std::string rutime_key,
                         Server::Configuration::FactoryContext& factory_context,
                         const envoy::api::v2::route::WeightedCluster_ClusterWeight& cluster);

    uint64_t clusterWeight() const {
      return loader_.snapshot().getInteger(runtime_key_, cluster_weight_);
    }

    const MetadataMatchCriteria* metadataMatchCriteria() const override {
      if (cluster_metadata_match_criteria_) {
        return cluster_metadata_match_criteria_.get();
      }
      return DynamicRouteEntry::metadataMatchCriteria();
    }

    void finalizeRequestHeaders(Http::HeaderMap& headers,
                                const RequestInfo::RequestInfo& request_info,
                                bool insert_envoy_original_path) const override {
      request_headers_parser_->evaluateHeaders(headers, request_info);
      DynamicRouteEntry::finalizeRequestHeaders(headers, request_info, insert_envoy_original_path);
    }
    void finalizeResponseHeaders(Http::HeaderMap& headers,
                                 const RequestInfo::RequestInfo& request_info) const override {
      response_headers_parser_->evaluateHeaders(headers, request_info);
      DynamicRouteEntry::finalizeResponseHeaders(headers, request_info);
    }

    const RouteSpecificFilterConfig* perFilterConfig(const std::string& name) const override;

  private:
    const std::string runtime_key_;
    Runtime::Loader& loader_;
    const uint64_t cluster_weight_;
    MetadataMatchCriteriaConstPtr cluster_metadata_match_criteria_;
    HeaderParserPtr request_headers_parser_;
    HeaderParserPtr response_headers_parser_;
    PerFilterConfigs per_filter_configs_;
  };

  typedef std::shared_ptr<WeightedClusterEntry> WeightedClusterEntrySharedPtr;

  static absl::optional<RuntimeData>
  loadRuntimeData(const envoy::api::v2::route::RouteMatch& route);

  static std::multimap<std::string, std::string>
  parseOpaqueConfig(const envoy::api::v2::route::Route& route);

  static DecoratorConstPtr parseDecorator(const envoy::api::v2::route::Route& route);

  // Default timeout is 15s if nothing is specified in the route config.
  static const uint64_t DEFAULT_ROUTE_TIMEOUT_MS = 15000;

  std::unique_ptr<const CorsPolicyImpl> cors_policy_;
  const VirtualHostImpl& vhost_; // See note in RouteEntryImplBase::clusterEntry() on why raw ref
                                 // to virtual host is currently safe.
  const bool auto_host_rewrite_;
  const TcpProxy::ConfigSharedPtr websocket_config_;
  const std::string cluster_name_;
  const Http::LowerCaseString cluster_header_name_;
  const Http::Code cluster_not_found_response_code_;
  const std::chrono::milliseconds timeout_;
  const absl::optional<std::chrono::milliseconds> idle_timeout_;
  const absl::optional<std::chrono::milliseconds> max_grpc_timeout_;
  const absl::optional<RuntimeData> runtime_;
  Runtime::Loader& loader_;
  const std::string host_redirect_;
  const std::string path_redirect_;
  const bool https_redirect_;
  const std::string prefix_rewrite_redirect_;
  const bool strip_query_;
  const RetryPolicyImpl retry_policy_;
  const RateLimitPolicyImpl rate_limit_policy_;
  const ShadowPolicyImpl shadow_policy_;
  const Upstream::ResourcePriority priority_;
  std::vector<Http::HeaderUtility::HeaderData> config_headers_;
  std::vector<ConfigUtility::QueryParameterMatcher> config_query_parameters_;
  std::vector<WeightedClusterEntrySharedPtr> weighted_clusters_;
  const uint64_t total_cluster_weight_;
  std::unique_ptr<const HashPolicyImpl> hash_policy_;
  MetadataMatchCriteriaConstPtr metadata_match_criteria_;
  HeaderParserPtr route_action_request_headers_parser_;
  HeaderParserPtr route_action_response_headers_parser_;
  HeaderParserPtr request_headers_parser_;
  HeaderParserPtr response_headers_parser_;
  envoy::api::v2::core::Metadata metadata_;

  // TODO(danielhochman): refactor multimap into unordered_map since JSON is unordered map.
  const std::multimap<std::string, std::string> opaque_config_;

  const DecoratorConstPtr decorator_;
  const absl::optional<Http::Code> direct_response_code_;
  std::string direct_response_body_;
  PerFilterConfigs per_filter_configs_;
  Event::TimeSystem& time_system_;
};

/**
 * Route entry implementation for prefix path match routing.
 */
class PrefixRouteEntryImpl : public RouteEntryImplBase {
public:
  PrefixRouteEntryImpl(const VirtualHostImpl& vhost, const envoy::api::v2::route::Route& route,
                       Server::Configuration::FactoryContext& factory_context);

  // Router::PathMatchCriterion
  const std::string& matcher() const override { return prefix_; }
  PathMatchType matchType() const override { return PathMatchType::Prefix; }

  // Router::Matchable
  RouteConstSharedPtr matches(const Http::HeaderMap& headers, uint64_t random_value) const override;

  // Router::DirectResponseEntry
  void rewritePathHeader(Http::HeaderMap& headers, bool insert_envoy_original_path) const override;

private:
  const std::string prefix_;
};

/**
 * Route entry implementation for exact path match routing.
 */
class PathRouteEntryImpl : public RouteEntryImplBase {
public:
  PathRouteEntryImpl(const VirtualHostImpl& vhost, const envoy::api::v2::route::Route& route,
                     Server::Configuration::FactoryContext& factory_context);

  // Router::PathMatchCriterion
  const std::string& matcher() const override { return path_; }
  PathMatchType matchType() const override { return PathMatchType::Exact; }

  // Router::Matchable
  RouteConstSharedPtr matches(const Http::HeaderMap& headers, uint64_t random_value) const override;

  // Router::DirectResponseEntry
  void rewritePathHeader(Http::HeaderMap& headers, bool insert_envoy_original_path) const override;

private:
  const std::string path_;
};

/**
 * Route entry implementation for regular expression match routing.
 */
class RegexRouteEntryImpl : public RouteEntryImplBase {
public:
  RegexRouteEntryImpl(const VirtualHostImpl& vhost, const envoy::api::v2::route::Route& route,
                      Server::Configuration::FactoryContext& factory_context);

  // Router::PathMatchCriterion
  const std::string& matcher() const override { return regex_str_; }
  PathMatchType matchType() const override { return PathMatchType::Regex; }

  // Router::Matchable
  RouteConstSharedPtr matches(const Http::HeaderMap& headers, uint64_t random_value) const override;

  // Router::DirectResponseEntry
  void rewritePathHeader(Http::HeaderMap& headers, bool insert_envoy_original_path) const override;

private:
  const std::regex regex_;
  const std::string regex_str_;
};

/**
 * Wraps the route configuration which matches an incoming request headers to a backend cluster.
 * This is split out mainly to help with unit testing.
 */
class RouteMatcher {
public:
  RouteMatcher(const envoy::api::v2::RouteConfiguration& config,
               const ConfigImpl& global_http_config,
               Server::Configuration::FactoryContext& factory_context, bool validate_clusters);

  RouteConstSharedPtr route(const Http::HeaderMap& headers, uint64_t random_value) const;

private:
  const VirtualHostImpl* findVirtualHost(const Http::HeaderMap& headers) const;
  const VirtualHostImpl* findWildcardVirtualHost(const std::string& host) const;

  std::unordered_map<std::string, VirtualHostSharedPtr> virtual_hosts_;
  // std::greater as a minor optimization to iterate from more to less specific
  //
  // A note on using an unordered_map versus a vector of (string, VirtualHostSharedPtr) pairs:
  //
  // Based on local benchmarks, each vector entry costs around 20ns for recall and (string)
  // comparison with a fixed cost of about 25ns. For unordered_map, the empty map costs about 65ns
  // and climbs to about 110ns once there are any entries.
  //
  // The break-even is 4 entries.
  std::map<int64_t, std::unordered_map<std::string, VirtualHostSharedPtr>, std::greater<int64_t>>
      wildcard_virtual_host_suffixes_;
  VirtualHostSharedPtr default_virtual_host_;
};

/**
 * Implementation of Config that reads from a proto file.
 */
class ConfigImpl : public Config {
public:
  ConfigImpl(const envoy::api::v2::RouteConfiguration& config,
             Server::Configuration::FactoryContext& factory_context,
             bool validate_clusters_default);

  const HeaderParser& requestHeaderParser() const { return *request_headers_parser_; };
  const HeaderParser& responseHeaderParser() const { return *response_headers_parser_; };

  // Router::Config
  RouteConstSharedPtr route(const Http::HeaderMap& headers, uint64_t random_value) const override {
    return route_matcher_->route(headers, random_value);
  }

  const std::list<Http::LowerCaseString>& internalOnlyHeaders() const override {
    return internal_only_headers_;
  }

  const std::string& name() const override { return name_; }

private:
  std::unique_ptr<RouteMatcher> route_matcher_;
  std::list<Http::LowerCaseString> internal_only_headers_;
  HeaderParserPtr request_headers_parser_;
  HeaderParserPtr response_headers_parser_;
  const std::string name_;
};

/**
 * Implementation of Config that is empty.
 */
class NullConfigImpl : public Config {
public:
  // Router::Config
  RouteConstSharedPtr route(const Http::HeaderMap&, uint64_t) const override { return nullptr; }

  const std::list<Http::LowerCaseString>& internalOnlyHeaders() const override {
    return internal_only_headers_;
  }

  const std::string& name() const override { return name_; }

private:
  std::list<Http::LowerCaseString> internal_only_headers_;
  const std::string name_;
};

} // namespace Router
} // namespace Envoy<|MERGE_RESOLUTION|>--- conflicted
+++ resolved
@@ -196,11 +196,8 @@
   std::vector<Upstream::RetryHostPredicateSharedPtr> retryHostPredicates() const override {
     return retry_host_predicates_;
   }
-<<<<<<< HEAD
   Upstream::RetryPrioritySharedPtr retryPriority() const override { return retry_priority_; }
-=======
   uint32_t hostSelectionMaxAttempts() const override { return host_selection_attempts_; }
->>>>>>> 445a6734
 
   // Upstream::RetryHostPredicateFactoryCallbacks
   void addHostPredicate(Upstream::RetryHostPredicateSharedPtr predicate) override {
@@ -218,11 +215,8 @@
   uint32_t num_retries_{};
   uint32_t retry_on_{};
   std::vector<Upstream::RetryHostPredicateSharedPtr> retry_host_predicates_;
-<<<<<<< HEAD
   Upstream::RetryPrioritySharedPtr retry_priority_;
-=======
   uint32_t host_selection_attempts_{1};
->>>>>>> 445a6734
 };
 
 /**
