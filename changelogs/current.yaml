date: Pending

behavior_changes:
# *Changes that are expected to cause an incompatibility if applicable; deployment changes are likely required*
- area: listener
  change: |
    Previously a listener update with different :ref:`transparent <envoy_v3_api_field_config.listener.v3.Listener.transparent>`, :ref:`freebind <envoy_v3_api_field_config.listener.v3.Listener.freebind>`,
    :ref:`tcp_fast_open_queue_length <envoy_v3_api_field_config.listener.v3.Listener.tcp_fast_open_queue_length>` or :ref:`socket_options <envoy_v3_api_field_config.listener.v3.Listener.socket_options>` was ignored.
    Now, when those fields are updated, a new socket will be created for
    the listener and the new value of those fields applied to it. This only happens when :ref:`enable_reuse_port <envoy_v3_api_field_config.listener.v3.Listener.enable_reuse_port>` is true.
    Otherwise if those fields change the update is rejected.
    New runtime flag ``envoy.reloadable_features.enable_update_listener_socket_options`` can be used for revert this behavior.
- area: build
  change: |
    removed the cares and apple resolvers as required extensions. Envoy now only creates DNS resolvers when necessary (e.g. for logical DNS cluster) so does not require cares to always be included. If your Envoys do DNS resolution and you override extensions_build_config you will need to include cares explicitly.
- area: listener
  change: |
    Previously a listener update with different :ref:`enable_reuse_port <envoy_v3_api_field_config.listener.v3.Listener.enable_reuse_port>` value will be ignored. Now,
    this kind of update will be rejected. The runtime flag ``envoy.reloadable_features.enable_update_listener_socket_options`` can be used for revert this behavior.
- area: build
  change: |
    moved the strict_dns, original_dst, logical_dns, static, and eds clusters to extensions. If you use these clusters and override extensions_build_config.bzl you will now need to include it explicitly.
- area: stats http ext_authz
  change: |
    Fixed ext_authz metric tag extraction so that :ref:`stat_prefix <envoy_v3_api_msg_extensions.filters.http.ext_authz.v3.ExtAuthz>`
    is properly extracted. This changes the Prometheus name from
    envoy_http_ext_authz_prefixval_denied{} to envoy_http_ext_authz_denied{envoy_ext_authz_prefix="prefixval"}.
    envoy_cluster_X_ext_authz_Y_denied follows the same pattern.
- area: loadbalancing
  change: |
    When active HC is enabled per cluster, slow start calculation now starts after first passing HC. Cluster membership duration condition is dropped from slow start calculation.
    Endpoint can now re-enter slow start if active HC is configured per cluster, on each "unhealthy -> healthy" state transition.

minor_behavior_changes:
# *Changes that may cause incompatibilities for some users, but should not for most*
- area: tls
  change: |
    added support for intermediate CA as trusted ca. The peer certificate issued by an intermediate CA will be trusted by
    building valid partial chain. In old days, it can not be verified without trusting its ancestor root CA and building
    a full chain.
    :ref:`trust_ca<envoy_v3_api_field_extensions.transport_sockets.tls.v3.CertificateValidationContext.trusted_ca>`.
    This change can be reverted via the ``envoy.reloadable_features.enable_intermediate_ca``.
- area: cache_filter
  change: |
    add a completion callback to updateHeaders interface. Any external cache implementations will need to update to match this new interface. See changes to simple_http_cache in PR#23666 for example.
- area: cache_filter
  change: |
    api path of work-in-progress extension changed from ``api/extensions/cache/simple_http_cache`` to ``api/extensions/http/cache/simple_http_cache``, and source code moved, to match extension category.
- area: http filters
  change: |
    change ``StreamEncoderFilter::encode1xxHeaders`` to use its own enum class ``Http::Filter1xxHeadersStatus``. Previously we shared the same enum class for general headers, but the implementation did not support most of them. We also fixed ``StreamEncoderFilter::encode1xxHeaders`` to send local replies without trailing 1xx headers afterward.
- area: oauth2
  change: |
    Requests which match the passthrough header now have their own metric ``oauth_passthrough`` and aren't included in ``oauth_success`` anymore.
- area: upstream
  change: |
    detailed health status is used for override host selection. This behavior can be reverted by setting runtime flag ``envoy.reloadable_features.validate_detailed_override_host_statuses`` to false.
- area: rate_limit
  change: |
    add ``MONTH`` and ``YEAR`` to the unit of time for rate limit.
- area: router
  change: |
    Virtual cluster statistics are no longer created for routes without any ``virtual_clusters``. Previously statistics for a ``catch all`` virtual cluster were created, but never updated.
- area: jwt_authn
  change: |
    adjust the refetch time for remote_jwks async_fetch feature. For a good fetch, refetch 5 seconds before jwks cache duration. For a failed fetch, refetch time can be specified by :ref:`failed_refetch_duration <envoy_v3_api_field_extensions.filters.http.jwt_authn.v3.JwksAsyncFetch.failed_refetch_duration>` with default 1 second.
<<<<<<< HEAD
- area: healthcheck
  change: |
    If active HC is enabled and a host is ejected by outlier detection, a successful active health check unejects the host and consider it healthy. This also clears all the outlier detection counters. This behavior change can be reverted by setting ``envoy.reloadable_features_successful_active_health_check_uneject_host`` to ``false``.
=======
- area: config
  change: |
    add support for thrift connection draining. This can be disabled by setting the runtime guard ``envoy.reloadable_features.thrift_connection_draining`` to false.
>>>>>>> eeab187b
- area: http
  change: |
    reverting the behavioral change to have ``CONNECT`` and upgrade requests over HTTP/1.1 not delay close.  One can reinstate
    delay close for upgrades by setting ``envoy.reloadable_features.no_delay_close_for_upgrades`` to ``true``.


bug_fixes:
# *Changes expected to improve the state of the world and are unlikely to have negative effects*
- area: aws_lambda
  change: |
    fix a bug when :ref:`PerRouteConfig <envoy_v3_api_msg_extensions.filters.http.aws_lambda.v3.PerRouteConfig>` is defined and was routing to a target cluster's AWS Lambda endpoint
    in a region that is different from the region obtained in :ref:`arn <envoy_v3_api_field_extensions.filters.http.aws_lambda.v3.Config.arn>` of aws_lambda http_filter configuration
    then the authorization header included in the request towards AWS Lambda was not signed with the region specified in PerRouteConfig.
- area: grpc_json_transcoder
  change: |
    fix a bug when using http2, request body has google.api.HttpBody and the size is < 16KB, it will cause EOF from the backend grpc server.
- area: router
  change: |
    fixed a bug that incorrectly rewrote the path when using ``regex_rewrite`` for redirects matched on prefix.
- area: oauth2
  change: |
    fixed a bug when passthrough header was matched, envoy would always remove the authorization header. This behavioral change can be temporarily reverted by setting runtime guard ``envoy.reloadable_features.oauth_header_passthrough_fix`` to false.
- area: generic_proxy
  change: |
    fixed a bug that encoder filters and decoder filters of generic proxy will be executed in the same order. The encoder filters' execuate order should be the reverse of decoder filters' in the generic proxy.
- area: quic
  change: |
    reject configs that specify require_client_certificate with QUIC since clients certificates are currently unsupported in QUIC. This behavioral change can be temporarily reverted by setting runtime guard ``envoy.reloadable_features.reject_require_client_certificate_with_quic`` to false.
- area: http
  change: |
    fixed a bug where Utility::PercentEncoding::encode() encodes some characters incorrectly because it was treating the value as negative.
- area: upstream
  change: |
    fixed a bug that only coarse health status is used for override host selection.
- area: validation
  change: |
    fixed a crash which could happen when optional ``engine_type`` is not provided in regex.
- area: upstream
  change: |
    fixed a bug when specify both a single address in bootstrap and cluster upstream binding config but with a different IP version. It should be allowed but it is rejected.
- area: jwt_authn
  change: |
    fix a bug that jwt_cache breaks the :ref:`provider_and_audiences <envoy_v3_api_field_extensions.filters.http.jwt_authn.v3.JwtRequirement.provider_and_audiences>` JWT requirement.

removed_config_or_runtime:
# *Normally occurs at the end of the* :ref:`deprecation period <deprecated>`
- area: eds
  change: |
    removed ``envoy.reloadable_features.support_locality_update_on_eds_cluster_endpoints`` and legacy code paths.
- area: listener
  change: |
    removed ``envoy.reloadable_features.strict_check_on_ipv4_compat`` and legacy code paths.
- area: http
  change: |
    removed ``envoy.reloadable_features.deprecate_global_ints`` and legacy code paths.
- area: http
  change: |
    removed ``envoy.reloadable_features.allow_adding_content_type_in_local_replies`` and legacy code paths.
- area: http
  change: |
    removed ``envoy.reloadable_features.allow_upstream_inline_write`` and legacy code paths.
- area: http
  change: |
    removed ``envoy.reloadable_features.append_or_truncate`` and legacy code paths.
- area: http
  change: |
    removed ``envoy.reloadable_features.use_new_codec_wrapper`` and legacy code paths.
    removed ``envoy.reloadable_features.append_to_accept_content_encoding_only_once`` and legacy code paths.
    removed ``envoy.reloadable_features.http1_lazy_read_disable`` and legacy code paths.
- area: http
  change: |
    removed ``envoy.reloadable_features.http_100_continue_case_insensitive`` and legacy code paths.
    removed ``envoy.reloadable_features.override_request_timeout_by_gateway_timeout`` and legacy code paths.
- area: ecds
  change: |
    removed ``envoy.reloadable_features.top_level_ecds_stats`` and legacy code paths.
- area: http
  change: |
    removed ``envoy.reloadable_features.skip_delay_close`` and legacy code paths.
- area: router
  change: |
    removed ``envoy.reloadable_features.do_not_await_headers_on_upstream_timeout_to_emit_stats`` and legacy code paths.

new_features:
- area: tls
  change: |
    added support for SNI-based cert selection in tls downstream transport socket. Detailed documentation is available :ref:`cert selection<arch_overview_ssl_cert_select>`.
    New config option :ref:`full_scan_certs_on_sni_mismatch <envoy_v3_api_field_extensions.transport_sockets.tls.v3.DownstreamTlsContext.full_scan_certs_on_sni_mismatch>`
    is introduced to disable or enable full scan when no cert matches to SNI, defaults to false.
    New runtime flag ``envoy.reloadable_features.no_full_scan_certs_on_sni_mismatch`` can be used for override the default value.
- area: build
  change: |
    added an option ``--define=library_autolink=disabled`` to disable autolinking libraries.
- area: compression
  change: |
    added :ref:`CompressorPerRoute proto <envoy_v3_api_msg_extensions.filters.http.compressor.v3.CompressorPerRoute>` for per-route configuration.
- area: generic_proxy
  change: |
    added :ref:`dubbo codec support <envoy_v3_api_msg_extensions.filters.network.generic_proxy.codecs.dubbo.v3.DubboCodecConfig>` to the
    :ref:`generic_proxy filter <envoy_v3_api_msg_extensions.filters.network.generic_proxy.v3.GenericProxy>`.
- area: custom response http filter
  change: |
    added :ref:`custom response http filter <config_http_filters_custom_response>` which adds the ability to customize responses sent to downstreams using local or remote sources.
- area: upstream
  change: |
    added a new field :ref:`socket_options <envoy_v3_api_field_config.core.v3.ExtraSourceAddress.socket_options>` to the ExtraSourceAddress, allowing specifying discrete socket options for each source address.
- area: access_log
  change: |
    added a new field :ref:`intermediate_log_entry <envoy_v3_api_field_data.accesslog.v3.AccessLogCommon.intermediate_log_entry>` to detect if the gRPC log entry is an intermediate log entry or not and added
    support to flush TCP log entries periodly according to the configured :ref:`inteval <envoy_v3_api_field_extensions.filters.network.tcp_proxy.v3.TcpProxy.access_log_flush_interval>`.
- area: access_log
  change: |
    added support for :ref:`%STREAM_ID% <config_access_log_format_stream_id>` for stream unique identifier.
- area: thrift
  change: |
    added payload to metadata filter which matches a given payload field's value would be extracted and attached to the request as dynamic metadata.
- area: http
  change: |
    allowing the dynamic forward proxy cluster to :ref:`allow_coalesced_connections <envoy_v3_api_field_extensions.clusters.dynamic_forward_proxy.v3.ClusterConfig.allow_coalesced_connections>`  for HTTP/2 and HTTP/3 connections.
- area: generic_proxy
  change: |
    added :ref:`generic rds support <envoy_v3_api_field_extensions.filters.network.generic_proxy.v3.GenericProxy.generic_rds>`.
- area: listener
  change: |
    added a new field :ref:`socket_options <envoy_v3_api_field_config.listener.v3.AdditionalAddress.socket_options>` to the AdditionalAddress, allowing specifying discrete socket options for each listen address.
- area: listener
  change: |
    added ``continueFilterChain()`` and ``dispatcher()`` methods to the ``ListenerFilterCallback``. This allows listener filters to continue listener filter iteration after stopping iteration e.g. if the listener filter depends on an async process.
- area: thrift_proxy
  change: |
    added ``envoy.reloadable_features.thrift_allow_negative_field_ids`` to support negative field ids for legacy thrift service.
- area: udp_proxy
  change: |
    added support for :ref:`proxy_access_log <envoy_v3_api_field_extensions.filters.udp.udp_proxy.v3.UdpProxyConfig.proxy_access_log>`.
- area: tcp_proxy
  change: |
    added new config :ref:`post_path field <envoy_v3_api_field_extensions.filters.network.tcp_proxy.v3.TcpProxy.TunnelingConfig.post_path>` to specifiy a custom path for HTTP tunneling with POST method.
- area: health_check
  change: |
    added an optional bool flag :ref:`disable_active_health_check <envoy_v3_api_field_config.endpoint.v3.Endpoint.HealthCheckConfig.disable_active_health_check>` to disable the active health check for the endpoint.
- area: mobile
  change: |
    started merging the Envoy mobile library into the main Envoy repo.
- area: matching
  change: |
    support filter chain selection based on the dynamic metadata and the filter state using :ref:`formatter actions <extension_envoy.matching.actions.format_string>`.
- area: postgres
  change: |
    added support for upstream SSL.
- area: redis
  change: |
    extended :ref:`cluster support <arch_overview_redis_cluster_support>` by adding a :ref:`dns_cache_config <envoy_v3_api_field_extensions.filters.network.redis_proxy.v3.RedisProxy.ConnPoolSettings.dns_cache_config>` option that can be used to resolve hostnames returned by MOVED/ASK responses.
- area: gcp_authn
  change: |
    added support for configuring header that holds token fetched from GCE metadata server in new field :ref:`token_header <envoy_v3_api_field_extensions.filters.http.gcp_authn.v3.GcpAuthnFilterConfig.token_header>`.
- area: tracing
  change: |
    added support for setting the hostname used when sending spans to a Datadog collector using the :ref:`collector_hostname <envoy_v3_api_field_config.trace.v3.DatadogConfig.collector_hostname>` field.
- area: jwt_authn
  change: |
    added support for copying jwt claims to http headers.
- area: generic_proxy
  change: |
    added drain support to generic proxy to doing graceful closes on connections when possible.
- area: http
  change: |
    added :ref:`append_x_forwarded_port <envoy_v3_api_field_extensions.filters.network.http_connection_manager.v3.HttpConnectionManager.append_x_forwarded_port>` to append the ``x-forwarded-port`` header to HTTP upstream requests.
- area: ext_authz
  change: |
    added support to allowlist headers included in the check request to gRPC authorization server (previously only available for HTTP authorization server).
    Pre-existing field :ref:`allowed_headers <envoy_v3_api_field_extensions.filters.http.ext_authz.v3.AuthorizationRequest.allowed_headers>` is deprecated in favour
    of the new field :ref:`allowed_headers <envoy_v3_api_field_extensions.filters.http.ext_authz.v3.ExtAuthz.allowed_headers>`.
- area: router
  change: |
    added :ref:`RouteList <envoy_v3_api_msg_config.route.v3.RouteList>` to support route list in :ref:`VirtualHost.matcher <envoy_v3_api_field_config.route.v3.VirtualHost.matcher>`.
- area: upstream
  change: |
    allow configuring :ref:`cluster bind config <envoy_v3_api_field_config.cluster.v3.Cluster.upstream_bind_config>` and
    :ref:`cluster manager bind config <envoy_v3_api_field_config.bootstrap.v3.ClusterManager.upstream_bind_config>` without specifying a
    :ref:`source_address <envoy_v3_api_field_config.core.v3.BindConfig.source_address>`. This allows setting
    :ref:`socket options <envoy_v3_api_field_config.core.v3.BindConfig.socket_options>` when using the default unspecified bind address
    is desired.
- area: xds
  change: |
    added an api configuration :ref:`xds_config_tracker_extension <envoy_v3_api_field_config.bootstrap.v3.Bootstrap.xds_config_tracker_extension>` in the bootstrap
    to allow tracking xDS responses in external components, and provided the extension interface.

deprecated:<|MERGE_RESOLUTION|>--- conflicted
+++ resolved
@@ -64,15 +64,12 @@
 - area: jwt_authn
   change: |
     adjust the refetch time for remote_jwks async_fetch feature. For a good fetch, refetch 5 seconds before jwks cache duration. For a failed fetch, refetch time can be specified by :ref:`failed_refetch_duration <envoy_v3_api_field_extensions.filters.http.jwt_authn.v3.JwksAsyncFetch.failed_refetch_duration>` with default 1 second.
-<<<<<<< HEAD
 - area: healthcheck
   change: |
     If active HC is enabled and a host is ejected by outlier detection, a successful active health check unejects the host and consider it healthy. This also clears all the outlier detection counters. This behavior change can be reverted by setting ``envoy.reloadable_features_successful_active_health_check_uneject_host`` to ``false``.
-=======
 - area: config
   change: |
     add support for thrift connection draining. This can be disabled by setting the runtime guard ``envoy.reloadable_features.thrift_connection_draining`` to false.
->>>>>>> eeab187b
 - area: http
   change: |
     reverting the behavioral change to have ``CONNECT`` and upgrade requests over HTTP/1.1 not delay close.  One can reinstate
