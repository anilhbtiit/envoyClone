--- conflicted
+++ resolved
@@ -96,13 +96,8 @@
                                        appVersion:(NSString *)appVersion
                                             appId:(NSString *)appId
                                   virtualClusters:(NSArray<NSString *> *)virtualClusters
-<<<<<<< HEAD
-=======
-                           directResponseMatchers:(NSString *)directResponseMatchers
-                                  directResponses:(NSString *)directResponses
                                     runtimeGuards:
                                         (NSDictionary<NSString *, NSString *> *)runtimeGuards
->>>>>>> 95a3faf6
                              typedDirectResponses:
                                  (NSArray<EMODirectResponse *> *)typedDirectResponses
                                 nativeFilterChain:
@@ -151,12 +146,7 @@
   self.appVersion = appVersion;
   self.appId = appId;
   self.virtualClusters = virtualClusters;
-<<<<<<< HEAD
-=======
-  self.directResponseMatchers = directResponseMatchers;
-  self.directResponses = directResponses;
   self.runtimeGuards = runtimeGuards;
->>>>>>> 95a3faf6
   self.typedDirectResponses = typedDirectResponses;
   self.nativeFilterChain = nativeFilterChain;
   self.httpPlatformFilterFactories = httpPlatformFilterFactories;
@@ -166,193 +156,6 @@
   return self;
 }
 
-<<<<<<< HEAD
-=======
-- (nullable NSString *)resolveTemplate:(NSString *)templateYAML {
-  NSMutableString *customClusters = [[NSMutableString alloc] init];
-  NSMutableString *customListeners = [[NSMutableString alloc] init];
-  NSMutableString *customRoutes = [[NSMutableString alloc] init];
-  NSMutableString *customFilters = [[NSMutableString alloc] init];
-  NSMutableString *customRuntime = [[NSMutableString alloc] init];
-
-  for (NSString *key in self.runtimeGuards) {
-    NSString *line =
-        [NSString stringWithFormat:@"            %@: %@\n", key, self.runtimeGuards[key]];
-    [customRuntime appendString:line];
-  }
-
-  NSString *platformFilterTemplate = [[NSString alloc] initWithUTF8String:platform_filter_template];
-  for (EnvoyHTTPFilterFactory *filterFactory in self.httpPlatformFilterFactories) {
-    NSString *filterConfig =
-        [platformFilterTemplate stringByReplacingOccurrencesOfString:@"{{ platform_filter_name }}"
-                                                          withString:filterFactory.filterName];
-    [customFilters appendString:filterConfig];
-  }
-
-  NSString *nativeFilterTemplate = [[NSString alloc] initWithUTF8String:native_filter_template];
-  for (EnvoyNativeFilterConfig *nativeFilterConfig in self.nativeFilterChain) {
-    NSString *filterConfig =
-        [[nativeFilterTemplate stringByReplacingOccurrencesOfString:@"{{ native_filter_name }}"
-                                                         withString:nativeFilterConfig.name]
-            stringByReplacingOccurrencesOfString:@"{{ native_filter_typed_config }}"
-                                      withString:nativeFilterConfig.typedConfig];
-    [customFilters appendString:filterConfig];
-  }
-
-  if (self.enableHttp3) {
-#ifdef ENVOY_ENABLE_QUIC
-    NSString *http3Insert =
-        [[NSString alloc] initWithUTF8String:alternate_protocols_cache_filter_insert];
-    [customFilters appendString:http3Insert];
-#else
-    NSLog(@"[Envoy] error: http3 functionality was not compiled in this build of Envoy Mobile");
-    return nil;
-#endif
-  }
-
-  if (self.enableGzipDecompression) {
-    NSString *insert = [[NSString alloc] initWithUTF8String:gzip_decompressor_config_insert];
-    [customFilters appendString:insert];
-  }
-
-  if (self.enableBrotliDecompression) {
-    NSString *insert = [[NSString alloc] initWithUTF8String:brotli_decompressor_config_insert];
-    [customFilters appendString:insert];
-  }
-
-#ifdef ENVOY_MOBILE_REQUEST_COMPRESSION
-  [customFilters appendString:@(compressor_config_insert)];
-#endif
-
-  BOOL hasDirectResponses = self.directResponses.length > 0;
-  if (hasDirectResponses) {
-    templateYAML = [templateYAML stringByReplacingOccurrencesOfString:@"#{fake_remote_responses}"
-                                                           withString:self.directResponses];
-    [customClusters appendString:[[NSString alloc] initWithUTF8String:fake_remote_cluster_insert]];
-    [customListeners
-        appendString:[[NSString alloc] initWithUTF8String:fake_remote_listener_insert]];
-    [customRoutes appendString:self.directResponseMatchers];
-    [customFilters
-        appendString:[[NSString alloc] initWithUTF8String:route_cache_reset_filter_insert]];
-  }
-
-  templateYAML = [templateYAML stringByReplacingOccurrencesOfString:@"#{custom_clusters}"
-                                                         withString:customClusters];
-  templateYAML = [templateYAML stringByReplacingOccurrencesOfString:@"#{custom_listeners}"
-                                                         withString:customListeners];
-  templateYAML = [templateYAML stringByReplacingOccurrencesOfString:@"#{custom_routes}"
-                                                         withString:customRoutes];
-  templateYAML = [templateYAML stringByReplacingOccurrencesOfString:@"#{custom_filters}"
-                                                         withString:customFilters];
-  templateYAML = [templateYAML stringByReplacingOccurrencesOfString:@"#{custom_runtime}\n"
-                                                         withString:customRuntime];
-
-  NSMutableString *definitions =
-      [[NSMutableString alloc] initWithString:@"!ignore platform_defs:\n"];
-
-  [definitions
-      appendFormat:@"- &connect_timeout %lus\n", (unsigned long)self.connectTimeoutSeconds];
-  [definitions appendFormat:@"- &dns_fail_base_interval %lus\n",
-                            (unsigned long)self.dnsFailureRefreshSecondsBase];
-  [definitions appendFormat:@"- &dns_fail_max_interval %lus\n",
-                            (unsigned long)self.dnsFailureRefreshSecondsMax];
-  [definitions
-      appendFormat:@"- &dns_query_timeout %lus\n", (unsigned long)self.dnsQueryTimeoutSeconds];
-  [definitions
-      appendFormat:@"- &dns_min_refresh_rate %lus\n", (unsigned long)self.dnsMinRefreshSeconds];
-  if (self.dnsPreresolveHostnames.count > 0) {
-    NSMutableString *hostnamesYAML = [[NSMutableString alloc] initWithString:@"["];
-    NSString *maybeComma = @"";
-    for (NSString *hostname in self.dnsPreresolveHostnames) {
-      [hostnamesYAML appendString:maybeComma];
-      [hostnamesYAML appendFormat:@"{\"address\": \"%@\", \"port_value\": 443}", hostname];
-      maybeComma = @",";
-    }
-    [hostnamesYAML appendString:@"]"];
-    [definitions appendFormat:@"- &dns_preresolve_hostnames %@\n", hostnamesYAML];
-  }
-  [definitions appendFormat:@"- &dns_lookup_family %@\n",
-                            self.enableHappyEyeballs ? @"ALL" : @"V4_PREFERRED"];
-  [definitions appendFormat:@"- &dns_refresh_rate %lus\n", (unsigned long)self.dnsRefreshSeconds];
-  [definitions appendFormat:@"- &enable_drain_post_dns_refresh %@\n",
-                            self.enableDrainPostDnsRefresh ? @"true" : @"false"];
-  [definitions appendFormat:@"- &enable_interface_binding %@\n",
-                            self.enableInterfaceBinding ? @"true" : @"false"];
-  [definitions appendFormat:@"- &trust_chain_verification %@\n", self.enforceTrustChainVerification
-                                                                     ? @"VERIFY_TRUST_CHAIN"
-                                                                     : @"ACCEPT_UNTRUSTED"];
-  [definitions appendFormat:@"- &force_ipv6 %@\n", self.forceIPv6 ? @"true" : @"false"];
-  [definitions appendFormat:@"- &h2_connection_keepalive_idle_interval %.*fs\n", 3,
-                            (double)self.h2ConnectionKeepaliveIdleIntervalMilliseconds / 1000.0];
-  [definitions appendFormat:@"- &h2_connection_keepalive_timeout %lus\n",
-                            (unsigned long)self.h2ConnectionKeepaliveTimeoutSeconds];
-  [definitions
-      appendFormat:@"- &max_connections_per_host %lu\n", (unsigned long)self.maxConnectionsPerHost];
-  [definitions
-      appendFormat:@"- &stream_idle_timeout %lus\n", (unsigned long)self.streamIdleTimeoutSeconds];
-  [definitions
-      appendFormat:@"- &per_try_idle_timeout %lus\n", (unsigned long)self.perTryIdleTimeoutSeconds];
-  [definitions
-      appendFormat:@"- &metadata { device_os: iOS, app_version: \"%@\", app_id: \"%@\" }\n",
-                   self.appVersion, self.appId];
-  [definitions appendFormat:@"- &virtual_clusters [%@]\n",
-                            [self.virtualClusters componentsJoinedByString:@","]];
-
-  [definitions
-      appendFormat:@"- &stats_flush_interval %lus\n", (unsigned long)self.statsFlushSeconds];
-
-  NSString *cert_validator_template = self.enablePlatformCertificateValidation
-                                          ? @(platform_cert_validation_context_template)
-                                          : @(default_cert_validation_context_template);
-
-  [definitions appendFormat:@"%@\n", cert_validator_template];
-
-  if (self.enableDNSCache) {
-    [definitions appendFormat:@"- &persistent_dns_cache_save_interval %lu\n",
-                              (unsigned long)self.dnsCacheSaveIntervalSeconds];
-    NSString *persistent_dns_cache_config = @(persistent_dns_cache_config_insert);
-    [definitions appendFormat:@"- &persistent_dns_cache_config %@\n", persistent_dns_cache_config];
-  }
-
-  NSMutableArray *stat_sinks_config = [self.statsSinks mutableCopy];
-
-  if (self.grpcStatsDomain != nil) {
-    [definitions appendFormat:@"- &stats_domain %@\n", self.grpcStatsDomain];
-    [stat_sinks_config addObject:@"*base_metrics_service"];
-  }
-
-  if (stat_sinks_config.count > 0) {
-    [definitions appendString:@"- &stats_sinks ["];
-    [definitions appendString:[stat_sinks_config componentsJoinedByString:@","]];
-    [definitions appendString:@"]\n"];
-  }
-
-  if (self.adminInterfaceEnabled) {
-#ifdef ENVOY_ADMIN_FUNCTIONALITY
-    [definitions appendString:@"admin: *admin_interface\n"];
-#else
-    NSLog(@"[Envoy] error: admin functionality was not compiled in this build of Envoy Mobile");
-    return nil;
-#endif
-  }
-
-  [definitions appendString:templateYAML];
-
-  if ([definitions containsString:@"{{"]) {
-    NSLog(@"[Envoy] error: could not resolve all template keys in config:\n%@", definitions);
-    return nil;
-  }
-
-  NSLog(@"[Envoy] debug: config:\n%@", definitions);
-  // TODO(jpsim): Set up a way to start the engine with the proto builder
-  if (self.experimentalValidateYAMLCallback) {
-    BOOL result = [self compareYAMLWithProtoBuilder:definitions];
-    self.experimentalValidateYAMLCallback(result);
-  }
-  return definitions;
-}
-
->>>>>>> 95a3faf6
 - (Envoy::Platform::EngineBuilder)applyToCXXBuilder {
   Envoy::Platform::EngineBuilder builder;
 
