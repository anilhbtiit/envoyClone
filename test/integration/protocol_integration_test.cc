--- conflicted
+++ resolved
@@ -1617,11 +1617,7 @@
     EXPECT_TRUE(response->complete());
     EXPECT_EQ("431", response->headers().getStatusValue());
   } else {
-<<<<<<< HEAD
-    response->waitForEndStream();
-=======
-    ASSERT_TRUE(response->waitForReset());
->>>>>>> 432cc067
+    ASSERT_TRUE(response->waitForEndStream());
     codec_client_->close();
   }
 }
