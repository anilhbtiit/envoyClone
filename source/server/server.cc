--- conflicted
+++ resolved
@@ -54,13 +54,8 @@
                            ThreadLocal::Instance& tls, Thread::ThreadFactory& thread_factory)
     : shutdown_(false), options_(options), time_system_(time_system), restarter_(restarter),
       start_time_(time(nullptr)), original_start_time_(start_time_), stats_store_(store),
-<<<<<<< HEAD
       code_stats_(store.symbolTable()), thread_local_(tls),
-      api_(new Api::Impl(options.fileFlushIntervalMsec(), store)),
-=======
-      thread_local_(tls),
       api_(new Api::Impl(options.fileFlushIntervalMsec(), thread_factory, store)),
->>>>>>> bff0167b
       secret_manager_(std::make_unique<Secret::SecretManagerImpl>()),
       dispatcher_(api_->allocateDispatcher(time_system)),
       singleton_manager_(new Singleton::ManagerImpl()),
