#!/bin/bash -E

# Pre-checks for validation and linting
#
# These checks do not provide a fix and are quicker to run,
# allowing CI to fail quickly on basic linting or validation errors

FAILED=()
CURRENT=""
# AZP appears to make lines with this prefix red
BASH_ERR_PREFIX="##[error]: "

DIFF_OUTPUT="${DIFF_OUTPUT:-/build/fix_format.diff}"

read -ra BAZEL_BUILD_OPTIONS <<< "${BAZEL_BUILD_OPTIONS:-}"


trap_errors () {
    local frame=0 command line sub file
    if [[ -n "$CURRENT" ]]; then
        command=" (${CURRENT})"
    fi
    set +v
    while read -r line sub file < <(caller "$frame"); do
        if [[ "$frame" -ne "0" ]]; then
            FAILED+=("  > ${sub}@ ${file} :${line}")
        else
            FAILED+=("${sub}@ ${file} :${line}${command}")
            if [[ "$CURRENT" == "check" ]]; then
                # shellcheck disable=SC2016
                FAILED+=(
                    ""
                    '   *Code formatting check failed*: please search above logs for `CodeChecker ERROR`'
                    "")
            fi
        fi
        ((frame++))
    done
    set -v
}

trap trap_errors ERR
trap exit 1 INT

CURRENT=check
time bazel run "${BAZEL_BUILD_OPTIONS[@]}" //tools/code:check -- --fix -v warn

CURRENT=configs
bazel run "${BAZEL_BUILD_OPTIONS[@]}" //configs:example_configs_validation

CURRENT=spelling
"${ENVOY_SRCDIR}"/tools/spelling/check_spelling_pedantic.py --mark check

<<<<<<< HEAD
# TODO(phlax): move these to bazel rules
CURRENT=check_format_test
"${ENVOY_SRCDIR}"/tools/code_format/check_format_test_helper.sh --log=WARN
=======
# TODO(phlax): move clang/buildifier checks to bazel rules (/aspects)
if [[ -n "$AZP_BRANCH" ]]; then
    CURRENT=check_format_test
    "${ENVOY_SRCDIR}"/tools/code_format/check_format_test_helper.sh --log=WARN
fi

fix_format () {
    echo "Fixing format..."
    "${ENVOY_SRCDIR}"/tools/code_format/check_format.py fix
    return 1
}
>>>>>>> cedb9885

CURRENT=check_format
"${ENVOY_SRCDIR}"/tools/code_format/check_format.py fix

if [[ "${#FAILED[@]}" -ne "0" ]]; then
    echo "${BASH_ERR_PREFIX}TESTS FAILED:" >&2
    for failed in "${FAILED[@]}"; do
        echo "${BASH_ERR_PREFIX} $failed" >&2
    done
    if [[ $(git status --porcelain) ]]; then
        git diff > "$DIFF_OUTPUT"
        echo >&2
        echo "Applying the following diff should fix (some) problems" >&2
        echo >&2
        cat "$DIFF_OUTPUT" >&2
        echo >&2
        echo "Diff file with (some) fixes will be uploaded. Please check the artefacts for this PR run in the azure pipeline." >&2
        echo >&2
    fi
    exit 1
fi<|MERGE_RESOLUTION|>--- conflicted
+++ resolved
@@ -51,23 +51,11 @@
 CURRENT=spelling
 "${ENVOY_SRCDIR}"/tools/spelling/check_spelling_pedantic.py --mark check
 
-<<<<<<< HEAD
-# TODO(phlax): move these to bazel rules
-CURRENT=check_format_test
-"${ENVOY_SRCDIR}"/tools/code_format/check_format_test_helper.sh --log=WARN
-=======
 # TODO(phlax): move clang/buildifier checks to bazel rules (/aspects)
 if [[ -n "$AZP_BRANCH" ]]; then
     CURRENT=check_format_test
     "${ENVOY_SRCDIR}"/tools/code_format/check_format_test_helper.sh --log=WARN
 fi
-
-fix_format () {
-    echo "Fixing format..."
-    "${ENVOY_SRCDIR}"/tools/code_format/check_format.py fix
-    return 1
-}
->>>>>>> cedb9885
 
 CURRENT=check_format
 "${ENVOY_SRCDIR}"/tools/code_format/check_format.py fix
