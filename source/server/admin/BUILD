--- conflicted
+++ resolved
@@ -96,24 +96,6 @@
     ],
 )
 
-<<<<<<< HEAD
-genrule(
-    name = "generate_admin_html",
-    srcs = [
-        "admin_head_start.html",
-        "admin.css",
-        "active_params.html",
-        "active_stats.js",
-    ],
-    outs = ["admin_html_gen.h"],
-    cmd = "./$(location :generate_admin_html.sh) \
-        $(location admin_head_start.html) $(location admin.css) $(location active_stats.js) \
-        $(location active_params.html) > $@",
-    tools = [":generate_admin_html.sh"],
-)
-
-=======
->>>>>>> fe0497c8
 envoy_cc_library(
     name = "handler_ctx_lib",
     hdrs = ["handler_ctx.h"],
