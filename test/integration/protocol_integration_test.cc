--- conflicted
+++ resolved
@@ -3050,7 +3050,6 @@
   codec_client_->close();
 }
 
-<<<<<<< HEAD
 TEST_P(ProtocolIntegrationTest, HeaderOnlyBytesCountUpstream) {
   if (downstreamProtocol() != Http::CodecType::HTTP2) {
     return;
@@ -3175,7 +3174,8 @@
   testDownstreamResetBeforeResponseComplete();
 
   expectUpstreamWireBytesSentAndReceived(access_log_name_, 0, 210, 566, 0, 519, 132, 534, 9, 521);
-=======
+}
+
 TEST_P(DownstreamProtocolIntegrationTest, PathWithFragmentRejectedByDefault) {
   initialize();
 
@@ -3208,7 +3208,6 @@
   EXPECT_TRUE(upstream_request_->complete());
   ASSERT_TRUE(response->complete());
   EXPECT_EQ("200", response->headers().getStatusValue());
->>>>>>> ef82a02b
 }
 
 } // namespace Envoy