date: Pending

behavior_changes:
# *Changes that are expected to cause an incompatibility if applicable; deployment changes are likely required*

minor_behavior_changes:
# *Changes that may cause incompatibilities for some users, but should not for most*

bug_fixes:
# *Changes expected to improve the state of the world and are unlikely to have negative effects*

removed_config_or_runtime:
# *Normally occurs at the end of the* :ref:`deprecation period <deprecated>`

new_features:
<<<<<<< HEAD
- area: lua
  change: |
    added new function ``timestampString`` returning the time since epoch as a string. Supported
    resolutions are millisecond and microsecond.
- area: access_log
  change: |
    added formatters for :ref:`UPSTREAM_METADATA<config_access_log_format_upstream_host_metadata>` and :ref:`METADATA(UPSTREAM_HOST)<envoy_v3_api_msg_extensions.formatter.metadata.v3.Metadata>`.
- area: access_log
  change: |
    added new access_log command operators to retrieve upstream connection information change: ``%UPSTREAM_PROTOCOL%``, ``%UPSTREAM_PEER_SUBJECT%``, ``%UPSTREAM_PEER_ISSUER%``, ``%UPSTREAM_TLS_SESSION_ID%``, ``%UPSTREAM_TLS_CIPHER%``, ``%UPSTREAM_TLS_VERSION%``, ``%UPSTREAM_PEER_CERT_V_START%``, ``%UPSTREAM_PEER_CERT_V_END%``, ``%UPSTREAM_PEER_CERT%` and ``%UPSTREAM_FILTER_STATE%``.
- area: open_telemetry
  change: |
    added :ref:`resource_attributes <envoy_v3_api_field_extensions.access_loggers.open_telemetry.v3.OpenTelemetryAccessLogConfig.resource_attributes>` configuration to OpenTelemetry.
- area: dns_resolver
  change: |
    added :ref:`include_unroutable_families<envoy_v3_api_field_extensions.network.dns_resolver.apple.v3.AppleDnsResolverConfig.include_unroutable_families>` to the Apple DNS resolver.
- area: dns_resolver
  change: |
    added support for multiple addresses. This is most valuable when used in conjunction with :ref:`ALL <envoy_v3_api_enum_value_config.cluster.v3.Cluster.DnsLookupFamily.ALL>` enabling full happy eyeballs support for Envoy (see detailed documentation :ref:`here <arch_overview_conn_pool>` but will also result in trying multiple addresses for resolvers doing only IPv4 or IPv6. This behavioral change can be temporarily disabled by setting runtime guard ``envoy.restart_features.remove_runtime_singleton`` to false.
  change: |
    added :ref:`GetAddrInfoDnsResolverConfig <envoy_v3_api_msg_extensions.network.dns_resolver.getaddrinfo.v3.GetAddrInfoDnsResolverConfig>`, a new DNS resolver that uses the system's getaddrinfo() function to resolve DNS. This was primarily added for use on Android but can also be used in other situations in which the system resolver is desired.
  change: |
    added DNS stats for c-ares DNS resolver. Detailed documentation is available :ref:`here <arch_overview_dns_resolution>`.
- area: dubbo_proxy
  change: |
    added :ref:`dynamic routes discovery <envoy_v3_api_field_extensions.filters.network.dubbo_proxy.v3.DubboProxy.drds>` support to dubbo proxy.
- area: ext_proc
  change: |
    added support for per-route :ref:`grpc_service <envoy_v3_api_field_extensions.filters.http.ext_proc.v3.ExtProcOverrides.grpc_service>`.
- area: http
  change: |
    added new :ref:`file_system_buffer <config_http_filters_file_system_buffer>` http filter.
- area: http
  change: |
    added a :ref:`send_fully_qualified_url <envoy_v3_api_field_config.core.v3.Http1ProtocolOptions.send_fully_qualified_url>` configuration option to send absolute URLs for HTTP/1.1.
- area: http
  change: |
    preserve case header formatter support innner formatter on Envoy headers in :ref:`formatter_type_on_envoy_headers <envoy_v3_api_field_extensions.http.header_formatters.preserve_case.v3.PreserveCaseFormatterConfig.formatter_type_on_envoy_headers>`.
- area: http3
  change: |
    added :ref:`early_data_policy <envoy_v3_api_field_config.route.v3.RouteAction.early_data_policy>` extension to allow upstream HTTP/3 sending requests over early data. If no extension is configured, HTTP/3 pool will send safe requests as early data to the host if the pool already cached 0-RTT credentials of that host. If those requests fail and the underlying connection pool supports TCP fallback, the request may be retried automatically. If the :ref:`default extension <envoy_v3_api_msg_extensions.early_data.v3.DefaultEarlyDataPolicy>` is configured, no requests are allowed to be sent as early data. Note that if any customized extension configures non-safe requests to be allowed over early data, the Envoy will not automatically retry them. If desired, explicitly config their :ref:`retry_policy <envoy_v3_api_field_config.route.v3.RouteAction.retry_policy>`. This feature requires both ``envoy.reloadable_features.conn_pool_new_stream_with_early_data_and_http3`` and ``envoy.reloadable_features.http3_sends_early_data`` to be turned on.
- area: listener
  change: |
    added :ref:`dynamic listener filter re-configuration<envoy_v3_api_field_config.listener.v3.ListenerFilter.config_discovery>` for listener filters. This dynamic listener filter configuration is only supported by TCP listeners.
- area: redis
  change: |
    added support for multiple passwords to the redis proxy. See :ref:`downstream_auth_passwords <envoy_v3_api_field_extensions.filters.network.redis_proxy.v3.RedisProxy.downstream_auth_passwords>`.
- area: thrift
  change: |
    added :ref:`close_downstream_on_upstream_error <envoy_v3_api_field_extensions.filters.network.thrift_proxy.router.v3.Router.close_downstream_on_upstream_error>` flag to router to control downstream local close.
- area: thrift
  change: |
    added support for access logging.
- area: thrift
  change: |
    added support for preserving header keys.
- area: thrift
  change: |
    added support for propogating connection draining if local replies try to end downstream.
- area: thrift
  change: |
    added onLocalReply support to inform filters of local replies.
- area: thrift
  change: |
    introduced thrift configurable encoder and bidirectional filters, which allows peeking and modifying the thrift response message.
- area: on_demand
  change: |
    :ref:`OnDemand <envoy_v3_api_msg_extensions.filters.http.on_demand.v3.OnDemand>` got extended to hold configuration for on-demand cluster discovery. A similar message for :ref:`per-route configuration <envoy_v3_api_msg_extensions.filters.http.on_demand.v3.PerRouteConfig>` is also added.
- area: proxy_protcol
  change: |
    added :ref:`allow_requests_without_proxy_protocol<envoy_v3_api_field_extensions.filters.listener.proxy_protocol.v3.ProxyProtocol.allow_requests_without_proxy_protocol>` to allow requests without proxy protocol on the listener from trusted downstreams as an opt-in flag.
- area: udp
  change: |
    added :ref:`udp_packet_packet_writer_config <envoy_v3_api_field_config.listener.v3.UdpListenerConfig.udp_packet_packet_writer_config>` config to specify the UDP packet writer factory.
- area: build
  change: |
    enabled building arm64 envoy-distroless and envoy-tools :ref:`docker images <install_binaries>`.
- area: ratelimit
  change: |
    added support for :ref:`masked_remote_address <envoy_v3_api_field_config.route.v3.RateLimit.Action.masked_remote_address>`.
- area: ratelimit
  change: |
    added support for :ref:`HTTP matching input functions <arch_overview_matching_api>` as descriptor producers.
- area: build
  change: |
    official released binary is now built with Clang 14.0.0.
- area: http
  change: |
    added :ref:`cluster_header <envoy_v3_api_field_config.route.v3.RouteAction.RequestMirrorPolicy.cluster_header>` in :ref:`request_mirror_policies <envoy_v3_api_field_config.route.v3.RouteAction.request_mirror_policies>` to allow routing shadow request to the cluster specified in the request_header.
- area: upstream
  change: |
    added :ref:`internal upstream transport <envoy_v3_api_msg_extensions.transport_sockets.internal_upstream.v3.InternalUpstreamTransport>` for passing metadata and filter state across the user space sockets and the internal listeners.
- area: router
  change:
    added :ref:`keep_empty_value <envoy_v3_api_field_config.core.v3.HeaderValueOption.keep_empty_value>` to allow keeping empty values in custom headers.
- area: dubbo_proxy
  change: |
    added :ref:`metadata_match <envoy_v3_api_field_extensions.filters.network.dubbo_proxy.v3.RouteAction.metadata_match>` support to the dubbo proxy.
- area: network
  change: |
    extended conection balancer with :ref:`extend balance <envoy_v3_api_field_config.listener.v3.Listener.ConnectionBalanceConfig.extend_balance>`, and added :ref:`Dlb connection balancer <envoy_v3_api_msg_extensions.network.connection_balance.dlb.v3alpha.Dlb>` to use `DLB <https://www.intel.com/content/www/us/en/download/686372/intel-dynamic-load-balancer.html>`_ hardware to balance.
- area: router
  change: |
    added :ref:`stat_prefix <envoy_v3_api_field_config.route.v3.Route.stat_prefix>` support to generate route level statistics.
- area: matching
  change : |
    added support for matching authenticated inputs in network and HTTP matching data.
- area: rbac
  change: |
    added :ref:`matcher <arch_overview_rbac_matcher>` for selecting connections and requests to different actions.
- area: thrift
  change: |
    added ``validate_clusters`` in :ref:`RouteConfiguration <envoy_v3_api_msg_extensions.filters.network.thrift_proxy.v3.RouteConfiguration>` to override the default behavior of cluster validation.
- area: admin
  change: |
    added compile-time option ``--define=admin_html=disabled`` to disable HTML home page.
- area: router
  change: |
    added :ref:`ignore_port_in_host_matching <envoy_v3_api_field_config.route.v3.RouteConfiguration.ignore_port_in_host_matching>`. When set to true, port number (if any) in host header is ignored during host matching.
- area: router
  change: |
    added :ref:`ignore_path_parameters_in_path_matching <envoy_v3_api_field_config.route.v3.RouteConfiguration.ignore_path_parameters_in_path_matching>`. When set to true, path-parameters(rfc1808) is ignored during path matching.
=======
>>>>>>> 1cf5603d

deprecated:<|MERGE_RESOLUTION|>--- conflicted
+++ resolved
@@ -13,130 +13,8 @@
 # *Normally occurs at the end of the* :ref:`deprecation period <deprecated>`
 
 new_features:
-<<<<<<< HEAD
-- area: lua
-  change: |
-    added new function ``timestampString`` returning the time since epoch as a string. Supported
-    resolutions are millisecond and microsecond.
-- area: access_log
-  change: |
-    added formatters for :ref:`UPSTREAM_METADATA<config_access_log_format_upstream_host_metadata>` and :ref:`METADATA(UPSTREAM_HOST)<envoy_v3_api_msg_extensions.formatter.metadata.v3.Metadata>`.
-- area: access_log
-  change: |
-    added new access_log command operators to retrieve upstream connection information change: ``%UPSTREAM_PROTOCOL%``, ``%UPSTREAM_PEER_SUBJECT%``, ``%UPSTREAM_PEER_ISSUER%``, ``%UPSTREAM_TLS_SESSION_ID%``, ``%UPSTREAM_TLS_CIPHER%``, ``%UPSTREAM_TLS_VERSION%``, ``%UPSTREAM_PEER_CERT_V_START%``, ``%UPSTREAM_PEER_CERT_V_END%``, ``%UPSTREAM_PEER_CERT%` and ``%UPSTREAM_FILTER_STATE%``.
-- area: open_telemetry
-  change: |
-    added :ref:`resource_attributes <envoy_v3_api_field_extensions.access_loggers.open_telemetry.v3.OpenTelemetryAccessLogConfig.resource_attributes>` configuration to OpenTelemetry.
 - area: dns_resolver
   change: |
-    added :ref:`include_unroutable_families<envoy_v3_api_field_extensions.network.dns_resolver.apple.v3.AppleDnsResolverConfig.include_unroutable_families>` to the Apple DNS resolver.
-- area: dns_resolver
-  change: |
-    added support for multiple addresses. This is most valuable when used in conjunction with :ref:`ALL <envoy_v3_api_enum_value_config.cluster.v3.Cluster.DnsLookupFamily.ALL>` enabling full happy eyeballs support for Envoy (see detailed documentation :ref:`here <arch_overview_conn_pool>` but will also result in trying multiple addresses for resolvers doing only IPv4 or IPv6. This behavioral change can be temporarily disabled by setting runtime guard ``envoy.restart_features.remove_runtime_singleton`` to false.
-  change: |
-    added :ref:`GetAddrInfoDnsResolverConfig <envoy_v3_api_msg_extensions.network.dns_resolver.getaddrinfo.v3.GetAddrInfoDnsResolverConfig>`, a new DNS resolver that uses the system's getaddrinfo() function to resolve DNS. This was primarily added for use on Android but can also be used in other situations in which the system resolver is desired.
-  change: |
     added DNS stats for c-ares DNS resolver. Detailed documentation is available :ref:`here <arch_overview_dns_resolution>`.
-- area: dubbo_proxy
-  change: |
-    added :ref:`dynamic routes discovery <envoy_v3_api_field_extensions.filters.network.dubbo_proxy.v3.DubboProxy.drds>` support to dubbo proxy.
-- area: ext_proc
-  change: |
-    added support for per-route :ref:`grpc_service <envoy_v3_api_field_extensions.filters.http.ext_proc.v3.ExtProcOverrides.grpc_service>`.
-- area: http
-  change: |
-    added new :ref:`file_system_buffer <config_http_filters_file_system_buffer>` http filter.
-- area: http
-  change: |
-    added a :ref:`send_fully_qualified_url <envoy_v3_api_field_config.core.v3.Http1ProtocolOptions.send_fully_qualified_url>` configuration option to send absolute URLs for HTTP/1.1.
-- area: http
-  change: |
-    preserve case header formatter support innner formatter on Envoy headers in :ref:`formatter_type_on_envoy_headers <envoy_v3_api_field_extensions.http.header_formatters.preserve_case.v3.PreserveCaseFormatterConfig.formatter_type_on_envoy_headers>`.
-- area: http3
-  change: |
-    added :ref:`early_data_policy <envoy_v3_api_field_config.route.v3.RouteAction.early_data_policy>` extension to allow upstream HTTP/3 sending requests over early data. If no extension is configured, HTTP/3 pool will send safe requests as early data to the host if the pool already cached 0-RTT credentials of that host. If those requests fail and the underlying connection pool supports TCP fallback, the request may be retried automatically. If the :ref:`default extension <envoy_v3_api_msg_extensions.early_data.v3.DefaultEarlyDataPolicy>` is configured, no requests are allowed to be sent as early data. Note that if any customized extension configures non-safe requests to be allowed over early data, the Envoy will not automatically retry them. If desired, explicitly config their :ref:`retry_policy <envoy_v3_api_field_config.route.v3.RouteAction.retry_policy>`. This feature requires both ``envoy.reloadable_features.conn_pool_new_stream_with_early_data_and_http3`` and ``envoy.reloadable_features.http3_sends_early_data`` to be turned on.
-- area: listener
-  change: |
-    added :ref:`dynamic listener filter re-configuration<envoy_v3_api_field_config.listener.v3.ListenerFilter.config_discovery>` for listener filters. This dynamic listener filter configuration is only supported by TCP listeners.
-- area: redis
-  change: |
-    added support for multiple passwords to the redis proxy. See :ref:`downstream_auth_passwords <envoy_v3_api_field_extensions.filters.network.redis_proxy.v3.RedisProxy.downstream_auth_passwords>`.
-- area: thrift
-  change: |
-    added :ref:`close_downstream_on_upstream_error <envoy_v3_api_field_extensions.filters.network.thrift_proxy.router.v3.Router.close_downstream_on_upstream_error>` flag to router to control downstream local close.
-- area: thrift
-  change: |
-    added support for access logging.
-- area: thrift
-  change: |
-    added support for preserving header keys.
-- area: thrift
-  change: |
-    added support for propogating connection draining if local replies try to end downstream.
-- area: thrift
-  change: |
-    added onLocalReply support to inform filters of local replies.
-- area: thrift
-  change: |
-    introduced thrift configurable encoder and bidirectional filters, which allows peeking and modifying the thrift response message.
-- area: on_demand
-  change: |
-    :ref:`OnDemand <envoy_v3_api_msg_extensions.filters.http.on_demand.v3.OnDemand>` got extended to hold configuration for on-demand cluster discovery. A similar message for :ref:`per-route configuration <envoy_v3_api_msg_extensions.filters.http.on_demand.v3.PerRouteConfig>` is also added.
-- area: proxy_protcol
-  change: |
-    added :ref:`allow_requests_without_proxy_protocol<envoy_v3_api_field_extensions.filters.listener.proxy_protocol.v3.ProxyProtocol.allow_requests_without_proxy_protocol>` to allow requests without proxy protocol on the listener from trusted downstreams as an opt-in flag.
-- area: udp
-  change: |
-    added :ref:`udp_packet_packet_writer_config <envoy_v3_api_field_config.listener.v3.UdpListenerConfig.udp_packet_packet_writer_config>` config to specify the UDP packet writer factory.
-- area: build
-  change: |
-    enabled building arm64 envoy-distroless and envoy-tools :ref:`docker images <install_binaries>`.
-- area: ratelimit
-  change: |
-    added support for :ref:`masked_remote_address <envoy_v3_api_field_config.route.v3.RateLimit.Action.masked_remote_address>`.
-- area: ratelimit
-  change: |
-    added support for :ref:`HTTP matching input functions <arch_overview_matching_api>` as descriptor producers.
-- area: build
-  change: |
-    official released binary is now built with Clang 14.0.0.
-- area: http
-  change: |
-    added :ref:`cluster_header <envoy_v3_api_field_config.route.v3.RouteAction.RequestMirrorPolicy.cluster_header>` in :ref:`request_mirror_policies <envoy_v3_api_field_config.route.v3.RouteAction.request_mirror_policies>` to allow routing shadow request to the cluster specified in the request_header.
-- area: upstream
-  change: |
-    added :ref:`internal upstream transport <envoy_v3_api_msg_extensions.transport_sockets.internal_upstream.v3.InternalUpstreamTransport>` for passing metadata and filter state across the user space sockets and the internal listeners.
-- area: router
-  change:
-    added :ref:`keep_empty_value <envoy_v3_api_field_config.core.v3.HeaderValueOption.keep_empty_value>` to allow keeping empty values in custom headers.
-- area: dubbo_proxy
-  change: |
-    added :ref:`metadata_match <envoy_v3_api_field_extensions.filters.network.dubbo_proxy.v3.RouteAction.metadata_match>` support to the dubbo proxy.
-- area: network
-  change: |
-    extended conection balancer with :ref:`extend balance <envoy_v3_api_field_config.listener.v3.Listener.ConnectionBalanceConfig.extend_balance>`, and added :ref:`Dlb connection balancer <envoy_v3_api_msg_extensions.network.connection_balance.dlb.v3alpha.Dlb>` to use `DLB <https://www.intel.com/content/www/us/en/download/686372/intel-dynamic-load-balancer.html>`_ hardware to balance.
-- area: router
-  change: |
-    added :ref:`stat_prefix <envoy_v3_api_field_config.route.v3.Route.stat_prefix>` support to generate route level statistics.
-- area: matching
-  change : |
-    added support for matching authenticated inputs in network and HTTP matching data.
-- area: rbac
-  change: |
-    added :ref:`matcher <arch_overview_rbac_matcher>` for selecting connections and requests to different actions.
-- area: thrift
-  change: |
-    added ``validate_clusters`` in :ref:`RouteConfiguration <envoy_v3_api_msg_extensions.filters.network.thrift_proxy.v3.RouteConfiguration>` to override the default behavior of cluster validation.
-- area: admin
-  change: |
-    added compile-time option ``--define=admin_html=disabled`` to disable HTML home page.
-- area: router
-  change: |
-    added :ref:`ignore_port_in_host_matching <envoy_v3_api_field_config.route.v3.RouteConfiguration.ignore_port_in_host_matching>`. When set to true, port number (if any) in host header is ignored during host matching.
-- area: router
-  change: |
-    added :ref:`ignore_path_parameters_in_path_matching <envoy_v3_api_field_config.route.v3.RouteConfiguration.ignore_path_parameters_in_path_matching>`. When set to true, path-parameters(rfc1808) is ignored during path matching.
-=======
->>>>>>> 1cf5603d
 
 deprecated: