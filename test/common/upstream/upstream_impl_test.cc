--- conflicted
+++ resolved
@@ -1074,7 +1074,6 @@
   EXPECT_FALSE(cluster.info()->addedViaApi());
 }
 
-<<<<<<< HEAD
 TEST(StaticClusterImplTest, LoadAssignmentEdsHealth) {
   Stats::IsolatedStoreImpl stats;
   Ssl::MockContextManager ssl_context_manager;
@@ -1125,9 +1124,7 @@
   NiceMock<Runtime::MockRandomGenerator> random;
   NiceMock<Event::MockDispatcher> dispatcher;
 
-=======
 TEST_F(StaticClusterImplTest, AltStatName) {
->>>>>>> 655e91bb
   const std::string yaml = R"EOF(
     name: staticcluster
     alt_stat_name: staticcluster_stats
