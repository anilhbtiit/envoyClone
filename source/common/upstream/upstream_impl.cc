--- conflicted
+++ resolved
@@ -676,18 +676,11 @@
   // other contexts taken from TransportSocketFactoryContext.
   FactoryContextImpl(Stats::Scope& stats_scope, Envoy::Runtime::Loader& runtime,
                      Server::Configuration::TransportSocketFactoryContext& c)
-<<<<<<< HEAD
       : admin_(c.admin()), server_scope_(c.stats()), stats_scope_(stats_scope),
         cluster_manager_(c.clusterManager()), local_info_(c.localInfo()),
-        dispatcher_(c.dispatcher()), runtime_(runtime), singleton_manager_(c.singletonManager()),
-        tls_(c.threadLocal()), api_(c.api()), options_(c.options()),
-        message_validation_visitor_(c.messageValidationVisitor()) {}
-=======
-      : admin_(c.admin()), stats_scope_(stats_scope), cluster_manager_(c.clusterManager()),
-        local_info_(c.localInfo()), dispatcher_(c.mainThreadDispatcher()), runtime_(runtime),
+        dispatcher_(c.mainThreadDispatcher()), runtime_(runtime),
         singleton_manager_(c.singletonManager()), tls_(c.threadLocal()), api_(c.api()),
         options_(c.options()), message_validation_visitor_(c.messageValidationVisitor()) {}
->>>>>>> 63749f61
 
   Upstream::ClusterManager& clusterManager() override { return cluster_manager_; }
   Event::Dispatcher& mainThreadDispatcher() override { return dispatcher_; }
