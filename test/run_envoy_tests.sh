#!/bin/bash

set -e

SOURCE_DIR=$1
BINARY_DIR=$2

<<<<<<< HEAD
# These directories have the Bazel meaning described at
# https://bazel.build/versions/master/docs/test-encyclopedia.html. In particular, TEST_SRCDIR is
# where we expect to find the generated outputs of various scripts preparing input data (these are
# not only the actual source files!).
# It is a precondition that both $TEST_TMPDIR and $TEST_SRCDIR are empty.
if [ -z "$TEST_TMPDIR" ] || [ -z "$TEST_SRCDIR" ]
then
  TEST_BASE=/tmp/envoy_test
  rm -rf $TEST_BASE
fi
: ${TEST_TMPDIR:=$TEST_BASE/tmp}
: ${TEST_SRCDIR:=$TEST_BASE/runfiles}
export TEST_TMPDIR TEST_SRCDIR
echo "TEST_TMPDIR=$TEST_TMPDIR"
echo "TEST_SRCDIR=$TEST_SRCDIR"
=======
source $SOURCE_DIR/test/setup_test_env.sh

>>>>>>> 70e5884e
mkdir -p $TEST_TMPDIR

$SOURCE_DIR/test/certs/gen_test_certs.sh $TEST_SRCDIR/test/certs
$SOURCE_DIR/test/config/integration/gen_test_configs.sh $SOURCE_DIR/test/config/integration \
  $TEST_SRCDIR/test/config/integration

# First run the normal unit test suite
cd $SOURCE_DIR
$RUN_TEST_UNDER $BINARY_DIR/test/envoy-test $EXTRA_TEST_ARGS

if [ "$UNIT_TEST_ONLY" = "1" ]
then
  exit 0
fi

# Now start the real server, hot restart it twice, and shut it all down as a basic hot restart
# sanity test.
echo "Starting epoch 0"
$BINARY_DIR/source/exe/envoy -c $TEST_SRCDIR/test/config/integration/server.json \
    --restart-epoch 0 --base-id 1 --service-cluster cluster --service-node node &

FIRST_SERVER_PID=$!
sleep 3
# Send SIGUSR1 signal to the first server, this should not kill it. Also send SIGHUP which should
# get eaten.
echo "Sending SIGUSR1/SIGHUP to first server"
kill -SIGUSR1 $FIRST_SERVER_PID
kill -SIGHUP $FIRST_SERVER_PID
sleep 3

echo "Starting epoch 1"
$BINARY_DIR/source/exe/envoy -c $TEST_SRCDIR/test/config/integration/server.json \
    --restart-epoch 1 --base-id 1 --service-cluster cluster --service-node node &

SECOND_SERVER_PID=$!
# Wait for stat flushing
sleep 7

echo "Starting epoch 2"
$BINARY_DIR/source/exe/envoy -c $TEST_SRCDIR/test/config/integration/server.json \
    --restart-epoch 2 --base-id 1 --service-cluster cluster --service-node node &

THIRD_SERVER_PID=$!
sleep 3

# First server should already be gone.
echo "Waiting for epoch 0"
wait $FIRST_SERVER_PID
[[ $? == 0 ]]

#Send SIGUSR1 signal to the second server, this should not kill it
echo "Sending SIGUSR1 to the second server"
kill -SIGUSR1 $SECOND_SERVER_PID
sleep 3

# Now term the last server, and the other one should exit also.
echo "Killing and waiting for epoch 2"
kill $THIRD_SERVER_PID
wait $THIRD_SERVER_PID
[[ $? == 0 ]]

echo "Waiting for epoch 1"
wait $SECOND_SERVER_PID
[[ $? == 0 ]]
<|MERGE_RESOLUTION|>--- conflicted
+++ resolved
@@ -5,26 +5,10 @@
 SOURCE_DIR=$1
 BINARY_DIR=$2
 
-<<<<<<< HEAD
-# These directories have the Bazel meaning described at
-# https://bazel.build/versions/master/docs/test-encyclopedia.html. In particular, TEST_SRCDIR is
-# where we expect to find the generated outputs of various scripts preparing input data (these are
-# not only the actual source files!).
-# It is a precondition that both $TEST_TMPDIR and $TEST_SRCDIR are empty.
-if [ -z "$TEST_TMPDIR" ] || [ -z "$TEST_SRCDIR" ]
-then
-  TEST_BASE=/tmp/envoy_test
-  rm -rf $TEST_BASE
-fi
-: ${TEST_TMPDIR:=$TEST_BASE/tmp}
-: ${TEST_SRCDIR:=$TEST_BASE/runfiles}
-export TEST_TMPDIR TEST_SRCDIR
+source $SOURCE_DIR/test/setup_test_env.sh
 echo "TEST_TMPDIR=$TEST_TMPDIR"
 echo "TEST_SRCDIR=$TEST_SRCDIR"
-=======
-source $SOURCE_DIR/test/setup_test_env.sh
 
->>>>>>> 70e5884e
 mkdir -p $TEST_TMPDIR
 
 $SOURCE_DIR/test/certs/gen_test_certs.sh $TEST_SRCDIR/test/certs
