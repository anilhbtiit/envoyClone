name: mobile_perf

permissions:
  contents: read

on:
  push:
    branches:
    - main
  pull_request:

concurrency:
  group: ${{ github.head_ref || github.run_id }}-${{ github.workflow }}
  cancel-in-progress: true

jobs:
  sizecurrent:
    if: ${{ github.repository == 'envoyproxy/envoy' }}
    permissions:
      contents: read
      packages: read
    name: size_current
    runs-on: ubuntu-22.04
    timeout-minutes: 120
    container:
      image: ${{ needs.env.outputs.build_image_ubuntu }}
      env:
        CC: /opt/llvm/bin/clang
        CXX: /opt/llvm/bin/clang++
    steps:
    - uses: actions/checkout@v4
    - name: Ensure files don't leak back into the main binary
<<<<<<< HEAD
      run: rm source/extensions/listener_managers/listener_manager/listener_manager_impl.h source/server/overload_manager_impl.cc source/server/options_impl.cc
=======
      run: rm source/extensions/listener_managers/listener_manager/listener_manager_impl.h source/server/overload_manager_impl.cc source/common/network/listen_socket_impl.h source/common/network/tcp_listener_impl.h
>>>>>>> 10d57a42
    - name: Add safe directory
      run: git config --global --add safe.directory /__w/envoy/envoy
    - name: 'Build test binary'
      env:
        GITHUB_TOKEN: ${{ secrets.GITHUB_TOKEN }}
      run: |
        cd mobile
        ./bazelw build \
            --config=mobile-remote-release-clang \
            //test/performance:test_binary_size
    - uses: actions/upload-artifact@v3
      with:
        name: sizecurrent
        path: mobile/bazel-bin/test/performance/test_binary_size

  sizemain:
    if: ${{ github.repository == 'envoyproxy/envoy' }}
    permissions:
      contents: read
      packages: read
    name: size_main
    runs-on: ubuntu-22.04
    timeout-minutes: 90
    container:
      image: ${{ needs.env.outputs.build_image_ubuntu }}
      env:
        CC: /opt/llvm/bin/clang
        CXX: /opt/llvm/bin/clang++
    steps:
    - uses: actions/checkout@v4
      with:
        ref: main
    - name: Add safe directory
      run: |
        git config --global --add safe.directory /__w/envoy/envoy
    - name: 'Build test binary'
      env:
        GITHUB_TOKEN: ${{ secrets.GITHUB_TOKEN }}
      run: |
        cd mobile
        ./bazelw build \
            --config=mobile-remote-release-clang \
            //test/performance:test_binary_size
    - uses: actions/upload-artifact@v3
      with:
        name: sizemain
        path: mobile/bazel-bin/test/performance/test_binary_size

  sizecompare:
    if: ${{ github.repository == 'envoyproxy/envoy' }}
    needs:
    - sizecurrent
    - sizemain
    permissions:
      contents: read
      packages: read
    name: size_compare
    runs-on: ubuntu-22.04
    timeout-minutes: 30
    container:
      image: ${{ needs.env.outputs.build_image_ubuntu }}
    steps:
    - uses: actions/checkout@v4
    - uses: actions/download-artifact@v3
      with:
        name: sizecurrent
        path: dist/sizecurrent
    - uses: actions/download-artifact@v3
      with:
        name: sizemain
        path: dist/sizemain
    - name: 'Strip and Zip binary'
      run: |
        ls -lh dist/
        strip -s -o dist/main.stripped dist/sizemain/test_binary_size
        strip -s -o dist/current.stripped dist/sizecurrent/test_binary_size
        zip -9 dist/main.zip dist/main.stripped
        zip -9 dist/current.zip dist/current.stripped
    - name: 'Test size regression'
      run: |
        cd mobile
        ./ci/test_size_regression.sh ../dist/main.zip ../dist/current.zip<|MERGE_RESOLUTION|>--- conflicted
+++ resolved
@@ -30,11 +30,7 @@
     steps:
     - uses: actions/checkout@v4
     - name: Ensure files don't leak back into the main binary
-<<<<<<< HEAD
-      run: rm source/extensions/listener_managers/listener_manager/listener_manager_impl.h source/server/overload_manager_impl.cc source/server/options_impl.cc
-=======
-      run: rm source/extensions/listener_managers/listener_manager/listener_manager_impl.h source/server/overload_manager_impl.cc source/common/network/listen_socket_impl.h source/common/network/tcp_listener_impl.h
->>>>>>> 10d57a42
+      run: rm source/extensions/listener_managers/listener_manager/listener_manager_impl.h source/server/overload_manager_impl.cc source/common/network/listen_socket_impl.h source/common/network/tcp_listener_impl.h source/server/options_impl.cc
     - name: Add safe directory
       run: git config --global --add safe.directory /__w/envoy/envoy
     - name: 'Build test binary'
