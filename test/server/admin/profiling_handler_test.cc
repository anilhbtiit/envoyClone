#include "source/common/profiler/profiler.h"

#include "test/server/admin/admin_instance.h"
#include "test/test_common/logging.h"

namespace Envoy {
namespace Server {

INSTANTIATE_TEST_SUITE_P(IpVersions, AdminInstanceTest,
                         testing::ValuesIn(TestEnvironment::getIpVersionsForTest()),
                         TestUtility::ipTestParamsToString);

TEST_P(AdminInstanceTest, AdminCpuProfiler) {
  Buffer::OwnedImpl data;
  Http::TestResponseHeaderMapImpl header_map;

  // Can only get code coverage of AdminImpl::handlerCpuProfiler stopProfiler with
  // a real profiler linked in (successful call to startProfiler).
#ifdef PROFILER_AVAILABLE
  EXPECT_EQ(Http::Code::OK, postCallback("/cpuprofiler?enable=y", header_map, data));
  EXPECT_TRUE(Profiler::Cpu::profilerEnabled());
#else
  EXPECT_EQ(Http::Code::InternalServerError,
            postCallback("/cpuprofiler?enable=y", header_map, data));
  EXPECT_FALSE(Profiler::Cpu::profilerEnabled());
#endif

  EXPECT_EQ(Http::Code::OK, postCallback("/cpuprofiler?enable=n", header_map, data));
  EXPECT_FALSE(Profiler::Cpu::profilerEnabled());
}

TEST_P(AdminInstanceTest, AdminHeapProfilerOnRepeatedRequest) {
  Buffer::OwnedImpl data;
  Http::TestResponseHeaderMapImpl header_map;
  auto repeatResultCode = Http::Code::BadRequest;
#ifndef PROFILER_AVAILABLE
  repeatResultCode = Http::Code::NotImplemented;
#endif

  postCallback("/heapprofiler?enable=y", header_map, data);
  EXPECT_EQ(repeatResultCode, postCallback("/heapprofiler?enable=y", header_map, data));

  postCallback("/heapprofiler?enable=n", header_map, data);
  EXPECT_EQ(repeatResultCode, postCallback("/heapprofiler?enable=n", header_map, data));
}

TEST_P(AdminInstanceTest, AdminHeapProfiler) {
  Buffer::OwnedImpl data;
  Http::TestResponseHeaderMapImpl header_map;

  // The below flow need to begin with the profiler not running
  Profiler::Heap::stopProfiler();

#ifdef PROFILER_AVAILABLE
  EXPECT_EQ(Http::Code::OK, postCallback("/heapprofiler?enable=y", header_map, data));
  EXPECT_TRUE(Profiler::Heap::isProfilerStarted());
  EXPECT_EQ(Http::Code::OK, postCallback("/heapprofiler?enable=n", header_map, data));
#else
  EXPECT_EQ(Http::Code::NotImplemented, postCallback("/heapprofiler?enable=y", header_map, data));
  EXPECT_FALSE(Profiler::Heap::isProfilerStarted());
  EXPECT_EQ(Http::Code::NotImplemented, postCallback("/heapprofiler?enable=n", header_map, data));
#endif

  EXPECT_FALSE(Profiler::Heap::isProfilerStarted());
}

TEST_P(AdminInstanceTest, AdminBadProfiler) {
  Buffer::OwnedImpl data;
  AdminImpl admin_bad_profile_path(TestEnvironment::temporaryPath("some/unlikely/bad/path.prof"),
                                   server_, false);
  Http::TestResponseHeaderMapImpl header_map;
<<<<<<< HEAD
  request_headers_.setMethod(Http::Headers::get().MethodValues.Post);
  request_headers_.setPath("/cpuprofiler?enable=y");
  admin_filter_.decodeHeaders(request_headers_, false);
  EXPECT_NO_LOGS(EXPECT_EQ(Http::Code::InternalServerError,
                           admin_bad_profile_path.runCallback(header_map, data, admin_filter_)));
=======
  constexpr absl::string_view url = "/cpuprofiler?enable=y";
  request_headers_.setMethod(Http::Headers::get().MethodValues.Post);
  request_headers_.setPath(url);
  admin_filter_.decodeHeaders(request_headers_, false);
  EXPECT_NO_LOGS(
      EXPECT_EQ(Http::Code::InternalServerError,
                admin_bad_profile_path.runCallback(url, header_map, data, admin_filter_)));
>>>>>>> 0d37ea26
  EXPECT_FALSE(Profiler::Cpu::profilerEnabled());
}

TEST_P(AdminInstanceTest, AdminHeapDump) {
  Buffer::OwnedImpl data;
  Http::TestResponseHeaderMapImpl header_map;

#ifdef TCMALLOC
  EXPECT_EQ(Http::Code::OK, postCallback("/heap_dump", header_map, data));
#else
  EXPECT_EQ(Http::Code::NotImplemented, postCallback("/heap_dump", header_map, data));
#endif
}

} // namespace Server
} // namespace Envoy<|MERGE_RESOLUTION|>--- conflicted
+++ resolved
@@ -69,21 +69,11 @@
   AdminImpl admin_bad_profile_path(TestEnvironment::temporaryPath("some/unlikely/bad/path.prof"),
                                    server_, false);
   Http::TestResponseHeaderMapImpl header_map;
-<<<<<<< HEAD
   request_headers_.setMethod(Http::Headers::get().MethodValues.Post);
   request_headers_.setPath("/cpuprofiler?enable=y");
   admin_filter_.decodeHeaders(request_headers_, false);
   EXPECT_NO_LOGS(EXPECT_EQ(Http::Code::InternalServerError,
                            admin_bad_profile_path.runCallback(header_map, data, admin_filter_)));
-=======
-  constexpr absl::string_view url = "/cpuprofiler?enable=y";
-  request_headers_.setMethod(Http::Headers::get().MethodValues.Post);
-  request_headers_.setPath(url);
-  admin_filter_.decodeHeaders(request_headers_, false);
-  EXPECT_NO_LOGS(
-      EXPECT_EQ(Http::Code::InternalServerError,
-                admin_bad_profile_path.runCallback(url, header_map, data, admin_filter_)));
->>>>>>> 0d37ea26
   EXPECT_FALSE(Profiler::Cpu::profilerEnabled());
 }
 
