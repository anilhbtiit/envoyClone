--- conflicted
+++ resolved
@@ -154,24 +154,13 @@
         [_go_proto_mapping(dep) for dep in deps] +
         [
             "@com_envoyproxy_protoc_gen_validate//validate:go_default_library",
-<<<<<<< HEAD
-            "@com_github_golang_protobuf//ptypes:go_default_library_gen",
             "@org_golang_google_genproto_googleapis_api//annotations:annotations",
             "@org_golang_google_genproto_googleapis_rpc//status:status",
-            "@io_bazel_rules_go//proto/wkt:any_go_proto",
-            "@io_bazel_rules_go//proto/wkt:duration_go_proto",
-            "@io_bazel_rules_go//proto/wkt:struct_go_proto",
-            "@io_bazel_rules_go//proto/wkt:timestamp_go_proto",
-            "@io_bazel_rules_go//proto/wkt:wrappers_go_proto",
-=======
-            "@go_googleapis//google/api:annotations_go_proto",
-            "@go_googleapis//google/rpc:status_go_proto",
             "@org_golang_google_protobuf//types/known/anypb:go_default_library",
             "@org_golang_google_protobuf//types/known/durationpb:go_default_library",
             "@org_golang_google_protobuf//types/known/structpb:go_default_library",
             "@org_golang_google_protobuf//types/known/timestamppb:go_default_library",
             "@org_golang_google_protobuf//types/known/wrapperspb:go_default_library",
->>>>>>> b68af062
             "@com_github_planetscale_vtprotobuf//types/known/anypb",
             "@com_github_planetscale_vtprotobuf//types/known/durationpb",
             "@com_github_planetscale_vtprotobuf//types/known/emptypb",
