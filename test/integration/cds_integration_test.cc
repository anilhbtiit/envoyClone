--- conflicted
+++ resolved
@@ -38,6 +38,7 @@
       : HttpIntegrationTest(Http::CodecClient::Type::HTTP2, ipVersion(),
                             ConfigHelper::discoveredClustersBootstrap(
                                 sotwOrDelta() == Grpc::SotwOrDelta::Sotw ? "GRPC" : "DELTA_GRPC")) {
+    use_lds_ = false;
     sotw_or_delta_ = sotwOrDelta();
   }
 
@@ -52,11 +53,8 @@
   // Overridden to insert this stuff into the initialize() at the very beginning of
   // HttpIntegrationTest::testRouterHeaderOnlyRequestAndResponse().
   void initialize() override {
-<<<<<<< HEAD
     use_lds_ = false;
-=======
     test_skipped_ = false;
->>>>>>> e4d2bf44
     // Controls how many fake_upstreams_.emplace_back(new FakeUpstream) will happen in
     // BaseIntegrationTest::createUpstreams() (which is part of initialize()).
     // Make sure this number matches the size of the 'clusters' repeated field in the bootstrap
@@ -208,123 +206,7 @@
   // Tell Envoy that cluster_1 is back.
   EXPECT_TRUE(compareDiscoveryRequest(Config::TypeUrl::get().Cluster, "42", {}, {}, {}));
   sendDiscoveryResponse<envoy::api::v2::Cluster>(Config::TypeUrl::get().Cluster,
-<<<<<<< HEAD
-                                                 {cluster1_, cluster2_}, "413");
-
-  // We can continue the test once we're sure that Envoy's ClusterManager has made use of
-  // the DiscoveryResponse describing cluster_1 that we sent. Again, 3 includes CDS server.
-  test_server_->waitForGaugeGe("cluster_manager.active_clusters", 3);
-
-  // Does *not* call our initialize().
-  testRouterHeaderOnlyRequestAndResponse(nullptr, UpstreamIndex1, "/cluster1");
-
-  cleanupUpstreamAndDownstream();
-}
-
-class DeltaCdsIntegrationTest : public CdsIntegrationTest {
-public:
-  DeltaCdsIntegrationTest()
-      : CdsIntegrationTest(ipVersion(), ConfigHelper::discoveredClustersBootstrap("DELTA_GRPC")) {
-    use_lds_ = false;
-  }
-
-  void TearDown() override {
-    cleanUpXdsConnection();
-    test_server_.reset();
-    fake_upstreams_.clear();
-  }
-
-  // Does the initial compareDiscoveryRequest / sendDiscoveryResponse for cluster_1.
-  // Split out into its own function so that DeltaCdsIntegrationTest can override it.
-  void giveInitialCluster() override {
-    EXPECT_TRUE(compareDeltaDiscoveryRequest(Config::TypeUrl::get().Cluster, {}, {}));
-    sendDeltaDiscoveryResponse<envoy::api::v2::Cluster>({cluster1_}, {}, "55");
-  }
-};
-
-INSTANTIATE_TEST_CASE_P(IpVersionsClientType, DeltaCdsIntegrationTest,
-                        GRPC_CLIENT_INTEGRATION_PARAMS);
-
-// 1) Envoy starts up with no static clusters (other than the CDS-over-gRPC server).
-// 2) Envoy is told of a cluster via CDS.
-// 3) We send Envoy a request, which we verify is properly proxied to and served by that cluster.
-// 4) Envoy is told that cluster is gone.
-// 5) We send Envoy a request, which should 503.
-// 6) Envoy is told that the cluster is back.
-// 7) We send Envoy a request, which we verify is properly proxied to and served by that cluster.
-TEST_P(DeltaCdsIntegrationTest, CdsClusterUpDownUp) {
-  // Calls CdsIntegrationTest::initialize(), which includes establishing a listener, route, and
-  // cluster.
-  testRouterHeaderOnlyRequestAndResponse(nullptr, UpstreamIndex1, "/cluster1");
-
-  // Tell Envoy that cluster_1 is gone.
-  EXPECT_TRUE(compareDeltaDiscoveryRequest(Config::TypeUrl::get().Cluster, {}, {}));
-  sendDeltaDiscoveryResponse<envoy::api::v2::Cluster>({}, {ClusterName1}, "42");
-  // We can continue the test once we're sure that Envoy's ClusterManager has made use of
-  // the DiscoveryResponse that says cluster_1 is gone.
-  test_server_->waitForCounterGe("cluster_manager.cluster_removed", 1);
-
-  // Now that cluster_1 is gone, the listener (with its routing to cluster_1) should 503.
-  BufferingStreamDecoderPtr response = IntegrationUtil::makeSingleRequest(
-      lookupPort("http"), "GET", "/cluster1", "", downstream_protocol_, version_, "foo.com");
-  ASSERT_TRUE(response->complete());
-  EXPECT_EQ("503", response->headers().Status()->value().getStringView());
-
-  cleanupUpstreamAndDownstream();
-  codec_client_->waitForDisconnect();
-
-  // Tell Envoy that cluster_1 is back.
-  EXPECT_TRUE(compareDeltaDiscoveryRequest(Config::TypeUrl::get().Cluster, {}, {}));
-  sendDeltaDiscoveryResponse<envoy::api::v2::Cluster>({cluster1_}, {}, "413");
-
-  // We can continue the test once we're sure that Envoy's ClusterManager has made use of
-  // the DiscoveryResponse describing cluster_1 that we sent. Again, 2 includes CDS server.
-  test_server_->waitForGaugeGe("cluster_manager.active_clusters", 2);
-
-  // Does *not* call our initialize().
-  testRouterHeaderOnlyRequestAndResponse(nullptr, UpstreamIndex1, "/cluster1");
-
-  cleanupUpstreamAndDownstream();
-}
-
-// Tests adding a cluster, adding another, then removing the first.
-TEST_P(DeltaCdsIntegrationTest, TwoClusters) {
-  // Calls CdsIntegrationTest::initialize(), which includes establishing a listener, route, and
-  // cluster.
-  testRouterHeaderOnlyRequestAndResponse(nullptr, UpstreamIndex1, "/cluster1");
-
-  cleanupUpstreamAndDownstream();
-  codec_client_->waitForDisconnect();
-
-  // Tell Envoy that cluster_2 is here.
-  EXPECT_TRUE(compareDeltaDiscoveryRequest(Config::TypeUrl::get().Cluster, {}, {}));
-  sendDeltaDiscoveryResponse<envoy::api::v2::Cluster>({cluster2_}, {}, "42");
-  // The '3' includes the fake CDS server.
-  test_server_->waitForGaugeGe("cluster_manager.active_clusters", 3);
-
-  // A request for cluster_2 should be fine.
-  testRouterHeaderOnlyRequestAndResponse(nullptr, UpstreamIndex2, "/cluster2");
-  cleanupUpstreamAndDownstream();
-  codec_client_->waitForDisconnect();
-
-  // Tell Envoy that cluster_1 is gone.
-  EXPECT_TRUE(compareDeltaDiscoveryRequest(Config::TypeUrl::get().Cluster, {}, {}));
-  sendDeltaDiscoveryResponse<envoy::api::v2::Cluster>({}, {ClusterName1}, "42");
-  // We can continue the test once we're sure that Envoy's ClusterManager has made use of
-  // the DiscoveryResponse that says cluster_1 is gone.
-  test_server_->waitForCounterGe("cluster_manager.cluster_removed", 1);
-
-  // Even with cluster_1 gone, a request for cluster_2 should be fine.
-  testRouterHeaderOnlyRequestAndResponse(nullptr, UpstreamIndex2, "/cluster2");
-  cleanupUpstreamAndDownstream();
-  codec_client_->waitForDisconnect();
-
-  // Tell Envoy that cluster_1 is back.
-  EXPECT_TRUE(compareDeltaDiscoveryRequest(Config::TypeUrl::get().Cluster, {}, {}));
-  sendDeltaDiscoveryResponse<envoy::api::v2::Cluster>({cluster1_}, {}, "413");
-=======
                                                  {cluster1_, cluster2_}, {cluster1_}, {}, "413");
->>>>>>> e4d2bf44
 
   // We can continue the test once we're sure that Envoy's ClusterManager has made use of
   // the DiscoveryResponse describing cluster_1 that we sent. Again, 3 includes CDS server.
