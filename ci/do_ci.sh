--- conflicted
+++ resolved
@@ -145,15 +145,7 @@
   exit 0
 elif [[ "$CI_TARGET" == "bazel.asan" ]]; then
   setup_clang_toolchain
-<<<<<<< HEAD
-  BAZEL_BUILD_OPTIONS+="-c dbg --config=clang-asan"
-=======
-  BAZEL_BUILD_OPTIONS="${BAZEL_BUILD_OPTIONS} -c dbg --config=clang-asan \
-    --copt=-fsanitize=vptr,function --linkopt=-fsanitize=vptr,function \
-    --linkopt=-l:libclang_rt.ubsan_standalone-x86_64.a \
-    --linkopt=-l:libclang_rt.ubsan_standalone_cxx-x86_64.a \
-    --linkopt=-L$(dirname $(find $(llvm-config --libdir) -name libclang_rt.ubsan_standalone_cxx-x86_64.a | head -1))" 
->>>>>>> 37544e63
+  BAZEL_BUILD_OPTIONS="${BAZEL_BUILD_OPTIONS} -c dbg --config=clang-asan"
   echo "bazel ASAN/UBSAN debug build with tests"
   echo "Building and testing envoy tests ${TEST_TARGETS}"
   bazel_with_collection test ${BAZEL_BUILD_OPTIONS} ${TEST_TARGETS}
