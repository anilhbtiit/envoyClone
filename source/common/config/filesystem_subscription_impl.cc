#include "common/config/filesystem_subscription_impl.h"

#include "common/common/macros.h"
#include "common/config/utility.h"
#include "common/protobuf/protobuf.h"
#include "common/protobuf/utility.h"

namespace Envoy {
namespace Config {

FilesystemSubscriptionImpl::FilesystemSubscriptionImpl(
    Event::Dispatcher& dispatcher, absl::string_view path, SubscriptionStats stats,
    ProtobufMessage::ValidationVisitor& validation_visitor, Api::Api& api)
    : path_(path), watcher_(dispatcher.createFilesystemWatcher()), stats_(stats), api_(api),
      validation_visitor_(validation_visitor) {
  watcher_->addWatch(path_, Filesystem::Watcher::Events::MovedTo, [this](uint32_t events) {
    UNREFERENCED_PARAMETER(events);
    if (started_) {
      refresh();
    }
  });
}

// Config::Subscription
void FilesystemSubscriptionImpl::start(const std::set<std::string>& resources,
                                       Config::SubscriptionCallbacks& callbacks) {
  // We report all discovered resources in the watched file.
  UNREFERENCED_PARAMETER(resources);
  callbacks_ = &callbacks;
  started_ = true;
  // Attempt to read in case there is a file there already.
  refresh();
}

void FilesystemSubscriptionImpl::updateResources(const std::set<std::string>& resources) {
  // We report all discovered resources in the watched file.
  UNREFERENCED_PARAMETER(resources);
  // Bump stats for consistence behavior with other xDS.
  stats_.update_attempt_.inc();
}

void FilesystemSubscriptionImpl::refresh() {
  ENVOY_LOG(debug, "Filesystem config refresh for {}", path_);
  stats_.update_attempt_.inc();
  bool config_update_available = false;
  envoy::api::v2::DiscoveryResponse message;
  try {
<<<<<<< HEAD
    envoy::api::v2::DiscoveryResponse message;
    MessageUtil::loadFromFile(path_, message, validation_visitor_, api_);
=======
    MessageUtil::loadFromFile(path_, message, api_);
>>>>>>> b9a1b6e3
    config_update_available = true;
    callbacks_->onConfigUpdate(message.resources(), message.version_info());
    stats_.version_.set(HashUtil::xxHash64(message.version_info()));
    stats_.update_success_.inc();
    ENVOY_LOG(debug, "Filesystem config update accepted for {}: {}", path_, message.DebugString());
  } catch (const EnvoyException& e) {
    if (config_update_available) {
      ENVOY_LOG(warn, "Filesystem config update rejected: {}", e.what());
      ENVOY_LOG(debug, "Failed configuration:\n{}", message.DebugString());
      stats_.update_rejected_.inc();
    } else {
      ENVOY_LOG(warn, "Filesystem config update failure: {}", e.what());
      stats_.update_failure_.inc();
    }
    callbacks_->onConfigUpdateFailed(&e);
  }
}

} // namespace Config
} // namespace Envoy<|MERGE_RESOLUTION|>--- conflicted
+++ resolved
@@ -45,12 +45,7 @@
   bool config_update_available = false;
   envoy::api::v2::DiscoveryResponse message;
   try {
-<<<<<<< HEAD
-    envoy::api::v2::DiscoveryResponse message;
     MessageUtil::loadFromFile(path_, message, validation_visitor_, api_);
-=======
-    MessageUtil::loadFromFile(path_, message, api_);
->>>>>>> b9a1b6e3
     config_update_available = true;
     callbacks_->onConfigUpdate(message.resources(), message.version_info());
     stats_.version_.set(HashUtil::xxHash64(message.version_info()));
