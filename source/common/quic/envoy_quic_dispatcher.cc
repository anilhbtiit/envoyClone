--- conflicted
+++ resolved
@@ -52,20 +52,11 @@
     const quic::QuicSocketAddress& peer_address, absl::string_view alpn,
     const quic::ParsedQuicVersion& version, absl::string_view sni) {
   quic::QuicConfig quic_config = config();
-<<<<<<< HEAD
-=======
-  // TODO(danzh) setup flow control window via config.
-  quic_config.SetInitialStreamFlowControlWindowToSend(
-      Http2::Utility::OptionsLimits::MIN_INITIAL_STREAM_WINDOW_SIZE);
-  quic_config.SetInitialSessionFlowControlWindowToSend(
-      1.5 * Http2::Utility::OptionsLimits::MIN_INITIAL_STREAM_WINDOW_SIZE);
-
   Network::ConnectionSocketPtr connection_socket = createServerConnectionSocket(
       listen_socket_.ioHandle(), self_address, peer_address, std::string(sni), alpn);
   const Network::FilterChain* filter_chain =
       listener_config_.filterChainManager().findFilterChain(*connection_socket);
 
->>>>>>> 9e263d8d
   auto quic_connection = std::make_unique<EnvoyQuicServerConnection>(
       server_connection_id, self_address, peer_address, *helper(), *alarm_factory(), writer(),
       /*owns_writer=*/false, quic::ParsedQuicVersionVector{version}, std::move(connection_socket));
