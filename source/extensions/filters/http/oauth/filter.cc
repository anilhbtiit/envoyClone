#include "extensions/filters/http/oauth/filter.h"

#include <algorithm>
#include <cstdlib>
#include <ctime>
#include <memory>
#include <string>
#include <vector>

#include "common/common/assert.h"
#include "common/common/empty_string.h"
#include "common/common/enum_to_int.h"
#include "common/common/fmt.h"
#include "common/common/hex.h"
#include "common/common/matchers.h"
#include "common/crypto/utility.h"
#include "common/http/header_map_impl.h"
#include "common/http/headers.h"
#include "common/http/message_impl.h"
#include "common/http/utility.h"
#include "common/protobuf/utility.h"

#include "absl/strings/escaping.h"
#include "absl/strings/match.h"
#include "absl/strings/str_cat.h"
#include "absl/strings/str_join.h"
#include "absl/strings/str_replace.h"
#include "absl/strings/str_split.h"

namespace Envoy {
namespace Extensions {
namespace HttpFilters {
namespace Oauth {

// X-Forwarded Oauth headers
const std::string Token{"token"};

const std::string& signoutCookieValue() {
  CONSTRUCT_ON_FIRST_USE(std::string,
                         "OauthHMAC=deleted; path=/; expires=Thu, 01 Jan 1970 00:00:00 GMT");
}

const std::string& signoutBearerTokenValue() {
  CONSTRUCT_ON_FIRST_USE(std::string,
                         "BearerToken=deleted; path=/; expires=Thu, 01 Jan 1970 00:00:00 GMT");
}

const std::string& cookieTailFormatString() {
  CONSTRUCT_ON_FIRST_USE(std::string, ";version=1;path=/;Max-Age={};secure");
}

const std::string& cookieTailHttpOnlyFormatString() {
  CONSTRUCT_ON_FIRST_USE(std::string, ";version=1;path=/;Max-Age={};secure;HttpOnly");
}

const std::string& authClusterUriParameters() {
  CONSTRUCT_ON_FIRST_USE(
      std::string,
      "https://{}/oauth/"
      "authorize/?client_id={}&scope=user&response_type=code&redirect_uri={}&state={}");
}

const std::string& unauthorizedBodyMessage() {
  CONSTRUCT_ON_FIRST_USE(std::string, "OAuth flow failed.");
}

const std::string& defaultOauthCallback() { CONSTRUCT_ON_FIRST_USE(std::string, "/_oauth"); }
const std::string& defaultOauthSignout() { CONSTRUCT_ON_FIRST_USE(std::string, "/_signout"); }

const std::string& queryParamsError() { CONSTRUCT_ON_FIRST_USE(std::string, "error"); }
const std::string& queryParamsCode() { CONSTRUCT_ON_FIRST_USE(std::string, "code"); }
const std::string& queryParamsState() { CONSTRUCT_ON_FIRST_USE(std::string, "state"); }

FilterConfig::FilterConfig(
    const envoy::extensions::filters::http::oauth::v3::OAuth2Config& proto_config,
    Upstream::ClusterManager& cluster_manager, std::shared_ptr<SecretReader> secret_reader,
    Stats::Scope& scope, const std::string& stats_prefix)
    : cluster_name_(proto_config.cluster()), client_id_(proto_config.credentials().client_id()),
      oauth_server_hostname_(proto_config.hostname()),
      callback_path_(
          PROTOBUF_GET_STRING_OR_DEFAULT(proto_config, callback_path, defaultOauthCallback())),
      signout_path_(
<<<<<<< HEAD
          PROTOBUF_GET_STRING_OR_DEFAULT(proto_config, signout_path, defaultOauthSignout())), forward_bearer_token_(proto_config.forward_bearer_token()),
      pass_through_options_method_(proto_config.pass_through_options_method()),
      secret_reader_(secret_reader), stats_(FilterConfig::generateStats(stats_prefix, scope)) {
=======
          PROTOBUF_GET_STRING_OR_DEFAULT(proto_config, signout_path, defaultOauthSignout())),
      secret_reader_(secret_reader), stats_(FilterConfig::generateStats(stats_prefix, scope)),
      forward_bearer_token_(proto_config.forward_bearer_token()),
      pass_through_options_method_(proto_config.pass_through_options_method()) {
>>>>>>> 480afba2
  if (!cluster_manager.get(cluster_name_)) {
    throw EnvoyException(fmt::format("OAuth2 filter: unknown cluster '{}' in config. Please "
                                     "specify which cluster to direct OAuth requests to.",
                                     cluster_name_));
  }
}

FilterStats FilterConfig::generateStats(const std::string& prefix, Stats::Scope& scope) {
  return {ALL_OAUTH_FILTER_STATS(POOL_COUNTER_PREFIX(scope, prefix))};
}

void OAuth2CookieValidator::setParams(const Http::RequestHeaderMap& headers,
                                      const std::string& secret) {
  expires_ = Http::Utility::parseCookieValue(headers, "OauthExpires");
  token_ = Http::Utility::parseCookieValue(headers, "BearerToken");
  hmac_ = Http::Utility::parseCookieValue(headers, "OauthHMAC");
  host_ = headers.Host()->value().getStringView();

  std::vector<uint8_t> vec(secret.begin(), secret.end());
  secret_ = std::move(vec);
}

bool OAuth2CookieValidator::hmacIsValid() const {
  auto& crypto_util = Envoy::Common::Crypto::UtilitySingleton::get();
  const std::string hmac_payload = absl::StrCat(host_, expires_, token_);
  const std::string pre_encoded_hmac =
      Hex::encode(crypto_util.getSha256Hmac(secret_, hmac_payload));
  std::string encoded_hmac;
  absl::Base64Escape(pre_encoded_hmac, &encoded_hmac);

  return encoded_hmac == hmac_;
}

bool OAuth2CookieValidator::timestampIsValid() const {
  std::time_t epoch = std::time(nullptr);
  int expires;
  try {
    expires = std::stoi(expires_);
  } catch (const std::exception&) {
    return false;
  }

  return expires > epoch;
}

bool OAuth2CookieValidator::isValid() const { return hmacIsValid() && timestampIsValid(); }

OAuth2Filter::OAuth2Filter(FilterConfigSharedPtr config,
                           std::unique_ptr<OAuth2Client>&& oauth_client)
    : validator_(std::make_shared<OAuth2CookieValidator>()), oauth_client_(std::move(oauth_client)),
      config_(std::move(config)) {

  oauth_client_->setCallbacks(*this);
}

const std::string& OAuth2Filter::bearerPrefix() const {
  CONSTRUCT_ON_FIRST_USE(std::string, "bearer ");
}

std::string OAuth2Filter::extractAccessToken(const Http::RequestHeaderMap& headers,
                                             const std::string& parameter_name) const {
  ASSERT(headers.Path() != nullptr);

  // Start by looking for a bearer token in the Authorization header.
  const Http::HeaderEntry* authorization = headers.Authorization();
  if (authorization != nullptr) {
    const auto value = StringUtil::trim(authorization->value().getStringView());
    const auto& bearer_prefix = bearerPrefix();
    if (absl::StartsWithIgnoreCase(value, bearer_prefix)) {
      const size_t start = bearer_prefix.length();
      return std::string(StringUtil::ltrim(value.substr(start)));
    }
  }

  // Check for the named query string parameter.
  const auto path = headers.Path()->value().getStringView();
  const auto params = Http::Utility::parseQueryString(path);
  const auto param = params.find(parameter_name);
  if (param != params.end()) {
    return param->second;
  }

  return EMPTY_STRING;
}

/**
 * primary cases:
 * 1) user is signing out
 * 2) /_oauth redirect
 * 3) user is authorized
 * 4) user is unauthorized
 */
Http::FilterHeadersStatus OAuth2Filter::decodeHeaders(Http::RequestHeaderMap& headers, bool) {

  // The following 2 headers are guaranteed for regular requests. The asserts are helpful when
  // writing test code to not forget these important variables in mock requests
  const Http::HeaderEntry* host_header = headers.Host();
  ASSERT(host_header != nullptr);
  host_ = host_header->value().getStringView();

  const Http::HeaderEntry* path_header = headers.Path();
  ASSERT(path_header != nullptr);
  const absl::string_view path_str = path_header->value().getStringView();

<<<<<<< HEAD
  // Keep track of how many initial 302s (to the auth server) we initially distribute.
  // The goal is to keep this number in line with the number of successful logins at the conclusion
  // of this filter.
  const auto* user_agent_header = headers.UserAgent();
  const absl::string_view user_agent_value =
      user_agent_header != nullptr ? user_agent_header->value().getStringView() : EMPTY_STRING;
  const std::vector<std::string> v = absl::StrSplit(user_agent_value, '.');
  user_agent_ = v[0];
=======
  sanitizeXForwardedOauthHeaders(headers);
>>>>>>> 480afba2

  // We should check if this is a sign out request.
  if (path_str == config_->signoutPath()) {
    return signOutUser(headers);
  }

  if (canSkipOAuth(headers)) {
    // Update the path header with the query string parameters after a successful OAuth login.
    // This is necessary if a website requests multiple resources which get redirected to the
    // auth server. A cached login on the authentication server side will set cookies
    // correctly but cause a race condition on future requests that have their location set
    // to the callback path.
    if (absl::StartsWith(path_str, config_->callbackPath())) {
      Http::Utility::QueryParams query_parameters = Http::Utility::parseQueryString(path_str);

      const auto state =
          absl::StrReplaceAll(query_parameters.at(queryParamsState()), unescapedReplacements());
      Http::Utility::Url state_url;
      if (!state_url.initialize(state, false)) {
        sendUnauthorizedResponse();
        return Http::FilterHeadersStatus::StopAllIterationAndBuffer;
      }
      // Avoid infinite redirect storm
      if (absl::StartsWith(state_url.pathAndQueryParams(), config_->callbackPath())) {
        sendUnauthorizedResponse();
        return Http::FilterHeadersStatus::StopAllIterationAndBuffer;
      }
      Http::ResponseHeaderMapPtr response_headers{
          Http::createHeaderMap<Http::ResponseHeaderMapImpl>(
              {{Http::Headers::get().Status, std::to_string(enumToInt(Http::Code::Found))},
               {Http::Headers::get().Location, state}})};
      decoder_callbacks_->encodeHeaders(std::move(response_headers), true);
    }

    // Continue on with the filter stack.
    return Http::FilterHeadersStatus::Continue;
  }

  // If a bearer token is supplied as a header or param, we ingest it here and kick off the
  // user resolution immediately. Note this comes after HMAC validation, so technically this
  // header is sanitized in a way, as the validation check forces the correct Bearer Cookie value.
  access_token_ = extractAccessToken(headers, Token);
  if (!access_token_.empty()) {
    found_bearer_token_ = true;
    request_headers_ = &headers;
    finishFlow();

    return Http::FilterHeadersStatus::Continue;
  }

  // If no access token and this isn't the callback URI, redirect to acquire credentials.
  //
  // The following conditional could be replaced with a regex pattern-match,
  // if we're concerned about matching strictly `/_oauth`.
  if (!absl::StartsWith(path_str, config_->callbackPath())) {
    Http::ResponseHeaderMapPtr response_headers{Http::createHeaderMap<Http::ResponseHeaderMapImpl>(
        {{Http::Headers::get().Status, std::to_string(enumToInt(Http::Code::Found))}})};

    // Construct the correct scheme. We default to https since this is a requirement for OAuth to
    // succeed. However, if a downstream client explicitly declares the "http" scheme for whatever
    // reason, we also use "http" when constructing our redirect uri to the authorization server.
    auto scheme = Http::Headers::get().SchemeValues.Https;

    const auto* scheme_header = headers.Scheme();
    if ((scheme_header != nullptr &&
         scheme_header->value().getStringView() == Http::Headers::get().SchemeValues.Http)) {
      scheme = Http::Headers::get().SchemeValues.Http;
    }

    const std::string base_path = absl::StrCat(scheme, "://", host_);
    const std::string callback_path = base_path + config_->callbackPath();
    const std::string state_path = absl::StrCat(base_path, headers.Path()->value().getStringView());

    const std::string escaped_redirect_uri =
        absl::StrReplaceAll(callback_path, escapedReplacements());
    const std::string escaped_state = absl::StrReplaceAll(state_path, escapedReplacements());

    const std::string new_url =
        fmt::format(authClusterUriParameters(), config_->oauthServerHostname(), config_->clientId(),
                    escaped_redirect_uri, escaped_state);
    response_headers->setReferenceKey(Http::Headers::get().Location, new_url);
    decoder_callbacks_->encodeHeaders(std::move(response_headers), true);

    return Http::FilterHeadersStatus::StopAllIterationAndBuffer;
  }

  // At this point, we *are* on /_oauth. We believe this request comes from the authorization
  // server and we expect the query strings to contain the information required to get the access
  // token
  Http::Utility::QueryParams query_parameters = Http::Utility::parseQueryString(path_str);
  if (query_parameters.find(queryParamsError()) != query_parameters.end()) {
    sendUnauthorizedResponse();
    return Http::FilterHeadersStatus::StopAllIterationAndBuffer;
  }

  // if the data we need is not present on the URL, stop execution
  if (query_parameters.find(queryParamsCode()) == query_parameters.end() ||
      query_parameters.find(queryParamsState()) == query_parameters.end()) {
    sendUnauthorizedResponse();
    return Http::FilterHeadersStatus::StopAllIterationAndBuffer;
  }

  auth_code_ = query_parameters.at(queryParamsCode());
  state_ = absl::StrReplaceAll(query_parameters.at(queryParamsState()), unescapedReplacements());

  Http::Utility::Url state_url;
  if (!state_url.initialize(state_, false)) {
    sendUnauthorizedResponse();
    return Http::FilterHeadersStatus::StopAllIterationAndBuffer;
  }
  const auto scheme = state_url.scheme();

  const std::string cb_url = absl::StrCat(scheme, "://", host_, config_->callbackPath());
  oauth_client_->asyncGetAccessToken(auth_code_, config_->clientId(), config_->clientSecret(),
                                     cb_url);

  // pause while we await the next step from the OAuth server
  return Http::FilterHeadersStatus::StopAllIterationAndBuffer;
}

// Set the legacy Oauth headers.
void OAuth2Filter::setXForwardedOauthHeaders(Http::RequestHeaderMap& headers,
                                             const std::string& token) {
  // Add the x-forwarded headers after inspecting the corresponding cookie values.
  headers.setReferenceKey(Http::Headers::get().Authorization, absl::StrCat("Bearer ", token));
}

// Defines a sequence of checks determining whether we should initiate a new OAuth flow or skip to
// the next filter in the chain.
bool OAuth2Filter::canSkipOAuth(Http::RequestHeaderMap& headers) const {
  // We can skip OAuth if the supplied HMAC cookie is valid. Apply the OAuth details as headers
  // if we successfully validate the cookie.
  validator_->setParams(headers, config_->tokenSecret());
  if (validator_->isValid()) {
    config_->stats().oauth_success_.inc();
    setXForwardedOauthHeaders(headers, validator_->token());
    return true;
  }

  // Skip authentication for HTTP method OPTIONS for CORS preflight requests to skip forbidden
  // redirects to the auth server. Must be opted in from the proto configuration.
  if (config_->passThroughOptionsMethod()) {
    const Http::HeaderEntry* method_header = headers.Method();
    if (method_header != nullptr &&
        method_header->value().getStringView() == Http::Headers::get().MethodValues.Options) {
      return true;
    }
  }

  return false;
}

/**
 * Modifies the state of the filter by adding response headers to the decoder_callbacks
 */
Http::FilterHeadersStatus OAuth2Filter::signOutUser(const Http::RequestHeaderMap& headers) {
  Http::ResponseHeaderMapPtr response_headers{Http::createHeaderMap<Http::ResponseHeaderMapImpl>(
      {{Http::Headers::get().Status, std::to_string(enumToInt(Http::Code::Found))}})};

  const std::string new_path =
      absl::StrCat(headers.ForwardedProto()->value().getStringView(), "://", host_, "/");
  response_headers->addReference(Http::Headers::get().SetCookie, signoutCookieValue());
  response_headers->addReference(Http::Headers::get().SetCookie, signoutBearerTokenValue());
  response_headers->setReferenceKey(Http::Headers::get().Location, new_path);
  decoder_callbacks_->encodeHeaders(std::move(response_headers), true);

  return Http::FilterHeadersStatus::StopAllIterationAndBuffer;
}

void OAuth2Filter::onGetAccessTokenSuccess(const std::string& access_code, const std::string& expires_in) {
  std::istringstream iss(expires_in);
  time_t expires_in_t;
  iss >> expires_in_t;
  time_t new_epoch = std::time(nullptr) + expires_in_t;

  access_token_ = access_code;
  new_expires_ = std::to_string(new_epoch);
}

void OAuth2Filter::finishFlow() {

  // We have fully completed the entire OAuth flow, whether through Authorization header or from
  // user redirection to the auth server.
  if (found_bearer_token_) {
    setXForwardedOauthHeaders(*request_headers_, access_token_);
    config_->stats().oauth_success_.inc();
    decoder_callbacks_->continueDecoding();
    return;
  }

  std::string token_payload;
  if (config_->forwardBearerToken()) {
    token_payload = absl::StrCat(host_, new_expires_, access_token_);
  } else {
    token_payload = absl::StrCat(host_, new_expires_);
  }

  auto& crypto_util = Envoy::Common::Crypto::UtilitySingleton::get();

  auto token_secret = config_->tokenSecret();
  std::vector<uint8_t> token_secret_vec(token_secret.begin(), token_secret.end());
  const std::string pre_encoded_token =
      Hex::encode(crypto_util.getSha256Hmac(token_secret_vec, token_payload));
  std::string encoded_token;
  absl::Base64Escape(pre_encoded_token, &encoded_token);

  // We use HTTP Only cookies for the HMAC and Expiry.
  const std::string cookie_tail = fmt::format(cookieTailFormatString(), new_expires_);
  const std::string cookie_tail_http_only =
      fmt::format(cookieTailHttpOnlyFormatString(), new_expires_);

  /**
   * At this point we have all of the pieces needed to authenticate a user that did not originally
   * have a bearer access token. Now, we construct a redirect request to return the user to their
   * previous state and additionally set the OAuth cookies in browser.
   * The redirection should result in successfully passing this filer.
   */
  Http::ResponseHeaderMapPtr response_headers{Http::createHeaderMap<Http::ResponseHeaderMapImpl>(
      {{Http::Headers::get().Status, std::to_string(enumToInt(Http::Code::Found))}})};

  static const Http::LowerCaseString set_cookie_key = Http::Headers::get().SetCookie;

  response_headers->addReferenceKey(
      set_cookie_key, absl::StrCat("OauthHMAC=", encoded_token, cookie_tail_http_only));
  response_headers->addReferenceKey(
      set_cookie_key, absl::StrCat("OauthExpires=", new_expires_, cookie_tail_http_only));

  // If opted-in, we also create a new Bearer cookie for the authorization token provided by the
  // auth server.
  if (config_->forwardBearerToken()) {
    response_headers->addReferenceKey(set_cookie_key,
                                      absl::StrCat("BearerToken=", access_token_, cookie_tail));
  }

  response_headers->setReferenceKey(Http::Headers::get().Location, state_);

  decoder_callbacks_->encodeHeaders(std::move(response_headers), true);
  config_->stats().oauth_success_.inc();
  decoder_callbacks_->continueDecoding();
}

void OAuth2Filter::sendUnauthorizedResponse() {
  config_->stats().oauth_failure_.inc();
  decoder_callbacks_->sendLocalReply(Http::Code::Unauthorized, unauthorizedBodyMessage(), nullptr,
                                     absl::nullopt, EMPTY_STRING);
}

} // namespace Oauth
} // namespace HttpFilters
} // namespace Extensions
} // namespace Envoy<|MERGE_RESOLUTION|>--- conflicted
+++ resolved
@@ -80,16 +80,10 @@
       callback_path_(
           PROTOBUF_GET_STRING_OR_DEFAULT(proto_config, callback_path, defaultOauthCallback())),
       signout_path_(
-<<<<<<< HEAD
-          PROTOBUF_GET_STRING_OR_DEFAULT(proto_config, signout_path, defaultOauthSignout())), forward_bearer_token_(proto_config.forward_bearer_token()),
-      pass_through_options_method_(proto_config.pass_through_options_method()),
-      secret_reader_(secret_reader), stats_(FilterConfig::generateStats(stats_prefix, scope)) {
-=======
           PROTOBUF_GET_STRING_OR_DEFAULT(proto_config, signout_path, defaultOauthSignout())),
       secret_reader_(secret_reader), stats_(FilterConfig::generateStats(stats_prefix, scope)),
       forward_bearer_token_(proto_config.forward_bearer_token()),
       pass_through_options_method_(proto_config.pass_through_options_method()) {
->>>>>>> 480afba2
   if (!cluster_manager.get(cluster_name_)) {
     throw EnvoyException(fmt::format("OAuth2 filter: unknown cluster '{}' in config. Please "
                                      "specify which cluster to direct OAuth requests to.",
@@ -193,19 +187,6 @@
   const Http::HeaderEntry* path_header = headers.Path();
   ASSERT(path_header != nullptr);
   const absl::string_view path_str = path_header->value().getStringView();
-
-<<<<<<< HEAD
-  // Keep track of how many initial 302s (to the auth server) we initially distribute.
-  // The goal is to keep this number in line with the number of successful logins at the conclusion
-  // of this filter.
-  const auto* user_agent_header = headers.UserAgent();
-  const absl::string_view user_agent_value =
-      user_agent_header != nullptr ? user_agent_header->value().getStringView() : EMPTY_STRING;
-  const std::vector<std::string> v = absl::StrSplit(user_agent_value, '.');
-  user_agent_ = v[0];
-=======
-  sanitizeXForwardedOauthHeaders(headers);
->>>>>>> 480afba2
 
   // We should check if this is a sign out request.
   if (path_str == config_->signoutPath()) {
