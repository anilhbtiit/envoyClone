--- conflicted
+++ resolved
@@ -426,125 +426,6 @@
   EXPECT_TRUE(client_ctx->getCertChainInformation().empty());
   EXPECT_EQ(Http::Code::OK, getCallback("/certs", header_map, response));
   EXPECT_EQ(expected_empty_json, response.toString());
-}
-
-<<<<<<< HEAD
-TEST_P(AdminInstanceTest, Runtime) {
-  Http::ResponseHeaderMapImpl header_map;
-  Buffer::OwnedImpl response;
-
-  Runtime::MockSnapshot snapshot;
-  Runtime::MockLoader loader;
-  auto layer1 = std::make_unique<NiceMock<Runtime::MockOverrideLayer>>();
-  auto layer2 = std::make_unique<NiceMock<Runtime::MockOverrideLayer>>();
-  Runtime::Snapshot::EntryMap entries2{{"string_key", {"override", {}, {}, {}, {}}},
-                                       {"extra_key", {"bar", {}, {}, {}, {}}}};
-  Runtime::Snapshot::EntryMap entries1{{"string_key", {"foo", {}, {}, {}, {}}},
-                                       {"int_key", {"1", 1, {}, {}, {}}},
-                                       {"other_key", {"bar", {}, {}, {}, {}}}};
-
-  ON_CALL(*layer1, name()).WillByDefault(testing::ReturnRefOfCopy(std::string{"layer1"}));
-  ON_CALL(*layer1, values()).WillByDefault(testing::ReturnRef(entries1));
-  ON_CALL(*layer2, name()).WillByDefault(testing::ReturnRefOfCopy(std::string{"layer2"}));
-  ON_CALL(*layer2, values()).WillByDefault(testing::ReturnRef(entries2));
-
-  std::vector<Runtime::Snapshot::OverrideLayerConstPtr> layers;
-  layers.push_back(std::move(layer1));
-  layers.push_back(std::move(layer2));
-  EXPECT_CALL(snapshot, getLayers()).WillRepeatedly(testing::ReturnRef(layers));
-
-  const std::string expected_json = R"EOF({
-    "layers": [
-        "layer1",
-        "layer2"
-    ],
-    "entries": {
-        "extra_key": {
-            "layer_values": [
-                "",
-                "bar"
-            ],
-            "final_value": "bar"
-        },
-        "int_key": {
-            "layer_values": [
-                "1",
-                ""
-            ],
-            "final_value": "1"
-        },
-        "other_key": {
-            "layer_values": [
-                "bar",
-                ""
-            ],
-            "final_value": "bar"
-        },
-        "string_key": {
-            "layer_values": [
-                "foo",
-                "override"
-            ],
-            "final_value": "override"
-        }
-    }
-})EOF";
-
-  EXPECT_CALL(loader, snapshot()).WillRepeatedly(testing::ReturnPointee(&snapshot));
-  EXPECT_CALL(server_, runtime()).WillRepeatedly(testing::ReturnPointee(&loader));
-  EXPECT_EQ(Http::Code::OK, getCallback("/runtime", header_map, response));
-  EXPECT_THAT(expected_json, JsonStringEq(response.toString()));
-}
-
-TEST_P(AdminInstanceTest, RuntimeModify) {
-  Http::ResponseHeaderMapImpl header_map;
-  Buffer::OwnedImpl response;
-
-  Runtime::MockLoader loader;
-  EXPECT_CALL(server_, runtime()).WillRepeatedly(testing::ReturnPointee(&loader));
-
-  std::unordered_map<std::string, std::string> overrides;
-  overrides["foo"] = "bar";
-  overrides["x"] = "42";
-  overrides["nothing"] = "";
-  EXPECT_CALL(loader, mergeValues(overrides)).Times(1);
-  EXPECT_EQ(Http::Code::OK,
-            postCallback("/runtime_modify?foo=bar&x=42&nothing=", header_map, response));
-  EXPECT_EQ("OK\n", response.toString());
-}
-
-TEST_P(AdminInstanceTest, RuntimeModifyParamsInBody) {
-  Runtime::MockLoader loader;
-  EXPECT_CALL(server_, runtime()).WillRepeatedly(testing::ReturnPointee(&loader));
-
-  const std::string key = "routing.traffic_shift.foo";
-  const std::string value = "numerator: 1\ndenominator: TEN_THOUSAND\n";
-  const std::unordered_map<std::string, std::string> overrides = {{key, value}};
-  EXPECT_CALL(loader, mergeValues(overrides)).Times(1);
-
-  const std::string body = fmt::format("{}={}", key, value);
-  Http::ResponseHeaderMapImpl header_map;
-  Buffer::OwnedImpl response;
-  EXPECT_EQ(Http::Code::OK, runCallback("/runtime_modify", header_map, response, "POST", body));
-  EXPECT_EQ("OK\n", response.toString());
-}
-
-TEST_P(AdminInstanceTest, RuntimeModifyNoArguments) {
-  Http::ResponseHeaderMapImpl header_map;
-  Buffer::OwnedImpl response;
-
-  EXPECT_EQ(Http::Code::BadRequest, postCallback("/runtime_modify", header_map, response));
-  EXPECT_TRUE(absl::StartsWith(response.toString(), "usage:"));
-=======
-TEST_P(AdminInstanceTest, ReopenLogs) {
-  Http::ResponseHeaderMapImpl header_map;
-  Buffer::OwnedImpl response;
-  testing::NiceMock<AccessLog::MockAccessLogManager> access_log_manager_;
-
-  EXPECT_CALL(server_, accessLogManager()).WillRepeatedly(ReturnRef(access_log_manager_));
-  EXPECT_CALL(access_log_manager_, reopen());
-  EXPECT_EQ(Http::Code::OK, postCallback("/reopen_logs", header_map, response));
->>>>>>> f0ebefc2
 }
 
 TEST_P(AdminInstanceTest, ClustersJson) {
