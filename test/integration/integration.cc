--- conflicted
+++ resolved
@@ -372,15 +372,9 @@
 
 void BaseIntegrationTest::createTestServer(const std::string& json_path,
                                            const std::vector<std::string>& port_names) {
-<<<<<<< HEAD
-  test_server_ = IntegrationTestServer::create(
-      TestEnvironment::temporaryFileSubstitute(json_path, port_map_, version_), version_, nullptr,
-      deterministic_, *time_system_, *api_);
-=======
   test_server_ = createIntegrationTestServer(
       TestEnvironment::temporaryFileSubstitute(json_path, port_map_, version_), nullptr,
       *time_system_);
->>>>>>> e2091213
   registerTestServerPorts(port_names);
 }
 
@@ -406,7 +400,7 @@
                                                  std::function<void()> pre_worker_start_test_steps,
                                                  Event::TestTimeSystem& time_system) {
   return IntegrationTestServer::create(bootstrap_path, version_, pre_worker_start_test_steps,
-                                       deterministic_, time_system);
+                                       deterministic_, time_system, *api_);
 }
 
 } // namespace Envoy