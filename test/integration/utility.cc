--- conflicted
+++ resolved
@@ -33,11 +33,12 @@
 RawConnectionDriver::DoWriteCallback writeBufferCallback(Buffer::Instance& data) {
   auto shared_data = std::make_shared<Buffer::OwnedImpl>();
   shared_data->move(data);
-  return [shared_data](Network::ClientConnection& client) {
+  return [shared_data](Buffer::Instance& dest) {
     if (shared_data->length() > 0) {
-      client.write(*shared_data, false);
+      dest.add(*shared_data);
       shared_data->drain(shared_data->length());
     }
+    return false;
   };
 }
 
@@ -143,11 +144,15 @@
                                          Network::Address::IpVersion version,
                                          Event::Dispatcher& dispatcher,
                                          Network::TransportSocketPtr transport_socket)
-    : dispatcher_(dispatcher), remaining_bytes_to_send_(initial_data.length()) {
+    : dispatcher_(dispatcher), remaining_bytes_to_send_(0) {
   api_ = Api::createApiForTest(stats_store_);
   Event::GlobalTimeSystem time_system;
-  callbacks_ = std::make_unique<ConnectionCallbacks>(
-      [this, write_request_callback]() { write_request_callback(*client_); });
+  callbacks_ = std::make_unique<ConnectionCallbacks>([this, write_request_callback]() {
+    Buffer::OwnedImpl buffer;
+    const bool close_after = write_request_callback(buffer);
+    remaining_bytes_to_send_ += buffer.length();
+    client_->write(buffer, close_after);
+  });
 
   if (transport_socket == nullptr) {
     transport_socket = Network::Test::createRawBufferSocket();
@@ -162,14 +167,9 @@
   // low-watermark is triggered every time the buffer is drained.
   client_->setBufferLimits(1);
   client_->addConnectionCallbacks(*callbacks_);
-<<<<<<< HEAD
-  client_->addReadFilter(Network::ReadFilterSharedPtr{new ForwardingFilter(*this, data_callback)});
-  client_->addBytesSentCallback([&](uint64_t bytes) { remaining_bytes_to_send_ -= bytes; });
-  client_->write(initial_data, false);
-=======
   client_->addReadFilter(
       Network::ReadFilterSharedPtr{new ForwardingFilter(*this, response_data_callback)});
->>>>>>> 3a32d23c
+  client_->addBytesSentCallback([&](uint64_t bytes) { remaining_bytes_to_send_ -= bytes; });
   client_->connect();
 }
 
