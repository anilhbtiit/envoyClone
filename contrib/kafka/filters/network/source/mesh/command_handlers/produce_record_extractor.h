--- conflicted
+++ resolved
@@ -30,28 +30,17 @@
   std::vector<OutboundRecord>
   extractRecords(const std::vector<TopicProduceData>& data) const override;
 
-<<<<<<< HEAD
-  static absl::string_view extractElement(absl::string_view& input);
-=======
   // Helper function to get the data (such as key, value) out of given input, as most of the
   // interesting fields in records are kept as variable-encoded length and following bytes.
   static absl::string_view extractByteArray(absl::string_view& input);
->>>>>>> 7078ecb0
 
 private:
   std::vector<OutboundRecord> extractPartitionRecords(const std::string& topic,
                                                       const int32_t partition,
                                                       const Bytes& records) const;
 
-<<<<<<< HEAD
-  // Impl note: I'm sorry for the long name.
-  std::vector<OutboundRecord> extractRecordsOutOfBatchWithMagicEqualTo2(const std::string& topic,
-                                                                        const int32_t partition,
-                                                                        absl::string_view sv) const;
-=======
   std::vector<OutboundRecord> processRecordBatch(const std::string& topic, const int32_t partition,
                                                  absl::string_view data) const;
->>>>>>> 7078ecb0
 
   OutboundRecord extractRecord(const std::string& topic, const int32_t partition,
                                absl::string_view& data) const;
