#pragma once

#include <algorithm>
#include <atomic>
#include <chrono>
#include <cstdint>
#include <functional>
#include <list>
#include <memory>
#include <regex>
#include <string>
#include <unordered_map>

#include "envoy/common/time.h"
#include "envoy/server/options.h"
#include "envoy/stats/stats.h"

#include "common/common/assert.h"
#include "common/protobuf/protobuf.h"

<<<<<<< HEAD
=======
#include "absl/strings/string_view.h"
#include "api/bootstrap.pb.h"

>>>>>>> 0d4e4b22
namespace Envoy {
namespace Stats {

class TagExtractorImpl : public TagExtractor {
public:
  /**
   * Creates a tag extractor from the regex provided or looks up a default regex.
   * @param name name for tag extractor. Used to look up a default tag extractor if regex is empty.
   * @param regex optional regex expression. Can be specified as an empty string to trigger a
   * default regex lookup.
   * @return TagExtractorPtr newly constructed TagExtractor.
   */
  static TagExtractorPtr createTagExtractor(const std::string& name, const std::string& regex);

  TagExtractorImpl(const std::string& name, const std::string& regex);
  std::string name() const override { return name_; }
  std::string extractTag(const std::string& tag_extracted_name,
                         std::vector<Tag>& tags) const override;

private:
  const std::string name_;
  const std::regex regex_;
};

class TagProducerImpl : public TagProducer {
public:
  typedef std::unique_ptr<std::vector<TagExtractorPtr>> ExtractorsPtr;
  typedef std::unique_ptr<std::vector<Tag>> TagsPtr;

  TagProducerImpl(ExtractorsPtr&& tag_extractors, TagsPtr&& default_tags);
  ~TagProducerImpl() override;

  static TagProducerPtr createEmptyTagProducer();

  /*
   * Take a metric name and a vector then add proper tags into the vector and
   * return an extracted metric name.
   * @param metric_name std::string a name of Stats::Metric (Counter, Gauge, Histogram).
   * @param tags std::vector a set of Stats::Tag.
   */
  std::string produceTags(const std::string& metric_name, std::vector<Tag>& tags) const override;

private:
  ExtractorsPtr tag_extractors_;
  TagsPtr default_tags_;
};

/**
 * Common stats utility routines.
 */
class Utility {
public:
  // ':' is a reserved char in statsd. Do a character replacement to avoid costly inline
  // translations later.
  static std::string sanitizeStatsName(const std::string& name);
};

/**
 * This structure is the backing memory for both CounterImpl and GaugeImpl. It is designed so that
 * it can be allocated from shared memory if needed.
 *
 * @note Due to name_ being variable size, sizeof(RawStatData) probably isn't useful. Use
 * RawStatData::size() instead.
 */
struct RawStatData {
  struct Flags {
    static const uint8_t Used = 0x1;
  };

  /**
   * Due to the flexible-array-length of name_, c-style allocation
   * and initialization are neccessary.
   */
  RawStatData() = delete;
  ~RawStatData() = delete;

  /**
   * Configure static settings. This MUST be called
   * before any other static or instance methods.
   */
  static void configure(Server::Options& options);

  /**
   * Allow tests to re-configure this value after it has been set.
   * This is unsafe in a non-test context.
   */
  static void configureForTestsOnly(Server::Options& options);

  /**
   * Returns the maximum length of the name of a stat. This length
   * does not include a trailing NULL-terminator.
   */
  static size_t maxNameLength() { return maxObjNameLength() + MAX_STAT_SUFFIX_LENGTH; }

  /**
   * Returns the maximum length of a user supplied object (route/cluster/listener)
   * name field in a stat. This length does not include a trailing NULL-terminator.
   */
  static size_t maxObjNameLength() {
    return initializeAndGetMutableMaxObjNameLength(DEFAULT_MAX_OBJ_NAME_LENGTH);
  }

  /**
   * Returns the maximum length of a stat suffix that Envoy generates (over the user supplied name).
   * This length does not include a trailing NULL-terminator.
   */
  static size_t maxStatSuffixLength() { return MAX_STAT_SUFFIX_LENGTH; }

  /**
   * size in bytes of name_
   */
  static size_t nameSize() { return maxNameLength() + 1; }

  /**
   * Returns the size of this struct, accounting for the length of name_
   * and padding for alignment. This is required by SharedMemoryHashSet.
   */
  static size_t size();

  /**
   * Initializes this object to have the specified key,
   * a refcount of 1, and all other values zero. This is required by
   * SharedMemoryHashSet
   */
  void initialize(absl::string_view key);

  /**
   * Returns true if object is in use.
   */
  bool initialized() { return name_[0] != '\0'; }

  /**
   * Returns the name as a string_view. This is required by SharedMemoryHashSet.
   */
  absl::string_view key() const {
    return absl::string_view(name_, strnlen(name_, maxNameLength()));
  }

  std::atomic<uint64_t> value_;
  std::atomic<uint64_t> pending_increment_;
  std::atomic<uint16_t> flags_;
  std::atomic<uint16_t> ref_count_;
  std::atomic<uint32_t> unused_;
  char name_[];

private:
  // The max name length is based on current set of stats.
  // As of now, the longest stat is
  // cluster.<cluster_name>.outlier_detection.ejections_consecutive_5xx
  // which is 52 characters long without the cluster name.
  // The max stat name length is 127 (default). So, in order to give room
  // for growth to both the envoy generated stat characters
  // (e.g., outlier_detection...) and user supplied names (e.g., cluster name),
  // we set the max user supplied name length to 60, and the max internally
  // generated stat suffixes to 67 (15 more characters to grow).
  // If you want to increase the max user supplied name length, use the compiler
  // option ENVOY_DEFAULT_MAX_OBJ_NAME_LENGTH or the CLI option
  // max-obj-name-len
  static const size_t DEFAULT_MAX_OBJ_NAME_LENGTH = 60;
  static const size_t MAX_STAT_SUFFIX_LENGTH = 67;

  static size_t& initializeAndGetMutableMaxObjNameLength(size_t configured_size);
};

/**
 * Abstract interface for allocating a RawStatData.
 */
class RawStatDataAllocator {
public:
  virtual ~RawStatDataAllocator() {}

  /**
   * @return RawStatData* a raw stat data block for a given stat name or nullptr if there is no more
   *         memory available for stats. The allocator may return a reference counted data location
   *         by name if one already exists with the same name. This is used for intra-process
   *         scope swapping as well as inter-process hot restart.
   */
  virtual RawStatData* alloc(const std::string& name) PURE;

  /**
   * Free a raw stat data block. The allocator should handle reference counting and only truly
   * free the block if it is no longer needed.
   */
  virtual void free(RawStatData& data) PURE;
};

/**
 * Implementation of the Metric interface. Virtual inheritance is used because the interfaces that
 * will inherit from Metric will have other base classes that will also inherit from Metric.
 */
class MetricImpl : public virtual Metric {
public:
  MetricImpl(const std::string& name, std::string&& tag_extracted_name, std::vector<Tag>&& tags)
      : name_(name), tag_extracted_name_(std::move(tag_extracted_name)), tags_(std::move(tags)) {}

  const std::string& name() const override { return name_; }
  const std::string& tagExtractedName() const override { return tag_extracted_name_; }
  const std::vector<Tag>& tags() const override { return tags_; }

private:
  const std::string name_;
  const std::string tag_extracted_name_;
  const std::vector<Tag> tags_;
};

/**
 * Counter implementation that wraps a RawStatData.
 */
class CounterImpl : public Counter, public MetricImpl {
public:
  CounterImpl(RawStatData& data, RawStatDataAllocator& alloc, std::string&& tag_extracted_name,
              std::vector<Tag>&& tags)
      : MetricImpl(data.name_, std::move(tag_extracted_name), std::move(tags)), data_(data),
        alloc_(alloc) {}
  ~CounterImpl() { alloc_.free(data_); }

  // Stats::Counter
  void add(uint64_t amount) override {
    data_.value_ += amount;
    data_.pending_increment_ += amount;
    data_.flags_ |= RawStatData::Flags::Used;
  }

  void inc() override { add(1); }
  uint64_t latch() override { return data_.pending_increment_.exchange(0); }
  void reset() override { data_.value_ = 0; }
  bool used() const override { return data_.flags_ & RawStatData::Flags::Used; }
  uint64_t value() const override { return data_.value_; }

private:
  RawStatData& data_;
  RawStatDataAllocator& alloc_;
};

/**
 * Gauge implementation that wraps a RawStatData.
 */
class GaugeImpl : public Gauge, public MetricImpl {
public:
  GaugeImpl(RawStatData& data, RawStatDataAllocator& alloc, std::string&& tag_extracted_name,
            std::vector<Tag>&& tags)
      : MetricImpl(data.name_, std::move(tag_extracted_name), std::move(tags)), data_(data),
        alloc_(alloc) {}
  ~GaugeImpl() { alloc_.free(data_); }

  // Stats::Gauge
  virtual void add(uint64_t amount) override {
    data_.value_ += amount;
    data_.flags_ |= RawStatData::Flags::Used;
  }
  virtual void dec() override { sub(1); }
  virtual void inc() override { add(1); }
  virtual void set(uint64_t value) override {
    data_.value_ = value;
    data_.flags_ |= RawStatData::Flags::Used;
  }
  virtual void sub(uint64_t amount) override {
    ASSERT(data_.value_ >= amount);
    ASSERT(used());
    data_.value_ -= amount;
  }
  virtual uint64_t value() const override { return data_.value_; }
  bool used() const override { return data_.flags_ & RawStatData::Flags::Used; }

private:
  RawStatData& data_;
  RawStatDataAllocator& alloc_;
};

/**
 * Histogram implementation for the heap.
 */
class HistogramImpl : public Histogram, public MetricImpl {
public:
  HistogramImpl(const std::string& name, Store& parent, std::string&& tag_extracted_name,
                std::vector<Tag>&& tags)
      : MetricImpl(name, std::move(tag_extracted_name), std::move(tags)), parent_(parent) {}

  // Stats::Histogram
  void recordValue(uint64_t value) override { parent_.deliverHistogramToSinks(*this, value); }

  Store& parent_;
};

/**
 * Implementation of RawStatDataAllocator that just allocates a new structure in memory and returns
 * it.
 */
class HeapRawStatDataAllocator : public RawStatDataAllocator {
public:
  // RawStatDataAllocator
  RawStatData* alloc(const std::string& name) override;
  void free(RawStatData& data) override;
};

/**
 * A stats cache template that is used by the isolated store.
 */
template <class Base, class Impl> class IsolatedStatsCache {
public:
  typedef std::function<Impl*(const std::string& name)> Allocator;

  IsolatedStatsCache(Allocator alloc) : alloc_(alloc) {}

  Base& get(const std::string& name) {
    auto stat = stats_.find(name);
    if (stat != stats_.end()) {
      return *stat->second;
    }

    Impl* new_stat = alloc_(name);
    stats_.emplace(name, std::shared_ptr<Impl>{new_stat});
    return *new_stat;
  }

  std::list<std::shared_ptr<Base>> toList() const {
    std::list<std::shared_ptr<Base>> list;
    for (auto& stat : stats_) {
      list.push_back(stat.second);
    }

    return list;
  }

private:
  std::unordered_map<std::string, std::shared_ptr<Impl>> stats_;
  Allocator alloc_;
};

/**
 * Store implementation that is isolated from other stores.
 */
class IsolatedStoreImpl : public Store {
public:
  IsolatedStoreImpl()
      : counters_([this](const std::string& name) -> CounterImpl* {
          return new CounterImpl(*alloc_.alloc(name), alloc_, std::string(name),
                                 std::vector<Tag>());
        }),
        gauges_([this](const std::string& name) -> GaugeImpl* {
          return new GaugeImpl(*alloc_.alloc(name), alloc_, std::string(name), std::vector<Tag>());
        }),
        histograms_([this](const std::string& name) -> HistogramImpl* {
          return new HistogramImpl(name, *this, std::string(name), std::vector<Tag>());
        }) {}

  // Stats::Scope
  Counter& counter(const std::string& name) override { return counters_.get(name); }
  ScopePtr createScope(const std::string& name) override {
    return ScopePtr{new ScopeImpl(*this, name)};
  }
  void deliverHistogramToSinks(const Histogram&, uint64_t) override {}
  Gauge& gauge(const std::string& name) override { return gauges_.get(name); }
  Histogram& histogram(const std::string& name) override {
    Histogram& histogram = histograms_.get(name);
    return histogram;
  }

  // Stats::Store
  std::list<CounterSharedPtr> counters() const override { return counters_.toList(); }
  std::list<GaugeSharedPtr> gauges() const override { return gauges_.toList(); }

private:
  struct ScopeImpl : public Scope {
    ScopeImpl(IsolatedStoreImpl& parent, const std::string& prefix)
        : parent_(parent), prefix_(Utility::sanitizeStatsName(prefix)) {}

    // Stats::Scope
    ScopePtr createScope(const std::string& name) override {
      return ScopePtr{new ScopeImpl(parent_, prefix_ + name)};
    }
    void deliverHistogramToSinks(const Histogram&, uint64_t) override {}
    Counter& counter(const std::string& name) override { return parent_.counter(prefix_ + name); }
    Gauge& gauge(const std::string& name) override { return parent_.gauge(prefix_ + name); }
    Histogram& histogram(const std::string& name) override {
      return parent_.histogram(prefix_ + name);
    }

    IsolatedStoreImpl& parent_;
    const std::string prefix_;
  };

  HeapRawStatDataAllocator alloc_;
  IsolatedStatsCache<Counter, CounterImpl> counters_;
  IsolatedStatsCache<Gauge, GaugeImpl> gauges_;
  IsolatedStatsCache<Histogram, HistogramImpl> histograms_;
};

} // namespace Stats
} // namespace Envoy<|MERGE_RESOLUTION|>--- conflicted
+++ resolved
@@ -18,12 +18,8 @@
 #include "common/common/assert.h"
 #include "common/protobuf/protobuf.h"
 
-<<<<<<< HEAD
-=======
 #include "absl/strings/string_view.h"
-#include "api/bootstrap.pb.h"
-
->>>>>>> 0d4e4b22
+
 namespace Envoy {
 namespace Stats {
 
