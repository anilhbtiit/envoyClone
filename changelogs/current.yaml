--- conflicted
+++ resolved
@@ -62,15 +62,12 @@
 - area: gzip
   change: |
     added support for :ref:`max_inflate_ratio<envoy_v3_api_msg_extensions.compression.gzip.decompressor.v3.Gzip>`.
-<<<<<<< HEAD
 - area: http
   change: |
     added downstream handshake timing to connection streamInfo. Can be accessed by custom access loggers.
-=======
 - area: build
   change: |
     official released binary is now built on Ubuntu 20.04, requires glibc >= 2.30.
->>>>>>> 9c8082c4
 - area: listener
   change: |
     added multiple listening addresses in single listener. :ref:`listener additional addresses<envoy_v3_api_field_config.listener.v3.Listener.additional_addresses>`.
