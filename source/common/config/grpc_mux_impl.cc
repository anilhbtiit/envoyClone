--- conflicted
+++ resolved
@@ -75,13 +75,13 @@
 void GrpcMuxImpl::updateWatch(const std::string& type_url, Watch* watch,
                               const std::set<std::string>& resources) {
   ASSERT(watch != nullptr);
-  auto* sub = subscriptionStateFor(type_url);
+  SubscriptionState* sub = subscriptionStateFor(type_url);
   WatchMap& watch_map = watchMapFor(type_url);
 
   auto added_removed = watch_map.updateWatchInterest(watch, resources);
   sub->updateSubscriptionInterest(added_removed.added_, added_removed.removed_);
 
-  // Tell the server about our new interests, if there are any.
+  // Tell the server about our change in interest, if any.
   if (sub->subscriptionUpdatePending()) {
     trySendDiscoveryRequests();
   }
@@ -97,17 +97,13 @@
 
 SubscriptionState* GrpcMuxImpl::subscriptionStateFor(const std::string& type_url) {
   auto sub = subscriptions_.find(type_url);
-  if (sub == subscriptions_.end()) {
-    throw EnvoyException("Tried to look up state for non-existent subscription " + type_url);
-  }
+  RELEASE_ASSERT(sub != subscriptions_.end(), fmt::format("Tried to look up SubscriptionState for non-existent subscription {}.", type_url));
   return sub->second.get();
 }
 
 WatchMap& GrpcMuxImpl::watchMapFor(const std::string& type_url) {
   auto watch_map = watch_maps_.find(type_url);
-  if (watch_map == watch_maps_.end()) {
-    throw EnvoyException("Tried to look up WatchMap for non-existent subscription " + type_url);
-  }
+  RELEASE_ASSERT(watch_map != watch_maps_.end(), fmt::format("Tried to look up WatchMap for non-existent subscription {}.", type_url));
   return *watch_map->second;
 }
 
@@ -115,7 +111,6 @@
   for (auto& sub : subscriptions_) {
     sub.second->markStreamFresh();
   }
-<<<<<<< HEAD
   set_any_request_sent_yet_in_current_stream(false);
   trySendDiscoveryRequests();
 }
@@ -131,41 +126,6 @@
   do {
     for (auto& sub : subscriptions_) {
       all_subscribed[sub.first] = sub.second.get();
-=======
-  if (api_state_[type_url].watches_.empty()) {
-    // update the nonce as we are processing this response.
-    api_state_[type_url].request_.set_response_nonce(message->nonce());
-    if (message->resources().empty()) {
-      // No watches and no resources. This can happen when envoy unregisters from a
-      // resource that's removed from the server as well. For example, a deleted cluster
-      // triggers un-watching the ClusterLoadAssignment watch, and at the same time the
-      // xDS server sends an empty list of ClusterLoadAssignment resources. we'll accept
-      // this update. no need to send a discovery request, as we don't watch for anything.
-      api_state_[type_url].request_.set_version_info(message->version_info());
-    } else {
-      // No watches and we have resources - this should not happen. send a NACK (by not
-      // updating the version).
-      ENVOY_LOG(warn, "Ignoring unwatched type URL {}", type_url);
-      queueDiscoveryRequest(type_url);
-    }
-    return;
-  }
-  try {
-    // To avoid O(n^2) explosion (e.g. when we have 1000s of EDS watches), we
-    // build a map here from resource name to resource and then walk watches_.
-    // We have to walk all watches (and need an efficient map as a result) to
-    // ensure we deliver empty config updates when a resource is dropped.
-    std::unordered_map<std::string, ProtobufWkt::Any> resources;
-    GrpcMuxCallbacks& callbacks = api_state_[type_url].watches_.front()->callbacks_;
-    for (const auto& resource : message->resources()) {
-      if (type_url != resource.type_url()) {
-        throw EnvoyException(
-            fmt::format("{} does not match the message-wide type URL {} in DiscoveryResponse {}",
-                        resource.type_url(), type_url, message->DebugString()));
-      }
-      const std::string resource_name = callbacks.resourceName(resource);
-      resources.emplace(resource_name, resource);
->>>>>>> abb14cdd
     }
     for (auto& sub : all_subscribed) {
       if (already_called.insert(sub).second) { // insert succeeded ==> not already called
@@ -199,7 +159,7 @@
     // If so, which one (by type_url)?
     std::string next_request_type_url = maybe_request_type.value();
     // If we don't have a subscription object for this request's type_url, drop the request.
-    auto* sub = subscriptionStateFor(next_request_type_url);
+    SubscriptionState* sub = subscriptionStateFor(next_request_type_url);
     // Try again later if paused/rate limited/stream down.
     if (!canSendDiscoveryRequest(next_request_type_url)) {
       break;
@@ -221,19 +181,16 @@
   maybeUpdateQueueSizeStat(pausable_ack_queue_.size());
 }
 
-<<<<<<< HEAD
 // Checks whether external conditions allow sending a DeltaDiscoveryRequest. (Does not check
 // whether we *want* to send a DeltaDiscoveryRequest).
 bool GrpcMuxImpl::canSendDiscoveryRequest(const std::string& type_url) {
-  if (pausable_ack_queue_.paused(type_url)) {
-    ASSERT(false,
-           fmt::format("canSendDiscoveryRequest() called on paused type_url {}. Pausedness is "
-                       "supposed to be filtered out by whoWantsToSendDiscoveryRequest(). "
-                       "Returning false, but your xDS might be about to get head-of-line blocked "
-                       "- permanently, if the pause is never undone.",
-                       type_url));
-    return false;
-  } else if (!grpcStreamAvailable()) {
+  RELEASE_ASSERT(
+      !pausable_ack_queue_.paused(type_url),
+      fmt::format("canSendDiscoveryRequest() called on paused type_url {}. Pausedness is "
+                  "supposed to be filtered out by whoWantsToSendDiscoveryRequest(). ",
+                  type_url));
+
+  if (!grpcStreamAvailable()) {
     ENVOY_LOG(trace, "No stream available to send a discovery request for {}.", type_url);
     return false;
   } else if (!rateLimitAllowsDrain()) {
@@ -241,16 +198,6 @@
     return false;
   }
   return true;
-=======
-void GrpcMuxImpl::queueDiscoveryRequest(const std::string& queue_item) {
-  request_queue_.push(queue_item);
-  drainRequests();
-}
-
-void GrpcMuxImpl::clearRequestQueue() {
-  grpc_stream_.maybeUpdateQueueSizeStat(0);
-  request_queue_ = {};
->>>>>>> abb14cdd
 }
 
 // Checks whether we have something to say in a DeltaDiscoveryRequest, which can be an ACK and/or
@@ -268,7 +215,7 @@
   // If we're looking to send multiple non-ACK requests, send them in the order that their
   // subscriptions were initiated.
   for (const auto& sub_type : subscription_ordering_) {
-    auto* sub = subscriptionStateFor(sub_type);
+    SubscriptionState* sub = subscriptionStateFor(sub_type);
     if (sub->subscriptionUpdatePending() && !pausable_ack_queue_.paused(sub_type)) {
       return sub_type;
     }
