--- conflicted
+++ resolved
@@ -950,29 +950,13 @@
     // We want to record the upstream timeouts and increase the stats counters in all the cases.
     // For example, we also want to record the stats in the case of BiDi streaming APIs where we
     // might have already seen the headers.
-<<<<<<< HEAD
-    // If desired, the old behavior to not do any work for those upstream requests we've already
-    // seen the headers for can be achieved by overloading the runtime guard
-    // `do_not_await_headers_on_upstream_timeout_to_emit_stats` to false.
-    if (Runtime::runtimeFeatureEnabled(
-            "envoy.reloadable_features.do_not_await_headers_on_upstream_timeout_to_emit_stats") ||
-        upstream_request->awaitingHeaders()) {
-      cluster_->trafficStats()->upstream_rq_timeout_.inc();
-      if (request_vcluster_) {
-        request_vcluster_->stats().upstream_rq_timeout_.inc();
-      }
-      if (route_stats_context_.has_value()) {
-        route_stats_context_->stats().upstream_rq_timeout_.inc();
-      }
-=======
-    cluster_->trafficStats().upstream_rq_timeout_.inc();
+    cluster_->trafficStats()->upstream_rq_timeout_.inc();
     if (request_vcluster_) {
       request_vcluster_->stats().upstream_rq_timeout_.inc();
     }
     if (route_stats_context_.has_value()) {
       route_stats_context_->stats().upstream_rq_timeout_.inc();
     }
->>>>>>> 52838c4b
 
     if (upstream_request->upstreamHost()) {
       upstream_request->upstreamHost()->stats().rq_timeout_.inc();
