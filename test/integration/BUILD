--- conflicted
+++ resolved
@@ -12,7 +12,6 @@
 envoy_package()
 
 envoy_cc_test(
-<<<<<<< HEAD
     name = "ads_integration_test",
     srcs = ["ads_integration_test.cc"],
     data = ["//test/config/integration:server_ads.yaml"],
@@ -26,7 +25,13 @@
     deps = [
         ":http_integration_lib",
         "//source/common/config:resources_lib",
-=======
+        "//source/common/protobuf:utility_lib",
+        "//test/test_common:network_utility_lib",
+        "//test/test_common:utility_lib",
+    ],
+)
+
+envoy_cc_test(
     name = "legacy_json_integration_test",
     srcs = ["legacy_json_integration_test.cc"],
     data = [
@@ -47,7 +52,6 @@
     deps = [
         ":integration_lib",
         "//source/common/http:header_map_lib",
->>>>>>> 8a09d863
         "//source/common/protobuf:utility_lib",
         "//test/test_common:network_utility_lib",
         "//test/test_common:utility_lib",
