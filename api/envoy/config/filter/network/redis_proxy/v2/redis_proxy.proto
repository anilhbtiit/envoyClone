syntax = "proto3";

package envoy.config.filter.network.redis_proxy.v2;

option java_outer_classname = "RedisProxyProto";
option java_multiple_files = true;
option java_package = "io.envoyproxy.envoy.config.filter.network.redis_proxy.v2";
option go_package = "v2";

import "envoy/api/v2/core/base.proto";

import "google/protobuf/duration.proto";
import "google/protobuf/wrappers.proto";

import "validate/validate.proto";
import "gogoproto/gogo.proto";

// [#protodoc-title: Redis Proxy]
// Redis Proxy :ref:`configuration overview <config_network_filters_redis_proxy>`.

message RedisProxy {
  // The prefix to use when emitting :ref:`statistics <config_network_filters_redis_proxy_stats>`.
  string stat_prefix = 1 [(validate.rules).string.min_bytes = 1];

  // Name of cluster from cluster manager. See the :ref:`configuration section
  // <arch_overview_redis_configuration>` of the architecture overview for recommendations on
  // configuring the backing cluster.
  //
  // .. attention::
  //
  //   This field is deprecated. Use a :ref:`catch_all
  //   route<envoy_api_field_config.filter.network.redis_proxy.v2.RedisProxy.PrefixRoutes.catch_all_route>`
  //   instead.
  string cluster = 2 [deprecated = true];

  // Redis connection pool settings.
  message ConnPoolSettings {
    // Per-operation timeout in milliseconds. The timer starts when the first
    // command of a pipeline is written to the backend connection. Each response received from Redis
    // resets the timer since it signifies that the next command is being processed by the backend.
    // The only exception to this behavior is when a connection to a backend is not yet established.
    // In that case, the connect timeout on the cluster will govern the timeout until the connection
    // is ready.
    google.protobuf.Duration op_timeout = 1
        [(validate.rules).duration.required = true, (gogoproto.stdduration) = true];

    // Use hash tagging on every redis key to guarantee that keys with the same hash tag will be
    // forwarded to the same upstream. The hash key used for determining the upstream in a
    // consistent hash ring configuration will be computed from the hash tagged key instead of the
    // whole key. The algorithm used to compute the hash tag is identical to the `redis-cluster
    // implementation <https://redis.io/topics/cluster-spec#keys-hash-tags>`_.
    //
    // Examples:
    //
    // * '{user1000}.following' and '{user1000}.followers' **will** be sent to the same upstream
    // * '{user1000}.following' and '{user1001}.following' **might** be sent to the same upstream
    bool enable_hashtagging = 2;

    // Accept `moved and ask redirection
    // <https://redis.io/topics/cluster-spec#redirection-and-resharding>`_ errors from upstream
    // redis servers, and retry commands to the specified target server. The target server does not
    // need to be known to the cluster manager. If the command cannot be redirected, then the
    // original error is passed downstream unchanged. By default, this support is not enabled.
    bool enable_redirection = 3;

    // Maximum size of encoded request buffer before flush is triggered and encoded requests
    // are sent upstream. If this is unset, the buffer flushes whenever it receives data
    // and performs no batching.
    // This feature makes it possible for multiple clients to send requests to Envoy and have
    // them batched- for example if one is running several worker processes, each with its own
    // Redis connection. There is no benefit to using this with a single downstream process.
    // Recommended size (if enabled) is 1024 bytes.
    uint32 max_buffer_size_before_flush = 4;

    // The encoded request buffer is flushed N milliseconds after the first request has been
    // encoded, unless the buffer size has already exceeded `max_buffer_size_before_flush`.
    // If `max_buffer_size_before_flush` is not set, this flush timer is not used. Otherwise,
    // the timer should be set according to the number of clients, overall request rate and
    // desired maximum latency for a single command. For example, if there are many requests
    // being batched together at a high rate, the buffer will likely be filled before the timer
    // fires. Alternatively, if the request rate is lower the buffer will not be filled as often
    // before the timer fires.
    // If `max_buffer_size_before_flush` is set, but `buffer_flush_timeout` is not, the latter
    // defaults to 3ms.
    google.protobuf.Duration buffer_flush_timeout = 5 [(gogoproto.stdduration) = true];

<<<<<<< HEAD
    // All ReadPolicy settings except MASTER may return stale data because replicas replication is
    // asynchronous and requires some delay. You need to ensure that your application can tolerate
    // stale data.
    enum ReadPolicy {
      // Default mode. Read from the current master node.
      MASTER = 0;
      // Read from the master, but if it is unavailable, read from replica nodes.
      PREFER_MASTER = 1;
      // Read from replica nodes.
      REPLICA = 2;
      // Read from the replica nodes, but if none is unavailable, read from the master.
      PREFER_REPLICA = 3;
      // Read from any node of the cluster.
      ANY = 4;
    }

    // Read policy, by default it is read from master.
    ReadPolicy read_policy = 6;
=======
    // `max_upstream_unknown_connections` controls how many upstream connections to unknown hosts
    // can be created at any given time by any given worker thread (see `enable_redirection` for
    // more details). If the host is unknown and a connection cannot be created due to enforcing
    // this limit, then redirection will fail and the original redirection error will be passed
    // downstream unchanged. This limit defaults to 100.
    google.protobuf.UInt32Value max_upstream_unknown_connections = 6;
>>>>>>> 59c080c8
  }

  // Network settings for the connection pool to the upstream clusters.
  ConnPoolSettings settings = 3 [(validate.rules).message.required = true];

  // Indicates that latency stat should be computed in microseconds. By default it is computed in
  // milliseconds.
  bool latency_in_micros = 4;

  message PrefixRoutes {
    message Route {
      // String prefix that must match the beginning of the keys. Envoy will always favor the
      // longest match.
      string prefix = 1;

      // Indicates if the prefix needs to be removed from the key when forwarded.
      bool remove_prefix = 2;

      // Upstream cluster to forward the command to.
      string cluster = 3 [(validate.rules).string.min_bytes = 1];

      // The router is capable of shadowing traffic from one cluster to another. The current
      // implementation is "fire and forget," meaning Envoy will not wait for the shadow cluster to
      // respond before returning the response from the primary cluster. All normal statistics are
      // collected for the shadow cluster making this feature useful for testing.
      message RequestMirrorPolicy {
        // Specifies the cluster that requests will be mirrored to. The cluster must
        // exist in the cluster manager configuration.
        string cluster = 1 [(validate.rules).string.min_bytes = 1];

        // If not specified or the runtime key is not present, all requests to the target cluster
        // will be mirrored.
        //
        // If specified, Envoy will lookup the runtime key to get the percentage of requests to the
        // mirror.
        //
        // Parsing this field is implemented such that the runtime key's data may be represented
        // as a :ref:`FractionalPercent <envoy_api_msg_type.FractionalPercent>` proto represented
        // as JSON/YAML and may also be represented as an integer with the assumption that the value
        // is an integral percentage out of 100. For instance, a runtime key lookup returning the
        // value "42" would parse as a `FractionalPercent` whose numerator is 42 and denominator is
        // HUNDRED.
        envoy.api.v2.core.RuntimeFractionalPercent runtime_fraction = 2;

        // Set this to TRUE to only mirror write commands, this is effectively replicating the
        // writes in a "fire and forget" manner.
        bool exclude_read_commands = 3;
      }

      // Indicates that the route has a request mirroring policy.
      repeated RequestMirrorPolicy request_mirror_policy = 4;
    }

    // List of prefix routes.
    repeated Route routes = 1;

    // Indicates that prefix matching should be case insensitive.
    bool case_insensitive = 2;

    // Optional catch-all route to forward commands that doesn't match any of the routes. The
    // catch-all route becomes required when no routes are specified.
    // .. attention::
    //
    //   This field is deprecated. Use a :ref:`catch_all
    //   route<envoy_api_field_config.filter.network.redis_proxy.v2.RedisProxy.PrefixRoutes.catch_all_route>`
    //   instead.
    string catch_all_cluster = 3 [deprecated = true];

    // Optional catch-all route to forward commands that doesn't match any of the routes. The
    // catch-all route becomes required when no routes are specified.
    Route catch_all_route = 4;
  }

  // List of **unique** prefixes used to separate keys from different workloads to different
  // clusters. Envoy will always favor the longest match first in case of overlap. A catch-all
  // cluster can be used to forward commands when there is no match. Time complexity of the
  // lookups are in O(min(longest key prefix, key length)).
  //
  // Example:
  //
  // .. code-block:: yaml
  //
  //    prefix_routes:
  //      routes:
  //        - prefix: "ab"
  //          cluster: "cluster_a"
  //        - prefix: "abc"
  //          cluster: "cluster_b"
  //
  // When using the above routes, the following prefixes would be sent to:
  //
  // * 'get abc:users' would retrive the key 'abc:users' from cluster_b.
  // * 'get ab:users' would retrive the key 'ab:users' from cluster_a.
  // * 'get z:users' would return a NoUpstreamHost error. A :ref:`catch-all
  //   route<envoy_api_field_config.filter.network.redis_proxy.v2.RedisProxy.PrefixRoutes.catch_all_route>`
  //   would have retrieved the key from that cluster instead.
  //
  // See the :ref:`configuration section
  // <arch_overview_redis_configuration>` of the architecture overview for recommendations on
  // configuring the backing clusters.
  PrefixRoutes prefix_routes = 5;

  // Authenticate Redis client connections locally by forcing downstream clients to issue a 'Redis
  // AUTH command <https://redis.io/commands/auth>`_ with this password before enabling any other
  // command. If an AUTH command's password matches this password, an "OK" response will be returned
  // to the client. If the AUTH command password does not match this password, then an "ERR invalid
  // password" error will be returned. If any other command is received before AUTH when this
  // password is set, then a "NOAUTH Authentication required." error response will be sent to the
  // client. If an AUTH command is received when the password is not set, then an "ERR Client sent
  // AUTH, but no password is set" error will be returned.
  envoy.api.v2.core.DataSource downstream_auth_password = 6;
}

// RedisProtocolOptions specifies Redis upstream protocol options. This object is used in
// :ref:`extension_protocol_options<envoy_api_field_Cluster.extension_protocol_options>`, keyed
// by the name `envoy.redis_proxy`.
message RedisProtocolOptions {
  // Upstream server password as defined by the `requirepass directive
  // <https://redis.io/topics/config>`_ in the server's configuration file.
  envoy.api.v2.core.DataSource auth_password = 1;
}<|MERGE_RESOLUTION|>--- conflicted
+++ resolved
@@ -84,8 +84,14 @@
     // defaults to 3ms.
     google.protobuf.Duration buffer_flush_timeout = 5 [(gogoproto.stdduration) = true];
 
-<<<<<<< HEAD
-    // All ReadPolicy settings except MASTER may return stale data because replicas replication is
+    // `max_upstream_unknown_connections` controls how many upstream connections to unknown hosts
+    // can be created at any given time by any given worker thread (see `enable_redirection` for
+    // more details). If the host is unknown and a connection cannot be created due to enforcing
+    // this limit, then redirection will fail and the original redirection error will be passed
+    // downstream unchanged. This limit defaults to 100.
+    google.protobuf.UInt32Value max_upstream_unknown_connections = 6;
+
+    // All ReadPolicy settings except MASTER may return stale data because replication is
     // asynchronous and requires some delay. You need to ensure that your application can tolerate
     // stale data.
     enum ReadPolicy {
@@ -102,15 +108,7 @@
     }
 
     // Read policy, by default it is read from master.
-    ReadPolicy read_policy = 6;
-=======
-    // `max_upstream_unknown_connections` controls how many upstream connections to unknown hosts
-    // can be created at any given time by any given worker thread (see `enable_redirection` for
-    // more details). If the host is unknown and a connection cannot be created due to enforcing
-    // this limit, then redirection will fail and the original redirection error will be passed
-    // downstream unchanged. This limit defaults to 100.
-    google.protobuf.UInt32Value max_upstream_unknown_connections = 6;
->>>>>>> 59c080c8
+    ReadPolicy read_policy = 7;
   }
 
   // Network settings for the connection pool to the upstream clusters.
