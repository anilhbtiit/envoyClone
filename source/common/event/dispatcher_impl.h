#pragma once

#include <cstdint>
#include <functional>
#include <list>
#include <memory>
#include <vector>

#include "envoy/api/api.h"
#include "envoy/common/scope_tracker.h"
#include "envoy/common/time.h"
#include "envoy/event/deferred_deletable.h"
#include "envoy/event/dispatcher.h"
#include "envoy/network/connection_handler.h"
#include "envoy/stats/scope.h"

#include "source/common/common/logger.h"
#include "source/common/common/thread.h"
#include "source/common/event/libevent.h"
#include "source/common/event/libevent_scheduler.h"
#include "source/common/signal/fatal_error_handler.h"

#include "absl/container/inlined_vector.h"

namespace Envoy {
namespace Event {

// The tracked object stack likely won't grow larger than this initial
// reservation; this should make appends constant time since the stack
// shouldn't have to grow larger.
inline constexpr size_t ExpectedMaxTrackedObjectStackDepth = 10;

/**
 * libevent implementation of Event::Dispatcher.
 */
class DispatcherImpl : Logger::Loggable<Logger::Id::main>,
                       public Dispatcher,
                       public FatalErrorHandlerInterface {
public:
  DispatcherImpl(const std::string& name, Api::Api& api, Event::TimeSystem& time_system);
  DispatcherImpl(const std::string& name, Api::Api& api, Event::TimeSystem& time_systems,
                 const Buffer::WatermarkFactorySharedPtr& watermark_factory);
  DispatcherImpl(const std::string& name, Api::Api& api, Event::TimeSystem& time_system,
                 const ScaledRangeTimerManagerFactory& scaled_timer_factory,
                 const Buffer::WatermarkFactorySharedPtr& watermark_factory);
  ~DispatcherImpl() override;

  /**
   * @return event_base& the libevent base.
   */
  event_base& base() { return base_scheduler_.base(); }

  // Event::Dispatcher
  const std::string& name() override { return name_; }
  void registerWatchdog(const Server::WatchDogSharedPtr& watchdog,
                        std::chrono::milliseconds min_touch_interval) override;
  TimeSource& timeSource() override { return api_.timeSource(); }
  void initializeStats(Stats::Scope& scope, const absl::optional<std::string>& prefix) override;
  void clearDeferredDeleteList() override;
  Network::ServerConnectionPtr
  createServerConnection(Network::ConnectionSocketPtr&& socket,
                         Network::TransportSocketPtr&& transport_socket,
                         StreamInfo::StreamInfo& stream_info) override;
  Network::ClientConnectionPtr
  createClientConnection(Network::Address::InstanceConstSharedPtr address,
                         Network::Address::InstanceConstSharedPtr source_address,
                         Network::TransportSocketPtr&& transport_socket,
                         const Network::ConnectionSocket::OptionsSharedPtr& options) override;
<<<<<<< HEAD

  void registerInternalListenerManager(
      Network::InternalListenerManager& internal_listener_manager) override {
    ASSERT(!internal_listener_manager_.has_value());
    internal_listener_manager_ = internal_listener_manager;
  }

  Network::InternalListenerManagerOptRef getInternalListenerManager() override {
    return internal_listener_manager_;
  }

  Network::DnsResolverSharedPtr createDnsResolver(
      const std::vector<Network::Address::InstanceConstSharedPtr>& resolvers,
      const envoy::config::core::v3::DnsResolverOptions& dns_resolver_options) override;
=======
>>>>>>> 3a87cd09
  FileEventPtr createFileEvent(os_fd_t fd, FileReadyCb cb, FileTriggerType trigger,
                               uint32_t events) override;
  Filesystem::WatcherPtr createFilesystemWatcher() override;
  Network::ListenerPtr createListener(Network::SocketSharedPtr&& socket,
                                      Network::TcpListenerCallbacks& cb,
                                      bool bind_to_port) override;
  Network::UdpListenerPtr
  createUdpListener(Network::SocketSharedPtr socket, Network::UdpListenerCallbacks& cb,
                    const envoy::config::core::v3::UdpSocketConfig& config) override;
  TimerPtr createTimer(TimerCb cb) override;
  TimerPtr createScaledTimer(ScaledTimerType timer_type, TimerCb cb) override;
  TimerPtr createScaledTimer(ScaledTimerMinimum minimum, TimerCb cb) override;

  Event::SchedulableCallbackPtr createSchedulableCallback(std::function<void()> cb) override;
  void deferredDelete(DeferredDeletablePtr&& to_delete) override;
  void exit() override;
  SignalEventPtr listenForSignal(signal_t signal_num, SignalCb cb) override;
  void post(std::function<void()> callback) override;
  void deleteInDispatcherThread(DispatcherThreadDeletableConstPtr deletable) override;
  void run(RunType type) override;
  Buffer::WatermarkFactory& getWatermarkFactory() override { return *buffer_factory_; }
  void pushTrackedObject(const ScopeTrackedObject* object) override;
  void popTrackedObject(const ScopeTrackedObject* expected_object) override;
  bool trackedObjectStackIsEmpty() const override { return tracked_object_stack_.empty(); }
  MonotonicTime approximateMonotonicTime() const override;
  void updateApproximateMonotonicTime() override;
  void shutdown() override;

  // FatalErrorInterface
  void onFatalError(std::ostream& os) const override;
  void
  runFatalActionsOnTrackedObject(const FatalAction::FatalActionPtrList& actions) const override;

private:
  // Holds a reference to the watchdog registered with this dispatcher and the timer used to ensure
  // that the dog is touched periodically.
  class WatchdogRegistration {
  public:
    WatchdogRegistration(const Server::WatchDogSharedPtr& watchdog, Scheduler& scheduler,
                         std::chrono::milliseconds timer_interval, Dispatcher& dispatcher)
        : watchdog_(watchdog), timer_interval_(timer_interval) {
      touch_timer_ = scheduler.createTimer(
          [this]() -> void {
            watchdog_->touch();
            touch_timer_->enableTimer(timer_interval_);
          },
          dispatcher);
      touch_timer_->enableTimer(timer_interval_);
    }

    void touchWatchdog() { watchdog_->touch(); }

  private:
    Server::WatchDogSharedPtr watchdog_;
    const std::chrono::milliseconds timer_interval_;
    TimerPtr touch_timer_;
  };
  using WatchdogRegistrationPtr = std::unique_ptr<WatchdogRegistration>;

  TimerPtr createTimerInternal(TimerCb cb);
  void updateApproximateMonotonicTimeInternal();
  void runPostCallbacks();
  void runThreadLocalDelete();

  // Helper used to touch the watchdog after most schedulable, fd, and timer callbacks.
  void touchWatchdog();

  // Validate that an operation is thread safe, i.e. it's invoked on the same thread that the
  // dispatcher run loop is executing on. We allow run_tid_ to be empty for tests where we don't
  // invoke run().
  bool isThreadSafe() const override {
    return run_tid_.isEmpty() || run_tid_ == api_.threadFactory().currentThreadId();
  }

  const std::string name_;
  Api::Api& api_;
  std::string stats_prefix_;
  DispatcherStatsPtr stats_;
  Thread::ThreadId run_tid_;
  Buffer::WatermarkFactorySharedPtr buffer_factory_;
  LibeventScheduler base_scheduler_;
  SchedulerPtr scheduler_;

  SchedulableCallbackPtr thread_local_delete_cb_;
  Thread::MutexBasicLockable thread_local_deletable_lock_;
  // `deletables_in_dispatcher_thread` must be destroyed last to allow other callbacks populate.
  std::list<DispatcherThreadDeletableConstPtr>
      deletables_in_dispatcher_thread_ ABSL_GUARDED_BY(thread_local_deletable_lock_);
  bool shutdown_called_{false};

  SchedulableCallbackPtr deferred_delete_cb_;

  SchedulableCallbackPtr post_cb_;
  Thread::MutexBasicLockable post_lock_;
  std::list<std::function<void()>> post_callbacks_ ABSL_GUARDED_BY(post_lock_);

  std::vector<DeferredDeletablePtr> to_delete_1_;
  std::vector<DeferredDeletablePtr> to_delete_2_;
  std::vector<DeferredDeletablePtr>* current_to_delete_;

  absl::InlinedVector<const ScopeTrackedObject*, ExpectedMaxTrackedObjectStackDepth>
      tracked_object_stack_;
  bool deferred_deleting_{};
  MonotonicTime approximate_monotonic_time_;
  WatchdogRegistrationPtr watchdog_registration_;
  const ScaledRangeTimerManagerPtr scaled_timer_manager_;
  Network::InternalListenerManagerOptRef internal_listener_manager_;
};

} // namespace Event
} // namespace Envoy<|MERGE_RESOLUTION|>--- conflicted
+++ resolved
@@ -66,7 +66,6 @@
                          Network::Address::InstanceConstSharedPtr source_address,
                          Network::TransportSocketPtr&& transport_socket,
                          const Network::ConnectionSocket::OptionsSharedPtr& options) override;
-<<<<<<< HEAD
 
   void registerInternalListenerManager(
       Network::InternalListenerManager& internal_listener_manager) override {
@@ -78,11 +77,6 @@
     return internal_listener_manager_;
   }
 
-  Network::DnsResolverSharedPtr createDnsResolver(
-      const std::vector<Network::Address::InstanceConstSharedPtr>& resolvers,
-      const envoy::config::core::v3::DnsResolverOptions& dns_resolver_options) override;
-=======
->>>>>>> 3a87cd09
   FileEventPtr createFileEvent(os_fd_t fd, FileReadyCb cb, FileTriggerType trigger,
                                uint32_t events) override;
   Filesystem::WatcherPtr createFilesystemWatcher() override;
