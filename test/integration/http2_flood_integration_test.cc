--- conflicted
+++ resolved
@@ -31,28 +31,18 @@
 const uint32_t ControlFrameFloodLimit = 100;
 const uint32_t AllFrameFloodLimit = 1000;
 
-<<<<<<< HEAD
-bool deferredProcessing(std::tuple<Network::Address::IpVersion, bool> params) {
-  return std::get<1>(params);
-=======
 bool deferredProcessing(std::tuple<Network::Address::IpVersion, Http2Impl, bool> params) {
   return std::get<2>(params);
->>>>>>> 009d7392
 }
 
 } // namespace
 
 std::string testParamsToString(
-<<<<<<< HEAD
-    const ::testing::TestParamInfo<std::tuple<Network::Address::IpVersion, bool>> params) {
-  return absl::StrCat(TestUtility::ipVersionToString(std::get<0>(params.param)),
-=======
     const ::testing::TestParamInfo<std::tuple<Network::Address::IpVersion, Http2Impl, bool>>
         params) {
   const Http2Impl http2_codec_impl = std::get<1>(params.param);
   return absl::StrCat(TestUtility::ipVersionToString(std::get<0>(params.param)),
                       http2_codec_impl == Http2Impl::Oghttp2 ? "Oghttp2" : "Nghttp2",
->>>>>>> 009d7392
                       deferredProcessing(params.param) ? "WithDeferredProcessing"
                                                        : "NoDeferredProcessing");
 }
@@ -64,11 +54,7 @@
 // Http2FrameIntegrationTest destructor completes.
 class Http2FloodMitigationTest
     : public SocketInterfaceSwap,
-<<<<<<< HEAD
-      public testing::TestWithParam<std::tuple<Network::Address::IpVersion, bool>>,
-=======
       public testing::TestWithParam<std::tuple<Network::Address::IpVersion, Http2Impl, bool>>,
->>>>>>> 009d7392
       public Http2RawFrameIntegrationTest {
 public:
   Http2FloodMitigationTest()
@@ -82,10 +68,7 @@
         [](envoy::extensions::filters::network::http_connection_manager::v3::HttpConnectionManager&
                hcm) { hcm.mutable_delayed_close_timeout()->set_seconds(1); });
     config_helper_.addConfigModifier(configureProxyStatus());
-<<<<<<< HEAD
-=======
     setupHttp2ImplOverrides(std::get<1>(GetParam()));
->>>>>>> 009d7392
     config_helper_.addRuntimeOverride(Runtime::defer_processing_backedup_streams,
                                       deferredProcessing(GetParam()) ? "true" : "false");
   }
@@ -108,13 +91,9 @@
 
 INSTANTIATE_TEST_SUITE_P(
     IpVersions, Http2FloodMitigationTest,
-<<<<<<< HEAD
-    testing::Combine(testing::ValuesIn(TestEnvironment::getIpVersionsForTest()), ::testing::Bool()),
-=======
     testing::Combine(testing::ValuesIn(TestEnvironment::getIpVersionsForTest()),
                      testing::ValuesIn({Http2Impl::Nghttp2, Http2Impl::Oghttp2}),
                      ::testing::Bool()),
->>>>>>> 009d7392
     testParamsToString);
 
 void Http2FloodMitigationTest::initializeUpstreamFloodTest() {
