--- conflicted
+++ resolved
@@ -27,15 +27,9 @@
 
 HttpGrpcAccessLog::HttpGrpcAccessLog(AccessLog::FilterPtr&& filter,
                                      const HttpGrpcAccessLogConfig config,
-<<<<<<< HEAD
                                      GrpcCommon::GrpcAccessLoggerCacheSharedPtr access_logger_cache,
                                      Server::Configuration::CommonFactoryContext& context)
-    : Common::ImplBase(std::move(filter)), scope_(context.scope()),
-=======
-                                     ThreadLocal::SlotAllocator& tls,
-                                     GrpcCommon::GrpcAccessLoggerCacheSharedPtr access_logger_cache)
-    : Common::ImplBase(std::move(filter)),
->>>>>>> 7136c3ad
+    : Common::ImplBase(std::move(filter)), /* scope_(context.scope()), */
       config_(std::make_shared<const HttpGrpcAccessLogConfig>(std::move(config))),
       tls_slot_(context.threadLocal().allocateSlot()),
       access_logger_cache_(std::move(access_logger_cache)) {
@@ -51,27 +45,18 @@
     response_trailers_to_log_.emplace_back(header);
   }
   Envoy::Config::Utility::checkTransportVersion(config_->common_config());
-<<<<<<< HEAD
-  // Note that &scope might have died by the time when this callback is called on each thread.
-  // This is supposed to be fixed by https://github.com/envoyproxy/envoy/issues/18066.
-  tls_slot_->set([config = config_, access_logger_cache = access_logger_cache_,
-                  &scope = scope_](Event::Dispatcher&) {
-    return std::make_shared<ThreadLocalLogger>(access_logger_cache->getOrCreateLogger(
-        config->common_config(), Common::GrpcAccessLoggerType::HTTP, scope));
-  });
+
+  tls_slot_->set(
+      [config = config_, access_logger_cache = access_logger_cache_](Event::Dispatcher&) {
+        return std::make_shared<ThreadLocalLogger>(access_logger_cache->getOrCreateLogger(
+            config->common_config(), Common::GrpcAccessLoggerType::HTTP));
+      });
 
   if (config_->has_common_config() && config_->common_config().has_critical_buffer_log_filter()) {
     critical_log_filter_ = AccessLog::FilterFactory::fromProto(
         config_->common_config().critical_buffer_log_filter(), context.runtime(),
         context.api().randomGenerator(), context.messageValidationVisitor());
   }
-=======
-  tls_slot_->set(
-      [config = config_, access_logger_cache = access_logger_cache_](Event::Dispatcher&) {
-        return std::make_shared<ThreadLocalLogger>(access_logger_cache->getOrCreateLogger(
-            config->common_config(), Common::GrpcAccessLoggerType::HTTP));
-      });
->>>>>>> 7136c3ad
 }
 
 void HttpGrpcAccessLog::emitLog(const Http::RequestHeaderMap& request_headers,
