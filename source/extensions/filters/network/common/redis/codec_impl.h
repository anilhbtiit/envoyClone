--- conflicted
+++ resolved
@@ -8,8 +8,6 @@
 #include "common/common/logger.h"
 
 #include "extensions/filters/network/common/redis/codec.h"
-
-#include "absl/types/optional.h"
 
 namespace Envoy {
 namespace Extensions {
@@ -88,10 +86,6 @@
 
 private:
   void encodeArray(const std::vector<RespValue>& array, Buffer::Instance& out);
-<<<<<<< HEAD
-  ;
-=======
->>>>>>> c1d71051
   void encodeCompositeArray(const RespValue::CompositeArray& array, Buffer::Instance& out);
   void encodeBulkString(const std::string& string, Buffer::Instance& out);
   void encodeError(const std::string& string, Buffer::Instance& out);
