--- conflicted
+++ resolved
@@ -55,16 +55,10 @@
     Server::Configuration::MainImpl main_config;
 
     cluster_manager_factory_ = std::make_unique<Upstream::ValidationClusterManagerFactory>(
-<<<<<<< HEAD
-        server_.runtime(), server_.stats(), server_.threadLocal(), server_.random(),
-        server_.dnsResolver(), ssl_context_manager_, server_.dispatcher(), server_.localInfo(),
-        server_.secretManager(), server_.api(), server_.httpContext());
-=======
         server_.admin(), server_.runtime(), server_.stats(), server_.threadLocal(),
         server_.random(), server_.dnsResolver(), ssl_context_manager_, server_.dispatcher(),
         server_.localInfo(), server_.secretManager(), *api_, server_.httpContext(),
         server_.accessLogManager(), server_.singletonManager());
->>>>>>> 58185a42
 
     ON_CALL(server_, clusterManager()).WillByDefault(Invoke([&]() -> Upstream::ClusterManager& {
       return *main_config.clusterManager();
