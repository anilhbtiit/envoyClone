--- conflicted
+++ resolved
@@ -228,13 +228,9 @@
   }
 
   void forEachScope(SizeFn f_size, StatFn<const Scope> f_stat) const override {
-<<<<<<< HEAD
-    f_size(1);
-=======
     if (f_size != nullptr) {
       f_size(1);
     }
->>>>>>> 91274778
     const Scope& scope = *this;
     f_stat(scope);
   }
