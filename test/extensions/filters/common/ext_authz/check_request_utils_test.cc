#include "common/network/address_impl.h"
#include "common/protobuf/protobuf.h"

#include "extensions/filters/common/ext_authz/check_request_utils.h"

#include "test/mocks/network/mocks.h"
#include "test/mocks/ssl/mocks.h"
#include "test/mocks/stream_info/mocks.h"
#include "test/mocks/upstream/mocks.h"

#include "gmock/gmock.h"
#include "gtest/gtest.h"

using testing::Return;
using testing::ReturnPointee;
using testing::ReturnRef;

namespace Envoy {
namespace Extensions {
namespace Filters {
namespace Common {
namespace ExtAuthz {
namespace {

class CheckRequestUtilsTest : public testing::Test {
public:
  CheckRequestUtilsTest() {
    addr_ = std::make_shared<Network::Address::Ipv4Instance>("1.2.3.4", 1111);
    protocol_ = Envoy::Http::Protocol::Http10;
    buffer_ = CheckRequestUtilsTest::newTestBuffer(8192);
    ssl_ = std::make_shared<NiceMock<Envoy::Ssl::MockConnectionInfo>>();
  };

  void expectBasicHttp() {
    EXPECT_CALL(callbacks_, connection()).Times(2).WillRepeatedly(Return(&connection_));
    EXPECT_CALL(connection_, remoteAddress()).WillOnce(ReturnRef(addr_));
    EXPECT_CALL(connection_, localAddress()).WillOnce(ReturnRef(addr_));
    EXPECT_CALL(Const(connection_), ssl()).Times(2).WillRepeatedly(Return(ssl_));
    EXPECT_CALL(callbacks_, streamId()).Times(1).WillOnce(Return(0));
    EXPECT_CALL(callbacks_, decodingBuffer()).WillOnce(Return(buffer_.get()));
    EXPECT_CALL(callbacks_, streamInfo()).Times(3).WillRepeatedly(ReturnRef(req_info_));
    EXPECT_CALL(req_info_, protocol()).Times(2).WillRepeatedly(ReturnPointee(&protocol_));
  }

  void callHttpCheckAndValidateRequestAttributes() {
    Http::TestHeaderMapImpl request_headers{{"x-envoy-downstream-service-cluster", "foo"},
                                            {":path", "/bar"}};
    envoy::service::auth::v2::CheckRequest request;
    Protobuf::Map<std::string, std::string> context_extensions;
    context_extensions["key"] = "value";

    envoy::api::v2::core::Metadata metadata_context;
    auto metadata_val = MessageUtil::keyValueStruct("foo", "bar");
    (*metadata_context.mutable_filter_metadata())["meta.key"] = metadata_val;

    CheckRequestUtils::createHttpCheck(&callbacks_, request_headers, std::move(context_extensions),
                                       std::move(metadata_context), request, false);

    EXPECT_EQ("source", request.attributes().source().principal());
    EXPECT_EQ("destination", request.attributes().destination().principal());
    EXPECT_EQ("foo", request.attributes().source().service());
    EXPECT_EQ("value", request.attributes().context_extensions().at("key"));
    EXPECT_EQ("bar", request.attributes()
                         .metadata_context()
                         .filter_metadata()
                         .at("meta.key")
                         .fields()
                         .at("foo")
                         .string_value());
  }

  static Buffer::InstancePtr newTestBuffer(uint64_t size) {
    auto buffer = std::make_unique<Buffer::OwnedImpl>();
    while (buffer->length() < size) {
      auto new_buffer =
          Buffer::OwnedImpl("Lorem ipsum dolor sit amet, consectetuer adipiscing elit.");
      buffer->add(new_buffer);
    }
    return buffer;
  }

  Network::Address::InstanceConstSharedPtr addr_;
  absl::optional<Http::Protocol> protocol_;
  CheckRequestUtils check_request_generator_;
  NiceMock<Envoy::Http::MockStreamDecoderFilterCallbacks> callbacks_;
  NiceMock<Envoy::Network::MockReadFilterCallbacks> net_callbacks_;
  NiceMock<Envoy::Network::MockConnection> connection_;
  std::shared_ptr<NiceMock<Envoy::Ssl::MockConnectionInfo>> ssl_;
  NiceMock<Envoy::StreamInfo::MockStreamInfo> req_info_;
  Buffer::InstancePtr buffer_;
};

// Verify that createTcpCheck's dependencies are invoked when it's called.
TEST_F(CheckRequestUtilsTest, BasicTcp) {
  envoy::service::auth::v2::CheckRequest request;
  EXPECT_CALL(net_callbacks_, connection()).Times(2).WillRepeatedly(ReturnRef(connection_));
  EXPECT_CALL(connection_, remoteAddress()).WillOnce(ReturnRef(addr_));
  EXPECT_CALL(connection_, localAddress()).WillOnce(ReturnRef(addr_));
  EXPECT_CALL(Const(connection_), ssl()).Times(2).WillRepeatedly(Return(ssl_));

  CheckRequestUtils::createTcpCheck(&net_callbacks_, request);
}

// Verify that createHttpCheck's dependencies are invoked when it's called.
// Verify that check request object has no request data.
// Verify that a client supplied EnvoyAuthPartialBody will not affect the
// CheckRequest call.
TEST_F(CheckRequestUtilsTest, BasicHttp) {
  const uint64_t size = 0;
  envoy::service::auth::v2::CheckRequest request_;

  // A client supplied EnvoyAuthPartialBody header should be ignored.
  Http::TestHeaderMapImpl request_headers{{Http::Headers::get().EnvoyAuthPartialBody.get(), "1"}};

  expectBasicHttp();
  CheckRequestUtils::createHttpCheck(&callbacks_, request_headers,
                                     Protobuf::Map<std::string, std::string>(),
                                     envoy::api::v2::core::Metadata(), request_, size);
  ASSERT_EQ(size, request_.attributes().request().http().body().size());
  EXPECT_EQ(buffer_->toString().substr(0, size), request_.attributes().request().http().body());
  EXPECT_EQ(request_.attributes().request().http().headers().end(),
            request_.attributes().request().http().headers().find(
                Http::Headers::get().EnvoyAuthPartialBody.get()));
}

// Verify that check request object has only a portion of the request data.
TEST_F(CheckRequestUtilsTest, BasicHttpWithPartialBody) {
  const uint64_t size = 4049;
  Http::HeaderMapImpl headers_;
  envoy::service::auth::v2::CheckRequest request_;

  expectBasicHttp();
  CheckRequestUtils::createHttpCheck(&callbacks_, headers_,
                                     Protobuf::Map<std::string, std::string>(),
                                     envoy::api::v2::core::Metadata(), request_, size);
  ASSERT_EQ(size, request_.attributes().request().http().body().size());
  EXPECT_EQ(buffer_->toString().substr(0, size), request_.attributes().request().http().body());
  EXPECT_EQ("true", request_.attributes().request().http().headers().at(
                        Http::Headers::get().EnvoyAuthPartialBody.get()));
}

// Verify that check request object has all the request data.
TEST_F(CheckRequestUtilsTest, BasicHttpWithFullBody) {
  Http::HeaderMapImpl headers_;
  envoy::service::auth::v2::CheckRequest request_;

  expectBasicHttp();
  CheckRequestUtils::createHttpCheck(&callbacks_, headers_,
                                     Protobuf::Map<std::string, std::string>(),
                                     envoy::api::v2::core::Metadata(), request_, buffer_->length());
  ASSERT_EQ(buffer_->length(), request_.attributes().request().http().body().size());
  EXPECT_EQ(buffer_->toString().substr(0, buffer_->length()),
            request_.attributes().request().http().body());
  EXPECT_EQ("false", request_.attributes().request().http().headers().at(
                         Http::Headers::get().EnvoyAuthPartialBody.get()));
}

<<<<<<< HEAD
// Verify that createHttpCheck extract the proper attributes from the http request into CheckRequest
// proto object.
TEST_F(CheckRequestUtilsTest, CheckAttrContextPeer) {
  Http::TestHeaderMapImpl request_headers{{"x-envoy-downstream-service-cluster", "foo"},
                                          {":path", "/bar"}};
  envoy::service::auth::v2::CheckRequest request;
  EXPECT_CALL(callbacks_, connection()).WillRepeatedly(Return(&connection_));
  EXPECT_CALL(connection_, remoteAddress()).WillRepeatedly(ReturnRef(addr_));
  EXPECT_CALL(connection_, localAddress()).WillRepeatedly(ReturnRef(addr_));
  EXPECT_CALL(Const(connection_), ssl()).WillRepeatedly(Return(ssl_));
  EXPECT_CALL(callbacks_, streamId()).WillRepeatedly(Return(0));
  EXPECT_CALL(callbacks_, streamInfo()).WillRepeatedly(ReturnRef(req_info_));
  EXPECT_CALL(callbacks_, decodingBuffer()).Times(1);
  EXPECT_CALL(req_info_, protocol()).WillRepeatedly(ReturnPointee(&protocol_));
  EXPECT_CALL(*ssl_, uriSanPeerCertificate()).WillOnce(Return(std::vector<std::string>{"source"}));
  EXPECT_CALL(*ssl_, uriSanLocalCertificate())
=======
// Verify that createHttpCheck extract the attributes from the HTTP request into CheckRequest
// proto object and URI SAN is used as principal if present.
TEST_F(CheckRequestUtilsTest, CheckAttrContextPeerUriSans) {
  expectBasicHttp();

  EXPECT_CALL(ssl_, uriSanPeerCertificate()).WillOnce(Return(std::vector<std::string>{"source"}));
  EXPECT_CALL(ssl_, uriSanLocalCertificate())
>>>>>>> 797d58f4
      .WillOnce(Return(std::vector<std::string>{"destination"}));

  callHttpCheckAndValidateRequestAttributes();
}

// Verify that createHttpCheck extract the attributes from the HTTP request into CheckRequest
// proto object and DNS SAN is used as principal if URI SAN is absent.
TEST_F(CheckRequestUtilsTest, CheckAttrContextPeerDnsSans) {
  expectBasicHttp();

  EXPECT_CALL(ssl_, uriSanPeerCertificate()).WillOnce(Return(std::vector<std::string>{}));
  EXPECT_CALL(ssl_, dnsSansPeerCertificate()).WillOnce(Return(std::vector<std::string>{"source"}));

  EXPECT_CALL(ssl_, uriSanLocalCertificate()).WillOnce(Return(std::vector<std::string>{}));
  EXPECT_CALL(ssl_, dnsSansLocalCertificate())
      .WillOnce(Return(std::vector<std::string>{"destination"}));

  Protobuf::Map<std::string, std::string> context_extensions;
  context_extensions["key"] = "value";

  callHttpCheckAndValidateRequestAttributes();
}

// Verify that createHttpCheck extract the attributes from the HTTP request into CheckRequest
// proto object and Subject is used as principal if both URI SAN and DNS SAN are absent.
TEST_F(CheckRequestUtilsTest, CheckAttrContextSubject) {
  expectBasicHttp();

  EXPECT_CALL(ssl_, uriSanPeerCertificate()).WillOnce(Return(std::vector<std::string>{}));
  EXPECT_CALL(ssl_, dnsSansPeerCertificate()).WillOnce(Return(std::vector<std::string>{}));
  EXPECT_CALL(ssl_, subjectPeerCertificate()).WillOnce(Return("source"));

  EXPECT_CALL(ssl_, uriSanLocalCertificate()).WillOnce(Return(std::vector<std::string>{}));
  EXPECT_CALL(ssl_, dnsSansLocalCertificate()).WillOnce(Return(std::vector<std::string>{}));
  EXPECT_CALL(ssl_, subjectLocalCertificate()).WillOnce(Return("destination"));

  callHttpCheckAndValidateRequestAttributes();
}

} // namespace
} // namespace ExtAuthz
} // namespace Common
} // namespace Filters
} // namespace Extensions
} // namespace Envoy<|MERGE_RESOLUTION|>--- conflicted
+++ resolved
@@ -155,7 +155,6 @@
                          Http::Headers::get().EnvoyAuthPartialBody.get()));
 }
 
-<<<<<<< HEAD
 // Verify that createHttpCheck extract the proper attributes from the http request into CheckRequest
 // proto object.
 TEST_F(CheckRequestUtilsTest, CheckAttrContextPeer) {
@@ -172,7 +171,11 @@
   EXPECT_CALL(req_info_, protocol()).WillRepeatedly(ReturnPointee(&protocol_));
   EXPECT_CALL(*ssl_, uriSanPeerCertificate()).WillOnce(Return(std::vector<std::string>{"source"}));
   EXPECT_CALL(*ssl_, uriSanLocalCertificate())
-=======
+      .WillOnce(Return(std::vector<std::string>{"destination"}));
+
+  callHttpCheckAndValidateRequestAttributes();
+}
+
 // Verify that createHttpCheck extract the attributes from the HTTP request into CheckRequest
 // proto object and URI SAN is used as principal if present.
 TEST_F(CheckRequestUtilsTest, CheckAttrContextPeerUriSans) {
@@ -180,7 +183,6 @@
 
   EXPECT_CALL(ssl_, uriSanPeerCertificate()).WillOnce(Return(std::vector<std::string>{"source"}));
   EXPECT_CALL(ssl_, uriSanLocalCertificate())
->>>>>>> 797d58f4
       .WillOnce(Return(std::vector<std::string>{"destination"}));
 
   callHttpCheckAndValidateRequestAttributes();
