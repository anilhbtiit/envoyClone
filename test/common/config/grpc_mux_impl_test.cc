--- conflicted
+++ resolved
@@ -198,8 +198,6 @@
 // Validate behavior when watches has an unknown resource name.
 TEST_F(GrpcMuxImplTest, WildcardWatch) {
   setup();
-
-  InSequence s;
   const std::string& type_url = Config::TypeUrl::get().ClusterLoadAssignment;
   auto foo_sub = grpc_mux_->subscribe(type_url, {}, callbacks_);
   EXPECT_CALL(*async_client_, start(_, _)).WillOnce(Return(&async_stream_));
@@ -229,13 +227,8 @@
 }
 
 // Validate behavior when watches specify resources (potentially overlapping).
-<<<<<<< HEAD
-TEST_F(GrpcMuxImplTest, WatchDemuxClusterLoadAssignment) {
-=======
 TEST_F(GrpcMuxImplTest, WatchDemux) {
   setup();
-
->>>>>>> b9dc5d9a
   InSequence s;
   const std::string& type_url = Config::TypeUrl::get().ClusterLoadAssignment;
   NiceMock<MockGrpcMuxCallbacks> foo_callbacks;
@@ -314,7 +307,7 @@
 
 // Validate behavior when Cluster sends empty updates.
 TEST_F(GrpcMuxImplTest, WatchClusterWithEmptyUpdates) {
-  InSequence s;
+  setup();
   const std::string& type_url = Config::TypeUrl::get().Cluster;
   NiceMock<MockGrpcMuxCallbacks> foo_callbacks;
   auto foo_sub = grpc_mux_->subscribe(type_url, {}, foo_callbacks);
