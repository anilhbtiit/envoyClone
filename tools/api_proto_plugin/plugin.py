--- conflicted
+++ resolved
@@ -17,13 +17,8 @@
         # Output files are generated alongside their corresponding input .proto,
         # with the output_suffix appended.
         'output_suffix',
-<<<<<<< HEAD
         # The visitor factory is a function to create a visitor.Visitor defining
         # the business logic of the plugin for the specific output descriptor.
-=======
-        # The visitor is a function to create a visitor.Visitor defining the business
-        # logic of the plugin for the specific output descriptor.
->>>>>>> 217e055e
         'visitor_factory',
         # FileDescriptorProto transformer; this is applied to the input
         # before any output generation.
