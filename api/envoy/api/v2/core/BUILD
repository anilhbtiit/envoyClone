--- conflicted
+++ resolved
@@ -7,10 +7,7 @@
 api_proto_package(
     deps = [
         "//envoy/type:pkg",
-<<<<<<< HEAD
         "//envoy/type/matcher:pkg",
-=======
         "@com_github_cncf_udpa//udpa/annotations:pkg",
->>>>>>> 4bb41d6c
     ],
 )