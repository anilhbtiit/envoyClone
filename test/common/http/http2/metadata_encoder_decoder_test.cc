--- conflicted
+++ resolved
@@ -114,11 +114,7 @@
     nghttp2_option_del(option_);
   }
 
-<<<<<<< HEAD
-  void verifyMetadataMapVector(MetadataMapVector& expect, MetadataMapPtr metadata_map_ptr) {
-=======
   void verifyMetadataMapVector(MetadataMapVector& expect, MetadataMapPtr&& metadata_map_ptr) {
->>>>>>> 388b05f8
     for (const auto& metadata : *metadata_map_ptr) {
       EXPECT_EQ(expect.front()->find(metadata.first)->second, metadata.second);
     }
@@ -163,11 +159,7 @@
   metadata_map_vector.push_back(std::move(metadata_map_ptr));
 
   // Verifies the encoding/decoding result in decoder's callback functions.
-<<<<<<< HEAD
-  initialize([this, &metadata_map_vector](MetadataMapPtr metadata_map_ptr) -> void {
-=======
-  initialize([this, &metadata_map_vector](MetadataMapPtr&& metadata_map_ptr) -> void {
->>>>>>> 388b05f8
+  initialize([this, &metadata_map_vector](MetadataMapPtr&& metadata_map_ptr) -> void {
     this->verifyMetadataMapVector(metadata_map_vector, std::move(metadata_map_ptr));
   });
 
@@ -190,11 +182,7 @@
   metadata_map_vector.push_back(std::move(metadata_map_ptr));
 
   // Verifies the encoding/decoding result in decoder's callback functions.
-<<<<<<< HEAD
-  initialize([this, &metadata_map_vector](MetadataMapPtr metadata_map_ptr) -> void {
-=======
-  initialize([this, &metadata_map_vector](MetadataMapPtr&& metadata_map_ptr) -> void {
->>>>>>> 388b05f8
+  initialize([this, &metadata_map_vector](MetadataMapPtr&& metadata_map_ptr) -> void {
     this->verifyMetadataMapVector(metadata_map_vector, std::move(metadata_map_ptr));
   });
   submitMetadata(metadata_map_vector);
@@ -229,11 +217,7 @@
     metadata_map_vector.push_back(std::move(metadata_map_ptr));
 
     // Encode and decode the second MetadataMap.
-<<<<<<< HEAD
-    decoder_->callback_ = [this, &metadata_map_vector](MetadataMapPtr metadata_map_ptr) -> void {
-=======
     decoder_->callback_ = [this, &metadata_map_vector](MetadataMapPtr&& metadata_map_ptr) -> void {
->>>>>>> 388b05f8
       this->verifyMetadataMapVector(metadata_map_vector, std::move(metadata_map_ptr));
     };
     submitMetadata(metadata_map_vector);
@@ -274,11 +258,7 @@
   metadata_map_vector.push_back(std::move(metadata_map_ptr_3));
 
   // Verifies the encoding/decoding result in decoder's callback functions.
-<<<<<<< HEAD
-  initialize([this, &metadata_map_vector](MetadataMapPtr metadata_map_ptr) -> void {
-=======
-  initialize([this, &metadata_map_vector](MetadataMapPtr&& metadata_map_ptr) -> void {
->>>>>>> 388b05f8
+  initialize([this, &metadata_map_vector](MetadataMapPtr&& metadata_map_ptr) -> void {
     this->verifyMetadataMapVector(metadata_map_vector, std::move(metadata_map_ptr));
   });
   submitMetadata(metadata_map_vector);
@@ -304,11 +284,7 @@
     metadata_map_vector.push_back(std::move(metadata_map_ptr));
   }
   // Verifies the encoding/decoding result in decoder's callback functions.
-<<<<<<< HEAD
-  initialize([this, &metadata_map_vector](MetadataMapPtr metadata_map_ptr) -> void {
-=======
-  initialize([this, &metadata_map_vector](MetadataMapPtr&& metadata_map_ptr) -> void {
->>>>>>> 388b05f8
+  initialize([this, &metadata_map_vector](MetadataMapPtr&& metadata_map_ptr) -> void {
     this->verifyMetadataMapVector(metadata_map_vector, std::move(metadata_map_ptr));
   });
   submitMetadata(metadata_map_vector);
@@ -336,11 +312,7 @@
   }
 
   // Verifies the encoding/decoding result in decoder's callback functions.
-<<<<<<< HEAD
-  initialize([this, &metadata_map_vector](MetadataMapPtr metadata_map_ptr) -> void {
-=======
-  initialize([this, &metadata_map_vector](MetadataMapPtr&& metadata_map_ptr) -> void {
->>>>>>> 388b05f8
+  initialize([this, &metadata_map_vector](MetadataMapPtr&& metadata_map_ptr) -> void {
     this->verifyMetadataMapVector(metadata_map_vector, std::move(metadata_map_ptr));
   });
   submitMetadata(metadata_map_vector);
@@ -364,11 +336,7 @@
   }
 
   // Verifies the encoding/decoding result in decoder's callback functions.
-<<<<<<< HEAD
-  initialize([this, &metadata_map_vector](MetadataMapPtr metadata_map_ptr) -> void {
-=======
-  initialize([this, &metadata_map_vector](MetadataMapPtr&& metadata_map_ptr) -> void {
->>>>>>> 388b05f8
+  initialize([this, &metadata_map_vector](MetadataMapPtr&& metadata_map_ptr) -> void {
     this->verifyMetadataMapVector(metadata_map_vector, std::move(metadata_map_ptr));
   });
 
