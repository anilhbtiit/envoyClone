--- conflicted
+++ resolved
@@ -101,14 +101,9 @@
     return Buffer::InstancePtr{create_(below_low, above_high, above_overflow)};
   }
 
-<<<<<<< HEAD
-  MOCK_METHOD3(create_,
-               Buffer::Instance*(std::function<void()> below_low, std::function<void()> above_high,
-                                 std::function<void()> above_overflow));
-=======
   MOCK_METHOD(Buffer::Instance*, create_,
-              (std::function<void()> below_low, std::function<void()> above_high));
->>>>>>> e1962d76
+              (std::function<void()> below_low, std::function<void()> above_high,
+               std::function<void()> above_overflow));
 };
 
 MATCHER_P(BufferEqual, rhs, testing::PrintToString(*rhs)) {
