#pragma once

#include <chrono>
#include <functional>
#include <list>
#include <string>
#include <utility>
#include <vector>

#include "envoy/http/filter.h"
#include "envoy/http/request_id_extension.h"
#include "envoy/network/filter.h"
#include "envoy/network/listen_socket.h"
#include "envoy/server/admin.h"
#include "envoy/server/instance.h"
#include "envoy/server/listener_manager.h"
#include "envoy/server/overload/overload_manager.h"
#include "envoy/upstream/outlier_detection.h"
#include "envoy/upstream/resource_manager.h"

#include "source/common/common/assert.h"
#include "source/common/common/basic_resource_impl.h"
#include "source/common/common/empty_string.h"
#include "source/common/common/logger.h"
#include "source/common/common/macros.h"
#include "source/common/http/conn_manager_config.h"
#include "source/common/http/conn_manager_impl.h"
#include "source/common/http/date_provider_impl.h"
#include "source/common/http/default_server_string.h"
#include "source/common/http/http1/codec_stats.h"
#include "source/common/http/http2/codec_stats.h"
#include "source/common/http/request_id_extension_impl.h"
#include "source/common/http/utility.h"
#include "source/common/network/connection_balancer_impl.h"
#include "source/common/network/raw_buffer_socket.h"
#include "source/common/router/scoped_config_impl.h"
#include "source/common/stats/isolated_store_impl.h"
#include "source/extensions/filters/http/common/pass_through_filter.h"
#include "source/server/admin/admin_filter.h"
#include "source/server/admin/clusters_handler.h"
#include "source/server/admin/config_dump_handler.h"
#include "source/server/admin/config_tracker_impl.h"
#include "source/server/admin/init_dump_handler.h"
#include "source/server/admin/listeners_handler.h"
#include "source/server/admin/logs_handler.h"
#include "source/server/admin/profiling_handler.h"
#include "source/server/admin/runtime_handler.h"
#include "source/server/admin/server_cmd_handler.h"
#include "source/server/admin/server_info_handler.h"
#include "source/server/admin/stats_handler.h"

#include "absl/strings/string_view.h"

namespace Envoy {
namespace Server {

class AdminInternalAddressConfig : public Http::InternalAddressConfig {
  bool isInternalAddress(const Network::Address::Instance&) const override { return false; }
};

/**
 * Implementation of Server::Admin.
 */
class AdminImpl : public Admin,
                  public Network::FilterChainManager,
                  public Network::FilterChainFactory,
                  public Http::FilterChainFactory,
                  public Http::ConnectionManagerConfig,
                  Logger::Loggable<Logger::Id::admin> {
public:
  AdminImpl(const std::string& profile_path, Server::Instance& server,
            bool ignore_global_conn_limit);

  Http::Code runCallback(Http::ResponseHeaderMap& response_headers, Buffer::Instance& response,
                         AdminStream& admin_stream);
  const Network::Socket& socket() override { return *socket_; }
  Network::Socket& mutableSocket() { return *socket_; }

  // Server::Admin
  // TODO(jsedgwick) These can be managed with a generic version of ConfigTracker.
  // Wins would be no manual removeHandler() and code reuse.
  //
  // The prefix must start with "/" and contain at least one additional character.
  bool addHandler(const std::string& prefix, const std::string& help_text, HandlerCb callback,
                  bool removable, bool mutates_server_state,
                  const ParamDescriptorVec& params = {}) override;
  bool addStreamingHandler(const std::string& prefix, const std::string& help_text,
                           GenRequestFn callback, bool removable, bool mutates_server_state,
                           const ParamDescriptorVec& params = {}) override;
  bool removeHandler(const std::string& prefix) override;
  ConfigTracker& getConfigTracker() override;

  void startHttpListener(const std::list<AccessLog::InstanceSharedPtr>& access_logs,
                         const std::string& address_out_path,
                         Network::Address::InstanceConstSharedPtr address,
                         const Network::Socket::OptionsSharedPtr& socket_options,
                         Stats::ScopeSharedPtr&& listener_scope) override;
  uint32_t concurrency() const override { return server_.options().concurrency(); }

  // Network::FilterChainManager
  const Network::FilterChain* findFilterChain(const Network::ConnectionSocket&) const override {
    return admin_filter_chain_.get();
  }

  // Network::FilterChainFactory
  bool
  createNetworkFilterChain(Network::Connection& connection,
                           const std::vector<Network::FilterFactoryCb>& filter_factories) override;
  bool createListenerFilterChain(Network::ListenerFilterManager&) override { return true; }
  void createUdpListenerFilterChain(Network::UdpListenerFilterManager&,
                                    Network::UdpReadFilterCallbacks&) override {}

  // Http::FilterChainFactory
  void createFilterChain(Http::FilterChainManager& manager) const override;
  bool createUpgradeFilterChain(absl::string_view, const Http::FilterChainFactory::UpgradeMap*,
                                Http::FilterChainManager&) const override {
    return false;
  }

  // Http::ConnectionManagerConfig
  const Http::RequestIDExtensionSharedPtr& requestIDExtension() override {
    return request_id_extension_;
  }
  const std::list<AccessLog::InstanceSharedPtr>& accessLogs() override { return access_logs_; }
  Http::ServerConnectionPtr createCodec(Network::Connection& connection,
                                        const Buffer::Instance& data,
                                        Http::ServerConnectionCallbacks& callbacks) override;
  Http::DateProvider& dateProvider() override { return date_provider_; }
  std::chrono::milliseconds drainTimeout() const override { return std::chrono::milliseconds(100); }
  Http::FilterChainFactory& filterFactory() override { return *this; }
  bool generateRequestId() const override { return false; }
  bool preserveExternalRequestId() const override { return false; }
  bool alwaysSetRequestIdInResponse() const override { return false; }
  absl::optional<std::chrono::milliseconds> idleTimeout() const override { return idle_timeout_; }
  bool isRoutable() const override { return false; }
  absl::optional<std::chrono::milliseconds> maxConnectionDuration() const override {
    return max_connection_duration_;
  }
  uint32_t maxRequestHeadersKb() const override { return max_request_headers_kb_; }
  uint32_t maxRequestHeadersCount() const override { return max_request_headers_count_; }
  std::chrono::milliseconds streamIdleTimeout() const override { return {}; }
  std::chrono::milliseconds requestTimeout() const override { return {}; }
  std::chrono::milliseconds requestHeadersTimeout() const override { return {}; }
  std::chrono::milliseconds delayedCloseTimeout() const override { return {}; }
  absl::optional<std::chrono::milliseconds> maxStreamDuration() const override {
    return max_stream_duration_;
  }
  Router::RouteConfigProvider* routeConfigProvider() override { return &route_config_provider_; }
  Config::ConfigProvider* scopedRouteConfigProvider() override {
    return &scoped_route_config_provider_;
  }
  const std::string& serverName() const override { return Http::DefaultServerString::get(); }
  const absl::optional<std::string>& schemeToSet() const override { return scheme_; }
  HttpConnectionManagerProto::ServerHeaderTransformation
  serverHeaderTransformation() const override {
    return HttpConnectionManagerProto::OVERWRITE;
  }
  Http::ConnectionManagerStats& stats() override { return stats_; }
  Http::ConnectionManagerTracingStats& tracingStats() override { return tracing_stats_; }
  bool useRemoteAddress() const override { return true; }
  const Http::InternalAddressConfig& internalAddressConfig() const override {
    return internal_address_config_;
  }
  uint32_t xffNumTrustedHops() const override { return 0; }
  bool skipXffAppend() const override { return false; }
  const std::string& via() const override { return EMPTY_STRING; }
  Http::ForwardClientCertType forwardClientCert() const override {
    return Http::ForwardClientCertType::Sanitize;
  }
  const std::vector<Http::ClientCertDetailsType>& setCurrentClientCertDetails() const override {
    return set_current_client_cert_details_;
  }
  const Network::Address::Instance& localAddress() override;
  const absl::optional<std::string>& userAgent() override { return user_agent_; }
  Tracing::HttpTracerSharedPtr tracer() override { return nullptr; }
  const Http::TracingConnectionManagerConfig* tracingConfig() override { return nullptr; }
  Http::ConnectionManagerListenerStats& listenerStats() override { return listener_->stats_; }
  bool proxy100Continue() const override { return false; }
  bool streamErrorOnInvalidHttpMessaging() const override { return false; }
  const Http::Http1Settings& http1Settings() const override { return http1_settings_; }
  bool shouldNormalizePath() const override { return true; }
  bool shouldMergeSlashes() const override { return true; }
  bool shouldStripTrailingHostDot() const override { return false; }
  Http::StripPortType stripPortType() const override { return Http::StripPortType::None; }
  envoy::config::core::v3::HttpProtocolOptions::HeadersWithUnderscoresAction
  headersWithUnderscoresAction() const override {
    return envoy::config::core::v3::HttpProtocolOptions::ALLOW;
  }
  const LocalReply::LocalReply& localReply() const override { return *local_reply_; }
  envoy::extensions::filters::network::http_connection_manager::v3::HttpConnectionManager::
      PathWithEscapedSlashesAction
      pathWithEscapedSlashesAction() const override {
    return envoy::extensions::filters::network::http_connection_manager::v3::HttpConnectionManager::
        KEEP_UNCHANGED;
  }
  const std::vector<Http::OriginalIPDetectionSharedPtr>&
  originalIpDetectionExtensions() const override {
    return detection_extensions_;
  }
  Http::Code request(absl::string_view path_and_query, absl::string_view method,
                     Http::ResponseHeaderMap& response_headers, std::string& body) override;
  void closeSocket();
  void addListenerToHandler(Network::ConnectionHandler* handler) override;

<<<<<<< HEAD
  GenRequestFn createRequestFunction() {
    return [this](AdminStream& admin_stream) -> RequestPtr { return makeRequest(admin_stream); };
=======
  GenRequestFn createRequestFunction() const {
    return [this](absl::string_view path_and_query, AdminStream& admin_stream) -> RequestPtr {
      return makeRequest(path_and_query, admin_stream);
    };
>>>>>>> 5261b428
  }
  uint64_t maxRequestsPerConnection() const override { return 0; }
  const HttpConnectionManagerProto::ProxyStatusConfig* proxyStatusConfig() const override {
    return proxy_status_config_.get();
  }
  Http::HeaderValidatorPtr makeHeaderValidator(Http::Protocol, StreamInfo::StreamInfo&) override {
    // TODO(yanavlasov): admin interface should use the default validator
    return nullptr;
  }

private:
  friend class AdminTestingPeer;

  /**
   * Creates a Request from a url.
   */
<<<<<<< HEAD
  RequestPtr makeRequest(AdminStream& admin_stream);
=======
  RequestPtr makeRequest(absl::string_view path_and_query, AdminStream& admin_stream) const;
>>>>>>> 5261b428

  /**
   * Creates a UrlHandler structure from a non-chunked callback.
   */
  UrlHandler makeHandler(const std::string& prefix, const std::string& help_text,
                         HandlerCb callback, bool removable, bool mutates_state,
                         const ParamDescriptorVec& params = {});

  /**
   * Creates a URL prefix bound to chunked handler. Handler is expected to
   * supply a method makeRequest(AdminStream&).
   *
   * @param prefix the prefix to register
   * @param help_text a help text ot display in a table in the admin home page
   * @param handler the Handler object for the admin subsystem, supplying makeContext().
   * @param removeable indicates whether the handler can be removed after being added
   * @param mutates_state indicates whether the handler will mutate state and therefore
   *                      must be accessed via HTTP POST rather than GET.
   * @return the UrlHandler.
   */
  template <class Handler>
  UrlHandler makeStreamingHandler(const std::string& prefix, const std::string& help_text,
                                  Handler& handler, bool removable, bool mutates_state) {
    return {prefix, help_text,
            [&handler](AdminStream& admin_stream) -> Admin::RequestPtr {
              return handler.makeRequest(admin_stream);
            },
            removable, mutates_state};
  }

  /**
   * Implementation of RouteConfigProvider that returns a static null route config.
   */
  struct NullRouteConfigProvider : public Router::RouteConfigProvider {
    NullRouteConfigProvider(TimeSource& time_source);

    // Router::RouteConfigProvider
    Rds::ConfigConstSharedPtr config() const override { return config_; }
    const absl::optional<ConfigInfo>& configInfo() const override { return config_info_; }
    SystemTime lastUpdated() const override { return time_source_.systemTime(); }
    void onConfigUpdate() override {}
    Router::ConfigConstSharedPtr configCast() const override { return config_; }
    void requestVirtualHostsUpdate(const std::string&, Event::Dispatcher&,
                                   std::weak_ptr<Http::RouteConfigUpdatedCallback>) override {}

    Router::ConfigConstSharedPtr config_;
    absl::optional<ConfigInfo> config_info_;
    TimeSource& time_source_;
  };

  /**
   * Implementation of ScopedRouteConfigProvider that returns a null scoped route config.
   */
  struct NullScopedRouteConfigProvider : public Config::ConfigProvider {
    NullScopedRouteConfigProvider(TimeSource& time_source)
        : config_(std::make_shared<const Router::NullScopedConfigImpl>()),
          time_source_(time_source) {}

    ~NullScopedRouteConfigProvider() override = default;

    // Config::ConfigProvider
    SystemTime lastUpdated() const override { return time_source_.systemTime(); }
    const Protobuf::Message* getConfigProto() const override { return nullptr; }
    std::string getConfigVersion() const override { return ""; }
    ConfigConstSharedPtr getConfig() const override { return config_; }
    ApiType apiType() const override { return ApiType::Full; }
    ConfigProtoVector getConfigProtos() const override { return {}; }

    Router::ScopedConfigConstSharedPtr config_;
    TimeSource& time_source_;
  };

  /**
   * Implementation of OverloadManager that is never overloaded. Using this instead of the real
   * OverloadManager keeps the admin interface accessible even when the proxy is overloaded.
   */
  struct NullOverloadManager : public OverloadManager {
    struct OverloadState : public ThreadLocalOverloadState {
      OverloadState(Event::Dispatcher& dispatcher) : dispatcher_(dispatcher) {}
      const OverloadActionState& getState(const std::string&) override { return inactive_; }
      bool tryAllocateResource(OverloadProactiveResourceName, int64_t) override { return false; }
      bool tryDeallocateResource(OverloadProactiveResourceName, int64_t) override { return false; }
      bool isResourceMonitorEnabled(OverloadProactiveResourceName) override { return false; }
      Event::Dispatcher& dispatcher_;
      const OverloadActionState inactive_ = OverloadActionState::inactive();
    };

    NullOverloadManager(ThreadLocal::SlotAllocator& slot_allocator)
        : tls_(slot_allocator.allocateSlot()) {}

    void start() override {
      tls_->set([](Event::Dispatcher& dispatcher) -> ThreadLocal::ThreadLocalObjectSharedPtr {
        return std::make_shared<OverloadState>(dispatcher);
      });
    }

    ThreadLocalOverloadState& getThreadLocalOverloadState() override {
      return tls_->getTyped<OverloadState>();
    }

    Event::ScaledRangeTimerManagerFactory scaledTimerFactory() override { return nullptr; }

    bool registerForAction(const std::string&, Event::Dispatcher&, OverloadActionCb) override {
      // This method shouldn't be called by the admin listener
      IS_ENVOY_BUG("Unexpected function call");
      return false;
    }

    ThreadLocal::SlotPtr tls_;
  };

  std::vector<const UrlHandler*> sortedHandlers() const;
  envoy::admin::v3::ServerInfo::State serverState();

  /**
   * URL handlers.
   */
  Http::Code handlerAdminHome(Http::ResponseHeaderMap& response_headers, Buffer::Instance& response,
                              AdminStream&);

  Http::Code handlerHelp(Http::ResponseHeaderMap& response_headers, Buffer::Instance& response,
                         AdminStream&);
  void getHelp(Buffer::Instance& response) const;

  class AdminListenSocketFactory : public Network::ListenSocketFactory {
  public:
    AdminListenSocketFactory(Network::SocketSharedPtr socket) : socket_(socket) {}

    // Network::ListenSocketFactory
    Network::Socket::Type socketType() const override { return socket_->socketType(); }
    const Network::Address::InstanceConstSharedPtr& localAddress() const override {
      return socket_->connectionInfoProvider().localAddress();
    }
    Network::SocketSharedPtr getListenSocket(uint32_t) override {
      // This is only supposed to be called once.
      RELEASE_ASSERT(!socket_create_, "AdminListener's socket shouldn't be shared.");
      socket_create_ = true;
      return socket_;
    }
    Network::ListenSocketFactoryPtr clone() const override { return nullptr; }
    void closeAllSockets() override {}
    void doFinalPreWorkerInit() override {}

  private:
    Network::SocketSharedPtr socket_;
    bool socket_create_{false};
  };

  class AdminListener : public Network::ListenerConfig {
  public:
    AdminListener(AdminImpl& parent, Stats::ScopeSharedPtr&& listener_scope)
        : parent_(parent), name_("admin"), scope_(std::move(listener_scope)),
          stats_(Http::ConnectionManagerImpl::generateListenerStats("http.admin.", *scope_)),
          init_manager_(nullptr), ignore_global_conn_limit_(parent.ignore_global_conn_limit_) {}

    // Network::ListenerConfig
    Network::FilterChainManager& filterChainManager() override { return parent_; }
    Network::FilterChainFactory& filterChainFactory() override { return parent_; }
    std::vector<Network::ListenSocketFactoryPtr>& listenSocketFactories() override {
      return parent_.socket_factories_;
    }
    bool bindToPort() const override { return true; }
    bool handOffRestoredDestinationConnections() const override { return false; }
    uint32_t perConnectionBufferLimitBytes() const override { return 0; }
    std::chrono::milliseconds listenerFiltersTimeout() const override { return {}; }
    bool continueOnListenerFiltersTimeout() const override { return false; }
    Stats::Scope& listenerScope() override { return *scope_; }
    uint64_t listenerTag() const override { return 0; }
    const std::string& name() const override { return name_; }
    Network::UdpListenerConfigOptRef udpListenerConfig() override {
      return Network::UdpListenerConfigOptRef();
    }
    Network::InternalListenerConfigOptRef internalListenerConfig() override {
      return Network::InternalListenerConfigOptRef();
    }
    envoy::config::core::v3::TrafficDirection direction() const override {
      return envoy::config::core::v3::UNSPECIFIED;
    }
    Network::ConnectionBalancer& connectionBalancer(const Network::Address::Instance&) override {
      return connection_balancer_;
    }
    ResourceLimit& openConnections() override { return open_connections_; }
    const std::vector<AccessLog::InstanceSharedPtr>& accessLogs() const override {
      return empty_access_logs_;
    }
    uint32_t tcpBacklogSize() const override { return ENVOY_TCP_BACKLOG_SIZE; }
    Init::Manager& initManager() override { return *init_manager_; }
    bool ignoreGlobalConnLimit() const override { return ignore_global_conn_limit_; }

    AdminImpl& parent_;
    const std::string name_;
    Stats::ScopeSharedPtr scope_;
    Http::ConnectionManagerListenerStats stats_;
    Network::NopConnectionBalancerImpl connection_balancer_;
    BasicResourceLimitImpl open_connections_;

  private:
    const std::vector<AccessLog::InstanceSharedPtr> empty_access_logs_;
    std::unique_ptr<Init::Manager> init_manager_;
    const bool ignore_global_conn_limit_;
  };
  using AdminListenerPtr = std::unique_ptr<AdminListener>;

  class AdminFilterChain : public Network::FilterChain {
  public:
    // We can't use the default constructor because transport_socket_factory_ doesn't have a
    // default constructor.
    AdminFilterChain() {} // NOLINT(modernize-use-equals-default)

    // Network::FilterChain
    const Network::DownstreamTransportSocketFactory& transportSocketFactory() const override {
      return transport_socket_factory_;
    }

    std::chrono::milliseconds transportSocketConnectTimeout() const override {
      return std::chrono::milliseconds::zero();
    }

    const std::vector<Network::FilterFactoryCb>& networkFilterFactories() const override {
      return empty_network_filter_factory_;
    }

    absl::string_view name() const override { return "admin"; }

  private:
    const Network::RawBufferSocketFactory transport_socket_factory_;
    const std::vector<Network::FilterFactoryCb> empty_network_filter_factory_;
  };

  Server::Instance& server_;
  Http::RequestIDExtensionSharedPtr request_id_extension_;
  std::list<AccessLog::InstanceSharedPtr> access_logs_;
  const std::string profile_path_;
  Http::ConnectionManagerStats stats_;
  NullOverloadManager null_overload_manager_;
  // Note: this is here to essentially blackhole the tracing stats since they aren't used in the
  // Admin case.
  Stats::IsolatedStoreImpl no_op_store_;
  Http::ConnectionManagerTracingStats tracing_stats_;
  NullRouteConfigProvider route_config_provider_;
  NullScopedRouteConfigProvider scoped_route_config_provider_;
  Server::ClustersHandler clusters_handler_;
  Server::ConfigDumpHandler config_dump_handler_;
  Server::InitDumpHandler init_dump_handler_;
  Server::StatsHandler stats_handler_;
  Server::LogsHandler logs_handler_;
  Server::ProfilingHandler profiling_handler_;
  Server::RuntimeHandler runtime_handler_;
  Server::ListenersHandler listeners_handler_;
  Server::ServerCmdHandler server_cmd_handler_;
  Server::ServerInfoHandler server_info_handler_;
  std::list<UrlHandler> handlers_;
  const uint32_t max_request_headers_kb_{Http::DEFAULT_MAX_REQUEST_HEADERS_KB};
  const uint32_t max_request_headers_count_{Http::DEFAULT_MAX_HEADERS_COUNT};
  absl::optional<std::chrono::milliseconds> idle_timeout_;
  absl::optional<std::chrono::milliseconds> max_connection_duration_;
  absl::optional<std::chrono::milliseconds> max_stream_duration_;
  absl::optional<std::string> user_agent_;
  Http::SlowDateProviderImpl date_provider_;
  std::vector<Http::ClientCertDetailsType> set_current_client_cert_details_;
  Http::Http1Settings http1_settings_;
  Http::Http1::CodecStats::AtomicPtr http1_codec_stats_;
  Http::Http2::CodecStats::AtomicPtr http2_codec_stats_;
  ConfigTrackerImpl config_tracker_;
  const Network::FilterChainSharedPtr admin_filter_chain_;
  Network::SocketSharedPtr socket_;
  std::vector<Network::ListenSocketFactoryPtr> socket_factories_;
  AdminListenerPtr listener_;
  const AdminInternalAddressConfig internal_address_config_;
  const LocalReply::LocalReplyPtr local_reply_;
  const std::vector<Http::OriginalIPDetectionSharedPtr> detection_extensions_{};
  const absl::optional<std::string> scheme_{};
  const bool ignore_global_conn_limit_;
  std::unique_ptr<HttpConnectionManagerProto::ProxyStatusConfig> proxy_status_config_;
};

} // namespace Server
} // namespace Envoy<|MERGE_RESOLUTION|>--- conflicted
+++ resolved
@@ -202,15 +202,8 @@
   void closeSocket();
   void addListenerToHandler(Network::ConnectionHandler* handler) override;
 
-<<<<<<< HEAD
-  GenRequestFn createRequestFunction() {
+  GenRequestFn createRequestFunction() const {
     return [this](AdminStream& admin_stream) -> RequestPtr { return makeRequest(admin_stream); };
-=======
-  GenRequestFn createRequestFunction() const {
-    return [this](absl::string_view path_and_query, AdminStream& admin_stream) -> RequestPtr {
-      return makeRequest(path_and_query, admin_stream);
-    };
->>>>>>> 5261b428
   }
   uint64_t maxRequestsPerConnection() const override { return 0; }
   const HttpConnectionManagerProto::ProxyStatusConfig* proxyStatusConfig() const override {
@@ -225,13 +218,9 @@
   friend class AdminTestingPeer;
 
   /**
-   * Creates a Request from a url.
-   */
-<<<<<<< HEAD
-  RequestPtr makeRequest(AdminStream& admin_stream);
-=======
-  RequestPtr makeRequest(absl::string_view path_and_query, AdminStream& admin_stream) const;
->>>>>>> 5261b428
+   * Creates a Request from the request in the admin stream.
+   */
+  RequestPtr makeRequest(AdminStream& admin_stream) const;
 
   /**
    * Creates a UrlHandler structure from a non-chunked callback.
