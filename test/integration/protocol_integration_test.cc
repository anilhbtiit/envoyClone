#include "test/integration/protocol_integration_test.h"

#include <functional>
#include <list>
#include <memory>
#include <regex>
#include <string>
#include <vector>

#include "envoy/buffer/buffer.h"
#include "envoy/config/bootstrap/v3/bootstrap.pb.h"
#include "envoy/config/route/v3/route_components.pb.h"
#include "envoy/event/dispatcher.h"
#include "envoy/extensions/filters/network/http_connection_manager/v3/http_connection_manager.pb.h"
#include "envoy/http/header_map.h"
#include "envoy/registry/registry.h"

#include "source/common/api/api_impl.h"
#include "source/common/buffer/buffer_impl.h"
#include "source/common/common/fmt.h"
#include "source/common/common/thread_annotations.h"
#include "source/common/http/headers.h"
#include "source/common/http/utility.h"
#include "source/common/network/utility.h"
#include "source/common/protobuf/utility.h"
#include "source/common/runtime/runtime_impl.h"
#include "source/common/upstream/upstream_impl.h"

#include "test/common/http/http2/http2_frame.h"
#include "test/common/upstream/utility.h"
#include "test/integration/autonomous_upstream.h"
#include "test/integration/http_integration.h"
#include "test/integration/socket_interface_swap.h"
#include "test/integration/test_host_predicate_config.h"
#include "test/integration/utility.h"
#include "test/mocks/upstream/retry_priority.h"
#include "test/mocks/upstream/retry_priority_factory.h"
#include "test/test_common/environment.h"
#include "test/test_common/logging.h"
#include "test/test_common/network_utility.h"
#include "test/test_common/registry.h"
#include "test/test_common/threadsafe_singleton_injector.h"

#include "absl/time/time.h"
#include "gtest/gtest.h"

using testing::HasSubstr;
using testing::Not;

namespace Envoy {

void setDoNotValidateRouteConfig(
    envoy::extensions::filters::network::http_connection_manager::v3::HttpConnectionManager& hcm) {
  auto* route_config = hcm.mutable_route_config();
  route_config->mutable_validate_clusters()->set_value(false);
};

TEST_P(ProtocolIntegrationTest, TrailerSupportHttp1) {
  config_helper_.addConfigModifier(setEnableDownstreamTrailersHttp1());
  config_helper_.addConfigModifier(setEnableUpstreamTrailersHttp1());

  testTrailers(10, 20, true, true);
}

TEST_P(ProtocolIntegrationTest, ShutdownWithActiveConnPoolConnections) {
  auto response = makeHeaderOnlyRequest(nullptr, 0);
  // Shut down the server with active connection pool connections.
  test_server_.reset();
  checkSimpleRequestSuccess(0U, 0U, response.get());
}

// Change the default route to be restrictive, and send a request to an alternate route.
TEST_P(DownstreamProtocolIntegrationTest, RouterNotFound) { testRouterNotFound(); }

TEST_P(ProtocolIntegrationTest, RouterVirtualClusters) { testRouterVirtualClusters(); }

// Change the default route to be restrictive, and send a POST to an alternate route.
TEST_P(DownstreamProtocolIntegrationTest, RouterNotFoundBodyNoBuffer) {
  testRouterNotFoundWithBody();
}

// Add a route that uses unknown cluster (expect 404 Not Found).
TEST_P(DownstreamProtocolIntegrationTest, RouterClusterNotFound404) {
  config_helper_.addConfigModifier(&setDoNotValidateRouteConfig);
  config_helper_.addConfigModifier(configureProxyStatus());
  auto host = config_helper_.createVirtualHost("foo.lyft.com", "/unknown", "unknown_cluster");
  host.mutable_routes(0)->mutable_route()->set_cluster_not_found_response_code(
      envoy::config::route::v3::RouteAction::NOT_FOUND);
  config_helper_.addVirtualHost(host);
  initialize();

  BufferingStreamDecoderPtr response = IntegrationUtil::makeSingleRequest(
      lookupPort("http"), "GET", "/unknown", "", downstream_protocol_, version_, "foo.lyft.com");
  ASSERT_TRUE(response->complete());
  EXPECT_EQ("404", response->headers().getStatusValue());
  EXPECT_EQ(response->headers().getProxyStatusValue(),
            "envoy; error=destination_unavailable; details=\"cluster_not_found; NC\"");
}

TEST_P(DownstreamProtocolIntegrationTest, TestHostWhitespacee) {
  config_helper_.addConfigModifier(&setDoNotValidateRouteConfig);
  auto host = config_helper_.createVirtualHost("foo.lyft.com", "/unknown", "unknown_cluster");
  host.mutable_routes(0)->mutable_route()->set_cluster_not_found_response_code(
      envoy::config::route::v3::RouteAction::NOT_FOUND);
  config_helper_.addVirtualHost(host);
  initialize();

  codec_client_ = makeHttpConnection(lookupPort("http"));
  auto encoder_decoder = codec_client_->startRequest(Http::TestRequestHeaderMapImpl{
      {":method", "GET"}, {":authority", " foo.lyft.com "}, {":path", "/unknown"}});
  request_encoder_ = &encoder_decoder.first;
  auto response = std::move(encoder_decoder.second);

  // For HTTP/1 the whitespace will be stripped, and 404 returned as above.
  if (downstreamProtocol() == Http::CodecType::HTTP1) {
    ASSERT_TRUE(response->waitForEndStream());
    EXPECT_EQ("404", response->headers().getStatusValue());
    EXPECT_TRUE(response->complete());
  } else {
    // For HTTP/2 and above, the whitespace is illegal.
    ASSERT_TRUE(response->waitForReset());
    ASSERT_TRUE(codec_client_->waitForDisconnect());
  }
}

// Add a route that uses unknown cluster (expect 503 Service Unavailable).
TEST_P(DownstreamProtocolIntegrationTest, RouterClusterNotFound503) {
  config_helper_.addConfigModifier(&setDoNotValidateRouteConfig);
  auto host = config_helper_.createVirtualHost("foo.lyft.com", "/unknown", "unknown_cluster");
  host.mutable_routes(0)->mutable_route()->set_cluster_not_found_response_code(
      envoy::config::route::v3::RouteAction::SERVICE_UNAVAILABLE);
  config_helper_.addVirtualHost(host);
  initialize();

  BufferingStreamDecoderPtr response = IntegrationUtil::makeSingleRequest(
      lookupPort("http"), "GET", "/unknown", "", downstream_protocol_, version_, "foo.lyft.com");
  ASSERT_TRUE(response->complete());
  EXPECT_EQ("503", response->headers().getStatusValue());
}

// Add a route which redirects HTTP to HTTPS, and verify Envoy sends a 301
TEST_P(DownstreamProtocolIntegrationTest, RouterRedirectHttpRequest) {
  autonomous_upstream_ = true;
  useAccessLog("%DOWNSTREAM_WIRE_BYTES_SENT% %DOWNSTREAM_WIRE_BYTES_RECEIVED% "
               "%DOWNSTREAM_HEADER_BYTES_SENT% %DOWNSTREAM_HEADER_BYTES_RECEIVED%");
  auto host = config_helper_.createVirtualHost("www.redirect.com", "/");
  host.set_require_tls(envoy::config::route::v3::VirtualHost::ALL);
  config_helper_.addVirtualHost(host);
  initialize();

  BufferingStreamDecoderPtr response = IntegrationUtil::makeSingleRequest(
      lookupPort("http"), "GET", "/foo", "", downstream_protocol_, version_, "www.redirect.com");
  ASSERT_TRUE(response->complete());
  if (downstream_protocol_ <= Http::CodecType::HTTP2) {
    EXPECT_EQ("301", response->headers().getStatusValue());
    EXPECT_EQ("https://www.redirect.com/foo",
              response->headers().get(Http::Headers::get().Location)[0]->value().getStringView());
    expectDownstreamBytesSentAndReceived(BytesCountExpectation(145, 45, 111, 23),
                                         BytesCountExpectation(0, 30, 0, 30),
                                         BytesCountExpectation(0, 30, 0, 30));
  } else {
    // All QUIC requests use https, and should not be redirected. (Even those sent with http scheme
    // will be overridden to https by HCM.)
    EXPECT_EQ("200", response->headers().getStatusValue());
  }
}

TEST_P(ProtocolIntegrationTest, UnknownResponsecode) {
  initialize();

  codec_client_ = makeHttpConnection(lookupPort("http"));

  Http::TestResponseHeaderMapImpl response_headers{{":status", "600"}};
  auto response = sendRequestAndWaitForResponse(default_request_headers_, 0, response_headers, 0);

  // Regression test https://github.com/envoyproxy/envoy/issues/14890 - no content-length added.
  EXPECT_EQ(upstream_request_->headers().ContentLength(), nullptr);
  ASSERT_TRUE(response->complete());
  EXPECT_EQ("600", response->headers().getStatusValue());
}

TEST_P(DownstreamProtocolIntegrationTest, AddInvalidDecodedData) {
  EXPECT_ENVOY_BUG(
      {
        useAccessLog("%RESPONSE_CODE_DETAILS%");
        config_helper_.prependFilter(R"EOF(
  name: add-invalid-data-filter
  )EOF");
        initialize();
        codec_client_ = makeHttpConnection(lookupPort("http"));
        auto response = codec_client_->makeHeaderOnlyRequest(default_request_headers_);
        waitForNextUpstreamRequest();
        upstream_request_->encodeHeaders(Http::TestResponseHeaderMapImpl{{":status", "200"}}, true);
        ASSERT_TRUE(response->waitForEndStream());
        EXPECT_EQ("502", response->headers().getStatusValue());
        EXPECT_THAT(waitForAccessLog(access_log_name_),
                    HasSubstr("filter_added_invalid_request_data"));
      },
      "Invalid request data");
}

TEST_P(DownstreamProtocolIntegrationTest, AddInvalidEncodedData) {
  EXPECT_ENVOY_BUG(
      {
        useAccessLog("%RESPONSE_CODE_DETAILS%");
        config_helper_.prependFilter(R"EOF(
  name: add-invalid-data-filter
  )EOF");
        initialize();
        codec_client_ = makeHttpConnection(lookupPort("http"));
        default_request_headers_.setCopy(Envoy::Http::LowerCaseString("invalid-encode"), "yes");
        auto response = std::move((codec_client_->startRequest(default_request_headers_)).second);
        ASSERT_TRUE(response->waitForEndStream());
        EXPECT_EQ("502", response->headers().getStatusValue());
        EXPECT_THAT(waitForAccessLog(access_log_name_),
                    HasSubstr("filter_added_invalid_response_data"));
      },
      "Invalid response data");
}

// Verifies behavior for https://github.com/envoyproxy/envoy/pull/11248
TEST_P(ProtocolIntegrationTest, AddBodyToRequestAndWaitForIt) {
  config_helper_.prependFilter(R"EOF(
  name: wait-for-whole-request-and-response-filter
  )EOF");
  config_helper_.prependFilter(R"EOF(
  name: add-body-filter
  )EOF");
  initialize();
  codec_client_ = makeHttpConnection(lookupPort("http"));

  auto response = codec_client_->makeHeaderOnlyRequest(default_request_headers_);
  waitForNextUpstreamRequest();
  EXPECT_EQ("body", upstream_request_->body().toString());
  upstream_request_->encodeHeaders(Http::TestResponseHeaderMapImpl{{":status", "200"}}, false);
  // encode data, as we have a separate test for the transforming header only response.
  upstream_request_->encodeData(128, true);
  ASSERT_TRUE(response->waitForEndStream());

  EXPECT_TRUE(upstream_request_->complete());
  EXPECT_TRUE(response->complete());
  EXPECT_EQ("200", response->headers().getStatusValue());
}

TEST_P(ProtocolIntegrationTest, AddBodyToResponseAndWaitForIt) {
  config_helper_.prependFilter(R"EOF(
  name: add-body-filter
  )EOF");
  config_helper_.prependFilter(R"EOF(
  name: wait-for-whole-request-and-response-filter
  )EOF");
  initialize();
  codec_client_ = makeHttpConnection(lookupPort("http"));

  auto response = codec_client_->makeRequestWithBody(default_request_headers_, 128);
  waitForNextUpstreamRequest();
  upstream_request_->encodeHeaders(Http::TestResponseHeaderMapImpl{{":status", "200"}}, true);
  ASSERT_TRUE(response->waitForEndStream());

  EXPECT_TRUE(upstream_request_->complete());
  EXPECT_TRUE(response->complete());
  EXPECT_EQ("200", response->headers().getStatusValue());
  EXPECT_EQ("body", response->body());
}

TEST_P(ProtocolIntegrationTest, ContinueHeadersOnlyInjectBodyFilter) {
  config_helper_.prependFilter(R"EOF(
  name: continue-headers-only-inject-body-filter
  typed_config:
    "@type": type.googleapis.com/google.protobuf.Empty
  )EOF");
  initialize();

  codec_client_ = makeHttpConnection(lookupPort("http"));

  // Send a headers only request.
  auto response = codec_client_->makeHeaderOnlyRequest(default_request_headers_);
  waitForNextUpstreamRequest();

  // Make sure that the body was injected to the request.
  EXPECT_TRUE(upstream_request_->complete());
  EXPECT_TRUE(upstream_request_->receivedData());
  EXPECT_EQ(upstream_request_->body().toString(), "body");

  // Send a headers only response.
  upstream_request_->encodeHeaders(default_response_headers_, true);
  ASSERT_TRUE(response->waitForEndStream());

  // Make sure that the body was injected to the response.
  EXPECT_TRUE(response->complete());
  EXPECT_EQ(response->body(), "body");
}

TEST_P(ProtocolIntegrationTest, StopIterationHeadersInjectBodyFilter) {
  config_helper_.prependFilter(R"EOF(
  name: stop-iteration-headers-inject-body-filter
  typed_config:
    "@type": type.googleapis.com/google.protobuf.Empty
  )EOF");
  initialize();

  codec_client_ = makeHttpConnection(lookupPort("http"));

  // Send a headers only request.
  auto response = codec_client_->makeHeaderOnlyRequest(default_request_headers_);
  waitForNextUpstreamRequest();

  // Make sure that the body was injected to the request.
  EXPECT_TRUE(upstream_request_->complete());
  EXPECT_TRUE(upstream_request_->receivedData());
  EXPECT_EQ(upstream_request_->body().toString(), "body");

  // Send a headers only response.
  upstream_request_->encodeHeaders(default_response_headers_, true);
  ASSERT_TRUE(response->waitForEndStream());

  // Make sure that the body was injected to the response.
  EXPECT_TRUE(response->complete());
  EXPECT_EQ(response->body(), "body");
}

TEST_P(ProtocolIntegrationTest, AddEncodedTrailers) {
  config_helper_.prependFilter(R"EOF(
name: add-trailers-filter
typed_config:
  "@type": type.googleapis.com/google.protobuf.Empty
)EOF");
  initialize();

  codec_client_ = makeHttpConnection(lookupPort("http"));
  auto response = codec_client_->makeRequestWithBody(default_request_headers_, 128);
  waitForNextUpstreamRequest();
  upstream_request_->encodeHeaders(Http::TestResponseHeaderMapImpl{{":status", "503"}}, false);
  upstream_request_->encodeData(128, true);
  ASSERT_TRUE(response->waitForEndStream());

  if (upstreamProtocol() >= Http::CodecType::HTTP2) {
    EXPECT_EQ("decode", upstream_request_->trailers()
                            ->get(Http::LowerCaseString("grpc-message"))[0]
                            ->value()
                            .getStringView());
  }
  EXPECT_TRUE(response->complete());
  EXPECT_EQ("503", response->headers().getStatusValue());
  if (downstream_protocol_ >= Http::CodecType::HTTP2) {
    EXPECT_EQ("encode", response->trailers()->getGrpcMessageValue());
  }
}

// Regression test for https://github.com/envoyproxy/envoy/issues/9873
TEST_P(ProtocolIntegrationTest, ResponseWithHostHeader) {
  initialize();
  codec_client_ = makeHttpConnection(lookupPort("http"));
  auto response = codec_client_->makeHeaderOnlyRequest(
      Http::TestRequestHeaderMapImpl{{":method", "GET"},
                                     {":path", "/test/long/url"},
                                     {":scheme", "http"},
                                     {":authority", "sni.lyft.com"}});
  waitForNextUpstreamRequest();
  upstream_request_->encodeHeaders(
      Http::TestResponseHeaderMapImpl{{":status", "200"}, {"host", "host"}}, true);
  ASSERT_TRUE(response->waitForEndStream());
  EXPECT_TRUE(response->complete());
  EXPECT_EQ("200", response->headers().getStatusValue());
  EXPECT_EQ("host",
            response->headers().get(Http::LowerCaseString("host"))[0]->value().getStringView());
}

// Upstream 304 response with Content-Length and no actual body
// The content-length header should be preserved and no transfer-encoding header should be added
TEST_P(ProtocolIntegrationTest, Upstream304ResponseWithContentLength) {
  initialize();
  codec_client_ = makeHttpConnection(lookupPort("http"));
  auto response = codec_client_->makeHeaderOnlyRequest(
      Http::TestRequestHeaderMapImpl{{":method", "GET"},
                                     {":path", "/test/long/url"},
                                     {":scheme", "http"},
                                     {":authority", "sni.lyft.com"},
                                     {"if-none-match", "\"1234567890\""}});
  waitForNextUpstreamRequest();
  upstream_request_->encodeHeaders(Http::TestResponseHeaderMapImpl{{":status", "304"},
                                                                   {"etag", "\"1234567890\""},
                                                                   {"content-length", "123"}},
                                   true);
  ASSERT_TRUE(response->waitForEndStream());
  EXPECT_TRUE(response->complete());
  EXPECT_EQ("304", response->headers().getStatusValue());
  EXPECT_EQ(
      "123",
      response->headers().get(Http::LowerCaseString("content-length"))[0]->value().getStringView());
  EXPECT_TRUE(response->headers().get(Http::LowerCaseString("transfer-encoding")).empty());

  // Make a HEAD request to make sure the previous 304 response with Content-Length did not cause
  // issue.
  response = codec_client_->makeHeaderOnlyRequest(
      Http::TestRequestHeaderMapImpl{{":method", "HEAD"},
                                     {":path", "/test/long/url"},
                                     {":scheme", "http"},
                                     {":authority", "sni.lyft.com"},
                                     {"if-none-match", "\"1234567890\""}});
  waitForNextUpstreamRequest();
  upstream_request_->encodeHeaders(Http::TestResponseHeaderMapImpl{{":status", "304"},
                                                                   {"etag", "\"1234567890\""},
                                                                   {"content-length", "123"}},
                                   true);
  ASSERT_TRUE(response->waitForEndStream());
  EXPECT_TRUE(response->complete());
  EXPECT_EQ("304", response->headers().getStatusValue());
  EXPECT_EQ(
      "123",
      response->headers().get(Http::LowerCaseString("content-length"))[0]->value().getStringView());
  EXPECT_TRUE(response->headers().get(Http::LowerCaseString("transfer-encoding")).empty());
}

// Upstream 304 response without Content-Length
// No content-length nor transfer-encoding header should be added for all protocol combinations.
TEST_P(ProtocolIntegrationTest, 304ResponseWithoutContentLength) {
  initialize();
  codec_client_ = makeHttpConnection(lookupPort("http"));
  auto response = codec_client_->makeHeaderOnlyRequest(
      Http::TestRequestHeaderMapImpl{{":method", "GET"},
                                     {":path", "/test/long/url"},
                                     {":scheme", "http"},
                                     {":authority", "sni.lyft.com"},
                                     {"if-none-match", "\"1234567890\""}});
  waitForNextUpstreamRequest();
  upstream_request_->encodeHeaders(
      Http::TestResponseHeaderMapImpl{{":status", "304"}, {"etag", "\"1234567890\""}}, true);
  ASSERT_TRUE(response->waitForEndStream());
  EXPECT_TRUE(response->complete());
  EXPECT_EQ("304", response->headers().getStatusValue());
  EXPECT_TRUE(response->headers().get(Http::LowerCaseString("transfer-encoding")).empty());
  EXPECT_TRUE(response->headers().get(Http::LowerCaseString("content-length")).empty());
}

// Upstream 304 response for HEAD request without Content-Length
// Response to HEAD request is the same as response to GET request and consistent with different
// protocol combinations.
TEST_P(ProtocolIntegrationTest, 304HeadResponseWithoutContentLength) {
  initialize();
  codec_client_ = makeHttpConnection(lookupPort("http"));
  auto response = codec_client_->makeHeaderOnlyRequest(
      Http::TestRequestHeaderMapImpl{{":method", "HEAD"},
                                     {":path", "/test/long/url"},
                                     {":scheme", "http"},
                                     {":authority", "sni.lyft.com"},
                                     {"if-none-match", "\"1234567890\""}});
  waitForNextUpstreamRequest();
  upstream_request_->encodeHeaders(
      Http::TestResponseHeaderMapImpl{{":status", "304"}, {"etag", "\"1234567890\""}}, true);
  ASSERT_TRUE(response->waitForEndStream());
  EXPECT_TRUE(response->complete());
  EXPECT_EQ("304", response->headers().getStatusValue());
  EXPECT_TRUE(response->headers().get(Http::LowerCaseString("transfer-encoding")).empty());
  EXPECT_TRUE(response->headers().get(Http::LowerCaseString("content-length")).empty());
}

// Tests that the response to a HEAD request can have content-length header but empty body.
TEST_P(ProtocolIntegrationTest, 200HeadResponseWithContentLength) {
  initialize();
  codec_client_ = makeHttpConnection(lookupPort("http"));
  auto response = codec_client_->makeHeaderOnlyRequest(
      Http::TestRequestHeaderMapImpl{{":method", "HEAD"},
                                     {":path", "/test/long/url"},
                                     {":scheme", "http"},
                                     {":authority", "sni.lyft.com"},
                                     {"if-none-match", "\"1234567890\""}});
  waitForNextUpstreamRequest();
  upstream_request_->encodeHeaders(
      Http::TestResponseHeaderMapImpl{{":status", "200"}, {"content-length", "123"}}, true);
  ASSERT_TRUE(response->waitForEndStream());
  EXPECT_TRUE(response->complete());
  EXPECT_EQ("200", response->headers().getStatusValue());
  EXPECT_EQ(
      "123",
      response->headers().get(Http::LowerCaseString("content-length"))[0]->value().getStringView());
}

// Tests missing headers needed for H/1 codec first line.
TEST_P(DownstreamProtocolIntegrationTest, DownstreamRequestWithFaultyFilter) {
  if (upstreamProtocol() == Http::CodecType::HTTP3) {
    // For QUIC, even through the headers are not sent upstream, the stream will
    // be created. Use the autonomous upstream and allow incomplete streams.
    autonomous_allow_incomplete_streams_ = true;
    autonomous_upstream_ = true;
  }
  useAccessLog("%RESPONSE_CODE_DETAILS%");
  config_helper_.prependFilter("{ name: invalid-header-filter, typed_config: { \"@type\": "
                               "type.googleapis.com/google.protobuf.Empty } }");
  initialize();
  codec_client_ = makeHttpConnection(lookupPort("http"));

  // Missing method
  auto response = codec_client_->makeHeaderOnlyRequest(
      Http::TestRequestHeaderMapImpl{{":method", "GET"},
                                     {":path", "/test/long/url"},
                                     {":scheme", "http"},
                                     {":authority", "sni.lyft.com"},
                                     {"remove-method", "yes"}});
  ASSERT_TRUE(response->waitForEndStream());
  EXPECT_TRUE(response->complete());
  EXPECT_EQ("503", response->headers().getStatusValue());
  EXPECT_THAT(waitForAccessLog(access_log_name_), HasSubstr("missing_required_header"));

  // Missing path for non-CONNECT
  response = codec_client_->makeHeaderOnlyRequest(
      Http::TestRequestHeaderMapImpl{{":method", "GET"},
                                     {":path", "/test/long/url"},
                                     {":scheme", "http"},
                                     {":authority", "sni.lyft.com"},
                                     {"remove-path", "yes"}});
  ASSERT_TRUE(response->waitForEndStream());
  EXPECT_TRUE(response->complete());
  EXPECT_EQ("503", response->headers().getStatusValue());
  EXPECT_THAT(waitForAccessLog(access_log_name_), HasSubstr("missing_required_header"));
}

TEST_P(DownstreamProtocolIntegrationTest, FaultyFilterWithConnect) {
  if (upstreamProtocol() == Http::CodecType::HTTP3) {
    // For QUIC, even through the headers are not sent upstream, the stream will
    // be created. Use the autonomous upstream and allow incomplete streams.
    autonomous_allow_incomplete_streams_ = true;
    autonomous_upstream_ = true;
  }
  // Faulty filter that removed host in a CONNECT request.
  config_helper_.addConfigModifier(
      [&](envoy::extensions::filters::network::http_connection_manager::v3::HttpConnectionManager&
              hcm) -> void {
        ConfigHelper::setConnectConfig(hcm, false, false,
                                       downstreamProtocol() == Http::CodecType::HTTP3);
      });
  useAccessLog("%RESPONSE_CODE_DETAILS%");
  config_helper_.prependFilter("{ name: invalid-header-filter, typed_config: { \"@type\": "
                               "type.googleapis.com/google.protobuf.Empty } }");
  initialize();
  codec_client_ = makeHttpConnection(lookupPort("http"));

  // Missing host for CONNECT
  auto headers = Http::TestRequestHeaderMapImpl{
      {":method", "CONNECT"}, {":scheme", "http"}, {":authority", "www.host.com:80"}};

  auto response = std::move((codec_client_->startRequest(headers)).second);

  ASSERT_TRUE(response->waitForEndStream());
  EXPECT_TRUE(response->complete());
  EXPECT_EQ("503", response->headers().getStatusValue());
  EXPECT_THAT(waitForAccessLog(access_log_name_), HasSubstr("missing_required_header"));
}

TEST_P(DownstreamProtocolIntegrationTest, MissingHeadersLocalReply) {
  useAccessLog("%RESPONSE_CODE_DETAILS%");
  config_helper_.prependFilter("{ name: invalid-header-filter, typed_config: { \"@type\": "
                               "type.googleapis.com/google.protobuf.Empty } }");
  initialize();
  codec_client_ = makeHttpConnection(lookupPort("http"));

  // Missing method
  auto response = codec_client_->makeHeaderOnlyRequest(
      Http::TestRequestHeaderMapImpl{{":method", "GET"},
                                     {":path", "/test/long/url"},
                                     {":scheme", "http"},
                                     {":authority", "sni.lyft.com"},
                                     {"remove-method", "yes"},
                                     {"send-reply", "yes"}});
  ASSERT_TRUE(response->waitForEndStream());
  EXPECT_TRUE(response->complete());
  EXPECT_EQ("200", response->headers().getStatusValue());
  EXPECT_THAT(waitForAccessLog(access_log_name_), HasSubstr("invalid_header_filter_ready\n"));
}

TEST_P(DownstreamProtocolIntegrationTest, MissingHeadersLocalReplyDownstreamBytesCount) {
  useAccessLog("%DOWNSTREAM_WIRE_BYTES_SENT% %DOWNSTREAM_WIRE_BYTES_RECEIVED% "
               "%DOWNSTREAM_HEADER_BYTES_SENT% %DOWNSTREAM_HEADER_BYTES_RECEIVED%");
  config_helper_.addFilter("{ name: invalid-header-filter, typed_config: { \"@type\": "
                           "type.googleapis.com/google.protobuf.Empty } }");
  initialize();
  codec_client_ = makeHttpConnection(lookupPort("http"));

  // Missing method
  auto response = codec_client_->makeHeaderOnlyRequest(
      Http::TestRequestHeaderMapImpl{{":method", "GET"},
                                     {":path", "/test/long/url"},
                                     {":scheme", "http"},
                                     {":authority", "sni.lyft.com"},
                                     {"remove-method", "yes"},
                                     {"send-reply", "yes"}});
  ASSERT_TRUE(response->waitForEndStream());
  EXPECT_TRUE(response->complete());
  EXPECT_EQ("200", response->headers().getStatusValue());
  expectDownstreamBytesSentAndReceived(BytesCountExpectation(90, 88, 71, 54),
                                       BytesCountExpectation(0, 58, 0, 58),
                                       BytesCountExpectation(7, 10, 7, 8));
}

TEST_P(DownstreamProtocolIntegrationTest, MissingHeadersLocalReplyUpstreamBytesCount) {
  useAccessLog("%UPSTREAM_WIRE_BYTES_SENT% %UPSTREAM_WIRE_BYTES_RECEIVED% "
               "%UPSTREAM_HEADER_BYTES_SENT% %UPSTREAM_HEADER_BYTES_RECEIVED%");
  config_helper_.addFilter("{ name: invalid-header-filter, typed_config: { \"@type\": "
                           "type.googleapis.com/google.protobuf.Empty } }");
  initialize();
  codec_client_ = makeHttpConnection(lookupPort("http"));

  // Missing method
  auto response = codec_client_->makeHeaderOnlyRequest(
      Http::TestRequestHeaderMapImpl{{":method", "GET"},
                                     {":path", "/test/long/url"},
                                     {":scheme", "http"},
                                     {":authority", "sni.lyft.com"},
                                     {"remove-method", "yes"},
                                     {"send-reply", "yes"}});
  ASSERT_TRUE(response->waitForEndStream());
  EXPECT_TRUE(response->complete());
  EXPECT_EQ("200", response->headers().getStatusValue());
  expectUpstreamBytesSentAndReceived(BytesCountExpectation(0, 0, 0, 0),
                                     BytesCountExpectation(0, 0, 0, 0),
                                     BytesCountExpectation(0, 0, 0, 0));
}

TEST_P(DownstreamProtocolIntegrationTest, MissingHeadersLocalReplyWithBody) {
  useAccessLog("%RESPONSE_CODE_DETAILS%");
  config_helper_.prependFilter("{ name: invalid-header-filter, typed_config: { \"@type\": "
                               "type.googleapis.com/google.protobuf.Empty } }");
  initialize();
  codec_client_ = makeHttpConnection(lookupPort("http"));

  // Missing method
  auto response = codec_client_->makeRequestWithBody(
      Http::TestRequestHeaderMapImpl{{":method", "GET"},
                                     {":path", "/test/long/url"},
                                     {":scheme", "http"},
                                     {":authority", "sni.lyft.com"},
                                     {"remove-method", "yes"},
                                     {"send-reply", "yes"}},
      1024);
  ASSERT_TRUE(response->waitForEndStream());
  EXPECT_TRUE(response->complete());
  EXPECT_EQ("200", response->headers().getStatusValue());
  EXPECT_THAT(waitForAccessLog(access_log_name_), HasSubstr("invalid_header_filter_ready\n"));
}

TEST_P(DownstreamProtocolIntegrationTest, MissingHeadersLocalReplyWithBodyBytesCount) {
  useAccessLog("%DOWNSTREAM_WIRE_BYTES_SENT% %DOWNSTREAM_WIRE_BYTES_RECEIVED% "
               "%DOWNSTREAM_HEADER_BYTES_SENT% %DOWNSTREAM_HEADER_BYTES_RECEIVED%");
  config_helper_.addFilter("{ name: invalid-header-filter, typed_config: { \"@type\": "
                           "type.googleapis.com/google.protobuf.Empty } }");
  initialize();
  codec_client_ = makeHttpConnection(lookupPort("http"));

  // Missing method
  auto response = codec_client_->makeRequestWithBody(
      Http::TestRequestHeaderMapImpl{{":method", "GET"},
                                     {":path", "/test/long/url"},
                                     {":scheme", "http"},
                                     {":authority", "sni.lyft.com"},
                                     {"remove-method", "yes"},
                                     {"send-reply", "yes"}},
      1024);
  ASSERT_TRUE(response->waitForEndStream());
  EXPECT_TRUE(response->complete());
  EXPECT_EQ("200", response->headers().getStatusValue());
  expectDownstreamBytesSentAndReceived(BytesCountExpectation(109, 1152, 90, 81),
                                       BytesCountExpectation(0, 58, 0, 58),
                                       BytesCountExpectation(7, 10, 7, 8));
}

// Regression test for https://github.com/envoyproxy/envoy/issues/10270
TEST_P(ProtocolIntegrationTest, LongHeaderValueWithSpaces) {
  // Header with at least 20kb of spaces surrounded by non-whitespace characters to ensure that
  // dispatching is split across 2 dispatch calls. This threshold comes from Envoy preferring 16KB
  // reads, which the buffer rounds up to about 20KB when allocating slices in
  // Buffer::OwnedImpl::reserve().
  const std::string long_header_value_with_inner_lws = "v" + std::string(32 * 1024, ' ') + "v";
  initialize();
  codec_client_ = makeHttpConnection(lookupPort("http"));
  auto response = codec_client_->makeHeaderOnlyRequest(
      Http::TestRequestHeaderMapImpl{{":method", "GET"},
                                     {":path", "/test/long/url"},
                                     {":scheme", "http"},
                                     {":authority", "sni.lyft.com"},
                                     {"longrequestvalue", long_header_value_with_inner_lws}});
  waitForNextUpstreamRequest();
  EXPECT_EQ(long_header_value_with_inner_lws, upstream_request_->headers()
                                                  .get(Http::LowerCaseString("longrequestvalue"))[0]
                                                  ->value()
                                                  .getStringView());
  upstream_request_->encodeHeaders(
      Http::TestResponseHeaderMapImpl{{":status", "200"},
                                      {"host", "host"},
                                      {"longresponsevalue", long_header_value_with_inner_lws}},
      true);
  ASSERT_TRUE(response->waitForEndStream());
  EXPECT_TRUE(response->complete());
  EXPECT_EQ("200", response->headers().getStatusValue());
  EXPECT_EQ("host",
            response->headers().get(Http::LowerCaseString("host"))[0]->value().getStringView());
  EXPECT_EQ(long_header_value_with_inner_lws,
            response->headers()
                .get(Http::LowerCaseString("longresponsevalue"))[0]
                ->value()
                .getStringView());
}

TEST_P(ProtocolIntegrationTest, Retry) {
  config_helper_.addConfigModifier([&](envoy::config::bootstrap::v3::Bootstrap& bootstrap) -> void {
    RELEASE_ASSERT(bootstrap.mutable_static_resources()->clusters_size() == 1, "");
    auto& cluster = *bootstrap.mutable_static_resources()->mutable_clusters(0);
    cluster.mutable_track_cluster_stats()->set_request_response_sizes(true);
  });
  useAccessLog("%UPSTREAM_WIRE_BYTES_SENT% %UPSTREAM_WIRE_BYTES_RECEIVED% "
               "%UPSTREAM_HEADER_BYTES_SENT% %UPSTREAM_HEADER_BYTES_RECEIVED%");
  initialize();
  codec_client_ = makeHttpConnection(lookupPort("http"));
  auto response = codec_client_->makeRequestWithBody(
      Http::TestRequestHeaderMapImpl{{":method", "POST"},
                                     {":path", "/test/long/url"},
                                     {":scheme", "http"},
                                     {":authority", "sni.lyft.com"},
                                     {"x-forwarded-for", "10.0.0.1"},
                                     {"x-envoy-retry-on", "5xx"}},
      1024);
  waitForNextUpstreamRequest();
  upstream_request_->encodeHeaders(Http::TestResponseHeaderMapImpl{{":status", "503"}}, false);

  if (fake_upstreams_[0]->httpType() == Http::CodecType::HTTP1) {
    ASSERT_TRUE(fake_upstream_connection_->waitForDisconnect());
    ASSERT_TRUE(fake_upstreams_[0]->waitForHttpConnection(*dispatcher_, fake_upstream_connection_,
                                                          std::chrono::milliseconds(500)));
  } else {
    ASSERT_TRUE(upstream_request_->waitForReset());
  }
  waitForNextUpstreamRequest();
  upstream_request_->encodeHeaders(default_response_headers_, false);
  upstream_request_->encodeData(512, true);

  ASSERT_TRUE(response->waitForEndStream());
  EXPECT_TRUE(upstream_request_->complete());
  EXPECT_EQ(1024U, upstream_request_->bodyLength());

  EXPECT_TRUE(response->complete());
  EXPECT_EQ("200", response->headers().getStatusValue());
  EXPECT_EQ(512U, response->body().size());
  Stats::Store& stats = test_server_->server().stats();
  if (upstreamProtocol() == Http::CodecType::HTTP2) {
    Stats::CounterSharedPtr counter = TestUtility::findCounter(
        stats, absl::StrCat("cluster.cluster_0.", upstreamProtocolStatsRoot(), ".tx_reset"));
    ASSERT_NE(nullptr, counter);
    EXPECT_EQ(1L, counter->value());
  }
  EXPECT_NE(nullptr,
            test_server_->counter(absl::StrCat("cluster.cluster_0.", upstreamProtocolStatsRoot(),
                                               ".dropped_headers_with_underscores")));

  test_server_->waitUntilHistogramHasSamples("cluster.cluster_0.upstream_rq_headers_size");
  test_server_->waitUntilHistogramHasSamples("cluster.cluster_0.upstream_rs_headers_size");

  auto find_histo_sample_count = [&](const std::string& name) -> uint64_t {
    for (auto& histogram : test_server_->histograms()) {
      if (histogram->name() == name) {
        return TestUtility::readSampleCount(test_server_->server().dispatcher(), *histogram);
      }
    }
    return 0;
  };

  EXPECT_EQ(find_histo_sample_count("cluster.cluster_0.upstream_rq_headers_size"), 2);
  EXPECT_EQ(find_histo_sample_count("cluster.cluster_0.upstream_rs_headers_size"), 2);

  // The two requests are sent with https scheme rather than http for QUIC downstream.
  const size_t quic_https_extra_bytes = (downstreamProtocol() == Http::CodecType::HTTP3 ? 2u : 0u);
  const size_t http2_header_bytes_received =
      (GetParam().http2_implementation == Http2Impl::Oghttp2) ? 24 : 27;
  expectUpstreamBytesSentAndReceived(
<<<<<<< HEAD
      BytesCountExpectation(2550 + quic_https_extra_bytes, 635, 414 + quic_https_extra_bytes, 54),
      BytesCountExpectation(2262, 548, 184, http2_header_bytes_received),
      BytesCountExpectation(2204, 520, 150, 6));
=======
      BytesCountExpectation(2566 + quic_https_extra_bytes, 635, 430 + quic_https_extra_bytes, 54),
      BytesCountExpectation(2262, 548, 196, 27), BytesCountExpectation(2204, 520, 150, 6));
>>>>>>> be8b2594
}

TEST_P(ProtocolIntegrationTest, RetryStreaming) {
  initialize();
  codec_client_ = makeHttpConnection(lookupPort("http"));
  auto encoder_decoder =
      codec_client_->startRequest(Http::TestRequestHeaderMapImpl{{":method", "POST"},
                                                                 {":path", "/test/long/url"},
                                                                 {":scheme", "http"},
                                                                 {":authority", "sni.lyft.com"},
                                                                 {"x-forwarded-for", "10.0.0.1"},
                                                                 {"x-envoy-retry-on", "5xx"}});
  auto& encoder = encoder_decoder.first;
  auto& response = encoder_decoder.second;

  // Send some data, but not the entire body.
  std::string data(1024, 'a');
  Buffer::OwnedImpl send1(data);
  encoder.encodeData(send1, false);

  ASSERT_TRUE(fake_upstreams_[0]->waitForHttpConnection(*dispatcher_, fake_upstream_connection_));
  ASSERT_TRUE(fake_upstream_connection_->waitForNewStream(*dispatcher_, upstream_request_));

  // Send back an upstream failure.
  upstream_request_->encodeHeaders(Http::TestResponseHeaderMapImpl{{":status", "503"}}, false);

  if (fake_upstreams_[0]->httpType() == Http::CodecType::HTTP1) {
    ASSERT_TRUE(fake_upstream_connection_->waitForDisconnect());
    ASSERT_TRUE(fake_upstreams_[0]->waitForHttpConnection(*dispatcher_, fake_upstream_connection_));
  } else {
    ASSERT_TRUE(upstream_request_->waitForReset());
  }

  // Wait for a retry. Ensure all data, both before and after the retry, is received.
  ASSERT_TRUE(fake_upstream_connection_->waitForNewStream(*dispatcher_, upstream_request_));

  // Finish the request.
  std::string data2(512, 'b');
  Buffer::OwnedImpl send2(data2);
  encoder.encodeData(send2, true);
  std::string combined_request_data = data + data2;
  ASSERT_TRUE(upstream_request_->waitForData(*dispatcher_, combined_request_data));

  upstream_request_->encodeHeaders(default_response_headers_, false);
  upstream_request_->encodeData(512, true);

  ASSERT_TRUE(response->waitForEndStream());
  EXPECT_TRUE(upstream_request_->complete());
  EXPECT_EQ(combined_request_data.size(), upstream_request_->bodyLength());

  EXPECT_TRUE(response->complete());
  EXPECT_EQ("200", response->headers().getStatusValue());
  EXPECT_EQ(512U, response->body().size());
}

// Regression test https://github.com/envoyproxy/envoy/issues/11131
// Send complete response headers directing a retry and reset the stream to make
// sure that Envoy cleans up stream state correctly when doing a retry with
// complete response but incomplete request.
TEST_P(ProtocolIntegrationTest, RetryStreamingReset) {
  initialize();
  codec_client_ = makeHttpConnection(lookupPort("http"));
  auto encoder_decoder =
      codec_client_->startRequest(Http::TestRequestHeaderMapImpl{{":method", "POST"},
                                                                 {":path", "/test/long/url"},
                                                                 {":scheme", "http"},
                                                                 {":authority", "sni.lyft.com"},
                                                                 {"x-forwarded-for", "10.0.0.1"},
                                                                 {"x-envoy-retry-on", "5xx"}});
  auto& encoder = encoder_decoder.first;
  auto& response = encoder_decoder.second;

  // Send some data, but not the entire body.
  std::string data(1024, 'a');
  Buffer::OwnedImpl send1(data);
  encoder.encodeData(send1, false);

  ASSERT_TRUE(fake_upstreams_[0]->waitForHttpConnection(*dispatcher_, fake_upstream_connection_));
  ASSERT_TRUE(fake_upstream_connection_->waitForNewStream(*dispatcher_, upstream_request_));

  // Send back an upstream failure and end stream. Make sure an immediate reset
  // doesn't cause problems. Schedule via the upstream_request_ dispatcher to ensure that the stream
  // still exists when encoding the reset stream.
  upstream_request_->postToConnectionThread([this]() {
    upstream_request_->encodeHeaders(Http::TestResponseHeaderMapImpl{{":status", "503"}}, true);
    upstream_request_->encodeResetStream();
  });

  // Make sure the fake stream is reset.
  if (fake_upstreams_[0]->httpType() == Http::CodecType::HTTP1) {
    ASSERT_TRUE(fake_upstream_connection_->waitForDisconnect());
    ASSERT_TRUE(fake_upstreams_[0]->waitForHttpConnection(*dispatcher_, fake_upstream_connection_));
  } else {
    ASSERT_TRUE(upstream_request_->waitForReset());
  }

  // Wait for a retry. Ensure all data, both before and after the retry, is received.
  ASSERT_TRUE(fake_upstream_connection_->waitForNewStream(*dispatcher_, upstream_request_));

  // Finish the request.
  std::string data2(512, 'b');
  Buffer::OwnedImpl send2(data2);
  encoder.encodeData(send2, true);
  std::string combined_request_data = data + data2;
  ASSERT_TRUE(upstream_request_->waitForData(*dispatcher_, combined_request_data));

  upstream_request_->encodeHeaders(default_response_headers_, false);
  upstream_request_->encodeData(512, true);

  ASSERT_TRUE(response->waitForEndStream());
  EXPECT_TRUE(upstream_request_->complete());
  EXPECT_EQ(combined_request_data.size(), upstream_request_->bodyLength());

  EXPECT_TRUE(response->complete());
  EXPECT_EQ("200", response->headers().getStatusValue());
  EXPECT_EQ(512U, response->body().size());
}

TEST_P(ProtocolIntegrationTest, RetryStreamingCancelDueToBufferOverflow) {
  config_helper_.addConfigModifier(
      [](envoy::extensions::filters::network::http_connection_manager::v3::HttpConnectionManager&
             hcm) {
        auto* route = hcm.mutable_route_config()->mutable_virtual_hosts(0)->mutable_routes(0);

        route->mutable_per_request_buffer_limit_bytes()->set_value(1024);
        route->mutable_route()
            ->mutable_retry_policy()
            ->mutable_retry_back_off()
            ->mutable_base_interval()
            ->MergeFrom(
                ProtobufUtil::TimeUtil::MillisecondsToDuration(100000000)); // Effectively infinity.
      });
  initialize();

  codec_client_ = makeHttpConnection(lookupPort("http"));
  auto encoder_decoder =
      codec_client_->startRequest(Http::TestRequestHeaderMapImpl{{":method", "POST"},
                                                                 {":path", "/test/long/url"},
                                                                 {":scheme", "http"},
                                                                 {":authority", "sni.lyft.com"},
                                                                 {"x-forwarded-for", "10.0.0.1"},
                                                                 {"x-envoy-retry-on", "5xx"}});
  auto& encoder = encoder_decoder.first;
  auto& response = encoder_decoder.second;

  // Send some data, but less than the buffer limit, and not end-stream
  std::string data(64, 'a');
  Buffer::OwnedImpl send1(data);
  encoder.encodeData(send1, false);

  ASSERT_TRUE(fake_upstreams_[0]->waitForHttpConnection(*dispatcher_, fake_upstream_connection_));
  ASSERT_TRUE(fake_upstream_connection_->waitForNewStream(*dispatcher_, upstream_request_));

  // Send back an upstream failure.
  upstream_request_->encodeHeaders(Http::TestResponseHeaderMapImpl{{":status", "503"}}, false);

  if (fake_upstreams_[0]->httpType() == Http::CodecType::HTTP1) {
    ASSERT_TRUE(fake_upstream_connection_->waitForDisconnect());
  } else {
    ASSERT_TRUE(upstream_request_->waitForReset());
  }

  // Overflow the request buffer limit. Because the retry base interval is infinity, no
  // request will be in progress. This will cause the request to be aborted and an error
  // to be returned to the client.
  std::string data2(2048, 'b');
  Buffer::OwnedImpl send2(data2);
  encoder.encodeData(send2, false);

  ASSERT_TRUE(response->waitForEndStream());

  EXPECT_TRUE(response->complete());
  EXPECT_EQ("507", response->headers().getStatusValue());
  test_server_->waitForCounterEq("cluster.cluster_0.retry_or_shadow_abandoned", 1);
}

// Tests that the x-envoy-attempt-count header is properly set on the upstream request and the
// downstream response, and updated after the request is retried.
TEST_P(DownstreamProtocolIntegrationTest, RetryAttemptCountHeader) {
  auto host = config_helper_.createVirtualHost("sni.lyft.com", "/test_retry");
  host.set_include_request_attempt_count(true);
  host.set_include_attempt_count_in_response(true);
  config_helper_.addVirtualHost(host);
  initialize();
  codec_client_ = makeHttpConnection(lookupPort("http"));
  auto response = codec_client_->makeRequestWithBody(
      Http::TestRequestHeaderMapImpl{{":method", "POST"},
                                     {":path", "/test_retry"},
                                     {":scheme", "http"},
                                     {":authority", "sni.lyft.com"},
                                     {"x-forwarded-for", "10.0.0.1"},
                                     {"x-envoy-retry-on", "5xx"}},
      1024);
  waitForNextUpstreamRequest();
  upstream_request_->encodeHeaders(Http::TestResponseHeaderMapImpl{{":status", "503"}}, false);

  EXPECT_EQ(atoi(std::string(upstream_request_->headers().getEnvoyAttemptCountValue()).c_str()), 1);

  if (fake_upstreams_[0]->httpType() == Http::CodecType::HTTP1) {
    ASSERT_TRUE(fake_upstream_connection_->waitForDisconnect());
    ASSERT_TRUE(fake_upstreams_[0]->waitForHttpConnection(*dispatcher_, fake_upstream_connection_));
  } else {
    ASSERT_TRUE(upstream_request_->waitForReset());
  }
  waitForNextUpstreamRequest();
  EXPECT_EQ(atoi(std::string(upstream_request_->headers().getEnvoyAttemptCountValue()).c_str()), 2);
  upstream_request_->encodeHeaders(default_response_headers_, false);
  upstream_request_->encodeData(512, true);

  ASSERT_TRUE(response->waitForEndStream());
  EXPECT_TRUE(upstream_request_->complete());
  EXPECT_EQ(1024U, upstream_request_->bodyLength());

  EXPECT_TRUE(response->complete());
  EXPECT_EQ("200", response->headers().getStatusValue());
  EXPECT_EQ(512U, response->body().size());
  EXPECT_EQ(2, atoi(std::string(response->headers().getEnvoyAttemptCountValue()).c_str()));
}

// Verifies that a retry priority can be configured and affect the host selected during retries.
// The retry priority will always target P1, which would otherwise never be hit due to P0 being
// healthy.
TEST_P(DownstreamProtocolIntegrationTest, RetryPriority) {
  const Upstream::HealthyLoad healthy_priority_load({0u, 100u});
  const Upstream::DegradedLoad degraded_priority_load({0u, 100u});
  NiceMock<Upstream::MockRetryPriority> retry_priority(healthy_priority_load,
                                                       degraded_priority_load);
  Upstream::MockRetryPriorityFactory factory(retry_priority);

  Registry::InjectFactory<Upstream::RetryPriorityFactory> inject_factory(factory);

  // Add route with custom retry policy
  auto host = config_helper_.createVirtualHost("sni.lyft.com", "/test_retry");
  host.set_include_request_attempt_count(true);
  auto retry_policy = host.mutable_routes(0)->mutable_route()->mutable_retry_policy();
  retry_policy->mutable_retry_priority()->set_name(factory.name());
  config_helper_.addVirtualHost(host);
  // We want to work with a cluster with two hosts.
  config_helper_.addConfigModifier([this](envoy::config::bootstrap::v3::Bootstrap& bootstrap) {
    auto* cluster = bootstrap.mutable_static_resources()->mutable_clusters(0);
    auto* load_assignment = cluster->mutable_load_assignment();
    load_assignment->clear_endpoints();

    for (int i = 0; i < 2; ++i) {
      auto locality = load_assignment->add_endpoints();
      locality->set_priority(i);
      locality->mutable_locality()->set_region("region");
      locality->mutable_locality()->set_zone("zone");
      locality->mutable_locality()->set_sub_zone("sub_zone" + std::to_string(i));
      locality->add_lb_endpoints()->mutable_endpoint()->MergeFrom(
          ConfigHelper::buildEndpoint(Network::Test::getLoopbackAddressString(version_)));
    }
  });
  fake_upstreams_count_ = 2;
  initialize();
  codec_client_ = makeHttpConnection(lookupPort("http"));
  auto response = codec_client_->makeRequestWithBody(
      Http::TestRequestHeaderMapImpl{{":method", "POST"},
                                     {":path", "/test_retry"},
                                     {":scheme", "http"},
                                     {":authority", "sni.lyft.com"},
                                     {"x-forwarded-for", "10.0.0.1"},
                                     {"x-envoy-retry-on", "5xx"}},
      1024);

  // Note how we're expecting each upstream request to hit the same upstream.
  waitForNextUpstreamRequest(0);
  upstream_request_->encodeHeaders(Http::TestResponseHeaderMapImpl{{":status", "503"}}, false);

  if (fake_upstreams_[0]->httpType() == Http::CodecType::HTTP1) {
    ASSERT_TRUE(fake_upstream_connection_->waitForDisconnect());
    ASSERT_TRUE(fake_upstreams_[1]->waitForHttpConnection(*dispatcher_, fake_upstream_connection_));
  } else {
    ASSERT_TRUE(upstream_request_->waitForReset());
  }

  if (upstreamProtocol() == Http::CodecType::HTTP3) {
    // Make sure waitForNextUpstreamRequest waits for a new connection.
    fake_upstream_connection_.reset();
  }
  waitForNextUpstreamRequest(1);
  upstream_request_->encodeHeaders(default_response_headers_, false);
  upstream_request_->encodeData(512, true);

  ASSERT_TRUE(response->waitForEndStream());
  EXPECT_TRUE(upstream_request_->complete());
  EXPECT_EQ(1024U, upstream_request_->bodyLength());

  EXPECT_TRUE(response->complete());
  EXPECT_EQ("200", response->headers().getStatusValue());
  EXPECT_EQ(512U, response->body().size());
}

//
// Verifies that a retry host filter can be configured and affect the host selected during retries.
// The predicate will keep track of the first host attempted, and attempt to route all requests to
// the same host. With a total of two upstream hosts, this should result in us continuously sending
// requests to the same host.
TEST_P(DownstreamProtocolIntegrationTest, RetryHostPredicateFilter) {
  TestHostPredicateFactory predicate_factory;
  Registry::InjectFactory<Upstream::RetryHostPredicateFactory> inject_factory(predicate_factory);

  // Add route with custom retry policy
  auto host = config_helper_.createVirtualHost("sni.lyft.com", "/test_retry");
  host.set_include_request_attempt_count(true);
  auto retry_policy = host.mutable_routes(0)->mutable_route()->mutable_retry_policy();
  retry_policy->add_retry_host_predicate()->set_name(predicate_factory.name());
  config_helper_.addVirtualHost(host);

  // We want to work with a cluster with two hosts.
  config_helper_.addConfigModifier([this](envoy::config::bootstrap::v3::Bootstrap& bootstrap) {
    bootstrap.mutable_static_resources()
        ->mutable_clusters(0)
        ->mutable_load_assignment()
        ->mutable_endpoints(0)
        ->add_lb_endpoints()
        ->mutable_endpoint()
        ->MergeFrom(ConfigHelper::buildEndpoint(Network::Test::getLoopbackAddressString(version_)));
  });
  fake_upstreams_count_ = 2;
  initialize();
  codec_client_ = makeHttpConnection(lookupPort("http"));
  auto response = codec_client_->makeRequestWithBody(
      Http::TestRequestHeaderMapImpl{{":method", "POST"},
                                     {":path", "/test_retry"},
                                     {":scheme", "http"},
                                     {":authority", "sni.lyft.com"},
                                     {"x-forwarded-for", "10.0.0.1"},
                                     {"x-envoy-retry-on", "5xx"}},
      1024);

  // Note how we're expecting each upstream request to hit the same upstream.
  auto upstream_idx = waitForNextUpstreamRequest({0, 1});
  ASSERT_TRUE(upstream_idx.has_value());
  upstream_request_->encodeHeaders(Http::TestResponseHeaderMapImpl{{":status", "503"}}, false);

  if (fake_upstreams_[*upstream_idx]->httpType() == Http::CodecType::HTTP1) {
    ASSERT_TRUE(fake_upstream_connection_->waitForDisconnect());
    ASSERT_TRUE(fake_upstreams_[*upstream_idx]->waitForHttpConnection(*dispatcher_,
                                                                      fake_upstream_connection_));
  } else {
    ASSERT_TRUE(upstream_request_->waitForReset());
  }

  waitForNextUpstreamRequest(*upstream_idx);
  upstream_request_->encodeHeaders(default_response_headers_, false);
  upstream_request_->encodeData(512, true);

  ASSERT_TRUE(response->waitForEndStream());
  EXPECT_TRUE(upstream_request_->complete());
  EXPECT_EQ(1024U, upstream_request_->bodyLength());

  EXPECT_TRUE(response->complete());
  EXPECT_EQ("200", response->headers().getStatusValue());
  EXPECT_EQ(512U, response->body().size());
}

// Very similar set-up to testRetry but with a 65k request the request will not
// be buffered and the 503 will be returned to the user.
TEST_P(ProtocolIntegrationTest, RetryHittingBufferLimit) {
  config_helper_.setBufferLimits(1024, 1024); // Set buffer limits upstream and downstream.
  initialize();
  codec_client_ = makeHttpConnection(lookupPort("http"));

  auto response = codec_client_->makeRequestWithBody(
      Http::TestRequestHeaderMapImpl{{":method", "POST"},
                                     {":path", "/test/long/url"},
                                     {":scheme", "http"},
                                     {":authority", "sni.lyft.com"},
                                     {"x-forwarded-for", "10.0.0.1"},
                                     {"x-envoy-retry-on", "5xx"}},
      1024 * 65);
  waitForNextUpstreamRequest();

  upstream_request_->encodeHeaders(Http::TestResponseHeaderMapImpl{{":status", "503"}}, true);

  ASSERT_TRUE(response->waitForEndStream());
  EXPECT_TRUE(upstream_request_->complete());
  EXPECT_EQ(66560U, upstream_request_->bodyLength());

  EXPECT_TRUE(response->complete());
  EXPECT_EQ("503", response->headers().getStatusValue());
}

// Very similar set-up to RetryHittingBufferLimits but using the route specific cap.
TEST_P(ProtocolIntegrationTest, RetryHittingRouteLimits) {
  auto host = config_helper_.createVirtualHost("routelimit.lyft.com", "/");
  host.mutable_per_request_buffer_limit_bytes()->set_value(0);
  config_helper_.addVirtualHost(host);
  initialize();
  codec_client_ = makeHttpConnection(lookupPort("http"));

  auto response = codec_client_->makeRequestWithBody(
      Http::TestRequestHeaderMapImpl{{":method", "POST"},
                                     {":path", "/"},
                                     {":scheme", "http"},
                                     {":authority", "routelimit.lyft.com"},
                                     {"x-forwarded-for", "10.0.0.1"},
                                     {"x-envoy-retry-on", "5xx"}},
      1);
  waitForNextUpstreamRequest();

  upstream_request_->encodeHeaders(Http::TestResponseHeaderMapImpl{{":status", "503"}}, true);

  ASSERT_TRUE(response->waitForEndStream());
  EXPECT_TRUE(upstream_request_->complete());
  EXPECT_EQ(1U, upstream_request_->bodyLength());

  EXPECT_TRUE(response->complete());
  EXPECT_EQ("503", response->headers().getStatusValue());
}

// Test hitting the decoder buffer filter with too many request bytes to buffer. Ensure the
// connection manager sends a 413.
TEST_P(DownstreamProtocolIntegrationTest, HittingDecoderFilterLimit) {
  config_helper_.prependFilter("{ name: encoder-decoder-buffer-filter, typed_config: { \"@type\": "
                               "type.googleapis.com/google.protobuf.Empty } }");
  config_helper_.setBufferLimits(1024, 1024);
  initialize();

  codec_client_ = makeHttpConnection(lookupPort("http"));

  auto response = codec_client_->makeRequestWithBody(
      Http::TestRequestHeaderMapImpl{{":method", "POST"},
                                     {":path", "/dynamo/url"},
                                     {":scheme", "http"},
                                     {":authority", "sni.lyft.com"},
                                     {"x-forwarded-for", "10.0.0.1"},
                                     {"x-envoy-retry-on", "5xx"}},
      1024 * 65);

  ASSERT_TRUE(response->waitForEndStream());
  // With HTTP/1 there's a possible race where if the connection backs up early,
  // the 413-and-connection-close may be sent while the body is still being
  // sent, resulting in a write error and the connection being closed before the
  // response is read.
  if (downstream_protocol_ >= Http::CodecType::HTTP2) {
    ASSERT_TRUE(response->complete());
  }
  if (response->complete()) {
    EXPECT_EQ("413", response->headers().getStatusValue());
  }
}

// Test hitting the encoder buffer filter with too many response bytes to buffer. Given the request
// headers are sent on early, the stream/connection will be reset.
TEST_P(ProtocolIntegrationTest, HittingEncoderFilterLimit) {
  config_helper_.addConfigModifier(
      [&](envoy::extensions::filters::network::http_connection_manager::v3::HttpConnectionManager&
              hcm) -> void {
        auto* route_config = hcm.mutable_route_config();
        auto* virtual_host = route_config->mutable_virtual_hosts(0);
        auto* header = virtual_host->mutable_response_headers_to_add()->Add()->mutable_header();
        header->set_key("foo");
        header->set_value("bar");
      });

  useAccessLog();
  config_helper_.prependFilter("{ name: encoder-decoder-buffer-filter, typed_config: { \"@type\": "
                               "type.googleapis.com/google.protobuf.Empty } }");
  config_helper_.setBufferLimits(1024, 1024);
  initialize();

  // Send the request.
  codec_client_ = makeHttpConnection(lookupPort("http"));
  auto encoder_decoder = codec_client_->startRequest(default_request_headers_);
  auto downstream_request = &encoder_decoder.first;
  auto response = std::move(encoder_decoder.second);
  Buffer::OwnedImpl data("HTTP body content goes here");
  codec_client_->sendData(*downstream_request, data, true);
  waitForNextUpstreamRequest();

  // Send the response headers.
  upstream_request_->encodeHeaders(default_response_headers_, false);

  // Now send an overly large response body. At some point, too much data will
  // be buffered, the stream will be reset, and the connection will disconnect.
  upstream_request_->encodeData(1024 * 65, false);
  if (upstreamProtocol() == Http::CodecType::HTTP1) {
    ASSERT_TRUE(fake_upstream_connection_->waitForDisconnect());
  } else {
    ASSERT_TRUE(upstream_request_->waitForReset());
    ASSERT_TRUE(fake_upstream_connection_->close());
    ASSERT_TRUE(fake_upstream_connection_->waitForDisconnect());
  }

  ASSERT_TRUE(response->waitForEndStream());
  EXPECT_TRUE(response->complete());
  EXPECT_EQ("500", response->headers().getStatusValue());
  // Regression test all sendLocalReply paths add route-requested headers.
  auto foo = Http::LowerCaseString("foo");
  ASSERT_FALSE(response->headers().get(foo).empty());
  EXPECT_EQ("bar", response->headers().get(foo)[0]->value().getStringView());

  // Regression test https://github.com/envoyproxy/envoy/issues/9881 by making
  // sure this path does standard HCM header transformations.
  EXPECT_TRUE(response->headers().Date() != nullptr);
  EXPECT_THAT(waitForAccessLog(access_log_name_), HasSubstr("500"));
  test_server_->waitForCounterEq("http.config_test.downstream_rq_5xx", 1);
}

// The downstream connection is closed when it is read disabled, and on OSX the
// connection error is not detected under these circumstances.
#if !defined(__APPLE__)
TEST_P(ProtocolIntegrationTest, 1xxAndClose) { testEnvoyHandling1xx(false, "", true); }
#endif

TEST_P(ProtocolIntegrationTest, EnvoyHandling1xx) { testEnvoyHandling1xx(); }

TEST_P(ProtocolIntegrationTest, EnvoyHandlingDuplicate1xx) { testEnvoyHandling1xx(true); }

// 100-continue before the request completes.
TEST_P(ProtocolIntegrationTest, EnvoyProxyingEarly1xx) { testEnvoyProxying1xx(true); }

// Multiple 1xx before the request completes.
TEST_P(ProtocolIntegrationTest, EnvoyProxyingEarlyMultiple1xx) {
  testEnvoyProxying1xx(true, false, true);
}

// 100-continue after the request completes.
TEST_P(ProtocolIntegrationTest, EnvoyProxyingLate1xx) { testEnvoyProxying1xx(false); }

// Multiple 1xx after the request completes.
TEST_P(ProtocolIntegrationTest, EnvoyProxyingLateMultiple1xx) {
  testEnvoyProxying1xx(false, false, true);
}

TEST_P(ProtocolIntegrationTest, EnvoyProxying102) {
  testEnvoyProxying1xx(false, false, false, "102");
}

TEST_P(ProtocolIntegrationTest, EnvoyProxying103) {
  testEnvoyProxying1xx(false, false, false, "103");
}

TEST_P(ProtocolIntegrationTest, TwoRequests) { testTwoRequests(); }

TEST_P(ProtocolIntegrationTest, TwoRequestsWithForcedBackup) { testTwoRequests(true); }

TEST_P(ProtocolIntegrationTest, BasicMaxStreamDuration) {
  config_helper_.addConfigModifier([](envoy::config::bootstrap::v3::Bootstrap& bootstrap) {
    ConfigHelper::HttpProtocolOptions protocol_options;
    auto* http_protocol_options = protocol_options.mutable_common_http_protocol_options();
    http_protocol_options->mutable_max_stream_duration()->MergeFrom(
        ProtobufUtil::TimeUtil::MillisecondsToDuration(200));
    ConfigHelper::setProtocolOptions(*bootstrap.mutable_static_resources()->mutable_clusters(0),
                                     protocol_options);
  });
  initialize();
  codec_client_ = makeHttpConnection(lookupPort("http"));

  auto encoder_decoder = codec_client_->startRequest(default_request_headers_);
  request_encoder_ = &encoder_decoder.first;
  auto response = std::move(encoder_decoder.second);

  ASSERT_TRUE(fake_upstreams_[0]->waitForHttpConnection(*dispatcher_, fake_upstream_connection_));
  ASSERT_TRUE(fake_upstream_connection_->waitForNewStream(*dispatcher_, upstream_request_));

  test_server_->waitForCounterGe("cluster.cluster_0.upstream_rq_max_duration_reached", 1);

  if (downstream_protocol_ == Http::CodecType::HTTP1) {
    ASSERT_TRUE(codec_client_->waitForDisconnect());
    ASSERT_TRUE(response->complete());
  } else {
    ASSERT_TRUE(response->waitForEndStream());
    codec_client_->close();
  }
}

TEST_P(ProtocolIntegrationTest, BasicDynamicMaxStreamDuration) {
  initialize();
  codec_client_ = makeHttpConnection(lookupPort("http"));

  default_request_headers_.setEnvoyUpstreamStreamDurationMs(500);
  auto encoder_decoder = codec_client_->startRequest(default_request_headers_);
  request_encoder_ = &encoder_decoder.first;
  auto response = std::move(encoder_decoder.second);

  ASSERT_TRUE(fake_upstreams_[0]->waitForHttpConnection(*dispatcher_, fake_upstream_connection_));
  ASSERT_TRUE(fake_upstream_connection_->waitForNewStream(*dispatcher_, upstream_request_));

  test_server_->waitForCounterGe("cluster.cluster_0.upstream_rq_max_duration_reached", 1);

  if (downstream_protocol_ == Http::CodecType::HTTP1) {
    ASSERT_TRUE(codec_client_->waitForDisconnect());
    ASSERT_TRUE(response->complete());
  } else {
    ASSERT_TRUE(response->waitForEndStream());
    codec_client_->close();
  }
}

TEST_P(ProtocolIntegrationTest, MaxStreamDurationWithRetryPolicy) {
  config_helper_.addConfigModifier([](envoy::config::bootstrap::v3::Bootstrap& bootstrap) {
    ConfigHelper::HttpProtocolOptions protocol_options;
    auto* http_protocol_options = protocol_options.mutable_common_http_protocol_options();
    http_protocol_options->mutable_max_stream_duration()->MergeFrom(
        ProtobufUtil::TimeUtil::MillisecondsToDuration(1000));
    ConfigHelper::setProtocolOptions(*bootstrap.mutable_static_resources()->mutable_clusters(0),
                                     protocol_options);
  });
  Http::TestRequestHeaderMapImpl retriable_header =
      Http::TestRequestHeaderMapImpl{{":method", "POST"},
                                     {":path", "/test/long/url"},
                                     {":scheme", "http"},
                                     {":authority", "sni.lyft.com"},
                                     {"x-forwarded-for", "10.0.0.1"},
                                     {"x-envoy-retry-on", "5xx"}};

  initialize();
  codec_client_ = makeHttpConnection(lookupPort("http"));

  auto encoder_decoder = codec_client_->startRequest(retriable_header);
  request_encoder_ = &encoder_decoder.first;
  auto response = std::move(encoder_decoder.second);

  ASSERT_TRUE(fake_upstreams_[0]->waitForHttpConnection(*dispatcher_, fake_upstream_connection_));
  ASSERT_TRUE(fake_upstream_connection_->waitForNewStream(*dispatcher_, upstream_request_));
  ASSERT_TRUE(upstream_request_->waitForHeadersComplete());

  if (fake_upstreams_[0]->httpType() == FakeHttpConnection::Type::HTTP1) {
    ASSERT_TRUE(fake_upstream_connection_->waitForDisconnect());
    ASSERT_TRUE(fake_upstreams_[0]->waitForHttpConnection(*dispatcher_, fake_upstream_connection_));
  } else {
    ASSERT_TRUE(upstream_request_->waitForReset());
  }

  test_server_->waitForCounterGe("cluster.cluster_0.upstream_rq_max_duration_reached", 1);

  ASSERT_TRUE(fake_upstream_connection_->waitForNewStream(*dispatcher_, upstream_request_));

  Http::TestResponseHeaderMapImpl response_headers{{":status", "200"}};
  upstream_request_->encodeHeaders(response_headers, true);

  response->waitForHeaders();
  codec_client_->close();

  EXPECT_TRUE(response->complete());
  EXPECT_EQ("200", response->headers().getStatusValue());
}

TEST_P(ProtocolIntegrationTest, MaxStreamDurationWithRetryPolicyWhenRetryUpstreamDisconnection) {
  config_helper_.addConfigModifier([](envoy::config::bootstrap::v3::Bootstrap& bootstrap) {
    ConfigHelper::HttpProtocolOptions protocol_options;
    auto* http_protocol_options = protocol_options.mutable_common_http_protocol_options();
    http_protocol_options->mutable_max_stream_duration()->MergeFrom(
        ProtobufUtil::TimeUtil::MillisecondsToDuration(1000));
    ConfigHelper::setProtocolOptions(*bootstrap.mutable_static_resources()->mutable_clusters(0),
                                     protocol_options);
  });
  Http::TestRequestHeaderMapImpl retriable_header =
      Http::TestRequestHeaderMapImpl{{":method", "POST"},
                                     {":path", "/test/long/url"},
                                     {":scheme", "http"},
                                     {":authority", "sni.lyft.com"},
                                     {"x-forwarded-for", "10.0.0.1"},
                                     {"x-envoy-retry-on", "5xx"}};

  initialize();
  codec_client_ = makeHttpConnection(lookupPort("http"));

  auto encoder_decoder = codec_client_->startRequest(retriable_header);
  request_encoder_ = &encoder_decoder.first;
  auto response = std::move(encoder_decoder.second);

  ASSERT_TRUE(fake_upstreams_[0]->waitForHttpConnection(*dispatcher_, fake_upstream_connection_));
  ASSERT_TRUE(fake_upstream_connection_->waitForNewStream(*dispatcher_, upstream_request_));
  ASSERT_TRUE(upstream_request_->waitForHeadersComplete());

  if (fake_upstreams_[0]->httpType() == FakeHttpConnection::Type::HTTP1) {
    ASSERT_TRUE(fake_upstream_connection_->waitForDisconnect());
    ASSERT_TRUE(fake_upstreams_[0]->waitForHttpConnection(*dispatcher_, fake_upstream_connection_));
  } else {
    ASSERT_TRUE(upstream_request_->waitForReset());
  }

  test_server_->waitForCounterGe("cluster.cluster_0.upstream_rq_max_duration_reached", 1);

  ASSERT_TRUE(fake_upstream_connection_->waitForNewStream(*dispatcher_, upstream_request_));

  test_server_->waitForCounterGe("cluster.cluster_0.upstream_rq_max_duration_reached", 2);
  if (downstream_protocol_ == Http::CodecType::HTTP1) {
    ASSERT_TRUE(codec_client_->waitForDisconnect());
    ASSERT_TRUE(response->complete());
  } else {
    ASSERT_TRUE(response->waitForEndStream());
    codec_client_->close();
  }

  EXPECT_EQ("408", response->headers().getStatusValue());
}

// Verify that headers with underscores in their names are dropped from client requests
// but remain in upstream responses.
TEST_P(ProtocolIntegrationTest, HeadersWithUnderscoresDropped) {
  config_helper_.addConfigModifier(
      [&](envoy::extensions::filters::network::http_connection_manager::v3::HttpConnectionManager&
              hcm) -> void {
        hcm.mutable_common_http_protocol_options()->set_headers_with_underscores_action(
            envoy::config::core::v3::HttpProtocolOptions::DROP_HEADER);
      });
  initialize();
  codec_client_ = makeHttpConnection(lookupPort("http"));
  auto response = codec_client_->makeHeaderOnlyRequest(
      Http::TestRequestHeaderMapImpl{{":method", "GET"},
                                     {":path", "/test/long/url"},
                                     {":scheme", "http"},
                                     {":authority", "sni.lyft.com"},
                                     {"foo_bar", "baz"}});
  waitForNextUpstreamRequest();

  EXPECT_THAT(upstream_request_->headers(), Not(HeaderHasValueRef("foo_bar", "baz")));
  upstream_request_->encodeHeaders(
      Http::TestResponseHeaderMapImpl{{":status", "200"}, {"bar_baz", "fooz"}}, true);
  ASSERT_TRUE(response->waitForEndStream());
  EXPECT_TRUE(response->complete());
  EXPECT_EQ("200", response->headers().getStatusValue());
  EXPECT_THAT(response->headers(), HeaderHasValueRef("bar_baz", "fooz"));
  Stats::Store& stats = test_server_->server().stats();
  std::string stat_name;
  switch (downstreamProtocol()) {
  case Http::CodecType::HTTP1:
    stat_name = "http1.dropped_headers_with_underscores";
    break;
  case Http::CodecType::HTTP2:
    stat_name = "http2.dropped_headers_with_underscores";
    break;
  case Http::CodecType::HTTP3:
    stat_name = "http3.dropped_headers_with_underscores";
    break;
  default:
    RELEASE_ASSERT(false, fmt::format("Unknown downstream protocol {}",
                                      static_cast<int>(downstream_protocol_)));
  };
  EXPECT_EQ(1L, TestUtility::findCounter(stats, stat_name)->value());
}

// Verify that by default headers with underscores in their names remain in both requests and
// responses when allowed in configuration.
TEST_P(ProtocolIntegrationTest, HeadersWithUnderscoresRemainByDefault) {
  initialize();
  codec_client_ = makeHttpConnection(lookupPort("http"));
  auto response = codec_client_->makeHeaderOnlyRequest(
      Http::TestRequestHeaderMapImpl{{":method", "GET"},
                                     {":path", "/test/long/url"},
                                     {":scheme", "http"},
                                     {":authority", "sni.lyft.com"},
                                     {"foo_bar", "baz"}});
  waitForNextUpstreamRequest();

  EXPECT_THAT(upstream_request_->headers(), HeaderHasValueRef("foo_bar", "baz"));
  upstream_request_->encodeHeaders(
      Http::TestResponseHeaderMapImpl{{":status", "200"}, {"bar_baz", "fooz"}}, true);
  ASSERT_TRUE(response->waitForEndStream());
  EXPECT_TRUE(response->complete());
  EXPECT_EQ("200", response->headers().getStatusValue());
  EXPECT_THAT(response->headers(), HeaderHasValueRef("bar_baz", "fooz"));
}

// Verify that request with headers containing underscores is rejected when configured.
TEST_P(DownstreamProtocolIntegrationTest, HeadersWithUnderscoresCauseRequestRejectedByDefault) {
  useAccessLog("%RESPONSE_FLAGS% %RESPONSE_CODE_DETAILS%");
  config_helper_.addConfigModifier(
      [&](envoy::extensions::filters::network::http_connection_manager::v3::HttpConnectionManager&
              hcm) -> void {
        hcm.mutable_common_http_protocol_options()->set_headers_with_underscores_action(
            envoy::config::core::v3::HttpProtocolOptions::REJECT_REQUEST);
      });
  initialize();
  codec_client_ = makeHttpConnection(lookupPort("http"));
  auto response = codec_client_->makeHeaderOnlyRequest(
      Http::TestRequestHeaderMapImpl{{":method", "GET"},
                                     {":path", "/test/long/url"},
                                     {":scheme", "http"},
                                     {":authority", "sni.lyft.com"},
                                     {"foo_bar", "baz"}});

  if (downstream_protocol_ == Http::CodecType::HTTP1) {
    ASSERT_TRUE(codec_client_->waitForDisconnect());
    ASSERT_TRUE(response->complete());
    EXPECT_EQ("400", response->headers().getStatusValue());
  } else {
    ASSERT_TRUE(response->waitForReset());
    codec_client_->close();
    ASSERT_TRUE(response->reset());
    EXPECT_EQ(Http::StreamResetReason::RemoteReset, response->resetReason());
  }
  EXPECT_THAT(waitForAccessLog(access_log_name_), HasSubstr("unexpected_underscore"));
}

TEST_P(DownstreamProtocolIntegrationTest, ValidZeroLengthContent) {
  initialize();

  codec_client_ = makeHttpConnection(lookupPort("http"));

  Http::TestRequestHeaderMapImpl request_headers{{":method", "POST"},
                                                 {":path", "/test/long/url"},
                                                 {":scheme", "http"},
                                                 {":authority", "sni.lyft.com"},
                                                 {"content-length", "0"}};
  auto response = sendRequestAndWaitForResponse(request_headers, 0, default_response_headers_, 0);

  ASSERT_TRUE(response->complete());
  EXPECT_EQ("200", response->headers().getStatusValue());
}

// Test we're following https://tools.ietf.org/html/rfc7230#section-3.3.2
// as best we can.
TEST_P(ProtocolIntegrationTest, 304WithBody) {
  initialize();

  codec_client_ = makeHttpConnection(lookupPort("http"));

  auto response = codec_client_->makeHeaderOnlyRequest(default_request_headers_);

  waitForNextUpstreamRequest();
  Http::TestResponseHeaderMapImpl response_headers{{":status", "304"}, {"content-length", "2"}};
  ASSERT(upstream_request_ != nullptr);
  upstream_request_->encodeHeaders(response_headers, false);
  response->waitForHeaders();
  EXPECT_EQ("304", response->headers().getStatusValue());

  // For HTTP/1.1 http_parser is explicitly told that 304s are header-only
  // requests.
  if (downstream_protocol_ == Http::CodecType::HTTP1 ||
      upstreamProtocol() == Http::CodecType::HTTP1) {
    ASSERT_TRUE(response->complete());
  } else {
    ASSERT_FALSE(response->complete());
  }

  upstream_request_->encodeData(2, true);
  if (upstreamProtocol() == Http::CodecType::HTTP1) {
    // Any body sent after the request is considered complete will not be handled as part of the
    // active request, but will be flagged as a protocol error for the no-longer-associated
    // connection.
    // Ideally if we got the body with the headers we would instead reset the
    // stream, but it turns out that's complicated so instead we consistently
    // forward the headers and error out after.
    test_server_->waitForCounterGe("cluster.cluster_0.upstream_cx_protocol_error", 1);
  }

  // Only for HTTP/2 and Http/3, where streams are ended with an explicit end-stream so we
  // can differentiate between 304-with-advertised-but-absent-body and
  // 304-with-body, is there a protocol error on the active stream.
  if (downstream_protocol_ >= Http::CodecType::HTTP2 &&
      upstreamProtocol() >= Http::CodecType::HTTP2) {
    ASSERT_TRUE(response->waitForReset());
  }
}

TEST_P(ProtocolIntegrationTest, OverflowingResponseCode) {
  useAccessLog("%RESPONSE_CODE_DETAILS%");
  initialize();

  codec_client_ = makeHttpConnection(lookupPort("http"));
  auto response = codec_client_->makeHeaderOnlyRequest(default_request_headers_);
  if (upstreamProtocol() == Http::CodecType::HTTP1) {
    // The http1 codec won't send illegal status codes so send raw HTTP/1.1
    FakeRawConnectionPtr fake_upstream_connection;
    ASSERT_TRUE(fake_upstreams_[0]->waitForRawConnection(fake_upstream_connection));
    ASSERT(fake_upstream_connection != nullptr);
    ASSERT_TRUE(fake_upstream_connection->write(
        "HTTP/1.1 11111111111111111111111111111111111111111111111111111111111111111 OK\r\n",
        false));
    ASSERT_TRUE(fake_upstream_connection->waitForDisconnect());
  } else {
    waitForNextUpstreamRequest();
    default_response_headers_.setStatus(
        "11111111111111111111111111111111111111111111111111111111111111111");
    upstream_request_->encodeHeaders(default_response_headers_, false);
    ASSERT_TRUE(fake_upstream_connection_->waitForDisconnect());
  }

  ASSERT_TRUE(response->waitForEndStream());
  EXPECT_EQ("502", response->headers().getStatusValue());
  EXPECT_THAT(waitForAccessLog(access_log_name_), HasSubstr("protocol_error"));
}

TEST_P(ProtocolIntegrationTest, MissingStatus) {
  initialize();

  // HTTP1, uses a defined protocol which doesn't split up messages into raw byte frames
  codec_client_ = makeHttpConnection(lookupPort("http"));
  auto response = codec_client_->makeHeaderOnlyRequest(default_request_headers_);

  if (upstreamProtocol() == Http::CodecType::HTTP1) {
    FakeRawConnectionPtr fake_upstream_connection;
    ASSERT_TRUE(fake_upstreams_[0]->waitForRawConnection(fake_upstream_connection));
    ASSERT(fake_upstream_connection != nullptr);
    ASSERT_TRUE(fake_upstream_connection->write("HTTP/1.1 OK\r\n", false));
    ASSERT_TRUE(fake_upstream_connection->waitForDisconnect());
  } else if (upstreamProtocol() == Http::CodecType::HTTP2) {
    FakeRawConnectionPtr fake_upstream_connection;
    ASSERT_TRUE(fake_upstreams_[0]->waitForRawConnection(fake_upstream_connection));
    Http::Http2::Http2Frame::SettingsFlags settings_flags =
        static_cast<Http::Http2::Http2Frame::SettingsFlags>(0);
    Http2Frame setting_frame = Http::Http2::Http2Frame::makeEmptySettingsFrame(settings_flags);
    // Ack settings
    settings_flags = static_cast<Http::Http2::Http2Frame::SettingsFlags>(1); // ack
    Http2Frame ack_frame = Http::Http2::Http2Frame::makeEmptySettingsFrame(settings_flags);
    ASSERT(fake_upstream_connection->write(std::string(setting_frame))); // empty settings
    ASSERT(fake_upstream_connection->write(std::string(ack_frame)));     // ack setting
    Http::Http2::Http2Frame missing_status = Http::Http2::Http2Frame::makeHeadersFrameNoStatus(1);
    ASSERT_TRUE(fake_upstream_connection->write(std::string(missing_status)));
    ASSERT_TRUE(fake_upstream_connection->waitForDisconnect());
  } else {
    ASSERT_TRUE(fake_upstreams_[0]->waitForHttpConnection(*dispatcher_, fake_upstream_connection_));
    waitForNextUpstreamRequest();
    default_response_headers_.removeStatus();
    upstream_request_->encodeHeaders(default_response_headers_, false);
    ASSERT_TRUE(fake_upstream_connection_->waitForDisconnect());
  }

  ASSERT_TRUE(response->waitForEndStream());
  EXPECT_EQ("502", response->headers().getStatusValue());
}

// Validate that lots of tiny cookies doesn't cause a DoS (single cookie header).
TEST_P(DownstreamProtocolIntegrationTest, LargeCookieParsingConcatenated) {
  if (downstreamProtocol() == Http::CodecType::HTTP3) {
    // QUICHE Qpack splits concatenated cookies into crumbs to increase
    // compression ratio. On the receiver side, the total size of these crumbs
    // may be larger than coalesced cookie headers. Increase the max request
    // header size to avoid QUIC_HEADERS_TOO_LARGE stream error.
    config_helper_.addConfigModifier(
        [&](envoy::extensions::filters::network::http_connection_manager::v3::HttpConnectionManager&
                hcm) -> void {
          hcm.mutable_max_request_headers_kb()->set_value(96);
          hcm.mutable_common_http_protocol_options()->mutable_max_headers_count()->set_value(8000);
        });
  }
  if (upstreamProtocol() == Http::CodecType::HTTP3) {
    setMaxRequestHeadersKb(96);
    setMaxRequestHeadersCount(8000);
  }
  initialize();

  codec_client_ = makeHttpConnection(lookupPort("http"));
  Http::TestRequestHeaderMapImpl request_headers{{":method", "POST"},
                                                 {":path", "/test/long/url"},
                                                 {":scheme", "http"},
                                                 {":authority", "sni.lyft.com"},
                                                 {"content-length", "0"}};
  std::vector<std::string> cookie_pieces;
  cookie_pieces.reserve(7000);
  for (int i = 0; i < 7000; i++) {
    cookie_pieces.push_back(fmt::sprintf("a%x=b", i));
  }
  request_headers.addCopy("cookie", absl::StrJoin(cookie_pieces, "; "));
  auto response = sendRequestAndWaitForResponse(request_headers, 0, default_response_headers_, 0);

  ASSERT_TRUE(response->complete());
  EXPECT_EQ("200", response->headers().getStatusValue());
}

// Validate that lots of tiny cookies doesn't cause a DoS (many cookie headers).
TEST_P(DownstreamProtocolIntegrationTest, LargeCookieParsingMany) {
  // Set header count limit to 2010.
  uint32_t max_count = 2010;
  config_helper_.addConfigModifier(
      [&](envoy::extensions::filters::network::http_connection_manager::v3::HttpConnectionManager&
              hcm) -> void {
        hcm.mutable_common_http_protocol_options()->mutable_max_headers_count()->set_value(
            max_count);
      });
  setMaxRequestHeadersCount(max_count);

  initialize();

  codec_client_ = makeHttpConnection(lookupPort("http"));
  Http::TestRequestHeaderMapImpl request_headers{{":method", "POST"},
                                                 {":path", "/test/long/url"},
                                                 {":scheme", "http"},
                                                 {":authority", "sni.lyft.com"},
                                                 {"content-length", "0"}};
  for (int i = 0; i < 2000; i++) {
    request_headers.addCopy("cookie", fmt::sprintf("a%x=b", i));
  }
  auto response = sendRequestAndWaitForResponse(request_headers, 0, default_response_headers_, 0);

  ASSERT_TRUE(response->complete());
  EXPECT_EQ("200", response->headers().getStatusValue());
}

TEST_P(DownstreamProtocolIntegrationTest, InvalidContentLength) {
  initialize();

  codec_client_ = makeHttpConnection(lookupPort("http"));

  auto encoder_decoder =
      codec_client_->startRequest(Http::TestRequestHeaderMapImpl{{":method", "POST"},
                                                                 {":path", "/test/long/url"},
                                                                 {":authority", "sni.lyft.com"},
                                                                 {"content-length", "-1"}});
  auto response = std::move(encoder_decoder.second);

  ASSERT_TRUE(codec_client_->waitForDisconnect());

  if (downstream_protocol_ == Http::CodecType::HTTP1) {
    ASSERT_TRUE(response->complete());
    EXPECT_EQ("400", response->headers().getStatusValue());
    test_server_->waitForCounterGe("http.config_test.downstream_rq_4xx", 1);
  } else {
    ASSERT_TRUE(response->reset());
    EXPECT_EQ(Http::StreamResetReason::ConnectionTermination, response->resetReason());
  }
}

TEST_P(DownstreamProtocolIntegrationTest, InvalidContentLengthAllowed) {
  config_helper_.addConfigModifier(
      [](envoy::extensions::filters::network::http_connection_manager::v3::HttpConnectionManager&
             hcm) -> void {
        hcm.mutable_http3_protocol_options()
            ->mutable_override_stream_error_on_invalid_http_message()
            ->set_value(true);
        hcm.mutable_http2_protocol_options()
            ->mutable_override_stream_error_on_invalid_http_message()
            ->set_value(true);
        hcm.mutable_http_protocol_options()
            ->mutable_override_stream_error_on_invalid_http_message()
            ->set_value(true);
      });

  initialize();

  codec_client_ = makeHttpConnection(lookupPort("http"));

  auto encoder_decoder =
      codec_client_->startRequest(Http::TestRequestHeaderMapImpl{{":method", "POST"},
                                                                 {":path", "/test/long/url"},
                                                                 {":authority", "sni.lyft.com"},
                                                                 {"content-length", "-1"}});
  auto response = std::move(encoder_decoder.second);

  if (downstream_protocol_ == Http::CodecType::HTTP1) {
    ASSERT_TRUE(codec_client_->waitForDisconnect());
  } else {
    ASSERT_TRUE(response->waitForReset());
    codec_client_->close();
  }

  if (downstream_protocol_ == Http::CodecType::HTTP1) {
    ASSERT_TRUE(response->complete());
    EXPECT_EQ("400", response->headers().getStatusValue());
  } else {
    ASSERT_TRUE(response->reset());
    EXPECT_EQ(Http::StreamResetReason::RemoteReset, response->resetReason());
  }
}

TEST_P(DownstreamProtocolIntegrationTest, MultipleContentLengths) {
  initialize();
  codec_client_ = makeHttpConnection(lookupPort("http"));
  auto encoder_decoder =
      codec_client_->startRequest(Http::TestRequestHeaderMapImpl{{":method", "POST"},
                                                                 {":path", "/test/long/url"},
                                                                 {":authority", "sni.lyft.com"},
                                                                 {"content-length", "3,2"}});
  auto response = std::move(encoder_decoder.second);

  ASSERT_TRUE(codec_client_->waitForDisconnect());

  if (downstream_protocol_ == Http::CodecType::HTTP1) {
    ASSERT_TRUE(response->complete());
    EXPECT_EQ("400", response->headers().getStatusValue());
  } else {
    ASSERT_TRUE(response->reset());
    EXPECT_EQ(Http::StreamResetReason::ConnectionTermination, response->resetReason());
  }
}

// TODO(PiotrSikora): move this HTTP/2 only variant to http2_integration_test.cc.
TEST_P(DownstreamProtocolIntegrationTest, MultipleContentLengthsAllowed) {
  config_helper_.addConfigModifier(
      [](envoy::extensions::filters::network::http_connection_manager::v3::HttpConnectionManager&
             hcm) -> void {
        hcm.mutable_http3_protocol_options()
            ->mutable_override_stream_error_on_invalid_http_message()
            ->set_value(true);
        hcm.mutable_http2_protocol_options()
            ->mutable_override_stream_error_on_invalid_http_message()
            ->set_value(true);
      });

  initialize();
  codec_client_ = makeHttpConnection(lookupPort("http"));
  auto encoder_decoder =
      codec_client_->startRequest(Http::TestRequestHeaderMapImpl{{":method", "POST"},
                                                                 {":path", "/test/long/url"},
                                                                 {":authority", "sni.lyft.com"},
                                                                 {"content-length", "3,2"}});
  auto response = std::move(encoder_decoder.second);

  if (downstream_protocol_ == Http::CodecType::HTTP1) {
    ASSERT_TRUE(codec_client_->waitForDisconnect());
  } else {
    ASSERT_TRUE(response->waitForReset());
    codec_client_->close();
  }

  if (downstream_protocol_ == Http::CodecType::HTTP1) {
    ASSERT_TRUE(response->complete());
    EXPECT_EQ("400", response->headers().getStatusValue());
  } else {
    ASSERT_TRUE(response->reset());
    EXPECT_EQ(Http::StreamResetReason::RemoteReset, response->resetReason());
  }
}

TEST_P(DownstreamProtocolIntegrationTest, LocalReplyDuringEncoding) {
  config_helper_.prependFilter(R"EOF(
name: local-reply-during-encode
)EOF");
  initialize();

  codec_client_ = makeHttpConnection(lookupPort("http"));

  auto response = codec_client_->makeHeaderOnlyRequest(
      Http::TestRequestHeaderMapImpl{{":method", "GET"},
                                     {":path", "/test/long/url"},
                                     {":scheme", "http"},
                                     {":authority", "sni.lyft.com"}});

  // Wait for the upstream request and begin sending a response with end_stream = false.
  waitForNextUpstreamRequest();
  upstream_request_->encodeHeaders(Http::TestResponseHeaderMapImpl{{":status", "503"}}, true);

  ASSERT_TRUE(response->waitForEndStream());
  EXPECT_TRUE(response->complete());
  EXPECT_EQ("500", response->headers().getStatusValue());
  EXPECT_EQ(0, upstream_request_->body().length());
}

TEST_P(DownstreamProtocolIntegrationTest, LocalReplyDuringEncodingData) {
  config_helper_.prependFilter(R"EOF(
name: local-reply-during-encode-data
)EOF");
  initialize();

  codec_client_ = makeHttpConnection(lookupPort("http"));

  auto response = codec_client_->makeHeaderOnlyRequest(default_request_headers_);

  // Wait for the upstream request and begin sending a response with end_stream = false.
  waitForNextUpstreamRequest();
  upstream_request_->encodeHeaders(default_response_headers_, false);
  upstream_request_->encodeData(size_, false);
  Http::TestResponseTrailerMapImpl response_trailers{{"response", "trailer"}};
  upstream_request_->encodeTrailers(response_trailers);

  // Response was aborted after headers were sent to the client.
  // The stream was reset. Client does not receive body or trailers.
  ASSERT_TRUE(response->waitForReset());
  EXPECT_FALSE(response->complete());
  EXPECT_EQ("200", response->headers().getStatusValue());
  EXPECT_EQ(0, response->body().length());
  EXPECT_EQ(nullptr, response->trailers());
}

TEST_P(DownstreamProtocolIntegrationTest, LargeRequestUrlRejected) {
  // Send one 95 kB URL with limit 60 kB headers.
  testLargeRequestUrl(95, 60);
}

TEST_P(DownstreamProtocolIntegrationTest, LargeRequestUrlAccepted) {
  // Send one 95 kB URL with limit 96 kB headers.
  testLargeRequestUrl(95, 96);
}

TEST_P(DownstreamProtocolIntegrationTest, LargeRequestHeadersRejected) {
  // Send one 95 kB header with limit 60 kB and 100 headers.
  testLargeRequestHeaders(95, 1, 60, 100);
}

TEST_P(DownstreamProtocolIntegrationTest, VeryLargeRequestHeadersRejected) {
  // Send one very large 600 kB header with limit 500 kB and 100 headers.
  // The limit and the header size are set in such a way to accommodate for flow control limits.
  // If the headers are too large and the flow control blocks the response is truncated and the test
  // flakes.
  testLargeRequestHeaders(600, 1, 500, 100);
}

TEST_P(DownstreamProtocolIntegrationTest, LargeRequestHeadersAccepted) {
  // Send one 100 kB header with limit 8192 kB (8 MB) and 100 headers.
  testLargeRequestHeaders(100, 1, 8192, 100);
}

TEST_P(DownstreamProtocolIntegrationTest, ManyLargeRequestHeadersAccepted) {
  // Send 70 headers each of size 100 kB with limit 8192 kB (8 MB) and 100 headers.
  testLargeRequestHeaders(100, 70, 8192, 100, TSAN_TIMEOUT_FACTOR * TestUtility::DefaultTimeout);
}

TEST_P(DownstreamProtocolIntegrationTest, ManyRequestHeadersRejected) {
  // Send 101 empty headers with limit 60 kB and 100 headers.
  testLargeRequestHeaders(0, 101, 60, 80);
}

TEST_P(DownstreamProtocolIntegrationTest, ManyRequestHeadersAccepted) {
  // Send 145 empty headers with limit 60 kB and 150 headers.
  testLargeRequestHeaders(0, 140, 60, 150);
}

TEST_P(DownstreamProtocolIntegrationTest, ManyRequestTrailersRejected) {
  // Default header (and trailer) count limit is 100.
  config_helper_.addConfigModifier(setEnableDownstreamTrailersHttp1());
  config_helper_.addConfigModifier(setEnableUpstreamTrailersHttp1());
  Http::TestRequestTrailerMapImpl request_trailers;
  for (int i = 0; i < 150; i++) {
    request_trailers.addCopy("trailer", std::string(1, 'a'));
  }

  initialize();
  codec_client_ = makeHttpConnection(lookupPort("http"));
  auto encoder_decoder = codec_client_->startRequest(default_request_headers_);
  request_encoder_ = &encoder_decoder.first;
  auto response = std::move(encoder_decoder.second);
  ASSERT_TRUE(fake_upstreams_[0]->waitForHttpConnection(*dispatcher_, fake_upstream_connection_));
  EXPECT_TRUE(fake_upstream_connection_->waitForNewStream(*dispatcher_, upstream_request_));
  codec_client_->sendData(*request_encoder_, 1, false);
  codec_client_->sendTrailers(*request_encoder_, request_trailers);

  if (downstream_protocol_ == Http::CodecType::HTTP1) {
    ASSERT_TRUE(codec_client_->waitForDisconnect());
    EXPECT_TRUE(response->complete());
    EXPECT_EQ("431", response->headers().getStatusValue());
  } else {
    ASSERT_TRUE(response->waitForReset());
    codec_client_->close();
  }
}

TEST_P(DownstreamProtocolIntegrationTest, ManyRequestTrailersAccepted) {
  // Set header (and trailer) count limit to 200.
  uint32_t max_count = 200;
  config_helper_.addConfigModifier(
      [&](envoy::extensions::filters::network::http_connection_manager::v3::HttpConnectionManager&
              hcm) -> void {
        hcm.mutable_common_http_protocol_options()->mutable_max_headers_count()->set_value(
            max_count);
      });
  config_helper_.addConfigModifier(setEnableUpstreamTrailersHttp1());
  setMaxRequestHeadersCount(max_count);
  Http::TestRequestTrailerMapImpl request_trailers;
  for (int i = 0; i < 150; i++) {
    request_trailers.addCopy("trailer", std::string(1, 'a'));
  }

  initialize();
  codec_client_ = makeHttpConnection(lookupPort("http"));
  auto encoder_decoder = codec_client_->startRequest(default_request_headers_);
  request_encoder_ = &encoder_decoder.first;
  auto response = std::move(encoder_decoder.second);
  codec_client_->sendData(*request_encoder_, 1, false);
  codec_client_->sendTrailers(*request_encoder_, request_trailers);
  waitForNextUpstreamRequest();
  upstream_request_->encodeHeaders(default_response_headers_, true);
  ASSERT_TRUE(response->waitForEndStream());
  EXPECT_TRUE(response->complete());
  EXPECT_EQ("200", response->headers().getStatusValue());
}

// This test uses an Http::HeaderMapImpl instead of an Http::TestHeaderMapImpl to avoid
// time-consuming byte size validations that will cause this test to timeout.
TEST_P(DownstreamProtocolIntegrationTest, ManyRequestHeadersTimeout) {
  // Set timeout for 5 seconds, and ensure that a request with 10k+ headers can be sent.
  testManyRequestHeaders(std::chrono::milliseconds(5000));
}

TEST_P(DownstreamProtocolIntegrationTest, LargeRequestTrailersAccepted) {
  config_helper_.addConfigModifier(setEnableDownstreamTrailersHttp1());
  testLargeRequestTrailers(60, 96);
}

TEST_P(DownstreamProtocolIntegrationTest, LargeRequestTrailersRejected) {
  config_helper_.addConfigModifier(setEnableDownstreamTrailersHttp1());
  testLargeRequestTrailers(66, 60);
}

// This test uses an Http::HeaderMapImpl instead of an Http::TestHeaderMapImpl to avoid
// time-consuming byte size verification that will cause this test to timeout.
TEST_P(DownstreamProtocolIntegrationTest, ManyTrailerHeaders) {
  setMaxRequestHeadersKb(96);
  setMaxRequestHeadersCount(20005);

  config_helper_.addConfigModifier(setEnableDownstreamTrailersHttp1());
  config_helper_.addConfigModifier(
      [&](envoy::extensions::filters::network::http_connection_manager::v3::HttpConnectionManager&
              hcm) -> void {
        hcm.mutable_max_request_headers_kb()->set_value(upstreamConfig().max_request_headers_kb_);
        hcm.mutable_common_http_protocol_options()->mutable_max_headers_count()->set_value(
            upstreamConfig().max_request_headers_count_);
      });

  auto request_trailers = Http::RequestTrailerMapImpl::create();
  for (int i = 0; i < 20000; i++) {
    request_trailers->addCopy(Http::LowerCaseString(std::to_string(i)), "");
  }

  initialize();
  codec_client_ = makeHttpConnection(lookupPort("http"));
  auto encoder_decoder =
      codec_client_->startRequest(Http::TestRequestHeaderMapImpl{{":method", "POST"},
                                                                 {":path", "/test/long/url"},
                                                                 {":scheme", "http"},
                                                                 {":authority", "sni.lyft.com"}});
  request_encoder_ = &encoder_decoder.first;
  auto response = std::move(encoder_decoder.second);
  codec_client_->sendTrailers(*request_encoder_, *request_trailers);
  waitForNextUpstreamRequest();
  upstream_request_->encodeHeaders(default_response_headers_, true);
  ASSERT_TRUE(response->waitForEndStream());

  EXPECT_TRUE(upstream_request_->complete());
  EXPECT_TRUE(response->complete());
  EXPECT_EQ("200", response->headers().getStatusValue());
}

// Regression tests for CVE-2019-18801. We only validate the behavior of large
// :method request headers, since the case of other large headers is
// covered in the various testLargeRequest-based integration tests here.
//
// The table below describes the expected behaviors (in addition we should never
// see an ASSERT or ASAN failure trigger).
//
// Downstream    Upstream   Behavior expected
// ------------------------------------------
// H1            H1         Envoy will reject (HTTP/1 codec behavior)
// H1            H2         Envoy will reject (HTTP/1 codec behavior)
// H2, H3        H1         Envoy will forward but backend will reject (HTTP/1
//                          codec behavior)
// H2, H3        H2         Success
TEST_P(ProtocolIntegrationTest, LargeRequestMethod) {
  // There will be no upstream connections for HTTP/1 downstream, we need to
  // test the full mesh regardless.
  testing_upstream_intentionally_ = true;
  const std::string long_method = std::string(48 * 1024, 'a');
  const Http::TestRequestHeaderMapImpl request_headers{{":method", long_method},
                                                       {":path", "/test/long/url"},
                                                       {":scheme", "http"},
                                                       {":authority", "sni.lyft.com"}};

  initialize();
  codec_client_ = makeHttpConnection(lookupPort("http"));

  if (downstreamProtocol() == Http::CodecType::HTTP1) {
    auto encoder_decoder = codec_client_->startRequest(request_headers);
    request_encoder_ = &encoder_decoder.first;
    auto response = std::move(encoder_decoder.second);
    ASSERT_TRUE(codec_client_->waitForDisconnect());
    EXPECT_TRUE(response->complete());
    EXPECT_EQ("400", response->headers().getStatusValue());
  } else {
    ASSERT(downstreamProtocol() >= Http::CodecType::HTTP2);
    if (upstreamProtocol() == Http::CodecType::HTTP1) {
      auto response = codec_client_->makeHeaderOnlyRequest(request_headers);
      ASSERT_TRUE(
          fake_upstreams_[0]->waitForHttpConnection(*dispatcher_, fake_upstream_connection_));
      ASSERT_TRUE(response->waitForEndStream());
      EXPECT_TRUE(response->complete());
      EXPECT_EQ("400", response->headers().getStatusValue());
    } else {
      ASSERT(upstreamProtocol() >= Http::CodecType::HTTP2);
      auto response =
          sendRequestAndWaitForResponse(request_headers, 0, default_response_headers_, 0);
      EXPECT_TRUE(response->complete());
    }
  }
}

// Tests StopAllIterationAndBuffer. Verifies decode-headers-return-stop-all-filter calls decodeData
// once after iteration is resumed.
TEST_P(DownstreamProtocolIntegrationTest, TestDecodeHeadersReturnsStopAll) {
  config_helper_.prependFilter(R"EOF(
name: call-decodedata-once-filter
)EOF");
  config_helper_.prependFilter(R"EOF(
name: decode-headers-return-stop-all-filter
)EOF");
  config_helper_.prependFilter(R"EOF(
name: passthrough-filter
)EOF");

  initialize();
  codec_client_ = makeHttpConnection(lookupPort("http"));

  // Sends a request with headers and data.
  changeHeadersForStopAllTests(default_request_headers_, false);
  auto encoder_decoder = codec_client_->startRequest(default_request_headers_);
  request_encoder_ = &encoder_decoder.first;
  auto response = std::move(encoder_decoder.second);
  for (int i = 0; i < count_ - 1; i++) {
    codec_client_->sendData(*request_encoder_, size_, false);
  }
  // Sleeps for 1s in order to be consistent with testDecodeHeadersReturnsStopAllWatermark.
  absl::SleepFor(absl::Seconds(1));
  codec_client_->sendData(*request_encoder_, size_, true);
  waitForNextUpstreamRequest();

  upstream_request_->encodeHeaders(default_response_headers_, true);
  ASSERT_TRUE(response->waitForEndStream());
  ASSERT_TRUE(response->complete());
  EXPECT_EQ(count_ * size_ + added_decoded_data_size_, upstream_request_->bodyLength());
  EXPECT_EQ(true, upstream_request_->complete());

  // Sends a request with headers, data, and trailers.
  auto encoder_decoder_2 = codec_client_->startRequest(default_request_headers_);
  request_encoder_ = &encoder_decoder_2.first;
  response = std::move(encoder_decoder_2.second);
  for (int i = 0; i < count_; i++) {
    codec_client_->sendData(*request_encoder_, size_, false);
  }
  Http::TestRequestTrailerMapImpl request_trailers{{"trailer", "trailer"}};
  codec_client_->sendTrailers(*request_encoder_, request_trailers);
  waitForNextUpstreamRequest();

  upstream_request_->encodeHeaders(default_response_headers_, true);
  ASSERT_TRUE(response->waitForEndStream());
  verifyUpStreamRequestAfterStopAllFilter();
}

// Tests StopAllIterationAndWatermark. decode-headers-return-stop-all-watermark-filter sets buffer
// limit to 100. Verifies data pause when limit is reached, and resume after iteration continues.
TEST_P(DownstreamProtocolIntegrationTest, TestDecodeHeadersReturnsStopAllWatermark) {
  config_helper_.prependFilter(R"EOF(
name: decode-headers-return-stop-all-filter
)EOF");
  config_helper_.prependFilter(R"EOF(
name: passthrough-filter
)EOF");

  // Sets initial stream window to min value to make the client sensitive to a low watermark.
  config_helper_.addConfigModifier(
      [&](envoy::extensions::filters::network::http_connection_manager::v3::HttpConnectionManager&
              hcm) -> void {
        hcm.mutable_http2_protocol_options()->mutable_initial_stream_window_size()->set_value(
            ::Envoy::Http2::Utility::OptionsLimits::MIN_INITIAL_STREAM_WINDOW_SIZE);
      });

  initialize();
  codec_client_ = makeHttpConnection(lookupPort("http"));

  // Sends a request with headers and data.
  changeHeadersForStopAllTests(default_request_headers_, true);
  auto encoder_decoder = codec_client_->startRequest(default_request_headers_);
  request_encoder_ = &encoder_decoder.first;
  auto response = std::move(encoder_decoder.second);
  for (int i = 0; i < count_ - 1; i++) {
    codec_client_->sendData(*request_encoder_, size_, false);
  }
  // Gives buffer 1s to react to buffer limit.
  absl::SleepFor(absl::Seconds(1));
  codec_client_->sendData(*request_encoder_, size_, true);
  waitForNextUpstreamRequest();

  upstream_request_->encodeHeaders(default_response_headers_, true);
  ASSERT_TRUE(response->waitForEndStream());
  ASSERT_TRUE(response->complete());
  EXPECT_EQ(count_ * size_ + added_decoded_data_size_, upstream_request_->bodyLength());
  EXPECT_EQ(true, upstream_request_->complete());

  // Sends a request with headers, data, and trailers.
  auto encoder_decoder_2 = codec_client_->startRequest(default_request_headers_);
  request_encoder_ = &encoder_decoder_2.first;
  response = std::move(encoder_decoder_2.second);
  for (int i = 0; i < count_ - 1; i++) {
    codec_client_->sendData(*request_encoder_, size_, false);
  }
  // Gives buffer 1s to react to buffer limit.
  absl::SleepFor(absl::Seconds(1));
  codec_client_->sendData(*request_encoder_, size_, false);
  Http::TestRequestTrailerMapImpl request_trailers{{"trailer", "trailer"}};
  codec_client_->sendTrailers(*request_encoder_, request_trailers);
  waitForNextUpstreamRequest();

  upstream_request_->encodeHeaders(default_response_headers_, true);
  ASSERT_TRUE(response->waitForEndStream());
  verifyUpStreamRequestAfterStopAllFilter();
}

// Test two filters that return StopAllIterationAndBuffer back-to-back.
TEST_P(DownstreamProtocolIntegrationTest, TestTwoFiltersDecodeHeadersReturnsStopAll) {
  config_helper_.prependFilter(R"EOF(
name: decode-headers-return-stop-all-filter
)EOF");
  config_helper_.prependFilter(R"EOF(
name: decode-headers-return-stop-all-filter
)EOF");
  config_helper_.prependFilter(R"EOF(
name: passthrough-filter
)EOF");

  initialize();
  codec_client_ = makeHttpConnection(lookupPort("http"));

  // Sends a request with headers and data.
  changeHeadersForStopAllTests(default_request_headers_, false);
  auto encoder_decoder = codec_client_->startRequest(default_request_headers_);
  request_encoder_ = &encoder_decoder.first;
  auto response = std::move(encoder_decoder.second);
  for (int i = 0; i < count_ - 1; i++) {
    codec_client_->sendData(*request_encoder_, size_, false);
  }
  codec_client_->sendData(*request_encoder_, size_, true);
  waitForNextUpstreamRequest();

  upstream_request_->encodeHeaders(default_response_headers_, true);
  ASSERT_TRUE(response->waitForEndStream());
  ASSERT_TRUE(response->complete());
  EXPECT_EQ(count_ * size_ + added_decoded_data_size_, upstream_request_->bodyLength());
  EXPECT_EQ(true, upstream_request_->complete());

  // Sends a request with headers, data, and trailers.
  auto encoder_decoder_2 = codec_client_->startRequest(default_request_headers_);
  request_encoder_ = &encoder_decoder_2.first;
  response = std::move(encoder_decoder_2.second);
  for (int i = 0; i < count_; i++) {
    codec_client_->sendData(*request_encoder_, size_, false);
  }
  Http::TestRequestTrailerMapImpl request_trailers{{"trailer", "trailer"}};
  codec_client_->sendTrailers(*request_encoder_, request_trailers);
  waitForNextUpstreamRequest();

  upstream_request_->encodeHeaders(default_response_headers_, true);
  ASSERT_TRUE(response->waitForEndStream());
  verifyUpStreamRequestAfterStopAllFilter();
}

// Tests encodeHeaders() returns StopAllIterationAndBuffer.
TEST_P(DownstreamProtocolIntegrationTest, TestEncodeHeadersReturnsStopAll) {
  config_helper_.prependFilter(R"EOF(
name: encode-headers-return-stop-all-filter
)EOF");
  config_helper_.addConfigModifier(
      [&](envoy::extensions::filters::network::http_connection_manager::v3::HttpConnectionManager&
              hcm) -> void { hcm.mutable_http2_protocol_options()->set_allow_metadata(true); });

  initialize();
  codec_client_ = makeHttpConnection(lookupPort("http"));

  // Upstream responds with headers, data and trailers.
  auto response = codec_client_->makeRequestWithBody(default_request_headers_, 10);
  waitForNextUpstreamRequest();

  changeHeadersForStopAllTests(default_response_headers_, false);
  upstream_request_->encodeHeaders(default_response_headers_, false);
  for (int i = 0; i < count_ - 1; i++) {
    upstream_request_->encodeData(size_, false);
  }
  // Sleeps for 1s in order to be consistent with testEncodeHeadersReturnsStopAllWatermark.
  absl::SleepFor(absl::Seconds(1));
  upstream_request_->encodeData(size_, false);
  Http::TestResponseTrailerMapImpl response_trailers{{"response", "trailer"}};
  upstream_request_->encodeTrailers(response_trailers);

  ASSERT_TRUE(response->waitForEndStream());
  ASSERT_TRUE(response->complete());
  // Data is added in encodeData for all protocols, and encodeTrailers for HTTP/2 and above.
  int times_added = upstreamProtocol() == Http::CodecType::HTTP1 ? 1 : 2;
  EXPECT_EQ(count_ * size_ + added_decoded_data_size_ * times_added, response->body().size());
}

// Tests encodeHeaders() returns StopAllIterationAndWatermark.
TEST_P(DownstreamProtocolIntegrationTest, TestEncodeHeadersReturnsStopAllWatermark) {
  config_helper_.prependFilter(R"EOF(
name: encode-headers-return-stop-all-filter
)EOF");
  config_helper_.addConfigModifier(
      [&](envoy::extensions::filters::network::http_connection_manager::v3::HttpConnectionManager&
              hcm) -> void { hcm.mutable_http2_protocol_options()->set_allow_metadata(true); });

  // Sets initial stream window to min value to make the upstream sensitive to a low watermark.
  config_helper_.addConfigModifier(
      [&](envoy::extensions::filters::network::http_connection_manager::v3::HttpConnectionManager&
              hcm) -> void {
        hcm.mutable_http2_protocol_options()->mutable_initial_stream_window_size()->set_value(
            ::Envoy::Http2::Utility::OptionsLimits::MIN_INITIAL_STREAM_WINDOW_SIZE);
      });

  initialize();
  codec_client_ = makeHttpConnection(lookupPort("http"));

  // Upstream responds with headers, data and trailers.
  auto response = codec_client_->makeRequestWithBody(default_request_headers_, 10);
  waitForNextUpstreamRequest();

  changeHeadersForStopAllTests(default_response_headers_, true);
  upstream_request_->encodeHeaders(default_response_headers_, false);
  for (int i = 0; i < count_ - 1; i++) {
    upstream_request_->encodeData(size_, false);
  }
  // Gives buffer 1s to react to buffer limit.
  absl::SleepFor(absl::Seconds(1));
  upstream_request_->encodeData(size_, false);
  Http::TestResponseTrailerMapImpl response_trailers{{"response", "trailer"}};
  upstream_request_->encodeTrailers(response_trailers);

  ASSERT_TRUE(response->waitForEndStream());
  ASSERT_TRUE(response->complete());
  // Data is added in encodeData for all protocols, and encodeTrailers for HTTP/2 and above.
  int times_added = upstreamProtocol() == Http::CodecType::HTTP1 ? 1 : 2;
  EXPECT_EQ(count_ * size_ + added_decoded_data_size_ * times_added, response->body().size());
}

// Per https://github.com/envoyproxy/envoy/issues/7488 make sure we don't
// combine set-cookie headers
TEST_P(ProtocolIntegrationTest, MultipleCookiesAndSetCookies) {
  initialize();

  codec_client_ = makeHttpConnection(lookupPort("http"));

  Http::TestRequestHeaderMapImpl request_headers{
      {":method", "GET"},  {":path", "/dynamo/url"},
      {":scheme", "http"}, {":authority", "sni.lyft.com"},
      {"cookie", "a=b"},   {"cookie", "c=d"}};
  Http::TestResponseHeaderMapImpl response_headers{
      {":status", "200"}, {"set-cookie", "foo"}, {"set-cookie", "bar"}};

  auto response = sendRequestAndWaitForResponse(request_headers, 0, response_headers, 0);
  if (downstreamProtocol() == Http::CodecClient::Type::HTTP3) {
    EXPECT_EQ(upstream_request_->headers().get(Http::Headers::get().Cookie)[0]->value(),
              "a=b; c=d");
  }

  ASSERT_TRUE(response->complete());
  EXPECT_EQ("200", response->headers().getStatusValue());

  const auto out = response->headers().get(Http::LowerCaseString("set-cookie"));
  ASSERT_EQ(out.size(), 2);
  ASSERT_EQ(out[0]->value().getStringView(), "foo");
  ASSERT_EQ(out[1]->value().getStringView(), "bar");
}

// Test that delay closed connections are eventually force closed when the timeout triggers.
TEST_P(DownstreamProtocolIntegrationTest, TestDelayedConnectionTeardownTimeoutTrigger) {
  config_helper_.prependFilter("{ name: encoder-decoder-buffer-filter, typed_config: { \"@type\": "
                               "type.googleapis.com/google.protobuf.Empty } }");
  config_helper_.setBufferLimits(1024, 1024);
  config_helper_.addConfigModifier(
      [](envoy::extensions::filters::network::http_connection_manager::v3::HttpConnectionManager&
             hcm) {
        // 200ms.
        hcm.mutable_delayed_close_timeout()->set_nanos(200000000);
        hcm.mutable_drain_timeout()->set_seconds(1);
        hcm.mutable_common_http_protocol_options()->mutable_idle_timeout()->set_seconds(1);
      });

  initialize();

  codec_client_ = makeHttpConnection(lookupPort("http"));

  auto encoder_decoder =
      codec_client_->startRequest(Http::TestRequestHeaderMapImpl{{":method", "POST"},
                                                                 {":path", "/test/long/url"},
                                                                 {":scheme", "http"},
                                                                 {":authority", "sni.lyft.com"}});
  request_encoder_ = &encoder_decoder.first;
  auto response = std::move(encoder_decoder.second);

  codec_client_->sendData(*request_encoder_, 1024 * 65, false);

  ASSERT_TRUE(response->waitForEndStream());
  // The delayed close timeout should trigger since client is not closing the connection.
  EXPECT_TRUE(codec_client_->waitForDisconnect(std::chrono::milliseconds(5000)));
  EXPECT_EQ(codec_client_->lastConnectionEvent(), Network::ConnectionEvent::RemoteClose);
  EXPECT_EQ(test_server_->counter("http.config_test.downstream_cx_delayed_close_timeout")->value(),
            1);
}

// Resets the downstream stream immediately and verifies that we clean up everything.
TEST_P(ProtocolIntegrationTest, TestDownstreamResetIdleTimeout) {
  useAccessLog("%RESPONSE_FLAGS% %RESPONSE_CODE_DETAILS%");
  config_helper_.setDownstreamHttpIdleTimeout(std::chrono::milliseconds(100));

  initialize();
  codec_client_ = makeHttpConnection(lookupPort("http"));

  auto encoder_decoder = codec_client_->startRequest(default_request_headers_);

  EXPECT_TRUE(fake_upstreams_[0]->waitForHttpConnection(*dispatcher_, fake_upstream_connection_));

  EXPECT_TRUE(fake_upstream_connection_->waitForNewStream(*dispatcher_, upstream_request_));

  if (downstreamProtocol() == Http::CodecType::HTTP1) {
    codec_client_->close();
  } else {
    codec_client_->sendReset(encoder_decoder.first);
  }

  if (upstreamProtocol() == Http::CodecType::HTTP1) {
    ASSERT_TRUE(fake_upstream_connection_->waitForDisconnect());
  } else {
    ASSERT_TRUE(upstream_request_->waitForReset());
    ASSERT_TRUE(fake_upstream_connection_->close());
    ASSERT_TRUE(fake_upstream_connection_->waitForDisconnect());
  }

  ASSERT_TRUE(codec_client_->waitForDisconnect());
  EXPECT_THAT(waitForAccessLog(access_log_name_), Not(HasSubstr("DPE")));
}

// Test connection is closed after single request processed.
TEST_P(ProtocolIntegrationTest, ConnDurationTimeoutBasic) {
  config_helper_.setDownstreamMaxConnectionDuration(std::chrono::milliseconds(500));
  config_helper_.addConfigModifier(
      [](envoy::extensions::filters::network::http_connection_manager::v3::HttpConnectionManager&
             hcm) { hcm.mutable_drain_timeout()->set_seconds(1); });
  initialize();

  codec_client_ = makeHttpConnection(lookupPort("http"));
  auto response = codec_client_->makeRequestWithBody(default_request_headers_, 1024);
  waitForNextUpstreamRequest();

  upstream_request_->encodeHeaders(default_response_headers_, false);
  upstream_request_->encodeData(512, true);
  ASSERT_TRUE(response->waitForEndStream());

  EXPECT_TRUE(upstream_request_->complete());
  EXPECT_TRUE(response->complete());
  test_server_->waitForCounterGe("cluster.cluster_0.upstream_cx_total", 1);
  test_server_->waitForCounterGe("cluster.cluster_0.upstream_rq_200", 1);

  ASSERT_TRUE(codec_client_->waitForDisconnect(std::chrono::milliseconds(10000)));
  test_server_->waitForCounterGe("http.config_test.downstream_cx_max_duration_reached", 1);
}

// Test inflight request is processed correctly when timeout fires during request processing.
TEST_P(ProtocolIntegrationTest, ConnDurationInflightRequest) {
  config_helper_.setDownstreamMaxConnectionDuration(std::chrono::milliseconds(500));
  config_helper_.addConfigModifier(
      [](envoy::extensions::filters::network::http_connection_manager::v3::HttpConnectionManager&
             hcm) { hcm.mutable_drain_timeout()->set_seconds(1); });
  initialize();

  codec_client_ = makeHttpConnection(lookupPort("http"));
  auto response = codec_client_->makeRequestWithBody(default_request_headers_, 1024);
  waitForNextUpstreamRequest();

  // block and wait for counter to increase
  test_server_->waitForCounterGe("http.config_test.downstream_cx_max_duration_reached", 1);

  // ensure request processed correctly
  upstream_request_->encodeHeaders(default_response_headers_, false);
  upstream_request_->encodeData(512, true);
  ASSERT_TRUE(response->waitForEndStream());

  EXPECT_TRUE(upstream_request_->complete());
  EXPECT_TRUE(response->complete());
  test_server_->waitForCounterGe("cluster.cluster_0.upstream_cx_total", 1);
  test_server_->waitForCounterGe("cluster.cluster_0.upstream_rq_200", 1);

  ASSERT_TRUE(codec_client_->waitForDisconnect(std::chrono::milliseconds(10000)));
}

// Test connection is closed if no http requests were processed
TEST_P(DownstreamProtocolIntegrationTest, ConnDurationTimeoutNoHttpRequest) {
  config_helper_.setDownstreamMaxConnectionDuration(std::chrono::milliseconds(500));
  config_helper_.addConfigModifier(
      [](envoy::extensions::filters::network::http_connection_manager::v3::HttpConnectionManager&
             hcm) { hcm.mutable_drain_timeout()->set_seconds(1); });
  initialize();

  codec_client_ = makeHttpConnection(lookupPort("http"));
  ASSERT_TRUE(codec_client_->waitForDisconnect(std::chrono::milliseconds(10000)));
  test_server_->waitForCounterGe("http.config_test.downstream_cx_max_duration_reached", 1);
}

TEST_P(DownstreamProtocolIntegrationTest, TestPreconnect) {
  config_helper_.addConfigModifier([](envoy::config::bootstrap::v3::Bootstrap& bootstrap) {
    auto* cluster = bootstrap.mutable_static_resources()->mutable_clusters(0);
    cluster->mutable_preconnect_policy()->mutable_per_upstream_preconnect_ratio()->set_value(1.5);
  });
  initialize();
  codec_client_ = makeHttpConnection(lookupPort("http"));
  auto response =
      sendRequestAndWaitForResponse(default_request_headers_, 0, default_response_headers_, 0);
  FakeHttpConnectionPtr fake_upstream_connection_two;
  if (upstreamProtocol() == Http::CodecType::HTTP1) {
    // For HTTP/1.1 there should be a preconnected connection.
    ASSERT_TRUE(
        fake_upstreams_[0]->waitForHttpConnection(*dispatcher_, fake_upstream_connection_two));
  } else {
    // For HTTP/2, the original connection can accommodate two requests.
    ASSERT_FALSE(fake_upstreams_[0]->waitForHttpConnection(
        *dispatcher_, fake_upstream_connection_two, std::chrono::milliseconds(5)));
  }
}

TEST_P(DownstreamProtocolIntegrationTest, BasicMaxStreamTimeout) {
  config_helper_.setDownstreamMaxStreamDuration(std::chrono::milliseconds(500));
  initialize();
  codec_client_ = makeHttpConnection(lookupPort("http"));

  auto encoder_decoder = codec_client_->startRequest(default_request_headers_);
  request_encoder_ = &encoder_decoder.first;
  auto response = std::move(encoder_decoder.second);

  ASSERT_TRUE(fake_upstreams_[0]->waitForHttpConnection(*dispatcher_, fake_upstream_connection_));
  ASSERT_TRUE(fake_upstream_connection_->waitForNewStream(*dispatcher_, upstream_request_));
  ASSERT_TRUE(upstream_request_->waitForHeadersComplete());

  test_server_->waitForCounterGe("http.config_test.downstream_rq_max_duration_reached", 1);
  ASSERT_TRUE(response->waitForEndStream());
  ASSERT_TRUE(response->complete());
  EXPECT_EQ("408", response->headers().getStatusValue());
}

// Test that when request timeout and the request is completed, the gateway timeout (504) is
// returned as response code instead of request timeout (408).
TEST_P(ProtocolIntegrationTest, MaxStreamTimeoutWhenRequestIsNotComplete) {
  config_helper_.setDownstreamMaxStreamDuration(std::chrono::milliseconds(500));

  autonomous_upstream_ = false;

  initialize();
  codec_client_ = makeHttpConnection(lookupPort("http"));

  // The request is not header only. Envoy is expecting more data to end the request.
  auto encoder_decoder =
      codec_client_->startRequest(default_request_headers_, /*header_only_request=*/true);
  request_encoder_ = &encoder_decoder.first;
  auto response = std::move(encoder_decoder.second);

  ASSERT_TRUE(fake_upstreams_[0]->waitForHttpConnection(*dispatcher_, fake_upstream_connection_));
  ASSERT_TRUE(fake_upstream_connection_->waitForNewStream(*dispatcher_, upstream_request_));
  ASSERT_TRUE(upstream_request_->waitForHeadersComplete());

  test_server_->waitForCounterGe("http.config_test.downstream_rq_max_duration_reached", 1);
  ASSERT_TRUE(response->waitForEndStream());

  EXPECT_TRUE(upstream_request_->complete());
  ASSERT_TRUE(response->complete());
  EXPECT_EQ("504", response->headers().getStatusValue());
}

// Test case above except disabling runtime guard "override_request_timeout_by_gateway_timeout".
// Verify the old behavior is reverted by disabling the runtime guard.
TEST_P(ProtocolIntegrationTest, MaxStreamTimeoutWhenRequestIsNotCompleteRuntimeDisabled) {
  config_helper_.setDownstreamMaxStreamDuration(std::chrono::milliseconds(500));

  config_helper_.addRuntimeOverride(
      "envoy.reloadable_features.override_request_timeout_by_gateway_timeout", "false");
  autonomous_upstream_ = false;

  initialize();
  codec_client_ = makeHttpConnection(lookupPort("http"));

  // The request is not header only. Envoy is expecting more data to end the request.
  auto encoder_decoder =
      codec_client_->startRequest(default_request_headers_, /*header_only_request=*/true);
  request_encoder_ = &encoder_decoder.first;
  auto response = std::move(encoder_decoder.second);

  ASSERT_TRUE(fake_upstreams_[0]->waitForHttpConnection(*dispatcher_, fake_upstream_connection_));
  ASSERT_TRUE(fake_upstream_connection_->waitForNewStream(*dispatcher_, upstream_request_));
  ASSERT_TRUE(upstream_request_->waitForHeadersComplete());

  test_server_->waitForCounterGe("http.config_test.downstream_rq_max_duration_reached", 1);
  ASSERT_TRUE(response->waitForEndStream());

  EXPECT_TRUE(upstream_request_->complete());
  ASSERT_TRUE(response->complete());
  EXPECT_EQ("408", response->headers().getStatusValue());
}

TEST_P(DownstreamProtocolIntegrationTest, MaxRequestsPerConnectionReached) {
  config_helper_.setDownstreamMaxRequestsPerConnection(2);
  initialize();
  codec_client_ = makeHttpConnection(lookupPort("http"));

  // Sending first request and waiting to complete the response.
  auto encoder_decoder = codec_client_->startRequest(default_request_headers_);
  request_encoder_ = &encoder_decoder.first;
  auto response = std::move(encoder_decoder.second);
  codec_client_->sendData(*request_encoder_, 1, true);
  waitForNextUpstreamRequest();
  upstream_request_->encodeHeaders(default_response_headers_, true);

  ASSERT_TRUE(response->waitForEndStream());
  EXPECT_TRUE(upstream_request_->complete());
  EXPECT_TRUE(response->complete());
  EXPECT_EQ(test_server_->counter("http.config_test.downstream_cx_max_requests_reached")->value(),
            0);

  // Sending second request and waiting to complete the response.
  auto encoder_decoder_2 = codec_client_->startRequest(default_request_headers_);
  request_encoder_ = &encoder_decoder_2.first;
  auto response_2 = std::move(encoder_decoder_2.second);
  codec_client_->sendData(*request_encoder_, 1, true);
  waitForNextUpstreamRequest();
  upstream_request_->encodeHeaders(default_response_headers_, true);

  ASSERT_TRUE(response_2->waitForEndStream());
  EXPECT_TRUE(upstream_request_->complete());
  EXPECT_TRUE(response_2->complete());
  EXPECT_EQ(test_server_->counter("http.config_test.downstream_cx_max_requests_reached")->value(),
            1);

  if (downstream_protocol_ == Http::CodecType::HTTP1) {
    EXPECT_EQ(nullptr, response->headers().Connection());
    EXPECT_EQ("close", response_2->headers().getConnectionValue());
  } else {
    EXPECT_TRUE(codec_client_->sawGoAway());
  }
  ASSERT_TRUE(codec_client_->waitForDisconnect());
}

// Make sure that invalid authority headers get blocked at or before the HCM.
TEST_P(DownstreamProtocolIntegrationTest, InvalidAuthority) {
  initialize();

  codec_client_ = makeHttpConnection(lookupPort("http"));

  Http::TestRequestHeaderMapImpl request_headers{{":method", "POST"},
                                                 {":path", "/test/long/url"},
                                                 {":scheme", "http"},
                                                 {":authority", "ho|st|"}};

  auto response = codec_client_->makeHeaderOnlyRequest(request_headers);
  if (downstreamProtocol() == Http::CodecType::HTTP1) {
    // For HTTP/1 this is handled by the HCM, which sends a full 400 response.
    ASSERT_TRUE(response->waitForEndStream());
    ASSERT_TRUE(response->complete());
    EXPECT_EQ("400", response->headers().getStatusValue());
  } else {
    // For HTTP/2 this is handled by nghttp2 which resets the connection without
    // sending an HTTP response.
    ASSERT_TRUE(codec_client_->waitForDisconnect());
    ASSERT_FALSE(response->complete());
  }
}

TEST_P(DownstreamProtocolIntegrationTest, ConnectIsBlocked) {
  initialize();
  codec_client_ = makeHttpConnection(lookupPort("http"));
  auto encoder_decoder = codec_client_->startRequest(Http::TestRequestHeaderMapImpl{
      {":method", "CONNECT"}, {":authority", "sni.lyft.com.com:80"}});
  request_encoder_ = &encoder_decoder.first;
  auto response = std::move(encoder_decoder.second);

  if (downstreamProtocol() == Http::CodecType::HTTP1) {
    // Because CONNECT requests for HTTP/1 do not include a path, they will fail
    // to find a route match and return a 404.
    ASSERT_TRUE(response->waitForEndStream());
    EXPECT_EQ("404", response->headers().getStatusValue());
    EXPECT_TRUE(response->complete());
  } else {
    ASSERT_TRUE(response->waitForReset());
    ASSERT_TRUE(codec_client_->waitForDisconnect());
  }
}

TEST_P(DownstreamProtocolIntegrationTest, ExtendedConnectIsBlocked) {
  if (downstreamProtocol() == Http::CodecType::HTTP1) {
    return;
  }
  initialize();
  codec_client_ = makeHttpConnection(lookupPort("http"));
  auto encoder_decoder = codec_client_->startRequest(
      Http::TestRequestHeaderMapImpl{{":method", "CONNECT"},
                                     {":protocol", "bytestream"},
                                     {":path", "/"},
                                     {":authority", "sni.lyft.com.com:80"}});
  request_encoder_ = &encoder_decoder.first;
  auto response = std::move(encoder_decoder.second);

  ASSERT_TRUE(response->waitForReset());
  ASSERT_TRUE(codec_client_->waitForDisconnect());
}

// Make sure that with override_stream_error_on_invalid_http_message true, CONNECT
// results in stream teardown not connection teardown.
TEST_P(DownstreamProtocolIntegrationTest, ConnectStreamRejection) {
  if (downstreamProtocol() == Http::CodecType::HTTP1) {
    return;
  }
  config_helper_.addConfigModifier(
      [](envoy::extensions::filters::network::http_connection_manager::v3::HttpConnectionManager&
             hcm) -> void {
        hcm.mutable_http3_protocol_options()
            ->mutable_override_stream_error_on_invalid_http_message()
            ->set_value(true);
        hcm.mutable_http2_protocol_options()
            ->mutable_override_stream_error_on_invalid_http_message()
            ->set_value(true);
      });

  initialize();
  codec_client_ = makeHttpConnection(lookupPort("http"));
  auto response = codec_client_->makeHeaderOnlyRequest(
      Http::TestRequestHeaderMapImpl{{":method", "CONNECT"}, {":authority", "sni.lyft.com"}});

  ASSERT_TRUE(response->waitForReset());
  EXPECT_FALSE(codec_client_->disconnected());
}

// Regression test for https://github.com/envoyproxy/envoy/issues/12131
TEST_P(DownstreamProtocolIntegrationTest, Test100AndDisconnect) {
  initialize();
  codec_client_ = makeHttpConnection(lookupPort("http"));
  auto response = codec_client_->makeHeaderOnlyRequest(default_request_headers_);
  waitForNextUpstreamRequest();
  upstream_request_->encode1xxHeaders(Http::TestResponseHeaderMapImpl{{":status", "100"}});
  ASSERT_TRUE(fake_upstream_connection_->close());

  // Make sure that a disconnect results in valid 5xx response headers even when preceded by a 100.
  ASSERT_TRUE(response->waitForEndStream());
  EXPECT_TRUE(response->complete());
  EXPECT_EQ("503", response->headers().getStatusValue());
}

TEST_P(DownstreamProtocolIntegrationTest, HeaderNormalizationRejection) {
  config_helper_.addConfigModifier(
      [](envoy::extensions::filters::network::http_connection_manager::v3::HttpConnectionManager&
             hcm) -> void {
        hcm.set_path_with_escaped_slashes_action(
            envoy::extensions::filters::network::http_connection_manager::v3::
                HttpConnectionManager::REJECT_REQUEST);
      });

  initialize();
  codec_client_ = makeHttpConnection(lookupPort("http"));
  default_request_headers_.setPath("/test/long%2Furl");
  auto response = codec_client_->makeHeaderOnlyRequest(default_request_headers_);

  EXPECT_TRUE(response->waitForEndStream());
  EXPECT_TRUE(response->complete());
  EXPECT_EQ("400", response->headers().getStatusValue());
}

// Tests a filter that returns a FilterHeadersStatus::Continue after a local reply without
// processing new metadata generated in decodeHeader
TEST_P(DownstreamProtocolIntegrationTest, LocalReplyWithMetadata) {
  config_helper_.prependFilter(R"EOF(
  name: local-reply-with-metadata-filter
  typed_config:
    "@type": type.googleapis.com/google.protobuf.Empty
  )EOF");
  initialize();

  codec_client_ = makeHttpConnection(lookupPort("http"));
  // Send a headers only request.
  auto response = codec_client_->makeHeaderOnlyRequest(default_request_headers_);
  ASSERT_TRUE(response->waitForEndStream());
  ASSERT_TRUE(response->complete());
  ASSERT_EQ("200", response->headers().getStatusValue());
}

// Verify that host's trailing dot is removed and matches the domain for routing request.
TEST_P(ProtocolIntegrationTest, EnableStripTrailingHostDot) {
  config_helper_.addConfigModifier(
      [&](envoy::extensions::filters::network::http_connection_manager::v3::HttpConnectionManager&
              hcm) -> void {
        hcm.set_strip_trailing_host_dot(true);
        // clear existing domains and add new domain.
        auto* route_config = hcm.mutable_route_config();
        auto* virtual_host = route_config->mutable_virtual_hosts(0);
        virtual_host->clear_domains();
        virtual_host->add_domains("sni.lyft.com");
      });

  initialize();
  codec_client_ = makeHttpConnection(lookupPort("http"));
  auto response = codec_client_->makeHeaderOnlyRequest(
      Http::TestRequestHeaderMapImpl{{":method", "GET"},
                                     {":path", "/test/long/url"},
                                     {":scheme", "http"},
                                     {":authority", "sni.lyft.com."}});
  waitForNextUpstreamRequest();

  upstream_request_->encodeHeaders(Http::TestResponseHeaderMapImpl{{":status", "200"}}, true);
  ASSERT_TRUE(response->waitForEndStream());
  EXPECT_TRUE(response->complete());
  EXPECT_EQ("200", response->headers().getStatusValue());
}

// Verify that host's trailing dot is not removed and thus fails to match configured domains for
// routing request.
TEST_P(DownstreamProtocolIntegrationTest, DisableStripTrailingHostDot) {
  config_helper_.addConfigModifier(
      [&](envoy::extensions::filters::network::http_connection_manager::v3::HttpConnectionManager&
              hcm) -> void {
        hcm.set_strip_trailing_host_dot(false);
        // clear existing domains and add new domain.
        auto* route_config = hcm.mutable_route_config();
        auto* virtual_host = route_config->mutable_virtual_hosts(0);
        virtual_host->clear_domains();
        virtual_host->add_domains("sni.lyft.com");
      });

  initialize();
  codec_client_ = makeHttpConnection(lookupPort("http"));
  auto response = codec_client_->makeHeaderOnlyRequest(
      Http::TestRequestHeaderMapImpl{{":method", "GET"},
                                     {":path", "/test/long/url"},
                                     {":scheme", "http"},
                                     {":authority", "sni.lyft.com."}});
  // Expect local reply as request host fails to match configured domains.
  ASSERT_TRUE(response->waitForEndStream());
  EXPECT_TRUE(response->complete());
  EXPECT_EQ("404", response->headers().getStatusValue());
}

static std::string remove_response_headers_filter = R"EOF(
name: remove-response-headers-filter
typed_config:
  "@type": type.googleapis.com/google.protobuf.Empty
)EOF";

TEST_P(ProtocolIntegrationTest, HeadersOnlyRequestWithRemoveResponseHeadersFilter) {
  config_helper_.prependFilter(remove_response_headers_filter);
  initialize();
  codec_client_ = makeHttpConnection(lookupPort("http"));

  IntegrationStreamDecoderPtr response =
      codec_client_->makeHeaderOnlyRequest(default_request_headers_);
  waitForNextUpstreamRequest();
  upstream_request_->encodeHeaders(default_response_headers_, false);
  ASSERT_TRUE(response->waitForEndStream());
  // If a filter chain removes :status from the response headers, then Envoy must reply with
  // BadGateway and must not crash.
  ASSERT_TRUE(codec_client_->connected());
  EXPECT_EQ("502", response->headers().getStatusValue());
  EXPECT_THAT(response->body(), HasSubstr("missing required header: :status"));
}

TEST_P(ProtocolIntegrationTest, RemoveResponseHeadersFilter) {
  config_helper_.prependFilter(remove_response_headers_filter);
  initialize();
  codec_client_ = makeHttpConnection(lookupPort("http"));

  IntegrationStreamDecoderPtr response =
      codec_client_->makeRequestWithBody(default_request_headers_, 10);
  waitForNextUpstreamRequest();
  upstream_request_->encodeHeaders(default_response_headers_, false);
  ASSERT_TRUE(response->waitForEndStream());
  // If a filter chain removes :status from the response headers, then Envoy must reply with
  // BadGateway and not crash.
  ASSERT_TRUE(codec_client_->connected());
  EXPECT_EQ("502", response->headers().getStatusValue());
  EXPECT_THAT(response->body(), HasSubstr("missing required header: :status"));
}

TEST_P(ProtocolIntegrationTest, ReqRespSizeStats) {
  config_helper_.addConfigModifier([&](envoy::config::bootstrap::v3::Bootstrap& bootstrap) -> void {
    RELEASE_ASSERT(bootstrap.mutable_static_resources()->clusters_size() == 1, "");
    auto& cluster = *bootstrap.mutable_static_resources()->mutable_clusters(0);
    cluster.mutable_track_cluster_stats()->set_request_response_sizes(true);
  });
  initialize();

  codec_client_ = makeHttpConnection(makeClientConnection((lookupPort("http"))));
  Http::TestRequestHeaderMapImpl request_headers{
      {":method", "GET"}, {":path", "/found"}, {":scheme", "http"}, {":authority", "foo.lyft.com"}};
  Http::TestResponseHeaderMapImpl response_headers{{":status", "200"}};
  auto response = sendRequestAndWaitForResponse(request_headers, 0, response_headers, 0, 0,
                                                TestUtility::DefaultTimeout);
  EXPECT_TRUE(upstream_request_->complete());
  ASSERT_TRUE(response->complete());
  EXPECT_EQ("200", response->headers().getStatusValue());

  test_server_->waitUntilHistogramHasSamples("cluster.cluster_0.upstream_rq_headers_size");
  test_server_->waitUntilHistogramHasSamples("cluster.cluster_0.upstream_rs_headers_size");
}

// Verify that when a filter encodeHeaders callback overflows response buffer in filter manager the
// filter chain is aborted and 500 is sent to the client.
TEST_P(ProtocolIntegrationTest, OverflowEncoderBufferFromEncodeHeaders) {
  config_helper_.setBufferLimits(64 * 1024, 64 * 1024);
  config_helper_.prependFilter(R"EOF(
  name: add-body-filter
  typed_config:
      "@type": type.googleapis.com/test.integration.filters.AddBodyFilterConfig
      where_to_add_body: ENCODE_HEADERS
      body_size: 70000
  )EOF");
  config_helper_.prependFilter(R"EOF(
  name: crash-filter
  typed_config:
      "@type": type.googleapis.com/test.integration.filters.CrashFilterConfig
      crash_in_encode_headers: false
      crash_in_encode_data: false
  )EOF");
  initialize();
  codec_client_ = makeHttpConnection(lookupPort("http"));

  Http::TestResponseHeaderMapImpl response_headers{{":status", "200"}};
  auto response = sendRequestAndWaitForResponse(default_request_headers_, 0, response_headers, 10,
                                                0, TestUtility::DefaultTimeout);
  ASSERT_TRUE(response->waitForEndStream());
  EXPECT_TRUE(response->complete());
  EXPECT_EQ("500", response->headers().getStatusValue());
}

// Verify that when a filter encodeData callback overflows response buffer in filter manager the
// filter chain is aborted and 500 is sent to the client in case where upstream response headers
// have not yet been sent.
TEST_P(ProtocolIntegrationTest, OverflowEncoderBufferFromEncodeDataWithResponseHeadersUnsent) {
  config_helper_.setBufferLimits(64 * 1024, 64 * 1024);
  // Buffer filter will stop iteration from encodeHeaders preventing response headers from being
  // sent downstream.
  config_helper_.prependFilter(R"EOF(
  name: encoder-decoder-buffer-filter
  )EOF");
  config_helper_.prependFilter(R"EOF(
  name: crash-filter
  typed_config:
      "@type": type.googleapis.com/test.integration.filters.CrashFilterConfig
      crash_in_encode_headers: true
      crash_in_encode_data: true
  )EOF");
  initialize();
  codec_client_ = makeHttpConnection(lookupPort("http"));

  IntegrationStreamDecoderPtr response =
      codec_client_->makeHeaderOnlyRequest(default_request_headers_);
  waitForNextUpstreamRequest(0);
  Http::TestResponseHeaderMapImpl response_headers{{":status", "200"}};
  upstream_request_->encodeHeaders(response_headers, false);
  // This much data should overflow the 64Kb response buffer.
  upstream_request_->encodeData(16 * 1024, false);
  upstream_request_->encodeData(64 * 1024, false);
  ASSERT_TRUE(response->waitForEndStream());
  EXPECT_TRUE(response->complete());
  EXPECT_EQ("500", response->headers().getStatusValue());
}

// Verify that when a filter encodeData callback overflows response buffer in filter manager the
// filter chain is aborted and stream is reset in case where upstream response headers have already
// been sent.
TEST_P(ProtocolIntegrationTest, OverflowEncoderBufferFromEncodeData) {
  config_helper_.setBufferLimits(64 * 1024, 64 * 1024);
  // Make the add-body-filter stop iteration from encodeData. Headers should be sent to the client.
  config_helper_.prependFilter(R"EOF(
  name: add-body-filter
  typed_config:
      "@type": type.googleapis.com/test.integration.filters.AddBodyFilterConfig
      where_to_add_body: ENCODE_DATA
      where_to_stop_and_buffer: ENCODE_DATA
      body_size: 16384
  )EOF");
  config_helper_.prependFilter(R"EOF(
  name: crash-filter
  typed_config:
      "@type": type.googleapis.com/test.integration.filters.CrashFilterConfig
      crash_in_encode_headers: false
      crash_in_encode_data: true
  )EOF");
  initialize();
  codec_client_ = makeHttpConnection(lookupPort("http"));

  IntegrationStreamDecoderPtr response =
      codec_client_->makeHeaderOnlyRequest(default_request_headers_);
  waitForNextUpstreamRequest(0);
  Http::TestResponseHeaderMapImpl response_headers{{":status", "200"}};
  upstream_request_->encodeHeaders(response_headers, false);
  // This much data should cause the add-body-filter to overflow response buffer
  upstream_request_->encodeData(16 * 1024, false);
  upstream_request_->encodeData(64 * 1024, false);
  ASSERT_TRUE(response->waitForReset());
  EXPECT_FALSE(response->complete());
  EXPECT_EQ("200", response->headers().getStatusValue());
}

// Verify that when a filter decodeHeaders callback overflows request buffer in filter manager the
// filter chain is aborted and 413 is sent to the client.
TEST_P(DownstreamProtocolIntegrationTest, OverflowDecoderBufferFromDecodeHeaders) {
  config_helper_.setBufferLimits(64 * 1024, 64 * 1024);
  config_helper_.prependFilter(R"EOF(
  name: crash-filter
  typed_config:
      "@type": type.googleapis.com/test.integration.filters.CrashFilterConfig
      crash_in_decode_headers: true
  )EOF");
  config_helper_.prependFilter(R"EOF(
  name: add-body-filter
  typed_config:
      "@type": type.googleapis.com/test.integration.filters.AddBodyFilterConfig
      where_to_add_body: DECODE_HEADERS
      body_size: 70000
  )EOF");
  initialize();
  codec_client_ = makeHttpConnection(lookupPort("http"));

  auto response = codec_client_->makeHeaderOnlyRequest(default_request_headers_);
  ASSERT_TRUE(response->waitForEndStream());
  EXPECT_TRUE(response->complete());
  EXPECT_EQ("413", response->headers().getStatusValue());
}

// Verify that when a filter decodeData callback overflows request buffer in filter manager the
// filter chain is aborted and 413 is sent to the client.
TEST_P(DownstreamProtocolIntegrationTest, OverflowDecoderBufferFromDecodeData) {
  config_helper_.setBufferLimits(64 * 1024, 64 * 1024);
  config_helper_.prependFilter(R"EOF(
  name: crash-filter
  typed_config:
      "@type": type.googleapis.com/test.integration.filters.CrashFilterConfig
      crash_in_decode_headers: true
      crash_in_decode_data: true
  )EOF");
  // Buffer filter causes filter manager to buffer data
  config_helper_.prependFilter(R"EOF(
  name: encoder-decoder-buffer-filter
  )EOF");
  initialize();
  codec_client_ = makeHttpConnection(lookupPort("http"));
  auto encoder_decoder =
      codec_client_->startRequest(Http::TestRequestHeaderMapImpl{{":method", "POST"},
                                                                 {":scheme", "http"},
                                                                 {":path", "/test/long/url"},
                                                                 {":authority", "sni.lyft.com"}});
  auto request_encoder = &encoder_decoder.first;
  auto response = std::move(encoder_decoder.second);

  // This much data should overflow request buffer in filter manager
  codec_client_->sendData(*request_encoder, 16 * 1024, false);
  codec_client_->sendData(*request_encoder, 64 * 1024, false);

  ASSERT_TRUE(response->waitForEndStream());
  EXPECT_TRUE(response->complete());
  EXPECT_EQ("413", response->headers().getStatusValue());
}

// Verify that when a filter decodeData callback overflows request buffer in filter manager the
// filter chain is aborted and 413 is sent to the client. In this test the overflow occurs after
// filter chain iteration was restarted. It is very similar to the test case above but some filter
// manager's internal state is slightly different.
TEST_P(DownstreamProtocolIntegrationTest, OverflowDecoderBufferFromDecodeDataContinueIteration) {
  config_helper_.setBufferLimits(64 * 1024, 64 * 1024);
  config_helper_.prependFilter(R"EOF(
  name: crash-filter
  typed_config:
      "@type": type.googleapis.com/test.integration.filters.CrashFilterConfig
      crash_in_decode_headers: false
      crash_in_decode_data: true
  )EOF");
  config_helper_.prependFilter(R"EOF(
  name: add-body-filter
  typed_config:
      "@type": type.googleapis.com/test.integration.filters.AddBodyFilterConfig
      where_to_add_body: DECODE_DATA
      body_size: 70000
  )EOF");
  config_helper_.prependFilter(R"EOF(
  name: encoder-decoder-buffer-filter
  )EOF");
  initialize();
  codec_client_ = makeHttpConnection(lookupPort("http"));
  auto encoder_decoder =
      codec_client_->startRequest(Http::TestRequestHeaderMapImpl{{":method", "POST"},
                                                                 {":scheme", "http"},
                                                                 {":path", "/test/long/url"},
                                                                 {":authority", "sni.lyft.com"}});
  auto request_encoder = &encoder_decoder.first;
  auto response = std::move(encoder_decoder.second);

  // This should cause some data to be buffered without overflowing request buffer.
  codec_client_->sendData(*request_encoder, 16 * 1024, false);
  // The buffer filter will resume filter chain iteration and the next add-body-filter filter
  // will overflow the request buffer.
  codec_client_->sendData(*request_encoder, 16 * 1024, true);

  ASSERT_TRUE(response->waitForEndStream());
  EXPECT_TRUE(response->complete());
  EXPECT_EQ("413", response->headers().getStatusValue());
}

// Adding data in decodeTrailers without any data in the filter manager's request buffer should work
// as it will overflow the pending_recv_data_ which will cause downstream window updates to stop.
TEST_P(DownstreamProtocolIntegrationTest,
       OverflowDecoderBufferFromDecodeTrailersWithContinuedIteration) {
  if (downstreamProtocol() == Http::CodecType::HTTP1) {
    return;
  }
  config_helper_.setBufferLimits(64 * 1024, 64 * 1024);
  config_helper_.prependFilter(R"EOF(
  name: add-body-filter
  typed_config:
      "@type": type.googleapis.com/test.integration.filters.AddBodyFilterConfig
      where_to_add_body: DECODE_TRAILERS
      body_size: 70000
  )EOF");
  initialize();
  codec_client_ = makeHttpConnection(lookupPort("http"));
  auto encoder_decoder =
      codec_client_->startRequest(Http::TestRequestHeaderMapImpl{{":method", "POST"},
                                                                 {":scheme", "http"},
                                                                 {":path", "/test/long/url"},
                                                                 {":authority", "sni.lyft.com"}});
  auto request_encoder = &encoder_decoder.first;
  auto response = std::move(encoder_decoder.second);

  codec_client_->sendData(*request_encoder, 1024, false);
  codec_client_->sendData(*request_encoder, 1024, false);

  codec_client_->sendTrailers(*request_encoder,
                              Http::TestRequestTrailerMapImpl{{"some", "trailer"}});

  waitForNextUpstreamRequest();
  upstream_request_->encodeHeaders(Http::TestResponseHeaderMapImpl{{":status", "200"}}, true);
  ASSERT_TRUE(response->waitForEndStream());

  EXPECT_TRUE(upstream_request_->complete());
  EXPECT_TRUE(response->complete());
  EXPECT_EQ("200", response->headers().getStatusValue());
}

// Adding data in decodeTrailers with some data in the filter manager's request buffer should case
// 413 as it will overflow the request buffer in filter manager.
TEST_P(DownstreamProtocolIntegrationTest, OverflowDecoderBufferFromDecodeTrailers) {
  if (downstreamProtocol() == Http::CodecType::HTTP1) {
    return;
  }
  config_helper_.setBufferLimits(64 * 1024, 64 * 1024);
  config_helper_.prependFilter(R"EOF(
  name: crash-filter
  typed_config:
      "@type": type.googleapis.com/test.integration.filters.CrashFilterConfig
      crash_in_decode_headers: false
      crash_in_decode_data: true
      crash_in_decode_trailers: true
  )EOF");
  config_helper_.prependFilter(R"EOF(
  name: add-body-filter
  typed_config:
      "@type": type.googleapis.com/test.integration.filters.AddBodyFilterConfig
      where_to_add_body: DECODE_TRAILERS
      where_to_stop_and_buffer: DECODE_DATA
      body_size: 70000
  )EOF");
  initialize();
  codec_client_ = makeHttpConnection(lookupPort("http"));
  auto encoder_decoder =
      codec_client_->startRequest(Http::TestRequestHeaderMapImpl{{":method", "POST"},
                                                                 {":scheme", "http"},
                                                                 {":path", "/test/long/url"},
                                                                 {":authority", "sni.lyft.com"}});
  auto request_encoder = &encoder_decoder.first;
  auto response = std::move(encoder_decoder.second);

  codec_client_->sendData(*request_encoder, 1024, false);
  codec_client_->sendData(*request_encoder, 1024, false);

  codec_client_->sendTrailers(*request_encoder,
                              Http::TestRequestTrailerMapImpl{{"some", "trailer"}});

  ASSERT_TRUE(response->waitForEndStream());
  EXPECT_TRUE(response->complete());
  EXPECT_EQ("413", response->headers().getStatusValue());
}

TEST_P(ProtocolIntegrationTest, ResetLargeResponseUponReceivingHeaders) {
  if (downstreamProtocol() == Http::CodecType::HTTP1) {
    return;
  }
  autonomous_upstream_ = true;
  autonomous_allow_incomplete_streams_ = true;
  initialize();

  envoy::config::core::v3::Http2ProtocolOptions http2_options =
      ::Envoy::Http2::Utility::initializeAndValidateOptions(
          envoy::config::core::v3::Http2ProtocolOptions());
  http2_options.mutable_initial_stream_window_size()->set_value(65535);
  http2_options.mutable_initial_connection_window_size()->set_value(65535);
  codec_client_ = makeRawHttpConnection(makeClientConnection(lookupPort("http")), http2_options);

  // The response is larger than the stream flow control window. So the reset of it will
  // likely be buffered QUIC stream send buffer.
  constexpr uint64_t response_size = 100 * 1024;
  auto encoder_decoder = codec_client_->startRequest(
      Http::TestRequestHeaderMapImpl{{":method", "POST"},
                                     {":path", "/"},
                                     {":scheme", "http"},
                                     {":authority", "sni.lyft.com"},
                                     {"content-length", "10"},
                                     {"response_size_bytes", absl::StrCat(response_size)}});
  auto& encoder = encoder_decoder.first;
  std::string data(10, 'a');
  codec_client_->sendData(encoder, data, true);

  auto response = std::move(encoder_decoder.second);
  response->waitForHeaders();
  // Reset stream while the quic server stream might have FIN buffered in its send buffer.
  codec_client_->sendReset(encoder);
  codec_client_->close();
}

TEST_P(ProtocolIntegrationTest, HeaderOnlyBytesCountUpstream) {
  if (downstreamProtocol() != Http::CodecType::HTTP2) {
    return;
  }
  useAccessLog("%UPSTREAM_WIRE_BYTES_SENT% %UPSTREAM_WIRE_BYTES_RECEIVED% "
               "%UPSTREAM_HEADER_BYTES_SENT% %UPSTREAM_HEADER_BYTES_RECEIVED%");
  testRouterRequestAndResponseWithBody(0, 0, false);
<<<<<<< HEAD
  const size_t wire_bytes_received =
      (GetParam().http2_implementation == Http2Impl::Oghttp2) ? 10 : 13;
  expectUpstreamBytesSentAndReceived(
      BytesCountExpectation(251, 38, 219, 18),
      BytesCountExpectation(168, wire_bytes_received, 168, wire_bytes_received),
      BytesCountExpectation(153, 5, 155, 3));
=======
  expectUpstreamBytesSentAndReceived(BytesCountExpectation(167, 38, 136, 18),
                                     BytesCountExpectation(120, 13, 120, 13),
                                     BytesCountExpectation(116, 5, 116, 3));
>>>>>>> be8b2594
}

TEST_P(ProtocolIntegrationTest, HeaderOnlyBytesCountDownstream) {
  if (upstreamProtocol() != Http::CodecType::HTTP2) {
    return;
  }
  useAccessLog("%DOWNSTREAM_WIRE_BYTES_SENT% %DOWNSTREAM_WIRE_BYTES_RECEIVED% "
               "%DOWNSTREAM_HEADER_BYTES_SENT% %DOWNSTREAM_HEADER_BYTES_RECEIVED%");
  testRouterRequestAndResponseWithBody(0, 0, false);
  expectDownstreamBytesSentAndReceived(BytesCountExpectation(124, 51, 105, 19),
                                       BytesCountExpectation(68, 34, 68, 34),
                                       BytesCountExpectation(8, 10, 8, 6));
}

TEST_P(ProtocolIntegrationTest, HeaderAndBodyWireBytesCountUpstream) {
  // we only care about upstream protocol.
  if (downstreamProtocol() != Http::CodecType::HTTP2) {
    return;
  }
  useAccessLog("%UPSTREAM_WIRE_BYTES_SENT% %UPSTREAM_WIRE_BYTES_RECEIVED% "
               "%UPSTREAM_HEADER_BYTES_SENT% %UPSTREAM_HEADER_BYTES_RECEIVED%");
  testRouterRequestAndResponseWithBody(100, 100, false);
<<<<<<< HEAD
  const size_t header_bytes_received =
      (GetParam().http2_implementation == Http2Impl::Oghttp2) ? 10 : 13;
  expectUpstreamBytesSentAndReceived(BytesCountExpectation(371, 158, 228, 27),
                                     BytesCountExpectation(277, 122, 168, header_bytes_received),
                                     BytesCountExpectation(256, 109, 153, 3));
=======
  expectUpstreamBytesSentAndReceived(BytesCountExpectation(306, 158, 164, 27),
                                     BytesCountExpectation(229, 122, 120, 13),
                                     BytesCountExpectation(219, 109, 116, 3));
>>>>>>> be8b2594
}

TEST_P(ProtocolIntegrationTest, HeaderAndBodyWireBytesCountDownstream) {
  // we only care about upstream protocol.
  if (upstreamProtocol() != Http::CodecType::HTTP2) {
    return;
  }
  useAccessLog("%DOWNSTREAM_WIRE_BYTES_SENT% %DOWNSTREAM_WIRE_BYTES_RECEIVED% "
               "%DOWNSTREAM_HEADER_BYTES_SENT% %DOWNSTREAM_HEADER_BYTES_RECEIVED%");
  testRouterRequestAndResponseWithBody(100, 100, false);
  expectDownstreamBytesSentAndReceived(BytesCountExpectation(244, 190, 114, 46),
                                       BytesCountExpectation(177, 173, 68, 34),
                                       BytesCountExpectation(111, 113, 8, 6));
}

TEST_P(ProtocolIntegrationTest, HeaderAndBodyWireBytesCountReuseDownstream) {
  // We only care about the downstream protocol.
  if (upstreamProtocol() != Http::CodecType::HTTP2) {
    return;
  }

  useAccessLog("%DOWNSTREAM_WIRE_BYTES_SENT% %DOWNSTREAM_WIRE_BYTES_RECEIVED% "
               "%DOWNSTREAM_HEADER_BYTES_SENT% %DOWNSTREAM_HEADER_BYTES_RECEIVED%");

  initialize();
  codec_client_ = makeHttpConnection(makeClientConnection(lookupPort("http")));
  const int request_size = 100;
  const int response_size = 100;

  // Send first request on the connection
  auto response_one = sendRequestAndWaitForResponse(default_request_headers_, request_size,
                                                    default_response_headers_, response_size, 0);
  checkSimpleRequestSuccess(request_size, response_size, response_one.get());
  expectDownstreamBytesSentAndReceived(BytesCountExpectation(244, 190, 114, 46),
                                       BytesCountExpectation(177, 137, 68, 34),
                                       BytesCountExpectation(111, 137, 8, 6), 0);

  // Reuse connection, send the second request on the connection.
  auto response_two = sendRequestAndWaitForResponse(default_request_headers_, request_size,
                                                    default_response_headers_, response_size, 0);
  checkSimpleRequestSuccess(request_size, response_size, response_two.get());
  expectDownstreamBytesSentAndReceived(BytesCountExpectation(244, 190, 114, 46),
                                       BytesCountExpectation(148, 137, 15, 27),
                                       BytesCountExpectation(111, 137, 8, 6), 1);
}

TEST_P(ProtocolIntegrationTest, HeaderAndBodyWireBytesCountReuseUpstream) {
  // We only care about the upstream protocol.
  if (downstreamProtocol() != Http::CodecType::HTTP2) {
    return;
  }

  useAccessLog("%UPSTREAM_WIRE_BYTES_SENT% %UPSTREAM_WIRE_BYTES_RECEIVED% "
               "%UPSTREAM_HEADER_BYTES_SENT% %UPSTREAM_HEADER_BYTES_RECEIVED%");

  initialize();
  codec_client_ = makeHttpConnection(makeClientConnection(lookupPort("http")));
  auto second_client = makeHttpConnection(makeClientConnection(lookupPort("http")));
  const int request_size = 100;
  const int response_size = 100;

  // Send to the same upstream from the two clients.
  auto response_one = sendRequestAndWaitForResponse(default_request_headers_, request_size,
                                                    default_response_headers_, response_size, 0);
<<<<<<< HEAD
  const size_t http2_header_bytes_received =
      (GetParam().http2_implementation == Http2Impl::Oghttp2) ? 10 : 13;
  expectUpstreamBytesSentAndReceived(
      BytesCountExpectation(298, 158, 156, 27),
      BytesCountExpectation(223, 122, 114, http2_header_bytes_received),
      BytesCountExpectation(223, 108, 114, 3), 0);
=======
  expectUpstreamBytesSentAndReceived(BytesCountExpectation(306, 158, 164, 27),
                                     BytesCountExpectation(223, 122, 120, 13),
                                     BytesCountExpectation(223, 108, 114, 3), 0);
>>>>>>> be8b2594

  // Swap clients so the other connection is used to send the request.
  std::swap(codec_client_, second_client);
  auto response_two = sendRequestAndWaitForResponse(default_request_headers_, request_size,
                                                    default_response_headers_, response_size, 0);
<<<<<<< HEAD

  const size_t http2_header_bytes_sent =
      (GetParam().http2_implementation == Http2Impl::Oghttp2) ? 54 : 58;
  expectUpstreamBytesSentAndReceived(BytesCountExpectation(298, 158, 156, 27),
                                     BytesCountExpectation(167, 119, http2_header_bytes_sent, 10),
=======
  expectUpstreamBytesSentAndReceived(BytesCountExpectation(306, 158, 164, 27),
                                     BytesCountExpectation(167, 119, 58, 10),
>>>>>>> be8b2594
                                     BytesCountExpectation(114, 108, 11, 3), 1);
  second_client->close();
}

TEST_P(ProtocolIntegrationTest, TrailersWireBytesCountUpstream) {
  // we only care about upstream protocol.
  if (downstreamProtocol() != Http::CodecType::HTTP2) {
    return;
  }
  useAccessLog("%UPSTREAM_WIRE_BYTES_SENT% %UPSTREAM_WIRE_BYTES_RECEIVED% "
               "%UPSTREAM_HEADER_BYTES_SENT% %UPSTREAM_HEADER_BYTES_RECEIVED%");
  config_helper_.addConfigModifier(setEnableDownstreamTrailersHttp1());
  config_helper_.addConfigModifier(setEnableUpstreamTrailersHttp1());

  testTrailers(10, 20, true, true);

<<<<<<< HEAD
  const size_t http2_trailer_bytes_received =
      (GetParam().http2_implementation == Http2Impl::Oghttp2) ? 49 : 52;
  expectUpstreamBytesSentAndReceived(
      BytesCountExpectation(248, 120, 196, 67),
      BytesCountExpectation(172, 81, 154, http2_trailer_bytes_received),
      BytesCountExpectation(154, 33, 142, 7));
=======
  expectUpstreamBytesSentAndReceived(BytesCountExpectation(256, 120, 204, 67),
                                     BytesCountExpectation(172, 81, 154, 52),
                                     BytesCountExpectation(154, 33, 142, 7));
>>>>>>> be8b2594
}

TEST_P(ProtocolIntegrationTest, TrailersWireBytesCountDownstream) {
  // we only care about upstream protocol.
  if (upstreamProtocol() != Http::CodecType::HTTP2) {
    return;
  }
  useAccessLog("%DOWNSTREAM_WIRE_BYTES_SENT% %DOWNSTREAM_WIRE_BYTES_RECEIVED% "
               "%DOWNSTREAM_HEADER_BYTES_SENT% %DOWNSTREAM_HEADER_BYTES_RECEIVED%");
  config_helper_.addConfigModifier(setEnableDownstreamTrailersHttp1());
  config_helper_.addConfigModifier(setEnableUpstreamTrailersHttp1());

  testTrailers(10, 20, true, true);

  expectDownstreamBytesSentAndReceived(BytesCountExpectation(206, 140, 156, 84),
                                       BytesCountExpectation(136, 86, 107, 67),
                                       BytesCountExpectation(36, 26, 14, 10));
}

TEST_P(ProtocolIntegrationTest, DownstreamDisconnectBeforeRequestCompleteWireBytesCountUpstream) {
  // we only care about upstream protocol.
  if (downstreamProtocol() != Http::CodecType::HTTP2) {
    return;
  }
  useAccessLog("%UPSTREAM_WIRE_BYTES_SENT% %UPSTREAM_WIRE_BYTES_RECEIVED% "
               "%UPSTREAM_HEADER_BYTES_SENT% %UPSTREAM_HEADER_BYTES_RECEIVED%");

  testRouterDownstreamDisconnectBeforeRequestComplete(nullptr);

  expectUpstreamBytesSentAndReceived(BytesCountExpectation(195, 0, 164, 0),
                                     BytesCountExpectation(120, 0, 120, 0),
                                     BytesCountExpectation(120, 0, 120, 0));
}

TEST_P(ProtocolIntegrationTest, DownstreamDisconnectBeforeRequestCompleteWireBytesCountDownstream) {
  // we only care about upstream protocol.
  if (upstreamProtocol() != Http::CodecType::HTTP2) {
    return;
  }
  useAccessLog("%DOWNSTREAM_WIRE_BYTES_SENT% %DOWNSTREAM_WIRE_BYTES_RECEIVED% "
               "%DOWNSTREAM_HEADER_BYTES_SENT% %DOWNSTREAM_HEADER_BYTES_RECEIVED%");

  testRouterDownstreamDisconnectBeforeRequestComplete(nullptr);

  expectDownstreamBytesSentAndReceived(BytesCountExpectation(0, 79, 0, 46),
                                       BytesCountExpectation(0, 34, 0, 34),
                                       BytesCountExpectation(0, 8, 0, 6));
}

TEST_P(ProtocolIntegrationTest, UpstreamDisconnectBeforeRequestCompleteWireBytesCountUpstream) {
  // we only care about upstream protocol.
  if (downstreamProtocol() != Http::CodecType::HTTP2) {
    return;
  }
  useAccessLog("%UPSTREAM_WIRE_BYTES_SENT% %UPSTREAM_WIRE_BYTES_RECEIVED% "
               "%UPSTREAM_HEADER_BYTES_SENT% %UPSTREAM_HEADER_BYTES_RECEIVED%");

  testRouterUpstreamDisconnectBeforeRequestComplete();

  expectUpstreamBytesSentAndReceived(BytesCountExpectation(195, 0, 164, 0),
                                     BytesCountExpectation(120, 0, 120, 0),
                                     BytesCountExpectation(120, 0, 120, 0));
}

TEST_P(ProtocolIntegrationTest, UpstreamDisconnectBeforeResponseCompleteWireBytesCountUpstream) {
  // we only care about upstream protocol.
  if (downstreamProtocol() != Http::CodecType::HTTP2) {
    return;
  }
  useAccessLog("%UPSTREAM_WIRE_BYTES_SENT% %UPSTREAM_WIRE_BYTES_RECEIVED% "
               "%UPSTREAM_HEADER_BYTES_SENT% %UPSTREAM_HEADER_BYTES_RECEIVED%");

  testRouterUpstreamDisconnectBeforeResponseComplete();

<<<<<<< HEAD
  const size_t http2_header_bytes_received =
      (GetParam().http2_implementation == Http2Impl::Oghttp2) ? 10 : 13;
  expectUpstreamBytesSentAndReceived(
      BytesCountExpectation(159, 47, 128, 27),
      BytesCountExpectation(113, http2_header_bytes_received, 113, http2_header_bytes_received),
      BytesCountExpectation(113, 5, 113, 3));
=======
  expectUpstreamBytesSentAndReceived(BytesCountExpectation(167, 47, 136, 27),
                                     BytesCountExpectation(120, 13, 120, 13),
                                     BytesCountExpectation(113, 5, 113, 3));
>>>>>>> be8b2594
}

TEST_P(DownstreamProtocolIntegrationTest, BadRequest) {
  // we only care about upstream protocol.
  if (downstreamProtocol() != Http::CodecType::HTTP1) {
    return;
  }
  useAccessLog("%DOWNSTREAM_WIRE_BYTES_SENT% %DOWNSTREAM_WIRE_BYTES_RECEIVED% "
               "%DOWNSTREAM_HEADER_BYTES_SENT% %DOWNSTREAM_HEADER_BYTES_RECEIVED%");
  initialize();
  std::string response;
  std::string full_request(100, '\r');
  full_request += "GET / HTTP/1.1\r\n path: /test/long/url\r\n"
                  "Host: host\r\ncontent-length: 0\r\n"
                  "transfer-encoding: chunked\r\n\r\n";

  sendRawHttpAndWaitForResponse(lookupPort("http"), full_request.c_str(), &response, false);

  expectUpstreamBytesSentAndReceived(BytesCountExpectation(156, 200, 117, 0),
                                     BytesCountExpectation(113, 13, 113, 0),
                                     BytesCountExpectation(156, 200, 113, 0));
}

TEST_P(DownstreamProtocolIntegrationTest, PathWithFragmentRejectedByDefault) {
  initialize();

  codec_client_ = makeHttpConnection(makeClientConnection((lookupPort("http"))));
  default_request_headers_.setPath("/some/path#fragment");
  IntegrationStreamDecoderPtr response =
      codec_client_->makeRequestWithBody(default_request_headers_, 10);
  ASSERT_TRUE(response->waitForEndStream());
  ASSERT_TRUE(response->complete());
  EXPECT_EQ("400", response->headers().getStatusValue());
}

TEST_P(ProtocolIntegrationTest, FragmentStrippedFromPathWithOverride) {
  config_helper_.addRuntimeOverride("envoy.reloadable_features.http_reject_path_with_fragment",
                                    "false");
  initialize();

  codec_client_ = makeHttpConnection(makeClientConnection((lookupPort("http"))));
  default_request_headers_.setPath("/some/path?p1=v1#fragment");
  Http::TestRequestHeaderMapImpl expected_request_headers{default_request_headers_};
  expected_request_headers.setPath("/some/path?p1=v1");
  Http::TestResponseHeaderMapImpl response_headers{{":status", "200"}};
  auto response = sendRequestAndWaitForResponse(expected_request_headers, 0, response_headers, 0, 0,
                                                TestUtility::DefaultTimeout);
  EXPECT_TRUE(upstream_request_->complete());
  ASSERT_TRUE(response->complete());
  EXPECT_EQ("200", response->headers().getStatusValue());
}

// Test buffering and then continuing after too many response bytes to buffer.
TEST_P(ProtocolIntegrationTest, BufferContinue) {
  // Bytes sent is configured for http/2 flow control windows.
  if (upstreamProtocol() != Http::CodecType::HTTP2) {
    return;
  }
  config_helper_.addConfigModifier(
      [&](envoy::extensions::filters::network::http_connection_manager::v3::HttpConnectionManager&
              hcm) -> void {
        auto* route_config = hcm.mutable_route_config();
        auto* virtual_host = route_config->mutable_virtual_hosts(0);
        auto* header = virtual_host->mutable_response_headers_to_add()->Add()->mutable_header();
        header->set_key("foo");
        header->set_value("bar");
      });

  useAccessLog();
  config_helper_.addFilter("{ name: buffer-continue-filter, typed_config: { \"@type\": "
                           "type.googleapis.com/google.protobuf.Empty } }");
  config_helper_.setBufferLimits(1024, 1024);
  initialize();

  // Send the request.
  codec_client_ = makeHttpConnection(lookupPort("http"));
  auto encoder_decoder = codec_client_->startRequest(default_request_headers_);
  auto downstream_request = &encoder_decoder.first;
  auto response = std::move(encoder_decoder.second);
  Buffer::OwnedImpl data("HTTP body content goes here");
  codec_client_->sendData(*downstream_request, data, true);
  waitForNextUpstreamRequest();

  // Send the response headers.
  upstream_request_->encodeHeaders(default_response_headers_, false);

  // Now send an overly large response body. At some point, too much data will
  // be buffered, the stream will be reset, and the connection will disconnect.
  upstream_request_->encodeData(512, false);
  upstream_request_->encodeData(1024 * 100, false);

  if (upstreamProtocol() == Http::CodecType::HTTP1) {
    ASSERT_TRUE(fake_upstream_connection_->waitForDisconnect());
  } else {
    ASSERT_TRUE(upstream_request_->waitForReset());
    ASSERT_TRUE(fake_upstream_connection_->close());
    ASSERT_TRUE(fake_upstream_connection_->waitForDisconnect());
  }

  ASSERT_TRUE(response->waitForEndStream());
  EXPECT_TRUE(response->complete());
  EXPECT_EQ("500", response->headers().getStatusValue());
}

TEST_P(DownstreamProtocolIntegrationTest, ContentLengthSmallerThanPayload) {
  initialize();
  codec_client_ = makeHttpConnection(lookupPort("http"));
  auto response = codec_client_->makeRequestWithBody(
      Http::TestRequestHeaderMapImpl{{":method", "POST"},
                                     {":path", "/test/long/url"},
                                     {":scheme", "http"},
                                     {":authority", "sni.lyft.com"},
                                     {"content-length", "123"}},
      1024);
  if (downstreamProtocol() == Http::CodecType::HTTP1) {
    waitForNextUpstreamRequest();
    // HTTP/1.x requests get the payload length from Content-Length header. The remaining bytes is
    // parsed as another request.
    EXPECT_EQ(123u, upstream_request_->body().length());
    upstream_request_->encodeHeaders(Http::TestResponseHeaderMapImpl{{":status", "200"}}, true);
    ASSERT_TRUE(response->waitForEndStream());
    EXPECT_EQ("200", response->headers().getStatusValue());
    EXPECT_TRUE(response->complete());
  } else {
    // Inconsistency in content-length header and the actually body length should be treated as a
    // stream error.
    ASSERT_TRUE(response->waitForReset());
    EXPECT_EQ(Http::StreamResetReason::RemoteReset, response->resetReason());
  }
}

TEST_P(DownstreamProtocolIntegrationTest, ContentLengthLargerThanPayload) {
  if (downstreamProtocol() == Http::CodecType::HTTP1) {
    // HTTP/1.x request rely on Content-Length header to determine payload length. So there is no
    // inconsistency but the request will hang there waiting for the rest bytes.
    return;
  }

  initialize();
  codec_client_ = makeHttpConnection(lookupPort("http"));
  auto response = codec_client_->makeRequestWithBody(
      Http::TestRequestHeaderMapImpl{{":method", "POST"},
                                     {":path", "/test/long/url"},
                                     {":scheme", "http"},
                                     {":authority", "sni.lyft.com"},
                                     {"content-length", "1025"}},
      1024);

  // Inconsistency in content-length header and the actually body length should be treated as a
  // stream error.
  ASSERT_TRUE(response->waitForReset());
  EXPECT_EQ(Http::StreamResetReason::RemoteReset, response->resetReason());
}

class NoUdpGso : public Api::OsSysCallsImpl {
public:
  bool supportsUdpGso() const override { return false; }
};

TEST_P(DownstreamProtocolIntegrationTest, HandleDownstreamSocketFail) {
  // Make sure for HTTP/3 Envoy will use sendmsg, so the write_matcher will work.
  NoUdpGso reject_gso_;
  TestThreadsafeSingletonInjector<Api::OsSysCallsImpl> os_calls{&reject_gso_};
  ASSERT(!Api::OsSysCallsSingleton::get().supportsUdpGso());
  SocketInterfaceSwap socket_swap;

  initialize();
  codec_client_ = makeHttpConnection(lookupPort("http"));
  auto response = codec_client_->makeHeaderOnlyRequest(default_request_headers_);
  waitForNextUpstreamRequest();

  // Makes us have Envoy's writes to downstream return EBADF
  Network::IoSocketError* ebadf = Network::IoSocketError::getIoSocketEbadfInstance();
  socket_swap.write_matcher_->setSourcePort(lookupPort("http"));
  socket_swap.write_matcher_->setWriteOverride(ebadf);
  upstream_request_->encodeHeaders(Http::TestResponseHeaderMapImpl{{":status", "200"}}, true);

  if (downstreamProtocol() == Http::CodecType::HTTP3) {
    // For HTTP/3 since the packets are black holed, there is no client side
    // indication of connection close. Wait on Envoy stats instead.
    test_server_->waitForCounterEq("http.config_test.downstream_rq_rx_reset", 1);
    codec_client_->close();
  } else {
    ASSERT_TRUE(codec_client_->waitForDisconnect());
  }
  socket_swap.write_matcher_->setWriteOverride(nullptr);
  // Shut down the server and upstreams before os_calls goes out of scope to avoid syscalls
  // during its removal.
  test_server_.reset();
  cleanupUpstreamAndDownstream();
  fake_upstreams_.clear();
}

TEST_P(ProtocolIntegrationTest, HandleUpstreamSocketFail) {
  SocketInterfaceSwap socket_swap;

  useAccessLog("%RESPONSE_CODE_DETAILS%");
  initialize();
  codec_client_ = makeHttpConnection(lookupPort("http"));
  auto encoder_decoder = codec_client_->startRequest(default_request_headers_);
  auto downstream_request = &encoder_decoder.first;
  auto response = std::move(encoder_decoder.second);

  // Make sure the headers made it through.
  waitForNextUpstreamConnection(std::vector<uint64_t>{0}, TestUtility::DefaultTimeout,
                                fake_upstream_connection_);
  AssertionResult result =
      fake_upstream_connection_->waitForNewStream(*dispatcher_, upstream_request_);
  RELEASE_ASSERT(result, result.message());

  // Makes us have Envoy's writes to upstream return EBADF
  Network::IoSocketError* ebadf = Network::IoSocketError::getIoSocketEbadfInstance();
  socket_swap.write_matcher_->setDestinationPort(fake_upstreams_[0]->localAddress()->ip()->port());
  socket_swap.write_matcher_->setWriteOverride(ebadf);

  Buffer::OwnedImpl data("HTTP body content goes here");
  codec_client_->sendData(*downstream_request, data, true);

  ASSERT_TRUE(response->waitForEndStream());
  EXPECT_THAT(waitForAccessLog(access_log_name_),
              HasSubstr("upstream_reset_before_response_started{connection_termination}"));
  EXPECT_TRUE(response->complete());
  EXPECT_EQ("503", response->headers().getStatusValue());
  socket_swap.write_matcher_->setWriteOverride(nullptr);
  // Shut down the server before os_calls goes out of scope to avoid syscalls
  // during its removal.
  test_server_.reset();
}

TEST_P(ProtocolIntegrationTest, NoLocalInterfaceNameForUpstreamConnection) {
  config_helper_.prependFilter(R"EOF(
  name: stream-info-to-headers-filter
  typed_config:
    "@type": type.googleapis.com/google.protobuf.Empty
  )EOF");
  initialize();

  codec_client_ = makeHttpConnection(lookupPort("http"));

  // Send a headers only request.
  auto response = codec_client_->makeHeaderOnlyRequest(default_request_headers_);
  waitForNextUpstreamRequest();

  // Make sure that the body was injected to the request.
  EXPECT_TRUE(upstream_request_->complete());

  // Send a headers only response.
  upstream_request_->encodeHeaders(default_response_headers_, true);
  ASSERT_TRUE(response->waitForEndStream());

  // Make sure that the local interface name was not populated. This is the runtime default.
  EXPECT_TRUE(response->headers().get(Http::LowerCaseString("local_interface_name")).empty());
}

// WIN32 fails configuration and terminates the server.
#ifndef WIN32
TEST_P(ProtocolIntegrationTest, LocalInterfaceNameForUpstreamConnection) {
  config_helper_.prependFilter(R"EOF(
  name: stream-info-to-headers-filter
  typed_config:
    "@type": type.googleapis.com/google.protobuf.Empty
  )EOF");

  config_helper_.addConfigModifier([](envoy::config::bootstrap::v3::Bootstrap& bootstrap) {
    bootstrap.mutable_static_resources()
        ->mutable_clusters(0)
        ->mutable_upstream_connection_options()
        ->set_set_local_interface_name_on_upstream_connections(true);
  });
  initialize();

  codec_client_ = makeHttpConnection(lookupPort("http"));

  // Send a headers only request.
  auto response = codec_client_->makeHeaderOnlyRequest(default_request_headers_);
  waitForNextUpstreamRequest();

  // Make sure that the body was injected to the request.
  EXPECT_TRUE(upstream_request_->complete());

  // Send a headers only response.
  upstream_request_->encodeHeaders(default_response_headers_, true);
  ASSERT_TRUE(response->waitForEndStream());

  // Make sure that the local interface name was populated due to runtime override.
  // TODO: h3 upstreams don't have local interface name
  if (GetParam().upstream_protocol == Http::CodecType::HTTP3) {
    EXPECT_TRUE(response->headers().get(Http::LowerCaseString("local_interface_name")).empty());
  } else {
    EXPECT_FALSE(response->headers().get(Http::LowerCaseString("local_interface_name")).empty());
  }
}
#endif

#ifdef NDEBUG
// These tests send invalid request and response header names which violate ASSERT while creating
// such request/response headers. So they can only be run in NDEBUG mode.
TEST_P(DownstreamProtocolIntegrationTest, InvalidReqestHeaderName) {
  initialize();

  codec_client_ = makeHttpConnection(lookupPort("http"));

  auto encoder_decoder =
      codec_client_->startRequest(Http::TestRequestHeaderMapImpl{{":method", "POST"},
                                                                 {":path", "/test/long/url"},
                                                                 {":authority", "sni.lyft.com"},
                                                                 {"foo\nname", "foo_value"}});
  auto response = std::move(encoder_decoder.second);

  if (downstream_protocol_ == Http::CodecType::HTTP1) {
    ASSERT_TRUE(codec_client_->waitForDisconnect());
    ASSERT_TRUE(response->complete());
    EXPECT_EQ("400", response->headers().getStatusValue());
    test_server_->waitForCounterGe("http.config_test.downstream_rq_4xx", 1);
  } else {
    ASSERT_TRUE(response->waitForReset());
    EXPECT_EQ(Http::StreamResetReason::ConnectionTermination, response->resetReason());
  }
}

TEST_P(DownstreamProtocolIntegrationTest, InvalidResponseHeaderName) {
  initialize();

  codec_client_ = makeHttpConnection(lookupPort("http"));

  auto response = codec_client_->makeHeaderOnlyRequest(default_request_headers_);
  waitForNextUpstreamRequest();
  upstream_request_->encodeHeaders(
      Http::TestResponseHeaderMapImpl{{":status", "200"}, {"foo\rname", "foo_value"}}, false);

  ASSERT_TRUE(response->waitForEndStream());

  ASSERT_TRUE(response->complete());
  EXPECT_EQ("502", response->headers().getStatusValue());
  test_server_->waitForCounterGe("http.config_test.downstream_rq_5xx", 1);
}
#endif

} // namespace Envoy<|MERGE_RESOLUTION|>--- conflicted
+++ resolved
@@ -770,14 +770,9 @@
   const size_t http2_header_bytes_received =
       (GetParam().http2_implementation == Http2Impl::Oghttp2) ? 24 : 27;
   expectUpstreamBytesSentAndReceived(
-<<<<<<< HEAD
-      BytesCountExpectation(2550 + quic_https_extra_bytes, 635, 414 + quic_https_extra_bytes, 54),
-      BytesCountExpectation(2262, 548, 184, http2_header_bytes_received),
+      BytesCountExpectation(2566 + quic_https_extra_bytes, 635, 430 + quic_https_extra_bytes, 54),
+      BytesCountExpectation(2262, 548, 196, http2_header_bytes_received),
       BytesCountExpectation(2204, 520, 150, 6));
-=======
-      BytesCountExpectation(2566 + quic_https_extra_bytes, 635, 430 + quic_https_extra_bytes, 54),
-      BytesCountExpectation(2262, 548, 196, 27), BytesCountExpectation(2204, 520, 150, 6));
->>>>>>> be8b2594
 }
 
 TEST_P(ProtocolIntegrationTest, RetryStreaming) {
@@ -3273,18 +3268,12 @@
   useAccessLog("%UPSTREAM_WIRE_BYTES_SENT% %UPSTREAM_WIRE_BYTES_RECEIVED% "
                "%UPSTREAM_HEADER_BYTES_SENT% %UPSTREAM_HEADER_BYTES_RECEIVED%");
   testRouterRequestAndResponseWithBody(0, 0, false);
-<<<<<<< HEAD
   const size_t wire_bytes_received =
       (GetParam().http2_implementation == Http2Impl::Oghttp2) ? 10 : 13;
   expectUpstreamBytesSentAndReceived(
-      BytesCountExpectation(251, 38, 219, 18),
-      BytesCountExpectation(168, wire_bytes_received, 168, wire_bytes_received),
-      BytesCountExpectation(153, 5, 155, 3));
-=======
-  expectUpstreamBytesSentAndReceived(BytesCountExpectation(167, 38, 136, 18),
-                                     BytesCountExpectation(120, 13, 120, 13),
-                                     BytesCountExpectation(116, 5, 116, 3));
->>>>>>> be8b2594
+      BytesCountExpectation(167, 38, 136, 18),
+      BytesCountExpectation(120, wire_bytes_received, 120, wire_bytes_received),
+      BytesCountExpectation(116, 5, 116, 3));
 }
 
 TEST_P(ProtocolIntegrationTest, HeaderOnlyBytesCountDownstream) {
@@ -3307,17 +3296,11 @@
   useAccessLog("%UPSTREAM_WIRE_BYTES_SENT% %UPSTREAM_WIRE_BYTES_RECEIVED% "
                "%UPSTREAM_HEADER_BYTES_SENT% %UPSTREAM_HEADER_BYTES_RECEIVED%");
   testRouterRequestAndResponseWithBody(100, 100, false);
-<<<<<<< HEAD
   const size_t header_bytes_received =
       (GetParam().http2_implementation == Http2Impl::Oghttp2) ? 10 : 13;
-  expectUpstreamBytesSentAndReceived(BytesCountExpectation(371, 158, 228, 27),
-                                     BytesCountExpectation(277, 122, 168, header_bytes_received),
-                                     BytesCountExpectation(256, 109, 153, 3));
-=======
-  expectUpstreamBytesSentAndReceived(BytesCountExpectation(306, 158, 164, 27),
-                                     BytesCountExpectation(229, 122, 120, 13),
+  expectUpstreamBytesSentAndReceived(BytesCountExpectation(306, 158, 168, 27),
+                                     BytesCountExpectation(229, 122, 120, header_bytes_received),
                                      BytesCountExpectation(219, 109, 116, 3));
->>>>>>> be8b2594
 }
 
 TEST_P(ProtocolIntegrationTest, HeaderAndBodyWireBytesCountDownstream) {
@@ -3382,33 +3365,22 @@
   // Send to the same upstream from the two clients.
   auto response_one = sendRequestAndWaitForResponse(default_request_headers_, request_size,
                                                     default_response_headers_, response_size, 0);
-<<<<<<< HEAD
   const size_t http2_header_bytes_received =
       (GetParam().http2_implementation == Http2Impl::Oghttp2) ? 10 : 13;
   expectUpstreamBytesSentAndReceived(
-      BytesCountExpectation(298, 158, 156, 27),
-      BytesCountExpectation(223, 122, 114, http2_header_bytes_received),
+      BytesCountExpectation(306, 158, 164, 27),
+      BytesCountExpectation(223, 122, 120, http2_header_bytes_received),
       BytesCountExpectation(223, 108, 114, 3), 0);
-=======
-  expectUpstreamBytesSentAndReceived(BytesCountExpectation(306, 158, 164, 27),
-                                     BytesCountExpectation(223, 122, 120, 13),
-                                     BytesCountExpectation(223, 108, 114, 3), 0);
->>>>>>> be8b2594
 
   // Swap clients so the other connection is used to send the request.
   std::swap(codec_client_, second_client);
   auto response_two = sendRequestAndWaitForResponse(default_request_headers_, request_size,
                                                     default_response_headers_, response_size, 0);
-<<<<<<< HEAD
 
   const size_t http2_header_bytes_sent =
       (GetParam().http2_implementation == Http2Impl::Oghttp2) ? 54 : 58;
-  expectUpstreamBytesSentAndReceived(BytesCountExpectation(298, 158, 156, 27),
+  expectUpstreamBytesSentAndReceived(BytesCountExpectation(306, 158, 164, 27),
                                      BytesCountExpectation(167, 119, http2_header_bytes_sent, 10),
-=======
-  expectUpstreamBytesSentAndReceived(BytesCountExpectation(306, 158, 164, 27),
-                                     BytesCountExpectation(167, 119, 58, 10),
->>>>>>> be8b2594
                                      BytesCountExpectation(114, 108, 11, 3), 1);
   second_client->close();
 }
@@ -3425,18 +3397,12 @@
 
   testTrailers(10, 20, true, true);
 
-<<<<<<< HEAD
   const size_t http2_trailer_bytes_received =
       (GetParam().http2_implementation == Http2Impl::Oghttp2) ? 49 : 52;
   expectUpstreamBytesSentAndReceived(
-      BytesCountExpectation(248, 120, 196, 67),
+      BytesCountExpectation(256, 120, 204, 67),
       BytesCountExpectation(172, 81, 154, http2_trailer_bytes_received),
       BytesCountExpectation(154, 33, 142, 7));
-=======
-  expectUpstreamBytesSentAndReceived(BytesCountExpectation(256, 120, 204, 67),
-                                     BytesCountExpectation(172, 81, 154, 52),
-                                     BytesCountExpectation(154, 33, 142, 7));
->>>>>>> be8b2594
 }
 
 TEST_P(ProtocolIntegrationTest, TrailersWireBytesCountDownstream) {
@@ -3511,18 +3477,12 @@
 
   testRouterUpstreamDisconnectBeforeResponseComplete();
 
-<<<<<<< HEAD
   const size_t http2_header_bytes_received =
       (GetParam().http2_implementation == Http2Impl::Oghttp2) ? 10 : 13;
   expectUpstreamBytesSentAndReceived(
-      BytesCountExpectation(159, 47, 128, 27),
-      BytesCountExpectation(113, http2_header_bytes_received, 113, http2_header_bytes_received),
+      BytesCountExpectation(167, 47, 136, 27),
+      BytesCountExpectation(120, http2_header_bytes_received, 120, http2_header_bytes_received),
       BytesCountExpectation(113, 5, 113, 3));
-=======
-  expectUpstreamBytesSentAndReceived(BytesCountExpectation(167, 47, 136, 27),
-                                     BytesCountExpectation(120, 13, 120, 13),
-                                     BytesCountExpectation(113, 5, 113, 3));
->>>>>>> be8b2594
 }
 
 TEST_P(DownstreamProtocolIntegrationTest, BadRequest) {
