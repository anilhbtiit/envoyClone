#include "common/access_log/access_log_impl.h"

#include <cstdint>
#include <string>

#include "envoy/common/time.h"
#include "envoy/config/accesslog/v3/accesslog.pb.h"
#include "envoy/config/accesslog/v3/accesslog.pb.validate.h"
#include "envoy/filesystem/filesystem.h"
#include "envoy/http/header_map.h"
#include "envoy/runtime/runtime.h"
#include "envoy/upstream/upstream.h"

#include "common/common/assert.h"
#include "common/common/utility.h"
#include "common/config/metadata.h"
#include "common/config/utility.h"
#include "common/http/header_map_impl.h"
#include "common/http/header_utility.h"
#include "common/http/headers.h"
#include "common/http/utility.h"
#include "common/protobuf/utility.h"
#include "common/stream_info/utility.h"
#include "common/tracing/http_tracer_impl.h"

#include "absl/types/optional.h"

namespace Envoy {
namespace AccessLog {

ComparisonFilter::ComparisonFilter(const envoy::config::accesslog::v3::ComparisonFilter& config,
                                   Runtime::Loader& runtime)
    : config_(config), runtime_(runtime) {}

bool ComparisonFilter::compareAgainstValue(uint64_t lhs) const {
  uint64_t value = config_.value().default_value();

  if (!config_.value().runtime_key().empty()) {
    value = runtime_.snapshot().getInteger(config_.value().runtime_key(), value);
  }

  switch (config_.op()) {
  case envoy::config::accesslog::v3::ComparisonFilter::GE:
    return lhs >= value;
  case envoy::config::accesslog::v3::ComparisonFilter::EQ:
    return lhs == value;
  case envoy::config::accesslog::v3::ComparisonFilter::LE:
    return lhs <= value;
  default:
    NOT_REACHED_GCOVR_EXCL_LINE;
  }
}

FilterPtr FilterFactory::fromProto(const envoy::config::accesslog::v3::AccessLogFilter& config,
                                   Runtime::Loader& runtime, Random::RandomGenerator& random,
                                   ProtobufMessage::ValidationVisitor& validation_visitor) {
  switch (config.filter_specifier_case()) {
  case envoy::config::accesslog::v3::AccessLogFilter::FilterSpecifierCase::kStatusCodeFilter:
    return FilterPtr{new StatusCodeFilter(config.status_code_filter(), runtime)};
  case envoy::config::accesslog::v3::AccessLogFilter::FilterSpecifierCase::kDurationFilter:
    return FilterPtr{new DurationFilter(config.duration_filter(), runtime)};
  case envoy::config::accesslog::v3::AccessLogFilter::FilterSpecifierCase::kNotHealthCheckFilter:
    return FilterPtr{new NotHealthCheckFilter()};
  case envoy::config::accesslog::v3::AccessLogFilter::FilterSpecifierCase::kTraceableFilter:
    return FilterPtr{new TraceableRequestFilter()};
  case envoy::config::accesslog::v3::AccessLogFilter::FilterSpecifierCase::kRuntimeFilter:
    return FilterPtr{new RuntimeFilter(config.runtime_filter(), runtime, random)};
  case envoy::config::accesslog::v3::AccessLogFilter::FilterSpecifierCase::kAndFilter:
    return FilterPtr{new AndFilter(config.and_filter(), runtime, random, validation_visitor)};
  case envoy::config::accesslog::v3::AccessLogFilter::FilterSpecifierCase::kOrFilter:
    return FilterPtr{new OrFilter(config.or_filter(), runtime, random, validation_visitor)};
  case envoy::config::accesslog::v3::AccessLogFilter::FilterSpecifierCase::kHeaderFilter:
    return FilterPtr{new HeaderFilter(config.header_filter())};
  case envoy::config::accesslog::v3::AccessLogFilter::FilterSpecifierCase::kResponseFlagFilter:
    MessageUtil::validate(config, validation_visitor);
    return FilterPtr{new ResponseFlagFilter(config.response_flag_filter())};
  case envoy::config::accesslog::v3::AccessLogFilter::FilterSpecifierCase::kGrpcStatusFilter:
    MessageUtil::validate(config, validation_visitor);
    return FilterPtr{new GrpcStatusFilter(config.grpc_status_filter())};
  case envoy::config::accesslog::v3::AccessLogFilter::FilterSpecifierCase::kMetadataFilter:
    return FilterPtr{new MetadataFilter(config.metadata_filter())};
  case envoy::config::accesslog::v3::AccessLogFilter::FilterSpecifierCase::kExtensionFilter:
    MessageUtil::validate(config, validation_visitor);
    {
      auto& factory =
          Config::Utility::getAndCheckFactory<ExtensionFilterFactory>(config.extension_filter());
      return factory.createFilter(config.extension_filter(), runtime, random);
    }
  default:
    NOT_REACHED_GCOVR_EXCL_LINE;
  }
}

bool TraceableRequestFilter::evaluate(const StreamInfo::StreamInfo& info,
                                      const Http::RequestHeaderMap& request_headers,
                                      const Http::ResponseHeaderMap&,
                                      const Http::ResponseTrailerMap&) const {
  Tracing::Decision decision = Tracing::HttpTracerUtility::isTracing(info, request_headers);

  return decision.traced && decision.reason == Tracing::Reason::ServiceForced;
}

bool StatusCodeFilter::evaluate(const StreamInfo::StreamInfo& info, const Http::RequestHeaderMap&,
                                const Http::ResponseHeaderMap&,
                                const Http::ResponseTrailerMap&) const {
  if (!info.responseCode()) {
    return compareAgainstValue(0ULL);
  }

  return compareAgainstValue(info.responseCode().value());
}

bool DurationFilter::evaluate(const StreamInfo::StreamInfo& info, const Http::RequestHeaderMap&,
                              const Http::ResponseHeaderMap&,
                              const Http::ResponseTrailerMap&) const {
  absl::optional<std::chrono::nanoseconds> final = info.requestComplete();
  ASSERT(final);

  return compareAgainstValue(
      std::chrono::duration_cast<std::chrono::milliseconds>(final.value()).count());
}

RuntimeFilter::RuntimeFilter(const envoy::config::accesslog::v3::RuntimeFilter& config,
                             Runtime::Loader& runtime, Random::RandomGenerator& random)
    : runtime_(runtime), random_(random), runtime_key_(config.runtime_key()),
      percent_(config.percent_sampled()),
      use_independent_randomness_(config.use_independent_randomness()) {}

bool RuntimeFilter::evaluate(const StreamInfo::StreamInfo& stream_info,
                             const Http::RequestHeaderMap& request_headers,
                             const Http::ResponseHeaderMap&,
                             const Http::ResponseTrailerMap&) const {
  auto rid_extension = stream_info.getRequestIDExtension();
  uint64_t random_value;
  if (use_independent_randomness_ ||
      !rid_extension->modBy(
          request_headers, random_value,
          ProtobufPercentHelper::fractionalPercentDenominatorToInt(percent_.denominator()))) {
    random_value = random_.random();
  }

  return runtime_.snapshot().featureEnabled(
      runtime_key_, percent_.numerator(), random_value,
      ProtobufPercentHelper::fractionalPercentDenominatorToInt(percent_.denominator()));
}

OperatorFilter::OperatorFilter(
    const Protobuf::RepeatedPtrField<envoy::config::accesslog::v3::AccessLogFilter>& configs,
    Runtime::Loader& runtime, Random::RandomGenerator& random,
    ProtobufMessage::ValidationVisitor& validation_visitor) {
  for (const auto& config : configs) {
    filters_.emplace_back(FilterFactory::fromProto(config, runtime, random, validation_visitor));
  }
}

OrFilter::OrFilter(const envoy::config::accesslog::v3::OrFilter& config, Runtime::Loader& runtime,
                   Random::RandomGenerator& random,
                   ProtobufMessage::ValidationVisitor& validation_visitor)
    : OperatorFilter(config.filters(), runtime, random, validation_visitor) {}

AndFilter::AndFilter(const envoy::config::accesslog::v3::AndFilter& config,
                     Runtime::Loader& runtime, Random::RandomGenerator& random,
                     ProtobufMessage::ValidationVisitor& validation_visitor)
    : OperatorFilter(config.filters(), runtime, random, validation_visitor) {}

bool OrFilter::evaluate(const StreamInfo::StreamInfo& info,
                        const Http::RequestHeaderMap& request_headers,
                        const Http::ResponseHeaderMap& response_headers,
                        const Http::ResponseTrailerMap& response_trailers) const {
  bool result = false;
  for (auto& filter : filters_) {
    result |= filter->evaluate(info, request_headers, response_headers, response_trailers);

    if (result) {
      break;
    }
  }

  return result;
}

bool AndFilter::evaluate(const StreamInfo::StreamInfo& info,
                         const Http::RequestHeaderMap& request_headers,
                         const Http::ResponseHeaderMap& response_headers,
                         const Http::ResponseTrailerMap& response_trailers) const {
  bool result = true;
  for (auto& filter : filters_) {
    result &= filter->evaluate(info, request_headers, response_headers, response_trailers);

    if (!result) {
      break;
    }
  }

  return result;
}

bool NotHealthCheckFilter::evaluate(const StreamInfo::StreamInfo& info,
                                    const Http::RequestHeaderMap&, const Http::ResponseHeaderMap&,
                                    const Http::ResponseTrailerMap&) const {
  return !info.healthCheck();
}

HeaderFilter::HeaderFilter(const envoy::config::accesslog::v3::HeaderFilter& config)
    : header_data_(std::make_unique<Http::HeaderUtility::HeaderData>(config.header())) {}

bool HeaderFilter::evaluate(const StreamInfo::StreamInfo&,
                            const Http::RequestHeaderMap& request_headers,
                            const Http::ResponseHeaderMap&, const Http::ResponseTrailerMap&) const {
  return Http::HeaderUtility::matchHeaders(request_headers, *header_data_);
}

ResponseFlagFilter::ResponseFlagFilter(
    const envoy::config::accesslog::v3::ResponseFlagFilter& config) {
  for (int i = 0; i < config.flags_size(); i++) {
    absl::optional<StreamInfo::ResponseFlag> response_flag =
        StreamInfo::ResponseFlagUtils::toResponseFlag(config.flags(i));
    // The config has been validated. Therefore, every flag in the config will have a mapping.
    ASSERT(response_flag.has_value());
    configured_flags_ |= response_flag.value();
  }
}

bool ResponseFlagFilter::evaluate(const StreamInfo::StreamInfo& info, const Http::RequestHeaderMap&,
                                  const Http::ResponseHeaderMap&,
                                  const Http::ResponseTrailerMap&) const {
  if (configured_flags_ != 0) {
    return info.intersectResponseFlags(configured_flags_);
  }
  return info.hasAnyResponseFlag();
}

GrpcStatusFilter::GrpcStatusFilter(const envoy::config::accesslog::v3::GrpcStatusFilter& config) {
  for (int i = 0; i < config.statuses_size(); i++) {
    statuses_.insert(protoToGrpcStatus(config.statuses(i)));
  }

  exclude_ = config.exclude();
}

bool GrpcStatusFilter::evaluate(const StreamInfo::StreamInfo& info, const Http::RequestHeaderMap&,
                                const Http::ResponseHeaderMap& response_headers,
                                const Http::ResponseTrailerMap& response_trailers) const {

  Grpc::Status::GrpcStatus status = Grpc::Status::WellKnownGrpcStatus::Unknown;
  const auto& optional_status =
      Grpc::Common::getGrpcStatus(response_trailers, response_headers, info);
  if (optional_status.has_value()) {
    status = optional_status.value();
  }

  const bool found = statuses_.find(status) != statuses_.end();
  return exclude_ ? !found : found;
}

Grpc::Status::GrpcStatus GrpcStatusFilter::protoToGrpcStatus(
    envoy::config::accesslog::v3::GrpcStatusFilter::Status status) const {
  return static_cast<Grpc::Status::GrpcStatus>(status);
}

MetadataFilter::MetadataFilter(const envoy::config::accesslog::v3::MetadataFilter& filter_config)
<<<<<<< HEAD
    : matcher_config_(filter_config.matcher()), default_res_(filter_config.no_key_default()) {}

bool MetadataFilter::evaluate(const StreamInfo::StreamInfo& info, const Http::RequestHeaderMap&,
                              const Http::ResponseHeaderMap&,
                              const Http::ResponseTrailerMap&) const {

  auto matcher = Matchers::MetadataMatcher(matcher_config_);

  if (matcher.match(info.dynamicMetadata())) {
    return true;
  }

  auto present_matcher_config = envoy::type::matcher::v3::MetadataMatcher(matcher_config_);
  present_matcher_config.mutable_value()->set_present_match(true);

  auto present_matcher = Matchers::MetadataMatcher(present_matcher_config);

  // If the key does not exist, return default_res_
  if (!present_matcher.match(info.dynamicMetadata())) {
    return default_res_;
  }

  return false;
=======
    : default_match_(PROTOBUF_GET_WRAPPED_OR_DEFAULT(filter_config, match_if_key_not_found, true)),
      filter_(filter_config.matcher().filter()) {

  auto& matcher_config = filter_config.matcher();

  for (const auto& seg : matcher_config.path()) {
    path_.push_back(seg.key());
  }

  // Matches if the value equals the configured 'MetadataMatcher' value.
  const auto& val = matcher_config.value();
  value_matcher_ = Matchers::ValueMatcher::create(val);

  // Matches if the value is present in dynamic metadata
  auto present_val = envoy::type::matcher::v3::ValueMatcher();
  present_val.set_present_match(true);
  present_matcher_ = Matchers::ValueMatcher::create(present_val);
}

bool MetadataFilter::evaluate(const StreamInfo::StreamInfo& info, const Http::RequestHeaderMap&,
                              const Http::ResponseHeaderMap&,
                              const Http::ResponseTrailerMap&) const {
  const auto& value =
      Envoy::Config::Metadata::metadataValue(&info.dynamicMetadata(), filter_, path_);
  // If the key corresponds to a set value in dynamic metadata, return true if the value matches the
  // the configured 'MetadataMatcher' value and false otherwise
  if (present_matcher_->match(value)) {
    return value_matcher_->match(value);
  }

  // If the key does not correspond to a set value in dynamic metadata, return true if
  // 'match_if_key_not_found' is set to true and false otherwise
  return default_match_;
>>>>>>> d7c7e9a7
}

InstanceSharedPtr AccessLogFactory::fromProto(const envoy::config::accesslog::v3::AccessLog& config,
                                              Server::Configuration::FactoryContext& context) {
  FilterPtr filter;
  if (config.has_filter()) {
    filter = FilterFactory::fromProto(config.filter(), context.runtime(), context.random(),
                                      context.messageValidationVisitor());
  }

  auto& factory =
      Config::Utility::getAndCheckFactory<Server::Configuration::AccessLogInstanceFactory>(config);
  ProtobufTypes::MessagePtr message = Config::Utility::translateToFactoryConfig(
      config, context.messageValidationVisitor(), factory);

  return factory.createAccessLogInstance(*message, std::move(filter), context);
}

} // namespace AccessLog
} // namespace Envoy<|MERGE_RESOLUTION|>--- conflicted
+++ resolved
@@ -259,31 +259,6 @@
 }
 
 MetadataFilter::MetadataFilter(const envoy::config::accesslog::v3::MetadataFilter& filter_config)
-<<<<<<< HEAD
-    : matcher_config_(filter_config.matcher()), default_res_(filter_config.no_key_default()) {}
-
-bool MetadataFilter::evaluate(const StreamInfo::StreamInfo& info, const Http::RequestHeaderMap&,
-                              const Http::ResponseHeaderMap&,
-                              const Http::ResponseTrailerMap&) const {
-
-  auto matcher = Matchers::MetadataMatcher(matcher_config_);
-
-  if (matcher.match(info.dynamicMetadata())) {
-    return true;
-  }
-
-  auto present_matcher_config = envoy::type::matcher::v3::MetadataMatcher(matcher_config_);
-  present_matcher_config.mutable_value()->set_present_match(true);
-
-  auto present_matcher = Matchers::MetadataMatcher(present_matcher_config);
-
-  // If the key does not exist, return default_res_
-  if (!present_matcher.match(info.dynamicMetadata())) {
-    return default_res_;
-  }
-
-  return false;
-=======
     : default_match_(PROTOBUF_GET_WRAPPED_OR_DEFAULT(filter_config, match_if_key_not_found, true)),
       filter_(filter_config.matcher().filter()) {
 
@@ -317,7 +292,6 @@
   // If the key does not correspond to a set value in dynamic metadata, return true if
   // 'match_if_key_not_found' is set to true and false otherwise
   return default_match_;
->>>>>>> d7c7e9a7
 }
 
 InstanceSharedPtr AccessLogFactory::fromProto(const envoy::config::accesslog::v3::AccessLog& config,
