--- conflicted
+++ resolved
@@ -1,13 +1,9 @@
 # 1. Fix linking with unbundled toolchain on macOS.
 # 2. Increase VSZ limit to 64 TiB (allows us to start up to 6,553 VMs).
-<<<<<<< HEAD
-# 3. Fix MSAN linking.
+# 3. Fix building and linking with MSAN.
 # 4. Don't try to setup Windows x86 toolchain.
 # 5. Fix linking on Windows.
 # 6. Fix building with clang-cl on Windows.
-=======
-# 3. Fix building and linking with MSAN.
->>>>>>> c5833f21
 --- wee8/build/toolchain/gcc_toolchain.gni
 +++ wee8/build/toolchain/gcc_toolchain.gni
 @@ -348,6 +348,8 @@ template("gcc_toolchain") {
@@ -60,7 +56,20 @@
 
  if (use_libfuzzer && (is_linux || is_chromeos)) {
    if (is_asan) {
-<<<<<<< HEAD
+--- wee8/build/config/compiler/BUILD.gn
++++ wee8/build/config/compiler/BUILD.gn
+@@ -736,11 +736,6 @@ config("compiler") {
+     cflags += [ "-fcomplete-member-pointers" ]
+   }
+
+-  # TODO(crbug/1185183): Remove after next clang roll
+-  if (is_clang && !is_nacl && is_linux && is_msan) {
+-    cflags += [ "-flegacy-pass-manager" ]
+-  }
+-
+   # Pass the same C/C++ flags to the objective C/C++ compiler.
+   cflags_objc += cflags_c
+   cflags_objcc += cflags_cc
 --- wee8/build/toolchain/win/BUILD.gn
 +++ wee8/build/toolchain/win/BUILD.gn
 @@ -459,7 +459,7 @@ template("win_toolchains") {
@@ -115,20 +124,4 @@
 +
    if (is_clang) {
      cflags += [
-       # TODO(thakis): Consider -Wloop-analysis (turns on
-=======
---- wee8/build/config/compiler/BUILD.gn
-+++ wee8/build/config/compiler/BUILD.gn
-@@ -736,11 +736,6 @@ config("compiler") {
-     cflags += [ "-fcomplete-member-pointers" ]
-   }
-
--  # TODO(crbug/1185183): Remove after next clang roll
--  if (is_clang && !is_nacl && is_linux && is_msan) {
--    cflags += [ "-flegacy-pass-manager" ]
--  }
--
-   # Pass the same C/C++ flags to the objective C/C++ compiler.
-   cflags_objc += cflags_c
-   cflags_objcc += cflags_cc
->>>>>>> c5833f21
+       # TODO(thakis): Consider -Wloop-analysis (turns on