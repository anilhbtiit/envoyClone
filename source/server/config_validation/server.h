--- conflicted
+++ resolved
@@ -77,13 +77,6 @@
   ListenerManager& listenerManager() override { return *listener_manager_; }
   Secret::SecretManager& secretManager() override { return *secret_manager_; }
   Runtime::RandomGenerator& random() override { return random_generator_; }
-<<<<<<< HEAD
-  RateLimit::ClientPtr
-  rateLimitClient(const absl::optional<std::chrono::milliseconds>& timeout) override {
-    return config_.rateLimitClientFactory().create(timeout);
-  }
-=======
->>>>>>> 2f7312d2
   Runtime::Loader& runtime() override { return *runtime_loader_; }
   void shutdown() override;
   bool isShutdown() override { return false; }
