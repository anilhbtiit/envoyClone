--- conflicted
+++ resolved
@@ -34,35 +34,21 @@
                              protected SubscriptionCallbacks,
                              Logger::Loggable<Logger::Id::config> {
 public:
-<<<<<<< HEAD
   // is_aggregated: whether our GrpcMux is also providing ADS to other Subscriptions, or whether
   // it's all ours. The practical difference is that we ourselves must call start() on it only if
   // we are the sole owner.
   GrpcSubscriptionImpl(GrpcMuxSharedPtr grpc_mux, absl::string_view type_url,
                        SubscriptionCallbacks& callbacks, OpaqueResourceDecoder& resource_decoder,
                        SubscriptionStats stats, TimeSource& time_source,
-                       std::chrono::milliseconds init_fetch_timeout, bool is_aggregated);
-  ~GrpcSubscriptionImpl() override;
-
-  // Config::Subscription
-  void start(const std::set<std::string>& resource_names,
-             const bool use_namespace_matching = false) override;
-  void updateResourceInterest(const std::set<std::string>& update_to_these_names,
-                              const bool use_namespace_matching) override;
-  void requestOnDemandUpdate(const std::set<std::string>& add_these_names) override;
-=======
-  GrpcSubscriptionImpl(GrpcMuxSharedPtr grpc_mux, SubscriptionCallbacks& callbacks,
-                       OpaqueResourceDecoder& resource_decoder, SubscriptionStats stats,
-                       absl::string_view type_url, Event::Dispatcher& dispatcher,
                        std::chrono::milliseconds init_fetch_timeout, bool is_aggregated,
                        bool use_namespace_matching);
+  ~GrpcSubscriptionImpl() override;
 
   // Config::Subscription
   void start(const absl::flat_hash_set<std::string>& resource_names) override;
   void
   updateResourceInterest(const absl::flat_hash_set<std::string>& update_to_these_names) override;
   void requestOnDemandUpdate(const absl::flat_hash_set<std::string>& add_these_names) override;
->>>>>>> b591644f
   // Config::SubscriptionCallbacks (all pass through to callbacks_!)
   void onConfigUpdate(const std::vector<Config::DecodedResourceRef>& resources,
                       const std::string& version_info) override;
@@ -101,7 +87,7 @@
   GrpcCollectionSubscriptionImpl(const xds::core::v3::ResourceLocator& collection_locator,
                                  GrpcMuxSharedPtr grpc_mux, SubscriptionCallbacks& callbacks,
                                  OpaqueResourceDecoder& resource_decoder, SubscriptionStats stats,
-                                 Event::Dispatcher& dispatcher,
+                                 TimeSource& time_source,
                                  std::chrono::milliseconds init_fetch_timeout, bool is_aggregated);
 
   void start(const absl::flat_hash_set<std::string>& resource_names) override;
