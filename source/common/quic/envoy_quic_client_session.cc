--- conflicted
+++ resolved
@@ -97,12 +97,8 @@
 
 quic::QuicSpdyStream*
 EnvoyQuicClientSession::CreateIncomingStream(quic::PendingStream* /*pending*/) {
-<<<<<<< HEAD
-  return nullptr;
-=======
   // Envoy doesn't support server push.
   NOT_REACHED_GCOVR_EXCL_LINE;
->>>>>>> 2aebcdd3
 }
 
 bool EnvoyQuicClientSession::hasDataToWrite() { return HasDataToWrite(); }
