#!/bin/bash

set -e

function finish {
  echo "disk space at end of build:"
  df -h
}
trap finish EXIT

echo "disk space at beginning of build:"
df -h

. "$(dirname "$0")"/setup_cache.sh

# TODO(zuercher): remove --flaky_test_attempts when https://github.com/envoyproxy/envoy/issues/2428
# is resolved.
BAZEL_BUILD_OPTIONS="--curses=no --show_task_finish --verbose_failures \
  --action_env=PATH=/usr/local/bin:/opt/local/bin:/usr/bin:/bin --test_output=all \
  --flaky_test_attempts=integration@2 ${BAZEL_BUILD_EXTRA_OPTIONS} ${BAZEL_EXTRA_TEST_OPTIONS}"

# Build envoy and run tests as separate steps so that failure output
# is somewhat more deterministic (rather than interleaving the build
# and test steps).

if [[ $# -gt 0 ]]; then
  TEST_TARGETS=$*
else
  TEST_TARGETS=//test/...
fi

<<<<<<< HEAD
bazel build ${BAZEL_BUILD_OPTIONS} //source/exe:envoy-static
=======
if [[ "$TEST_TARGETS" == "//test/..." ]]; then
  bazel build ${BAZEL_BUILD_OPTIONS} //source/exe:envoy-static
fi
>>>>>>> ad9926fb
bazel test ${BAZEL_BUILD_OPTIONS} ${TEST_TARGETS}<|MERGE_RESOLUTION|>--- conflicted
+++ resolved
@@ -29,11 +29,7 @@
   TEST_TARGETS=//test/...
 fi
 
-<<<<<<< HEAD
-bazel build ${BAZEL_BUILD_OPTIONS} //source/exe:envoy-static
-=======
 if [[ "$TEST_TARGETS" == "//test/..." ]]; then
   bazel build ${BAZEL_BUILD_OPTIONS} //source/exe:envoy-static
 fi
->>>>>>> ad9926fb
 bazel test ${BAZEL_BUILD_OPTIONS} ${TEST_TARGETS}