--- conflicted
+++ resolved
@@ -12,14 +12,6 @@
 envoy_cc_extension(
     name = "config",
     srcs = ["config.h"],
-<<<<<<< HEAD
-    category = "envoy.io_socket",
-    security_posture = "unknown",
-    status = "wip",
-    undocumented = True,
-    visibility = ["//visibility:public"],
-=======
->>>>>>> 1c03ddcb
     deps = [
         ":io_handle_impl_lib",
     ],
