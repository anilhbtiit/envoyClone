#pragma once

#include <algorithm>
#include <string>
#include <vector>

#include "google/protobuf/any.pb.h"
#include "google/protobuf/descriptor.h"
#include "google/protobuf/descriptor.pb.h"
#include "google/protobuf/empty.pb.h"
#include "google/protobuf/io/coded_stream.h"
#include "google/protobuf/io/zero_copy_stream.h"
#include "google/protobuf/io/zero_copy_stream_impl.h"
#include "google/protobuf/map.h"
#include "google/protobuf/message.h"
#include "google/protobuf/repeated_field.h"
#include "google/protobuf/service.h"
#include "google/protobuf/struct.pb.h"
#include "google/protobuf/stubs/status.h"
#include "google/protobuf/text_format.h"
#include "google/protobuf/util/json_util.h"
#include "google/protobuf/util/message_differencer.h"
#include "google/protobuf/util/time_util.h"
#include "google/protobuf/util/type_resolver.h"
#include "google/protobuf/util/type_resolver_util.h"
#include "google/protobuf/wrappers.pb.h"

namespace Envoy {

// All references to google::protobuf in Envoy need to be made via the
// Envoy::Protobuf namespace. This is required to allow remapping of protobuf to
// alternative implementations during import into other repositories. E.g. at
// Google we have more than one protobuf implementation.
namespace Protobuf = google::protobuf;

// Allows mapping from google::protobuf::util to other util libraries.
namespace ProtobufUtil = google::protobuf::util;

// Protobuf well-known types (WKT) should be referenced via the ProtobufWkt
// namespace.
namespace ProtobufWkt = google::protobuf;

// Alternative protobuf implementations might not have the same basic types.
// Below we provide wrappers to facilitate remapping of the type during import.
namespace ProtobufTypes {

typedef std::unique_ptr<Protobuf::Message> MessagePtr;

<<<<<<< HEAD
typedef std::shared_ptr<Protobuf::Message> MessageSharedPtr;

typedef std::string String;
=======
>>>>>>> 1d22e8f0
typedef int64_t Int64;

} // namespace ProtobufTypes
} // namespace Envoy<|MERGE_RESOLUTION|>--- conflicted
+++ resolved
@@ -46,12 +46,8 @@
 
 typedef std::unique_ptr<Protobuf::Message> MessagePtr;
 
-<<<<<<< HEAD
 typedef std::shared_ptr<Protobuf::Message> MessageSharedPtr;
 
-typedef std::string String;
-=======
->>>>>>> 1d22e8f0
 typedef int64_t Int64;
 
 } // namespace ProtobufTypes
