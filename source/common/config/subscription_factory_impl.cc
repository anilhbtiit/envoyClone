--- conflicted
+++ resolved
@@ -119,10 +119,6 @@
     throw EnvoyException(
         "Missing config source specifier in envoy::config::core::v3::ConfigSource");
   }
-<<<<<<< HEAD
-  PANIC_DUE_TO_CORRUPT_ENUM;
-=======
->>>>>>> af790e2f
 }
 
 SubscriptionPtr SubscriptionFactoryImpl::collectionSubscriptionFromUrl(
