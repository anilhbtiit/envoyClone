--- conflicted
+++ resolved
@@ -90,31 +90,26 @@
     needs_transport_socket_options = true;
   }
 
+  if (auto typed_data = filter_state.getDataReadOnly<Http11ProxyInfoFilterState>(
+          Http11ProxyInfoFilterState::key());
+      typed_data != nullptr) {
+    proxy_info = std::make_unique<TransportSocketOptions::Http11ProxyInfo>(typed_data->hostname(),
+                                                                           typed_data->address());
+    needs_transport_socket_options = true;
+  }
+
   StreamInfo::FilterState::ObjectsPtr objects = filter_state.objectsSharedWithUpstreamConnection();
   if (!objects->empty()) {
     needs_transport_socket_options = true;
   }
 
-<<<<<<< HEAD
-  if (auto typed_data = filter_state->getDataReadOnly<Http11ProxyInfoFilterState>(
-          Http11ProxyInfoFilterState::key());
-      typed_data != nullptr) {
-    proxy_info = std::make_unique<TransportSocketOptions::Http11ProxyInfo>(typed_data->hostname(),
-                                                                           typed_data->address());
-  }
-
-  return std::make_shared<Network::TransportSocketOptionsImpl>(
-      server_name, std::move(subject_alt_names), std::move(application_protocols),
-      std::move(alpn_fallback), proxy_protocol_options, filter_state, std::move(proxy_info));
-=======
   if (needs_transport_socket_options) {
     return std::make_shared<Network::TransportSocketOptionsImpl>(
         server_name, std::move(subject_alt_names), std::move(application_protocols),
-        std::move(alpn_fallback), proxy_protocol_options, std::move(objects));
+        std::move(alpn_fallback), proxy_protocol_options, std::move(objects), std::move(proxy_info));
   } else {
     return nullptr;
   }
->>>>>>> 21274872
 }
 
 } // namespace Network
