#pragma once

#include "common/event/real_time_system.h"

#include "test/test_common/global.h"
#include "test/test_common/only_one_thread.h"
#include "test/test_common/test_time_system.h"

namespace Envoy {
namespace Event {

class TestRealTimeSystem : public TestTimeSystem {
public:
  // TestTimeSystem
<<<<<<< HEAD
  void sleep(const Duration& duration) override;
  void waitFor(Thread::MutexBasicLockable& mutex, Thread::CondVar& condvar,
               const Duration& duration) noexcept EXCLUSIVE_LOCKS_REQUIRED(mutex) override;
=======
  void advanceTimeAsync(const Duration& duration) override;
  void advanceTimeWait(const Duration& duration) override;
  Thread::CondVar::WaitStatus
  waitFor(Thread::MutexBasicLockable& mutex, Thread::CondVar& condvar,
          const Duration& duration) noexcept EXCLUSIVE_LOCKS_REQUIRED(mutex) override;
>>>>>>> 894832b7

  // Event::TimeSystem
  Event::SchedulerPtr createScheduler(Scheduler& base_scheduler) override {
    return real_time_system_.createScheduler(base_scheduler);
  }

  // TimeSource
  SystemTime systemTime() override;
  MonotonicTime monotonicTime() override;

private:
  Event::RealTimeSystem real_time_system_;
  Thread::OnlyOneThread only_one_thread_;
};

class GlobalTimeSystem : public DelegatingTestTimeSystemBase<TestTimeSystem> {
public:
  TestTimeSystem& timeSystem() override;

private:
  Test::Global<SingletonTimeSystemHelper> singleton_;
};

} // namespace Event

// Instantiates real-time sources for testing purposes. In general, this is a
// bad idea, and tests should use simulated or mock time.
//
// TODO(#4160): change most references to this class to SimulatedTimeSystem.
class DangerousDeprecatedTestTime {
public:
  DangerousDeprecatedTestTime();

  Event::TestTimeSystem& timeSystem() { return time_system_.timeSystem(); }

private:
  Event::DelegatingTestTimeSystem<Event::TestRealTimeSystem> time_system_;
};

} // namespace Envoy<|MERGE_RESOLUTION|>--- conflicted
+++ resolved
@@ -12,17 +12,12 @@
 class TestRealTimeSystem : public TestTimeSystem {
 public:
   // TestTimeSystem
-<<<<<<< HEAD
-  void sleep(const Duration& duration) override;
+  bool await(const bool& cond, Thread::MutexBasicLockable& mutex, const Duration& duration) override;
+  bool await(BoolFn cond, Thread::MutexBasicLockable& mutex, const Duration& duration) override;
+  void advanceTimeAsync(const Duration& duration) override;
+  void advanceTimeWait(const Duration& duration) override;
   void waitFor(Thread::MutexBasicLockable& mutex, Thread::CondVar& condvar,
                const Duration& duration) noexcept EXCLUSIVE_LOCKS_REQUIRED(mutex) override;
-=======
-  void advanceTimeAsync(const Duration& duration) override;
-  void advanceTimeWait(const Duration& duration) override;
-  Thread::CondVar::WaitStatus
-  waitFor(Thread::MutexBasicLockable& mutex, Thread::CondVar& condvar,
-          const Duration& duration) noexcept EXCLUSIVE_LOCKS_REQUIRED(mutex) override;
->>>>>>> 894832b7
 
   // Event::TimeSystem
   Event::SchedulerPtr createScheduler(Scheduler& base_scheduler) override {
