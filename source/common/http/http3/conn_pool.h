--- conflicted
+++ resolved
@@ -39,10 +39,7 @@
 
   // ConnectionPool::ActiveClient
   void onEnlisted() override;
-<<<<<<< HEAD
-=======
 
->>>>>>> db7781bc
   uint32_t effectiveConcurrentStreamLimit() const override {
     return std::min<int64_t>(MultiplexedActiveClientBase::effectiveConcurrentStreamLimit(),
                              quiche_capacity_);
