#include "ssl_integration_test.h"

#include <memory>
#include <string>

#include "common/event/dispatcher_impl.h"
#include "common/network/utility.h"
#include "common/ssl/context_config_impl.h"
#include "common/ssl/context_manager_impl.h"

#include "test/integration/ssl_utility.h"
#include "test/test_common/network_utility.h"

#include "gmock/gmock.h"
#include "gtest/gtest.h"
#include "integration.h"
#include "utility.h"

using testing::Return;

namespace Envoy {
namespace Ssl {

void SslIntegrationTest::SetUp() {
  runtime_.reset(new NiceMock<Runtime::MockLoader>());
  context_manager_.reset(new ContextManagerImpl(*runtime_));
  upstream_ssl_ctx_ = createUpstreamSslContext();
  fake_upstreams_.emplace_back(
      new FakeUpstream(upstream_ssl_ctx_.get(), 0, FakeHttpConnection::Type::HTTP1, version_));
  registerPort("upstream_0", fake_upstreams_.back()->localAddress()->ip()->port());
  fake_upstreams_.emplace_back(
      new FakeUpstream(upstream_ssl_ctx_.get(), 0, FakeHttpConnection::Type::HTTP1, version_));
  registerPort("upstream_1", fake_upstreams_.back()->localAddress()->ip()->port());
  // TODO(hennna): Add IPv6 support.
  test_server_ = MockRuntimeIntegrationTestServer::create(
      TestEnvironment::temporaryFileSubstitute("test/config/integration/server_ssl.json", port_map_,
                                               version_),
      version_);
  registerTestServerPorts({"http"});
  client_ssl_ctx_plain_ = createClientSslContext(false, false, *context_manager_);
  client_ssl_ctx_alpn_ = createClientSslContext(true, false, *context_manager_);
  client_ssl_ctx_san_ = createClientSslContext(false, true, *context_manager_);
  client_ssl_ctx_alpn_san_ = createClientSslContext(true, true, *context_manager_);
}

void SslIntegrationTest::TearDown() {
  test_server_.reset();
  fake_upstreams_.clear();
  upstream_ssl_ctx_.reset();
  client_ssl_ctx_plain_.reset();
  client_ssl_ctx_alpn_.reset();
  client_ssl_ctx_san_.reset();
  client_ssl_ctx_alpn_san_.reset();
  context_manager_.reset();
  runtime_.reset();
}

ServerContextPtr SslIntegrationTest::createUpstreamSslContext() {
  static auto* upstream_stats_store = new Stats::TestIsolatedStoreImpl();
  std::string json = R"EOF(
{
  "cert_chain_file": "{{ test_rundir }}/test/config/integration/certs/upstreamcert.pem",
  "private_key_file": "{{ test_rundir }}/test/config/integration/certs/upstreamkey.pem"
}
)EOF";

  Json::ObjectSharedPtr loader = TestEnvironment::jsonLoadFromString(json);
  ContextConfigImpl cfg(*loader);
  return context_manager_->createSslServerContext(*upstream_stats_store, cfg);
}

<<<<<<< HEAD
=======
ClientContextPtr SslIntegrationTest::createClientSslContext(bool alpn, bool san) {
  std::string json_plain = R"EOF(
{
  "ca_cert_file": "{{ test_rundir }}/test/config/integration/certs/cacert.pem",
  "cert_chain_file": "{{ test_rundir }}/test/config/integration/certs/clientcert.pem",
  "private_key_file": "{{ test_rundir }}/test/config/integration/certs/clientkey.pem"
}
)EOF";

  std::string json_alpn = R"EOF(
{
  "ca_cert_file": "{{ test_rundir }}/test/config/integration/certs/cacert.pem",
  "cert_chain_file": "{{ test_rundir }}/test/config/integration/certs/clientcert.pem",
  "private_key_file": "{{ test_rundir }}/test/config/integration/certs/clientkey.pem",
  "alpn_protocols": "h2,http/1.1"
}
)EOF";

  std::string json_san = R"EOF(
{
  "ca_cert_file": "{{ test_rundir }}/test/config/integration/certs/cacert.pem",
  "cert_chain_file": "{{ test_rundir }}/test/config/integration/certs/clientcert.pem",
  "private_key_file": "{{ test_rundir }}/test/config/integration/certs/clientkey.pem",
  "verify_subject_alt_name": [ "spiffe://lyft.com/backend-team" ]
}
)EOF";

  std::string json_alpn_san = R"EOF(
{
  "ca_cert_file": "{{ test_rundir }}/test/config/integration/certs/cacert.pem",
  "cert_chain_file": "{{ test_rundir }}/test/config/integration/certs/clientcert.pem",
  "private_key_file": "{{ test_rundir }}/test/config/integration/certs/clientkey.pem",
  "alpn_protocols": "h2,http/1.1",
  "verify_subject_alt_name": [ "spiffe://lyft.com/backend-team" ]
}
)EOF";

  std::string target;
  if (alpn) {
    target = san ? json_alpn_san : json_alpn;
  } else {
    target = san ? json_san : json_plain;
  }
  Json::ObjectSharedPtr loader = TestEnvironment::jsonLoadFromString(target);
  ContextConfigImpl cfg(*loader);
  static auto* client_stats_store = new Stats::TestIsolatedStoreImpl();
  return context_manager_->createSslClientContext(*client_stats_store, cfg);
}

>>>>>>> b7c5077e
Network::ClientConnectionPtr SslIntegrationTest::makeSslClientConnection(bool alpn, bool san) {
  Network::Address::InstanceConstSharedPtr address = getSslAddress(version_, lookupPort("http"));
  if (alpn) {
    return dispatcher_->createSslClientConnection(
        san ? *client_ssl_ctx_alpn_san_ : *client_ssl_ctx_alpn_, address);
  } else {
    return dispatcher_->createSslClientConnection(
        san ? *client_ssl_ctx_san_ : *client_ssl_ctx_plain_, address);
  }
}

void SslIntegrationTest::checkStats() {
  if (version_ == Network::Address::IpVersion::v4) {
    Stats::Counter& counter = test_server_->store().counter("listener.127.0.0.1_0.ssl.handshake");
    EXPECT_EQ(1U, counter.value());
    counter.reset();
  } else {
    // ':' is a reserved char in statsd.
    Stats::Counter& counter = test_server_->store().counter("listener.[__1]_0.ssl.handshake");
    EXPECT_EQ(1U, counter.value());
    counter.reset();
  }
}

INSTANTIATE_TEST_CASE_P(IpVersions, SslIntegrationTest,
                        testing::ValuesIn(TestEnvironment::getIpVersionsForTest()));

TEST_P(SslIntegrationTest, RouterRequestAndResponseWithGiantBodyBuffer) {
  testRouterRequestAndResponseWithBody(makeSslClientConnection(false, false),
                                       Http::CodecClient::Type::HTTP1, 16 * 1024 * 1024,
                                       16 * 1024 * 1024, false);
  checkStats();
}

TEST_P(SslIntegrationTest, RouterRequestAndResponseWithBodyNoBuffer) {
  testRouterRequestAndResponseWithBody(makeSslClientConnection(false, false),
                                       Http::CodecClient::Type::HTTP1, 1024, 512, false);
  checkStats();
}

TEST_P(SslIntegrationTest, RouterRequestAndResponseWithBodyNoBufferHttp2) {
  testRouterRequestAndResponseWithBody(makeSslClientConnection(true, false),
                                       Http::CodecClient::Type::HTTP2, 1024, 512, false);
  checkStats();
}

TEST_P(SslIntegrationTest, RouterRequestAndResponseWithBodyNoBufferVierfySAN) {
  testRouterRequestAndResponseWithBody(makeSslClientConnection(false, true),
                                       Http::CodecClient::Type::HTTP1, 1024, 512, false);
  checkStats();
}

TEST_P(SslIntegrationTest, RouterRequestAndResponseWithBodyNoBufferHttp2VerifySAN) {
  testRouterRequestAndResponseWithBody(makeSslClientConnection(true, true),
                                       Http::CodecClient::Type::HTTP2, 1024, 512, false);
  checkStats();
}

TEST_P(SslIntegrationTest, RouterHeaderOnlyRequestAndResponse) {
  testRouterHeaderOnlyRequestAndResponse(makeSslClientConnection(false, false),
                                         Http::CodecClient::Type::HTTP1);
  checkStats();
}

TEST_P(SslIntegrationTest, RouterUpstreamDisconnectBeforeResponseComplete) {
  testRouterUpstreamDisconnectBeforeResponseComplete(makeSslClientConnection(false, false),
                                                     Http::CodecClient::Type::HTTP1);
  checkStats();
}

TEST_P(SslIntegrationTest, RouterDownstreamDisconnectBeforeRequestComplete) {
  testRouterDownstreamDisconnectBeforeRequestComplete(makeSslClientConnection(false, false),
                                                      Http::CodecClient::Type::HTTP1);
  checkStats();
}

TEST_P(SslIntegrationTest, RouterDownstreamDisconnectBeforeResponseComplete) {
  testRouterDownstreamDisconnectBeforeResponseComplete(makeSslClientConnection(false, false),
                                                       Http::CodecClient::Type::HTTP1);
  checkStats();
}

// This test must be here vs integration_admin_test so that it tests a server with loaded certs.
TEST_P(SslIntegrationTest, AdminCertEndpoint) {
  BufferingStreamDecoderPtr response = IntegrationUtil::makeSingleRequest(
      lookupPort("admin"), "GET", "/certs", "", Http::CodecClient::Type::HTTP1, version_);
  EXPECT_TRUE(response->complete());
  EXPECT_STREQ("200", response->headers().Status()->value().c_str());
}

TEST_P(SslIntegrationTest, AltAlpn) {
  // Connect with ALPN, but we should end up using HTTP/1.
  MockRuntimeIntegrationTestServer* server =
      dynamic_cast<MockRuntimeIntegrationTestServer*>(test_server_.get());
  ON_CALL(server->runtime_->snapshot_, featureEnabled("ssl.alt_alpn", 0))
      .WillByDefault(Return(true));
  testRouterRequestAndResponseWithBody(makeSslClientConnection(true, false),
                                       Http::CodecClient::Type::HTTP1, 1024, 512, false);
  checkStats();
}

} // Ssl
} // Envoy<|MERGE_RESOLUTION|>--- conflicted
+++ resolved
@@ -69,58 +69,6 @@
   return context_manager_->createSslServerContext(*upstream_stats_store, cfg);
 }
 
-<<<<<<< HEAD
-=======
-ClientContextPtr SslIntegrationTest::createClientSslContext(bool alpn, bool san) {
-  std::string json_plain = R"EOF(
-{
-  "ca_cert_file": "{{ test_rundir }}/test/config/integration/certs/cacert.pem",
-  "cert_chain_file": "{{ test_rundir }}/test/config/integration/certs/clientcert.pem",
-  "private_key_file": "{{ test_rundir }}/test/config/integration/certs/clientkey.pem"
-}
-)EOF";
-
-  std::string json_alpn = R"EOF(
-{
-  "ca_cert_file": "{{ test_rundir }}/test/config/integration/certs/cacert.pem",
-  "cert_chain_file": "{{ test_rundir }}/test/config/integration/certs/clientcert.pem",
-  "private_key_file": "{{ test_rundir }}/test/config/integration/certs/clientkey.pem",
-  "alpn_protocols": "h2,http/1.1"
-}
-)EOF";
-
-  std::string json_san = R"EOF(
-{
-  "ca_cert_file": "{{ test_rundir }}/test/config/integration/certs/cacert.pem",
-  "cert_chain_file": "{{ test_rundir }}/test/config/integration/certs/clientcert.pem",
-  "private_key_file": "{{ test_rundir }}/test/config/integration/certs/clientkey.pem",
-  "verify_subject_alt_name": [ "spiffe://lyft.com/backend-team" ]
-}
-)EOF";
-
-  std::string json_alpn_san = R"EOF(
-{
-  "ca_cert_file": "{{ test_rundir }}/test/config/integration/certs/cacert.pem",
-  "cert_chain_file": "{{ test_rundir }}/test/config/integration/certs/clientcert.pem",
-  "private_key_file": "{{ test_rundir }}/test/config/integration/certs/clientkey.pem",
-  "alpn_protocols": "h2,http/1.1",
-  "verify_subject_alt_name": [ "spiffe://lyft.com/backend-team" ]
-}
-)EOF";
-
-  std::string target;
-  if (alpn) {
-    target = san ? json_alpn_san : json_alpn;
-  } else {
-    target = san ? json_san : json_plain;
-  }
-  Json::ObjectSharedPtr loader = TestEnvironment::jsonLoadFromString(target);
-  ContextConfigImpl cfg(*loader);
-  static auto* client_stats_store = new Stats::TestIsolatedStoreImpl();
-  return context_manager_->createSslClientContext(*client_stats_store, cfg);
-}
-
->>>>>>> b7c5077e
 Network::ClientConnectionPtr SslIntegrationTest::makeSslClientConnection(bool alpn, bool san) {
   Network::Address::InstanceConstSharedPtr address = getSslAddress(version_, lookupPort("http"));
   if (alpn) {
