--- conflicted
+++ resolved
@@ -88,13 +88,10 @@
   Router::Config& routerConfig() override { return *this; }
   bool payloadPassthrough() const override { return payload_passthrough_; }
   uint64_t maxRequestsPerConnection() const override { return max_requests_per_connection_; }
-<<<<<<< HEAD
-  bool headerKeysCaseSensitive() const override { return header_keys_case_sensitive_; }
-=======
   const std::vector<AccessLog::InstanceSharedPtr>& accessLogs() const override {
     return access_logs_;
   }
->>>>>>> 01a0ff52
+  bool headerKeysCaseSensitive() const override { return header_keys_case_sensitive_; }
 
 private:
   void processFilter(
@@ -111,11 +108,8 @@
   const bool payload_passthrough_;
 
   const uint64_t max_requests_per_connection_{};
-<<<<<<< HEAD
+  std::vector<AccessLog::InstanceSharedPtr> access_logs_;
   const bool header_keys_case_sensitive_;
-=======
-  std::vector<AccessLog::InstanceSharedPtr> access_logs_;
->>>>>>> 01a0ff52
 };
 
 } // namespace ThriftProxy
