--- conflicted
+++ resolved
@@ -103,25 +103,18 @@
                                public Secret::SecretCallbacks,
                                Logger::Loggable<Logger::Id::config> {
 public:
-  ClientSslSocketFactory(Secret::SecretManager& secret_manager,
-                         Envoy::Ssl::ClientContextConfigPtr config,
+  ClientSslSocketFactory(Envoy::Ssl::ClientContextConfigPtr config,
                          Envoy::Ssl::ContextManager& manager, Stats::Scope& stats_scope);
 
   // Network::TransportSocketFactory
   Network::TransportSocketPtr
   createTransportSocket(Network::TransportSocketOptionsSharedPtr options) const override;
   bool implementsSecureTransport() const override;
-<<<<<<< HEAD
-  void addReadyCb(std::function<void()> callback) override;
-  bool secureTransportReady() const override;
-=======
->>>>>>> f95f5391
-
+  bool isReady() const override;
   // Secret::SecretCallbacks
   void onAddOrUpdateSecret() override;
 
 private:
-  Secret::SecretManager& secret_manager_;
   Envoy::Ssl::ContextManager& manager_;
   Stats::Scope& stats_scope_;
   SslSocketFactoryStats stats_;
@@ -141,13 +134,7 @@
   Network::TransportSocketPtr
   createTransportSocket(Network::TransportSocketOptionsSharedPtr options) const override;
   bool implementsSecureTransport() const override;
-
-<<<<<<< HEAD
-  void addReadyCb(std::function<void()> callback) override;
-  bool secureTransportReady() const override;
-
-=======
->>>>>>> f95f5391
+  bool isReady() const override;
   // Secret::SecretCallbacks
   void onAddOrUpdateSecret() override;
 
