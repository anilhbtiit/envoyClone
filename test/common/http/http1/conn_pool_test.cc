#include <memory>
#include <vector>

#include "common/buffer/buffer_impl.h"
#include "common/event/dispatcher_impl.h"
#include "common/http/codec_client.h"
#include "common/http/http1/conn_pool.h"
#include "common/network/utility.h"
#include "common/upstream/upstream_impl.h"

#include "test/common/http/common.h"
#include "test/common/upstream/utility.h"
#include "test/mocks/buffer/mocks.h"
#include "test/mocks/event/mocks.h"
#include "test/mocks/http/mocks.h"
#include "test/mocks/network/mocks.h"
#include "test/mocks/runtime/mocks.h"
#include "test/mocks/upstream/mocks.h"
#include "test/test_common/printers.h"
#include "test/test_common/utility.h"

#include "gmock/gmock.h"
#include "gtest/gtest.h"

using testing::_;
using testing::DoAll;
using testing::InSequence;
using testing::Invoke;
using testing::NiceMock;
using testing::Property;
using testing::Return;
using testing::ReturnRef;
using testing::SaveArg;

namespace Envoy {
namespace Http {
namespace Http1 {
namespace {

/**
 * A test version of ConnPoolImpl that allows for mocking beneath the codec clients.
 */
class ConnPoolImplForTest : public ConnPoolImpl {
public:
  ConnPoolImplForTest(Event::MockDispatcher& dispatcher,
                      Upstream::ClusterInfoConstSharedPtr cluster,
                      NiceMock<Event::MockTimer>* upstream_ready_timer)
      : ConnPoolImpl(dispatcher, Upstream::makeTestHost(cluster, "tcp://127.0.0.1:9000"),
                     Upstream::ResourcePriority::Default, nullptr),
        api_(Api::createApiForTest()), mock_dispatcher_(dispatcher),
        mock_upstream_ready_timer_(upstream_ready_timer) {}

  ~ConnPoolImplForTest() {
    EXPECT_EQ(0U, ready_clients_.size());
    EXPECT_EQ(0U, busy_clients_.size());
    EXPECT_EQ(0U, pending_requests_.size());
  }

  struct TestCodecClient {
    Http::MockClientConnection* codec_;
    Network::MockClientConnection* connection_;
    CodecClient* codec_client_;
    Event::MockTimer* connect_timer_;
    Event::DispatcherPtr client_dispatcher_;
  };

  CodecClientPtr createCodecClient(Upstream::Host::CreateConnectionData& data) override {
    // We expect to own the connection, but already have it, so just release it to prevent it from
    // getting deleted.
    data.connection_.release();
    return CodecClientPtr{createCodecClient_()};
  }

  MOCK_METHOD0(createCodecClient_, CodecClient*());
  MOCK_METHOD0(onClientDestroy, void());

  void expectClientCreate(Protocol protocol = Protocol::Http11) {
    test_clients_.emplace_back();
    TestCodecClient& test_client = test_clients_.back();
    test_client.connection_ = new NiceMock<Network::MockClientConnection>();
    test_client.codec_ = new NiceMock<Http::MockClientConnection>();
    test_client.connect_timer_ = new NiceMock<Event::MockTimer>(&mock_dispatcher_);
    std::shared_ptr<Upstream::MockClusterInfo> cluster{new NiceMock<Upstream::MockClusterInfo>()};
    test_client.client_dispatcher_ = api_->allocateDispatcher();
    Network::ClientConnectionPtr connection{test_client.connection_};
    test_client.codec_client_ = new CodecClientForTest(
        std::move(connection), test_client.codec_,
        [this](CodecClient* codec_client) -> void {
          for (auto i = test_clients_.begin(); i != test_clients_.end(); i++) {
            if (i->codec_client_ == codec_client) {
              onClientDestroy();
              test_clients_.erase(i);
              return;
            }
          }
        },
        Upstream::makeTestHost(cluster, "tcp://127.0.0.1:9000"), *test_client.client_dispatcher_);
    EXPECT_CALL(mock_dispatcher_, createClientConnection_(_, _, _, _))
        .WillOnce(Return(test_client.connection_));
    EXPECT_CALL(*this, createCodecClient_()).WillOnce(Return(test_client.codec_client_));
    EXPECT_CALL(*test_client.connect_timer_, enableTimer(_));
    ON_CALL(*test_client.codec_, protocol()).WillByDefault(Return(protocol));
  }

  void expectUpstreamReadyEnableTimer(int times = 1) {
    EXPECT_CALL(*mock_upstream_ready_timer_, enableTimer(_)).Times(times).RetiresOnSaturation();
  }

  void expectEnableUpstreamReady(int times = 1) {
    EXPECT_FALSE(upstream_ready_enabled_);
    expectUpstreamReadyEnableTimer(times);
  }

  void expectAndRunUpstreamReady() {
    EXPECT_TRUE(upstream_ready_enabled_);
    mock_upstream_ready_timer_->callback_();
    EXPECT_FALSE(upstream_ready_enabled_);
  }

  void expectAndRunUpstreamReadyStillReady() {
    EXPECT_TRUE(upstream_ready_enabled_);
    mock_upstream_ready_timer_->callback_();
    EXPECT_TRUE(upstream_ready_enabled_);
  }

  Api::ApiPtr api_;
  Event::MockDispatcher& mock_dispatcher_;
  NiceMock<Event::MockTimer>* mock_upstream_ready_timer_;
  std::vector<TestCodecClient> test_clients_;
};

/**
 * Test fixture for all connection pool tests.
 */
class Http1ConnPoolImplTest : public testing::Test {
public:
  Http1ConnPoolImplTest()
      : upstream_ready_timer_(new NiceMock<Event::MockTimer>(&dispatcher_)),
        conn_pool_(dispatcher_, cluster_, upstream_ready_timer_) {}

  ~Http1ConnPoolImplTest() {
    EXPECT_TRUE(TestUtility::gaugesZeroed(cluster_->stats_store_.gauges()));
  }

  NiceMock<Event::MockDispatcher> dispatcher_;
  std::shared_ptr<Upstream::MockClusterInfo> cluster_{new NiceMock<Upstream::MockClusterInfo>()};
  NiceMock<Event::MockTimer>* upstream_ready_timer_;
  ConnPoolImplForTest conn_pool_;
  NiceMock<Runtime::MockLoader> runtime_;
};

/**
 * Helper for dealing with an active test request.
 */
struct ActiveTestRequest {
  enum class Type { Pending, CreateConnection, Immediate };

  ActiveTestRequest(Http1ConnPoolImplTest& parent, size_t client_index, Type type)
      : parent_(parent), client_index_(client_index) {
    uint64_t current_rq_total = parent_.cluster_->stats_.upstream_rq_total_.value();
    if (type == Type::CreateConnection) {
      parent.conn_pool_.expectClientCreate();
    }

    if (type == Type::Immediate) {
      expectNewStream();
    }

    handle_ = parent.conn_pool_.newStream(outer_decoder_, callbacks_);

    if (type == Type::Immediate) {
      EXPECT_EQ(nullptr, handle_);
    } else {
      EXPECT_NE(nullptr, handle_);
    }

    if (type == Type::CreateConnection) {
      EXPECT_CALL(*parent_.conn_pool_.test_clients_[client_index_].connect_timer_, disableTimer());
      expectNewStream();
      parent.conn_pool_.test_clients_[client_index_].connection_->raiseEvent(
          Network::ConnectionEvent::Connected);
    }
    if (type != Type::Pending) {
      EXPECT_EQ(current_rq_total + 1, parent_.cluster_->stats_.upstream_rq_total_.value());
    }
  }

  void completeResponse(bool with_body) {
    // Test additional metric writes also.
    Http::HeaderMapPtr response_headers(
        new TestHeaderMapImpl{{":status", "200"}, {"x-envoy-upstream-canary", "true"}});

    inner_decoder_->decodeHeaders(std::move(response_headers), !with_body);
    if (with_body) {
      Buffer::OwnedImpl data;
      inner_decoder_->decodeData(data, true);
    }
  }

  void completeKeepAliveResponse(bool with_body) {
    // Test additional metric writes also.
    Http::HeaderMapPtr response_headers(new TestHeaderMapImpl{
        {"connection", "keep-alive"}, {":status", "200"}, {"x-envoy-upstream-canary", "true"}});

    inner_decoder_->decodeHeaders(std::move(response_headers), !with_body);
    if (with_body) {
      Buffer::OwnedImpl data;
      inner_decoder_->decodeData(data, true);
    }
  }

  void expectNewStream() {
    EXPECT_CALL(*parent_.conn_pool_.test_clients_[client_index_].codec_, newStream(_))
        .WillOnce(DoAll(SaveArgAddress(&inner_decoder_), ReturnRef(request_encoder_)));
    EXPECT_CALL(callbacks_.pool_ready_, ready());
  }

  void startRequest() { callbacks_.outer_encoder_->encodeHeaders(TestHeaderMapImpl{}, true); }

  Http1ConnPoolImplTest& parent_;
  size_t client_index_;
  NiceMock<Http::MockStreamDecoder> outer_decoder_;
  Http::ConnectionPool::Cancellable* handle_{};
  NiceMock<Http::MockStreamEncoder> request_encoder_;
  Http::StreamDecoder* inner_decoder_{};
  ConnPoolCallbacks callbacks_;
};

/**
 * Verify that the pool's host is a member of the cluster the pool was constructed with.
 */
TEST_F(Http1ConnPoolImplTest, Host) { EXPECT_EQ(cluster_.get(), &conn_pool_.host()->cluster()); }

/**
 * Verify that connections are drained when requested.
 */
TEST_F(Http1ConnPoolImplTest, DrainConnections) {
  cluster_->resetResourceManager(2, 1024, 1024, 1, 1);
  InSequence s;

  ActiveTestRequest r1(*this, 0, ActiveTestRequest::Type::CreateConnection);
  r1.startRequest();

  ActiveTestRequest r2(*this, 1, ActiveTestRequest::Type::CreateConnection);
  r2.startRequest();

  r1.completeResponse(false);

  // This will destroy the ready client and set requests remaining to 1 on the busy client.
  conn_pool_.drainConnections();
  EXPECT_CALL(conn_pool_, onClientDestroy());
  dispatcher_.clearDeferredDeleteList();

  // This will destroy the busy client when the response finishes.
  r2.completeResponse(false);
  EXPECT_CALL(conn_pool_, onClientDestroy());
  dispatcher_.clearDeferredDeleteList();
}

/**
 * Test all timing stats are set.
 */
TEST_F(Http1ConnPoolImplTest, VerifyTimingStats) {
  EXPECT_CALL(cluster_->stats_store_,
              deliverHistogramToSinks(Property(&Stats::Metric::name, "upstream_cx_connect_ms"), _));
  EXPECT_CALL(cluster_->stats_store_,
              deliverHistogramToSinks(Property(&Stats::Metric::name, "upstream_cx_length_ms"), _));

  ActiveTestRequest r1(*this, 0, ActiveTestRequest::Type::CreateConnection);
  r1.startRequest();
  r1.completeResponse(false);

  EXPECT_CALL(conn_pool_, onClientDestroy());
  conn_pool_.test_clients_[0].connection_->raiseEvent(Network::ConnectionEvent::RemoteClose);
  dispatcher_.clearDeferredDeleteList();
}

/**
 * Test that buffer limits are set.
 */
TEST_F(Http1ConnPoolImplTest, VerifyBufferLimits) {
  NiceMock<Http::MockStreamDecoder> outer_decoder;
  ConnPoolCallbacks callbacks;
  conn_pool_.expectClientCreate();
  EXPECT_CALL(*cluster_, perConnectionBufferLimitBytes()).WillOnce(Return(8192));
  EXPECT_CALL(*conn_pool_.test_clients_.back().connection_, setBufferLimits(8192));
  Http::ConnectionPool::Cancellable* handle = conn_pool_.newStream(outer_decoder, callbacks);
  EXPECT_NE(nullptr, handle);

  EXPECT_CALL(conn_pool_, onClientDestroy());
  EXPECT_CALL(callbacks.pool_failure_, ready());
  conn_pool_.test_clients_[0].connection_->raiseEvent(Network::ConnectionEvent::RemoteClose);
  dispatcher_.clearDeferredDeleteList();
}

/**
 * Tests a request that generates a new connection, completes, and then a second request that uses
 * the same connection.
 */
TEST_F(Http1ConnPoolImplTest, MultipleRequestAndResponse) {
  InSequence s;

  // Request 1 should kick off a new connection.
  ActiveTestRequest r1(*this, 0, ActiveTestRequest::Type::CreateConnection);
  r1.startRequest();
  r1.completeKeepAliveResponse(false);

  conn_pool_.expectAndRunUpstreamReadyStillReady();
  conn_pool_.expectAndRunUpstreamReady();

  // Request 2 should not.
  ActiveTestRequest r2(*this, 0, ActiveTestRequest::Type::Immediate);
  r2.startRequest();
  r2.completeKeepAliveResponse(true);

  // Cause the connection to go away.
  EXPECT_CALL(conn_pool_, onClientDestroy());
  conn_pool_.test_clients_[0].connection_->raiseEvent(Network::ConnectionEvent::RemoteClose);
  dispatcher_.clearDeferredDeleteList();
}

/**
 * Test when we overflow max pending requests.
 */
TEST_F(Http1ConnPoolImplTest, MaxPendingRequests) {
  cluster_->resetResourceManager(1, 1, 1024, 1, 1);

  EXPECT_EQ(0U, cluster_->circuit_breakers_stats_.rq_pending_open_.value());

  NiceMock<Http::MockStreamDecoder> outer_decoder;
  ConnPoolCallbacks callbacks;
  conn_pool_.expectClientCreate();
  Http::ConnectionPool::Cancellable* handle = conn_pool_.newStream(outer_decoder, callbacks);
  EXPECT_NE(nullptr, handle);

  NiceMock<Http::MockStreamDecoder> outer_decoder2;
  ConnPoolCallbacks callbacks2;
  EXPECT_CALL(callbacks2.pool_failure_, ready());
  Http::ConnectionPool::Cancellable* handle2 = conn_pool_.newStream(outer_decoder2, callbacks2);
  EXPECT_EQ(nullptr, handle2);

  EXPECT_EQ(1U, cluster_->circuit_breakers_stats_.rq_pending_open_.value());

  handle->cancel();

  EXPECT_CALL(conn_pool_, onClientDestroy());
  conn_pool_.test_clients_[0].connection_->raiseEvent(Network::ConnectionEvent::RemoteClose);
  dispatcher_.clearDeferredDeleteList();

  EXPECT_EQ(1U, cluster_->stats_.upstream_rq_pending_overflow_.value());
}

/**
 * Tests a connection failure before a request is bound which should result in the pending request
 * getting purged.
 */
TEST_F(Http1ConnPoolImplTest, ConnectFailure) {
  InSequence s;

  // Request 1 should kick off a new connection.
  NiceMock<Http::MockStreamDecoder> outer_decoder;
  ConnPoolCallbacks callbacks;
  conn_pool_.expectClientCreate();
  Http::ConnectionPool::Cancellable* handle = conn_pool_.newStream(outer_decoder, callbacks);
  EXPECT_NE(nullptr, handle);

  EXPECT_CALL(callbacks.pool_failure_, ready());
  EXPECT_CALL(*conn_pool_.test_clients_[0].connect_timer_, disableTimer());
  conn_pool_.test_clients_[0].connection_->raiseEvent(Network::ConnectionEvent::RemoteClose);
  EXPECT_CALL(conn_pool_, onClientDestroy());
  dispatcher_.clearDeferredDeleteList();

  EXPECT_EQ(1U, cluster_->stats_.upstream_cx_connect_fail_.value());
  EXPECT_EQ(1U, cluster_->stats_.upstream_rq_pending_failure_eject_.value());
}

/**
 * Tests a connect timeout. Also test that we can add a new request during ejection processing.
 */
TEST_F(Http1ConnPoolImplTest, ConnectTimeout) {
  InSequence s;

  // Request 1 should kick off a new connection.
  NiceMock<Http::MockStreamDecoder> outer_decoder1;
  ConnPoolCallbacks callbacks1;
  conn_pool_.expectClientCreate();
  EXPECT_NE(nullptr, conn_pool_.newStream(outer_decoder1, callbacks1));

  NiceMock<Http::MockStreamDecoder> outer_decoder2;
  ConnPoolCallbacks callbacks2;
  EXPECT_CALL(callbacks1.pool_failure_, ready()).WillOnce(Invoke([&]() -> void {
    conn_pool_.expectClientCreate();
    EXPECT_NE(nullptr, conn_pool_.newStream(outer_decoder2, callbacks2));
  }));

  conn_pool_.test_clients_[0].connect_timer_->callback_();

  EXPECT_CALL(callbacks2.pool_failure_, ready());
  conn_pool_.test_clients_[1].connect_timer_->callback_();

  EXPECT_CALL(conn_pool_, onClientDestroy()).Times(2);
  dispatcher_.clearDeferredDeleteList();

  EXPECT_EQ(0U, cluster_->stats_.upstream_rq_total_.value());
  EXPECT_EQ(2U, cluster_->stats_.upstream_cx_connect_fail_.value());
  EXPECT_EQ(2U, cluster_->stats_.upstream_cx_connect_timeout_.value());
}

/**
 * Test cancelling before the request is bound to a connection.
 */
TEST_F(Http1ConnPoolImplTest, CancelBeforeBound) {
  InSequence s;

  // Request 1 should kick off a new connection.
  NiceMock<Http::MockStreamDecoder> outer_decoder;
  ConnPoolCallbacks callbacks;
  conn_pool_.expectClientCreate();
  Http::ConnectionPool::Cancellable* handle = conn_pool_.newStream(outer_decoder, callbacks);
  EXPECT_NE(nullptr, handle);

  handle->cancel();
  conn_pool_.test_clients_[0].connection_->raiseEvent(Network::ConnectionEvent::Connected);

  // Cause the connection to go away.
  EXPECT_CALL(conn_pool_, onClientDestroy());
  conn_pool_.test_clients_[0].connection_->raiseEvent(Network::ConnectionEvent::RemoteClose);
  dispatcher_.clearDeferredDeleteList();
}

/**
 * Test an upstream disconnection while there is a bound request.
 */
TEST_F(Http1ConnPoolImplTest, DisconnectWhileBound) {
  InSequence s;

  // Request 1 should kick off a new connection.
  NiceMock<Http::MockStreamDecoder> outer_decoder;
  ConnPoolCallbacks callbacks;
  conn_pool_.expectClientCreate();
  Http::ConnectionPool::Cancellable* handle = conn_pool_.newStream(outer_decoder, callbacks);
  EXPECT_NE(nullptr, handle);

  NiceMock<Http::MockStreamEncoder> request_encoder;
  Http::StreamDecoder* inner_decoder;
  EXPECT_CALL(*conn_pool_.test_clients_[0].codec_, newStream(_))
      .WillOnce(DoAll(SaveArgAddress(&inner_decoder), ReturnRef(request_encoder)));
  EXPECT_CALL(callbacks.pool_ready_, ready());

  conn_pool_.test_clients_[0].connection_->raiseEvent(Network::ConnectionEvent::Connected);

  // We should get a reset callback when the connection disconnects.
  Http::MockStreamCallbacks stream_callbacks;
  EXPECT_CALL(stream_callbacks, onResetStream(StreamResetReason::ConnectionTermination, _));
  request_encoder.getStream().addCallbacks(stream_callbacks);

  // Kill the connection while it has an active request.
  EXPECT_CALL(conn_pool_, onClientDestroy());
  conn_pool_.test_clients_[0].connection_->raiseEvent(Network::ConnectionEvent::RemoteClose);
  dispatcher_.clearDeferredDeleteList();
}

/**
 * Test that we correctly handle reaching max connections.
 */
TEST_F(Http1ConnPoolImplTest, MaxConnections) {
  InSequence s;

  EXPECT_EQ(0U, cluster_->circuit_breakers_stats_.cx_open_.value());

  // Request 1 should kick off a new connection.
  NiceMock<Http::MockStreamDecoder> outer_decoder1;
  ConnPoolCallbacks callbacks;
  conn_pool_.expectClientCreate();
  Http::ConnectionPool::Cancellable* handle = conn_pool_.newStream(outer_decoder1, callbacks);

  EXPECT_NE(nullptr, handle);

  // Request 2 should not kick off a new connection.
  NiceMock<Http::MockStreamDecoder> outer_decoder2;
  ConnPoolCallbacks callbacks2;
  handle = conn_pool_.newStream(outer_decoder2, callbacks2);
  EXPECT_EQ(1U, cluster_->stats_.upstream_cx_overflow_.value());
  EXPECT_EQ(1U, cluster_->circuit_breakers_stats_.cx_open_.value());

  EXPECT_NE(nullptr, handle);

  // Connect event will bind to request 1.
  NiceMock<Http::MockStreamEncoder> request_encoder;
  Http::StreamDecoder* inner_decoder;
  EXPECT_CALL(*conn_pool_.test_clients_[0].codec_, newStream(_))
      .WillOnce(DoAll(SaveArgAddress(&inner_decoder), ReturnRef(request_encoder)));
  EXPECT_CALL(callbacks.pool_ready_, ready());

  conn_pool_.test_clients_[0].connection_->raiseEvent(Network::ConnectionEvent::Connected);

  // Finishing request 1 will bind to request 2.
  conn_pool_.expectEnableUpstreamReady(2);
  EXPECT_CALL(*conn_pool_.test_clients_[0].codec_, newStream(_))
      .WillOnce(DoAll(SaveArgAddress(&inner_decoder), ReturnRef(request_encoder)));
  EXPECT_CALL(callbacks2.pool_ready_, ready());

  callbacks.outer_encoder_->encodeHeaders(TestHeaderMapImpl{}, true);
  Http::HeaderMapPtr response_headers(
      new TestHeaderMapImpl{{":status", "200"}, {"connection", "keep-alive"}});
  inner_decoder->decodeHeaders(std::move(response_headers), true);

  conn_pool_.expectAndRunUpstreamReadyStillReady();
  conn_pool_.expectAndRunUpstreamReady();

  conn_pool_.expectUpstreamReadyEnableTimer(); // The connection will be added to the delay list.
  callbacks2.outer_encoder_->encodeHeaders(TestHeaderMapImpl{}, true);
<<<<<<< HEAD
  response_headers.reset(new TestHeaderMapImpl{{":status", "200"}, {"connection", "keep-alive"}});
=======
  // N.B. clang_tidy insists that we use std::make_unique which can not infer std::initialize_list.
  response_headers = std::make_unique<TestHeaderMapImpl>(
      std::initializer_list<std::pair<std::string, std::string>>{{":status", "200"}});
>>>>>>> 0bafb9e6
  inner_decoder->decodeHeaders(std::move(response_headers), true);

  // Cause the connection to go away.
  EXPECT_CALL(conn_pool_, onClientDestroy());
  conn_pool_.test_clients_[0].connection_->raiseEvent(Network::ConnectionEvent::RemoteClose);
  dispatcher_.clearDeferredDeleteList();
}

/**
 * Test when upstream closes connection without 'connection: close' like
 * https://github.com/envoyproxy/envoy/pull/2715
 */
TEST_F(Http1ConnPoolImplTest, ConnectionCloseWithoutHeader) {
  InSequence s;

  // Request 1 should kick off a new connection.
  NiceMock<Http::MockStreamDecoder> outer_decoder1;
  ConnPoolCallbacks callbacks;
  conn_pool_.expectClientCreate();
  Http::ConnectionPool::Cancellable* handle = conn_pool_.newStream(outer_decoder1, callbacks);

  EXPECT_NE(nullptr, handle);

  // Request 2 should not kick off a new connection.
  NiceMock<Http::MockStreamDecoder> outer_decoder2;
  ConnPoolCallbacks callbacks2;
  handle = conn_pool_.newStream(outer_decoder2, callbacks2);
  EXPECT_EQ(1U, cluster_->stats_.upstream_cx_overflow_.value());

  EXPECT_NE(nullptr, handle);

  // Connect event will bind to request 1.
  NiceMock<Http::MockStreamEncoder> request_encoder;
  Http::StreamDecoder* inner_decoder;
  EXPECT_CALL(*conn_pool_.test_clients_[0].codec_, newStream(_))
      .WillOnce(DoAll(SaveArgAddress(&inner_decoder), ReturnRef(request_encoder)));
  EXPECT_CALL(callbacks.pool_ready_, ready());

  conn_pool_.test_clients_[0].connection_->raiseEvent(Network::ConnectionEvent::Connected);

  // Finishing request 1 will schedule binding the connection to request 2.
  conn_pool_.expectEnableUpstreamReady();

  callbacks.outer_encoder_->encodeHeaders(TestHeaderMapImpl{}, true);
  Http::HeaderMapPtr response_headers(
      new TestHeaderMapImpl{{":status", "200"}, {"connection", "keep-alive"}});
  inner_decoder->decodeHeaders(std::move(response_headers), true);

  // Cause the connection to go away.
  conn_pool_.expectClientCreate();
  EXPECT_CALL(conn_pool_, onClientDestroy());
  conn_pool_.test_clients_[0].connection_->raiseEvent(Network::ConnectionEvent::RemoteClose);
  dispatcher_.clearDeferredDeleteList();

  EXPECT_CALL(*conn_pool_.test_clients_[0].codec_, newStream(_))
      .WillOnce(DoAll(SaveArgAddress(&inner_decoder), ReturnRef(request_encoder)));
  EXPECT_CALL(callbacks2.pool_ready_, ready());
  conn_pool_.test_clients_[0].connection_->raiseEvent(Network::ConnectionEvent::Connected);

  callbacks2.outer_encoder_->encodeHeaders(TestHeaderMapImpl{}, true);
<<<<<<< HEAD
  response_headers.reset(new TestHeaderMapImpl{{":status", "200"}, {"connection", "keep-alive"}});
=======
  // N.B. clang_tidy insists that we use std::make_unique which can not infer std::initialize_list.
  response_headers = std::make_unique<TestHeaderMapImpl>(
      std::initializer_list<std::pair<std::string, std::string>>{{":status", "200"}});
>>>>>>> 0bafb9e6
  inner_decoder->decodeHeaders(std::move(response_headers), true);

  EXPECT_CALL(conn_pool_, onClientDestroy());
  conn_pool_.test_clients_[0].connection_->raiseEvent(Network::ConnectionEvent::RemoteClose);
  dispatcher_.clearDeferredDeleteList();
}

/**
 * Test when upstream sends us 'connection: close'
 */
TEST_F(Http1ConnPoolImplTest, ConnectionCloseHeader) {
  InSequence s;

  // Request 1 should kick off a new connection.
  NiceMock<Http::MockStreamDecoder> outer_decoder;
  ConnPoolCallbacks callbacks;
  conn_pool_.expectClientCreate();
  Http::ConnectionPool::Cancellable* handle = conn_pool_.newStream(outer_decoder, callbacks);

  EXPECT_NE(nullptr, handle);

  NiceMock<Http::MockStreamEncoder> request_encoder;
  Http::StreamDecoder* inner_decoder;
  EXPECT_CALL(*conn_pool_.test_clients_[0].codec_, newStream(_))
      .WillOnce(DoAll(SaveArgAddress(&inner_decoder), ReturnRef(request_encoder)));
  EXPECT_CALL(callbacks.pool_ready_, ready());

  conn_pool_.test_clients_[0].connection_->raiseEvent(Network::ConnectionEvent::Connected);
  callbacks.outer_encoder_->encodeHeaders(TestHeaderMapImpl{}, true);

  // Response with 'connection: close' which should cause the connection to go away.
  EXPECT_CALL(conn_pool_, onClientDestroy());
  Http::HeaderMapPtr response_headers(
      new TestHeaderMapImpl{{":status", "200"}, {"Connection", "Close"}});
  inner_decoder->decodeHeaders(std::move(response_headers), true);
  dispatcher_.clearDeferredDeleteList();

  EXPECT_EQ(0U, cluster_->stats_.upstream_cx_destroy_with_active_rq_.value());
}

/**
 * Test when upstream sends us 'proxy-connection: close'
 */
TEST_F(Http1ConnPoolImplTest, ProxyConnectionCloseHeader) {
  InSequence s;

  // Request 1 should kick off a new connection.
  NiceMock<Http::MockStreamDecoder> outer_decoder;
  ConnPoolCallbacks callbacks;
  conn_pool_.expectClientCreate();
  Http::ConnectionPool::Cancellable* handle = conn_pool_.newStream(outer_decoder, callbacks);

  EXPECT_NE(nullptr, handle);

  NiceMock<Http::MockStreamEncoder> request_encoder;
  Http::StreamDecoder* inner_decoder;
  EXPECT_CALL(*conn_pool_.test_clients_[0].codec_, newStream(_))
      .WillOnce(DoAll(SaveArgAddress(&inner_decoder), ReturnRef(request_encoder)));
  EXPECT_CALL(callbacks.pool_ready_, ready());

  conn_pool_.test_clients_[0].connection_->raiseEvent(Network::ConnectionEvent::Connected);
  callbacks.outer_encoder_->encodeHeaders(TestHeaderMapImpl{}, true);

  // Response with 'proxy-connection: close' which should cause the connection to go away.
  EXPECT_CALL(conn_pool_, onClientDestroy());
  Http::HeaderMapPtr response_headers(
      new TestHeaderMapImpl{{":status", "200"}, {"Proxy-Connection", "Close"}});
  inner_decoder->decodeHeaders(std::move(response_headers), true);
  dispatcher_.clearDeferredDeleteList();

  EXPECT_EQ(0U, cluster_->stats_.upstream_cx_destroy_with_active_rq_.value());
}

/**
 * Test when upstream is HTTP/1.0 and does not send 'connection: keep-alive'
 */
<<<<<<< HEAD
TEST_F(Http1ConnPoolImplTest, NoConnectionKeepAlive) {
=======
TEST_F(Http1ConnPoolImplTest, Http10NoConnectionKeepAlive) {
>>>>>>> 0bafb9e6
  InSequence s;

  // Request 1 should kick off a new connection.
  NiceMock<Http::MockStreamDecoder> outer_decoder;
  ConnPoolCallbacks callbacks;
<<<<<<< HEAD
  conn_pool_.expectClientCreate();
=======
  conn_pool_.expectClientCreate(Protocol::Http10);
>>>>>>> 0bafb9e6
  Http::ConnectionPool::Cancellable* handle = conn_pool_.newStream(outer_decoder, callbacks);

  EXPECT_NE(nullptr, handle);

  NiceMock<Http::MockStreamEncoder> request_encoder;
  Http::StreamDecoder* inner_decoder;
  EXPECT_CALL(*conn_pool_.test_clients_[0].codec_, newStream(_))
      .WillOnce(DoAll(SaveArgAddress(&inner_decoder), ReturnRef(request_encoder)));
  EXPECT_CALL(callbacks.pool_ready_, ready());

  conn_pool_.test_clients_[0].connection_->raiseEvent(Network::ConnectionEvent::Connected);
  callbacks.outer_encoder_->encodeHeaders(TestHeaderMapImpl{}, true);

  // Response without 'connection: keep-alive' which should cause the connection to go away.
  EXPECT_CALL(conn_pool_, onClientDestroy());
  Http::HeaderMapPtr response_headers(
      new TestHeaderMapImpl{{":protocol", "HTTP/1.0"}, {":status", "200"}});
  inner_decoder->decodeHeaders(std::move(response_headers), true);
  dispatcher_.clearDeferredDeleteList();

  EXPECT_EQ(0U, cluster_->stats_.upstream_cx_destroy_with_active_rq_.value());
}

/**
 * Test when we reach max requests per connection.
 */
TEST_F(Http1ConnPoolImplTest, MaxRequestsPerConnection) {
  InSequence s;

  cluster_->max_requests_per_connection_ = 1;

  // Request 1 should kick off a new connection.
  NiceMock<Http::MockStreamDecoder> outer_decoder;
  ConnPoolCallbacks callbacks;
  conn_pool_.expectClientCreate();
  Http::ConnectionPool::Cancellable* handle = conn_pool_.newStream(outer_decoder, callbacks);

  EXPECT_NE(nullptr, handle);

  NiceMock<Http::MockStreamEncoder> request_encoder;
  Http::StreamDecoder* inner_decoder;
  EXPECT_CALL(*conn_pool_.test_clients_[0].codec_, newStream(_))
      .WillOnce(DoAll(SaveArgAddress(&inner_decoder), ReturnRef(request_encoder)));
  EXPECT_CALL(callbacks.pool_ready_, ready());

  conn_pool_.test_clients_[0].connection_->raiseEvent(Network::ConnectionEvent::Connected);
  callbacks.outer_encoder_->encodeHeaders(TestHeaderMapImpl{}, true);

  // Response with 'connection: close' which should cause the connection to go away.
  EXPECT_CALL(conn_pool_, onClientDestroy());
  Http::HeaderMapPtr response_headers(
      new TestHeaderMapImpl{{":status", "200"}, {"connection", "keep-alive"}});
  inner_decoder->decodeHeaders(std::move(response_headers), true);
  dispatcher_.clearDeferredDeleteList();

  EXPECT_EQ(0U, cluster_->stats_.upstream_cx_destroy_with_active_rq_.value());
  EXPECT_EQ(1U, cluster_->stats_.upstream_cx_max_requests_.value());
}

TEST_F(Http1ConnPoolImplTest, ConcurrentConnections) {
  cluster_->resetResourceManager(2, 1024, 1024, 1, 1);
  InSequence s;

  ActiveTestRequest r1(*this, 0, ActiveTestRequest::Type::CreateConnection);
  r1.startRequest();

  ActiveTestRequest r2(*this, 1, ActiveTestRequest::Type::CreateConnection);
  r2.startRequest();

  ActiveTestRequest r3(*this, 0, ActiveTestRequest::Type::Pending);

  // Finish r1, which gets r3 going.
  conn_pool_.expectEnableUpstreamReady(2);
  r3.expectNewStream();

  r1.completeKeepAliveResponse(false);
  conn_pool_.expectAndRunUpstreamReadyStillReady();
  conn_pool_.expectAndRunUpstreamReady();
  r3.startRequest();
  EXPECT_EQ(3U, cluster_->stats_.upstream_rq_total_.value());

  conn_pool_.expectUpstreamReadyEnableTimer(); // The connections will be added to the delay list.
  r2.completeKeepAliveResponse(false);
  r3.completeKeepAliveResponse(false);

  // Disconnect both clients.
  EXPECT_CALL(conn_pool_, onClientDestroy()).Times(2);
  conn_pool_.test_clients_[1].connection_->raiseEvent(Network::ConnectionEvent::RemoteClose);
  conn_pool_.test_clients_[0].connection_->raiseEvent(Network::ConnectionEvent::RemoteClose);
  dispatcher_.clearDeferredDeleteList();
}

TEST_F(Http1ConnPoolImplTest, DrainCallback) {
  InSequence s;
  ReadyWatcher drained;

  EXPECT_CALL(drained, ready());
  conn_pool_.addDrainedCallback([&]() -> void { drained.ready(); });

  ActiveTestRequest r1(*this, 0, ActiveTestRequest::Type::CreateConnection);
  ActiveTestRequest r2(*this, 0, ActiveTestRequest::Type::Pending);
  r2.handle_->cancel();
  EXPECT_EQ(1U, cluster_->stats_.upstream_rq_total_.value());

  EXPECT_CALL(drained, ready());
  r1.startRequest();
  r1.completeResponse(false);

  EXPECT_CALL(conn_pool_, onClientDestroy());
  dispatcher_.clearDeferredDeleteList();
}

// Test draining a connection pool that has a pending connection.
TEST_F(Http1ConnPoolImplTest, DrainWhileConnecting) {
  InSequence s;
  ReadyWatcher drained;

  NiceMock<Http::MockStreamDecoder> outer_decoder;
  ConnPoolCallbacks callbacks;
  conn_pool_.expectClientCreate();
  Http::ConnectionPool::Cancellable* handle = conn_pool_.newStream(outer_decoder, callbacks);
  EXPECT_NE(nullptr, handle);

  conn_pool_.addDrainedCallback([&]() -> void { drained.ready(); });
  handle->cancel();
  EXPECT_CALL(*conn_pool_.test_clients_[0].connection_,
              close(Network::ConnectionCloseType::NoFlush));
  EXPECT_CALL(drained, ready());
  conn_pool_.test_clients_[0].connection_->raiseEvent(Network::ConnectionEvent::Connected);

  EXPECT_CALL(conn_pool_, onClientDestroy());
  dispatcher_.clearDeferredDeleteList();
}

TEST_F(Http1ConnPoolImplTest, RemoteCloseToCompleteResponse) {
  InSequence s;

  NiceMock<Http::MockStreamDecoder> outer_decoder;
  ConnPoolCallbacks callbacks;
  conn_pool_.expectClientCreate();
  Http::ConnectionPool::Cancellable* handle = conn_pool_.newStream(outer_decoder, callbacks);
  EXPECT_NE(nullptr, handle);

  NiceMock<Http::MockStreamEncoder> request_encoder;
  Http::StreamDecoder* inner_decoder;
  EXPECT_CALL(*conn_pool_.test_clients_[0].connect_timer_, disableTimer());
  EXPECT_CALL(*conn_pool_.test_clients_[0].codec_, newStream(_))
      .WillOnce(DoAll(SaveArgAddress(&inner_decoder), ReturnRef(request_encoder)));
  EXPECT_CALL(callbacks.pool_ready_, ready());
  conn_pool_.test_clients_[0].connection_->raiseEvent(Network::ConnectionEvent::Connected);

  callbacks.outer_encoder_->encodeHeaders(TestHeaderMapImpl{}, true);

  inner_decoder->decodeHeaders(HeaderMapPtr{new HeaderMapImpl{}}, false);
  Buffer::OwnedImpl dummy_data("12345");
  inner_decoder->decodeData(dummy_data, false);

  Buffer::OwnedImpl empty_data;
  EXPECT_CALL(*conn_pool_.test_clients_[0].codec_, dispatch(BufferEqual(&empty_data)))
      .WillOnce(Invoke([&](Buffer::Instance& data) -> void {
        // Simulate the onResponseComplete call to decodeData since dispatch is mocked out.
        inner_decoder->decodeData(data, true);
      }));

  EXPECT_CALL(*conn_pool_.test_clients_[0].connection_,
              close(Network::ConnectionCloseType::NoFlush));
  EXPECT_CALL(conn_pool_, onClientDestroy());
  conn_pool_.test_clients_[0].connection_->raiseEvent(Network::ConnectionEvent::RemoteClose);
  dispatcher_.clearDeferredDeleteList();
}

TEST_F(Http1ConnPoolImplTest, NoActiveConnectionsByDefault) {
  EXPECT_FALSE(conn_pool_.hasActiveConnections());
}

TEST_F(Http1ConnPoolImplTest, ActiveRequestHasActiveConnectionsTrue) {
  ActiveTestRequest r1(*this, 0, ActiveTestRequest::Type::CreateConnection);
  r1.startRequest();

  EXPECT_TRUE(conn_pool_.hasActiveConnections());

  // cleanup
  r1.completeResponse(false);
  conn_pool_.drainConnections();
  EXPECT_CALL(conn_pool_, onClientDestroy());
  dispatcher_.clearDeferredDeleteList();
}

TEST_F(Http1ConnPoolImplTest, ResponseCompletedConnectionReadyNoActiveConnections) {
  ActiveTestRequest r1(*this, 0, ActiveTestRequest::Type::CreateConnection);
  r1.startRequest();
  r1.completeResponse(false);

  EXPECT_FALSE(conn_pool_.hasActiveConnections());

  conn_pool_.drainConnections();
  EXPECT_CALL(conn_pool_, onClientDestroy());
  dispatcher_.clearDeferredDeleteList();
}

TEST_F(Http1ConnPoolImplTest, PendingRequestIsConsideredActive) {
  conn_pool_.expectClientCreate();
  ActiveTestRequest r1(*this, 0, ActiveTestRequest::Type::Pending);

  EXPECT_TRUE(conn_pool_.hasActiveConnections());

  EXPECT_CALL(conn_pool_, onClientDestroy());
  r1.handle_->cancel();
  EXPECT_EQ(0U, cluster_->stats_.upstream_rq_total_.value());
  conn_pool_.drainConnections();
  conn_pool_.test_clients_[0].connection_->raiseEvent(Network::ConnectionEvent::RemoteClose);
  dispatcher_.clearDeferredDeleteList();
}

} // namespace
} // namespace Http1
} // namespace Http
} // namespace Envoy<|MERGE_RESOLUTION|>--- conflicted
+++ resolved
@@ -510,13 +510,9 @@
 
   conn_pool_.expectUpstreamReadyEnableTimer(); // The connection will be added to the delay list.
   callbacks2.outer_encoder_->encodeHeaders(TestHeaderMapImpl{}, true);
-<<<<<<< HEAD
-  response_headers.reset(new TestHeaderMapImpl{{":status", "200"}, {"connection", "keep-alive"}});
-=======
   // N.B. clang_tidy insists that we use std::make_unique which can not infer std::initialize_list.
   response_headers = std::make_unique<TestHeaderMapImpl>(
       std::initializer_list<std::pair<std::string, std::string>>{{":status", "200"}});
->>>>>>> 0bafb9e6
   inner_decoder->decodeHeaders(std::move(response_headers), true);
 
   // Cause the connection to go away.
@@ -577,13 +573,9 @@
   conn_pool_.test_clients_[0].connection_->raiseEvent(Network::ConnectionEvent::Connected);
 
   callbacks2.outer_encoder_->encodeHeaders(TestHeaderMapImpl{}, true);
-<<<<<<< HEAD
-  response_headers.reset(new TestHeaderMapImpl{{":status", "200"}, {"connection", "keep-alive"}});
-=======
   // N.B. clang_tidy insists that we use std::make_unique which can not infer std::initialize_list.
   response_headers = std::make_unique<TestHeaderMapImpl>(
       std::initializer_list<std::pair<std::string, std::string>>{{":status", "200"}});
->>>>>>> 0bafb9e6
   inner_decoder->decodeHeaders(std::move(response_headers), true);
 
   EXPECT_CALL(conn_pool_, onClientDestroy());
@@ -660,21 +652,13 @@
 /**
  * Test when upstream is HTTP/1.0 and does not send 'connection: keep-alive'
  */
-<<<<<<< HEAD
-TEST_F(Http1ConnPoolImplTest, NoConnectionKeepAlive) {
-=======
 TEST_F(Http1ConnPoolImplTest, Http10NoConnectionKeepAlive) {
->>>>>>> 0bafb9e6
-  InSequence s;
-
-  // Request 1 should kick off a new connection.
-  NiceMock<Http::MockStreamDecoder> outer_decoder;
-  ConnPoolCallbacks callbacks;
-<<<<<<< HEAD
-  conn_pool_.expectClientCreate();
-=======
+  InSequence s;
+
+  // Request 1 should kick off a new connection.
+  NiceMock<Http::MockStreamDecoder> outer_decoder;
+  ConnPoolCallbacks callbacks;
   conn_pool_.expectClientCreate(Protocol::Http10);
->>>>>>> 0bafb9e6
   Http::ConnectionPool::Cancellable* handle = conn_pool_.newStream(outer_decoder, callbacks);
 
   EXPECT_NE(nullptr, handle);
