--- conflicted
+++ resolved
@@ -93,57 +93,13 @@
   }
 
   /**
-<<<<<<< HEAD
-   * Register an NamedNetworkFilterConfigFactory implementation as an option to create instances of
-   * NetworkFilterFactoryCb.
-   * @param factory the NamedNetworkFilterConfigFactory implementation
-   */
-  static void registerNamedNetworkFilterConfigFactory(NamedNetworkFilterConfigFactory& factory) {
-    auto result = namedFilterConfigFactories_().emplace(std::make_pair(factory.name(), &factory));
-
-    // result is a pair whose second member is a boolean indicating, if false, that the key exists
-    // and that the value was not inserted.
-    if (!result.second) {
-      throw EnvoyException(fmt::format(
-          "Attempted to register multiple NamedNetworkFilterConfigFactory objects with name: '{}'",
-          factory.name()));
-    }
-  }
-
-  /**
-   * Register an HttpTracerFactory as an option to create instances of HttpTracers.
-   * @param factory the HttpTracerFactory implementation
-   */
-  static void registerHttpTracerFactory(HttpTracerFactory& factory) {
-    auto result = httpTracerFactories().emplace(std::make_pair(factory.name(), &factory));
-
-    // result is a pair whose second member is a boolean indicating, if false, that the key exists
-    // and that the value was not inserted.
-    if (!result.second) {
-      throw EnvoyException(
-          fmt::format("Attempted to register multiple HttpTracerFactory objects with name: '{}'",
-                      factory.name()));
-    }
-  }
-
-  /**
-   * @return a list of the currently registered NetworkConfigFactories. DEPRECATED.
-   */
-  static std::list<NetworkFilterConfigFactory*>& filterConfigFactories() {
+   * DEPRECATED - Returns a list of the currently registered NetworkConfigFactories.
+   */
+  static const std::list<NetworkFilterConfigFactory*>& filterConfigFactories() {
     return filterConfigFactories_();
   }
 
   /**
-   * @return a map of the currently registered NamedNetworkConfigFactories.
-   */
-  static const std::unordered_map<std::string, NamedNetworkFilterConfigFactory*>&
-  namedFilterConfigFactories() {
-    return namedFilterConfigFactories_();
-  }
-
-  /**
-=======
->>>>>>> 0300f377
    * Initialize the configuration. This happens here vs. the constructor because the initialization
    * will call through the server into the config to get the cluster manager so the config object
    * must be created already.
@@ -187,31 +143,6 @@
     return *filter_config_factories;
   }
 
-<<<<<<< HEAD
-  /**
-   * Returns a map of the currently registered NamedNetworkConfigFactories.
-   */
-  static std::unordered_map<std::string, NamedNetworkFilterConfigFactory*>&
-  namedFilterConfigFactories_() {
-    static std::unordered_map<std::string, NamedNetworkFilterConfigFactory*>*
-        named_filter_config_factories =
-            new std::unordered_map<std::string, NamedNetworkFilterConfigFactory*>;
-    return *named_filter_config_factories;
-  }
-
-  /**
-   * Returns a map of the currently registered HttpTracerFactories.
-   */
-  static std::unordered_map<std::string, HttpTracerFactory*>& httpTracerFactories() {
-    static std::unordered_map<std::string, HttpTracerFactory*>* http_tracer_factories =
-        new std::unordered_map<std::string, HttpTracerFactory*>;
-    return *http_tracer_factories;
-  }
-
-=======
-  Instance& server_;
-  Upstream::ClusterManagerFactory& cluster_manager_factory_;
->>>>>>> 0300f377
   std::unique_ptr<Upstream::ClusterManager> cluster_manager_;
   Tracing::HttpTracerPtr http_tracer_;
   Optional<std::string> statsd_tcp_cluster_name_;
