--- conflicted
+++ resolved
@@ -77,11 +77,7 @@
         debug_failure
     fi
 
-<<<<<<< HEAD
-    local path paths
-=======
     local path paths image rmi
->>>>>>> d0a1eb15
     read -ra paths <<< "$(echo "$PATHS" | tr ',' ' ')"
     for path in "${paths[@]}"; do
         pushd "$path" > /dev/null || return 1
