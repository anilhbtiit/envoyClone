#pragma once

#include <chrono>
#include <functional>
#include <memory>

#include "envoy/common/pure.h"
#include "envoy/common/time.h"

#include "common/common/thread.h"
#include "common/event/libevent.h"

namespace Envoy {
namespace Event {

class TimerCB;

/**
 * Callback invoked when a timer event fires.
 */
typedef std::function<void()> TimerCb;

/**
 * An abstract timer event. Free the timer to unregister any pending timeouts.
 */
class Timer {
public:
  virtual ~Timer() {}

  /**
   * Disable a pending timeout without destroying the underlying timer.
   */
  virtual void disableTimer() PURE;

  /**
   * Enable a pending timeout. If a timeout is already pending, it will be reset to the new timeout.
   */
  virtual void enableTimer(const std::chrono::milliseconds& d) PURE;
};

typedef std::unique_ptr<Timer> TimerPtr;

class Scheduler {
public:
  virtual ~Scheduler() {}

  /**
   * Creates a timer.
   */
  virtual TimerPtr createTimer(const TimerCb& cb) PURE;
};

typedef std::unique_ptr<Scheduler> SchedulerPtr;

/**
 * Interface providing a mechanism to measure time and set timers that run callbacks
 * when the timer fires.
 */
class TimeSystem : public TimeSource {
public:
  virtual ~TimeSystem() {}

  using Duration = MonotonicTime::duration;

  /**
   * Creates a timer factory. This indirection enables thread-local timer-queue management,
   * so servers can have a separate timer-factory in each thread.
   */
  virtual SchedulerPtr createScheduler(Libevent::BasePtr&) PURE;

  /**
   * Advances time forward by the specified duration, running any timers
   * along the way that have been scheduled to fire.
   *
   * @param duration The amount of time to sleep.
   */
  virtual void sleep(const Duration& duration) PURE;
  template <class D> void sleep(const D& duration) {
    sleep(std::chrono::duration_cast<Duration>(duration));
  }

  /**
   * Waits for the specified duration to expire, or for a condvar to
   * be notified, whichever comes first.
   *
<<<<<<< HEAD
   * @param duration The amount of time to sleep.
   */
  virtual Thread::CondVar::WaitStatus waitFor(Thread::MutexBasicLockable& lock,
                                              Thread::CondVar& condvar,
                                              const Duration& duration) PURE;

  template <class D>
  Thread::CondVar::WaitStatus waitFor(Thread::MutexBasicLockable& lock, Thread::CondVar& condvar,
                                      const D& duration) {
    return waitFor(lock, condvar, std::chrono::duration_cast<Duration>(duration));
=======
   * @param mutex A mutex which must be held before calling this function.
   * @param condvar The condition to wait on.
   * @param duration The maximum amount of time to wait.
   * @return Thread::CondVar::WaitStatus whether the condition timed out or not.
   */
  virtual Thread::CondVar::WaitStatus
  waitFor(Thread::MutexBasicLockable& mutex, Thread::CondVar& condvar,
          const Duration& duration) noexcept EXCLUSIVE_LOCKS_REQUIRED(mutex) PURE;

  template <class D>
  Thread::CondVar::WaitStatus waitFor(Thread::MutexBasicLockable& mutex, Thread::CondVar& condvar,
                                      const D& duration) noexcept EXCLUSIVE_LOCKS_REQUIRED(mutex) {
    return waitFor(mutex, condvar, std::chrono::duration_cast<Duration>(duration));
>>>>>>> 0299635f
  }
};

} // namespace Event
} // namespace Envoy<|MERGE_RESOLUTION|>--- conflicted
+++ resolved
@@ -83,18 +83,6 @@
    * Waits for the specified duration to expire, or for a condvar to
    * be notified, whichever comes first.
    *
-<<<<<<< HEAD
-   * @param duration The amount of time to sleep.
-   */
-  virtual Thread::CondVar::WaitStatus waitFor(Thread::MutexBasicLockable& lock,
-                                              Thread::CondVar& condvar,
-                                              const Duration& duration) PURE;
-
-  template <class D>
-  Thread::CondVar::WaitStatus waitFor(Thread::MutexBasicLockable& lock, Thread::CondVar& condvar,
-                                      const D& duration) {
-    return waitFor(lock, condvar, std::chrono::duration_cast<Duration>(duration));
-=======
    * @param mutex A mutex which must be held before calling this function.
    * @param condvar The condition to wait on.
    * @param duration The maximum amount of time to wait.
@@ -108,7 +96,6 @@
   Thread::CondVar::WaitStatus waitFor(Thread::MutexBasicLockable& mutex, Thread::CondVar& condvar,
                                       const D& duration) noexcept EXCLUSIVE_LOCKS_REQUIRED(mutex) {
     return waitFor(mutex, condvar, std::chrono::duration_cast<Duration>(duration));
->>>>>>> 0299635f
   }
 };
 
