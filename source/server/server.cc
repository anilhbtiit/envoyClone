--- conflicted
+++ resolved
@@ -1,4 +1,3 @@
-<<<<<<< HEAD
 #include "server/server.h"
 
 #include <csignal>
@@ -32,6 +31,7 @@
 #include "common/common/utility.h"
 #include "common/config/utility.h"
 #include "common/config/version_converter.h"
+#include "common/config/xds_resource.h"
 #include "common/http/codes.h"
 #include "common/local_info/local_info_impl.h"
 #include "common/memory/stats.h"
@@ -536,850 +536,6 @@
   // Instruct the listener manager to create the LDS provider if needed. This must be done later
   // because various items do not yet exist when the listener manager is created.
   if (bootstrap_.dynamic_resources().has_lds_config() ||
-      bootstrap_.dynamic_resources().has_lds_resources_locator()) {
-    listener_manager_->createLdsApi(bootstrap_.dynamic_resources().lds_config(),
-                                    bootstrap_.dynamic_resources().has_lds_resources_locator()
-                                        ? &bootstrap_.dynamic_resources().lds_resources_locator()
-                                        : nullptr);
-  }
-
-  // We have to defer RTDS initialization until after the cluster manager is
-  // instantiated (which in turn relies on runtime...).
-  Runtime::LoaderSingleton::get().initialize(clusterManager());
-
-  clusterManager().setPrimaryClustersInitializedCb(
-      [this]() { onClusterManagerPrimaryInitializationComplete(); });
-
-  for (Stats::SinkPtr& sink : config_.statsSinks()) {
-    stats_store_.addSink(*sink);
-  }
-
-  // Some of the stat sinks may need dispatcher support so don't flush until the main loop starts.
-  // Just setup the timer.
-  stat_flush_timer_ = dispatcher_->createTimer([this]() -> void { flushStats(); });
-  stat_flush_timer_->enableTimer(config_.statsFlushInterval());
-
-  // GuardDog (deadlock detection) object and thread setup before workers are
-  // started and before our own run() loop runs.
-  main_thread_guard_dog_ = std::make_unique<Server::GuardDogImpl>(
-      stats_store_, config_.mainThreadWatchdogConfig(), *api_, "main_thread");
-  worker_guard_dog_ = std::make_unique<Server::GuardDogImpl>(
-      stats_store_, config_.workerWatchdogConfig(), *api_, "workers");
-}
-
-void InstanceImpl::onClusterManagerPrimaryInitializationComplete() {
-  // If RTDS was not configured the `onRuntimeReady` callback is immediately invoked.
-  Runtime::LoaderSingleton::get().startRtdsSubscriptions([this]() { onRuntimeReady(); });
-}
-
-void InstanceImpl::onRuntimeReady() {
-  // Begin initializing secondary clusters after RTDS configuration has been applied.
-  clusterManager().initializeSecondaryClusters(bootstrap_);
-
-  if (bootstrap_.has_hds_config()) {
-    const auto& hds_config = bootstrap_.hds_config();
-    async_client_manager_ = std::make_unique<Grpc::AsyncClientManagerImpl>(
-        *config_.clusterManager(), thread_local_, time_source_, *api_, grpc_context_.statNames());
-    hds_delegate_ = std::make_unique<Upstream::HdsDelegate>(
-        stats_store_,
-        Config::Utility::factoryForGrpcApiConfigSource(*async_client_manager_, hds_config,
-                                                       stats_store_, false)
-            ->create(),
-        hds_config.transport_api_version(), *dispatcher_, Runtime::LoaderSingleton::get(),
-        stats_store_, *ssl_context_manager_, info_factory_, access_log_manager_,
-        *config_.clusterManager(), *local_info_, *admin_, *singleton_manager_, thread_local_,
-        messageValidationContext().dynamicValidationVisitor(), *api_);
-  }
-
-  // If there is no global limit to the number of active connections, warn on startup.
-  // TODO (tonya11en): Move this functionality into the overload manager.
-  if (!runtime().snapshot().get(Network::TcpListenerImpl::GlobalMaxCxRuntimeKey)) {
-    ENVOY_LOG(warn,
-              "there is no configured limit to the number of allowed active connections. Set a "
-              "limit via the runtime key {}",
-              Network::TcpListenerImpl::GlobalMaxCxRuntimeKey);
-  }
-}
-
-void InstanceImpl::startWorkers() {
-  listener_manager_->startWorkers(*worker_guard_dog_);
-  initialization_timer_->complete();
-  // Update server stats as soon as initialization is done.
-  updateServerStats();
-  workers_started_ = true;
-  // At this point we are ready to take traffic and all listening ports are up. Notify our parent
-  // if applicable that they can stop listening and drain.
-  restarter_.drainParentListeners();
-  drain_manager_->startParentShutdownSequence();
-}
-
-Runtime::LoaderPtr InstanceUtil::createRuntime(Instance& server,
-                                               Server::Configuration::Initial& config) {
-  ENVOY_LOG(info, "runtime: {}", MessageUtil::getYamlStringFromMessage(config.runtime()));
-  return std::make_unique<Runtime::LoaderImpl>(
-      server.dispatcher(), server.threadLocal(), config.runtime(), server.localInfo(),
-      server.stats(), server.api().randomGenerator(),
-      server.messageValidationContext().dynamicValidationVisitor(), server.api());
-}
-
-void InstanceImpl::loadServerFlags(const absl::optional<std::string>& flags_path) {
-  if (!flags_path) {
-    return;
-  }
-
-  ENVOY_LOG(info, "server flags path: {}", flags_path.value());
-  if (api_->fileSystem().fileExists(flags_path.value() + "/drain")) {
-    ENVOY_LOG(info, "starting server in drain mode");
-    InstanceImpl::failHealthcheck(true);
-  }
-}
-
-RunHelper::RunHelper(Instance& instance, const Options& options, Event::Dispatcher& dispatcher,
-                     Upstream::ClusterManager& cm, AccessLog::AccessLogManager& access_log_manager,
-                     Init::Manager& init_manager, OverloadManager& overload_manager,
-                     std::function<void()> post_init_cb)
-    : init_watcher_("RunHelper", [&instance, post_init_cb]() {
-        if (!instance.isShutdown()) {
-          post_init_cb();
-        }
-      }) {
-  // Setup signals.
-  // Since signals are not supported on Windows we have an internal definition for `SIGTERM`
-  // On POSIX it resolves as expected to SIGTERM
-  // On Windows we use it internally for all the console events that indicate that we should
-  // terminate the process.
-  if (options.signalHandlingEnabled()) {
-    sigterm_ = dispatcher.listenForSignal(ENVOY_SIGTERM, [&instance]() {
-      ENVOY_LOG(warn, "caught ENVOY_SIGTERM");
-      instance.shutdown();
-    });
-#ifndef WIN32
-    sigint_ = dispatcher.listenForSignal(SIGINT, [&instance]() {
-      ENVOY_LOG(warn, "caught SIGINT");
-      instance.shutdown();
-    });
-
-    sig_usr_1_ = dispatcher.listenForSignal(SIGUSR1, [&access_log_manager]() {
-      ENVOY_LOG(info, "caught SIGUSR1. Reopening access logs.");
-      access_log_manager.reopen();
-    });
-
-    sig_hup_ = dispatcher.listenForSignal(SIGHUP, []() {
-      ENVOY_LOG(warn, "caught and eating SIGHUP. See documentation for how to hot restart.");
-    });
-#endif
-  }
-
-  // Start overload manager before workers.
-  overload_manager.start();
-
-  // Register for cluster manager init notification. We don't start serving worker traffic until
-  // upstream clusters are initialized which may involve running the event loop. Note however that
-  // this can fire immediately if all clusters have already initialized. Also note that we need
-  // to guard against shutdown at two different levels since SIGTERM can come in once the run loop
-  // starts.
-  cm.setInitializedCb([&instance, &init_manager, &cm, this]() {
-    if (instance.isShutdown()) {
-      return;
-    }
-
-    const auto type_urls =
-        Config::getAllVersionTypeUrls<envoy::config::route::v3::RouteConfiguration>();
-    // Pause RDS to ensure that we don't send any requests until we've
-    // subscribed to all the RDS resources. The subscriptions happen in the init callbacks,
-    // so we pause RDS until we've completed all the callbacks.
-    Config::ScopedResume maybe_resume_rds;
-    if (cm.adsMux()) {
-      maybe_resume_rds = cm.adsMux()->pause(type_urls);
-    }
-
-    ENVOY_LOG(info, "all clusters initialized. initializing init manager");
-    init_manager.initialize(init_watcher_);
-
-    // Now that we're execute all the init callbacks we can resume RDS
-    // as we've subscribed to all the statically defined RDS resources.
-    // This is done by tearing down the maybe_resume_rds Cleanup object.
-  });
-}
-
-void InstanceImpl::run() {
-  // RunHelper exists primarily to facilitate testing of how we respond to early shutdown during
-  // startup (see RunHelperTest in server_test.cc).
-  const auto run_helper = RunHelper(*this, options_, *dispatcher_, clusterManager(),
-                                    access_log_manager_, init_manager_, overloadManager(), [this] {
-                                      notifyCallbacksForStage(Stage::PostInit);
-                                      startWorkers();
-                                    });
-
-  // Run the main dispatch loop waiting to exit.
-  ENVOY_LOG(info, "starting main dispatch loop");
-  auto watchdog = main_thread_guard_dog_->createWatchDog(api_->threadFactory().currentThreadId(),
-                                                         "main_thread", *dispatcher_);
-  dispatcher_->post([this] { notifyCallbacksForStage(Stage::Startup); });
-  dispatcher_->run(Event::Dispatcher::RunType::Block);
-  ENVOY_LOG(info, "main dispatch loop exited");
-  main_thread_guard_dog_->stopWatching(watchdog);
-  watchdog.reset();
-
-  terminate();
-}
-
-void InstanceImpl::terminate() {
-  if (terminated_) {
-    return;
-  }
-  terminated_ = true;
-
-  // Before starting to shutdown anything else, stop slot destruction updates.
-  thread_local_.shutdownGlobalThreading();
-
-  // Before the workers start exiting we should disable stat threading.
-  stats_store_.shutdownThreading();
-
-  if (overload_manager_) {
-    overload_manager_->stop();
-  }
-
-  // Shutdown all the workers now that the main dispatch loop is done.
-  if (listener_manager_ != nullptr) {
-    // Also shutdown the listener manager's ApiListener, if there is one, which runs on the main
-    // thread. This needs to happen ahead of calling thread_local_.shutdown() below to prevent any
-    // objects in the ApiListener destructor to reference any objects in thread local storage.
-    if (listener_manager_->apiListener().has_value()) {
-      listener_manager_->apiListener()->get().shutdown();
-    }
-
-    listener_manager_->stopWorkers();
-  }
-
-  // Only flush if we have not been hot restarted.
-  if (stat_flush_timer_) {
-    flushStats();
-  }
-
-  if (config_.clusterManager() != nullptr) {
-    config_.clusterManager()->shutdown();
-  }
-  handler_.reset();
-  thread_local_.shutdownThread();
-  restarter_.shutdown();
-  ENVOY_LOG(info, "exiting");
-  ENVOY_FLUSH_LOG();
-  FatalErrorHandler::clearFatalActionsOnTerminate();
-}
-
-Runtime::Loader& InstanceImpl::runtime() { return Runtime::LoaderSingleton::get(); }
-
-void InstanceImpl::shutdown() {
-  ENVOY_LOG(info, "shutting down server instance");
-  shutdown_ = true;
-  restarter_.sendParentTerminateRequest();
-  notifyCallbacksForStage(Stage::ShutdownExit, [this] { dispatcher_->exit(); });
-}
-
-void InstanceImpl::shutdownAdmin() {
-  ENVOY_LOG(warn, "shutting down admin due to child startup");
-  stat_flush_timer_.reset();
-  handler_->stopListeners();
-  admin_->closeSocket();
-
-  // If we still have a parent, it should be terminated now that we have a child.
-  ENVOY_LOG(warn, "terminating parent process");
-  restarter_.sendParentTerminateRequest();
-}
-
-ServerLifecycleNotifier::HandlePtr InstanceImpl::registerCallback(Stage stage,
-                                                                  StageCallback callback) {
-  auto& callbacks = stage_callbacks_[stage];
-  return std::make_unique<LifecycleCallbackHandle<StageCallback>>(callbacks, callback);
-}
-
-ServerLifecycleNotifier::HandlePtr
-InstanceImpl::registerCallback(Stage stage, StageCallbackWithCompletion callback) {
-  ASSERT(stage == Stage::ShutdownExit);
-  auto& callbacks = stage_completable_callbacks_[stage];
-  return std::make_unique<LifecycleCallbackHandle<StageCallbackWithCompletion>>(callbacks,
-                                                                                callback);
-}
-
-void InstanceImpl::notifyCallbacksForStage(Stage stage, Event::PostCb completion_cb) {
-  ASSERT(std::this_thread::get_id() == main_thread_id_);
-  const auto it = stage_callbacks_.find(stage);
-  if (it != stage_callbacks_.end()) {
-    for (const StageCallback& callback : it->second) {
-      callback();
-    }
-  }
-
-  // Wrap completion_cb so that it only gets invoked when all callbacks for this stage
-  // have finished their work.
-  std::shared_ptr<void> cb_guard(
-      new Cleanup([this, completion_cb]() { dispatcher_->post(completion_cb); }));
-
-  // Registrations which take a completion callback are typically implemented by executing a
-  // callback on all worker threads using Slot::runOnAllThreads which will hang indefinitely if
-  // worker threads have not been started so we need to skip notifications if envoy is shutdown
-  // early before workers have started.
-  if (workers_started_) {
-    const auto it2 = stage_completable_callbacks_.find(stage);
-    if (it2 != stage_completable_callbacks_.end()) {
-      ENVOY_LOG(info, "Notifying {} callback(s) with completion.", it2->second.size());
-      for (const StageCallbackWithCompletion& callback : it2->second) {
-        callback([cb_guard] {});
-      }
-    }
-  }
-}
-
-ProtobufTypes::MessagePtr InstanceImpl::dumpBootstrapConfig() {
-  auto config_dump = std::make_unique<envoy::admin::v3::BootstrapConfigDump>();
-  config_dump->mutable_bootstrap()->MergeFrom(bootstrap_);
-  TimestampUtil::systemClockToTimestamp(bootstrap_config_update_time_,
-                                        *(config_dump->mutable_last_updated()));
-  return config_dump;
-}
-
-} // namespace Server
-} // namespace Envoy
-=======
-#include "server/server.h"
-
-#include <csignal>
-#include <cstdint>
-#include <ctime>
-#include <functional>
-#include <memory>
-#include <string>
-
-#include "envoy/admin/v3/config_dump.pb.h"
-#include "envoy/common/exception.h"
-#include "envoy/common/time.h"
-#include "envoy/config/bootstrap/v2/bootstrap.pb.h"
-#include "envoy/config/bootstrap/v2/bootstrap.pb.validate.h"
-#include "envoy/config/bootstrap/v3/bootstrap.pb.h"
-#include "envoy/config/bootstrap/v3/bootstrap.pb.validate.h"
-#include "envoy/event/dispatcher.h"
-#include "envoy/event/signal.h"
-#include "envoy/event/timer.h"
-#include "envoy/network/dns.h"
-#include "envoy/registry/registry.h"
-#include "envoy/server/bootstrap_extension_config.h"
-#include "envoy/server/instance.h"
-#include "envoy/server/options.h"
-#include "envoy/upstream/cluster_manager.h"
-
-#include "common/api/api_impl.h"
-#include "common/api/os_sys_calls_impl.h"
-#include "common/common/enum_to_int.h"
-#include "common/common/mutex_tracer_impl.h"
-#include "common/common/utility.h"
-#include "common/config/utility.h"
-#include "common/config/version_converter.h"
-#include "common/config/xds_resource.h"
-#include "common/http/codes.h"
-#include "common/local_info/local_info_impl.h"
-#include "common/memory/stats.h"
-#include "common/network/address_impl.h"
-#include "common/network/socket_interface.h"
-#include "common/network/socket_interface_impl.h"
-#include "common/network/tcp_listener_impl.h"
-#include "common/protobuf/utility.h"
-#include "common/router/rds_impl.h"
-#include "common/runtime/runtime_impl.h"
-#include "common/signal/fatal_error_handler.h"
-#include "common/singleton/manager_impl.h"
-#include "common/stats/thread_local_store.h"
-#include "common/stats/timespan_impl.h"
-#include "common/upstream/cluster_manager_impl.h"
-#include "common/version/version.h"
-
-#include "server/admin/utils.h"
-#include "server/configuration_impl.h"
-#include "server/connection_handler_impl.h"
-#include "server/guarddog_impl.h"
-#include "server/listener_hooks.h"
-#include "server/ssl_context_manager.h"
-
-namespace Envoy {
-namespace Server {
-
-InstanceImpl::InstanceImpl(
-    Init::Manager& init_manager, const Options& options, Event::TimeSystem& time_system,
-    Network::Address::InstanceConstSharedPtr local_address, ListenerHooks& hooks,
-    HotRestart& restarter, Stats::StoreRoot& store, Thread::BasicLockable& access_log_lock,
-    ComponentFactory& component_factory, Random::RandomGeneratorPtr&& random_generator,
-    ThreadLocal::Instance& tls, Thread::ThreadFactory& thread_factory,
-    Filesystem::Instance& file_system, std::unique_ptr<ProcessContext> process_context)
-    : init_manager_(init_manager), workers_started_(false), live_(false), shutdown_(false),
-      options_(options), validation_context_(options_.allowUnknownStaticFields(),
-                                             !options.rejectUnknownDynamicFields(),
-                                             options.ignoreUnknownDynamicFields()),
-      time_source_(time_system), restarter_(restarter), start_time_(time(nullptr)),
-      original_start_time_(start_time_), stats_store_(store), thread_local_(tls),
-      random_generator_(std::move(random_generator)),
-      api_(new Api::Impl(thread_factory, store, time_system, file_system, *random_generator_,
-                         process_context ? ProcessContextOptRef(std::ref(*process_context))
-                                         : absl::nullopt)),
-      dispatcher_(api_->allocateDispatcher("main_thread")),
-      singleton_manager_(new Singleton::ManagerImpl(api_->threadFactory())),
-      handler_(new ConnectionHandlerImpl(*dispatcher_, absl::nullopt)),
-      listener_component_factory_(*this), worker_factory_(thread_local_, *api_, hooks),
-      access_log_manager_(options.fileFlushIntervalMsec(), *api_, *dispatcher_, access_log_lock,
-                          store),
-      terminated_(false),
-      mutex_tracer_(options.mutexTracingEnabled() ? &Envoy::MutexTracerImpl::getOrCreateTracer()
-                                                  : nullptr),
-      grpc_context_(store.symbolTable()), http_context_(store.symbolTable()),
-      process_context_(std::move(process_context)), main_thread_id_(std::this_thread::get_id()),
-      server_contexts_(*this) {
-  try {
-    if (!options.logPath().empty()) {
-      try {
-        file_logger_ = std::make_unique<Logger::FileSinkDelegate>(
-            options.logPath(), access_log_manager_, Logger::Registry::getSink());
-      } catch (const EnvoyException& e) {
-        throw EnvoyException(
-            fmt::format("Failed to open log-file '{}'. e.what(): {}", options.logPath(), e.what()));
-      }
-    }
-
-    restarter_.initialize(*dispatcher_, *this);
-    drain_manager_ = component_factory.createDrainManager(*this);
-    initialize(options, std::move(local_address), component_factory, hooks);
-  } catch (const EnvoyException& e) {
-    ENVOY_LOG(critical, "error initializing configuration '{}': {}", options.configPath(),
-              e.what());
-    terminate();
-    throw;
-  } catch (const std::exception& e) {
-    ENVOY_LOG(critical, "error initializing due to unexpected exception: {}", e.what());
-    terminate();
-    throw;
-  } catch (...) {
-    ENVOY_LOG(critical, "error initializing due to unknown exception");
-    terminate();
-    throw;
-  }
-}
-
-InstanceImpl::~InstanceImpl() {
-  terminate();
-
-  // Stop logging to file before all the AccessLogManager and its dependencies are
-  // destructed to avoid crashing at shutdown.
-  file_logger_.reset();
-
-  // Destruct the ListenerManager explicitly, before InstanceImpl's local init_manager_ is
-  // destructed.
-  //
-  // The ListenerManager's DestinationPortsMap contains FilterChainSharedPtrs. There is a rare race
-  // condition where one of these FilterChains contains an HttpConnectionManager, which contains an
-  // RdsRouteConfigProvider, which contains an RdsRouteConfigSubscriptionSharedPtr. Since
-  // RdsRouteConfigSubscription is an Init::Target, ~RdsRouteConfigSubscription triggers a callback
-  // set at initialization, which goes to unregister it from the top-level InitManager, which has
-  // already been destructed (use-after-free) causing a segfault.
-  ENVOY_LOG(debug, "destroying listener manager");
-  listener_manager_.reset();
-  ENVOY_LOG(debug, "destroyed listener manager");
-}
-
-Upstream::ClusterManager& InstanceImpl::clusterManager() { return *config_.clusterManager(); }
-
-void InstanceImpl::drainListeners() {
-  ENVOY_LOG(info, "closing and draining listeners");
-  listener_manager_->stopListeners(ListenerManager::StopListenersType::All);
-  drain_manager_->startDrainSequence([] {});
-}
-
-void InstanceImpl::failHealthcheck(bool fail) {
-  live_.store(!fail);
-  server_stats_->live_.set(live_.load());
-}
-
-MetricSnapshotImpl::MetricSnapshotImpl(Stats::Store& store, TimeSource& time_source) {
-  snapped_counters_ = store.counters();
-  counters_.reserve(snapped_counters_.size());
-  for (const auto& counter : snapped_counters_) {
-    counters_.push_back({counter->latch(), *counter});
-  }
-
-  snapped_gauges_ = store.gauges();
-  gauges_.reserve(snapped_gauges_.size());
-  for (const auto& gauge : snapped_gauges_) {
-    ASSERT(gauge->importMode() != Stats::Gauge::ImportMode::Uninitialized);
-    gauges_.push_back(*gauge);
-  }
-
-  snapped_histograms_ = store.histograms();
-  histograms_.reserve(snapped_histograms_.size());
-  for (const auto& histogram : snapped_histograms_) {
-    histograms_.push_back(*histogram);
-  }
-
-  snapped_text_readouts_ = store.textReadouts();
-  text_readouts_.reserve(snapped_text_readouts_.size());
-  for (const auto& text_readout : snapped_text_readouts_) {
-    text_readouts_.push_back(*text_readout);
-  }
-
-  snapshot_time_ = time_source.systemTime();
-}
-
-void InstanceUtil::flushMetricsToSinks(const std::list<Stats::SinkPtr>& sinks, Stats::Store& store,
-                                       TimeSource& time_source) {
-  // Create a snapshot and flush to all sinks.
-  // NOTE: Even if there are no sinks, creating the snapshot has the important property that it
-  //       latches all counters on a periodic basis. The hot restart code assumes this is being
-  //       done so this should not be removed.
-  MetricSnapshotImpl snapshot(store, time_source);
-  for (const auto& sink : sinks) {
-    sink->flush(snapshot);
-  }
-}
-
-void InstanceImpl::flushStats() {
-  ENVOY_LOG(debug, "flushing stats");
-  // If Envoy is not fully initialized, workers will not be started and mergeHistograms
-  // completion callback is not called immediately. As a result of this server stats will
-  // not be updated and flushed to stat sinks. So skip mergeHistograms call if workers are
-  // not started yet.
-  if (initManager().state() == Init::Manager::State::Initialized) {
-    // A shutdown initiated before this callback may prevent this from being called as per
-    // the semantics documented in ThreadLocal's runOnAllThreads method.
-    stats_store_.mergeHistograms([this]() -> void { flushStatsInternal(); });
-  } else {
-    ENVOY_LOG(debug, "Envoy is not fully initialized, skipping histogram merge and flushing stats");
-    flushStatsInternal();
-  }
-}
-
-void InstanceImpl::updateServerStats() {
-  // mergeParentStatsIfAny() does nothing and returns a struct of 0s if there is no parent.
-  HotRestart::ServerStatsFromParent parent_stats = restarter_.mergeParentStatsIfAny(stats_store_);
-
-  server_stats_->uptime_.set(time(nullptr) - original_start_time_);
-  server_stats_->memory_allocated_.set(Memory::Stats::totalCurrentlyAllocated() +
-                                       parent_stats.parent_memory_allocated_);
-  server_stats_->memory_heap_size_.set(Memory::Stats::totalCurrentlyReserved());
-  server_stats_->memory_physical_size_.set(Memory::Stats::totalPhysicalBytes());
-  server_stats_->parent_connections_.set(parent_stats.parent_connections_);
-  server_stats_->total_connections_.set(listener_manager_->numConnections() +
-                                        parent_stats.parent_connections_);
-  server_stats_->days_until_first_cert_expiring_.set(
-      sslContextManager().daysUntilFirstCertExpires());
-
-  auto secs_until_ocsp_response_expires =
-      sslContextManager().secondsUntilFirstOcspResponseExpires();
-  if (secs_until_ocsp_response_expires) {
-    server_stats_->seconds_until_first_ocsp_response_expiring_.set(
-        secs_until_ocsp_response_expires.value());
-  }
-  server_stats_->state_.set(
-      enumToInt(Utility::serverState(initManager().state(), healthCheckFailed())));
-  server_stats_->stats_recent_lookups_.set(
-      stats_store_.symbolTable().getRecentLookups([](absl::string_view, uint64_t) {}));
-}
-
-void InstanceImpl::flushStatsInternal() {
-  updateServerStats();
-  InstanceUtil::flushMetricsToSinks(config_.statsSinks(), stats_store_, timeSource());
-  // TODO(ramaraochavali): consider adding different flush interval for histograms.
-  if (stat_flush_timer_ != nullptr) {
-    stat_flush_timer_->enableTimer(config_.statsFlushInterval());
-  }
-}
-
-bool InstanceImpl::healthCheckFailed() { return !live_.load(); }
-
-ProcessContextOptRef InstanceImpl::processContext() {
-  if (process_context_ == nullptr) {
-    return absl::nullopt;
-  }
-
-  return *process_context_;
-}
-
-namespace {
-// Loads a bootstrap object, potentially at a specific version (upgrading if necessary).
-void loadBootstrap(absl::optional<uint32_t> bootstrap_version,
-                   envoy::config::bootstrap::v3::Bootstrap& bootstrap,
-                   std::function<void(Protobuf::Message&, bool)> load_function) {
-
-  if (!bootstrap_version.has_value()) {
-    load_function(bootstrap, true);
-  } else if (*bootstrap_version == 3) {
-    load_function(bootstrap, false);
-  } else if (*bootstrap_version == 2) {
-    envoy::config::bootstrap::v2::Bootstrap bootstrap_v2;
-    load_function(bootstrap_v2, false);
-    Config::VersionConverter::upgrade(bootstrap_v2, bootstrap);
-    MessageUtil::onVersionUpgradeDeprecation("v2 bootstrap", false);
-  } else {
-    throw EnvoyException(fmt::format("Unknown bootstrap version {}.", *bootstrap_version));
-  }
-}
-} // namespace
-
-void InstanceUtil::loadBootstrapConfig(envoy::config::bootstrap::v3::Bootstrap& bootstrap,
-                                       const Options& options,
-                                       ProtobufMessage::ValidationVisitor& validation_visitor,
-                                       Api::Api& api) {
-  const std::string& config_path = options.configPath();
-  const std::string& config_yaml = options.configYaml();
-  const envoy::config::bootstrap::v3::Bootstrap& config_proto = options.configProto();
-
-  // Exactly one of config_path and config_yaml should be specified.
-  if (config_path.empty() && config_yaml.empty() && config_proto.ByteSize() == 0) {
-    throw EnvoyException("At least one of --config-path or --config-yaml or Options::configProto() "
-                         "should be non-empty");
-  }
-
-  if (!config_path.empty()) {
-    loadBootstrap(
-        options.bootstrapVersion(), bootstrap,
-        [&config_path, &validation_visitor, &api](Protobuf::Message& message, bool do_boosting) {
-          MessageUtil::loadFromFile(config_path, message, validation_visitor, api, do_boosting);
-        });
-  }
-  if (!config_yaml.empty()) {
-    envoy::config::bootstrap::v3::Bootstrap bootstrap_override;
-    loadBootstrap(
-        options.bootstrapVersion(), bootstrap_override,
-        [&config_yaml, &validation_visitor](Protobuf::Message& message, bool do_boosting) {
-          MessageUtil::loadFromYaml(config_yaml, message, validation_visitor, do_boosting);
-        });
-    // TODO(snowp): The fact that we do a merge here doesn't seem to be covered under test.
-    bootstrap.MergeFrom(bootstrap_override);
-  }
-  if (config_proto.ByteSize() != 0) {
-    bootstrap.MergeFrom(config_proto);
-  }
-  MessageUtil::validate(bootstrap, validation_visitor);
-}
-
-void InstanceImpl::initialize(const Options& options,
-                              Network::Address::InstanceConstSharedPtr local_address,
-                              ComponentFactory& component_factory, ListenerHooks& hooks) {
-  ENVOY_LOG(info, "initializing epoch {} (base id={}, hot restart version={})",
-            options.restartEpoch(), restarter_.baseId(), restarter_.version());
-
-  ENVOY_LOG(info, "statically linked extensions:");
-  for (const auto& ext : Envoy::Registry::FactoryCategoryRegistry::registeredFactories()) {
-    ENVOY_LOG(info, "  {}: {}", ext.first, absl::StrJoin(ext.second->registeredNames(), ", "));
-  }
-
-  // Handle configuration that needs to take place prior to the main configuration load.
-  InstanceUtil::loadBootstrapConfig(bootstrap_, options,
-                                    messageValidationContext().staticValidationVisitor(), *api_);
-  bootstrap_config_update_time_ = time_source_.systemTime();
-
-  // Immediate after the bootstrap has been loaded, override the header prefix, if configured to
-  // do so. This must be set before any other code block references the HeaderValues ConstSingleton.
-  if (!bootstrap_.header_prefix().empty()) {
-    // setPrefix has a release assert verifying that setPrefix() is not called after prefix()
-    ThreadSafeSingleton<Http::PrefixValue>::get().setPrefix(bootstrap_.header_prefix().c_str());
-  }
-  // TODO(mattklein123): Custom O(1) headers can be registered at this point for creating/finalizing
-  // any header maps.
-  ENVOY_LOG(info, "HTTP header map info:");
-  for (const auto& info : Http::HeaderMapImplUtility::getAllHeaderMapImplInfo()) {
-    ENVOY_LOG(info, "  {}: {} bytes: {}", info.name_, info.size_,
-              absl::StrJoin(info.registered_headers_, ","));
-  }
-
-  // Needs to happen as early as possible in the instantiation to preempt the objects that require
-  // stats.
-  stats_store_.setTagProducer(Config::Utility::createTagProducer(bootstrap_));
-  stats_store_.setStatsMatcher(Config::Utility::createStatsMatcher(bootstrap_));
-  stats_store_.setHistogramSettings(Config::Utility::createHistogramSettings(bootstrap_));
-
-  const std::string server_stats_prefix = "server.";
-  server_stats_ = std::make_unique<ServerStats>(
-      ServerStats{ALL_SERVER_STATS(POOL_COUNTER_PREFIX(stats_store_, server_stats_prefix),
-                                   POOL_GAUGE_PREFIX(stats_store_, server_stats_prefix),
-                                   POOL_HISTOGRAM_PREFIX(stats_store_, server_stats_prefix))});
-  validation_context_.staticWarningValidationVisitor().setUnknownCounter(
-      server_stats_->static_unknown_fields_);
-  validation_context_.dynamicWarningValidationVisitor().setUnknownCounter(
-      server_stats_->dynamic_unknown_fields_);
-
-  initialization_timer_ = std::make_unique<Stats::HistogramCompletableTimespanImpl>(
-      server_stats_->initialization_time_ms_, timeSource());
-  server_stats_->concurrency_.set(options_.concurrency());
-  server_stats_->hot_restart_epoch_.set(options_.restartEpoch());
-
-  assert_action_registration_ = Assert::setDebugAssertionFailureRecordAction(
-      [this]() { server_stats_->debug_assertion_failures_.inc(); });
-  envoy_bug_action_registration_ = Assert::setEnvoyBugFailureRecordAction(
-      [this]() { server_stats_->envoy_bug_failures_.inc(); });
-
-  InstanceImpl::failHealthcheck(false);
-
-  // Check if bootstrap has server version override set, if yes, we should use that as
-  // 'server.version' stat.
-  uint64_t version_int;
-  if (bootstrap_.stats_server_version_override().value() > 0) {
-    version_int = bootstrap_.stats_server_version_override().value();
-  } else {
-    if (!StringUtil::atoull(VersionInfo::revision().substr(0, 6).c_str(), version_int, 16)) {
-      throw EnvoyException("compiled GIT SHA is invalid. Invalid build.");
-    }
-  }
-  server_stats_->version_.set(version_int);
-
-  bootstrap_.mutable_node()->set_hidden_envoy_deprecated_build_version(VersionInfo::version());
-  bootstrap_.mutable_node()->set_user_agent_name("envoy");
-  *bootstrap_.mutable_node()->mutable_user_agent_build_version() = VersionInfo::buildVersion();
-  for (const auto& ext : Envoy::Registry::FactoryCategoryRegistry::registeredFactories()) {
-    for (const auto& name : ext.second->allRegisteredNames()) {
-      auto* extension = bootstrap_.mutable_node()->add_extensions();
-      extension->set_name(std::string(name));
-      extension->set_category(ext.first);
-      auto const version = ext.second->getFactoryVersion(name);
-      if (version) {
-        *extension->mutable_version() = version.value();
-      }
-      extension->set_disabled(ext.second->isFactoryDisabled(name));
-    }
-  }
-
-  local_info_ = std::make_unique<LocalInfo::LocalInfoImpl>(
-      bootstrap_.node(), local_address, options.serviceZone(), options.serviceClusterName(),
-      options.serviceNodeName());
-
-  Configuration::InitialImpl initial_config(bootstrap_);
-
-  // Learn original_start_time_ if our parent is still around to inform us of it.
-  restarter_.sendParentAdminShutdownRequest(original_start_time_);
-  admin_ = std::make_unique<AdminImpl>(initial_config.admin().profilePath(), *this);
-
-  loadServerFlags(initial_config.flagsPath());
-
-  secret_manager_ = std::make_unique<Secret::SecretManagerImpl>(admin_->getConfigTracker());
-
-  // Initialize the overload manager early so other modules can register for actions.
-  overload_manager_ = std::make_unique<OverloadManagerImpl>(
-      *dispatcher_, stats_store_, thread_local_, bootstrap_.overload_manager(),
-      messageValidationContext().staticValidationVisitor(), *api_);
-
-  heap_shrinker_ =
-      std::make_unique<Memory::HeapShrinker>(*dispatcher_, *overload_manager_, stats_store_);
-
-  for (const auto& bootstrap_extension : bootstrap_.bootstrap_extensions()) {
-    auto& factory = Config::Utility::getAndCheckFactory<Configuration::BootstrapExtensionFactory>(
-        bootstrap_extension);
-    auto config = Config::Utility::translateAnyToFactoryConfig(
-        bootstrap_extension.typed_config(), messageValidationContext().staticValidationVisitor(),
-        factory);
-    bootstrap_extensions_.push_back(
-        factory.createBootstrapExtension(*config, serverFactoryContext()));
-  }
-
-  // Register the fatal actions.
-  {
-    FatalAction::FatalActionPtrList safe_actions;
-    FatalAction::FatalActionPtrList unsafe_actions;
-    for (const auto& action_config : bootstrap_.fatal_actions()) {
-      auto& factory =
-          Config::Utility::getAndCheckFactory<Server::Configuration::FatalActionFactory>(
-              action_config.config());
-      auto action = factory.createFatalActionFromProto(action_config, this);
-
-      if (action->isAsyncSignalSafe()) {
-        safe_actions.push_back(std::move(action));
-      } else {
-        unsafe_actions.push_back(std::move(action));
-      }
-    }
-    Envoy::FatalErrorHandler::registerFatalActions(
-        std::move(safe_actions), std::move(unsafe_actions), api_->threadFactory());
-  }
-
-  if (!bootstrap_.default_socket_interface().empty()) {
-    auto& sock_name = bootstrap_.default_socket_interface();
-    auto sock = const_cast<Network::SocketInterface*>(Network::socketInterface(sock_name));
-    if (sock != nullptr) {
-      Network::SocketInterfaceSingleton::clear();
-      Network::SocketInterfaceSingleton::initialize(sock);
-    }
-  }
-
-  // Workers get created first so they register for thread local updates.
-  listener_manager_ = std::make_unique<ListenerManagerImpl>(
-      *this, listener_component_factory_, worker_factory_, bootstrap_.enable_dispatcher_stats());
-
-  // The main thread is also registered for thread local updates so that code that does not care
-  // whether it runs on the main thread or on workers can still use TLS.
-  thread_local_.registerThread(*dispatcher_, true);
-
-  // We can now initialize stats for threading.
-  stats_store_.initializeThreading(*dispatcher_, thread_local_);
-
-  // It's now safe to start writing stats from the main thread's dispatcher.
-  if (bootstrap_.enable_dispatcher_stats()) {
-    dispatcher_->initializeStats(stats_store_, "server.");
-  }
-
-  if (initial_config.admin().address()) {
-    if (initial_config.admin().accessLogPath().empty()) {
-      throw EnvoyException("An admin access log path is required for a listening server.");
-    }
-    ENVOY_LOG(info, "admin address: {}", initial_config.admin().address()->asString());
-    admin_->startHttpListener(initial_config.admin().accessLogPath(), options.adminAddressPath(),
-                              initial_config.admin().address(),
-                              initial_config.admin().socketOptions(),
-                              stats_store_.createScope("listener.admin."));
-  } else {
-    ENVOY_LOG(warn, "No admin address given, so no admin HTTP server started.");
-  }
-  config_tracker_entry_ =
-      admin_->getConfigTracker().add("bootstrap", [this] { return dumpBootstrapConfig(); });
-  if (initial_config.admin().address()) {
-    admin_->addListenerToHandler(handler_.get());
-  }
-
-  // The broad order of initialization from this point on is the following:
-  // 1. Statically provisioned configuration (bootstrap) are loaded.
-  // 2. Cluster manager is created and all primary clusters (i.e. with endpoint assignments
-  //    provisioned statically in bootstrap, discovered through DNS or file based CDS) are
-  //    initialized.
-  // 3. Various services are initialized and configured using the bootstrap config.
-  // 4. RTDS is initialized using primary clusters. This  allows runtime overrides to be fully
-  //    configured before the rest of xDS configuration is provisioned.
-  // 5. Secondary clusters (with endpoint assignments provisioned by xDS servers) are initialized.
-  // 6. The rest of the dynamic configuration is provisioned.
-  //
-  // Please note: this order requires that RTDS is provisioned using a primary cluster. If RTDS is
-  // provisioned through ADS then ADS must use primary cluster as well. This invariant is enforced
-  // during RTDS initialization and invalid configuration will be rejected.
-
-  // Runtime gets initialized before the main configuration since during main configuration
-  // load things may grab a reference to the loader for later use.
-  runtime_singleton_ = std::make_unique<Runtime::ScopedLoaderSingleton>(
-      component_factory.createRuntime(*this, initial_config));
-  hooks.onRuntimeCreated();
-
-  // Once we have runtime we can initialize the SSL context manager.
-  ssl_context_manager_ = createContextManager("ssl_context_manager", time_source_);
-
-  const bool use_tcp_for_dns_lookups = bootstrap_.use_tcp_for_dns_lookups();
-  dns_resolver_ = dispatcher_->createDnsResolver({}, use_tcp_for_dns_lookups);
-
-  cluster_manager_factory_ = std::make_unique<Upstream::ProdClusterManagerFactory>(
-      *admin_, Runtime::LoaderSingleton::get(), stats_store_, thread_local_, dns_resolver_,
-      *ssl_context_manager_, *dispatcher_, *local_info_, *secret_manager_,
-      messageValidationContext(), *api_, http_context_, grpc_context_, access_log_manager_,
-      *singleton_manager_);
-
-  // Now the configuration gets parsed. The configuration may start setting
-  // thread local data per above. See MainImpl::initialize() for why ConfigImpl
-  // is constructed as part of the InstanceImpl and then populated once
-  // cluster_manager_factory_ is available.
-  config_.initialize(bootstrap_, *this, *cluster_manager_factory_);
-
-  // Instruct the listener manager to create the LDS provider if needed. This must be done later
-  // because various items do not yet exist when the listener manager is created.
-  if (bootstrap_.dynamic_resources().has_lds_config() ||
       !bootstrap_.dynamic_resources().lds_resources_locator().empty()) {
     std::unique_ptr<xds::core::v3::ResourceLocator> lds_resources_locator;
     if (!bootstrap_.dynamic_resources().lds_resources_locator().empty()) {
@@ -1687,5 +843,4 @@
 }
 
 } // namespace Server
-} // namespace Envoy
->>>>>>> d382fa60
+} // namespace Envoy