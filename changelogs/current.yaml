date: Pending

behavior_changes:
# *Changes that are expected to cause an incompatibility if applicable; deployment changes are likely required*

minor_behavior_changes:
# *Changes that may cause incompatibilities for some users, but should not for most*
- area: quic
  change: |
    Enable QUICHE request and response headers validation. This behavior can be reverted by setting runtime flag
    ``envoy.reloadable_features.FLAGS_envoy_quic_reloadable_flag_quic_act_upon_invalid_header`` to false.

bug_fixes:
# *Changes expected to improve the state of the world and are unlikely to have negative effects*
- area: connection limit
  change: |
    fixed a use-after-free bug in the connection limit filter.
- area: subset load balancer
  change: |
    Fixed a bug where
    :ref:`overprovisioning_factor<envoy_v3_api_field_config.endpoint.v3.ClusterLoadAssignment.Policy.overprovisioning_factor>` and
    :ref:`weighted_priority_health <envoy_v3_api_field_config.endpoint.v3.ClusterLoadAssignment.Policy.weighted_priority_health>`
    values were not respected when subset load balacing was enabled. The default values of 140 and false were always used.

removed_config_or_runtime:
# *Normally occurs at the end of the* :ref:`deprecation period <deprecated>`

new_features:
<<<<<<< HEAD
- area: config
  change: |
    Added the capability to defer broadcasting of certain cluster (CDS, EDS) to
    worker threads from the main thread. This optimization can save significant
    amount of memory in cases where there are (1) a large number of workers and
    (2) a large amount of config, most of which is unused. This capability is
    guarded by :ref:`enable_deferred_cluster_creation
    <envoy_v3_api_field_config.bootstrap.v3.ClusterManager.enable_deferred_cluster_creation>`.
=======
- area: access_log
  change: |
    added %RESPONSE_FLAGS_LONG% substitution string, that will output a pascal case string representing the resonse flags.
    The output response flags will correspond with %RESPONSE_FLAGS%, only with a long textual string representation.
>>>>>>> 9a1e2948
- area: extension_discovery_service
  change: |
    added ECDS support for :ref:` downstream network filters<envoy_v3_api_field_config.listener.v3.Filter.config_discovery>`.

deprecated:<|MERGE_RESOLUTION|>--- conflicted
+++ resolved
@@ -26,7 +26,10 @@
 # *Normally occurs at the end of the* :ref:`deprecation period <deprecated>`
 
 new_features:
-<<<<<<< HEAD
+- area: access_log
+  change: |
+    added %RESPONSE_FLAGS_LONG% substitution string, that will output a pascal case string representing the resonse flags.
+    The output response flags will correspond with %RESPONSE_FLAGS%, only with a long textual string representation.
 - area: config
   change: |
     Added the capability to defer broadcasting of certain cluster (CDS, EDS) to
@@ -35,12 +38,6 @@
     (2) a large amount of config, most of which is unused. This capability is
     guarded by :ref:`enable_deferred_cluster_creation
     <envoy_v3_api_field_config.bootstrap.v3.ClusterManager.enable_deferred_cluster_creation>`.
-=======
-- area: access_log
-  change: |
-    added %RESPONSE_FLAGS_LONG% substitution string, that will output a pascal case string representing the resonse flags.
-    The output response flags will correspond with %RESPONSE_FLAGS%, only with a long textual string representation.
->>>>>>> 9a1e2948
 - area: extension_discovery_service
   change: |
     added ECDS support for :ref:` downstream network filters<envoy_v3_api_field_config.listener.v3.Filter.config_discovery>`.
