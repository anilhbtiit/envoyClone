--- conflicted
+++ resolved
@@ -238,39 +238,7 @@
     this.nodeSubZone = nodeSubZone;
   }
 
-<<<<<<< HEAD
-  // TODO(alyssawilk) move this to the test only JNI library.
-  String createYaml() {
-    Boolean enforceTrustChainVerification =
-        trustChainVerification == EnvoyConfiguration.TrustChainVerification.VERIFY_TRUST_CHAIN;
-    List<EnvoyNativeFilterConfig> reverseFilterChain = new ArrayList<>(nativeFilterChain);
-    Collections.reverse(reverseFilterChain);
-
-    byte[][] filter_chain = JniBridgeUtility.toJniBytes(reverseFilterChain);
-    byte[][] clusters = JniBridgeUtility.stringsToJniBytes(virtualClusters);
-    byte[][] stats_sinks = JniBridgeUtility.stringsToJniBytes(statSinks);
-    byte[][] dns_preresolve = JniBridgeUtility.stringsToJniBytes(dnsPreresolveHostnames);
-    byte[][] runtime_guards = JniBridgeUtility.mapToJniBytes(runtimeGuards);
-
-    return JniLibrary.createYaml(
-        grpcStatsDomain, adminInterfaceEnabled, connectTimeoutSeconds, dnsRefreshSeconds,
-        dnsFailureRefreshSecondsBase, dnsFailureRefreshSecondsMax, dnsQueryTimeoutSeconds,
-        dnsMinRefreshSeconds, dns_preresolve, enableDNSCache, dnsCacheSaveIntervalSeconds,
-        enableDrainPostDnsRefresh, enableHttp3, enableGzipDecompression, enableBrotliDecompression,
-        enableSocketTagging, enableHappyEyeballs, enableInterfaceBinding,
-        h2ConnectionKeepaliveIdleIntervalMilliseconds, h2ConnectionKeepaliveTimeoutSeconds,
-        maxConnectionsPerHost, statsFlushSeconds, streamIdleTimeoutSeconds,
-        perTryIdleTimeoutSeconds, appVersion, appId, enforceTrustChainVerification, clusters,
-        filter_chain, stats_sinks, enablePlatformCertificatesValidation,
-        enableSkipDNSLookupForProxiedRequests, runtime_guards, rtdsLayerName, rtdsTimeoutSeconds,
-        adsAddress, adsPort, adsToken, adsTokenLifetime, adsRootCerts, nodeId, nodeRegion, nodeZone,
-        nodeSubZone);
-  }
-
-  long createBootstrap() {
-=======
   public long createBootstrap() {
->>>>>>> 20a83f51
     Boolean enforceTrustChainVerification =
         trustChainVerification == EnvoyConfiguration.TrustChainVerification.VERIFY_TRUST_CHAIN;
     List<EnvoyNativeFilterConfig> reverseFilterChain = new ArrayList<>(nativeFilterChain);
