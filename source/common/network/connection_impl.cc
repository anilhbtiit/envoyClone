--- conflicted
+++ resolved
@@ -617,13 +617,8 @@
       source_to_use = socket_->localAddress().get();
     }
 
-<<<<<<< HEAD
-    if (source_address != nullptr) {
-      const Api::SysCallIntResult result = source_address->bind(ioHandle().fd());
-=======
     if (source_to_use != nullptr) {
-      const Api::SysCallIntResult result = source_to_use->bind(fd());
->>>>>>> 491e6412
+      const Api::SysCallIntResult result = source_to_use->bind(ioHandle().fd());
       if (result.rc_ < 0) {
         ENVOY_LOG_MISC(debug, "Bind failure. Failed to bind to {}: {}", source_to_use->asString(),
                        strerror(result.errno_));
@@ -663,11 +658,7 @@
   // The local address can only be retrieved for IP connections. Other
   // types, such as UDS, don't have a notion of a local address.
   if (socket_->remoteAddress()->type() == Address::Type::Ip) {
-<<<<<<< HEAD
     socket_->setLocalAddress(Address::addressFromFd(ioHandle().fd()));
-=======
-    socket_->setLocalAddress(Address::addressFromFd(fd()));
->>>>>>> 491e6412
   }
 }
 
