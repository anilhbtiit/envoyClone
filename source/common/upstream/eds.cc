#include "common/upstream/eds.h"

#include "envoy/api/v2/endpoint.pb.h"
#include "envoy/common/exception.h"
#include "envoy/config/cluster/v3/cluster.pb.h"
#include "envoy/config/core/v3/config_source.pb.h"
#include "envoy/config/endpoint/v3/endpoint.pb.h"
#include "envoy/config/endpoint/v3/endpoint.pb.validate.h"
#include "envoy/service/discovery/v3/discovery.pb.h"

#include "common/common/assert.h"
#include "common/common/utility.h"
#include "common/config/api_version.h"
<<<<<<< HEAD
#include "common/config/type_url_loader.h"
=======
#include "common/config/version_converter.h"
>>>>>>> 17b2d04d

namespace Envoy {
namespace Upstream {

EdsClusterImpl::EdsClusterImpl(
    const envoy::config::cluster::v3::Cluster& cluster, Runtime::Loader& runtime,
    Server::Configuration::TransportSocketFactoryContextImpl& factory_context,
    Stats::ScopePtr&& stats_scope, bool added_via_api)
    : BaseDynamicClusterImpl(cluster, runtime, factory_context, std::move(stats_scope),
                             added_via_api),
      local_info_(factory_context.localInfo()),
      cluster_name_(cluster.eds_cluster_config().service_name().empty()
                        ? cluster.name()
                        : cluster.eds_cluster_config().service_name()),
      validation_visitor_(factory_context.messageValidationVisitor()) {
  Event::Dispatcher& dispatcher = factory_context.dispatcher();
  assignment_timeout_ = dispatcher.createTimer([this]() -> void { onAssignmentTimeout(); });
  const auto& eds_config = cluster.eds_cluster_config().eds_config();
  if (eds_config.config_source_specifier_case() ==
      envoy::config::core::v3::ConfigSource::ConfigSourceSpecifierCase::kPath) {
    initialize_phase_ = InitializePhase::Primary;
  } else {
    initialize_phase_ = InitializePhase::Secondary;
  }
  const auto type_url = Envoy::Config::loadTypeUrl<EdsClusterImpl>(
      cluster.eds_cluster_config().eds_config().resource_api_version());
  subscription_ =
      factory_context.clusterManager().subscriptionFactory().subscriptionFromConfigSource(
          eds_config, Grpc::Common::typeUrl(API_NO_BOOST(type_url)), info_->statsScope(), *this);
}

void EdsClusterImpl::startPreInit() { subscription_->start({cluster_name_}); }

void EdsClusterImpl::BatchUpdateHelper::batchUpdate(PrioritySet::HostUpdateCb& host_update_cb) {
  std::unordered_map<std::string, HostSharedPtr> updated_hosts;
  PriorityStateManager priority_state_manager(parent_, parent_.local_info_, &host_update_cb);
  for (const auto& locality_lb_endpoint : cluster_load_assignment_.endpoints()) {
    parent_.validateEndpointsForZoneAwareRouting(locality_lb_endpoint);

    priority_state_manager.initializePriorityFor(locality_lb_endpoint);

    for (const auto& lb_endpoint : locality_lb_endpoint.lb_endpoints()) {
      priority_state_manager.registerHostForPriority(
          "", parent_.resolveProtoAddress(lb_endpoint.endpoint().address()), locality_lb_endpoint,
          lb_endpoint);
    }
  }

  // Track whether we rebuilt any LB structures.
  bool cluster_rebuilt = false;

  const uint32_t overprovisioning_factor = PROTOBUF_GET_WRAPPED_OR_DEFAULT(
      cluster_load_assignment_.policy(), overprovisioning_factor, kDefaultOverProvisioningFactor);

  LocalityWeightsMap empty_locality_map;

  // Loop over all priorities that exist in the new configuration.
  auto& priority_state = priority_state_manager.priorityState();
  for (size_t i = 0; i < priority_state.size(); ++i) {
    if (parent_.locality_weights_map_.size() <= i) {
      parent_.locality_weights_map_.resize(i + 1);
    }
    if (priority_state[i].first != nullptr) {
      cluster_rebuilt |= parent_.updateHostsPerLocality(
          i, overprovisioning_factor, *priority_state[i].first, parent_.locality_weights_map_[i],
          priority_state[i].second, priority_state_manager, updated_hosts);
    } else {
      // If the new update contains a priority with no hosts, call the update function with an empty
      // set of hosts.
      cluster_rebuilt |= parent_.updateHostsPerLocality(
          i, overprovisioning_factor, {}, parent_.locality_weights_map_[i], empty_locality_map,
          priority_state_manager, updated_hosts);
    }
  }

  // Loop over all priorities not present in the config that already exists. This will
  // empty out any remaining priority that the config update did not refer to.
  for (size_t i = priority_state.size(); i < parent_.priority_set_.hostSetsPerPriority().size();
       ++i) {
    if (parent_.locality_weights_map_.size() <= i) {
      parent_.locality_weights_map_.resize(i + 1);
    }
    cluster_rebuilt |= parent_.updateHostsPerLocality(
        i, overprovisioning_factor, {}, parent_.locality_weights_map_[i], empty_locality_map,
        priority_state_manager, updated_hosts);
  }

  parent_.all_hosts_ = std::move(updated_hosts);

  if (!cluster_rebuilt) {
    parent_.info_->stats().update_no_rebuild_.inc();
  }

  // If we didn't setup to initialize when our first round of health checking is complete, just
  // do it now.
  parent_.onPreInitComplete();
}

void EdsClusterImpl::onConfigUpdate(const Protobuf::RepeatedPtrField<ProtobufWkt::Any>& resources,
                                    const std::string&) {
  if (!validateUpdateSize(resources.size())) {
    return;
  }
  auto cluster_load_assignment =
      MessageUtil::anyConvertAndValidate<envoy::config::endpoint::v3::ClusterLoadAssignment>(
          resources[0], validation_visitor_);
  if (cluster_load_assignment.cluster_name() != cluster_name_) {
    throw EnvoyException(fmt::format("Unexpected EDS cluster (expecting {}): {}", cluster_name_,
                                     cluster_load_assignment.cluster_name()));
  }
  // Scrub original type information; we don't config dump endpoints today and
  // this is significant memory overhead.
  Config::VersionConverter::eraseOriginalTypeInformation(cluster_load_assignment);

  // Disable timer (if enabled) as we have received new assignment.
  if (assignment_timeout_->enabled()) {
    assignment_timeout_->disableTimer();
  }
  // Check if endpoint_stale_after is set.
  const uint64_t stale_after_ms =
      PROTOBUF_GET_MS_OR_DEFAULT(cluster_load_assignment.policy(), endpoint_stale_after, 0);
  if (stale_after_ms > 0) {
    // Stat to track how often we receive valid assignment_timeout in response.
    info_->stats().assignment_timeout_received_.inc();
    assignment_timeout_->enableTimer(std::chrono::milliseconds(stale_after_ms));
  }

  BatchUpdateHelper helper(*this, cluster_load_assignment);
  priority_set_.batchHostUpdate(helper);
}

void EdsClusterImpl::onConfigUpdate(
    const Protobuf::RepeatedPtrField<envoy::service::discovery::v3::Resource>& resources,
    const Protobuf::RepeatedPtrField<std::string>&, const std::string&) {
  if (!validateUpdateSize(resources.size())) {
    return;
  }
  Protobuf::RepeatedPtrField<ProtobufWkt::Any> unwrapped_resource;
  *unwrapped_resource.Add() = resources[0].resource();
  onConfigUpdate(unwrapped_resource, resources[0].version());
}

bool EdsClusterImpl::validateUpdateSize(int num_resources) {
  if (num_resources == 0) {
    ENVOY_LOG(debug, "Missing ClusterLoadAssignment for {} in onConfigUpdate()", cluster_name_);
    info_->stats().update_empty_.inc();
    onPreInitComplete();
    return false;
  }
  if (num_resources != 1) {
    throw EnvoyException(fmt::format("Unexpected EDS resource length: {}", num_resources));
    // (would be a return false here)
  }
  return true;
}

void EdsClusterImpl::onAssignmentTimeout() {
  // We can no longer use the assignments, remove them.
  // TODO(vishalpowar) This is not going to work for incremental updates, and we
  // need to instead change the health status to indicate the assignments are
  // stale.
  Protobuf::RepeatedPtrField<ProtobufWkt::Any> resources;
  envoy::config::endpoint::v3::ClusterLoadAssignment resource;
  resource.set_cluster_name(cluster_name_);
  resources.Add()->PackFrom(resource);
  onConfigUpdate(resources, "");
  // Stat to track how often we end up with stale assignments.
  info_->stats().assignment_stale_.inc();
}

void EdsClusterImpl::reloadHealthyHostsHelper(const HostSharedPtr& host) {
  // Here we will see if we have a host that has been marked for deletion by service discovery
  // but has been stabilized due to passing active health checking. If such a host is now
  // failing active health checking we can remove it during this health check update.
  HostSharedPtr host_to_exclude = host;
  if (host_to_exclude != nullptr &&
      host_to_exclude->healthFlagGet(Host::HealthFlag::FAILED_ACTIVE_HC) &&
      host_to_exclude->healthFlagGet(Host::HealthFlag::PENDING_DYNAMIC_REMOVAL)) {
    // Empty for clarity.
  } else {
    // Do not exclude and remove the host during the update.
    host_to_exclude = nullptr;
  }

  const auto& host_sets = prioritySet().hostSetsPerPriority();
  for (size_t priority = 0; priority < host_sets.size(); ++priority) {
    const auto& host_set = host_sets[priority];

    // Filter current hosts in case we need to exclude a host.
    HostVectorSharedPtr hosts_copy(new HostVector());
    std::copy_if(host_set->hosts().begin(), host_set->hosts().end(),
                 std::back_inserter(*hosts_copy),
                 [&host_to_exclude](const HostSharedPtr& host) { return host_to_exclude != host; });

    // Setup a hosts to remove vector in case we need to exclude a host.
    HostVector hosts_to_remove;
    if (hosts_copy->size() != host_set->hosts().size()) {
      ASSERT(hosts_copy->size() == host_set->hosts().size() - 1);
      hosts_to_remove.emplace_back(host_to_exclude);
    }

    // Filter hosts per locality in case we need to exclude a host.
    HostsPerLocalityConstSharedPtr hosts_per_locality_copy = host_set->hostsPerLocality().filter(
        {[&host_to_exclude](const Host& host) { return &host != host_to_exclude.get(); }})[0];

    prioritySet().updateHosts(priority,
                              HostSetImpl::partitionHosts(hosts_copy, hosts_per_locality_copy),
                              host_set->localityWeights(), {}, hosts_to_remove, absl::nullopt);
  }

  if (host_to_exclude != nullptr) {
    ASSERT(all_hosts_.find(host_to_exclude->address()->asString()) != all_hosts_.end());
    all_hosts_.erase(host_to_exclude->address()->asString());
  }
}

<<<<<<< HEAD
=======
std::string EdsClusterImpl::loadTypeUrl(envoy::config::core::v3::ApiVersion resource_api_version) {
  switch (resource_api_version) {
  // automatically set api version as V2
  case envoy::config::core::v3::ApiVersion::AUTO:
  case envoy::config::core::v3::ApiVersion::V2:
    return Grpc::Common::typeUrl(
        API_NO_BOOST(envoy::api::v2::ClusterLoadAssignment().GetDescriptor()->full_name()));
  case envoy::config::core::v3::ApiVersion::V3:
    return Grpc::Common::typeUrl(API_NO_BOOST(
        envoy::config::endpoint::v3::ClusterLoadAssignment().GetDescriptor()->full_name()));
  default:
    NOT_REACHED_GCOVR_EXCL_LINE;
  }
}

>>>>>>> 17b2d04d
bool EdsClusterImpl::updateHostsPerLocality(
    const uint32_t priority, const uint32_t overprovisioning_factor, const HostVector& new_hosts,
    LocalityWeightsMap& locality_weights_map, LocalityWeightsMap& new_locality_weights_map,
    PriorityStateManager& priority_state_manager,
    std::unordered_map<std::string, HostSharedPtr>& updated_hosts) {
  const auto& host_set = priority_set_.getOrCreateHostSet(priority, overprovisioning_factor);
  HostVectorSharedPtr current_hosts_copy(new HostVector(host_set.hosts()));

  HostVector hosts_added;
  HostVector hosts_removed;
  // We need to trigger updateHosts with the new host vectors if they have changed. We also do this
  // when the locality weight map or the overprovisioning factor. Note calling updateDynamicHostList
  // is responsible for both determining whether there was a change and to perform the actual update
  // to current_hosts_copy, so it must be called even if we know that we need to update (e.g. if the
  // overprovisioning factor changes).
  // TODO(htuch): We eagerly update all the host sets here on weight changes, which isn't great,
  // since this has the knock on effect that we rebuild the load balancers and locality scheduler.
  // We could make this happen lazily, as we do for host-level weight updates, where as things age
  // out of the locality scheduler, we discover their new weights. We don't currently have a shared
  // object for locality weights that we can update here, we should add something like this to
  // improve performance and scalability of locality weight updates.
  const bool hosts_updated = updateDynamicHostList(new_hosts, *current_hosts_copy, hosts_added,
                                                   hosts_removed, updated_hosts, all_hosts_);
  if (hosts_updated || host_set.overprovisioningFactor() != overprovisioning_factor ||
      locality_weights_map != new_locality_weights_map) {
    ASSERT(std::all_of(current_hosts_copy->begin(), current_hosts_copy->end(),
                       [&](const auto& host) { return host->priority() == priority; }));
    locality_weights_map = new_locality_weights_map;
    ENVOY_LOG(debug,
              "EDS hosts or locality weights changed for cluster: {} current hosts {} priority {}",
              info_->name(), host_set.hosts().size(), host_set.priority());

    priority_state_manager.updateClusterPrioritySet(priority, std::move(current_hosts_copy),
                                                    hosts_added, hosts_removed, absl::nullopt,
                                                    overprovisioning_factor);
    return true;
  }
  return false;
}

void EdsClusterImpl::onConfigUpdateFailed(Envoy::Config::ConfigUpdateFailureReason reason,
                                          const EnvoyException*) {
  ASSERT(Envoy::Config::ConfigUpdateFailureReason::ConnectionFailure != reason);
  // We need to allow server startup to continue, even if we have a bad config.
  onPreInitComplete();
}

std::pair<ClusterImplBaseSharedPtr, ThreadAwareLoadBalancerPtr>
EdsClusterFactory::createClusterImpl(
    const envoy::config::cluster::v3::Cluster& cluster, ClusterFactoryContext& context,
    Server::Configuration::TransportSocketFactoryContextImpl& socket_factory_context,
    Stats::ScopePtr&& stats_scope) {
  if (!cluster.has_eds_cluster_config()) {
    throw EnvoyException("cannot create an EDS cluster without an EDS config");
  }

  return std::make_pair(
      std::make_unique<EdsClusterImpl>(cluster, context.runtime(), socket_factory_context,
                                       std::move(stats_scope), context.addedViaApi()),
      nullptr);
}

/**
 * Static registration for the strict dns cluster factory. @see RegisterFactory.
 */
REGISTER_FACTORY(EdsClusterFactory, ClusterFactory);

} // namespace Upstream
} // namespace Envoy<|MERGE_RESOLUTION|>--- conflicted
+++ resolved
@@ -11,11 +11,7 @@
 #include "common/common/assert.h"
 #include "common/common/utility.h"
 #include "common/config/api_version.h"
-<<<<<<< HEAD
-#include "common/config/type_url_loader.h"
-=======
 #include "common/config/version_converter.h"
->>>>>>> 17b2d04d
 
 namespace Envoy {
 namespace Upstream {
@@ -40,11 +36,12 @@
   } else {
     initialize_phase_ = InitializePhase::Secondary;
   }
-  const auto type_url = Envoy::Config::loadTypeUrl<EdsClusterImpl>(
-      cluster.eds_cluster_config().eds_config().resource_api_version());
+  const auto resource_name =
+      getResourceName(cluster.eds_cluster_config().eds_config().resource_api_version());
   subscription_ =
       factory_context.clusterManager().subscriptionFactory().subscriptionFromConfigSource(
-          eds_config, Grpc::Common::typeUrl(API_NO_BOOST(type_url)), info_->statsScope(), *this);
+          eds_config, Grpc::Common::typeUrl(API_NO_BOOST(resource_name)), info_->statsScope(),
+          *this);
 }
 
 void EdsClusterImpl::startPreInit() { subscription_->start({cluster_name_}); }
@@ -232,24 +229,6 @@
   }
 }
 
-<<<<<<< HEAD
-=======
-std::string EdsClusterImpl::loadTypeUrl(envoy::config::core::v3::ApiVersion resource_api_version) {
-  switch (resource_api_version) {
-  // automatically set api version as V2
-  case envoy::config::core::v3::ApiVersion::AUTO:
-  case envoy::config::core::v3::ApiVersion::V2:
-    return Grpc::Common::typeUrl(
-        API_NO_BOOST(envoy::api::v2::ClusterLoadAssignment().GetDescriptor()->full_name()));
-  case envoy::config::core::v3::ApiVersion::V3:
-    return Grpc::Common::typeUrl(API_NO_BOOST(
-        envoy::config::endpoint::v3::ClusterLoadAssignment().GetDescriptor()->full_name()));
-  default:
-    NOT_REACHED_GCOVR_EXCL_LINE;
-  }
-}
-
->>>>>>> 17b2d04d
 bool EdsClusterImpl::updateHostsPerLocality(
     const uint32_t priority, const uint32_t overprovisioning_factor, const HostVector& new_hosts,
     LocalityWeightsMap& locality_weights_map, LocalityWeightsMap& new_locality_weights_map,
