--- conflicted
+++ resolved
@@ -225,13 +225,7 @@
     name = "utility_lib",
     srcs = ["utility.cc"],
     hdrs = ["utility.h"],
-<<<<<<< HEAD
-=======
-    external_deps = [
-        "abseil_strings",
-        "envoy_protocol",
-    ],
->>>>>>> 1e7173f9
+    external_deps = ["envoy_protocol"],
     deps = [
         ":exception_lib",
         ":header_map_lib",
